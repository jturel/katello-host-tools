Name: katello-certs-tools
Summary: Katello SSL Key/Cert Tool
Group: Applications/Internet
License: GPLv2 and Python
<<<<<<< HEAD
Version: 1.0.1
Release: 2%{?dist}
=======
Version: 1.0.2
Release: 1%{?dist}
>>>>>>> 4a7649b5
URL:      https://fedorahosted.org/katello
Source0:  https://fedorahosted.org/releases/k/a/katello/%{name}-%{version}.tar.gz
BuildRoot: %{_tmppath}/%{name}-%{version}-%{release}-root-%(%{__id_u} -n)
BuildArch: noarch
Requires: openssl rpm-build
BuildRequires: docbook-utils
BuildRequires: python

%description
This package contains tools to generate the SSL certificates required by
Katello.

%prep
%setup -q

%build
/usr/bin/docbook2man katello-bootstrap.sgml
/usr/bin/docbook2man katello-ssl-tool.sgml
%{__python} setup.py build

%install
rm -rf $RPM_BUILD_ROOT
%{__python} setup.py install --skip-build --root $RPM_BUILD_ROOT
chmod +x $RPM_BUILD_ROOT/%{python_sitelib}/certs/client_config_update.py
chmod +x $RPM_BUILD_ROOT/%{python_sitelib}/certs/katello_bootstrap.py
chmod +x $RPM_BUILD_ROOT/%{python_sitelib}/certs/katello_ssl_tool.py

%clean
rm -rf $RPM_BUILD_ROOT

%files
%{python_sitelib}/*
%{_datarootdir}/katello/certs
%attr(755,root,root) %{_datarootdir}/katello/certs/*.sh
%attr(755,root,root) %{_bindir}/katello-sudo-ssl-tool
%attr(755,root,root) %{_bindir}/katello-ssl-tool
%attr(755,root,root) %{_bindir}/katello-bootstrap
%doc %{_mandir}/man1/katello-*.1*
%doc LICENSE PYTHON-LICENSES.txt
%doc ssl-howto-simple.txt ssl-howto.txt
%attr(755,root,root) %{_var}/www/html/pub/bootstrap/client_config_update.py*

%changelog
<<<<<<< HEAD
* Thu Dec 08 2011 Shannon Hughes <shughes@redhat.com> 1.0.1-2
- brew build (shughes@redhat.com)
=======
* Fri Jan 13 2012 Martin Bačovský <mbacovsk@redhat.com> 1.0.2-1
- 760305 - Remove names and references to 'rhn' from cert-tools
  (mbacovsk@redhat.com)
>>>>>>> 4a7649b5

* Mon Dec 05 2011 Lukas Zapletal <lzap+git@redhat.com> 1.0.1-1
- new package built with tito

* Mon Nov 14 2011 Tomas Lestach <tlestach@redhat.com> 1.0.0-1
- introduce katello-cert-tools based on spacewalk-cert-tools 1.6.6-1<|MERGE_RESOLUTION|>--- conflicted
+++ resolved
@@ -2,13 +2,8 @@
 Summary: Katello SSL Key/Cert Tool
 Group: Applications/Internet
 License: GPLv2 and Python
-<<<<<<< HEAD
-Version: 1.0.1
-Release: 2%{?dist}
-=======
 Version: 1.0.2
 Release: 1%{?dist}
->>>>>>> 4a7649b5
 URL:      https://fedorahosted.org/katello
 Source0:  https://fedorahosted.org/releases/k/a/katello/%{name}-%{version}.tar.gz
 BuildRoot: %{_tmppath}/%{name}-%{version}-%{release}-root-%(%{__id_u} -n)
@@ -52,14 +47,9 @@
 %attr(755,root,root) %{_var}/www/html/pub/bootstrap/client_config_update.py*
 
 %changelog
-<<<<<<< HEAD
-* Thu Dec 08 2011 Shannon Hughes <shughes@redhat.com> 1.0.1-2
-- brew build (shughes@redhat.com)
-=======
 * Fri Jan 13 2012 Martin Bačovský <mbacovsk@redhat.com> 1.0.2-1
 - 760305 - Remove names and references to 'rhn' from cert-tools
   (mbacovsk@redhat.com)
->>>>>>> 4a7649b5
 
 * Mon Dec 05 2011 Lukas Zapletal <lzap+git@redhat.com> 1.0.1-1
 - new package built with tito
