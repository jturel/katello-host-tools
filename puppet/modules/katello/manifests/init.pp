class katello {
  
<<<<<<< HEAD
  # Headpin does not care about pulp
  case $deployment {
=======
  include katello::params  
  # Headpin does not care about pulp
  case $katello::params::deployment {
>>>>>>> 3514ae21
      'katello': {
        include pulp
      }
      'headpin' : {
        include apache2
      }
      default : {}
  }
    
  include apache2
  include candlepin
  include katello::config
  include katello::service
}<|MERGE_RESOLUTION|>--- conflicted
+++ resolved
@@ -1,13 +1,8 @@
 class katello {
   
-<<<<<<< HEAD
-  # Headpin does not care about pulp
-  case $deployment {
-=======
   include katello::params  
   # Headpin does not care about pulp
   case $katello::params::deployment {
->>>>>>> 3514ae21
       'katello': {
         include pulp
       }
