--- conflicted
+++ resolved
@@ -1,11 +1,5 @@
 class katello {
-<<<<<<< HEAD
-
   include katello::params
-=======
-  
-  include katello::params  
->>>>>>> 1b13bd9b
   # Headpin does not care about pulp
   case $katello::params::deployment {
       'katello': {
@@ -16,11 +10,6 @@
       }
       default : {}
   }
-<<<<<<< HEAD
-
-=======
-    
->>>>>>> 1b13bd9b
   include apache2
   include candlepin
   include katello::config
