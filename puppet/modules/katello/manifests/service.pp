--- conflicted
+++ resolved
@@ -1,11 +1,7 @@
 class katello::service {
   service {["katello", "katello-jobs"]:
     ensure  => running, enable => true, hasstatus => true, hasrestart => true,
-<<<<<<< HEAD
-    require => $deployment ? {
-=======
     require => $katello::params::deployment ? {
->>>>>>> 3514ae21
                 'katello' =>  [Class["katello::config"],Class["candlepin::service"], Class["pulp::service"], Class["apache2::config"]],
                 'headpin' =>  [Class["katello::config"],Class["candlepin::service"], Class["apache2::config"]],
                 default => []
