--- conflicted
+++ resolved
@@ -6,11 +6,7 @@
   include apache2::install
   
   # Headpin does not care about pulp
-<<<<<<< HEAD
-  case $deployemnt {
-=======
   case $katello::params::deployment {
->>>>>>> 3514ae21
       'katello': {
             include pulp::install
             include qpid::install
@@ -38,20 +34,12 @@
   }
 
 	package{["katello", "katello-cli"]:
-<<<<<<< HEAD
-    require => $deployment ? {
-=======
     require => $katello::params::deployment ? {
->>>>>>> 3514ae21
                 'katello' => [Yumrepo["fedora-katello"],Class["pulp::install"],Class["candlepin::install"]],
                 'headpin' => [Yumrepo["fedora-katello"],Class["candlepin::install"]],
                 default => []
     },
-<<<<<<< HEAD
-    before  => $deployment ? {
-=======
     before  => $katello::params::deployment ? {
->>>>>>> 3514ae21
                 'katello' =>  [Class["candlepin::config"], Class["pulp::config"] ], #avoid some funny post rpm scripts
                 'headpin' =>  [Class["candlepin::config"]], #avoid some funny post rpm scripts
                 default => []                
