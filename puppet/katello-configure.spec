--- conflicted
+++ resolved
@@ -2,13 +2,8 @@
 %global homedir %{_datarootdir}/katello/install
 
 Name:           katello-configure
-<<<<<<< HEAD
-Version:        0.1.54
-Release:        2%{?dist}
-=======
 Version:        0.1.55
 Release:        1%{?dist}
->>>>>>> cfd1b939
 Summary:        Configuration tool for Katello
 
 Group:          Applications/Internet
@@ -61,15 +56,10 @@
 %{_mandir}/man1/katello-configure.1*
 
 %changelog
-<<<<<<< HEAD
-* Fri Jan 20 2012 Shannon Hughes <shughes@redhat.com> 0.1.54-2
-- se build (shughes@redhat.com)
-=======
 * Thu Jan 26 2012 Lukas Zapletal <lzap+git@redhat.com> 0.1.55-1
 - 784601 - sync fails if /var/lib/pulp/packages is separate mount
 - 773088 - short term bump of the REST client timeout to 120
 - 771343 - adding proxying for /javascripts in /etc/httpd/conf.d/katello.conf
->>>>>>> cfd1b939
 
 * Thu Jan 19 2012 Lukas Zapletal <lzap+git@redhat.com> 0.1.54-1
 - 749805 - httpd - katello.conf - update to remove unnecessary / in path
