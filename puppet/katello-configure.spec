
%global homedir %{_datarootdir}/katello/install

Name:           katello-configure
<<<<<<< HEAD
Version:        0.1.61
Release:        2%{?dist}
=======
Version:        0.1.62
Release:        1%{?dist}
>>>>>>> 536a516e
Summary:        Configuration tool for Katello

Group:          Applications/Internet
License:        GPLv2
URL:            http://www.katello.org
Source0:        %{name}-%{version}.tar.gz
BuildRoot:      %{_tmppath}/%{name}-%{version}-%{release}-root-%(%{__id_u} -n)

Requires:       puppet >= 2.6.6
Requires:       wget
Requires:       katello-certs-tools
Requires:       nss-tools
BuildRequires:  /usr/bin/pod2man

BuildArch: noarch

%description
Provides katello-configure script which configures Katello installation.

%prep
%setup -q

%build

THE_VERSION=%version perl -000 -ne 'if ($X) { s/^THE_VERSION/$ENV{THE_VERSION}/; s/\s+CLI_OPTIONS/$C/; s/^CLI_OPTIONS_LONG/$X/; print; next } ($t, $l, $v, $d) = /^#\s*(.+?\n)(.+\n)?(\S+)\s*=\s*(.*?)\n+$/s; $l =~ s/^#\s*//gm; $l = $t if not $l; ($o = $v) =~ s/_/-/g; $x .= qq/=item --$o=<\U$v\E>\n\n$l\nThe default value is "$d".\n\n/; $C .= "\n        [ --$o=<\U$v\E> ]"; $X = $x if eof' default-answer-file man/katello-configure.pod \
	| /usr/bin/pod2man --name=%{name} --official --section=1 --release=%{version} - man/katello-configure.man1

%install
rm -rf %{buildroot}
#prepare dir structure
install -d -m 0755 %{buildroot}%{_sbindir}
install -m 0755 bin/katello-configure %{buildroot}%{_sbindir}
install -d -m 0755 %{buildroot}%{homedir}
install -d -m 0755 %{buildroot}%{homedir}/puppet/modules
cp -Rp modules/* %{buildroot}%{homedir}/puppet/modules
install -d -m 0755 %{buildroot}%{homedir}/puppet/lib
cp -Rp lib/* %{buildroot}%{homedir}/puppet/lib
install -m 0644 default-answer-file %{buildroot}%{homedir}
install -m 0644 options-format-file %{buildroot}%{homedir}
install -d -m 0755 %{buildroot}%{_mandir}/man1
install -m 0644 man/katello-configure.man1 %{buildroot}%{_mandir}/man1/katello-configure.1

%clean
rm -rf %{buildroot}

%files
%defattr(-,root,root)
%{homedir}
%{_sbindir}/katello-configure
%{_mandir}/man1/katello-configure.1*

%changelog
<<<<<<< HEAD
* Tue Feb 07 2012 Mike McCune <mmccune@redhat.com> 0.1.61-2
- brew build 
=======
* Tue Feb 07 2012 Mike McCune <mmccune@redhat.com> 0.1.62-1
- 786572 - force in max/min heap sizes to 1.5G vs the current 1G limit
  (mmccune@redhat.com)
- 788228 - increasing to 16MB limit for file uploads (mmccune@redhat.com)

>>>>>>> 536a516e
* Fri Feb 03 2012 Lukas Zapletal <lzap+git@redhat.com> 0.1.61-1
- 784280 - Katello installer does not turn off SELinux now

* Thu Feb 02 2012 Lukas Zapletal <lzap+git@redhat.com> 0.1.60-1
- puppet - increasing OS/BE reserve by 100 MB

* Wed Feb 01 2012 Mike McCune <mmccune@redhat.com> 0.1.59-1
- puppet - giving longer timeout for cpsetup (5 minutes) (lzap+git@redhat.com)

* Mon Jan 30 2012 Lukas Zapletal <lzap+git@redhat.com> 0.1.58-1
- 785703 - increasing logging for seed script now used

* Mon Jan 30 2012 Lukas Zapletal <lzap+git@redhat.com> 0.1.57-1
- 785703 - increasing logging for seed script

* Fri Jan 27 2012 Lukas Zapletal <lzap+git@redhat.com> 0.1.56-1
- nicer errors for CLI and RHSM when service is down
- 771352 - SAM does need katello-jobs for email and org delete

* Thu Jan 26 2012 Lukas Zapletal <lzap+git@redhat.com> 0.1.55-1
- 784601 - sync fails if /var/lib/pulp/packages is separate mount
- 773088 - short term bump of the REST client timeout to 120
- 771343 - adding proxying for /javascripts in /etc/httpd/conf.d/katello.conf

* Thu Jan 19 2012 Lukas Zapletal <lzap+git@redhat.com> 0.1.54-1
- 749805 - httpd - katello.conf - update to remove unnecessary / in path

* Fri Jan 13 2012 Lukas Zapletal <lzap+git@redhat.com> 0.1.53-1
- 760305 - Remove names and references to 'rhn' from cert-tools

* Mon Jan 09 2012 Lukas Zapletal <lzap+git@redhat.com> 0.1.52-1
- 772574 - enabling pulp-testing repo

* Fri Jan 06 2012 Ivan Necas <inecas@redhat.com> 0.1.51-1
- 768420 - config Pulp for new content location (for Pulp 0.1.256) (inecas@redhat.com)

* Fri Jan 06 2012 Ivan Necas <inecas@redhat.com> 0.1.50-1
- 772210 - make /var/run/elasticsearch dir to fix installation
  (inecas@redhat.com)

* Tue Jan 03 2012 Lukas Zapletal <lzap+git@redhat.com> 0.1.49-1
- 771352 - SAM does not need to use the katello-jobs

* Thu Dec 22 2011 Mike McCune <mmccune@redhat.com> 0.1.48-1
- 768191 - ensure we have elasticsearch running before seed
  (mmccune@redhat.com)

* Thu Dec 22 2011 Lukas Zapletal <lzap+git@redhat.com> 0.1.47-1
- 769540 - katello-configure fails: katelloschema

* Wed Dec 21 2011 Mike McCune <mmccune@redhat.com> 0.1.46-1
- 768191 - adding a default config for elasticsearch
* Wed Dec 21 2011 Mike McCune <mmccune@redhat.com> 0.1.45-1
- rolling back to previous rev so we can re-tag (mmccune@redhat.com)
* Wed Dec 21 2011 Lukas Zapletal <lzap+git@redhat.com> 0.1.44-1
- Revert "769540 - katello-configure fails: katelloschema"
- Gave create db access to katello user
- 768191 - forgot the include so we actually execute the ES config
- 768191 - first cut at getting elasticsearch configured

* Wed Dec 21 2011 Lukas Zapletal <lzap+git@redhat.com> 0.1.43-1
- 769540 - katello-configure fails: katelloschema
- mbacovsk's public key
- tstrachota's public key
- Revert "765813 - Puppet: create-nss-db fails on RHEL 6.2 [TEMP FIX]"

* Mon Dec 19 2011 Shannon Hughes <shughes@redhat.com> 0.1.42-1
- 766933 - katello.yml perms - reformatting source (lzap+git@redhat.com)

* Fri Dec 16 2011 Lukas Zapletal <lzap+git@redhat.com> 0.1.41-1
- 766933 - katello.yml now deployed with correct perms

* Fri Dec 16 2011 Ivan Necas <inecas@redhat.com> 0.1.40-1
- Fix syntax error in dependency specification in katello service
  (inecas@redhat.com)

* Fri Dec 16 2011 Lukas Zapletal <lzap+git@redhat.com> 0.1.39-1
- puppet - migrate script depends on katello.yml

* Fri Dec 16 2011 Lukas Zapletal <lzap+git@redhat.com> 0.1.38-1
- puppet - katello-jobs now depends on katello
- adding debug options to the katello.yml
- 767812 - compress our javascript and CSS

* Wed Dec 14 2011 Shannon Hughes <shughes@redhat.com> 0.1.37-1
- system engine build 

* Tue Dec 13 2011 Lukas Zapletal <lzap+git@redhat.com> 0.1.36-1
- 767139 - Puppet sometimes fails on RHEL 6.1
- 759564: Candlepin puppet module did not add the thumbslug oauth line during a
  headpin install

* Mon Dec 12 2011 Lukas Zapletal <lzap+git@redhat.com> 0.1.35-1
- 758712 - adding missing requires for candlepin sql

* Mon Dec 12 2011 Lukas Zapletal <lzap+git@redhat.com> 0.1.34-1
- 758712 - execute classes with logs in correct order

* Fri Dec 09 2011 Lukas Zapletal <lzap+git@redhat.com> 0.1.33-1
- 758712 - Installer (db:seed) sometimes fail - better [TEMP FIX]

* Fri Dec 09 2011 Lukas Zapletal <lzap+git@redhat.com> 0.1.32-1
- 765813 - Puppet: create-nss-db fails on RHEL 6.2 [TEMP FIX]
- 758712 - Installer (db:seed) sometimes fail [TEMP FIX]

* Thu Dec 08 2011 Lukas Zapletal <lzap+git@redhat.com> 0.1.31-1
- puppet - regenerate NSS db each run - fix

* Thu Dec 08 2011 Lukas Zapletal <lzap+git@redhat.com> 0.1.30-1
- puppet - regenerate NSS db each run
- puppet - better warning message

* Thu Dec 08 2011 Lukas Zapletal <lzap+git@redhat.com> 0.1.29-1
- puppet - force creation of the candlepin symlink
- puppet - type in logfile

* Thu Dec 08 2011 Lukas Zapletal <lzap+git@redhat.com> 0.1.28-1
- puppet - fixing variable reassignment

* Thu Dec 08 2011 Lukas Zapletal <lzap+git@redhat.com> 0.1.27-1
- puppet - splitting migrate and seed exec actions up
- puppet - renaming initdb_done to db_seed_done
- puppet - adding cwds to ssl-certs actions
- configure - adding 2nd run check

* Tue Dec 06 2011 Lukas Zapletal <lzap+git@redhat.com> 0.1.26-1
- 760265 - Puppet guesses the FQDN from /etc/resolv.conf

* Tue Dec 06 2011 Lukas Zapletal <lzap+git@redhat.com> 0.1.25-1
- 760280 - katello-configure fails with ssl key creation error

* Mon Dec 05 2011 Lukas Zapletal <lzap+git@redhat.com> 0.1.24-1
- using candlepin certificates for both katello and pulp

* Mon Dec 05 2011 Lukas Zapletal <lzap+git@redhat.com> 0.1.23-1
- SSL certificate generation and deployment
- introduce mandatory option file with predefined option format

* Mon Dec 05 2011 Lukas Zapletal <lzap+git@redhat.com> 0.1.22-1
- configure - adding hostname checks
- configure - adding exit codes table

* Tue Nov 29 2011 Shannon Hughes <shughes@redhat.com> 0.1.21-1
- Change the default password for thumbslug keystores (bkearney@redhat.com)

* Mon Nov 28 2011 Ivan Necas <inecas@redhat.com> 0.1.20-1
- Update class path for Candlepin 0.5. (dgoodwin@redhat.com)

* Mon Nov 28 2011 Ivan Necas <inecas@redhat.com> 0.1.19-1
- pulp-revocation - Fix problems with access rights to crl file
  (inecas@redhat.com)
- 757176 - Thin process count is set to 0 (lzap+git@redhat.com)

* Thu Nov 24 2011 Ivan Necas <inecas@redhat.com> 0.1.18-1
- Add thumbslug configuration for headpin (jbowes@redhat.com)

* Thu Nov 24 2011 Ivan Necas <inecas@redhat.com> 0.1.17-1
- katello-configure - wait for canlepin to really start (inecas@redhat.com)
- pulp-revocation - set Candlepin to save CRL to a place Pulp can use
  (inecas@redhat.com)
- katello-configure - catch puppet stderr to a log file (inecas@redhat.com)

* Fri Nov 18 2011 Shannon Hughes <shughes@redhat.com> 0.1.16-1
- 755048 - set pulp host using fqdn (inecas@redhat.com)

* Wed Nov 16 2011 Shannon Hughes <shughes@redhat.com> 0.1.15-1
- 

* Wed Nov 16 2011 Ivan Necas <inecas@redhat.com> 0.1.14-1
- cdn-proxy - fix typo in Puppet manifest (inecas@redhat.com)

* Tue Nov 15 2011 Shannon Hughes <shughes@redhat.com> 0.1.13-1
- Merge branch 'master' into password_reset (bbuckingham@redhat.com)
- cdn-proxy - add support to puppet answer file (inecas@redhat.com)
- 752863 - katello service will return "OK" on error (lzap+git@redhat.com)
- installer - update to use fqdn from puppet vs answer file
  (bbuckingham@redhat.com)
- Merge branch 'master' into password_reset (bbuckingham@redhat.com)
- bug - installation failed on low-memory boxes (lzap+git@redhat.com)
- update template to disable sync KBlimit (shughes@redhat.com)
- 752058 - Could not find value for 'fqdn' proper fix (lzap+git@redhat.com)
- password reset - updates from code inspection (bbuckingham@redhat.com)
- Merge branch 'master' into password_reset (bbuckingham@redhat.com)
- password reset - fixes for issues found in production install
  (bbuckingham@redhat.com)
- installer - update the default-answer-file to use root@localhost as default
  email (bbuckingham@redhat.com)
- installler - minor update to setting of email in seeds.rb
  (bbuckingham@redhat.com)
- Merge branch 'master' into password_reset (bbuckingham@redhat.com)
- installer - minor changes to support user email and host
  (bbuckingham@redhat.com)

* Wed Nov 09 2011 Shannon Hughes <shughes@redhat.com> 0.1.12-1
- 

* Wed Nov 09 2011 Clifford Perry <cperry@redhat.com> 0.1.11-1
- Expose HTTP Proxy configuration within the katello-configure installation
  process. (cperry@redhat.com)
- 751132 - force restart of httpd to occurr post pulp-migrate, but before
  katellos rake db:seed (cperry@redhat.com)
- Minor change to katello-configure for db seed log size to expect for
  installation (cperry@redhat.com)
- 752058 - Could not find value for 'fqdn' (lzap+git@redhat.com)
- Ehnahce the org name changes to not require pulp for headpin installs
  (bkearney@redhat.com)

* Fri Nov 04 2011 Clifford Perry <cperry@redhat.com> 0.1.10-1
- Adding support to katello-configure for initial user/pass & org
  (cperry@redhat.com)
- 751132 - More logging for db seed step during installation.
  (cperry@redhat.com)
- 749495 - fix for the total memory calculation (lzap+git@redhat.com)

* Wed Nov 02 2011 Lukas Zapletal <lzap+git@redhat.com> 0.1.9-1
- PATCH: katello-configure: If unexpected error is seen, report it as well.
- PATCH: katello-configure: Exit with nonzero status if error was seen in
  puppet execution.
- Make a copy of katello-configure.conf in the log directory as well.
- 749495 - installation script process count - fix
- 749495 - installation script process count - fix
- 749495 - installation script process count
- Merge branch 'breakup-puppet'
- tweak a change
- Merge
- Remove trailing spaces
- Final selinux tweaks
- Disable selinux and get the endpoints correct
- Copy over the syscnf file
- Pull the prefix off of the deployment type
- Fully qualify the deployment variable
- First cut at making puppet be katello/headpin aware
- Final selinux tweaks
- Disable selinux and get the endpoints correct
- Copy over the syscnf file
- merge
- Pull the prefix off of the deployment type
- Merge branch 'bp' into breakup-puppet
- Fully qualify the deployment variable
- First cut at making puppet be katello/headpin aware
- First cut at making puppet be katello/headpin aware
- First cut at making puppet be katello/headpin aware

* Mon Oct 31 2011 Clifford Perry <cperry@redhat.com> 0.1.8-1
- fixes BZ-745652 bug - Installation will configure itself to use 1 thin
  process if only one processor (ohadlevy@redhat.com)

* Tue Oct 25 2011 Shannon Hughes <shughes@redhat.com> 0.1.7-1
- 734517 - puppet - set pulp.conf server_name to fqdn (inecas@redhat.com)
- Hello, (jpazdziora@redhat.com)
- switching to info level of logging.  our logfiles grow to 1G+ quickly
  (mmccune@redhat.com)
- Fixing permissions to 0644 on the default-answer-file.
  (jpazdziora@redhat.com)
- Adding the man page for katello-configure. (jpazdziora@redhat.com)
- Pulp.conf remove_old_packages renamed to remove_old_versions
  (inecas@redhat.com)

* Wed Oct 12 2011 Lukas Zapletal <lzap+git@redhat.com> 0.1.6-1
- Add support for command line options and user answer file to katello-
  configure
- protect-pulp-repo - fix puppet configuration

* Tue Oct 11 2011 Lukas Zapletal <lzap+git@redhat.com> 0.1.5-1
- adding an auto-login ssh public key
- Add support for answer files.
- Make the oauth_secret dynamic
- Move installation-related parts to */install.pp.
- Upon the db:seed, we also have to db:migrate.
- katello requires puppet 2.6.6+ (Fedora updates, EPEL)
- puppet - make it possible to include just pulp

* Mon Oct 03 2011 Lukas Zapletal <lzap+git@redhat.com> 0.1.4-1
- added missing template required for commit:a37cdbe8
- moved pulp config files into the pulp module, extracted values as varaibles
  etc

* Fri Sep 30 2011 Ivan Necas <inecas@redhat.com> 0.1.3-1
- 741551 - ensure pulp config is prepared before httpd starts
- do not enable pulp-testing repo
- Set pulp repo secured
- replaced pub key used by hudson
- added ssh public key for hudson job

* Mon Sep 19 2011 Mike McCune <mmccune@redhat.com> 0.1.2-1
- Correcting previous tag that was pushed improperly 
* Wed Sep 14 2011 Mike McCune <mmccune@redhat.com> 0.1.1-1
- new package built with tito

* Wed Sep 14 2011 Jan Pazdziora 0.1.1-1
- Initial package.
<|MERGE_RESOLUTION|>--- conflicted
+++ resolved
@@ -2,13 +2,8 @@
 %global homedir %{_datarootdir}/katello/install
 
 Name:           katello-configure
-<<<<<<< HEAD
-Version:        0.1.61
+Version:        0.1.62
 Release:        2%{?dist}
-=======
-Version:        0.1.62
-Release:        1%{?dist}
->>>>>>> 536a516e
 Summary:        Configuration tool for Katello
 
 Group:          Applications/Internet
@@ -61,16 +56,14 @@
 %{_mandir}/man1/katello-configure.1*
 
 %changelog
-<<<<<<< HEAD
-* Tue Feb 07 2012 Mike McCune <mmccune@redhat.com> 0.1.61-2
-- brew build 
-=======
 * Tue Feb 07 2012 Mike McCune <mmccune@redhat.com> 0.1.62-1
 - 786572 - force in max/min heap sizes to 1.5G vs the current 1G limit
   (mmccune@redhat.com)
 - 788228 - increasing to 16MB limit for file uploads (mmccune@redhat.com)
 
->>>>>>> 536a516e
+* Tue Feb 07 2012 Mike McCune <mmccune@redhat.com> 0.1.61-2
+- brew build 
+
 * Fri Feb 03 2012 Lukas Zapletal <lzap+git@redhat.com> 0.1.61-1
 - 784280 - Katello installer does not turn off SELinux now
 
