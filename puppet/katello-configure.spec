
%global homedir %{_datarootdir}/katello/install

Name:           katello-configure
<<<<<<< HEAD
Version:        0.1.47
Release:        2%{?dist}
=======
Version:        0.1.49
Release:        1%{?dist}
>>>>>>> a09f96f6
Summary:        Configuration tool for Katello

Group:          Applications/Internet
License:        GPLv2
URL:            http://www.katello.org
Source0:        %{name}-%{version}.tar.gz
BuildRoot:      %{_tmppath}/%{name}-%{version}-%{release}-root-%(%{__id_u} -n)

Requires:       puppet >= 2.6.6
Requires:       wget
Requires:       katello-certs-tools
Requires:       nss-tools
BuildRequires:  /usr/bin/pod2man

BuildArch: noarch

%description
Provides katello-configure script which configures Katello installation.

%prep
%setup -q

%build

THE_VERSION=%version perl -000 -ne 'if ($X) { s/^THE_VERSION/$ENV{THE_VERSION}/; s/\s+CLI_OPTIONS/$C/; s/^CLI_OPTIONS_LONG/$X/; print; next } ($t, $l, $v, $d) = /^#\s*(.+?\n)(.+\n)?(\S+)\s*=\s*(.*?)\n+$/s; $l =~ s/^#\s*//gm; $l = $t if not $l; ($o = $v) =~ s/_/-/g; $x .= qq/=item --$o=<\U$v\E>\n\n$l\nThe default value is "$d".\n\n/; $C .= "\n        [ --$o=<\U$v\E> ]"; $X = $x if eof' default-answer-file man/katello-configure.pod \
	| /usr/bin/pod2man --name=%{name} --official --section=1 --release=%{version} - man/katello-configure.man1

%install
rm -rf %{buildroot}
#prepare dir structure
install -d -m 0755 %{buildroot}%{_sbindir}
install -m 0755 bin/katello-configure %{buildroot}%{_sbindir}
install -d -m 0755 %{buildroot}%{homedir}
install -d -m 0755 %{buildroot}%{homedir}/puppet/modules
cp -Rp modules/* %{buildroot}%{homedir}/puppet/modules
install -d -m 0755 %{buildroot}%{homedir}/puppet/lib
cp -Rp lib/* %{buildroot}%{homedir}/puppet/lib
install -m 0644 default-answer-file %{buildroot}%{homedir}
install -m 0644 options-format-file %{buildroot}%{homedir}
install -d -m 0755 %{buildroot}%{_mandir}/man1
install -m 0644 man/katello-configure.man1 %{buildroot}%{_mandir}/man1/katello-configure.1

%clean
rm -rf %{buildroot}

%files
%defattr(-,root,root)
%{homedir}
%{_sbindir}/katello-configure
%{_mandir}/man1/katello-configure.1*

%changelog
<<<<<<< HEAD
* Thu Dec 22 2011 Shannon Hughes <shughes@redhat.com> 0.1.47-2
- sys eng build (shughes@redhat.com)
- Automatic commit of package [katello-configure] release [0.1.43-2].
  (shughes@redhat.com)
- system engine build (shughes@redhat.com)
=======
* Tue Jan 03 2012 Lukas Zapletal <lzap+git@redhat.com> 0.1.49-1
- 771352 - SAM does not need to use the katello-jobs

* Thu Dec 22 2011 Mike McCune <mmccune@redhat.com> 0.1.48-1
- 768191 - ensure we have elasticsearch running before seed
  (mmccune@redhat.com)
>>>>>>> a09f96f6

* Thu Dec 22 2011 Lukas Zapletal <lzap+git@redhat.com> 0.1.47-1
- 769540 - katello-configure fails: katelloschema

* Wed Dec 21 2011 Mike McCune <mmccune@redhat.com> 0.1.46-1
- 768191 - adding a default config for elasticsearch
* Wed Dec 21 2011 Mike McCune <mmccune@redhat.com> 0.1.45-1
- rolling back to previous rev so we can re-tag (mmccune@redhat.com)
* Wed Dec 21 2011 Lukas Zapletal <lzap+git@redhat.com> 0.1.44-1
- Revert "769540 - katello-configure fails: katelloschema"
- Gave create db access to katello user
- 768191 - forgot the include so we actually execute the ES config
- 768191 - first cut at getting elasticsearch configured

* Wed Dec 21 2011 Lukas Zapletal <lzap+git@redhat.com> 0.1.43-1
- 769540 - katello-configure fails: katelloschema
- mbacovsk's public key
- tstrachota's public key
- Revert "765813 - Puppet: create-nss-db fails on RHEL 6.2 [TEMP FIX]"

* Mon Dec 19 2011 Shannon Hughes <shughes@redhat.com> 0.1.42-1
- 766933 - katello.yml perms - reformatting source (lzap+git@redhat.com)

* Fri Dec 16 2011 Lukas Zapletal <lzap+git@redhat.com> 0.1.41-1
- 766933 - katello.yml now deployed with correct perms

* Fri Dec 16 2011 Ivan Necas <inecas@redhat.com> 0.1.40-1
- Fix syntax error in dependency specification in katello service
  (inecas@redhat.com)

* Fri Dec 16 2011 Lukas Zapletal <lzap+git@redhat.com> 0.1.39-1
- puppet - migrate script depends on katello.yml

* Fri Dec 16 2011 Lukas Zapletal <lzap+git@redhat.com> 0.1.38-1
- puppet - katello-jobs now depends on katello
- adding debug options to the katello.yml
- 767812 - compress our javascript and CSS

* Wed Dec 14 2011 Shannon Hughes <shughes@redhat.com> 0.1.37-1
- system engine build 

* Tue Dec 13 2011 Lukas Zapletal <lzap+git@redhat.com> 0.1.36-1
- 767139 - Puppet sometimes fails on RHEL 6.1
- 759564: Candlepin puppet module did not add the thumbslug oauth line during a
  headpin install

* Mon Dec 12 2011 Lukas Zapletal <lzap+git@redhat.com> 0.1.35-1
- 758712 - adding missing requires for candlepin sql

* Mon Dec 12 2011 Lukas Zapletal <lzap+git@redhat.com> 0.1.34-1
- 758712 - execute classes with logs in correct order

* Fri Dec 09 2011 Lukas Zapletal <lzap+git@redhat.com> 0.1.33-1
- 758712 - Installer (db:seed) sometimes fail - better [TEMP FIX]

* Fri Dec 09 2011 Lukas Zapletal <lzap+git@redhat.com> 0.1.32-1
- 765813 - Puppet: create-nss-db fails on RHEL 6.2 [TEMP FIX]
- 758712 - Installer (db:seed) sometimes fail [TEMP FIX]

* Thu Dec 08 2011 Lukas Zapletal <lzap+git@redhat.com> 0.1.31-1
- puppet - regenerate NSS db each run - fix

* Thu Dec 08 2011 Lukas Zapletal <lzap+git@redhat.com> 0.1.30-1
- puppet - regenerate NSS db each run
- puppet - better warning message

* Thu Dec 08 2011 Lukas Zapletal <lzap+git@redhat.com> 0.1.29-1
- puppet - force creation of the candlepin symlink
- puppet - type in logfile

* Thu Dec 08 2011 Lukas Zapletal <lzap+git@redhat.com> 0.1.28-1
- puppet - fixing variable reassignment

* Thu Dec 08 2011 Lukas Zapletal <lzap+git@redhat.com> 0.1.27-1
- puppet - splitting migrate and seed exec actions up
- puppet - renaming initdb_done to db_seed_done
- puppet - adding cwds to ssl-certs actions
- configure - adding 2nd run check

* Tue Dec 06 2011 Lukas Zapletal <lzap+git@redhat.com> 0.1.26-1
- 760265 - Puppet guesses the FQDN from /etc/resolv.conf

* Tue Dec 06 2011 Lukas Zapletal <lzap+git@redhat.com> 0.1.25-1
- 760280 - katello-configure fails with ssl key creation error

* Mon Dec 05 2011 Lukas Zapletal <lzap+git@redhat.com> 0.1.24-1
- using candlepin certificates for both katello and pulp

* Mon Dec 05 2011 Lukas Zapletal <lzap+git@redhat.com> 0.1.23-1
- SSL certificate generation and deployment
- introduce mandatory option file with predefined option format

* Mon Dec 05 2011 Lukas Zapletal <lzap+git@redhat.com> 0.1.22-1
- configure - adding hostname checks
- configure - adding exit codes table

* Tue Nov 29 2011 Shannon Hughes <shughes@redhat.com> 0.1.21-1
- Change the default password for thumbslug keystores (bkearney@redhat.com)

* Mon Nov 28 2011 Ivan Necas <inecas@redhat.com> 0.1.20-1
- Update class path for Candlepin 0.5. (dgoodwin@redhat.com)

* Mon Nov 28 2011 Ivan Necas <inecas@redhat.com> 0.1.19-1
- pulp-revocation - Fix problems with access rights to crl file
  (inecas@redhat.com)
- 757176 - Thin process count is set to 0 (lzap+git@redhat.com)

* Thu Nov 24 2011 Ivan Necas <inecas@redhat.com> 0.1.18-1
- Add thumbslug configuration for headpin (jbowes@redhat.com)

* Thu Nov 24 2011 Ivan Necas <inecas@redhat.com> 0.1.17-1
- katello-configure - wait for canlepin to really start (inecas@redhat.com)
- pulp-revocation - set Candlepin to save CRL to a place Pulp can use
  (inecas@redhat.com)
- katello-configure - catch puppet stderr to a log file (inecas@redhat.com)

* Fri Nov 18 2011 Shannon Hughes <shughes@redhat.com> 0.1.16-1
- 755048 - set pulp host using fqdn (inecas@redhat.com)

* Wed Nov 16 2011 Shannon Hughes <shughes@redhat.com> 0.1.15-1
- 

* Wed Nov 16 2011 Ivan Necas <inecas@redhat.com> 0.1.14-1
- cdn-proxy - fix typo in Puppet manifest (inecas@redhat.com)

* Tue Nov 15 2011 Shannon Hughes <shughes@redhat.com> 0.1.13-1
- Merge branch 'master' into password_reset (bbuckingham@redhat.com)
- cdn-proxy - add support to puppet answer file (inecas@redhat.com)
- 752863 - katello service will return "OK" on error (lzap+git@redhat.com)
- installer - update to use fqdn from puppet vs answer file
  (bbuckingham@redhat.com)
- Merge branch 'master' into password_reset (bbuckingham@redhat.com)
- bug - installation failed on low-memory boxes (lzap+git@redhat.com)
- update template to disable sync KBlimit (shughes@redhat.com)
- 752058 - Could not find value for 'fqdn' proper fix (lzap+git@redhat.com)
- password reset - updates from code inspection (bbuckingham@redhat.com)
- Merge branch 'master' into password_reset (bbuckingham@redhat.com)
- password reset - fixes for issues found in production install
  (bbuckingham@redhat.com)
- installer - update the default-answer-file to use root@localhost as default
  email (bbuckingham@redhat.com)
- installler - minor update to setting of email in seeds.rb
  (bbuckingham@redhat.com)
- Merge branch 'master' into password_reset (bbuckingham@redhat.com)
- installer - minor changes to support user email and host
  (bbuckingham@redhat.com)

* Wed Nov 09 2011 Shannon Hughes <shughes@redhat.com> 0.1.12-1
- 

* Wed Nov 09 2011 Clifford Perry <cperry@redhat.com> 0.1.11-1
- Expose HTTP Proxy configuration within the katello-configure installation
  process. (cperry@redhat.com)
- 751132 - force restart of httpd to occurr post pulp-migrate, but before
  katellos rake db:seed (cperry@redhat.com)
- Minor change to katello-configure for db seed log size to expect for
  installation (cperry@redhat.com)
- 752058 - Could not find value for 'fqdn' (lzap+git@redhat.com)
- Ehnahce the org name changes to not require pulp for headpin installs
  (bkearney@redhat.com)

* Fri Nov 04 2011 Clifford Perry <cperry@redhat.com> 0.1.10-1
- Adding support to katello-configure for initial user/pass & org
  (cperry@redhat.com)
- 751132 - More logging for db seed step during installation.
  (cperry@redhat.com)
- 749495 - fix for the total memory calculation (lzap+git@redhat.com)

* Wed Nov 02 2011 Lukas Zapletal <lzap+git@redhat.com> 0.1.9-1
- PATCH: katello-configure: If unexpected error is seen, report it as well.
- PATCH: katello-configure: Exit with nonzero status if error was seen in
  puppet execution.
- Make a copy of katello-configure.conf in the log directory as well.
- 749495 - installation script process count - fix
- 749495 - installation script process count - fix
- 749495 - installation script process count
- Merge branch 'breakup-puppet'
- tweak a change
- Merge
- Remove trailing spaces
- Final selinux tweaks
- Disable selinux and get the endpoints correct
- Copy over the syscnf file
- Pull the prefix off of the deployment type
- Fully qualify the deployment variable
- First cut at making puppet be katello/headpin aware
- Final selinux tweaks
- Disable selinux and get the endpoints correct
- Copy over the syscnf file
- merge
- Pull the prefix off of the deployment type
- Merge branch 'bp' into breakup-puppet
- Fully qualify the deployment variable
- First cut at making puppet be katello/headpin aware
- First cut at making puppet be katello/headpin aware
- First cut at making puppet be katello/headpin aware

* Mon Oct 31 2011 Clifford Perry <cperry@redhat.com> 0.1.8-1
- fixes BZ-745652 bug - Installation will configure itself to use 1 thin
  process if only one processor (ohadlevy@redhat.com)

* Tue Oct 25 2011 Shannon Hughes <shughes@redhat.com> 0.1.7-1
- 734517 - puppet - set pulp.conf server_name to fqdn (inecas@redhat.com)
- Hello, (jpazdziora@redhat.com)
- switching to info level of logging.  our logfiles grow to 1G+ quickly
  (mmccune@redhat.com)
- Fixing permissions to 0644 on the default-answer-file.
  (jpazdziora@redhat.com)
- Adding the man page for katello-configure. (jpazdziora@redhat.com)
- Pulp.conf remove_old_packages renamed to remove_old_versions
  (inecas@redhat.com)

* Wed Oct 12 2011 Lukas Zapletal <lzap+git@redhat.com> 0.1.6-1
- Add support for command line options and user answer file to katello-
  configure
- protect-pulp-repo - fix puppet configuration

* Tue Oct 11 2011 Lukas Zapletal <lzap+git@redhat.com> 0.1.5-1
- adding an auto-login ssh public key
- Add support for answer files.
- Make the oauth_secret dynamic
- Move installation-related parts to */install.pp.
- Upon the db:seed, we also have to db:migrate.
- katello requires puppet 2.6.6+ (Fedora updates, EPEL)
- puppet - make it possible to include just pulp

* Mon Oct 03 2011 Lukas Zapletal <lzap+git@redhat.com> 0.1.4-1
- added missing template required for commit:a37cdbe8
- moved pulp config files into the pulp module, extracted values as varaibles
  etc

* Fri Sep 30 2011 Ivan Necas <inecas@redhat.com> 0.1.3-1
- 741551 - ensure pulp config is prepared before httpd starts
- do not enable pulp-testing repo
- Set pulp repo secured
- replaced pub key used by hudson
- added ssh public key for hudson job

* Mon Sep 19 2011 Mike McCune <mmccune@redhat.com> 0.1.2-1
- Correcting previous tag that was pushed improperly 
* Wed Sep 14 2011 Mike McCune <mmccune@redhat.com> 0.1.1-1
- new package built with tito

* Wed Sep 14 2011 Jan Pazdziora 0.1.1-1
- Initial package.
<|MERGE_RESOLUTION|>--- conflicted
+++ resolved
@@ -2,13 +2,8 @@
 %global homedir %{_datarootdir}/katello/install
 
 Name:           katello-configure
-<<<<<<< HEAD
-Version:        0.1.47
-Release:        2%{?dist}
-=======
 Version:        0.1.49
 Release:        1%{?dist}
->>>>>>> a09f96f6
 Summary:        Configuration tool for Katello
 
 Group:          Applications/Internet
@@ -61,20 +56,12 @@
 %{_mandir}/man1/katello-configure.1*
 
 %changelog
-<<<<<<< HEAD
-* Thu Dec 22 2011 Shannon Hughes <shughes@redhat.com> 0.1.47-2
-- sys eng build (shughes@redhat.com)
-- Automatic commit of package [katello-configure] release [0.1.43-2].
-  (shughes@redhat.com)
-- system engine build (shughes@redhat.com)
-=======
 * Tue Jan 03 2012 Lukas Zapletal <lzap+git@redhat.com> 0.1.49-1
 - 771352 - SAM does not need to use the katello-jobs
 
 * Thu Dec 22 2011 Mike McCune <mmccune@redhat.com> 0.1.48-1
 - 768191 - ensure we have elasticsearch running before seed
   (mmccune@redhat.com)
->>>>>>> a09f96f6
 
 * Thu Dec 22 2011 Lukas Zapletal <lzap+git@redhat.com> 0.1.47-1
 - 769540 - katello-configure fails: katelloschema
