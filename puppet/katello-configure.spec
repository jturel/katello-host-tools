
%global homedir %{_datarootdir}/katello/install

Name:           katello-configure
<<<<<<< HEAD
Version:        0.1.55
Release:        2%{?dist}
=======
Version:        0.1.56
Release:        1%{?dist}
>>>>>>> c1f43b64
Summary:        Configuration tool for Katello

Group:          Applications/Internet
License:        GPLv2
URL:            http://www.katello.org
Source0:        %{name}-%{version}.tar.gz
BuildRoot:      %{_tmppath}/%{name}-%{version}-%{release}-root-%(%{__id_u} -n)

Requires:       puppet >= 2.6.6
Requires:       wget
Requires:       katello-certs-tools
Requires:       nss-tools
BuildRequires:  /usr/bin/pod2man

BuildArch: noarch

%description
Provides katello-configure script which configures Katello installation.

%prep
%setup -q

%build

THE_VERSION=%version perl -000 -ne 'if ($X) { s/^THE_VERSION/$ENV{THE_VERSION}/; s/\s+CLI_OPTIONS/$C/; s/^CLI_OPTIONS_LONG/$X/; print; next } ($t, $l, $v, $d) = /^#\s*(.+?\n)(.+\n)?(\S+)\s*=\s*(.*?)\n+$/s; $l =~ s/^#\s*//gm; $l = $t if not $l; ($o = $v) =~ s/_/-/g; $x .= qq/=item --$o=<\U$v\E>\n\n$l\nThe default value is "$d".\n\n/; $C .= "\n        [ --$o=<\U$v\E> ]"; $X = $x if eof' default-answer-file man/katello-configure.pod \
	| /usr/bin/pod2man --name=%{name} --official --section=1 --release=%{version} - man/katello-configure.man1

%install
rm -rf %{buildroot}
#prepare dir structure
install -d -m 0755 %{buildroot}%{_sbindir}
install -m 0755 bin/katello-configure %{buildroot}%{_sbindir}
install -d -m 0755 %{buildroot}%{homedir}
install -d -m 0755 %{buildroot}%{homedir}/puppet/modules
cp -Rp modules/* %{buildroot}%{homedir}/puppet/modules
install -d -m 0755 %{buildroot}%{homedir}/puppet/lib
cp -Rp lib/* %{buildroot}%{homedir}/puppet/lib
install -m 0644 default-answer-file %{buildroot}%{homedir}
install -m 0644 options-format-file %{buildroot}%{homedir}
install -d -m 0755 %{buildroot}%{_mandir}/man1
install -m 0644 man/katello-configure.man1 %{buildroot}%{_mandir}/man1/katello-configure.1

%clean
rm -rf %{buildroot}

%files
%defattr(-,root,root)
%{homedir}
%{_sbindir}/katello-configure
%{_mandir}/man1/katello-configure.1*

%changelog
<<<<<<< HEAD
* Thu Jan 26 2012 Shannon Hughes <shughes@redhat.com> 0.1.55-2
- se build (shughes@redhat.com)
=======
* Fri Jan 27 2012 Lukas Zapletal <lzap+git@redhat.com> 0.1.56-1
- nicer errors for CLI and RHSM when service is down
- 771352 - SAM does need katello-jobs for email and org delete
>>>>>>> c1f43b64

* Thu Jan 26 2012 Lukas Zapletal <lzap+git@redhat.com> 0.1.55-1
- 784601 - sync fails if /var/lib/pulp/packages is separate mount
- 773088 - short term bump of the REST client timeout to 120
- 771343 - adding proxying for /javascripts in /etc/httpd/conf.d/katello.conf

* Thu Jan 19 2012 Lukas Zapletal <lzap+git@redhat.com> 0.1.54-1
- 749805 - httpd - katello.conf - update to remove unnecessary / in path

* Fri Jan 13 2012 Lukas Zapletal <lzap+git@redhat.com> 0.1.53-1
- 760305 - Remove names and references to 'rhn' from cert-tools

* Mon Jan 09 2012 Lukas Zapletal <lzap+git@redhat.com> 0.1.52-1
- 772574 - enabling pulp-testing repo

* Fri Jan 06 2012 Ivan Necas <inecas@redhat.com> 0.1.51-1
- 768420 - config Pulp for new content location (for Pulp 0.1.256) (inecas@redhat.com)

* Fri Jan 06 2012 Ivan Necas <inecas@redhat.com> 0.1.50-1
- 772210 - make /var/run/elasticsearch dir to fix installation
  (inecas@redhat.com)

* Tue Jan 03 2012 Lukas Zapletal <lzap+git@redhat.com> 0.1.49-1
- 771352 - SAM does not need to use the katello-jobs

* Thu Dec 22 2011 Mike McCune <mmccune@redhat.com> 0.1.48-1
- 768191 - ensure we have elasticsearch running before seed
  (mmccune@redhat.com)

* Thu Dec 22 2011 Lukas Zapletal <lzap+git@redhat.com> 0.1.47-1
- 769540 - katello-configure fails: katelloschema

* Wed Dec 21 2011 Mike McCune <mmccune@redhat.com> 0.1.46-1
- 768191 - adding a default config for elasticsearch
* Wed Dec 21 2011 Mike McCune <mmccune@redhat.com> 0.1.45-1
- rolling back to previous rev so we can re-tag (mmccune@redhat.com)
* Wed Dec 21 2011 Lukas Zapletal <lzap+git@redhat.com> 0.1.44-1
- Revert "769540 - katello-configure fails: katelloschema"
- Gave create db access to katello user
- 768191 - forgot the include so we actually execute the ES config
- 768191 - first cut at getting elasticsearch configured

* Wed Dec 21 2011 Lukas Zapletal <lzap+git@redhat.com> 0.1.43-1
- 769540 - katello-configure fails: katelloschema
- mbacovsk's public key
- tstrachota's public key
- Revert "765813 - Puppet: create-nss-db fails on RHEL 6.2 [TEMP FIX]"

* Mon Dec 19 2011 Shannon Hughes <shughes@redhat.com> 0.1.42-1
- 766933 - katello.yml perms - reformatting source (lzap+git@redhat.com)

* Fri Dec 16 2011 Lukas Zapletal <lzap+git@redhat.com> 0.1.41-1
- 766933 - katello.yml now deployed with correct perms

* Fri Dec 16 2011 Ivan Necas <inecas@redhat.com> 0.1.40-1
- Fix syntax error in dependency specification in katello service
  (inecas@redhat.com)

* Fri Dec 16 2011 Lukas Zapletal <lzap+git@redhat.com> 0.1.39-1
- puppet - migrate script depends on katello.yml

* Fri Dec 16 2011 Lukas Zapletal <lzap+git@redhat.com> 0.1.38-1
- puppet - katello-jobs now depends on katello
- adding debug options to the katello.yml
- 767812 - compress our javascript and CSS

* Wed Dec 14 2011 Shannon Hughes <shughes@redhat.com> 0.1.37-1
- system engine build 

* Tue Dec 13 2011 Lukas Zapletal <lzap+git@redhat.com> 0.1.36-1
- 767139 - Puppet sometimes fails on RHEL 6.1
- 759564: Candlepin puppet module did not add the thumbslug oauth line during a
  headpin install

* Mon Dec 12 2011 Lukas Zapletal <lzap+git@redhat.com> 0.1.35-1
- 758712 - adding missing requires for candlepin sql

* Mon Dec 12 2011 Lukas Zapletal <lzap+git@redhat.com> 0.1.34-1
- 758712 - execute classes with logs in correct order

* Fri Dec 09 2011 Lukas Zapletal <lzap+git@redhat.com> 0.1.33-1
- 758712 - Installer (db:seed) sometimes fail - better [TEMP FIX]

* Fri Dec 09 2011 Lukas Zapletal <lzap+git@redhat.com> 0.1.32-1
- 765813 - Puppet: create-nss-db fails on RHEL 6.2 [TEMP FIX]
- 758712 - Installer (db:seed) sometimes fail [TEMP FIX]

* Thu Dec 08 2011 Lukas Zapletal <lzap+git@redhat.com> 0.1.31-1
- puppet - regenerate NSS db each run - fix

* Thu Dec 08 2011 Lukas Zapletal <lzap+git@redhat.com> 0.1.30-1
- puppet - regenerate NSS db each run
- puppet - better warning message

* Thu Dec 08 2011 Lukas Zapletal <lzap+git@redhat.com> 0.1.29-1
- puppet - force creation of the candlepin symlink
- puppet - type in logfile

* Thu Dec 08 2011 Lukas Zapletal <lzap+git@redhat.com> 0.1.28-1
- puppet - fixing variable reassignment

* Thu Dec 08 2011 Lukas Zapletal <lzap+git@redhat.com> 0.1.27-1
- puppet - splitting migrate and seed exec actions up
- puppet - renaming initdb_done to db_seed_done
- puppet - adding cwds to ssl-certs actions
- configure - adding 2nd run check

* Tue Dec 06 2011 Lukas Zapletal <lzap+git@redhat.com> 0.1.26-1
- 760265 - Puppet guesses the FQDN from /etc/resolv.conf

* Tue Dec 06 2011 Lukas Zapletal <lzap+git@redhat.com> 0.1.25-1
- 760280 - katello-configure fails with ssl key creation error

* Mon Dec 05 2011 Lukas Zapletal <lzap+git@redhat.com> 0.1.24-1
- using candlepin certificates for both katello and pulp

* Mon Dec 05 2011 Lukas Zapletal <lzap+git@redhat.com> 0.1.23-1
- SSL certificate generation and deployment
- introduce mandatory option file with predefined option format

* Mon Dec 05 2011 Lukas Zapletal <lzap+git@redhat.com> 0.1.22-1
- configure - adding hostname checks
- configure - adding exit codes table

* Tue Nov 29 2011 Shannon Hughes <shughes@redhat.com> 0.1.21-1
- Change the default password for thumbslug keystores (bkearney@redhat.com)

* Mon Nov 28 2011 Ivan Necas <inecas@redhat.com> 0.1.20-1
- Update class path for Candlepin 0.5. (dgoodwin@redhat.com)

* Mon Nov 28 2011 Ivan Necas <inecas@redhat.com> 0.1.19-1
- pulp-revocation - Fix problems with access rights to crl file
  (inecas@redhat.com)
- 757176 - Thin process count is set to 0 (lzap+git@redhat.com)

* Thu Nov 24 2011 Ivan Necas <inecas@redhat.com> 0.1.18-1
- Add thumbslug configuration for headpin (jbowes@redhat.com)

* Thu Nov 24 2011 Ivan Necas <inecas@redhat.com> 0.1.17-1
- katello-configure - wait for canlepin to really start (inecas@redhat.com)
- pulp-revocation - set Candlepin to save CRL to a place Pulp can use
  (inecas@redhat.com)
- katello-configure - catch puppet stderr to a log file (inecas@redhat.com)

* Fri Nov 18 2011 Shannon Hughes <shughes@redhat.com> 0.1.16-1
- 755048 - set pulp host using fqdn (inecas@redhat.com)

* Wed Nov 16 2011 Shannon Hughes <shughes@redhat.com> 0.1.15-1
- 

* Wed Nov 16 2011 Ivan Necas <inecas@redhat.com> 0.1.14-1
- cdn-proxy - fix typo in Puppet manifest (inecas@redhat.com)

* Tue Nov 15 2011 Shannon Hughes <shughes@redhat.com> 0.1.13-1
- Merge branch 'master' into password_reset (bbuckingham@redhat.com)
- cdn-proxy - add support to puppet answer file (inecas@redhat.com)
- 752863 - katello service will return "OK" on error (lzap+git@redhat.com)
- installer - update to use fqdn from puppet vs answer file
  (bbuckingham@redhat.com)
- Merge branch 'master' into password_reset (bbuckingham@redhat.com)
- bug - installation failed on low-memory boxes (lzap+git@redhat.com)
- update template to disable sync KBlimit (shughes@redhat.com)
- 752058 - Could not find value for 'fqdn' proper fix (lzap+git@redhat.com)
- password reset - updates from code inspection (bbuckingham@redhat.com)
- Merge branch 'master' into password_reset (bbuckingham@redhat.com)
- password reset - fixes for issues found in production install
  (bbuckingham@redhat.com)
- installer - update the default-answer-file to use root@localhost as default
  email (bbuckingham@redhat.com)
- installler - minor update to setting of email in seeds.rb
  (bbuckingham@redhat.com)
- Merge branch 'master' into password_reset (bbuckingham@redhat.com)
- installer - minor changes to support user email and host
  (bbuckingham@redhat.com)

* Wed Nov 09 2011 Shannon Hughes <shughes@redhat.com> 0.1.12-1
- 

* Wed Nov 09 2011 Clifford Perry <cperry@redhat.com> 0.1.11-1
- Expose HTTP Proxy configuration within the katello-configure installation
  process. (cperry@redhat.com)
- 751132 - force restart of httpd to occurr post pulp-migrate, but before
  katellos rake db:seed (cperry@redhat.com)
- Minor change to katello-configure for db seed log size to expect for
  installation (cperry@redhat.com)
- 752058 - Could not find value for 'fqdn' (lzap+git@redhat.com)
- Ehnahce the org name changes to not require pulp for headpin installs
  (bkearney@redhat.com)

* Fri Nov 04 2011 Clifford Perry <cperry@redhat.com> 0.1.10-1
- Adding support to katello-configure for initial user/pass & org
  (cperry@redhat.com)
- 751132 - More logging for db seed step during installation.
  (cperry@redhat.com)
- 749495 - fix for the total memory calculation (lzap+git@redhat.com)

* Wed Nov 02 2011 Lukas Zapletal <lzap+git@redhat.com> 0.1.9-1
- PATCH: katello-configure: If unexpected error is seen, report it as well.
- PATCH: katello-configure: Exit with nonzero status if error was seen in
  puppet execution.
- Make a copy of katello-configure.conf in the log directory as well.
- 749495 - installation script process count - fix
- 749495 - installation script process count - fix
- 749495 - installation script process count
- Merge branch 'breakup-puppet'
- tweak a change
- Merge
- Remove trailing spaces
- Final selinux tweaks
- Disable selinux and get the endpoints correct
- Copy over the syscnf file
- Pull the prefix off of the deployment type
- Fully qualify the deployment variable
- First cut at making puppet be katello/headpin aware
- Final selinux tweaks
- Disable selinux and get the endpoints correct
- Copy over the syscnf file
- merge
- Pull the prefix off of the deployment type
- Merge branch 'bp' into breakup-puppet
- Fully qualify the deployment variable
- First cut at making puppet be katello/headpin aware
- First cut at making puppet be katello/headpin aware
- First cut at making puppet be katello/headpin aware

* Mon Oct 31 2011 Clifford Perry <cperry@redhat.com> 0.1.8-1
- fixes BZ-745652 bug - Installation will configure itself to use 1 thin
  process if only one processor (ohadlevy@redhat.com)

* Tue Oct 25 2011 Shannon Hughes <shughes@redhat.com> 0.1.7-1
- 734517 - puppet - set pulp.conf server_name to fqdn (inecas@redhat.com)
- Hello, (jpazdziora@redhat.com)
- switching to info level of logging.  our logfiles grow to 1G+ quickly
  (mmccune@redhat.com)
- Fixing permissions to 0644 on the default-answer-file.
  (jpazdziora@redhat.com)
- Adding the man page for katello-configure. (jpazdziora@redhat.com)
- Pulp.conf remove_old_packages renamed to remove_old_versions
  (inecas@redhat.com)

* Wed Oct 12 2011 Lukas Zapletal <lzap+git@redhat.com> 0.1.6-1
- Add support for command line options and user answer file to katello-
  configure
- protect-pulp-repo - fix puppet configuration

* Tue Oct 11 2011 Lukas Zapletal <lzap+git@redhat.com> 0.1.5-1
- adding an auto-login ssh public key
- Add support for answer files.
- Make the oauth_secret dynamic
- Move installation-related parts to */install.pp.
- Upon the db:seed, we also have to db:migrate.
- katello requires puppet 2.6.6+ (Fedora updates, EPEL)
- puppet - make it possible to include just pulp

* Mon Oct 03 2011 Lukas Zapletal <lzap+git@redhat.com> 0.1.4-1
- added missing template required for commit:a37cdbe8
- moved pulp config files into the pulp module, extracted values as varaibles
  etc

* Fri Sep 30 2011 Ivan Necas <inecas@redhat.com> 0.1.3-1
- 741551 - ensure pulp config is prepared before httpd starts
- do not enable pulp-testing repo
- Set pulp repo secured
- replaced pub key used by hudson
- added ssh public key for hudson job

* Mon Sep 19 2011 Mike McCune <mmccune@redhat.com> 0.1.2-1
- Correcting previous tag that was pushed improperly 
* Wed Sep 14 2011 Mike McCune <mmccune@redhat.com> 0.1.1-1
- new package built with tito

* Wed Sep 14 2011 Jan Pazdziora 0.1.1-1
- Initial package.
<|MERGE_RESOLUTION|>--- conflicted
+++ resolved
@@ -2,13 +2,8 @@
 %global homedir %{_datarootdir}/katello/install
 
 Name:           katello-configure
-<<<<<<< HEAD
-Version:        0.1.55
-Release:        2%{?dist}
-=======
 Version:        0.1.56
 Release:        1%{?dist}
->>>>>>> c1f43b64
 Summary:        Configuration tool for Katello
 
 Group:          Applications/Internet
@@ -61,14 +56,9 @@
 %{_mandir}/man1/katello-configure.1*
 
 %changelog
-<<<<<<< HEAD
-* Thu Jan 26 2012 Shannon Hughes <shughes@redhat.com> 0.1.55-2
-- se build (shughes@redhat.com)
-=======
 * Fri Jan 27 2012 Lukas Zapletal <lzap+git@redhat.com> 0.1.56-1
 - nicer errors for CLI and RHSM when service is down
 - 771352 - SAM does need katello-jobs for email and org delete
->>>>>>> c1f43b64
 
 * Thu Jan 26 2012 Lukas Zapletal <lzap+git@redhat.com> 0.1.55-1
 - 784601 - sync fails if /var/lib/pulp/packages is separate mount
