--- conflicted
+++ resolved
@@ -2,13 +2,8 @@
 %global homedir %{_datarootdir}/katello/install
 
 Name:           katello-configure
-<<<<<<< HEAD
-Version:        0.1.37
-Release:        2%{?dist}
-=======
 Version:        0.1.42
 Release:        1%{?dist}
->>>>>>> 6e56b578
 Summary:        Configuration tool for Katello
 
 Group:          Applications/Internet
@@ -61,20 +56,6 @@
 %{_mandir}/man1/katello-configure.1*
 
 %changelog
-<<<<<<< HEAD
-* Wed Dec 14 2011 Shannon Hughes <shughes@redhat.com> 0.1.37-2
-- system engine build (shughes@redhat.com)
-- Automatic commit of package [katello-configure] release [0.1.31-2].
-  (shughes@redhat.com)
-- brew build (shughes@redhat.com)
-- Automatic commit of package [katello-configure] release [0.1.26-2].
-  (shughes@redhat.com)
-- builds for cli/installer (shughes@redhat.com)
-- Automatic commit of package [katello-configure] release [0.1.21-2].
-  (shughes@redhat.com)
-- build installer (shughes@redhat.com)
-- prep release for sys engine build (shughes@redhat.com)
-=======
 * Mon Dec 19 2011 Shannon Hughes <shughes@redhat.com> 0.1.42-1
 - 766933 - katello.yml perms - reformatting source (lzap+git@redhat.com)
 
@@ -92,7 +73,6 @@
 - puppet - katello-jobs now depends on katello
 - adding debug options to the katello.yml
 - 767812 - compress our javascript and CSS
->>>>>>> 6e56b578
 
 * Wed Dec 14 2011 Shannon Hughes <shughes@redhat.com> 0.1.37-1
 - system engine build 
