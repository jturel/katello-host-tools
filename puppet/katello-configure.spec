--- conflicted
+++ resolved
@@ -2,13 +2,8 @@
 %global homedir %{_datarootdir}/katello/install
 
 Name:           katello-configure
-<<<<<<< HEAD
-Version:        0.1.21
-Release:        2%{?dist}
-=======
 Version:        0.1.26
 Release:        1%{?dist}
->>>>>>> 9e031e38
 Summary:        Configuration tool for Katello
 
 Group:          Applications/Internet
@@ -61,11 +56,6 @@
 %{_mandir}/man1/katello-configure.1*
 
 %changelog
-<<<<<<< HEAD
-* Tue Nov 29 2011 Shannon Hughes <shughes@redhat.com> 0.1.21-2
-- build installer (shughes@redhat.com)
-- prep release for sys engine build (shughes@redhat.com)
-=======
 * Tue Dec 06 2011 Lukas Zapletal <lzap+git@redhat.com> 0.1.26-1
 - 760265 - Puppet guesses the FQDN from /etc/resolv.conf
 
@@ -82,7 +72,6 @@
 * Mon Dec 05 2011 Lukas Zapletal <lzap+git@redhat.com> 0.1.22-1
 - configure - adding hostname checks
 - configure - adding exit codes table
->>>>>>> 9e031e38
 
 * Tue Nov 29 2011 Shannon Hughes <shughes@redhat.com> 0.1.21-1
 - Change the default password for thumbslug keystores (bkearney@redhat.com)
