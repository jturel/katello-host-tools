--- conflicted
+++ resolved
@@ -14,10 +14,9 @@
 # Katello initial Organization (default: ACME_Corporation)
 org_name = ACME_Corporation
 
-<<<<<<< HEAD
 # Katello server host or fully qualified domain (default: 127.0.0.1)
 host = 127.0.0.1
-=======
+
 # HTTP Proxy URL (example: http://172.31.1.1)
 proxy_url = NONE
 
@@ -29,7 +28,6 @@
 
 # HTTP Proxy pass (proxy password, if auth is required)
 proxy_pass = NONE
->>>>>>> d3ac13ec
 
 # Katello database name.
 # PostgreSQL database name used to store the Katello database
