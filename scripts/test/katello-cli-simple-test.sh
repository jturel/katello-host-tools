--- conflicted
+++ resolved
@@ -158,15 +158,8 @@
 #testing systems
 SYSTEM_NAME="_system_$RAND"
 SYSTEM_NAME2="_system_$RAND"
-CONSUMER_FIRST="$(echo $FIRST_ORG|perl -e 'print lc <>;')_user"
-<<<<<<< HEAD
 test "system register as admin" system register --name="admin$SYSTEM_NAME" --org="$FIRST_ORG" --environment="$TEST_ENV"
-test "system register as user" -u $CONSUMER_FIRST -p $CONSUMER_FIRST system register --name="user$SYSTEM_NAME" --org="$FIRST_ORG" --environment="$TEST_ENV"
-=======
-test "system register first org as admin" system register --name="admin$SYSTEM_NAME" --org="$FIRST_ORG"
-test "system register test org as admin" system register --name="admin$SYSTEM_NAME2" --org="$TEST_ORG"
 # TODO - create regular user, create org with this user, syst register with this user
->>>>>>> 4f8e8e95
 test "system list" system list --org="$FIRST_ORG"
 
 #testing distributions
