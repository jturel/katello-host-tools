--- conflicted
+++ resolved
@@ -14,16 +14,12 @@
 # With a pull request, send also link to our (or Fedora) koji with RPMs.
 source 'http://rubygems.org'
 
-<<<<<<< HEAD
-gem 'rails', '3.0.10'
-=======
 version = `uname -a` rescue ""
 if version =~ /fc18/
   gem 'rails', '~> 3.2.8'
 else
   gem 'rails', '3.0.10'
 end
->>>>>>> a47bcf7c
 gem 'json'
 gem 'rest-client', :require => 'rest_client'
 gem 'jammit', '>= 0.5.4'
@@ -69,7 +65,6 @@
 # Pulp API bindings
 gem 'hooks'
 gem 'runcible', '~> 0.3.1'
-
 gem 'anemone'
 
 # Load all sub-gemfiles from bundler.d directory
