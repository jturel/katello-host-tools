--- conflicted
+++ resolved
@@ -85,12 +85,8 @@
   gem 'redcarpet'
   gem 'ZenTest', '>= 4.4.0'
   gem 'rspec-rails', '>= 2.0.0'
-<<<<<<< HEAD
-  #gem 'autotest-rails', '>= 4.1.0'
-  gem 'rcov', '>= 0.9.9'
-=======
+
   gem 'autotest-rails', '>= 4.1.0'
->>>>>>> 32f0adb8
 
   gem 'webrat', '>=0.7.3'
   gem 'nokogiri', '>= 1.5.0'
@@ -112,17 +108,14 @@
   #parallel_tests to make our specs go faster
   gem "parallel_tests"
 
-<<<<<<< HEAD
   gem 'factory_girl_rails', "~> 1.7.0"
 
-=======
   #coverage
   if RUBY_VERSION >= "1.9.2"
     gem 'simplecov'
   else
     gem 'rcov', '>= 0.9.9'
   end
->>>>>>> 32f0adb8
 end
 
 group :profiling do
