--- conflicted
+++ resolved
@@ -39,12 +39,8 @@
   Dir.mkdir "#{Rails.root}/log" unless File.directory? "#{Rails.root}/log"
   config.active_record.logger = Logger.new("#{Rails.root}/log/test_sql.log")
 
-<<<<<<< HEAD
-  Bundler.require(:debugging, Rails.env) if defined?(Bundler)
-=======
   if ENV['TRAVIS'] != 'true'
     Bundler.require(:debugging, Rails.env)
   end
 
->>>>>>> 37b135ac
 end