# Note: Rails 3 loads initializers in alphabetical order therefore configuration objects 
# are not available in all initializers starting with 'a' letter.
require 'ostruct'
require 'yaml'

module ApplicationConfiguration


  class Config
    include Singleton

    attr_reader :config_file

    LOG_LEVELS = ['debug', 'info', 'warn', 'error', 'fatal']

    def initialize
      @config_file = "/etc/katello/katello.yml"
      @config_file = "#{Rails.root}/config/katello.yml" unless File.exists? @config_file

      config = YAML::load_file(@config_file) || {}
      @hash = config['common'] || {}
      @hash.deep_merge!(config[Rails.env] || {})

      # Based upon root url, switch between headpin and katello modes
      if ENV['RAILS_RELATIVE_URL_ROOT'] == '/headpin' || ENV['RAILS_RELATIVE_URL_ROOT'] == '/sam'
        @hash["app_name"] = 'Headpin'
        @hash["katello?"] = false
      else
        @hash["app_name"] = 'Katello'
        @hash["katello?"] = true
      end

      @ostruct = hashes2ostruct(@hash)

      @ostruct.elastic_index = 'katello' unless @ostruct.respond_to?(:elastic_index)
      @ostruct.elastic_url = 'http://localhost:9200' unless @ostruct.respond_to?(:elastic_url)

      @ostruct.simple_search_tokens = [':', ' and\\b', ' or\\b', ' not\\b'] unless @ostruct.respond_to?(:simple_search_tokens)

      # candlepin and pulp are turned on by default
      @ostruct.use_cp = true unless @ostruct.respond_to?(:use_cp)
      @ostruct.use_pulp = true unless @ostruct.respond_to?(:use_pulp)
<<<<<<< HEAD
      @ostruct.use_elasticsearch = true unless @ostruct.respond_to?(:use_elasticsearch)
=======
      @ostruct.use_foreman = true unless @ostruct.respond_to?(:use_foreman)
>>>>>>> 32f0adb8

      #configuration is created after environment initializers, so lets override them here
      Rails.logger.level = LOG_LEVELS.index(@ostruct.log_level) if LOG_LEVELS.include?(@ostruct.log_level)
      ActiveRecord::Base.logger.level = LOG_LEVELS.index(@ostruct.log_level_sql) if LOG_LEVELS.include?(@ostruct.log_level_sql)

      # backticks gets you the equiv of a system() command in Ruby
      if @hash["app_name"] == 'Katello'
        version =  `rpm -q katello-common --queryformat '%{VERSION}-%{RELEASE}'`
      else
        version =  `rpm -q katello-headpin --queryformat '%{VERSION}-%{RELEASE}'`
      end
      exit_code = $?
      if exit_code != 0
        hash = `git rev-parse --short HEAD 2>/dev/null`
        exit_code = $?
        if exit_code != 0
          version = "Unknown"
        else
          version = "git hash (" + hash.chop + ")"
        end
      end
      @ostruct.katello_version = version

      available_locales = ['de', 'en', 'es', 'fr', 'it', 'ja', 'ko', 'pt-BR', 'gu', 'hi', 'mr', 'or', 'ru', 'te', 'pa', 'kn', 'bn', 'ta', 'zh-CN', 'zh-TW']
      @ostruct.available_locales = available_locales unless @ostruct.respond_to?(:available_locales)
    end

    # helper method that converts object to open struct recursively
    def hashes2ostruct(object)
      return case object
      when Hash
        object = object.clone
        object.each do |key, value|
          object[key] = hashes2ostruct(value)
        end
        OpenStruct.new(object)
      when Array
        object = object.clone
        object.map! { |i| hashes2ostruct(i) }
      else
        object
      end
    end

    def to_os
      @ostruct
    end

    def to_hash
      @hash
    end
  end
end

# singleton object itself (to access custom methods)
::AppConfigObject = ApplicationConfiguration::Config.instance

# config as hash structure
::AppConfigHash = ApplicationConfiguration::Config.instance.to_hash

# config as open struct
::AppConfig = ApplicationConfiguration::Config.instance.to_os

# add a default format for date... without this, rendering a datetime included "UTC" as 
# of the string
Time::DATE_FORMATS[:default] = "%Y-%m-%d %H:%M:%S"

unless ::AppConfig.host.present?
   raise (_("You must specify host in %{config_file} for %{app_name} to work properly") % {:config_file => "katello.yml", :app_name => AppConfig.app_name})
end<|MERGE_RESOLUTION|>--- conflicted
+++ resolved
@@ -40,11 +40,8 @@
       # candlepin and pulp are turned on by default
       @ostruct.use_cp = true unless @ostruct.respond_to?(:use_cp)
       @ostruct.use_pulp = true unless @ostruct.respond_to?(:use_pulp)
-<<<<<<< HEAD
       @ostruct.use_elasticsearch = true unless @ostruct.respond_to?(:use_elasticsearch)
-=======
       @ostruct.use_foreman = true unless @ostruct.respond_to?(:use_foreman)
->>>>>>> 32f0adb8
 
       #configuration is created after environment initializers, so lets override them here
       Rails.logger.level = LOG_LEVELS.index(@ostruct.log_level) if LOG_LEVELS.include?(@ostruct.log_level)
