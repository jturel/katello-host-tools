# Katello configuration
#
# :vim:sw=2:ts=2:et:

#
# Common configuration
#
# The following configuration values are the same for production, test
# and development environments. Values can be overriden bellow.
#
common:
  ldap:
    host: localhost
    base: ou=People,dc=company,dc=com

  warden: database
  app: headpin
  use_cp: true
  use_pulp: false
  debug_cp_proxy: false
  debug_pulp_proxy: false
  rest_client_timeout: 30

# if you want roles permission check
# logs printed enable the following
# allow_roles_logging: true

#setup how often you want 
#your notifications to be checked
#for you to receive the right notifications
#default value = 45 seconds
#
  notification:
    polling_seconds: 120

# Setup your UI search configuration.
# max_history (default=5): specifies the number of search history elements 
#   that will be retained for users
# max_favorites (default=5): specifies the number of search favorites that 
#   a user may store per search box
  search:
    max_history: 5
    max_favorites: 5

# Setup your candlepin environment here
# url: refers to the url of the candlepin
#     example https://localhost:8443/candlepin
# username: refers to admin login in candlepin
# password: refers to the admin password in candlepin
# oauth_key and oauth_secre :Specify your oauth key and secret
#   used to authenticate between Katello and Candlepin
# ca_cert_file: refers to the candlepin-ca.crt location that is needed
#   to connect to candlepin over https.This is not necessary
#   if the candlepin server is running on the same machine as katello
#   but required if the server is on a different machine. 
#   In the different machine case the katello host needs to have a 
#   copy of /etc/candlepin/certs/candlepin-ca.crt copied from 
#   the candlepin host and the location of the copied file needs to be
#   specified here.. 
  candlepin:
    url: https://localhost:8443/candlepin
    oauth_key: katello
    oauth_secret: DLVk+O0R34gnwVUai1N2oac+

# Setup your pulp environment here
# url: refers to the url of the candlepin
#     example https://localhost/pulp/api
# oauth_key and oauth_secre :Specify your oauth key and secret
#   used to authenticate between Katello and Pulp
# ca_cert_file: refers to the apache certificate 
#   (typically /etc/pki/tls/certs/localhost.crt) location that is needed
#   to connect to pulp over https.
  pulp:
    url: https://localhost/pulp/api
    oauth_key: katello
    oauth_secret: shhhh
<<<<<<< HEAD
    #username: admin
    #password: admin
    sync_threads: 15
=======
    sync_threads: 4
>>>>>>> c5f118c4
    sync_KBlimit: 100

# Setup your foreman environment here
  foreman:
    url: https://foreman.instance.company.com:443

  cloud_forms:
    oauth_key: cloud_forms
    oauth_secret: shhh

#
# Production environment configuration
#
# The following configuration values override ones from the common section
#
#production:
#database:
#    adapter: sqlite3
#    database: /var/lib/katello/production.sqlite3
#    pool: 5
#    timeout: 5000
##or
#  database:
#   adapter: postgresql
#   username: katello
#   password: katello
#   database: katello
#   host: localhost
#   encoding: UTF8


#
# Development environment configuration
#
# The following configuration values override ones from the common section
#
development:
  database:
   username: katello
   password: katello
   database: katello
   host: localhost
   encoding: UTF8

#
# Test environment configuration
#
# The following configuration values override ones from the common section
#
#test:

# EOF<|MERGE_RESOLUTION|>--- conflicted
+++ resolved
@@ -74,13 +74,7 @@
     url: https://localhost/pulp/api
     oauth_key: katello
     oauth_secret: shhhh
-<<<<<<< HEAD
-    #username: admin
-    #password: admin
-    sync_threads: 15
-=======
     sync_threads: 4
->>>>>>> c5f118c4
     sync_KBlimit: 100
 
 # Setup your foreman environment here
