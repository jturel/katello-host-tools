# Katello configuration
#
# :vim:sw=2:ts=2:et:

#
# Common configuration
#
# The following configuration values are the same for production, test
# and development environments. Values can be overriden bellow.
#
common:
  ldap:
    host: localhost
    base: ou=People,dc=company,dc=com

  warden: database
  app: headpin
  use_cp: true
  use_pulp: false
  debug_cp_proxy: false
  debug_pulp_proxy: false
  rest_client_timeout: 30

# if you want roles permission check
# logs printed enable the following
# allow_roles_logging: true

#setup how often you want 
#your notifications to be checked
#for you to receive the right notifications
#default value = 45 seconds
#
  notification:
    polling_seconds: 120

# Setup your UI search configuration.
# max_history (default=5): specifies the number of search history elements 
#   that will be retained for users
# max_favorites (default=5): specifies the number of search favorites that 
#   a user may store per search box
  search:
    max_history: 5
    max_favorites: 5

# Setup your candlepin environment here
# url: refers to the url of the candlepin
#     example https://localhost:8443/candlepin
# username: refers to admin login in candlepin
# password: refers to the admin password in candlepin
# oauth_key and oauth_secre :Specify your oauth key and secret
#   used to authenticate between Katello and Candlepin
# ca_cert_file: refers to the candlepin-ca.crt location that is needed
#   to connect to candlepin over https.This is not necessary
#   if the candlepin server is running on the same machine as katello
#   but required if the server is on a different machine. 
#   In the different machine case the katello host needs to have a 
#   copy of /etc/candlepin/certs/candlepin-ca.crt copied from 
#   the candlepin host and the location of the copied file needs to be
#   specified here.. 
  candlepin:
    url: https://localhost:8443/candlepin
    oauth_key: katello
    oauth_secret: DLVk+O0R34gnwVUai1N2oac+

# Setup your pulp environment here
# url: refers to the url of the candlepin
#     example https://localhost/pulp/api
# oauth_key and oauth_secre :Specify your oauth key and secret
#   used to authenticate between Katello and Pulp
# ca_cert_file: refers to the apache certificate 
#   (typically /etc/pki/tls/certs/localhost.crt) location that is needed
#   to connect to pulp over https.
<<<<<<< HEAD
#  pulp:
#    url: https://localhost/pulp/api
#    oauth_key: katello
#    oauth_secret: shhhh
#    sync_threads: 4
#    sync_KBlimit: 100
=======
  pulp:
    url: https://localhost/pulp/api
    oauth_key: katello
    oauth_secret: lmYz0oIMXBqDGp/VtMjiXWmu
    sync_threads: 4
    #sync_KBlimit: 100
>>>>>>> 06e63e6c

# Setup your foreman environment here
  foreman:
    url: https://foreman.instance.company.com:443

  cloud_forms:
    oauth_key: cloud_forms
    oauth_secret: shhh

#
# Production environment configuration
#
# The following configuration values override ones from the common section
#
#production:
#database:
#    adapter: sqlite3
#    database: /var/lib/katello/production.sqlite3
#    pool: 5
#    timeout: 5000
##or
#  database:
#   adapter: postgresql
#   username: katello
#   password: katello
#   database: katello
#   host: localhost
#   encoding: UTF8


#
# Development environment configuration
#
# The following configuration values override ones from the common section
#
development:
  database:
   username: katello
   password: katello
   database: katello
   host: localhost
   encoding: UTF8

#
# Test environment configuration
#
# The following configuration values override ones from the common section
#
#test:

# EOF<|MERGE_RESOLUTION|>--- conflicted
+++ resolved
@@ -70,21 +70,12 @@
 # ca_cert_file: refers to the apache certificate 
 #   (typically /etc/pki/tls/certs/localhost.crt) location that is needed
 #   to connect to pulp over https.
-<<<<<<< HEAD
-#  pulp:
-#    url: https://localhost/pulp/api
-#    oauth_key: katello
-#    oauth_secret: shhhh
-#    sync_threads: 4
-#    sync_KBlimit: 100
-=======
   pulp:
     url: https://localhost/pulp/api
     oauth_key: katello
     oauth_secret: lmYz0oIMXBqDGp/VtMjiXWmu
     sync_threads: 4
     #sync_KBlimit: 100
->>>>>>> 06e63e6c
 
 # Setup your foreman environment here
   foreman:
