--- conflicted
+++ resolved
@@ -26,12 +26,8 @@
   warden: database
   app: headpin
   use_cp: true
-<<<<<<< HEAD
   use_pulp: false
-=======
-  use_pulp: true
   debug_rest: false
->>>>>>> da71adb0
   debug_cp_proxy: false
   debug_pulp_proxy: false
   rest_client_timeout: 30
@@ -122,23 +118,6 @@
 #
 # The following configuration values override ones from the common section
 #
-<<<<<<< HEAD
-#production:
-#database:
-#    adapter: sqlite3
-#    database: /var/lib/katello/production.sqlite3
-#    pool: 5
-#    timeout: 5000
-##or
-#  database:
-#   adapter: postgresql
-#   username: katello
-#   password: katello
-#   database: katello
-#   host: localhost
-#   encoding: UTF8
-
-=======
 production:
   database:
     adapter: postgresql
@@ -147,7 +126,6 @@
     database: katello
     host: localhost
     encoding: UTF8
->>>>>>> da71adb0
 
 #
 # Development environment configuration
