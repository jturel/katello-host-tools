require File.expand_path('../boot', __FILE__)

require 'rails/all'
require "active_record/railtie"
require "action_controller/railtie"
require "action_mailer/railtie"
require "active_resource/railtie"
<<<<<<< HEAD
#require "rails/test_unit/railtie"
=======
require "rails/test_unit/railtie"
require "./lib/util/boot_util"
>>>>>>> 3f8e7d28

# If you have a Gemfile, require the gems listed there, including any gems
# you've limited to :test, :development, or :production.
require 'apipie-rails' # FIXME will be removed after https://github.com/Pajk/apipie-rails/pull/62

if defined?(Bundler)
  Bundler.require(:default, Rails.env)
  
  # require backend engines only if in katello/cfse mode
  Bundler.require(:foreman) if Katello::BootUtil.katello?
end

module Src
  class Application < Rails::Application    
    # Settings in config/environments/* take precedence over those specified here.
    # Application configuration should go into files in config/initializers
    # -- all .rb files in that directory are automatically loaded.

    # Custom directories with classes and modules you want to be autoloadable.
    config.autoload_paths += %W(#{Rails.root}/lib)

    # Only load the plugins named here, in the order given (default is alphabetical).
    # :all can be used as a placeholder for all plugins not explicitly named.
    # config.plugins = [ :exception_notification, :ssl_requirement, :all ]

    # Activate observers that should always be running.
    # config.active_record.observers = :cacher, :garbage_collector, :forum_observer

    # Set Time.zone default to the specified zone and make Active Record auto-convert to this zone.
    # Run "rake -D time" for a list of tasks for finding time zone names. Default is UTC.
    # config.time_zone = 'Central Time (US & Canada)'

    # The default locale is :en and all translations from config/locales/*.rb,yml are auto loaded.
    #config.i18n.load_path += Dir[Rails.root.join('my', 'locales', '*.{rb,yml}').to_s]
    #config.i18n.default_locale = :en

    # JavaScript files you want as :defaults (application.js is always included).
    # config.action_view.javascript_expansions[:defaults] = %w(jquery rails)
    config.action_view.javascript_expansions[:defaults] = ['jquery-1.4.2', 'jquery.ui-1.8.1/jquery-ui-1.8.1.custom.min', 'jquery-ujs/rails']

    # Configure the default encoding used in templates for Ruby 1.9.
    config.encoding = "utf-8"

    # Configure sensitive parameters which will be filtered from the log file.
    config.filter_parameters += [:password]
    
    config.generators do |g|
      g.test_framework :rspec
      g.template_engine :haml
    end

    # Load the katello.yml.  Details from it are used in setting some config elements of the environment.
    katello_config = YAML.load_file('/etc/katello/katello.yml') rescue nil
    if katello_config.nil?
      katello_config = YAML.load_file("#{Rails.root}/config/katello.yml") rescue nil
    end

    # Configure the mailer.
    config.action_mailer.delivery_method = :sendmail
    config.action_mailer.perform_deliveries = true
    config.action_mailer.raise_delivery_errors = true

    host = "127.0.0.1" # default
    protocol = "http"  # default
    port = nil
    unless katello_config['common'].nil?
      host = katello_config['common']['host'] unless katello_config['common']['host'].nil?
      port = katello_config['common']['port'].to_s unless katello_config['common']['port'].nil?
      unless katello_config['common']['use_ssl'].nil?
        if katello_config['common']['use_ssl']
          protocol = "https"
        end
      end
    end
    prefix = ENV['RAILS_RELATIVE_URL_ROOT'] || '/'
    if (port.nil?)
      config.action_mailer.default_url_options = {:host => host + prefix, :protocol => protocol}
    else
      config.action_mailer.default_url_options = {:host => host + ':' + port + prefix, :protocol => protocol}
    end

    config.after_initialize do
      require 'monkeys/fix_string_interpolate'
      require "string"
    end


    # set actions to profile (eg. %w(user_sessions#new))
    # profiles will be stored in tmp/profiles/
    config.do_profiles = []

    # if paranoia is set to true even children of Exception will be rescued
    config.exception_paranoia = false
  end
end

FastGettext.add_text_domain 'app', :path => 'locale', :type => :po,
                            :ignore_fuzzy => true, :report_warning => false, :ignore_obsolete => true
FastGettext.default_text_domain = 'app'<|MERGE_RESOLUTION|>--- conflicted
+++ resolved
@@ -5,12 +5,9 @@
 require "action_controller/railtie"
 require "action_mailer/railtie"
 require "active_resource/railtie"
-<<<<<<< HEAD
-#require "rails/test_unit/railtie"
-=======
 require "rails/test_unit/railtie"
 require "./lib/util/boot_util"
->>>>>>> 3f8e7d28
+
 
 # If you have a Gemfile, require the gems listed there, including any gems
 # you've limited to :test, :development, or :production.
