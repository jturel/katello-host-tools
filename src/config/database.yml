<% config = YAML.load_file('/etc/katello/katello.yml') rescue nil
  def find_db(config, env)
    db = nil
    if config
      if config[env] && config[env]['database']
        db = config[env]['database']
      elsif config['common'] && config['common']['database']
        db = config['common']['database']
      end
    end
    return db.collect {|k,v| "  #{k}: #{v}"}.sort.join("\n") if db
    nil
  end
%>


development:
<<<<<<< HEAD
=======
  <%db = find_db(config, 'development')%>
  <%if db %>
<%=db%>
  <%else%>
>>>>>>> a733663c
  adapter: postgresql
  username: katello
  password: katello
  database: katello
  host: localhost
  encoding: UTF8
<<<<<<< HEAD

=======
  <%end%>
>>>>>>> a733663c

# Warning: The database defined as "test" will be erased and
# re-generated from your development database when you run "rake".
# Do not set this db to the same as development or production.
test:
  <%db = find_db(config, 'test')%>
  <%if db %>
<%=db%>
  <%else%>
  adapter: postgresql
  username: katello
  password: katello
  database: katello_test
  host: localhost
  encoding: UTF8
  <%end%>

production:
  <%db = find_db(config, 'production')%>
  <%if db %>
<%=db%>
  <%else%>
  adapter: postgresql
  username: katello
  password: katello
  database: katello_production
  host: localhost
  encoding: UTF8
  <%end%><|MERGE_RESOLUTION|>--- conflicted
+++ resolved
@@ -15,24 +15,17 @@
 
 
 development:
-<<<<<<< HEAD
-=======
   <%db = find_db(config, 'development')%>
   <%if db %>
 <%=db%>
   <%else%>
->>>>>>> a733663c
   adapter: postgresql
   username: katello
   password: katello
   database: katello
   host: localhost
   encoding: UTF8
-<<<<<<< HEAD
-
-=======
   <%end%>
->>>>>>> a733663c
 
 # Warning: The database defined as "test" will be erased and
 # re-generated from your development database when you run "rake".
