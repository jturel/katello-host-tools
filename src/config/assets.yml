embed_assets: on
javascript_compressor: yui
compress_assets: on
gzip_assets: on

javascripts:
  common:
    - public/javascripts/jquery/jquery-1.6.2.js
    - public/javascripts/lib/underscore.js
    - public/javascripts/jquery-ui-1.8.11.custom/js/jquery-ui-1.8.11.custom.min.js
    - public/javascripts/jquery/plugins/jquery.hoverIntent.js
    - public/javascripts/jquery/plugins/jquery.ui.totop.js
    - public/javascripts/jquery-ujs/rails.js
    - public/javascripts/jquery/plugins/jquery.jnotify.js
    - public/javascripts/jquery/plugins/jquery.text-overflow.js
    - public/javascripts/katello.js
    - public/javascripts/menu.js
    - public/javascripts/routes.js
    - public/javascripts/jquery/plugins/jquery.linkHover.js
    - public/javascripts/jquery/plugins/jquery.sparkline.min.js
    - public/javascripts/jquery/plugins/jquery.mousewheel.js
    - public/javascripts/jquery/plugins/jquery.jscrollpane.js
    - public/javascripts/jquery/plugins/jquery.ba-bbq.js
    - public/javascripts/jquery/plugins/jquery.tipsy.js
    #edit
    - public/javascripts/jquery/plugins/jquery.jeditable.js
    - public/javascripts/jquery/plugins/jquery.jeditable.ajaxupload.js
    - public/javascripts/jquery/plugins/jquery.ajaxfileupload.js
    - public/javascripts/jquery.jeditable.custominputs.js
    #panel
    - public/javascripts/jquery/plugins/jquery.fancyqueries.js
    - public/javascripts/jquery/plugins/jquery.ba-resize.js
    - public/javascripts/search.js
    - public/javascripts/panel.js
    #form
    - public/javascripts/jquery/plugins/jquery.form.js
    #notices:
    - public/javascripts/notices.js
    - public/javascripts/jquery/plugins/jquery.periodicalupdater.js
    #tipsycustom
    - public/javascripts/widgets/tipsy.custom.js
    #env_select
    - public/javascripts/env_select_scroll.js
    - public/javascripts/env_select.js
  html5:
    - public/javascripts/html5.js
    - public/javascripts/excanvas.js
  activation_key:
    - public/javascripts/activation_key.js
    - public/javascripts/system_groups_pane.js
    - public/javascripts/jquery/plugins/jquery.multiselect.js
    - public/javascripts/jquery/plugins/jquery.multiselect.filter.js
  activation_key_edit:
    - public/javascripts/activation_key_edit.js
  activation_key_subscriptions:
    - public/javascripts/activation_key_subscriptions.js
  gpg_key:
    - public/javascripts/gpg_key.js
  gpg_key_edit:
    - public/javascripts/gpg_key_edit.js
  content:
    - public/javascripts/jquery/plugins/jquery.treeTable.js
    - public/javascripts/content.js
    - public/javascripts/jquery/plugins/jquery.periodicalupdater.js
  dashboard:
    - public/javascripts/jquery/plugins/flot-0.7/jquery.flot.js
    - public/javascripts/jquery/plugins/flot-0.7/jquery.flot.pie.js
    - public/javascripts/dashboard.js
  plan:
    - public/javascripts/plan.js
    - public/javascripts/jquery/plugins/jquery.timepickr.js
  plan_edit:
    - public/javascripts/plan_edit.js
  filters:
    - public/javascripts/filters.js
    - public/javascripts/jquery/plugins/jquery.sortElements.js
    - public/javascripts/auto_complete.js
    - public/javascripts/chosen.jquery.js
  login:
    - public/javascripts/login.js
  promotion:
    - public/javascripts/promotion.js
    - public/javascripts/jquery/plugins/jquery.sortElements.js
    - public/javascripts/slidingtree.js
  changeset:
    - public/javascripts/changeset.js
  changeset_edit:
    - public/javascripts/changeset_edit.js
  subscription:
    - public/javascripts/subscription.js
    - public/javascripts/headpin.sparkline.js
  system:
    - public/javascripts/systems.js
<<<<<<< HEAD
    - public/javascripts/system_groups_pane.js
    - public/javascripts/jquery/plugins/jquery.sortElements.js
=======
    - public/javascripts/system_errata.js
>>>>>>> 833a2d52
    - public/javascripts/jquery/plugins/ui.spinner.js
    - public/javascripts/auto_complete.js
    - public/javascripts/jquery/plugins/jquery.multiselect.js
    - public/javascripts/jquery/plugins/jquery.multiselect.filter.js
  system_edit:
    - public/javascripts/system_edit.js
  system_events:
    - public/javascripts/system_events.js
  system_groups:
    - public/javascripts/system_groups.js
    - public/javascripts/auto_complete.js
  system_subscriptions:
    - public/javascripts/system_subscriptions.js
  system_packages:
    - public/javascripts/system_packages.js
  system_products:
    - public/javascripts/system_products.js
  system_template:
    - public/javascripts/slidingtree.js
    - public/javascripts/auto_complete.js
    - public/javascripts/system_template.js
    - public/javascripts/jquery/plugins/jquery.form.js
    - public/javascripts/jquery/plugins/jquery.sortElements.js
  system_template_promotion:
    - public/javascripts/system_template_promotions.js
  organization:
    - public/javascripts/organization.js
    - public/javascripts/env_select_scroll.js
  environment_edit:
    - public/javascripts/environment_edit.js
  one_panel:
    - public/javascripts/one_panel.js
  subpanel_new:
    - public/javascripts/subpanel_new.js
  product_edit:
    - public/javascripts/product_edit.js
  products_repos:
    - public/javascripts/products_repos.js
  provider:
    - public/javascripts/provider.js
    - public/javascripts/jquery/plugins/jquery.treeTable.js
  provider_redhat:
    - public/javascripts/provider_redhat.js
  provider_create:
    - public/javascripts/provider_create.js
  notices:
    - public/javascripts/notices.js
    - public/javascripts/jquery/plugins/jquery.periodicalupdater.js
  notices_list:
    - public/javascripts/notices_list.js
  user:
    - public/javascripts/user_methods.js
    - public/javascripts/user.js
  password:
    - public/javascripts/password.js
  role:
    - public/javascripts/role.js
    - public/javascripts/slidingtree.js
    - public/javascripts/role_sliding_tree.js
    - public/javascripts/jquery/plugins/jquery.sortElements.js
  role_edit:
    - public/javascripts/role_edit.js
  sync_schedule:
    - public/javascripts/sync_schedule.js
  edit_helpers:
    - public/javascripts/jquery.jeditable.helpers.js
  treetable:
    - public/javascripts/jquery/plugins/jquery.treeTable.js
  multiselect:
    - public/javascripts/jquery/plugins/jquery.ui.multiselect.js
  filtertable:
    - public/javascripts/jquery/plugins/jquery.uitablefilter.js
    - public/javascripts/filtertable.js
  scroll_pane:
    - public/javascripts/scroll_pane.js
  tabs:
    - public/javascripts/tabs.js
stylesheets:
  common:
    - public/javascripts/jquery-ui-1.8.11.custom/css/custom-theme/jquery-ui-1.8.11.custom.css
    - public/stylesheets/jquery.loadmask.css
    - public/stylesheets/jquery.jnotify.css
    - public/stylesheets/jquery.treeTable.css
    - public/stylesheets/jquery.jscrollpane.css
    - public/stylesheets/jquery.tipsy.css
    - public/stylesheets/compiled/sections/menu.css
    - public/stylesheets/compiled/fancyqueries.css
    - public/stylesheets/compiled/widgets/tipsy_custom.css
  ie:
    - public/stylesheets/compiled/ie.css
  contents:
    - public/stylesheets/compiled/sections/contents.css
  systems:
    - public/stylesheets/compiled/sections/systems.css
    - public/stylesheets/ui.spinner.css
    - public/stylesheets/jquery.multiselect.css
    - public/stylesheets/jquery.multiselect.filter.css
  orgs:
    - public/stylesheets/compiled/sections/orgs.css
  operations:
    - public/stylesheets/compiled/sections/operations.css
  dashboard:
    - public/stylesheets/compiled/sections/dashboard.css
  loginpage:
    - public/stylesheets/compiled/sections/loginpage.css
  generic:
    - public/stylesheets/compiled/sections/generic.css
  plan:
    - public/stylesheets/jquery.timepickr.css
  fancyqueries:
    - public/stylesheets/compiled/fancyqueries.css
  tabs:
    - public/stylesheets/compiled/sections/tabs.css
  notifications:
    - public/stylesheets/compiled/sections/notifications.css
  empty:<|MERGE_RESOLUTION|>--- conflicted
+++ resolved
@@ -91,12 +91,9 @@
     - public/javascripts/headpin.sparkline.js
   system:
     - public/javascripts/systems.js
-<<<<<<< HEAD
+    - public/javascripts/system_errata.js
     - public/javascripts/system_groups_pane.js
     - public/javascripts/jquery/plugins/jquery.sortElements.js
-=======
-    - public/javascripts/system_errata.js
->>>>>>> 833a2d52
     - public/javascripts/jquery/plugins/ui.spinner.js
     - public/javascripts/auto_complete.js
     - public/javascripts/jquery/plugins/jquery.multiselect.js
