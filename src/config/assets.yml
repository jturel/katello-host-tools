embed_assets: on
javascript_compressor: yui

javascripts:
  common:
    - public/javascripts/jquery/jquery-1.6.2.js
    - public/javascripts/jquery-ui-1.8.11.custom/js/jquery-ui-1.8.11.custom.min.js
    - public/javascripts/jquery/plugins/jquery.hoverIntent.js
    - public/javascripts/jquery/plugins/jquery.ui.totop.js
    - public/javascripts/jquery-ujs/rails.js
    - public/javascripts/jquery/plugins/jquery.jnotify.js
    - public/javascripts/jquery/plugins/jquery.text-overflow.js
    - public/javascripts/katello.js
    - public/javascripts/menu.js
    - public/javascripts/routes.js
    - public/javascripts/jquery/plugins/jquery.linkHover.js
    - public/javascripts/jquery/plugins/jquery.sparkline.min.js
    - public/javascripts/jquery/plugins/jquery.mousewheel.js
    - public/javascripts/jquery/plugins/jquery.jscrollpane.js
    - public/javascripts/jquery/plugins/jquery.ba-bbq.js
  html5:
    - public/javascripts/html5.js
    - public/javascripts/excanvas.js
  accounts:
    - public/javascripts/accounts.js
    - public/javascripts/user_methods.js
    - public/javascripts/jquery/plugins/jquery.simplePassMeter.js
  activation_key:
    - public/javascripts/activation_key.js
  activation_key_edit:
    - public/javascripts/activation_key_edit.js
  activation_key_subscriptions:
    - public/javascripts/activation_key_subscriptions.js
  content:
    - public/javascripts/content.js
    - public/javascripts/jquery/plugins/jquery.periodicalupdater.js
  dashboard:
    - public/javascripts/jquery/plugins/flot-0.7/jquery.flot.js
    - public/javascripts/jquery/plugins/flot-0.7/jquery.flot.pie.js
    - public/javascripts/dashboard.js
  plan:
    - public/javascripts/plan.js
    - public/javascripts/jquery/plugins/jquery.timepickr.js
  plan_edit:
    - public/javascripts/plan_edit.js
  env_select:
    - public/javascripts/env_select_scroll.js
    - public/javascripts/env_select.js
  filters:
    - public/javascripts/filters.js
    - public/javascripts/jquery/plugins/jquery.sortElements.js
    - public/javascripts/auto_complete.js
    - public/javascripts/chosen.jquery.js
  login:
    - public/javascripts/login.js
  promotion:
    - public/javascripts/promotion.js
    - public/javascripts/jquery/plugins/jquery.sortElements.js
    - public/javascripts/slidingtree.js
  changeset:
    - public/javascripts/changeset.js
  changeset_edit:
    - public/javascripts/changeset_edit.js
  subscription:
    - public/javascripts/subscription.js
    - public/javascripts/headpin.sparkline.js
  system:
    - public/javascripts/systems.js
    - public/javascripts/jquery/plugins/ui.spinner.js
  system_subscriptions:
    - public/javascripts/system_subscriptions.js
  system_packages:
    - public/javascripts/system_packages.js
  system_template:
    - public/javascripts/slidingtree.js
    - public/javascripts/auto_complete.js
    - public/javascripts/system_template.js
    - public/javascripts/jquery/plugins/jquery.form.js
    - public/javascripts/jquery/plugins/jquery.sortElements.js
  system_template_promotion:
    - public/javascripts/system_template_promotions.js
  organization:
    - public/javascripts/organization.js
    - public/javascripts/env_select_scroll.js
  environment_edit:
    - public/javascripts/environment_edit.js
  one_panel:
    - public/javascripts/one_panel.js
  panel:
    - public/javascripts/jquery/plugins/jquery.fancyqueries.js
    - public/javascripts/jquery/plugins/jquery.ba-resize.js
    - public/javascripts/panel.js
  products_repos:
    - public/javascripts/products_repos.js
  provider:
    - public/javascripts/provider.js
    - public/javascripts/jquery/plugins/jquery.treeTable.js
  provider_redhat:
    - public/javascripts/provider_redhat.js
  provider_create:
    - public/javascripts/provider_create.js
  notices:
    - public/javascripts/notices.js
    - public/javascripts/jquery/plugins/jquery.periodicalupdater.js
  notices_list:
    - public/javascripts/notices_list.js
  user:
    - public/javascripts/user.js
    - public/javascripts/user_methods.js
    - public/javascripts/jquery/plugins/jquery.simplePassMeter.js
<<<<<<< HEAD
  user_edit:
    - public/javascripts/user_edit.js
  password:
    - public/javascripts/jquery/plugins/jquery.simplePassMeter.js
    - public/javascripts/password.js
=======
>>>>>>> d3ac13ec
  role:
    - public/javascripts/role.js
    - public/javascripts/slidingtree.js
    - public/javascripts/role_sliding_tree.js
  role_edit:
    - public/javascripts/jquery/plugins/jquery.sortElements.js
    - public/javascripts/role_edit.js
  sync_schedule:
    - public/javascripts/sync_schedule.js
  edit:
    - public/javascripts/jquery/plugins/jquery.jeditable.js
    - public/javascripts/jquery/plugins/jquery.jeditable.ajaxupload.js
    - public/javascripts/jquery/plugins/jquery.ajaxfileupload.js
    - public/javascripts/jquery.jeditable.custominputs.js
  edit_helpers:
    - public/javascripts/jquery.jeditable.helpers.js
  form:
    - public/javascripts/jquery/plugins/jquery.form.js
  treetable:
    - public/javascripts/jquery/plugins/jquery.treeTable.js
  multiselect:
    - public/javascripts/jquery/plugins/jquery.ui.multiselect.js
  fancyqueries:
    - public/javascripts/jquery/plugins/jquery.fancyqueries.js
    - public/javascripts/search.js
  filtertable:
    - public/javascripts/jquery/plugins/jquery.uitablefilter.js
    - public/javascripts/filtertable.js
  scroll_pane:
    - public/javascripts/scroll_pane.js
  tabs:
    - public/javascripts/tabs.js
stylesheets:
  common:
    - public/javascripts/jquery-ui-1.8.11.custom/css/custom-theme/jquery-ui-1.8.11.custom.css
    - public/stylesheets/jquery.loadmask.css
    - public/stylesheets/compiled/ie.css
    - public/stylesheets/jquery.jnotify.css
    - public/stylesheets/jquery.treeTable.css
    - public/stylesheets/jquery.jscrollpane.css
    - public/stylesheets/compiled/sections/menu.css
  contents:
    - public/stylesheets/compiled/sections/contents.css
  systems:
    - public/stylesheets/compiled/sections/systems.css
    - public/stylesheets/ui.spinner.css
  orgs:
    - public/stylesheets/compiled/sections/orgs.css
  operations:
    - public/stylesheets/compiled/sections/operations.css
  dashboard:
    - public/stylesheets/compiled/sections/dashboard.css
  loginpage:
    - public/stylesheets/compiled/sections/loginpage.css
  generic:
    - public/stylesheets/compiled/sections/generic.css
  plan:
    - public/stylesheets/jquery.timepickr.css
  fancyqueries:
    - public/stylesheets/compiled/fancyqueries.css
  tabs:
    - public/stylesheets/compiled/sections/tabs.css
  empty:<|MERGE_RESOLUTION|>--- conflicted
+++ resolved
@@ -108,14 +108,9 @@
     - public/javascripts/user.js
     - public/javascripts/user_methods.js
     - public/javascripts/jquery/plugins/jquery.simplePassMeter.js
-<<<<<<< HEAD
-  user_edit:
-    - public/javascripts/user_edit.js
   password:
     - public/javascripts/jquery/plugins/jquery.simplePassMeter.js
     - public/javascripts/password.js
-=======
->>>>>>> d3ac13ec
   role:
     - public/javascripts/role.js
     - public/javascripts/slidingtree.js
