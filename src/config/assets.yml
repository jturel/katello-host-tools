--- conflicted
+++ resolved
@@ -93,15 +93,12 @@
     - public/javascripts/systems.js
     - public/javascripts/converge-ui/jquery/plugins/ui.spinner.js
     - public/javascripts/system_errata.js
-<<<<<<< HEAD
     - public/javascripts/system_groups_pane.js
     - public/javascripts/jquery/plugins/jquery.sortElements.js
     - public/javascripts/jquery/plugins/ui.spinner.js
     - public/javascripts/auto_complete.js
     - public/javascripts/jquery/plugins/jquery.multiselect.js
     - public/javascripts/jquery/plugins/jquery.multiselect.filter.js
-=======
->>>>>>> 06eb1055
   system_edit:
     - public/javascripts/system_edit.js
   system_events:
