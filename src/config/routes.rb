Src::Application.routes.draw do

  apipie

  resources :system_groups do
    collection do
      get :items
      get :auto_complete
      get :validate_name
    end
    member do
      post :copy
      get :systems
      post :add_systems
      post :remove_systems
      delete :destroy_systems
    end
    resources :events, :controller => "system_group_events", :only => [:index, :show] do
      collection do
        get :status
        get :more_items
        get :items
      end
    end
    resources :packages, :controller => "system_group_packages", :only => [:index] do
      collection do
        put :add
        put :remove
        put :update
        get :status
      end
    end
    resources :errata, :controller => "system_group_errata", :only => [:index] do
      collection do
        get :items
        post :install
        get :status
      end
    end
  end

  resources :content_search do
      collection do 
        post :errata
        post :products
        post :packages
        post :packages_items
        post :errata_items
        post :repos
        get :repo_packages
        get :repo_errata
        get :repo_compare_packages
        get :repo_compare_errata
      end
  end

  resources :activation_keys do
    collection do
      get :auto_complete_search
      get :items
      get :subscriptions
    end
    member do
      get :applied_subscriptions
      get :available_subscriptions
      post :remove_subscriptions
      post :add_subscriptions

      post :update

      get :system_groups
      get :systems
      put :add_system_groups
      put :remove_system_groups
    end
  end

  resources :gpg_keys do
    collection do
      get :auto_complete_search
      get :items
    end
    member do
      get :products_repos
      post :update
    end
  end

  resources :sync_plans, :only => [:index, :create, :new, :edit, :update, :show, :destroy, :auto_complete_search] do
    collection do
      get :auto_complete_search
      get :items
    end
  end

  get  "sync_schedules/index"
  post "sync_schedules/apply"

  get "sync_management/index"
  post "sync_management/sync"
  get  "sync_management/sync_status"
  get  "sync_management/product_status"
  resources :sync_management, :only => [:destroy]

  get "notices/note_count"
  get "notices/get_new"
  get "notices/auto_complete_search"
  match 'notices/:id/details' => 'notices#details', :via => :get, :as => 'notices_details'
  match 'notices' => 'notices#show', :via => :get
  match 'notices' => 'notices#destroy_all', :via => :delete

  resources :subscriptions do
    member do
      get :edit
      get :products
      get :consumers
    end
    collection do
      get :items
      post :upload
      get :history
      get :history_items
    end
  end

  resources :dashboard, :only => [:index] do
    collection do
      get :sync
      get :notices
      get :errata
      get :promotions
      get :systems
      get :system_groups
      get :subscriptions
    end
  end

  resources :systems do
    resources :events, :only => [:index, :show], :controller => "system_events" do
      collection do
        get :status
        get :more_events
        get :items
      end
    end
    resources :system_packages, :only => {} do
      collection do
        put :add
        post :remove
        post :update
        get :packages
        get :more_packages
        get :status
      end
    end
    resources :errata, :controller => "system_errata", :only => [:index, :update] do
      collection do
        get :items
        post :install
        get :status
      end
    end

    member do
      get :edit
      get :subscriptions
      post :update_subscriptions
      get :products
      get :more_products
      get :facts
      get :system_groups
      put :add_system_groups
      put :remove_system_groups
    end
    collection do
      get :auto_complete
      get :items
      get :env_items
      get :environments
      delete :bulk_destroy
      post :bulk_add_system_group
      post :bulk_remove_system_group
      post :bulk_content_install
      post :bulk_content_update
      post :bulk_content_remove
      post :bulk_errata_install
    end
  end
  resources :operations, :only => [:index]  do
  end

  resources :packages, :only => [:show] do
    member do
      get :changelog
      get :filelist
      get :dependencies
    end
    collection do
      get :auto_complete_library
      get :auto_complete_nvrea_library
      get :validate_name_library
    end
  end

  resources :errata, :only => [:show] do
    member do
      get :packages
      get :short_details
    end
  end

  resources :products, :only => [:new, :create, :edit,:update, :destroy] do
    collection do
       get :auto_complete
    end
  end

  resources :owners do
    member do
      post :import
      get :import_status
    end
  end

  resources :users do
    collection do
      get :auto_complete_search
      get :items
      post :enable_helptip
      post :disable_helptip
    end
    member do
      post :clear_helptips
      put :update_roles
      put :update_locale
      put :update_preference
      put :setup_default_org
      get :edit_environment
      put :update_environment
    end
  end

  resources :filters do
    collection do
      get :auto_complete_search
      get :auto_complete_products_repos
      get :items
    end
    member do
      get  :packages
      post :add_packages
      post :remove_packages
      get  :products
      post :update_products
    end

  end

  resources :system_templates do
    collection do
      get :auto_complete_search
      get :items
      get :product_packages
      get :product_comps
      get :product_repos
    end
    member do
      get :promotion_details
      get :object
      get :download
      get :validate
      put :update_content
    end
  end

  resources :providers do
    get 'auto_complete_search', :on => :collection
    resources :products do
      resources :repositories, :only => [:new, :create, :edit, :destroy] do
        member do
          put :update_gpg_key, :as => :update_repo_gpg_key
        end
      end
    end
    collection do
      get :items
      get :redhat_provider
      post :redhat_provider, :action => :update_redhat_provider
    end
    member do
      get :products_repos
      get :import_progress
      get :schedule
    end
  end
  match '/providers/:id' => 'providers#update', :via => :put
  match '/providers/:id' => 'providers#update', :via => :post

  match '/repositories/:id/enable_repo' => 'repositories#enable_repo', :via => :put, :as => :enable_repo

  resources :repositories, :only => [:new, :create, :edit, :destroy] do
    get :auto_complete_library, :on => :collection

    resources :distributions, :only => [:show], :constraints => { :id => /[0-9a-zA-Z\-\+%_.]+/ } do
      member do
        get :filelist
      end
    end
  end

  resources :promotions, :only =>[] do
    collection do
      get :index, :action =>:show
    end
    member do
      get :show
      get :products
      get :packages
      get :errata
      get :system_templates
      get :repos
      get :distributions
      get :details
    end

  end

  match '/organizations/:org_id/environments/:env_id/edit' => 'environments#update', :via => :put

  resources :organizations do
    collection do
      get :auto_complete_search
      get :items
    end
    member do
      get :environments_partial
      get :events
      get :download_debug_certificate
    end
    resources :environments do
      member do
        get :system_templates
        get :products
      end
    end
  end
  match '/organizations/:id/edit' => 'organizations#update', :via => :put

  resources :changesets, :only => [:update, :index, :show, :create, :new, :edit, :destroy] do
    member do
      put :name
      get :dependencies
      post :apply
      get :status
      get :object
    end
    collection do
      get :auto_complete_search
      get :list
      get :items
    end
  end

  resources :environments

  match '/roles/show_permission' => 'roles#show_permission', :via=>:get
  resources :roles do
    put "create_permission" => "roles#create_permission"

    resources :permission, :only => {} do
      delete "destroy_permission" => "roles#destroy_permission", :as => "destroy"
      post "update_permission" => "roles#update_permission", :as => "update"
    end
    collection do
      get :auto_complete_search
      get :items
    end
    resources :ldap_groups, :only => [] do
      member do 
		delete "destroy" => "roles#destroy_ldap_group", :as => "destroy"
      end
      collection do
		post "create" => "roles#create_ldap_group", :as => "create"
      end
    end
  end
  match '/roles/:organization_id/resource_type/verbs_and_scopes' => 'roles#verbs_and_scopes', :via=>:get, :as=>'verbs_and_scopes'

  resources :search, :only => {} do
    get 'show', :on => :collection

    get 'history', :on => :collection
    delete 'history' => 'search#destroy_history', :on => :collection

    get 'favorite', :on => :collection
    post 'favorite' => 'search#create_favorite', :on => :collection
    delete 'favorite/:id' => 'search#destroy_favorite', :on => :collection, :as => 'destroy_favorite'
  end

  resource :user_session do
    post 'set_org'
    get 'allowed_orgs'
  end


  root :to => "user_sessions#new"

  match '/login' => 'user_sessions#new'
  match '/logout' => 'user_sessions#destroy', :via=>:post
  match '/user_session/logout' => 'user_sessions#destroy'
  match '/user_session' => 'user_sessions#show', :via=>:get, :as=>'show_user_session'

  resources :password_resets, :only => [:create, :edit, :update] do
    collection do
      get :email_logins
    end
  end

  namespace :api do
    class RegisterWithActivationKeyContraint
      def matches?(request)
        request.params[:activation_keys]
      end
    end
    match '/' => 'root#resource_list'

    # Headpin does not support system creation
    if AppConfig.katello?
      onlies = [:show, :destroy, :create, :index, :update]
    else
      onlies = [:show, :destroy, :index, :update]
    end
    resources :systems, :only => onlies do
      member do
        get :packages, :action => :package_profile
        get :errata
        get :pools
        get :releases
        put :enabled_repos
        post :system_groups, :action => :add_system_groups
        delete :system_groups, :action => :remove_system_groups
      end
      collection do
        match "/tasks/:id" => "systems#task_show", :via => :get
      end
      resources :subscriptions, :only => [:create, :index, :destroy] do
        collection do
            match '/' => 'subscriptions#destroy_all', :via => :delete
            match '/serials/:serial_id' => 'subscriptions#destroy_by_serial', :via => :delete
        end
      end
      resource :packages, :action => [:create, :update, :destroy], :controller => :system_packages
    end

    resources :providers, :except => [:index] do
      resources :sync, :only => [:index, :create] do
        delete :index, :on => :collection, :action => :cancel
      end
      member do
        post :import_products
        post :import_manifest
        post :refresh_products
        post :product_create
        get :products
      end
    end

    resources :templates, :except => [:index] do
      post :import, :on => :collection
      get :export, :on => :member
      get :validate, :on => :member
      resources :products, :controller => :templates_content do
        post   :index, :on => :collection, :action => :add_product
        delete :destroy, :on => :member, :action => :remove_product
      end
      resources :packages, :controller => :templates_content, :constraints => { :id => /[0-9a-zA-Z\-_.]+/ } do
        post   :index, :on => :collection, :action => :add_package
        delete :destroy, :on => :member, :action => :remove_package
      end
      resources :parameters, :controller => :templates_content do
        post   :index, :on => :collection, :action => :add_parameter
        delete :destroy, :on => :member, :action => :remove_parameter
      end
      resources :package_groups, :controller => :templates_content do
        post   :index, :on => :collection, :action => :add_package_group
        delete :destroy, :on => :member, :action => :remove_package_group
      end
      resources :package_group_categories, :controller => :templates_content do
        post   :index, :on => :collection, :action => :add_package_group_category
        delete :destroy, :on => :member, :action => :remove_package_group_category
      end
      resources :distributions, :controller => :templates_content do
        post   :index, :on => :collection, :action => :add_distribution
        delete :destroy, :on => :member, :action => :remove_distribution
      end
      resources :repositories, :controller => :templates_content do
        post   :index, :on => :collection, :action => :add_repo
        delete :destroy, :on => :member, :action => :remove_repo
      end
    end

    resources :organizations do
      resources :products, :only => [:index, :show, :update, :destroy] do
        get :repositories, :on => :member
        post :sync_plan, :on => :member, :action => :set_sync_plan
        delete :sync_plan, :on => :member, :action => :remove_sync_plan
        get :repositories, :on => :member
        resources :sync, :only => [:index, :create] do
          delete :index, :on => :collection, :action => :cancel
        end
        resources :filters, :only => [] do
          get :index, :on => :collection, :action => :list_product_filters
          put :index, :on => :collection, :action => :update_product_filters
        end
      end

      resources :system_groups, :except => [:new, :edit] do
        member do
          get :systems
          get :history
          match "/history/:job_id" => "system_groups#history_show", :via => :get
          post :add_systems
          post :copy
          post :remove_systems
          delete :destroy_systems
        end

        resource :packages, :action => [:create, :update, :destroy], :controller => :system_group_packages
        resources :errata, :only => [:index, :create], :controller => :system_group_errata
      end

      resources :environments do
        get :repositories, :on => :member
        resources :changesets, :only => [:index, :create]
      end
      resources :sync_plans
      resources :tasks, :only => [:index]
      resources :providers, :only => [:index]
      match '/systems' => 'systems#activate', :via => :post, :constraints => RegisterWithActivationKeyContraint.new
      resources :systems, :only => [:index, :create] do
        get :report, :on => :collection

        collection do
          get :tasks
        end
      end
<<<<<<< HEAD
      match '/systems' => 'systems#activate', :via => :post, :constraints => RegisterWithActivationKeyContraint.new
      resources :activation_keys, :only => [:index, :create, :destroy, :show, :update] do
=======
      resources :activation_keys, :only => [:index] do
>>>>>>> 48e284cc
        member do
          post :system_groups, :action => :add_system_groups
          delete :system_groups, :action => :remove_system_groups

          post :pools, :action => :add_pool
          delete "pools/:poolid", :action => :remove_pool
        end
      end
      resources :repositories, :only => [] do
        post :discovery, :on => :collection
      end
      resource :uebercert, :only => [:show]
      resources :filters, :only => [:index, :create, :destroy, :show, :update]

      resources :gpg_keys, :only => [:index, :create]
    end

    resources :changesets, :only => [:show, :update, :destroy] do
      post :promote, :on => :member, :action => :promote
      post :apply, :on => :member, :action => :apply
      get :dependencies, :on => :member, :action => :dependencies
      resources :products, :controller => :changesets_content do
        post   :index, :on => :collection, :action => :add_product
        delete :destroy, :on => :member, :action => :remove_product
      end
      resources :packages, :controller => :changesets_content, :constraints => { :id => /[0-9a-zA-Z\-_.]+/ } do
        post   :index, :on => :collection, :action => :add_package
        delete :destroy, :on => :member, :action => :remove_package
      end
      resources :errata, :controller => :changesets_content do
        post   :index, :on => :collection, :action => :add_erratum
        delete :destroy, :on => :member, :action => :remove_erratum
      end
      resources :repositories , :controller => :changesets_content do
        post   :index, :on => :collection, :action => :add_repo
        delete :destroy, :on => :member, :action => :remove_repo
      end
      resources :distributions, :controller => :changesets_content do
        post   :index, :on => :collection, :action => :add_distribution
        delete :destroy, :on => :member, :action => :remove_distribution
      end
      resources :templates, :controller => :changesets_content do
        post   :index, :on => :collection, :action => :add_template
        delete :destroy, :on => :member, :action => :remove_template
      end

    end

    #resources :puppetclasses, :only => [:index]
    resources :ping, :only => [:index]

    resources :repositories, :only => [:show, :create, :update, :destroy], :constraints => { :id => /[0-9a-zA-Z\-_.]*/ } do
      resources :sync, :only => [:index, :create] do
        delete :index, :on => :collection, :action => :cancel
      end
      resources :packages do
        get :search, :on => :collection
      end
      resources :errata, :only => [:index, :show], :constraints => { :id => /[0-9a-zA-Z\-\+%_.:]+/ }
      resources :distributions, :only => [:index, :show], :constraints => { :id => /[0-9a-zA-Z\-\+%_.]+/ }
      resources :filters, :only => [] do
        get :index, :on => :collection, :action => :list_repository_filters
        put :index, :on => :collection, :action => :update_repository_filters
      end
      member do
        get :package_groups
        get :package_group_categories
        get :gpg_key_content
        post :enable
      end
      collection do
        post :sync_complete
      end
    end

    resources :environments, :only => [:show, :update, :destroy] do
      match '/systems' => 'systems#activate', :via => :post, :constraints => RegisterWithActivationKeyContraint.new
      resources :systems, :only => [:create, :index] do
        get :report, :on => :collection
      end
      resources :products, :only => [:index] do
        get :repositories, :on => :member
      end
      resources :activation_keys, :only => [:index, :create]
      resources :templates, :only => [:index]

      member do
        get :releases
      end
    end

    resources :gpg_keys, :only => [:show, :update, :destroy] do
      get :content, :on => :member
    end

    resources :activation_keys do
      post :pools, :action => :add_pool, :on => :member
      delete "pools/:poolid", :action => :remove_pool, :on => :member
    end

    resources :errata, :only => [:index]

    resources :users do
      get :report, :on => :collection
      get :sync_ldap_roles, :on => :collection
      resources :roles, :controller => :users, :only =>[] do
       post   :index, :on => :collection, :action => :add_role
       delete :destroy, :on => :member, :action => :remove_role
       get    :index, :on => :collection, :action => :list_roles
      end
    end
    resources :roles do
      get :available_verbs, :on => :collection, :action => :available_verbs
      resources :permissions, :only => [:index, :show, :create, :destroy]
      resources :ldap_groups, :controller => :role_ldap_groups , :only => [:create, :destroy, :index]
    end

    resources :tasks, :only => [:show]

    resources :crls, :only => [:index]

    match "/status"  => "ping#status", :via => :get
    match "/version"  => "ping#version", :via => :get 
    # some paths conflicts with rhsm
    scope 'katello' do

      # routes for non-ActiveRecord-based resources
      match '/products/:id/repositories' => 'products#repo_create', :via => :post, :constraints => { :id => /[0-9\.]*/ }

    end

    # support for rhsm --------------------------------------------------------
    match '/consumers' => 'systems#activate', :via => :post, :constraints => RegisterWithActivationKeyContraint.new
    match '/hypervisors' => 'systems#hypervisors_update', :via => :post
    resources :consumers, :controller => 'systems'
    match '/owners/:organization_id/environments' => 'environments#index', :via => :get
    match '/owners/:organization_id/pools' => 'candlepin_proxies#get', :via => :get
    match '/owners/:organization_id/servicelevels' => 'candlepin_proxies#get', :via => :get
    match '/environments/:environment_id/consumers' => 'systems#index', :via => :get
    match '/environments/:environment_id/consumers' => 'systems#create', :via => :post
    match '/consumers/:id' => 'systems#regenerate_identity_certificates', :via => :post
    match '/users/:username/owners' => 'users#list_owners', :via => :get

    # proxies -------------------
      # candlepin proxy ---------
    match '/consumers/:id/certificates' => 'candlepin_proxies#get', :via => :get
    match '/consumers/:id/release' => 'candlepin_proxies#get', :via => :get
    match '/consumers/:id/certificates/serials' => 'candlepin_proxies#get', :via => :get
    match '/consumers/:id/entitlements' => 'candlepin_proxies#get', :via => :get
    match '/consumers/:id/entitlements' => 'candlepin_proxies#post', :via => :post
    match '/consumers/:id/entitlements' => 'candlepin_proxies#delete', :via => :delete
    match '/consumers/:id/entitlements/dry-run' => 'candlepin_proxies#get', :via => :get
    match '/consumers/:id/owner' => 'candlepin_proxies#get', :via => :get
    match '/consumers/:consumer_id/certificates/:id' => 'candlepin_proxies#delete', :via => :delete
    match '/consumers/:id/deletionrecord' => 'candlepin_proxies#delete', :via => :delete
    match '/pools' => 'candlepin_proxies#get', :via => :get
    match '/entitlements/:id' => 'candlepin_proxies#get', :via => :get
    match '/subscriptions' => 'candlepin_proxies#post', :via => :post

      # pulp proxy --------------
    match '/consumers/:id/profile/' => 'systems#upload_package_profile', :via => :put
    match '/consumers/:id/packages/' => 'systems#upload_package_profile', :via => :put

    # development / debugging support
    if Rails.env == "development"
      get 'status/memory'
    end

    match '*a', :to => 'errors#render_404'
  # end '/api' namespace
  end


  #Last route in routes.rb - throws routing error for everything not handled
  match '*a', :to => 'errors#routing'
end<|MERGE_RESOLUTION|>--- conflicted
+++ resolved
@@ -544,12 +544,7 @@
           get :tasks
         end
       end
-<<<<<<< HEAD
-      match '/systems' => 'systems#activate', :via => :post, :constraints => RegisterWithActivationKeyContraint.new
       resources :activation_keys, :only => [:index, :create, :destroy, :show, :update] do
-=======
-      resources :activation_keys, :only => [:index] do
->>>>>>> 48e284cc
         member do
           post :system_groups, :action => :add_system_groups
           delete :system_groups, :action => :remove_system_groups
