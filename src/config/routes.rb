Src::Application.routes.draw do

  apipie

  if Katello.config.use_foreman
    scope :module => 'foreman' do
      resources :subnets do
        collection do
          get :items
        end
      end

      resources :domains do
        collection do
          get :items
        end
      end

      resources :hardware_models do
        collection do
          get :items
        end
      end

      resources :architectures do
        collection do
          get :items
        end
      end

      resources :smart_proxies do
        collection do
          get :items
        end
      end
    end
  end

  resources :system_groups do
    collection do
      get :items
      get :auto_complete
      get :validate_name
    end
    member do
      post :copy
      get :systems
      post :add_systems
      post :remove_systems
      delete :destroy_systems
      get :edit_systems
      put :update_systems
    end
    resources :events, :controller => "system_group_events", :only => [:index, :show] do
      collection do
        get :status
        get :more_items
        get :items
      end
    end
    resources :packages, :controller => "system_group_packages", :only => [:index] do
      collection do
        put :add
        put :remove
        put :update
        get :status
      end
    end
    resources :errata, :controller => "system_group_errata", :only => [:index] do
      collection do
        get :items
        post :install
        get :status
      end
    end
  end

  resources :content_search do
      collection do
        post :errata
        post :products
        post :packages
        post :packages_items
        post :errata_items
        post :repos
        post :views
        get :repo_packages
        get :repo_errata
        get :repo_compare_packages
        get :repo_compare_errata
      end
  end

  resources :content_view_definitions do
    collection do
      get :default_label
      get :items
    end

    member do
      post :clone
      get :views
      get :publish_setup
      post :publish
      get :status
      get :content
      put :update_content
      put :update_component_views
    end

    resources :content_view, :only => [], :controller => :content_view_definitions do
      member do
        post :refresh
      end
    end
    resources :filters, :controller => :filters, :only => [:index, :new, :create, :edit, :update] do
      collection do
        delete :destroy_filters
      end

      resources :rules, :controller => :filter_rules, :only => [:new, :create, :edit, :update] do
        collection do
          delete :destroy_rules
        end

        member do
          get :edit_parameter_list
          get :edit_date_type_parameters
          put :add_parameter
          delete :destroy_parameters
        end
      end
    end
  end

  resources :content_views do
    collection do
       get :auto_complete
    end
  end

  resources :activation_keys do
    collection do
      get :auto_complete_search
      get :items
      get :subscriptions
    end
    member do
      get :applied_subscriptions
      get :available_subscriptions
      post :remove_subscriptions
      post :add_subscriptions

      post :update

      get :system_groups
      get :systems
      put :add_system_groups
      put :remove_system_groups
    end
  end

  resources :gpg_keys do
    collection do
      get :auto_complete_search
      get :items
    end
    member do
      get :products_repos
      post :update
    end
  end

  resources :sync_plans, :only => [:index, :create, :new, :edit, :update, :show, :destroy, :auto_complete_search] do
    collection do
      get :auto_complete_search
      get :items
    end
  end

  get  "sync_schedules/index"
  post "sync_schedules/apply"

  get "sync_management/manage"
  get "sync_management/index"
  post "sync_management/sync"
  get  "sync_management/sync_status"
  get  "sync_management/product_status"
  resources :sync_management, :only => [:destroy]

  get "notices/note_count"
  get "notices/get_new"
  get "notices/auto_complete_search"
  match 'notices/:id/details' => 'notices#details', :via => :get, :as => 'notices_details'
  match 'notices' => 'notices#show', :via => :get
  match 'notices' => 'notices#destroy_all', :via => :delete

  resources :subscriptions do
    member do
      get :edit
      get :products
      get :consumers
    end
    collection do
      get :items
      post :upload
      post :delete_manifest
      get :history
      get :history_items
    end
  end

  resources :dashboard, :only => [:index] do
    collection do
      get :sync
      get :notices
      get :errata
      get :content_views
      get :promotions
      get :systems
      get :system_groups
      get :subscriptions
    end
  end

  resources :systems do
    resources :events, :only => [:index, :show], :controller => "system_events" do
      collection do
        get :status
        get :more_events
        get :items
      end
    end
    resources :system_packages, :only => {} do
      collection do
        put :add
        post :remove
        post :update
        get :packages
        get :more_packages
        get :status
      end
    end
    resources :errata, :controller => "system_errata", :only => [:index, :update] do
      collection do
        get :items
        post :install
        get :status
      end
    end

    member do
      get :edit
      get :subscriptions
      post :update_subscriptions
      get :products
      get :more_products
      get :facts
      get :system_groups
      put :add_system_groups
      put :remove_system_groups
      get :custom_info
    end
    collection do
      get :auto_complete
      get :items
      get :env_items
      get :environments
      delete :bulk_destroy
      post :bulk_add_system_group
      post :bulk_remove_system_group
      post :bulk_content_install
      post :bulk_content_update
      post :bulk_content_remove
      post :bulk_errata_install
    end
  end
  resources :operations, :only => [:index]  do
  end

  resources :packages, :only => [:show] do
    member do
      get :changelog
      get :filelist
      get :dependencies
    end
    collection do
      get :auto_complete_library
      get :auto_complete_nvrea_library
      get :validate_name_library
    end
  end

  resources :errata, :only => [:show] do
    member do
      get :packages
      get :short_details
    end
  end

  resources :distributors do
    resources :events, :only => [:index, :show], :controller => "distributor_events" do
      collection do
        get :status
        get :more_events
        get :items
      end
    end

    member do
      get :edit
      get :subscriptions
      post :update_subscriptions
      get :products
      get :more_products
      get :download
    end
    collection do
      get :auto_complete
      get :items
      get :env_items
      get :environments
      delete :bulk_destroy
    end
  end

  resources :products, :only => [:new, :create, :edit,:update, :destroy] do
    collection do
      get :auto_complete
    end
    member do
      put :refresh_content
      put :disable_content
    end
  end

  resources :users do
    collection do
      get :auto_complete_search
      get :items
      post :enable_helptip
      post :disable_helptip
    end
    member do
      post :clear_helptips
      put :update_roles
      put :update_locale
      put :update_preference
      put :setup_default_org
      get :edit_environment
      put :update_environment
    end
  end

  resources :providers do
    collection do
      get :auto_complete_search
      put :refresh_products
    end

    resources :products do
      get :default_label, :on => :collection

      resources :repositories, :only => [:new, :create, :edit, :destroy] do
        get :default_label, :on => :collection
        member do
          put :update_gpg_key, :as => :update_repo_gpg_key
        end
      end
    end
    collection do
      get :items
      get :redhat_provider
      post :redhat_provider, :action => :update_redhat_provider
    end
    member do
      get :repo_discovery
      get :discovered_repos
      get :new_discovered_repos
      post :discover
      post :cancel_discovery
      get :products_repos
      get :manifest_progress
      get :schedule
    end
  end

  match '/providers/:id' => 'providers#update', :via => :put
  match '/providers/:id' => 'providers#update', :via => :post

  match '/repositories/:id/enable_repo' => 'repositories#enable_repo', :via => :put, :as => :enable_repo

  resources :repositories, :only => [:new, :create, :edit, :destroy] do
    collection do
      get :auto_complete_library
    end

    resources :distributions, :only => [:show], :constraints => { :id => /[0-9a-zA-Z\-\+%_.]+/ } do
      member do
        get :filelist
      end
    end
  end

  resources :promotions, :only =>[] do
    collection do
      get :index, :action =>:show
    end
    member do
      get :show
      get :products
      get :packages
      get :errata
      get :repos
      get :distributions
      get :details
      get :content_views
    end

  end

  match '/organizations/:org_id/environments/:env_id/edit' => 'environments#update', :via => :put

  resources :organizations do
    collection do
      get :auto_complete_search
      get :items
      get :default_label
    end
    member do
      get :show
      get :environments_partial
      get :events
      get :download_debug_certificate
    end
    resources :environments do
      get :default_label, :on => :collection
      member do
        get :products
        get :content_views
      end
      resources :content_view_versions, :only => [:show] do
        member do
          get :content
        end
      end
    end
  end
  match '/organizations/:id/edit' => 'organizations#update', :via => :put

  resources :changesets, :only => [:update, :index, :show, :create, :new, :edit, :destroy] do
    member do
      put :name
      get :dependencies
      post :apply
      get :status
      get :object
    end
    collection do
      get :auto_complete_search
      get :list
      get :items
    end
  end

  resources :environments

  match '/roles/show_permission' => 'roles#show_permission', :via=>:get
  resources :roles do
    put "create_permission" => "roles#create_permission"

    resources :permission, :only => {} do
      delete "destroy_permission" => "roles#destroy_permission", :as => "destroy"
      post "update_permission" => "roles#update_permission", :as => "update"
    end
    collection do
      get :auto_complete_search
      get :items
    end
    resources :ldap_groups, :only => [] do
      member do
		delete "destroy" => "roles#destroy_ldap_group", :as => "destroy"
      end
      collection do
		post "create" => "roles#create_ldap_group", :as => "create"
      end
    end
  end
  match '/roles/:organization_id/resource_type/verbs_and_scopes' => 'roles#verbs_and_scopes', :via=>:get, :as=>'verbs_and_scopes'

  resources :search, :only => {} do
    get 'show', :on => :collection

    get 'history', :on => :collection
    delete 'history' => 'search#destroy_history', :on => :collection

    get 'favorite', :on => :collection
    post 'favorite' => 'search#create_favorite', :on => :collection
    delete 'favorite/:id' => 'search#destroy_favorite', :on => :collection, :as => 'destroy_favorite'
  end

  resource :user_session do
    post 'set_org'
    get 'allowed_orgs'
  end


  root :to => "user_sessions#new"

  match '/login' => 'user_sessions#new', :as=>'login'
  match '/logout' => 'user_sessions#destroy', :via=>:post
  match '/user_session/logout' => 'user_sessions#destroy'
  match '/user_session' => 'user_sessions#show', :via=>:get, :as=>'show_user_session'

  resources :password_resets, :only => [:create, :edit, :update] do
    collection do
      post :email_logins
    end
  end

  namespace :api do
    class RegisterWithActivationKeyContraint
      def matches?(request)
        request.params[:activation_keys]
      end
    end
    match '/' => 'root#resource_list'

    # Headpin does not support system creation
    if Katello.config.katello?
      onlies = [:show, :destroy, :create, :index, :update]
    else
      onlies = [:show, :destroy, :index, :update]
    end
    resources :systems, :only => onlies do
      member do
        get :packages, :action => :package_profile
        get :errata
        get :pools
        get :releases
        put :enabled_repos
        post :system_groups, :action => :add_system_groups
        delete :system_groups, :action => :remove_system_groups
      end
      collection do
        match "/tasks/:id" => "systems#task_show", :via => :get
      end
      resources :subscriptions, :only => [:create, :index, :destroy] do
        collection do
            match '/' => 'subscriptions#destroy_all', :via => :delete
            match '/serials/:serial_id' => 'subscriptions#destroy_by_serial', :via => :delete
        end
      end
      resource :packages, :action => [:create, :update, :destroy], :controller => :system_packages
    end

    resources :providers, :except => [:index] do
      resources :sync, :only => [:index, :create] do
        delete :index, :on => :collection, :action => :cancel
      end
      member do
        post :import_products
        post :import_manifest
        post :delete_manifest
        post :refresh_products
        post :product_create
        get :products
        post :discovery
      end
    end

    resources :organizations do
      resources :products, :only => [:index, :show, :update, :destroy] do
        get :repositories, :on => :member
        post :sync_plan, :on => :member, :action => :set_sync_plan
        delete :sync_plan, :on => :member, :action => :remove_sync_plan
        get :repositories, :on => :member
        resources :sync, :only => [:index, :create] do
          delete :index, :on => :collection, :action => :cancel
        end
        resources :repository_sets, :only=>[:index] do
          post :enable, :on => :member
          post :disable, :on => :member
        end
      end


      resources :system_groups, :except => [:new, :edit] do
        member do
          get :systems
          get :history
          match "/history/:job_id" => "system_groups#history_show", :via => :get
          post :add_systems
          post :copy
          post :remove_systems
          delete :destroy_systems
        end

        resource :packages, :action => [:create, :update, :destroy], :controller => :system_group_packages
        resources :errata, :only => [:index, :create], :controller => :system_group_errata
      end

      resources :environments do
        get :repositories, :on => :member
        resources :changesets, :only => [:index, :create]
      end
      resources :sync_plans
      resources :tasks, :only => [:index]
      resources :providers, :only => [:index]
      match '/systems' => 'systems#activate', :via => :post, :constraints => RegisterWithActivationKeyContraint.new
      resources :systems, :only => [:index, :create] do
        get :report, :on => :collection

        collection do
          get :tasks
        end
      end
      resources :activation_keys, :only => [:index, :create, :destroy, :show, :update] do
        member do
          post :system_groups, :action => :add_system_groups
          delete :system_groups, :action => :remove_system_groups

          post :pools, :action => :add_pool
          delete "pools/:poolid", :action => :remove_pool
        end
      end
      resources :repositories, :only => [] do
      end
      resource :uebercert, :only => [:show]

      resources :gpg_keys, :only => [:index, :create]

      match '/default_info/:informable_type' => 'organization_default_info#create', :via => :post, :as => :create_default_info
      match '/default_info/:informable_type/:keyname' => 'organization_default_info#destroy', :via => :delete, :as => :destroy_default_info
      match '/default_info/:informable_type/apply' => 'organization_default_info#apply_to_all', :via => :post, :as => :apply_default_info

      resources :content_views, :only => [:index, :show]
      resources :content_view_definitions do
<<<<<<< HEAD
        post :publish, :on => :member
        resources :products, :controller => :content_view_definitions, :only => [] do
          collection do
            get :index, :action => :list_products
            put :index, :action => :update_products
          end
        end
        resources :repositories, :controller => :content_view_definitions, :only => [] do
          collection do
            get :index, :action => :list_repositories
            put :index, :action => :update_repositories
          end
=======
        member do
          post :publish
          post :clone
        end
        resources :products, :only => [] do
          get :index, :action => :list_content_view_definition_products,
            :on => :collection
          put :index, :action => :update_content_view_definition_products,
            :on => :collection
>>>>>>> 5c4dce7b
        end
        resources :filters, :controller => :filters, :only => [:index, :show, :create, :destroy] do
          resources :products, :controller => :filters, :only => [] do
            collection do
              get :index, :action => :list_products
              put :index, :action => :update_products
            end
          end
          resources :repositories, :controller => :filters, :only => [] do
            collection do
              get :index, :action => :list_repositories
              put :index, :action => :update_repositories
            end
          end
        end
      end
    end

    resources :content_view_definitions, :only => [:destroy, :content_views] do
      get :content_views, :on => :member
      put :content_views, :on => :member, :action => :update_content_views
    end
    resources :content_views, :only => [:promote, :show] do
      member do
        post :promote
        post :refresh
      end
    end



    resources :changesets, :only => [:show, :update, :destroy] do
      post :promote, :on => :member, :action => :promote
      post :apply, :on => :member, :action => :apply
      get :dependencies, :on => :member, :action => :dependencies
      resources :products, :controller => :changesets_content do
        post   :index, :on => :collection, :action => :add_product
        delete :destroy, :on => :member, :action => :remove_product
      end
      resources :packages, :controller => :changesets_content, :constraints => { :id => /[0-9a-zA-Z\-_.]+/ } do
        post   :index, :on => :collection, :action => :add_package
        delete :destroy, :on => :member, :action => :remove_package
      end
      resources :errata, :controller => :changesets_content do
        post   :index, :on => :collection, :action => :add_erratum
        delete :destroy, :on => :member, :action => :remove_erratum
      end
      resources :repositories , :controller => :changesets_content do
        post   :index, :on => :collection, :action => :add_repo
        delete :destroy, :on => :member, :action => :remove_repo
      end
      resources :distributions, :controller => :changesets_content do
        post   :index, :on => :collection, :action => :add_distribution
        delete :destroy, :on => :member, :action => :remove_distribution
      end
      resources :content_views, :controller => :changesets_content do
        post   :index, :on => :collection, :action => :add_content_view
        delete :destroy, :on => :member, :action => :remove_content_view
      end

    end

    resources :ping, :only => [:index]

    resources :repositories, :only => [:show, :create, :update, :destroy], :constraints => { :id => /[0-9a-zA-Z\-_.]*/ } do
      resources :sync, :only => [:index, :create] do
        delete :index, :on => :collection, :action => :cancel
      end
      resources :packages do
        get :search, :on => :collection
      end
      resources :errata, :only => [:index, :show], :constraints => { :id => /[0-9a-zA-Z\-\+%_.:]+/ }
      resources :distributions, :only => [:index, :show], :constraints => { :id => /[0-9a-zA-Z\-\+%_.]+/ }
      member do
        get :package_groups
        get :package_group_categories
        get :gpg_key_content
        post :enable
      end
      collection do
        post :sync_complete
      end
    end

    resources :environments, :only => [:show, :update, :destroy] do
      match '/systems' => 'systems#activate', :via => :post, :constraints => RegisterWithActivationKeyContraint.new
      resources :systems, :only => [:create, :index] do
        get :report, :on => :collection
      end
      resources :products, :only => [:index] do
        get :repositories, :on => :member
      end
      resources :activation_keys, :only => [:index, :create]

      member do
        get :releases
      end
    end

    resources :gpg_keys, :only => [:show, :update, :destroy] do
      get :content, :on => :member
    end

    resources :activation_keys do
      post :pools, :action => :add_pool, :on => :member
      delete "pools/:poolid", :action => :remove_pool, :on => :member
    end

    resources :errata, :only => [:index]

    resources :users do
      get :report, :on => :collection
      get :sync_ldap_roles, :on => :collection
      resources :roles, :controller => :users, :only =>[] do
       post   :index, :on => :collection, :action => :add_role
       delete :destroy, :on => :member, :action => :remove_role
       get    :index, :on => :collection, :action => :list_roles
      end
    end
    resources :roles do
      get :available_verbs, :on => :collection, :action => :available_verbs
      resources :permissions, :only => [:index, :show, :create, :destroy]
      resources :ldap_groups, :controller => :role_ldap_groups , :only => [:create, :destroy, :index]
    end

    resources :tasks, :only => [:show]

    resources :crls, :only => [:index]

    match "/status"  => "ping#status", :via => :get
    match "/version"  => "ping#version", :via => :get
    # some paths conflicts with rhsm
    scope 'katello' do

      # routes for non-ActiveRecord-based resources
      match '/products/:id/repositories' => 'products#repo_create', :via => :post, :constraints => { :id => /[0-9\.]*/ }

    end

    # subscription-manager support
    match '/consumers' => 'systems#activate', :via => :post, :constraints => RegisterWithActivationKeyContraint.new
    match '/hypervisors' => 'systems#hypervisors_update', :via => :post
    resources :consumers, :controller => 'systems'
    match '/owners/:organization_id/environments' => 'environments#rhsm_index', :via => :get
    match '/owners/:organization_id/pools' => 'candlepin_proxies#get', :via => :get, :as => :proxy_owner_pools_path
    match '/owners/:organization_id/servicelevels' => 'candlepin_proxies#get', :via => :get, :as => :proxy_owner_servicelevels_path
    match '/environments/:environment_id/consumers' => 'systems#index', :via => :get
    match '/environments/:environment_id/consumers' => 'systems#create', :via => :post
    match '/consumers/:id' => 'systems#regenerate_identity_certificates', :via => :post
    match '/users/:username/owners' => 'users#list_owners', :via => :get
    match '/consumers/:id/certificates' => 'candlepin_proxies#get', :via => :get, :as => :proxy_consumer_certificates_path
    match '/consumers/:id/release' => 'candlepin_proxies#get', :via => :get, :as => :proxy_consumer_releases_path
    match '/consumers/:id/certificates/serials' => 'candlepin_proxies#get', :via => :get, :as => :proxy_certificate_serials_path
    match '/consumers/:id/entitlements' => 'candlepin_proxies#get', :via => :get, :as => :proxy_consumer_entitlements_path
    match '/consumers/:id/entitlements' => 'candlepin_proxies#post', :via => :post, :as => :proxy_consumer_entitlements_post_path
    match '/consumers/:id/entitlements' => 'candlepin_proxies#delete', :via => :delete, :as => :proxy_consumer_entitlements_delete_path
    match '/consumers/:id/entitlements/dry-run' => 'candlepin_proxies#get', :via => :get, :as => :proxy_consumer_dryrun_path
    match '/consumers/:id/owner' => 'candlepin_proxies#get', :via => :get, :as => :proxy_consumer_owners_path
    match '/consumers/:consumer_id/certificates/:id' => 'candlepin_proxies#delete', :via => :delete, :as => :proxy_consumer_certificates_delete_path
    match '/consumers/:id/deletionrecord' => 'candlepin_proxies#delete', :via => :delete, :as => :proxy_consumer_deletionrecord_delete_path
    match '/pools' => 'candlepin_proxies#get', :via => :get, :as => :proxy_pools_path
    match '/entitlements/:id' => 'candlepin_proxies#get', :via => :get, :as => :proxy_entitlements_path
    match '/subscriptions' => 'candlepin_proxies#post', :via => :post, :as => :proxy_subscriptions_post_path
    match '/consumers/:id/profile/' => 'systems#upload_package_profile', :via => :put
    match '/consumers/:id/packages/' => 'systems#upload_package_profile', :via => :put

      # foreman proxy --------------
    if Katello.config.use_foreman
      scope :module => 'foreman' do
        resources :architectures, :except => [:new, :edit]
        resources :compute_resources, :except => [:new, :edit]
        resources :subnets, :except => [:new, :edit]
        resources :smart_proxies, :except => [:new, :edit]
        resources :hardware_models, :except => [:new, :edit]
        constraints(:id => /[^\/]+/) do
          resources :domains, :except => [:new, :edit]
        end
        resources :config_templates, :except => [:new, :edit] do
          collection do
            get :revision
            get :build_pxe_default
          end
        end
      end
    end

    # development / debugging support
    if Rails.env == "development"
      get 'status/memory'
    end

    # api custom information
    match '/custom_info/:informable_type/:informable_id' => 'custom_info#create', :via => :post, :as => :create_custom_info
    match '/custom_info/:informable_type/:informable_id' => 'custom_info#index', :via => :get, :as => :custom_info
    match '/custom_info/:informable_type/:informable_id/:keyname' => 'custom_info#show', :via => :get, :as => :show_custom_info
    match '/custom_info/:informable_type/:informable_id/:keyname' => 'custom_info#update', :via => :put, :as => :update_custom_info
    match '/custom_info/:informable_type/:informable_id/:keyname' => 'custom_info#destroy', :via => :delete, :as => :destroy_custom_info

    match '*a', :to => 'errors#render_404'
  # end '/api' namespace
  end

  match 'about', :to => "application_info#about", :as => "about"

  #Last route in routes.rb - throws routing error for everything not handled
  match '*a', :to => 'errors#routing'

end<|MERGE_RESOLUTION|>--- conflicted
+++ resolved
@@ -636,8 +636,10 @@
 
       resources :content_views, :only => [:index, :show]
       resources :content_view_definitions do
-<<<<<<< HEAD
-        post :publish, :on => :member
+        member do
+          post :publish
+          post :clone
+        end
         resources :products, :controller => :content_view_definitions, :only => [] do
           collection do
             get :index, :action => :list_products
@@ -649,17 +651,6 @@
             get :index, :action => :list_repositories
             put :index, :action => :update_repositories
           end
-=======
-        member do
-          post :publish
-          post :clone
-        end
-        resources :products, :only => [] do
-          get :index, :action => :list_content_view_definition_products,
-            :on => :collection
-          put :index, :action => :update_content_view_definition_products,
-            :on => :collection
->>>>>>> 5c4dce7b
         end
         resources :filters, :controller => :filters, :only => [:index, :show, :create, :destroy] do
           resources :products, :controller => :filters, :only => [] do
