--- conflicted
+++ resolved
@@ -64,18 +64,13 @@
     end
   end
 
-<<<<<<< HEAD
-  resources :systems, :except => [:destroy] do
-
+  resources :systems do
     resources :events, :only => [:index, :show], :controller => "system_events" do
       collection do
         get :status
         get :more_events
       end
     end
-=======
-  resources :systems do
->>>>>>> cb48b0fc
     resources :system_packages, :only => {} do
       collection do
         put :add
