Src::Application.routes.draw do

  resources :activation_keys do
    collection do
      get :auto_complete_search
      get :items
      get :subscriptions
    end
    member do
      get :subscriptions
      get :edit_environment
      post :update
      post :update_subscriptions
    end
  end

  resource :account

  resources :sync_plans, :only => [:index, :create, :new, :edit, :update, :show, :destroy, :auto_complete_search] do
    collection do
      get :auto_complete_search
      get :items
    end
  end

  get  "sync_schedules/index"
  post "sync_schedules/apply"

  get "sync_management/index"
  post "sync_management/sync"
  get  "sync_management/sync_status"
  get  "sync_management/product_status"
  resources :sync_management, :only => [:destroy]

  get "notices/note_count"
  get "notices/get_new"
  get "notices/auto_complete_search"
  match 'notices/:id/details' => 'notices#details', :via => :get, :as => 'notices_details'
  match 'notices' => 'notices#show', :via => :get
  match 'notices' => 'notices#destroy_all', :via => :delete

  resources :subscriptions, :only => [:index]

  resources :dashboard, :only => [:index]


  resources :systems, :except => [:destroy] do
    member do
      get :packages
      get :more_packages
      get :subscriptions
      post :update_subscriptions
      get :facts
    end
    collection do
      get :auto_complete_search
      get :items
      get :env_items
      get :environments
    end
  end
  resources :operations, :only => [:index]  do
  end

  resources :packages, :only => [:show] do
    member do
      get :changelog
      get :filelist
      get :dependencies
    end
  end

  resources :errata, :only => [:show] do
    member do
      get :packages
    end
  end

  resources :distributions, :only => [:show] do
    member do
      get :filelist
    end
  end

  resources :products, :only => [:new, :create, :edit,:update, :destroy]

  resources :owners do
    member do
      post :import
      get :import_status
    end
  end


  resources :users do
    collection do
      get :auto_complete_search
      get :items
      post :enable_helptip
      post :disable_helptip
    end
    member do
      post :clear_helptips
      put :update_roles
    end
  end

  resources :system_templates do
    collection do
      get :auto_complete_search
      get :items
      get :auto_complete_package
      get :product_packages
    end
    member do
      get :promotion_details
      get :object
      put :update_content
    end
  end


  resources :providers do
    resources :products do
      resources :repositories
    end
    collection do
      get :items
    end
    member do
      get :products_repos
      get :subscriptions
      post :subscriptions, :action=>:update_subscriptions
      get :schedule
    end
  end
  match '/providers/:id' => 'providers#update', :via => :put
  match '/providers/:id' => 'providers#update', :via => :post


  resources :promotions, :only =>[] do
    collection do
      get :index, :action =>:show
    end
    member do
      get :show
      get :products
      get :packages
      get :errata
      get :system_templates
      get :repos
      get :distributions
      get :details
    end

  end

  match '/organizations/:org_id/environments/:env_id/edit' => 'environments#update', :via => :put
  match '/organizations/:org_id/environments/:env_id/system_templates' => 'environments#system_templates', :via => :get, :as => 'system_templates_organization_environment'

  resources :organizations do
    resources :environments
    resources :providers do
      get 'auto_complete_search', :on => :collection
    end
    resources :providers
    collection do
      get :auto_complete_search
      get :items
    end
  end
  match '/organizations/:id/edit' => 'organizations#update', :via => :put

  resources :changesets, :only => [:update, :index, :show, :create, :new, :edit, :show, :destroy, :auto_complete_search] do
    member do
      put :name
      get :dependencies
      post :promote
      get :object
      get :promotion_progress
    end
    collection do
      get :auto_complete_search
      get :list
      get :items
    end
  end

  resources :environments

  match '/roles/show_permission' => 'roles#show_permission', :via=>:get
  resources :roles do
    put "create_permission" => "roles#create_permission"

    resources :permission, :only => {} do
      delete "destroy_permission" => "roles#destroy_permission", :as => "destroy"
      post "update_permission" => "roles#update_permission", :as => "update"
    end
    collection do
      get :auto_complete_search
      get :items
    end
  end
  match '/roles/:organization_id/resource_type/verbs_and_scopes' => 'roles#verbs_and_scopes', :via=>:get, :as=>'verbs_and_scopes'

  resources :search, :only => {} do
    get 'show', :on => :collection

    get 'history', :on => :collection
    delete 'history' => 'search#destroy_history', :on => :collection

    get 'favorite', :on => :collection
    post 'favorite' => 'search#create_favorite', :on => :collection
    delete 'favorite/:id' => 'search#destroy_favorite', :on => :collection, :as => 'destroy_favorite'
  end


  resource :user_session do
    post 'set_org'
    get 'allowed_orgs'
  end

  resource :account

  root :to => "user_sessions#new"

  match '/login' => 'user_sessions#new'
  match '/logout' => 'user_sessions#destroy', :via=>:post
  match '/user_session/logout' => 'user_sessions#destroy'
  match '/user_session' => 'user_sessions#show', :via=>:get, :as=>'show_user_session'



  namespace :api do
    class RegisterWithActivationKeyContraint
      def matches?(request)
        request.params[:activation_keys]
      end
    end
    match '/' => 'root#resource_list'

    resources :systems, :only => [:show, :destroy, :create, :index, :update] do
      member do
        get :packages, :action => :package_profile
        get :errata
      end
    end

    resources :providers, :except => [:index] do
      resources :sync, :only => [:index, :create] do
        delete :index, :on => :collection, :action => :cancel
      end
      member do
        post :import_products
        post :import_manifest
        post :product_create
        get :products
      end
    end

    resources :templates do
      post :promote, :on => :member
      put :update_content, :on => :member
      post :import, :on => :collection
      get :export, :on => :member
    end

    #match '/organizations/:organization_id/locker/repos' => 'environments#repos', :via => :get
    resources :organizations do
      resources :products, :only => [:index] do
        get :repositories, :on => :member
      end
      resources :environments do
        get :repositories, :on => :member
        resources :changesets, :only => [:index, :create]
      end
      resources :tasks, :only => [:index]
      resources :providers, :only => [:index]
      resources :systems, :only => [:index]
      match '/systems' => 'systems#activate', :via => :post, :constraints => RegisterWithActivationKeyContraint.new
      resources :activation_keys, :only => [:index]
<<<<<<< HEAD

      resources :repositories, :only => [] do
        post :discovery, :on => :collection
      end
=======
      resource :uebercert , :only => [:create, :show]
>>>>>>> 0f431874
    end

    resources :changesets, :only => [:show, :destroy] do
      put :update, :on => :member, :action => :update_content
      post :promote, :on => :member, :action => :promote
    end

    resources :products, :only => [:show] do
      get :repositories, :on => :member
      resources :sync, :only => [:index, :create] do
        delete :index, :on => :collection, :action => :cancel
      end
    end

    resources :puppetclasses, :only => [:index]
    resources :ping, :only => [:index]

    resources :repositories, :only => [:index, :show, :create], :constraints => { :id => /[0-9a-zA-Z\-_.]*/ } do
      resources :sync, :only => [:index, :create] do
        delete :index, :on => :collection, :action => :cancel
      end
      resources :packages, :only => [:index]
      resources :errata, :only => [:index]
      resources :distributions, :only => [:index]
      member do
        get :package_groups
        get :package_group_categories
      end
    end

    resources :environments, :only => [:show, :update, :destroy] do
      resources :systems, :only => [:create, :index]
      resources :products, :only => [:index] do
        get :repositories, :on => :member
      end
      resources :activation_keys, :only => [:index, :create]
      resources :templates, :only => [:index]
    end

    resources :activation_keys, :only => [:show, :update, :destroy]
    resources :packages, :only => [:show]
    resources :errata, :only => [:show]
    resources :distributions, :only => [:show]

    resources :users

    resources :tasks, :only => [:show]

    # some paths conflicts with rhsm
    scope 'katello' do

      # routes for non-ActiveRecord-based resources
      match '/products/:id/repositories' => 'products#repo_create', :via => :post, :constraints => { :id => /[0-9\.]*/ }

    end

    # support for rhsm --------------------------------------------------------
    match '/consumers' => 'systems#activate', :via => :post, :constraints => RegisterWithActivationKeyContraint.new
    resources :consumers, :controller => 'systems'
    match '/owners/:organization_id/environments' => 'environments#index', :via => :get
    match '/owners/:organization_id/pools' => 'candlepin_proxies#get', :via => :get
    match '/environments/:environment_id/consumers' => 'systems#index', :via => :get
    match '/environments/:environment_id/consumers' => 'systems#create', :via => :post
    match '/consumers/:id' => 'systems#regenerate_identity_certificates', :via => :post
    match '/users/:username/owners' => 'users#list_owners', :via => :get

    # proxies -------------------
      # candlepin proxy ---------
    match '/consumers/:id/certificates' => 'candlepin_proxies#get', :via => :get
    match '/consumers/:id/certificates/serials' => 'candlepin_proxies#get', :via => :get
    match '/consumers/:id/entitlements' => 'candlepin_proxies#get', :via => :get
    match '/consumers/:id/entitlements' => 'candlepin_proxies#post', :via => :post
    match '/consumers/:id/entitlements' => 'candlepin_proxies#delete', :via => :delete
    match '/consumers/:id/owner' => 'candlepin_proxies#get', :via => :get
    match '/consumers/:consumer_id/certificates/:id' => 'candlepin_proxies#delete', :via => :delete
    match '/pools' => 'candlepin_proxies#get', :via => :get
    match '/entitlements/:id' => 'candlepin_proxies#get', :via => :get
    match '/subscriptions' => 'candlepin_proxies#post', :via => :post

      # pulp proxy --------------
    match '/consumers/:id/profile/' => 'systems#upload_package_profile', :via => :put
    match '/consumers/:id/packages/' => 'systems#upload_package_profile', :via => :put

    # development / debugging support
    get 'status/memory'

  # end '/api' namespace
  end


  #Last route in routes.rb - throws routing error for everything not handled
  match '*a', :to => 'errors#routing'
end<|MERGE_RESOLUTION|>--- conflicted
+++ resolved
@@ -279,14 +279,10 @@
       resources :systems, :only => [:index]
       match '/systems' => 'systems#activate', :via => :post, :constraints => RegisterWithActivationKeyContraint.new
       resources :activation_keys, :only => [:index]
-<<<<<<< HEAD
-
       resources :repositories, :only => [] do
         post :discovery, :on => :collection
       end
-=======
       resource :uebercert , :only => [:create, :show]
->>>>>>> 0f431874
     end
 
     resources :changesets, :only => [:show, :destroy] do
