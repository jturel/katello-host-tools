--- conflicted
+++ resolved
@@ -212,16 +212,11 @@
   namespace :api do
     match '/' => 'root#resource_list'
 
-<<<<<<< HEAD
-    resources :systems, :only => [:show, :destroy, :create, :index]
-=======
     resources :systems, :only => [:show, :destroy, :create, :index] do
       member do
-        get :packages
         get :errata
       end
     end
->>>>>>> 1f552830
 
     resources :providers do
       resources :sync, :only => [:index, :show, :create] do
