# Configures your navigation
SimpleNavigation::Configuration.run do |navigation|

  navigation.autogenerate_item_ids = false
  navigation.id_generator = Proc.new {|key| "kp-#{key}"}
  
  navigation.items do |top_level|
    top_level.item :dashboard, _("Dashboard"), dashboard_index_path(), :class=>'dashboard'  do |dashboard_sub|
      #TODO: tie in monitors page/link (if in dashboard page)
      #dashboard_sub.item :monitors, _("Monitors"), '#', :class => 'disabled'
      #TODO: tie in reports page/link (if in dashboard page)
      #dashboard_sub.item :reports, _("Reports"), '#', :class => 'disabled'
      #TODO: tie in notifications page/link (if in dashboard page)
      #dashboard_sub.item :notifications, _("Notifications"), '#', :class => 'disabled'
      #TODO: tie in workflow page/link (if in dashboard page)
      #dashboard_sub.item :workflow, _("Workflow"),  '#', :class => 'disabled'
    end #end dashboard_sub

    top_level.item :content, _("Content Management"),  organization_providers_path(current_organization()), :class=>'content' do |content_sub|
      content_sub.item :providers, _("Providers"), organization_providers_path(current_organization()), :highlights_on => /(\/organizations\/.*\/providers)|(\/providers\/.*\/(products|repos))/ do |providers_sub|
        providers_sub.item :new, _("Create"), new_provider_path(),
                           :if => Proc.new { @provider.nil? || (!@provider.nil? && @provider.new_record?)},
                           :controller => 'providers'
        providers_sub.item :edit, _("Basics"), (@provider.nil? || @provider.new_record?) ? "" : edit_provider_path(@provider.id), :class => 'navigation_element',
                           :if => Proc.new { !@provider.nil? && !@provider.new_record? }
        providers_sub.item :subscriptions, _("Subscriptions"),(@provider.nil? || @provider.new_record?) ? "" : subscriptions_provider_path(@provider.id), :class => 'navigation_element',
                           :if => Proc.new { !@provider.nil? && !@provider.new_record? && @provider.has_subscriptions?}
        providers_sub.item :products_repos, _("Products & Repositories"),(@provider.nil? || @provider.new_record?) ? "" : products_repos_provider_path(@provider.id), :class => 'navigation_element',
                           :if => Proc.new { !@provider.nil? && !@provider.new_record? && !@provider.has_subscriptions?}
        # providers_sub.item :subscriptions, _("Schedule"), (@provider.nil? || @provider.new_record?) ? "" : schedule_provider_path(@provider.id), :class => 'disabled'
      end
      content_sub.item :sync_mgmt, _("Sync Management"), sync_management_index_path() do |sync_sub|
        sync_sub.item :status, _("Sync Status"), sync_management_index_path()
        sync_sub.item :plans, _("Sync Plans"), sync_plans_path()
        sync_sub.item :schedule, _("Sync Schedule"), sync_schedules_index_path()
      end
      #TODO: tie in Content Locker page
      content_sub.item :promotions, _("Promotions"), promotions_path(current_organization().name, current_organization().locker.name), :highlights_on =>/\/organizations\/.*\/environments\/.*\/promotions/ ,:class => 'content' do |package_sub|
          if !@package.nil?
              package_sub.item :details, _("Details"), package_path(@package.id), :class=>"navigation_element"
              package_sub.item :details, _("Dependencies"), dependencies_package_path(@package.id), :class=>"navigation_element"
              package_sub.item :details, _("Changelog"), changelog_package_path(@package.id), :class=>"navigation_element"
              package_sub.item :details, _("Filelist"), filelist_package_path(@package.id), :class=>"navigation_element"
          end
          if !@errata.nil?
              package_sub.item :details, _("Details"),  erratum_path(@errata.id), :class=>"navigation_element"
              package_sub.item :details, _("Packages"),  packages_erratum_path(@errata.id), :class=>"navigation_element"
          end
      end
      content_sub.item :changeset, _("Changeset History"), changesets_path()
      #content_sub.item :updates_bundle, _("Updates Bundle"), '#', :class => 'disabled', :if => Proc.new { false }

    end #end content

    #TODO: Add correct Systems subnav items
    top_level.item :systems, _("Systems"), systems_path(), :class=>'systems' do |systems_sub|
      #TODO: tie in Registration Page (if applicable)
      systems_sub.item :registered, _("Registered"), systems_path() do |system_sub|
        if !@system.nil?
          system_sub.item :general, _("General"), edit_system_path(@system.id), :class => "navigation_element"
          system_sub.item :subscriptions, _("Subscriptions"), subscriptions_system_path(@system.id), :class => "navigation_element"
          system_sub.item :facts, _("Facts"), facts_system_path(@system.id), :class => 'navigation_element'
          system_sub.item :packages, _("Packages"), packages_system_path(@system.id), :class => "navigation_element"
        else
          #render tri-nav when not 2pane request
          system_sub.item :all, _("All"), systems_path()
          system_sub.item :env, _("Environments"), environments_systems_path()
        end
      end
<<<<<<< HEAD
      systems_sub.item :activation_keys, _("Activation Keys"), activation_keys_path do |activation_key_sub|
        if !@activation_key.nil?
          activation_key_sub.item :general, _("General"), edit_activation_key_path(@activation_key.id), :class => "navigation_element", 
                                  :controller => "activation_keys"
          activation_key_sub.item :subscriptions, _("Subscriptions"), subscriptions_activation_key_path(@activation_key.id), :class => "navigation_element", 
                                  :controller => "activation_keys"
        end
      end
=======
      #TODO: tie in Groups Page (if applicable)
      #systems_sub.item :groups, _("Groups"), '#', :class => 'disabled'
>>>>>>> 0776c055
    end #end systems

    top_level.item :organizations, _("Organizations"), organizations_path(), :class=>'organizations' do |orgs_sub|
       orgs_sub.item :index, _("List"), organizations_path()
       orgs_sub.item :subscriptions, _("Subscriptions"), subscriptions_path()
    end #end organization

    top_level.item :operations, _("Administration"), operations_path(), :class=>'operations' do |operations_sub|
      operations_sub.item :users, _("Users"), users_path do |user_sub|
        if !@user.nil?
          user_sub.item :general, _("General"), edit_user_path(@user.id), :class => "navigation_element"
          user_sub.item :roles_and_permissions, _("Roles & Permissions"), edit_role_path(@user.own_role_id), :class => "navigation_element"
        end
      end
      operations_sub.item :roles, _("Roles"), roles_path
      #operations_sub.item :proxies, _("Proxies"), '#', :class => 'disabled', :if => Proc.new { false }
    end #end operations

  end #end top_level

end #end navigation<|MERGE_RESOLUTION|>--- conflicted
+++ resolved
@@ -67,7 +67,6 @@
           system_sub.item :env, _("Environments"), environments_systems_path()
         end
       end
-<<<<<<< HEAD
       systems_sub.item :activation_keys, _("Activation Keys"), activation_keys_path do |activation_key_sub|
         if !@activation_key.nil?
           activation_key_sub.item :general, _("General"), edit_activation_key_path(@activation_key.id), :class => "navigation_element", 
@@ -76,10 +75,6 @@
                                   :controller => "activation_keys"
         end
       end
-=======
-      #TODO: tie in Groups Page (if applicable)
-      #systems_sub.item :groups, _("Groups"), '#', :class => 'disabled'
->>>>>>> 0776c055
     end #end systems
 
     top_level.item :organizations, _("Organizations"), organizations_path(), :class=>'organizations' do |orgs_sub|
