--- conflicted
+++ resolved
@@ -17,16 +17,8 @@
   include Glue
   include Authorization::Provider
   include AsyncOrchestration
-<<<<<<< HEAD
-=======
-  include Ext::Authorization
-  include Ext::IndexedModel
+
   include Ext::PermissionTagCleanup
-
-  index_options :extended_json=>:extended_index_attrs,
-                :display_attrs=>[:name, :product, :repo, :description]
->>>>>>> 9ff26a92
-
 
   REDHAT = 'Red Hat'
   CUSTOM = 'Custom'
