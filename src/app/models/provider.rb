#
# Copyright 2011 Red Hat, Inc.
#
# This software is licensed to you under the GNU General Public
# License as published by the Free Software Foundation; either version
# 2 of the License (GPLv2) or (at your option) any later version.
# There is NO WARRANTY for this software, express or implied,
# including the implied warranties of MERCHANTABILITY,
# NON-INFRINGEMENT, or FITNESS FOR A PARTICULAR PURPOSE. You should
# have received a copy of GPLv2 along with this software; if not, see
# http://www.gnu.org/licenses/old-licenses/gpl-2.0.txt.

class Provider < ActiveRecord::Base
  include Glue::Provider
  include Glue
  include Authorization
  include KatelloUrlHelper
  include IndexedModel

  index_options :extended_json=>:extended_index_attrs,
                :display_attrs=>[:name, :product, :repo, :description]

  mapping do
    indexes :name_sort, :type => 'string', :index => :not_analyzed
  end


  REDHAT = 'Red Hat'
  CUSTOM = 'Custom'
  TYPES = [REDHAT, CUSTOM]
  belongs_to :organization
  has_many :products, :inverse_of => :provider

  validates :name, :presence => true, :katello_name_format => true
  validates :description, :katello_description_format => true
  validates_uniqueness_of :name, :scope => :organization_id
  validates_inclusion_of :provider_type,
    :in => TYPES,
    :allow_blank => false,
    :message => "Please select provider type from one of the following: #{TYPES.join(', ')}."
  validate :constraint_redhat_update
  before_destroy :prevent_redhat_deletion
  before_validation :sanitize_repository_url


  validate :only_one_rhn_provider
  validate :valid_url, :if => :redhat_provider?

  scope :redhat, where(:provider_type => REDHAT)
  scope :custom, where(:provider_type => CUSTOM)
  def only_one_rhn_provider
    # validate only when new record is added (skip explicit valid? calls)
    if new_record? and provider_type == REDHAT and count_providers(REDHAT) != 0
      errors.add(:base, _("Only one Red Hat provider permitted for an Organization"))
    end
  end

  def prevent_redhat_deletion
    if redhat_provider?
      errors.add(:base, _("Red Hat provider can not be deleted"))
      return false
    end
    true
  end

  def constraint_redhat_update
    if !new_record? && redhat_provider?
      allowed_changes = %w[repository_url]
      not_allowed_changes = changes.keys - allowed_changes
      unless not_allowed_changes.empty?
        errors.add(:base, _("the following attributes can not be updated for the Red Hat provider: [ %s ]") % not_allowed_changes.join(", "))
      end
    end
  end

  def valid_url
    errors.add(:repository_url, _("is too long")) if self.repository_url.length > 255
    errors.add(:repository_url, _("is invalid")) unless kurl_valid?(self.repository_url)
  end

  def count_providers type
    ::Provider.where(:organization_id => self.organization_id, :provider_type => type).count(:id)
  end

  def yum_repo?
    provider_type == CUSTOM
  end

  def redhat_provider=(is_rh)
    provider_type = is_rh ? REDHAT : CUSTOM
  end

  def redhat_provider?
    provider_type == REDHAT
  end

  # Logic to ask a Provider if it is one that has subscriptions managed for
  # the products contained within.  Right now this is just redhat products but
  # wanted to centralize the logic in one method.
  def has_subscriptions?
    redhat_provider?
  end

  def organization
    # note i need to add 'unscoped' here
    # to account for the fact that org might have been "scoped out"
    # on an Org delete action.
    # we need the organization info to be present in the provider
    # so that we can properly phase out the orchestration and handle search indices.
    (read_attribute(:organization) || Organization.unscoped.find(self.organization_id)) if self.organization_id
  end

  #permissions
  # returns list of virtual permission tags for the current user
  def self.list_tags org_id
    custom.select('id,name').where(:organization_id=>org_id).collect { |m| VirtualTag.new(m.id, m.name) }
  end

  def self.tags(ids)
    select('id,name').where(:id => ids).collect { |m| VirtualTag.new(m.id, m.name) }
  end

  def self.list_verbs  global = false
    if AppConfig.katello?
      {
        :create => _("Administer Providers"),
        :read => _("Read Providers"),
        :update => _("Modify Providers and Administer Products"),
        :delete => _("Delete Providers"),
      }.with_indifferent_access
    else
      {
        :read => _("Read Providers"),
        :update => _("Modify Providers and Administer Products"),
      }.with_indifferent_access
    end
  end

  def self.read_verbs
    [:read]
  end

  def self.no_tag_verbs
    [:create]
  end

  scope :readable, lambda {|org| items(org, READ_PERM_VERBS)}
  scope :editable, lambda {|org| items(org, EDIT_PERM_VERBS)}

  def readable?
    return organization.readable? if redhat_provider?
    User.allowed_to?(READ_PERM_VERBS, :providers, self.id, self.organization) || (AppConfig.katello? && self.organization.syncable?)
  end


  def self.any_readable? org
    (AppConfig.katello? && org.syncable?) || User.allowed_to?(READ_PERM_VERBS, :providers, nil, org)
  end

  def self.creatable? org
    User.allowed_to?([:create], :providers, nil, org)
  end

  def editable?
    return organization.editable? if redhat_provider?
    User.allowed_to?([:update, :create], :providers, self.id, self.organization)
  end

  def deletable?
    return false if redhat_provider?
    User.allowed_to?([:delete, :create], :providers, self.id, self.organization)
  end

  def serializable_hash(options={})
    options = {} if options == nil
    hash = super(options)
    if AppConfig.katello?
      hash = hash.merge(:sync_state => self.sync_state,
                        :last_sync => self.last_sync)
    end
    hash
  end

  def extended_index_attrs
    if AppConfig.katello?
      products = self.products.map{|prod|
        {:product=>prod.name, :repo=>prod.repos(self.organization.library).collect{|repo| repo.name}}
      }
    else
      products = self.products.map{|prod|
        {:product=>prod.name}
      }
    end
    {
      :products=>products,
      :name_sort=>name.downcase
    }
  end

  protected

   def sanitize_repository_url
     if redhat_provider? && self.repository_url.blank?
      self.repository_url = AppConfig.REDHAT_REPOSITORY_URL
      self.repository_url = "https://cdn.redhat.com" unless self.repository_url
     end
     if self.repository_url
       self.repository_url.strip!
     end
   end

  def self.items org, verbs
    raise "scope requires an organization" if org.nil?
    resource = :providers
<<<<<<< HEAD
    if (AppConfig.katello? && org.syncable?) ||  User.allowed_all_tags?(verbs, resource, org)
=======
    if verbs.include?(:read) && org.syncable? || User.allowed_all_tags?(verbs, resource, org)
>>>>>>> d2fbe87d
       where(:organization_id => org)
    else
      where("providers.id in (#{User.allowed_tags_sql(verbs, resource, org)})")
    end
  end

  READ_PERM_VERBS = [:read, :create, :update, :delete] if AppConfig.katello?
  READ_PERM_VERBS = [:read, :update] if !AppConfig.katello?
  EDIT_PERM_VERBS = [:create, :update] if AppConfig.katello?
  EDIT_PERM_VERBS = [:update] if !AppConfig.katello?


end
<|MERGE_RESOLUTION|>--- conflicted
+++ resolved
@@ -212,11 +212,7 @@
   def self.items org, verbs
     raise "scope requires an organization" if org.nil?
     resource = :providers
-<<<<<<< HEAD
-    if (AppConfig.katello? && org.syncable?) ||  User.allowed_all_tags?(verbs, resource, org)
-=======
-    if verbs.include?(:read) && org.syncable? || User.allowed_all_tags?(verbs, resource, org)
->>>>>>> d2fbe87d
+    if (AppConfig.katello? && verbs.include?(:read) && org.syncable?) || User.allowed_all_tags?(verbs, resource, org)
        where(:organization_id => org)
     else
       where("providers.id in (#{User.allowed_tags_sql(verbs, resource, org)})")
