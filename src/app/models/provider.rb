--- conflicted
+++ resolved
@@ -118,28 +118,19 @@
   end
 
   def self.list_verbs  global = false
-<<<<<<< HEAD
     if AppConfig.katello?
       {
-         :create => N_("Create Provider"),
-         :read => N_("Access Provider"),
-         :update => N_("Manage Provider and Products"),
-         :delete => N_("Delete Provider"),
+        :create => _("Administer Providers"),
+        :read => _("Read Providers"),
+        :update => _("Modify Providers and Administer Products"),
+        :delete => _("Delete Providers"),
       }.with_indifferent_access
     else
       {
-         :read => N_("Access Provider"),
-         :update => N_("Manage Provider and Products"),
+        :read => _("Read Providers"),
+        :update => _("Modify Providers and Administer Products"),
       }.with_indifferent_access
     end
-=======
-    {
-       :create => _("Administer Providers"),
-       :read => _("Read Providers"),
-       :update => _("Modify Providers and Administer Products"),
-       :delete => _("Delete Providers"),
-    }.with_indifferent_access
->>>>>>> b8e5ae16
   end
 
   def self.read_verbs
