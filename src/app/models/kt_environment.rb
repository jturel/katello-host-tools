#
# Copyright 2011 Red Hat, Inc.
#
# This software is licensed to you under the GNU General Public
# License as published by the Free Software Foundation; either version
# 2 of the License (GPLv2) or (at your option) any later version.
# There is NO WARRANTY for this software, express or implied,
# including the implied warranties of MERCHANTABILITY,
# NON-INFRINGEMENT, or FITNESS FOR A PARTICULAR PURPOSE. You should
# have received a copy of GPLv2 along with this software; if not, see
# http://www.gnu.org/licenses/old-licenses/gpl-2.0.txt.

require 'util/model_util'

class KTEnvironment < ActiveRecord::Base
<<<<<<< HEAD

  include Authorization::Environment
  include Glue::ElasticSearch::Environment if Katello.config.use_elasticsearch
=======
  include Ext::Authorization
>>>>>>> 9ff26a92
  include Glue::Candlepin::Environment if Katello.config.use_cp
  include Glue if Katello.config.use_cp || Katello.config.use_pulp

  set_table_name "environments"
  include Katello::LabelFromName
  include Ext::PermissionTagCleanup
  acts_as_reportable

  belongs_to :organization, :inverse_of => :environments
  has_many :activation_keys, :dependent => :destroy, :foreign_key => :environment_id
  has_and_belongs_to_many :priors, {:class_name => "KTEnvironment", :foreign_key => :environment_id,
    :join_table => "environment_priors", :association_foreign_key => "prior_id", :uniq => true}
  has_and_belongs_to_many :successors, {:class_name => "KTEnvironment", :foreign_key => "prior_id",
    :join_table => "environment_priors", :association_foreign_key => :environment_id, :readonly => true}
  has_many :system_templates, :dependent => :destroy, :class_name => "SystemTemplate", :foreign_key => :environment_id

  has_many :environment_products, :class_name => "EnvironmentProduct", :foreign_key => "environment_id", :dependent => :destroy, :uniq=>true
  has_many :products, :uniq => true, :through => :environment_products  do
    def <<(*items)
      super( items - proxy_owner.environment_products.collect{|ep| ep.product} )
    end
  end

  has_many :repositories, :through => :environment_products, :source => :repositories

  has_many :systems, :inverse_of => :environment, :dependent => :destroy,  :foreign_key => :environment_id
  has_many :working_changesets, :conditions => ["state != '#{Changeset::PROMOTED}'"], :foreign_key => :environment_id, :dependent => :destroy, :class_name=>"Changeset", :dependent => :destroy, :inverse_of => :environment

  has_many :working_deletion_changesets, :conditions => ["state != '#{Changeset::DELETED}'"], :foreign_key => :environment_id, :dependent => :destroy, :class_name=>"DeletionChangeset", :dependent => :destroy, :inverse_of => :environment
  has_many :working_promotion_changesets, :conditions => ["state != '#{Changeset::PROMOTED}'"], :foreign_key => :environment_id, :dependent => :destroy, :class_name=>"PromotionChangeset", :dependent => :destroy, :inverse_of => :environment

  has_many :changeset_history, :conditions => {:state => Changeset::PROMOTED}, :foreign_key => :environment_id, :dependent => :destroy, :class_name=>"Changeset", :dependent => :destroy, :inverse_of => :environment

  scope :completer_scope, lambda { |options| where('organization_id = ?', options[:organization_id])}

  validates :name, :exclusion => { :in => ["Library"], :message => N_(": '%s' is a built-in environment") % "Library" }, :unless => :library?
  validates :label, :exclusion => { :in => ["Library"], :message => N_(": '%s' is a built-in environment") % "Library" }, :unless => :library?
  validates_uniqueness_of :name, :scope => :organization_id, :message => N_("of environment must be unique within one organization")
  validates_uniqueness_of :label, :scope => :organization_id, :message => N_("of environment must be unique within one organization")
  validates_presence_of :organization
  validates :name, :presence => true
  validates :label, :presence => true
  validates_with Validators::KatelloNameFormatValidator, :attributes => :name
  validates_with Validators::KatelloLabelFormatValidator, :attributes => :label
  validates_with Validators::KatelloDescriptionFormatValidator, :attributes => :description
  validates_with Validators::PriorValidator
  validates_with Validators::PathDescendentsValidator

  before_destroy :confirm_last_env

  after_destroy :unset_users_with_default
   ERROR_CLASS_NAME = "Environment"

  def library?
    self.library
  end

  def successor
    return self.successors[0] unless self.library?
    self.organization.promotion_paths()[0][0] if !self.organization.promotion_paths().empty?
  end

  def display_name
    self.name
  end

  def prior
    self.priors[0]
  end

  def prior=(env_id)
    self.priors.clear
    return if env_id.nil? || env_id == ""
    prior_env = KTEnvironment.find env_id
    self.priors << prior_env unless prior_env.nil?
  end

  def path
    s = self.successor
    ret = [self]
    until s.nil?
      raise "Environment path has duplicates!!. #{self}. Duplicate => #{ret}. Path => #{s}" if ret.include? s
      ret << s
      s = s.successor
    end
    ret
  end

  #is the environment currently being promoted to
  def promoting_to?
    self.promoting.exists?
  end

  #list changesets promoting
  def promoting
      Changeset.joins(:task_status).where('changesets.environment_id' => self.id,
        'task_statuses.state' => [TaskStatus::Status::WAITING,  TaskStatus::Status::RUNNING])
  end

  def confirm_last_env
    # when deleting env while org is deleted, self.organization is nil (and we
    # can't do this logic properly)
    # we don't have to check this anyway, all environments will be destroyed
    # with the org.
    return true unless self.organization

    return true if successor.nil?
    errors.add :base,
               _("Environment %s has a successor.  Only the last environment on a path can be deleted") % self.name
    return false
  end

  #Unlike path which only gives the path from this environment going forward
  #  Get the full path, that is go to the HEAD of the path this environment is on
  #  and then give me that entire path
  def full_path
    p = self
    until p.prior.nil? or p.prior.library
      p = p.prior
    end
    p.prior.nil? ? p.path : [p.prior] + p.path
  end

  def available_products
    if self.prior.library
      # if there is no prior, then the prior is the Library, which has all products
      prior_products = self.organization.library.products
    else
      prior_products = self.prior.products
    end
    return prior_products - self.products
  end


  def as_json options = {}
    to_ret = self.attributes
    to_ret['prior'] = self.prior &&  self.prior.name
    to_ret['prior_id'] = self.prior &&  self.prior.id
    to_ret['organization'] = self.organization &&  self.organization.name
    to_ret
  end

  def key_for(item)
    "environment_#{id}_#{item}"
  end

  # returns list of virtual permission tags for the current user
  def self.list_tags org_id
    KTEnvironment.where(:organization_id=>org_id).collect { |m| VirtualTag.new(m.id, m.name) }
  end

  def self.tags(ids)
    KTEnvironment.where(:id => ids).collect { |m| VirtualTag.new(m.id, m.name) }
  end


  def package_groups search_args = {}
    groups = []
    self.products.each do |prod|
      groups << prod.package_groups(self, search_args)
    end
    groups.flatten(1)
  end

  def package_group_categories search_args = {}
    categories = []
    self.products.each do |prod|
      categories << prod.package_group_categories(self, search_args)
    end
    categories.flatten(1)
  end

  def find_packages_by_name name
    self.products.collect do |prod|
      prod.find_packages_by_name(self, name).collect do |p|
        p[:product_id] = prod.cp_id
        p
      end
    end.flatten(1)
  end

  def find_packages_by_nvre name, version, release, epoch
    self.products.collect do |prod|
      prod.find_packages_by_nvre(self, name, version, release, epoch).collect do |p|
        p[:product_id] = prod.cp_id
        p
      end
    end.flatten(1)
  end

  def find_latest_packages_by_name name

    packs = self.products.collect do |prod|
      prod.find_latest_packages_by_name(self, name).collect do |pack|
        pack[:product_id] = prod.cp_id
        pack
      end
    end.flatten(1)

    Katello::PackageUtils.find_latest_packages packs
  end

  def get_distribution id
    self.products.collect do |prod|
      prod.get_distribution(self, id)
    end.flatten(1)
  end

  def unset_users_with_default
    users = User.find_by_default_environment(self.id)
    users.each do |u|
      u.default_environment = nil
      Notify.message _("Your default environment has been removed. Please choose another one."),
                     :user => u, :organization => self.organization
    end
  end

  # Katello, which understands repository content and promotion, provides release versions based upon
  # enabled repos. Headpin, which does not traverse products to the repo level, exposes all release
  # versions in the manifest.
  def available_releases
    if Katello.config.katello?
      self.repositories.enabled.map(&:minor).compact.uniq.sort
    else
      self.organization.redhat_provider.available_releases
    end
  end

end<|MERGE_RESOLUTION|>--- conflicted
+++ resolved
@@ -13,13 +13,9 @@
 require 'util/model_util'
 
 class KTEnvironment < ActiveRecord::Base
-<<<<<<< HEAD
 
   include Authorization::Environment
   include Glue::ElasticSearch::Environment if Katello.config.use_elasticsearch
-=======
-  include Ext::Authorization
->>>>>>> 9ff26a92
   include Glue::Candlepin::Environment if Katello.config.use_cp
   include Glue if Katello.config.use_cp || Katello.config.use_pulp
 
