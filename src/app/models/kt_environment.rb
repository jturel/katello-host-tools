--- conflicted
+++ resolved
@@ -317,29 +317,8 @@
   end
 
   def self.list_verbs global = false
-<<<<<<< HEAD
     if AppConfig.katello?
       {
-        :read_contents => N_("Access Environment Contents"),
-        :read_systems => N_("Access Systems in Environment"),
-        :register_systems =>N_("Register Systems in Environment"),
-        :update_systems => N_("Manage Systems in Environment"),
-        :delete_systems => N_("Remove Systems in Environment"),
-        :read_changesets => N_("Access Changesets in Environment"),
-        :manage_changesets => N_("Manage Changesets in Environment"),
-        :promote_changesets => N_("Promote Changesets in Environment")
-      }.with_indifferent_access
-    else
-      {
-        :read_contents => N_("Access Environment Contents"),
-        :read_systems => N_("Access Systems in Environment"),
-        :register_systems =>N_("Register Systems in Environment"),
-        :update_systems => N_("Manage Systems in Environment"),
-        :delete_systems => N_("Remove Systems in Environment")
-      }.with_indifferent_access
-    end
-=======
-    {
       :read_contents => _("Read Environment Contents"),
       :read_systems => _("Read Systems in Environment"),
       :register_systems =>_("Register Systems in Environment"),
@@ -348,8 +327,16 @@
       :read_changesets => _("Read Changesets in Environment"),
       :manage_changesets => _("Administer Changesets in Environment"),
       :promote_changesets => _("Promote Changesets in Environment")
-    }.with_indifferent_access
->>>>>>> b8e5ae16
+      }.with_indifferent_access
+    else
+      {
+      :read_contents => _("Read Environment Contents"),
+      :read_systems => _("Read Systems in Environment"),
+      :register_systems =>_("Register Systems in Environment"),
+      :update_systems => _("Modify Systems in Environment"),
+      :delete_systems => _("Remove Systems in Environment"),
+      }.with_indifferent_access
+    end
   end
 
   def self.read_verbs
