#
# Copyright 2011 Red Hat, Inc.
#
# This software is licensed to you under the GNU General Public
# License as published by the Free Software Foundation; either version
# 2 of the License (GPLv2) or (at your option) any later version.
# There is NO WARRANTY for this software, express or implied,
# including the implied warranties of MERCHANTABILITY,
# NON-INFRINGEMENT, or FITNESS FOR A PARTICULAR PURPOSE. You should
# have received a copy of GPLv2 along with this software; if not, see
# http://www.gnu.org/licenses/old-licenses/gpl-2.0.txt.

require 'util/model_util'

class KTEnvironment < ActiveRecord::Base

  include Authorization::Environment
  include Glue::ElasticSearch::Environment if Katello.config.use_elasticsearch
  include Glue::Candlepin::Environment if Katello.config.use_cp
  include Glue if Katello.config.use_cp || Katello.config.use_pulp

  set_table_name "environments"
  include Katello::LabelFromName
  include Ext::PermissionTagCleanup
  acts_as_reportable

  belongs_to :organization, :inverse_of => :environments
  has_many :activation_keys, :dependent => :destroy, :foreign_key => :environment_id
  has_and_belongs_to_many :priors, {:class_name => "KTEnvironment", :foreign_key => :environment_id,
    :join_table => "environment_priors", :association_foreign_key => "prior_id", :uniq => true}
  has_and_belongs_to_many :successors, {:class_name => "KTEnvironment", :foreign_key => "prior_id",
    :join_table => "environment_priors", :association_foreign_key => :environment_id, :readonly => true}
  has_many :system_templates, :dependent => :destroy, :class_name => "SystemTemplate", :foreign_key => :environment_id

  has_many :environment_products, :class_name => "EnvironmentProduct", :foreign_key => "environment_id", :dependent => :destroy, :uniq=>true
  has_many :products, :uniq => true, :through => :environment_products  do
    def <<(*items)
      super( items - proxy_owner.environment_products.collect{|ep| ep.product} )
    end
  end

  has_many :repositories, :through => :environment_products, :source => :repositories

  has_many :systems, :inverse_of => :environment, :dependent => :destroy,  :foreign_key => :environment_id
  has_many :working_changesets, :conditions => ["state != '#{Changeset::PROMOTED}'"], :foreign_key => :environment_id, :dependent => :destroy, :class_name=>"Changeset", :dependent => :destroy, :inverse_of => :environment

  has_many :working_deletion_changesets, :conditions => ["state != '#{Changeset::DELETED}'"], :foreign_key => :environment_id, :dependent => :destroy, :class_name=>"DeletionChangeset", :dependent => :destroy, :inverse_of => :environment
  has_many :working_promotion_changesets, :conditions => ["state != '#{Changeset::PROMOTED}'"], :foreign_key => :environment_id, :dependent => :destroy, :class_name=>"PromotionChangeset", :dependent => :destroy, :inverse_of => :environment

  has_many :changeset_history, :conditions => {:state => Changeset::PROMOTED}, :foreign_key => :environment_id, :dependent => :destroy, :class_name=>"Changeset", :dependent => :destroy, :inverse_of => :environment

<<<<<<< HEAD
  has_many :content_view_version_environments, :foreign_key=>:environment_id
  has_many :content_view_versions, :through=>:content_view_version_environments, :inverse_of=>:environments


  belongs_to :default_content_view, :class_name => "ContentView", :foreign_key => :default_content_view_id
=======
  has_many :users, :foreign_key => :default_environment_id, :inverse_of => :default_environment, :dependent => :nullify
>>>>>>> 53f91648

  scope :completer_scope, lambda { |options| where('organization_id = ?', options[:organization_id])}

  validates :name, :exclusion => { :in => ["Library"], :message => N_(": '%s' is a built-in environment") % "Library" }, :unless => :library?
  validates :label, :exclusion => { :in => ["Library"], :message => N_(": '%s' is a built-in environment") % "Library" }, :unless => :library?
  validates_uniqueness_of :name, :scope => :organization_id, :message => N_("of environment must be unique within one organization")
  validates_uniqueness_of :label, :scope => :organization_id, :message => N_("of environment must be unique within one organization")
  validates_presence_of :organization
  validates :name, :presence => true
  validates :label, :presence => true
  validates_with Validators::KatelloNameFormatValidator, :attributes => :name
  validates_with Validators::KatelloLabelFormatValidator, :attributes => :label
  validates_with Validators::KatelloDescriptionFormatValidator, :attributes => :description
  validates_with Validators::PriorValidator
  validates_with Validators::PathDescendentsValidator

  before_create :create_default_content_view
  before_destroy :confirm_last_env

  after_destroy :unset_users_with_default
   ERROR_CLASS_NAME = "Environment"

  def library?
    self.library
  end

  def default_view_version
    self.default_content_view.version(self)
  end

  def content_views(reload = false)
    content_view_versions.reload if reload
    content_view_versions.collect{|vv| vv.content_view}
  end

  def successor
    return self.successors[0] unless self.library?
    self.organization.promotion_paths()[0][0] if !self.organization.promotion_paths().empty?
  end

  def display_name
    self.name
  end

  def to_s
    display_name
  end

  def prior
    self.priors[0]
  end

  def prior=(env_id)
    self.priors.clear
    return if env_id.nil? || env_id == ""
    prior_env = KTEnvironment.find env_id
    self.priors << prior_env unless prior_env.nil?
  end

  def path
    s = self.successor
    ret = [self]
    until s.nil?
      raise "Environment path has duplicates!!. #{self}. Duplicate => #{ret}. Path => #{s}" if ret.include? s
      ret << s
      s = s.successor
    end
    ret
  end

  #is the environment currently being promoted to
  def promoting_to?
    self.promoting.exists?
  end

  #list changesets promoting
  def promoting
      Changeset.joins(:task_status).where('changesets.environment_id' => self.id,
        'task_statuses.state' => [TaskStatus::Status::WAITING,  TaskStatus::Status::RUNNING])
  end

  def confirm_last_env
    # when deleting env while org is deleted, self.organization is nil (and we
    # can't do this logic properly)
    # we don't have to check this anyway, all environments will be destroyed
    # with the org.
    return true unless self.organization

    return true if successor.nil?
    errors.add :base,
               _("Environment %s has a successor.  Only the last environment on a path can be deleted") % self.name
    return false
  end

  #Unlike path which only gives the path from this environment going forward
  #  Get the full path, that is go to the HEAD of the path this environment is on
  #  and then give me that entire path
  def full_path
    p = self
    until p.prior.nil? or p.prior.library
      p = p.prior
    end
    p.prior.nil? ? p.path : [p.prior] + p.path
  end

  def available_products
    if self.prior.library
      # if there is no prior, then the prior is the Library, which has all products
      prior_products = self.organization.library.products
    else
      prior_products = self.prior.products
    end
    return prior_products - self.products
  end


  def as_json options = {}
    to_ret = self.attributes
    to_ret['prior'] = self.prior &&  self.prior.name
    to_ret['prior_id'] = self.prior &&  self.prior.id
    to_ret['organization'] = self.organization &&  self.organization.name
    to_ret
  end

  def key_for(item)
    "environment_#{id}_#{item}"
  end

  # returns list of virtual permission tags for the current user
  def self.list_tags org_id
    KTEnvironment.where(:organization_id=>org_id).collect { |m| VirtualTag.new(m.id, m.name) }
  end

  def self.tags(ids)
    KTEnvironment.where(:id => ids).collect { |m| VirtualTag.new(m.id, m.name) }
  end


  def package_groups search_args = {}
    groups = []
    self.products.each do |prod|
      groups << prod.package_groups(self, search_args)
    end
    groups.flatten(1)
  end

  def package_group_categories search_args = {}
    categories = []
    self.products.each do |prod|
      categories << prod.package_group_categories(self, search_args)
    end
    categories.flatten(1)
  end

  def find_packages_by_name name
    self.products.collect do |prod|
      prod.find_packages_by_name(self, name).collect do |p|
        p[:product_id] = prod.cp_id
        p
      end
    end.flatten(1)
  end

  def find_packages_by_nvre name, version, release, epoch
    self.products.collect do |prod|
      prod.find_packages_by_nvre(self, name, version, release, epoch).collect do |p|
        p[:product_id] = prod.cp_id
        p
      end
    end.flatten(1)
  end

  def find_latest_packages_by_name name

    packs = self.products.collect do |prod|
      prod.find_latest_packages_by_name(self, name).collect do |pack|
        pack[:product_id] = prod.cp_id
        pack
      end
    end.flatten(1)

    Katello::PackageUtils.find_latest_packages packs
  end

  def get_distribution id
    self.products.collect do |prod|
      prod.get_distribution(self, id)
    end.flatten(1)
  end

  def unset_users_with_default
    users = User.with_default_environment(self.id)
    users.each do |u|
      Notify.message _("Your default environment has been removed. Please choose another one."),
                     :user => u, :organization => self.organization
    end
  end

  # Katello, which understands repository content and promotion, provides release versions based upon
  # enabled repos. Headpin, which does not traverse products to the repo level, exposes all release
  # versions in the manifest.
  def available_releases
    if Katello.config.katello?
      self.repositories.enabled.map(&:minor).compact.uniq.sort
    else
      self.organization.redhat_provider.available_releases
    end
  end

  def create_default_content_view
    if self.default_content_view.nil?
      self.default_content_view = ContentView.create!(:name=>"Default View for #{self.name}",
                                                :organization=>self.organization, :default=>true)
      version = ContentViewVersion.create!(:version=>1, :content_view=>self.default_content_view)
      self.content_view_versions << version
    end
  end

end<|MERGE_RESOLUTION|>--- conflicted
+++ resolved
@@ -49,15 +49,11 @@
 
   has_many :changeset_history, :conditions => {:state => Changeset::PROMOTED}, :foreign_key => :environment_id, :dependent => :destroy, :class_name=>"Changeset", :dependent => :destroy, :inverse_of => :environment
 
-<<<<<<< HEAD
   has_many :content_view_version_environments, :foreign_key=>:environment_id
   has_many :content_view_versions, :through=>:content_view_version_environments, :inverse_of=>:environments
-
-
   belongs_to :default_content_view, :class_name => "ContentView", :foreign_key => :default_content_view_id
-=======
+
   has_many :users, :foreign_key => :default_environment_id, :inverse_of => :default_environment, :dependent => :nullify
->>>>>>> 53f91648
 
   scope :completer_scope, lambda { |options| where('organization_id = ?', options[:organization_id])}
 
