#
# Copyright 2011 Red Hat, Inc.
#
# This software is licensed to you under the GNU General Public
# License as published by the Free Software Foundation; either version
# 2 of the License (GPLv2) or (at your option) any later version.
# There is NO WARRANTY for this software, express or implied,
# including the implied warranties of MERCHANTABILITY,
# NON-INFRINGEMENT, or FITNESS FOR A PARTICULAR PURPOSE. You should
# have received a copy of GPLv2 along with this software; if not, see
# http://www.gnu.org/licenses/old-licenses/gpl-2.0.txt.

class SelfReferenceEnvironmentValidator < ActiveModel::Validator
  def validate(record)
    record.errors[:base] << _("Environment cannot be in its own promotion path") if record.priors.select(:id).include? record.id
  end
end

class PriorValidator < ActiveModel::Validator
  def validate(record)
    #need to ensure that prior
    #environment already does not have a successor
    #this is because in v1.0 we want
    # prior to have only one child (unless its the Library)
    has_no_prior = true
    if record.organization
      has_no_prior = record.organization.environments.reject{|env| env == record || env.prior != record.prior || env.prior == env.organization.library}.empty?
    end
    record.errors[:prior] << _("environment can only have one child") unless has_no_prior

    # only Library can have prior=nil
    record.errors[:prior] << _("environment required") unless !record.prior.nil? || record.library?
  end
end


class PathDescendentsValidator < ActiveModel::Validator
  def validate(record)
    #need to ensure that
    #environment is not duplicated in its path
    # We do not want circular dependencies
    return if record.prior.nil?
     record.errors[:prior] << _(" environment cannot be set to an environment already on its path") if is_duplicate? record.prior
  end

  def is_duplicate? record
    s = record.successor
    ret = [record.id]
    until s.nil?
      return true if ret.include? s.id
      ret << s.id
      s = s.successor
    end
    false
  end
end

class KTEnvironment < ActiveRecord::Base
  include Authorization
  set_table_name "environments"

  acts_as_reportable

  belongs_to :organization, :inverse_of => :environments
  has_many :activation_keys, :dependent => :destroy, :foreign_key => :environment_id
  has_and_belongs_to_many :priors, {:class_name => "KTEnvironment", :foreign_key => :environment_id,
    :join_table => "environment_priors", :association_foreign_key => "prior_id", :uniq => true}
  has_and_belongs_to_many :successors, {:class_name => "KTEnvironment", :foreign_key => "prior_id",
    :join_table => "environment_priors", :association_foreign_key => :environment_id, :readonly => true}
  has_many :system_templates, :dependent => :destroy, :class_name => "SystemTemplate", :foreign_key => :environment_id

  has_many :environment_products, :class_name => "EnvironmentProduct", :foreign_key => "environment_id", :dependent => :destroy, :uniq=>true
  has_many :products, :uniq => true, :through => :environment_products  do
    def <<(*items)
      super( items - proxy_owner.environment_products.collect{|ep| ep.product} )
    end
  end

  has_many :systems, :inverse_of => :environment, :dependent => :destroy,  :foreign_key => :environment_id
  has_many :working_changesets, :conditions => ["state != '#{Changeset::PROMOTED}'"], :foreign_key => :environment_id, :dependent => :destroy, :class_name=>"Changeset", :dependent => :destroy, :inverse_of => :environment
  has_many :changeset_history, :conditions => {:state => Changeset::PROMOTED}, :foreign_key => :environment_id, :dependent => :destroy, :class_name=>"Changeset", :dependent => :destroy, :inverse_of => :environment

  scope :completer_scope, lambda { |options| where('organization_id = ?', options[:organization_id])}

  validates_uniqueness_of :name, :scope => :organization_id, :message => N_("must be unique within one organization")
  validates_presence_of :organization
  validates :name, :presence => true, :katello_name_format => true
  validates :description, :katello_description_format => true
  validates_with PriorValidator
  validates_with PathDescendentsValidator


  after_save :update_related_index
  after_destroy :delete_related_index

   ERROR_CLASS_NAME = "Environment"


  def library?
    self.library
  end

  def successor
    return self.successors[0] unless self.library?
    self.organization.promotion_paths()[0][0] if !self.organization.promotion_paths().empty?
  end

  def display_name
    return _("Library") if self.library?
    self.name
  end

  def prior
    self.priors[0]
  end

  def prior=(env_id)
    self.priors.clear
    return if env_id.nil? || env_id == ""
    prior_env = KTEnvironment.find env_id
    self.priors << prior_env unless prior_env.nil?
  end

  def path
    s = self.successor
    ret = [self]
    until s.nil?
      raise "Environment path has duplicates!!. #{self}. Duplicate => #{ret}. Path => #{s}" if ret.include? s
      ret << s
      s = s.successor
    end
    ret
  end

  #is the environment currently being promoted to
  def promoting_to?
    self.promoting.exists?
  end

  #list changesets promoting
  def promoting
      Changeset.joins(:task_status).where('changesets.environment_id' => self.id,
        'task_statuses.state' => [TaskStatus::Status::WAITING,  TaskStatus::Status::RUNNING])
  end


  #Unlike path which only gives the path from this environment going forward
  #  Get the full path, that is go to the HEAD of the path this environment is on
  #  and then give me that entire path
  def full_path
    p = self
    until p.prior.nil? or p.prior.library
      p = p.prior
    end
    p.prior.nil? ? p.path : [p.prior] + p.path
  end

  def available_products
    if self.prior.library
      # if there is no prior, then the prior is the Library, which has all products
      prior_products = self.organization.library.products
    else
      prior_products = self.prior.products
    end
    return prior_products - self.products
  end


  def as_json options = {}
    to_ret = self.attributes
    to_ret['prior'] = self.prior &&  self.prior.name
    to_ret['prior_id'] = self.prior &&  self.prior.id
    to_ret['organization'] = self.organization &&  self.organization.name
    to_ret
  end

  def key_for(item)
    "environment_#{id}_#{item}"
  end

  # returns list of virtual permission tags for the current user
  def self.list_tags org_id
    KTEnvironment.where(:organization_id=>org_id).collect { |m| VirtualTag.new(m.id, m.name) }
  end

  def self.tags(ids)
    KTEnvironment.where(:id => ids).collect { |m| VirtualTag.new(m.id, m.name) }
  end


  def package_groups search_args = {}
    groups = []
    self.products.each do |prod|
      groups << prod.package_groups(self, search_args)
    end
    groups.flatten(1)
  end

  def package_group_categories search_args = {}
    categories = []
    self.products.each do |prod|
      categories << prod.package_group_categories(self, search_args)
    end
    categories.flatten(1)
  end

  def find_packages_by_name name
    self.products.collect do |prod|
      prod.find_packages_by_name(self, name).collect do |p|
        p[:product_id] = prod.cp_id
        p
      end
    end.flatten(1)
  end

  def find_packages_by_nvre name, version, release, epoch
    self.products.collect do |prod|
      prod.find_packages_by_nvre(self, name, version, release, epoch).collect do |p|
        p[:product_id] = prod.cp_id
        p
      end
    end.flatten(1)
  end

  def find_latest_packages_by_name name

    packs = self.products.collect do |prod|
      prod.find_latest_packages_by_name(self, name).collect do |pack|
        pack[:product_id] = prod.cp_id
        pack
      end
    end.flatten(1)

    Katello::PackageUtils.find_latest_packages packs
  end

  def get_distribution id
    self.products.collect do |prod|
      prod.get_distribution(self, id)
    end.flatten(1)
  end

  #Permissions
  scope :changesets_readable, lambda {|org| authorized_items(org, [:promote_changesets, :manage_changesets, :read_changesets])}
  scope :content_readable, lambda {|org| authorized_items(org, [:read_contents])}
  scope :systems_readable, lambda{|org|
    if  org.systems_readable?
      where(:organization_id => org)
    else
      authorized_items(org, SYSTEMS_READABLE)
    end
  }
  scope :systems_registerable, lambda { |org|
    if org.systems_registerable?
      where(:organization_id => org)
    else
      authorized_items(org, [:register_systems])
    end
  }

  def self.any_viewable_for_promotions? org
    return false if !AppConfig.katello?
    User.allowed_to?(CHANGE_SETS_READABLE + CONTENTS_READABLE, :environments, org.environment_ids, org, true)
  end

  def self.any_contents_readable? org, skip_library=false
    ids = org.environment_ids
    ids = ids - [org.library.id] if skip_library
    User.allowed_to?(CONTENTS_READABLE, :environments, ids, org, true)
  end


  def viewable_for_promotions?
    return false if !AppConfig.katello?
    User.allowed_to?(CHANGE_SETS_READABLE + CONTENTS_READABLE, :environments, self.id, self.organization)
  end


  def changesets_promotable?
    return false if !AppConfig.katello?
    User.allowed_to?([:promote_changesets], :environments, self.id,
                              self.organization)
  end

  CHANGE_SETS_READABLE = [:manage_changesets, :read_changesets, :promote_changesets]
  def changesets_readable?
    return false if !AppConfig.katello?
    User.allowed_to?(CHANGE_SETS_READABLE, :environments,
                              self.id, self.organization)
  end

  def changesets_manageable?
    return false if !AppConfig.katello?
    User.allowed_to?([:manage_changesets], :environments, self.id,
                              self.organization)
  end

  CONTENTS_READABLE = [:read_contents]
  def contents_readable?
<<<<<<< HEAD
    return false if !AppConfig.katello?
    User.allowed_to?([:read_contents], :environments, self.id,
=======
    User.allowed_to?(CONTENTS_READABLE, :environments, self.id,
>>>>>>> 536a516e
                              self.organization)
  end


  SYSTEMS_READABLE = [:read_systems, :register_systems, :update_systems, :delete_systems]
  def systems_readable?
    self.organization.systems_readable? ||
        User.allowed_to?(SYSTEMS_READABLE, :environments, self.id, self.organization)
  end

  def systems_editable?
    User.allowed_to?([:update_systems], :organizations, nil, self.organization) ||
        User.allowed_to?([:update_systems], :environments, self.id, self.organization)
  end

  def systems_deletable?
    User.allowed_to?([:delete_systems], :organizations, nil, self.organization) ||
        User.allowed_to?([:delete_systems], :environments, self.id, self.organization)
  end

  def systems_registerable?
    self.organization.systems_registerable? ||
        User.allowed_to?([:register_systems], :environments, self.id, self.organization)
  end


  def self.authorized_items org, verbs, resource = :environments
    raise "scope requires an organization" if org.nil?
    if User.allowed_all_tags?(verbs, resource, org)
       where(:organization_id => org)
    else
      where("environments.id in (#{User.allowed_tags_sql(verbs, resource, org)})")
    end
  end

  def self.list_verbs global = false
    if AppConfig.katello?
      {
      :read_contents => _("Read Environment Contents"),
      :read_systems => _("Read Systems in Environment"),
      :register_systems =>_("Register Systems in Environment"),
      :update_systems => _("Modify Systems in Environment"),
      :delete_systems => _("Remove Systems in Environment"),
      :read_changesets => _("Read Changesets in Environment"),
      :manage_changesets => _("Administer Changesets in Environment"),
      :promote_changesets => _("Promote Changesets in Environment")
      }.with_indifferent_access
    else
      {
      :read_contents => _("Read Environment Contents"),
      :read_systems => _("Read Systems in Environment"),
      :register_systems =>_("Register Systems in Environment"),
      :update_systems => _("Modify Systems in Environment"),
      :delete_systems => _("Remove Systems in Environment"),
      }.with_indifferent_access
    end
  end

  def self.read_verbs
    if AppConfig.katello?
      [:read_contents, :read_changesets, :read_systems]
    else
      [:read_contents, :read_systems]
    end
  end


  def update_related_index
    if self.name_changed?
      self.organization.reload #must reload organization, otherwise old name is saved
      self.organization.update_index
      ActivationKey.index.import(self.activation_keys) if !self.activation_keys.empty?
    end
  end

  def delete_related_index
    self.organization.update_index if self.organization
  end

end<|MERGE_RESOLUTION|>--- conflicted
+++ resolved
@@ -297,12 +297,8 @@
 
   CONTENTS_READABLE = [:read_contents]
   def contents_readable?
-<<<<<<< HEAD
-    return false if !AppConfig.katello?
-    User.allowed_to?([:read_contents], :environments, self.id,
-=======
+    return false if !AppConfig.katello?
     User.allowed_to?(CONTENTS_READABLE, :environments, self.id,
->>>>>>> 536a516e
                               self.organization)
   end
 
