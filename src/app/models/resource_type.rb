--- conflicted
+++ resolved
@@ -87,26 +87,13 @@
     raise ResourceTypeNotFound.new(resource_type, TYPES.keys) unless TYPES.has_key? resource_type
   end
 
-<<<<<<< HEAD
-  TYPES = {
-      :organizations => {:model => Organization, :name => _("Organizations"), :global=>false},
-      :system_templates => {:model=>SystemTemplate, :name=>_("System Templates"), :global=>false},
-      :environments => {:model => KTEnvironment, :name => _("Environments"), :global=>false},
-      :activation_keys => { :model => ActivationKey, :name => _("Activation Keys"), :global=>false},
-      :providers => { :model => Provider, :name => _("Providers"), :global=>false},
-      :system_groups => {:model => SystemGroup, :name=>_("System Groups"), :global=>false},
-      :filters => { :model => Filter, :name => _("Filters"), :global => false},
-      :users => { :model => User, :name => _("Users"), :global=>true},
-      :roles => { :model => Role, :name => _("Roles"), :global=>true},
-      :all => { :model => OpenStruct.new(:list_verbs =>{}, :list_tags=>[], :tags_for =>[], :tags => [], :no_tag_verbs =>[]), :name => _("All"), :global => false}
-  }.with_indifferent_access
-=======
   if AppConfig.katello?
     TYPES = {
         :organizations => {:model => Organization, :name => _("Organizations"), :global=>false},
         :system_templates => {:model=>SystemTemplate, :name=>_("System Templates"), :global=>false},
         :environments => {:model => KTEnvironment, :name => _("Environments"), :global=>false},
         :activation_keys => { :model => ActivationKey, :name => _("Activation Keys"), :global=>false},
+        :system_groups => {:model => SystemGroup, :name=>_("System Groups"), :global=>false},
         :providers => { :model => Provider, :name => _("Providers"), :global=>false},
         :filters => { :model => Filter, :name => _("Filters"), :global => false},
         :users => { :model => User, :name => _("Users"), :global=>true},
@@ -124,6 +111,5 @@
         :all => { :model => OpenStruct.new(:list_verbs =>{}, :list_tags=>[], :tags_for =>[], :tags => [], :no_tag_verbs =>[]), :name => _("All"), :global => false}
     }.with_indifferent_access
   end
->>>>>>> 96d8d6e2
 
 end
