#
# Copyright 2011 Red Hat, Inc.
#
# This software is licensed to you under the GNU General Public
# License as published by the Free Software Foundation; either version
# 2 of the License (GPLv2) or (at your option) any later version.
# There is NO WARRANTY for this software, express or implied,
# including the implied warranties of MERCHANTABILITY,
# NON-INFRINGEMENT, or FITNESS FOR A PARTICULAR PURPOSE. You should
# have received a copy of GPLv2 along with this software; if not, see
# http://www.gnu.org/licenses/old-licenses/gpl-2.0.txt.

#:nocov:

require 'rest_client'

class Ping
  class << self

    #
    # Calls "status" services in all backend engines.
    #
    # This should be called as 'admin' user otherwise the oauth will fail.
    #
    def ping
<<<<<<< HEAD
      if Katello.config.katello?
        result = { :result => 'ok', :status => {
=======
      if AppConfig.katello?
        result = { :result => 'OK', :status => {
>>>>>>> 6f35bc4c
          :pulp => {},
          :candlepin => {},
          :elasticsearch => {},
          :pulp_auth => {},
          :candlepin_auth => {},
          :katello_jobs => {},
          :foreman_auth => {},
        }}
      else
        result = { :result => 'OK', :status => {
          :candlepin => {},
          :elasticsearch => {},
          :candlepin_auth => {},
          :katello_jobs => {}
        }}
      end

      # pulp - ping without oauth
      if Katello.config.katello?
        url = Katello.config.pulp.url
        exception_watch(result[:status][:pulp]) do
          RestClient.get "#{url}/services/status/"
        end
      end

      # candlepin - ping without oauth
      url = Katello.config.candlepin.url
      exception_watch(result[:status][:candlepin]) do
        RestClient.get "#{url}/status"
      end

      # elasticsearch - ping without oauth
      url = Katello.config.elastic_url
      exception_watch(result[:status][:elasticsearch]) do
        RestClient.get "#{url}/_status"
      end

      # pulp - ping with oauth
      if Katello.config.katello?
        exception_watch(result[:status][:pulp_auth]) do
          Resources::Pulp::PulpPing.ping
        end
      end

      # candlepin - ping with oauth
      exception_watch(result[:status][:candlepin_auth]) do
        Resources::Candlepin::CandlepinPing.ping
      end

      # foreman - ping with oauth
      exception_watch(result[:status][:foreman_auth]) do
        Resources::Foreman::Home.status({}, Resources::ForemanModel.header)
      end

      # katello jobs - TODO we should not spawn processes
      exception_watch(result[:status][:katello_jobs]) do
        raise _("katello-jobs service not running") if !system("/sbin/service katello-jobs status")
      end

      # set overall status result code
      result[:status].each_value { |v| result[:result] = 'FAIL' if v[:result] != 'OK' }
      result
    end

    # check for exception - set the result code properly
    def exception_watch(result, &block)
      begin
        start = Time.new
        yield
        result[:result] = 'OK'
        result[:duration_ms] = ((Time.new - start) * 1000).round.to_s
      rescue => e
        Rails.logger.warn(e.backtrace ? [e.message, e.backtrace].join("\n") : e.message)
        result[:result] = 'FAIL'
        result[:message] = e.message
      end
    end

    # get package information for katello and its components
    def packages
      packages = `rpm -qa | egrep "katello|candlepin|pulp|thumbslug|qpid|foreman|ldap_fluff"`
      packages.split("\n").sort
    end
  end
end

#:nocov:<|MERGE_RESOLUTION|>--- conflicted
+++ resolved
@@ -23,13 +23,8 @@
     # This should be called as 'admin' user otherwise the oauth will fail.
     #
     def ping
-<<<<<<< HEAD
       if Katello.config.katello?
-        result = { :result => 'ok', :status => {
-=======
-      if AppConfig.katello?
         result = { :result => 'OK', :status => {
->>>>>>> 6f35bc4c
           :pulp => {},
           :candlepin => {},
           :elasticsearch => {},
