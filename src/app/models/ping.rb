#
# Copyright 2011 Red Hat, Inc.
#
# This software is licensed to you under the GNU General Public
# License as published by the Free Software Foundation; either version
# 2 of the License (GPLv2) or (at your option) any later version.
# There is NO WARRANTY for this software, express or implied,
# including the implied warranties of MERCHANTABILITY,
# NON-INFRINGEMENT, or FITNESS FOR A PARTICULAR PURPOSE. You should
# have received a copy of GPLv2 along with this software; if not, see
# http://www.gnu.org/licenses/old-licenses/gpl-2.0.txt.

#:nocov:

require 'rest_client'

class Ping
  class << self

    OK_RETURN_CODE = 'ok'
    PACKAGES = ["katello",
                "candlepin",
                "pulp",
                "thumbslug",
                "qpid",
                "ldap_fluff",
                "elasticsearch",
                "foreman"]

    #
    # Calls "status" services in all backend engines.
    #
    # This should be called as 'admin' user otherwise the oauth will fail.
    #
    def ping
<<<<<<< HEAD
      if Katello.config.katello?
        result = { :result => 'OK', :status => {
=======
      if AppConfig.katello?
        result = { :result => OK_RETURN_CODE, :status => {
>>>>>>> d9cc516a
          :pulp => {},
          :candlepin => {},
          :elasticsearch => {},
          :pulp_auth => {},
          :candlepin_auth => {},
          :katello_jobs => {},
          :foreman_auth => {},
        }}
      else
        result = { :result => OK_RETURN_CODE, :status => {
          :candlepin => {},
          :elasticsearch => {},
          :candlepin_auth => {},
          :katello_jobs => {}
        }}
      end

      # pulp - ping without oauth
      if Katello.config.katello?
        url = Katello.config.pulp.url
        exception_watch(result[:status][:pulp]) do
          RestClient.get "#{url}/services/status/"
        end
      end

      # candlepin - ping without oauth
      url = Katello.config.candlepin.url
      exception_watch(result[:status][:candlepin]) do
        RestClient.get "#{url}/status"
      end

      # elasticsearch - ping without oauth
      url = Katello.config.elastic_url
      exception_watch(result[:status][:elasticsearch]) do
        RestClient.get "#{url}/_status"
      end

      # pulp - ping with oauth
      if Katello.config.katello?
        exception_watch(result[:status][:pulp_auth]) do
          Resources::Pulp::PulpPing.ping
        end
      end

      # candlepin - ping with oauth
      exception_watch(result[:status][:candlepin_auth]) do
        Resources::Candlepin::CandlepinPing.ping
      end

      # foreman - ping with oauth
      exception_watch(result[:status][:foreman_auth]) do
        Resources::Foreman::Home.status({}, Resources::ForemanModel.header)
      end

      # katello jobs - TODO we should not spawn processes
      exception_watch(result[:status][:katello_jobs]) do
        raise _("katello-jobs service not running") if !system("/sbin/service katello-jobs status")
      end

      # set overall status result code
      result[:status].each_value { |v| result[:result] = 'FAIL' if v[:result] != OK_RETURN_CODE }
      result
    end

    # check for exception - set the result code properly
    def exception_watch(result, &block)
      begin
        start = Time.new
        yield
        result[:result] = OK_RETURN_CODE
        result[:duration_ms] = ((Time.new - start) * 1000).round.to_s
      rescue => e
        Rails.logger.warn(e.backtrace ? [e.message, e.backtrace].join("\n") : e.message)
        result[:result] = 'FAIL'
        result[:message] = e.message
      end
    end

    # get package information for katello and its components
    def packages
      names = PACKAGES.join("|")
      packages = `rpm -qa | egrep "#{names}"`
      packages.split("\n").sort
    end
  end
end

#:nocov:<|MERGE_RESOLUTION|>--- conflicted
+++ resolved
@@ -33,13 +33,8 @@
     # This should be called as 'admin' user otherwise the oauth will fail.
     #
     def ping
-<<<<<<< HEAD
       if Katello.config.katello?
-        result = { :result => 'OK', :status => {
-=======
-      if AppConfig.katello?
         result = { :result => OK_RETURN_CODE, :status => {
->>>>>>> d9cc516a
           :pulp => {},
           :candlepin => {},
           :elasticsearch => {},
