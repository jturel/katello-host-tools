#
# Copyright 2011 Red Hat, Inc.
#
# This software is licensed to you under the GNU General Public
# License as published by the Free Software Foundation; either version
# 2 of the License (GPLv2) or (at your option) any later version.
# There is NO WARRANTY for this software, express or implied,
# including the implied warranties of MERCHANTABILITY,
# NON-INFRINGEMENT, or FITNESS FOR A PARTICULAR PURPOSE. You should
# have received a copy of GPLv2 along with this software; if not, see
# http://www.gnu.org/licenses/old-licenses/gpl-2.0.txt.

#:nocov:

require 'rest_client'

class Ping
  class << self

    #
    # Calls "status" services in all backend engines.
    #
    # This should be called as 'admin' user otherwise the oauth will fail.
    #
    def ping
      if Katello.config.katello?
        result = { :result => 'ok', :status => {
          :pulp => {},
          :candlepin => {},
          :elasticsearch => {},
          :pulp_auth => {},
          :candlepin_auth => {},
          :katello_jobs => {},
          :foreman_auth => {},
        }}
      else
        result = { :result => 'ok', :status => {
          :candlepin => {},
          :elasticsearch => {},
          :candlepin_auth => {},
          :katello_jobs => {}
        }}
      end

      # pulp - ping without oauth
      if Katello.config.katello?
        url = Katello.config.pulp.url
        exception_watch(result[:status][:pulp]) do
          RestClient.get "#{url}/services/status/"
        end
      end

      # candlepin - ping without oauth
      url = Katello.config.candlepin.url
      exception_watch(result[:status][:candlepin]) do
        RestClient.get "#{url}/status"
      end

<<<<<<< HEAD
      url = Katello.config.elastic_url
=======
      # elasticsearch - ping without oauth
      url = AppConfig.elastic_url
>>>>>>> ab9cf629
      exception_watch(result[:status][:elasticsearch]) do
        RestClient.get "#{url}/_status"
      end

      # pulp - ping with oauth
      if Katello.config.katello?
        exception_watch(result[:status][:pulp_auth]) do
          Resources::Pulp::PulpPing.ping
        end
      end

      # candlepin - ping with oauth
      exception_watch(result[:status][:candlepin_auth]) do
        Resources::Candlepin::CandlepinPing.ping
      end

      # foreman - ping with oauth
      exception_watch(result[:status][:foreman_auth]) do
        Resources::Foreman::Home.status
      end

      # katello jobs - TODO we should not spawn processes
      exception_watch(result[:status][:katello_jobs]) do
        raise _("katello-jobs service not running") if !system("/sbin/service katello-jobs status")
      end

      # set overall status result code
      result[:status].each_value { |v| result[:result] = 'fail' if v[:result] != 'ok' }
      result
    end

    # check for exception - set the result code properly
    def exception_watch(result, &block)
      begin
        start = Time.new
        yield
        result[:result] = 'ok'
        result[:duration_ms] = ((Time.new - start) * 1000).round.to_s
      rescue => e
        Rails.logger.warn(e.backtrace ? [e.message, e.backtrace].join("\n") : e.message)
        result[:result] = 'fail'
        result[:message] = e.message
      end
    end

    # get package information for katello and its components
    def packages
      packages = `rpm -qa | egrep "katello|candlepin|pulp|thumbslug|qpid|foreman|ldap_fluff"`
      packages.split("\n").sort
    end
  end
end

#:nocov:<|MERGE_RESOLUTION|>--- conflicted
+++ resolved
@@ -56,12 +56,8 @@
         RestClient.get "#{url}/status"
       end
 
-<<<<<<< HEAD
+      # elasticsearch - ping without oauth
       url = Katello.config.elastic_url
-=======
-      # elasticsearch - ping without oauth
-      url = AppConfig.elastic_url
->>>>>>> ab9cf629
       exception_watch(result[:status][:elasticsearch]) do
         RestClient.get "#{url}/_status"
       end
