#
# Copyright 2011 Red Hat, Inc.
#
# This software is licensed to you under the GNU General Public
# License as published by the Free Software Foundation; either version
# 2 of the License (GPLv2) or (at your option) any later version.
# There is NO WARRANTY for this software, express or implied,
# including the implied warranties of MERCHANTABILITY,
# NON-INFRINGEMENT, or FITNESS FOR A PARTICULAR PURPOSE. You should
# have received a copy of GPLv2 along with this software; if not, see
# http://www.gnu.org/licenses/old-licenses/gpl-2.0.txt.

#:nocov:

require 'rest_client'
require 'resources/pulp' if AppConfig.katello?
require 'resources/candlepin'

class Ping
  class << self

    #
    # Calls "status" services in all backend engines.
    #
    # This should be called as 'admin' user otherwise the oauth will fail.
    #
    def ping
<<<<<<< HEAD
      if AppConfig.katello?
        result = { :result => 'ok', :status => {
          :pulp => {},
          :candlepin => {},
          :pulp_auth => {},
          :candlepin_auth => {},
        }}
      else
        result = { :result => 'ok', :status => {
          :candlepin => {},
          :candlepin_auth => {},
        }}
      end
=======
      result = { :result => 'ok', :status => {
        :pulp => {},
        :candlepin => {},
        :elasticsearch => {},
        :pulp_auth => {},
        :candlepin_auth => {},
        :katello_jobs =>{}
      }}
>>>>>>> 21dc0257

      # pulp - ping without oauth
      if AppConfig.katello?
        url = AppConfig.pulp.url
        exception_watch(result[:status][:pulp]) do
          RestClient.get "#{url}/services/status/"
        end
      end

      # candlepin - ping without oauth
      url = AppConfig.candlepin.url
      exception_watch(result[:status][:candlepin]) do
        RestClient.get "#{url}/status"
      end

      url = AppConfig.elastic_url
      exception_watch(result[:status][:elasticsearch]) do
        RestClient.get "#{url}/_status"
      end

      # pulp - ping with oauth
      if AppConfig.katello?
        exception_watch(result[:status][:pulp_auth]) do
          Pulp::PulpPing.ping
        end
      end

      # candlepin - ping with oauth
      exception_watch(result[:status][:candlepin_auth]) do
        Candlepin::CandlepinPing.ping
      end

      exception_watch(result[:status][:katello_jobs]) do
        raise _("katello-jobs service not running") if !system("/sbin/service katello-jobs status")
      end


      # set overall status result code
      result[:status].each_value { |v| result[:result] = 'fail' if v[:result] != 'ok' }
      result
    end

    # check for exception - set the result code properly
    def exception_watch(result, &block)
      begin
        start = Time.new
        yield
        result[:result] = 'ok'
        result[:duration_ms] = ((Time.new - start) * 1000).round.to_s
      rescue Exception => e
        Rails.logger.warn(e.backtrace ? [e.message, e.backtrace].join("\n") : e.message)
        result[:result] = 'fail'
        result[:message] = e.message
      end
    end
  end
end

#:nocov:<|MERGE_RESOLUTION|>--- conflicted
+++ resolved
@@ -25,30 +25,21 @@
     # This should be called as 'admin' user otherwise the oauth will fail.
     #
     def ping
-<<<<<<< HEAD
       if AppConfig.katello?
         result = { :result => 'ok', :status => {
           :pulp => {},
           :candlepin => {},
+          :elasticsearch => {},
           :pulp_auth => {},
           :candlepin_auth => {},
         }}
       else
         result = { :result => 'ok', :status => {
           :candlepin => {},
+          :elasticsearch => {},
           :candlepin_auth => {},
         }}
       end
-=======
-      result = { :result => 'ok', :status => {
-        :pulp => {},
-        :candlepin => {},
-        :elasticsearch => {},
-        :pulp_auth => {},
-        :candlepin_auth => {},
-        :katello_jobs =>{}
-      }}
->>>>>>> 21dc0257
 
       # pulp - ping without oauth
       if AppConfig.katello?
