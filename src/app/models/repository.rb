--- conflicted
+++ resolved
@@ -43,13 +43,10 @@
   validates :name, :presence => true
   #validates :content_id, :presence => true #add back after fixing add_repo orchestration
   validates :label, :presence => true,:katello_label_format => true
-<<<<<<< HEAD
-  validates :enabled, :repo_disablement => true, :on => [:update]
-=======
+
   validates :enabled, :repo_disablement => true, :on => :update
   belongs_to :gpg_key, :inverse_of => :repositories
   belongs_to :library_instance, :class_name=>"Repository"
->>>>>>> 32f0adb8
 
   default_scope :order => 'name ASC'
   scope :enabled, where(:enabled => true)
