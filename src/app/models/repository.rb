#
# Copyright 2011 Red Hat, Inc.
#
# This software is licensed to you under the GNU General Public
# License as published by the Free Software Foundation; either version
# 2 of the License (GPLv2) or (at your option) any later version.
# There is NO WARRANTY for this software, express or implied,
# including the implied warranties of MERCHANTABILITY,
# NON-INFRINGEMENT, or FITNESS FOR A PARTICULAR PURPOSE. You should
# have received a copy of GPLv2 along with this software; if not, see
# http://www.gnu.org/licenses/old-licenses/gpl-2.0.txt.
require "util/model_util"

class RepoDisablementValidator < ActiveModel::Validator
  def validate(record)
    if record.redhat? && record.enabled_changed? && (!record.enabled?) && record.promoted?
      record.errors[:base] << N_("Repository cannot be disabled since it has already been promoted.")
    end
  end
end


class Repository < ActiveRecord::Base
<<<<<<< HEAD
  include Glue::Pulp::Repo if AppConfig.use_pulp
  include Glue if AppConfig.use_cp || AppConfig.use_pulp
  include Glue::ElasticSearch::Repository if AppConfig.use_elasticsearch
  include Authorization::Repository
=======
  include Glue::Candlepin::Content if (AppConfig.use_cp and AppConfig.use_pulp)
  include Glue::Pulp::Repo if (AppConfig.use_cp and AppConfig.use_pulp)
  include Glue if AppConfig.use_cp
  include Authorization
>>>>>>> 5c113ae9
  include AsyncOrchestration
  include Rails.application.routes.url_helpers #required for GPG key url generation
  include Katello::LabelFromName
<<<<<<< HEAD

  before_save :refresh_content
=======

  index_options :extended_json=>:extended_index_attrs,
                :json=>{:except=>[:pulp_repo_facts, :groupid, :feed_cert, :environment_product_id]}

  mapping do
    indexes :name, :type => 'string', :analyzer => :kt_name_analyzer
    indexes :name_sort, :type => 'string', :index => :not_analyzed
    indexes :labels, :type => 'string', :index => :not_analyzed
  end


  after_save :update_related_index
>>>>>>> 5c113ae9

  belongs_to :environment_product, :inverse_of => :repositories
  belongs_to :gpg_key, :inverse_of => :repositories
  belongs_to :library_instance, :class_name=>"Repository"
  has_and_belongs_to_many :changesets
  has_and_belongs_to_many :filters

  validates :environment_product, :presence => true
  validates :pulp_id, :presence => true, :uniqueness => true
  validates :name, :presence => true
  #validates :content_id, :presence => true #add back after fixing add_repo orchestration
  validates :label, :presence => true,:katello_label_format => true
  validates :enabled, :repo_disablement => true, :on => [:update]

  default_scope :order => 'name ASC'
  scope :enabled, where(:enabled => true)

  def product
    self.environment_product.product
  end

  def environment
    self.environment_product.environment
  end

  def organization
    self.environment.organization
  end

  def self.in_environment(env)
    joins(:environment_product).where(:environment_products => { :environment_id => env })
  end

  def self.in_product(product)
    joins(:environment_product).where("environment_products.product_id" => product.id)
  end

  def other_repos_with_same_product_and_content
    list = Repository.in_product(Product.find(self.product.id)).where(:content_id=>self.content_id).all
    list.delete(self)
    list
  end

  def other_repos_with_same_content
    list = Repository.where(:content_id=>self.content_id).all
    list.delete(self)
    list
  end

  def environment_id
    self.environment.id
  end

  def yum_gpg_key_url
    # if the repo has a gpg key return a url to access it
    if (self.gpg_key && self.gpg_key.content.present?)
      host = AppConfig.host
      host += ":" + AppConfig.port.to_s unless AppConfig.port.blank? || AppConfig.port.to_s == "443"
      gpg_key_content_api_repository_url(self, :host => host + ENV['RAILS_RELATIVE_URL_ROOT'].to_s, :protocol => 'https')
    end
  end

  def redhat?
    product.redhat?
  end

  def custom?
    !(redhat?)
  end

  def has_filters?
    return false unless environment.library?
    filters.count > 0 || product.filters.count > 0
  end

  def sync_complete task
    notify = task.parameters.try(:[], :options).try(:[], :notify)
    user = task.user
    if task.state == TaskStatus::Status::FINISHED
      if user && notify
        Notify.success _("Repository '%s' finished syncing successfully.") % [self.name],
                       :user => user, :organization => self.organization
      end
    elsif task.state == 'error'
      details = if task.progress.error_details.present?
                  task.progress.error_details
                else
                  task.result[:errors].flatten
                end

      Rails.logger.error("*** Sync error: " +  details.to_json)
      if user && notify
        Notify.error _("There were errors syncing repository '%s'. See notices page for more details.") % self.name,
                     :details => details.map(&:chomp).join("\n"), :user => user, :organization => self.organization
      end
    end
  end

  def clones
    lib_id = self.library_instance_id || self.id
    Repository.in_environment(self.environment.successors).where(:library_instance_id=>lib_id)
  end

  #is the repo cloned in the specified environment
  def is_cloned_in? env
    lib_id = self.library_instance_id ? self.library_instance_id : self.id
    self.get_clone(env) != nil
  end

  def promoted?
    if self.environment.library?
      Repository.where(:library_instance_id=>self.id).count > 0
    else
      true
    end
  end

  def get_clone env
    lib_id = self.library_instance_id || self.id
    Repository.in_environment(env).where(:library_instance_id=>lib_id).first
  end

  def gpg_key_name=(name)
    if name.blank?
      self.gpg_key = nil
    else
      self.gpg_key = GpgKey.readable(organization).find_by_name!(name)
    end
  end

  def as_json(*args)
    ret = super
    ret["gpg_key_name"] = gpg_key ? gpg_key.name : ""
    ret["package_count"] = package_count rescue nil
    ret["last_sync"] = last_sync rescue nil
    ret
  end

  # returns other instances of this repo with the same library
  # equivalent of repo
  def environmental_instances
    if self.environment.library?
      repo = self
    else
      repo = self.library_instance
    end
    Repository.where("library_instance_id=%s or repositories.id=%s"  % [repo.id, repo.id] )
  end

  #Filters that should be applied for content coming into this repository.
  def applicable_filters
    previous = self.environmental_instances.in_environment(self.environment.prior).first
    if previous && previous.environment.prior.nil?  #if previous exists and is library
      previous.filters + self.product.filters
    else
      []
    end
  end
<<<<<<< HEAD

  private

  def refresh_content
    return if self.new_record?  #don't try to refresh on create

    #if the gpg key was enabled
    #we only update the content if the content is actually not set properly
    #this means we don't recreate the environment for the same repo in 
    #each environment.   We do the same for it being disabled, we check
    #to make sure it is not enabled in the contnet before refreshing
    if (self.gpg_key_id_was == nil && self.gpg_key_id != nil) 
        self.product.refresh_content(self) if self.content.gpgUrl == ''
    elsif (self.gpg_key_id_was != nil && self.gpg_key_id == nil)
        self.product.refresh_content(self) if self.content.gpgUrl != ''
    end
  end
=======
>>>>>>> 5c113ae9
end<|MERGE_RESOLUTION|>--- conflicted
+++ resolved
@@ -21,37 +21,16 @@
 
 
 class Repository < ActiveRecord::Base
-<<<<<<< HEAD
+
+  include Glue::Candlepin::Content if (AppConfig.use_cp and AppConfig.use_pulp)
   include Glue::Pulp::Repo if AppConfig.use_pulp
   include Glue if AppConfig.use_cp || AppConfig.use_pulp
   include Glue::ElasticSearch::Repository if AppConfig.use_elasticsearch
   include Authorization::Repository
-=======
-  include Glue::Candlepin::Content if (AppConfig.use_cp and AppConfig.use_pulp)
-  include Glue::Pulp::Repo if (AppConfig.use_cp and AppConfig.use_pulp)
-  include Glue if AppConfig.use_cp
-  include Authorization
->>>>>>> 5c113ae9
   include AsyncOrchestration
-  include Rails.application.routes.url_helpers #required for GPG key url generation
   include Katello::LabelFromName
-<<<<<<< HEAD
-
-  before_save :refresh_content
-=======
-
-  index_options :extended_json=>:extended_index_attrs,
-                :json=>{:except=>[:pulp_repo_facts, :groupid, :feed_cert, :environment_product_id]}
-
-  mapping do
-    indexes :name, :type => 'string', :analyzer => :kt_name_analyzer
-    indexes :name_sort, :type => 'string', :index => :not_analyzed
-    indexes :labels, :type => 'string', :index => :not_analyzed
-  end
 
 
-  after_save :update_related_index
->>>>>>> 5c113ae9
 
   belongs_to :environment_product, :inverse_of => :repositories
   belongs_to :gpg_key, :inverse_of => :repositories
@@ -210,24 +189,4 @@
       []
     end
   end
-<<<<<<< HEAD
-
-  private
-
-  def refresh_content
-    return if self.new_record?  #don't try to refresh on create
-
-    #if the gpg key was enabled
-    #we only update the content if the content is actually not set properly
-    #this means we don't recreate the environment for the same repo in 
-    #each environment.   We do the same for it being disabled, we check
-    #to make sure it is not enabled in the contnet before refreshing
-    if (self.gpg_key_id_was == nil && self.gpg_key_id != nil) 
-        self.product.refresh_content(self) if self.content.gpgUrl == ''
-    elsif (self.gpg_key_id_was != nil && self.gpg_key_id == nil)
-        self.product.refresh_content(self) if self.content.gpgUrl != ''
-    end
-  end
-=======
->>>>>>> 5c113ae9
 end