--- conflicted
+++ resolved
@@ -45,7 +45,7 @@
   belongs_to :gpg_key, :inverse_of => :repositories
   belongs_to :library_instance, :class_name=>"Repository"
 
-  default_scope :order => 'name ASC'
+  default_scope :order => 'repositories.name ASC'
   scope :enabled, where(:enabled => true)
 
   def product
@@ -80,73 +80,8 @@
     list
   end
 
-<<<<<<< HEAD
   def environment_id
     self.environment.id
-=======
-  default_scope :order => 'repositories.name ASC'
-
-  scope :enabled, where(:enabled => true)
-  scope :in_product, lambda{|p|  joins(:environment_product).where("environment_products.product_id" => p.id)}
-
-  scope :readable, lambda { |env|
-    prod_ids = ::Product.readable(env.organization).collect{|p| p.id}
-    if env.contents_readable?
-      joins(:environment_product).where("environment_products.environment_id" => env.id)
-    else
-      #none readable
-      where("1=0")
-    end
-  }
-
-  #NOTE:  this scope returns all library instances of repositories that have content readable
-  scope :libraries_content_readable, lambda {|org|
-    repos = Repository.enabled.content_readable(org)
-    lib_ids = []
-    repos.each{|r|  lib_ids << (r.library_instance_id || r.id)}
-    where(:id=>lib_ids)
-  }
-
-  scope :content_readable, lambda{|org|
-    prod_ids = ::Product.readable(org).collect{|p| p.id}
-    env_ids = KTEnvironment.content_readable(org)
-    joins(:environment_product).where("environment_products.product_id" => prod_ids).
-        where("environment_products.environment_id"=>env_ids)
-  }
-
-  scope :readable_for_product, lambda{|env, prod|
-    if env.contents_readable?
-      joins(:environment_product).where("environment_products.environment_id" => env.id).where(
-                                'environment_products.product_id'=>prod.id)
-    else
-      #none readable
-      where("1=0")
-    end
-  }
-
-  scope :editable_in_library, lambda {|org|
-    joins(:environment_product).
-        where("environment_products.environment_id" => org.library.id).
-        where("environment_products.product_id in (#{Product.editable(org).select("products.id").to_sql})")
-  }
-
-  scope :readable_in_org, lambda {|org, *skip_library|
-    if (skip_library.empty? || skip_library.first.nil?)
-      # 'skip library' not included, so retrieve repos in library in the result
-      joins(:environment_product).where("environment_products.environment_id" =>  KTEnvironment.content_readable(org))
-    else
-      joins(:environment_product).where("environment_products.environment_id" =>  KTEnvironment.content_readable(org).where(:library => false))
-    end
-  }
-
-  # only repositories in a given environment
-  scope :in_environment, lambda { |env|
-    joins(:environment_product).where(:environment_products => {:environment_id => env.id})
-  }
-
-  def self.any_readable_in_org? org, skip_library = false
-    KTEnvironment.any_contents_readable? org, skip_library
->>>>>>> 15d1b9d7
   end
 
   def yum_gpg_key_url
