#
# Copyright 2011 Red Hat, Inc.
#
# This software is licensed to you under the GNU General Public
# License as published by the Free Software Foundation; either version
# 2 of the License (GPLv2) or (at your option) any later version.
# There is NO WARRANTY for this software, express or implied,
# including the implied warranties of MERCHANTABILITY,
# NON-INFRINGEMENT, or FITNESS FOR A PARTICULAR PURPOSE. You should
# have received a copy of GPLv2 along with this software; if not, see
# http://www.gnu.org/licenses/old-licenses/gpl-2.0.txt.
require "util/model_util"

class RepoDisablementValidator < ActiveModel::Validator
  def validate(record)
    if record.redhat? && record.enabled_changed? && (!record.enabled?) && record.promoted?
      record.errors[:base] << N_("Repository cannot be disabled since it has already been promoted.")
    end
  end
end


class Repository < ActiveRecord::Base
  include Glue::ElasticSearch::Repository if AppConfig.use_elasticsearch
  include Glue::Candlepin::Content if (AppConfig.use_cp and AppConfig.use_pulp)
  include Glue::Pulp::Repo if AppConfig.use_pulp
  include Glue if AppConfig.use_cp || AppConfig.use_pulp
  include Authorization::Repository
  include AsyncOrchestration
  include Katello::LabelFromName
  include Rails.application.routes.url_helpers 

  belongs_to :environment_product, :inverse_of => :repositories
  belongs_to :gpg_key, :inverse_of => :repositories
  belongs_to :library_instance, :class_name=>"Repository"
  has_and_belongs_to_many :changesets

  has_many :content_view_definition_repositories
  has_many :content_view_definitions, :through => :content_view_definition_repositories
  belongs_to :content_view_version, :inverse_of=>:repositories

  validates :environment_product, :presence => true
  validates :pulp_id, :presence => true, :uniqueness => true
  validates :name, :presence => true
  #validates :content_id, :presence => true #add back after fixing add_repo orchestration
  validates :label, :presence => true,:katello_label_format => true

  validates :enabled, :repo_disablement => true, :on => :update
  belongs_to :gpg_key, :inverse_of => :repositories
  belongs_to :library_instance, :class_name=>"Repository"

  default_scope :order => 'repositories.name ASC'
  scope :enabled, where(:enabled => true)

  def product
    self.environment_product.product
  end

  def environment
    self.environment_product.environment
  end

  def organization
    self.environment.organization
  end

  def content_view
    self.content_view_version.content_view
  end

  def self.in_environment(env)
    joins(:environment_product).where(:environment_products => { :environment_id => env })
  end

  def self.in_product(product)
    joins(:environment_product).where("environment_products.product_id" => product.id)
  end

<<<<<<< HEAD
  def in_default_view?
    content_view_version && content_view_version.has_default_content_view?
=======
  def self.in_environments_products(env_ids, product_ids)
    joins(:environment_product).where(:environment_products => { :environment_id => env_ids, :product_id=>product_ids})
>>>>>>> c99eacdf
  end

  def other_repos_with_same_product_and_content
    list = Repository.in_product(Product.find(self.product.id)).where(:content_id=>self.content_id).all
    list.delete(self)
    list
  end

  def other_repos_with_same_content
    list = Repository.where(:content_id=>self.content_id).all
    list.delete(self)
    list
  end

  def environment_id
    self.environment.id
  end

  def yum_gpg_key_url
    # if the repo has a gpg key return a url to access it
    if (self.gpg_key && self.gpg_key.content.present?)
      host = AppConfig.host
      host += ":" + AppConfig.port.to_s unless AppConfig.port.blank? || AppConfig.port.to_s == "443"
      gpg_key_content_api_repository_url(self, :host => host + ENV['RAILS_RELATIVE_URL_ROOT'].to_s, :protocol => 'https')
    end
  end

  def redhat?
    product.redhat?
  end

  def custom?
    !(redhat?)
  end

  def clones
    lib_id = self.library_instance_id || self.id
    Repository.in_environment(self.environment.successors).where(:library_instance_id=>lib_id)
  end

  #is the repo cloned in the specified environment
  def is_cloned_in? env
    lib_id = self.library_instance_id ? self.library_instance_id : self.id
    self.get_clone(env) != nil
  end

  def promoted?
    if self.environment.library?
      Repository.where(:library_instance_id=>self.id).count > 0
    else
      true
    end
  end

  def get_clone env
    lib_id = self.library_instance_id || self.id
    Repository.in_environment(env).where(:library_instance_id=>lib_id).first
  end

  def gpg_key_name=(name)
    if name.blank?
      self.gpg_key = nil
    else
      self.gpg_key = GpgKey.readable(organization).find_by_name!(name)
    end
  end

  def after_sync pulp_task_id
    #self.handle_sync_complete_task(pulp_task_id)
    self.index_packages
    self.index_errata
  end

  def as_json(*args)
    ret = super
    ret["gpg_key_name"] = gpg_key ? gpg_key.name : ""
    ret["package_count"] = package_count rescue nil
    ret["last_sync"] = last_sync rescue nil
    ret
  end

  def self.clone_repo_path(repo, environment, content_view, for_cp = false)
    org, env, content_path = repo.relative_path.split("/",3)
    if for_cp
      "/#{content_path}"
    elsif content_view.default?
      "#{org}/#{environment.label}/#{content_path}"
    else
      "#{org}/#{environment.label}/#{content_view.label}/#{content_path}"
    end
  end

  def self.repo_id(product_label, repo_label, env_label, organization_label, view_label)
    [organization_label, env_label, view_label, product_label, repo_label].compact.join("-").gsub(/[^-\w]/,"_")
  end

  def clone_id(env, content_view)
    Repository.repo_id(self.product.label, self.label, env.label,
                             env.organization.label, content_view.label)
  end

  def create_clone(to_env, content_view=nil)
    content_view = to_env.default_content_view if content_view.nil?
    view_version = content_view.version(to_env)
    raise _("View %{view} has not been promoted to %{env}") %
              {:view=>content_view.name, :env=>to_env.name} if view_version.nil?

    library = self.environment.library? ? self : self.library_instance

    if content_view.default?
      raise _("Cannot clone repository from %{from_env} to %{to_env}.  They are not sequential.") %
                {:from_env=>self.environment.name, :to_env=>to_env.name} if to_env.prior != self.environment
      raise _("Repository has already been promoted to %{to_env}") %
              {:to_env=>to_env} if Repository.where(:library_instance_id=>library.id).in_environment(to_env).count > 0
    else
      raise _("Repository has already been cloned to %{cv_name} in environment %{to_env}") %
                {:to_env=>to_env, :cv_name=>content_view.name} if
          content_view.repos(to_env).where(:library_instance_id=>library.id).count > 0
    end

    key = EnvironmentProduct.find_or_create(to_env, self.product)
    clone = Repository.new(:environment_product => key,
                           :cp_label => self.cp_label,
                           :library_instance=>library,
                           :label=>self.label,
                           :name=>self.name,
                           :arch=>self.arch,
                           :major=>self.major,
                           :minor=>self.minor,
                           :enabled=>self.enabled,
                           :content_id=>self.content_id,
                           :content_view_version=>view_version
                           )
    clone.pulp_id = clone.clone_id(to_env, content_view)
    clone.relative_path = Repository.clone_repo_path(self, to_env, content_view)
    clone.save!
    return clone
  end


  # returns other instances of this repo with the same library
  # equivalent of repo
  def environmental_instances
    if self.environment.library?
      repo = self
    else
      repo = self.library_instance
    end
    Repository.where("library_instance_id=%s or repositories.id=%s"  % [repo.id, repo.id] )
  end
end<|MERGE_RESOLUTION|>--- conflicted
+++ resolved
@@ -76,13 +76,14 @@
     joins(:environment_product).where("environment_products.product_id" => product.id)
   end
 
-<<<<<<< HEAD
+
   def in_default_view?
     content_view_version && content_view_version.has_default_content_view?
-=======
+  end
+
   def self.in_environments_products(env_ids, product_ids)
     joins(:environment_product).where(:environment_products => { :environment_id => env_ids, :product_id=>product_ids})
->>>>>>> c99eacdf
+
   end
 
   def other_repos_with_same_product_and_content
