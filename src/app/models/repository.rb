--- conflicted
+++ resolved
@@ -166,17 +166,11 @@
   def sync_complete task
     notify = task.parameters.try(:[], :options).try(:[], :notify)
     user = task.user
-<<<<<<< HEAD
     if task.state == TaskStatus::Status::FINISHED
-      Notify.success _("Repository '%s' finished syncing successfully.") % [self.name],
-                     :user => user if user && notify
-=======
-    if task.state == 'finished'
       if user && notify
         Notify.success _("Repository '%s' finished syncing successfully.") % [self.name],
                        :user => user, :organization => self.organization
       end
->>>>>>> 85a6f2c1
     elsif task.state == 'error'
       details = if task.progress.error_details.present?
                   task.progress.error_details
