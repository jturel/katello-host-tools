#
# Copyright 2013 Red Hat, Inc.
#
# This software is licensed to you under the GNU General Public
# License as published by the Free Software Foundation; either version
# 2 of the License (GPLv2) or (at your option) any later version.
# There is NO WARRANTY for this software, express or implied,
# including the implied warranties of MERCHANTABILITY,
# NON-INFRINGEMENT, or FITNESS FOR A PARTICULAR PURPOSE. You should
# have received a copy of GPLv2 along with this software; if not, see
# http://www.gnu.org/licenses/old-licenses/gpl-2.0.txt.


class ContentViewVersion < ActiveRecord::Base
  include AsyncOrchestration
  include Authorization::ContentViewVersion

  belongs_to :content_view
  has_many :content_view_version_environments
  has_many :environments, {:through      => :content_view_version_environments,
                           :class_name   => "KTEnvironment",
                           :inverse_of   => :content_view_versions,
                           :after_add    => :add_environment,
                           :after_remove => :remove_environment
                          }

  has_many :repositories, :dependent => :destroy
  has_one :task_status, :as => :task_owner, :dependent => :destroy
  belongs_to :definition_archive, :class_name => "ContentViewDefinitionArchive",
    :inverse_of => :content_view_versions

  validates :definition_archive_id, :presence => true, :if => :has_definition?

  before_validation :create_archived_definition

  scope :default_view, joins(:content_view).where('content_views.default = ?', true)
  scope :non_default_view, joins(:content_view).where('content_views.default = ?', false)

  def has_default_content_view?
    ContentViewVersion.default_view.pluck(:id).include?(self.id)
  end

  def repos(env)
    self.repositories.in_environment(env)
  end

<<<<<<< HEAD
  def products(env)
    repos(env).map(&:product).uniq(&:id)
=======
  def content_view_definition
    @definition ||= content_view.definition
  end

  def has_definition?
    content_view_definition.present?
>>>>>>> d4cc49c0
  end

  def repos_ordered_by_product(env)
    # The repository model has a default scope that orders repositories by name;
    # however, for content views, it is desirable to order the repositories
    # based on the name of the product the repository is part of.
    Repository.send(:with_exclusive_scope) {self.repositories.joins(:environment_product => :product).
        in_environment(env).order('products.name asc')}
  end

  def get_repo_clone(env, repo)
    lib_id = repo.library_instance_id || repo.id
    self.repos(env).where('repositories.library_instance_id' => lib_id)
  end

  def self.in_environment(env)
    joins(:content_view_version_environments).where('content_view_version_environments.environment_id'=>env).
        order('content_view_version_environments.environment_id')
  end

  def refresh_version(library_version, notify = false)
    PulpTaskStatus::wait_for_tasks refresh_repos(library_version)

    if notify
      message = _("Successfully generated content view '%{view_name}' version %{view_version}.") %
          {:view_name => self.content_view.name, :view_version => self.version}

      Notify.success(message, :request_type => "content_view_definitions___refresh",
                     :organization => self.content_view.organization)
    end

  rescue => e
    Rails.logger.error(e)
    Rails.logger.error(e.backtrace.join("\n"))

    if notify
      message = _("Failed to generate content view '%{view_name}' version %{view_version}.") %
          {:view_name => self.content_view.name, :view_version => self.version}

      Notify.exception(message, e, :request_type => "content_view_definitions___refresh",
                       :organization => self.content_view.organization)
    end

    raise e
  end

  def refresh_repos(library_version)
    # generate a hash of the repos associated with the definition, where key = repo id & value = repo
    definition_repos_hash = has_definition? ?
        Hash[ self.content_view.content_view_definition.repos.collect{|repo| [repo.id, repo]}] : {}

    async_tasks = []
    # prepare the repos currently in the library for the refresh
    library_version.repositories.in_environment(self.content_view.organization.library).each do |repo|
      if definition_repos_hash.include?(repo.library_instance_id)
        # this repo is in both the definition and in the previous library version,
        # so clear it and later we'll regenerate the content... this is more
        # efficient than deleting the repo and recreating it...
        async_tasks << repo.clear_contents
      else
        # this repo no longer exists in the definition, so destroy it
        repo.destroy
      end
      library_version.reload
    end
    PulpTaskStatus::wait_for_tasks async_tasks unless async_tasks.blank?

    async_tasks = []
    definition_repos_hash.each do |repo_id, repo|
      # the repos from the definition are based upon initial synced repos, we need to
      # determine if each of those repos has been cloned in the view...
      library_clone = library_version.get_repo_clone(self.content_view.organization.library, repo).first
      if library_clone.nil?
        # this repo doesn't currently exist in the library
        clone = repo.create_clone(self.content_view.organization.library, self.content_view)
        async_tasks << repo.clone_contents(clone)
      else
        # this repo already exists in the library, so update it
        library_clone = Repository.find(library_clone) # reload readonly obj
        library_clone.content_view_version = self
        library_clone.save!
        async_tasks << repo.clone_contents(library_clone)
      end
    end
    library_version.destroy if library_version.environments.length == 0
    async_tasks.flatten(1)
  end

  def delete(from_env)
    self.environments.delete(from_env)
    self.repositories.in_environment(from_env).each{|r| r.destroy}
    if self.environments.empty?
      self.destroy
    else
      self.save!
    end
  end

  private

  def add_environment(env)
    content_view.add_environment(env)
  end

  def remove_environment(env)
    content_view.remove_environment(env)
  end

  def create_archived_definition
    if has_definition? && self.definition_archive.nil?
      self.definition_archive = content_view_definition.archive
    end
  end

end<|MERGE_RESOLUTION|>--- conflicted
+++ resolved
@@ -44,17 +44,16 @@
     self.repositories.in_environment(env)
   end
 
-<<<<<<< HEAD
   def products(env)
     repos(env).map(&:product).uniq(&:id)
-=======
+  end
+
   def content_view_definition
     @definition ||= content_view.definition
   end
 
   def has_definition?
     content_view_definition.present?
->>>>>>> d4cc49c0
   end
 
   def repos_ordered_by_product(env)
