module IndexedModel

  def self.included(base)
    base.class_eval do

      if !Rails.env.test?
        include Tire::Model::Search
        include Tire::Model::Callbacks
        index_name AppConfig.elastic_index + '_' +  self.base_class.name.downcase

        def self.index_import list
          self.index.import(list)
        end

      else
        #stub mapping
        def self.mapping
        end
        def self.index_import list
        end
      end
      cattr_accessor :class_index_options


      def self.index_options options={}
          self.class_index_options = options
      end

<<<<<<< HEAD
      def self.use_index_of(model)
        if !Rails.env.test?
          index_name model.index_name
          document_type model.document_type
        end
      end
=======



>>>>>>> fbbe9f17
    end
  end

  #mocked methods for testing
  if Rails.env.test?
    def update_index
    end

  end


  def to_indexed_json

    to_ret = {}
    attrs = attributes.keys.collect{|key| key.to_sym}
    attrs += self.lazy_attributes if self.respond_to?(:lazy_attributes)
    
    if self.class.class_index_options[:json]
      options = self.class.class_index_options[:json]
      if options[:only]
        attrs = options[:only]
      elsif options[:except]
        attrs -= options[:except]
      end
    end
    
    (attrs).each{|attr|
      to_ret[attr] = self.send(attr)
    }

    if self.class.class_index_options[:extended_json]
      to_ret.merge!(self.send(self.class.class_index_options[:extended_json]))
    end
        
    to_ret.to_json
  end

end<|MERGE_RESOLUTION|>--- conflicted
+++ resolved
@@ -2,7 +2,6 @@
 
   def self.included(base)
     base.class_eval do
-
       if !Rails.env.test?
         include Tire::Model::Search
         include Tire::Model::Callbacks
@@ -26,18 +25,13 @@
           self.class_index_options = options
       end
 
-<<<<<<< HEAD
+
       def self.use_index_of(model)
         if !Rails.env.test?
           index_name model.index_name
           document_type model.document_type
         end
       end
-=======
-
-
-
->>>>>>> fbbe9f17
     end
   end
 
