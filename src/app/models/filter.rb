--- conflicted
+++ resolved
@@ -59,17 +59,10 @@
 
   def self.list_verbs  global = false
     {
-<<<<<<< HEAD
        :create => N_("Create Package Filters"),
        :read => N_("Access Package Filters"),
        :delete => N_("Delete Package Filters"),
-       :update => N_("Edit Package Filters"),
-=======
-       :create => N_("Create Filter"),
-       :read => N_("Access Filter"),
-       :delete => N_("Delete Filter"),
-       :update => N_("Update Filter")
->>>>>>> 4f03171a
+       :update => N_("Edit Package Filters")
     }.with_indifferent_access
   end
 
