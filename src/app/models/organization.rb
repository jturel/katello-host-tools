#
# Copyright 2011 Red Hat, Inc.
#
# This software is licensed to you under the GNU General Public
# License as published by the Free Software Foundation; either version
# 2 of the License (GPLv2) or (at your option) any later version.
# There is NO WARRANTY for this software, express or implied,
# including the implied warranties of MERCHANTABILITY,
# NON-INFRINGEMENT, or FITNESS FOR A PARTICULAR PURPOSE. You should
# have received a copy of GPLv2 along with this software; if not, see
# http://www.gnu.org/licenses/old-licenses/gpl-2.0.txt.


class Organization < ActiveRecord::Base

  ALLOWED_DEFAULT_INFO_TYPES = %w( system )

  include Glue::Candlepin::Owner if Katello.config.use_cp
  include Glue if Katello.config.use_cp

  include Ext::PermissionTagCleanup

  include Authorization::Organization
  include Glue::ElasticSearch::Organization if Katello.config.use_elasticsearch

  has_many :activation_keys, :dependent => :destroy
  has_many :providers, :dependent => :destroy
  has_many :products, :through => :providers
  has_many :environments, :class_name => "KTEnvironment", :conditions => {:library => false}, :dependent => :destroy, :inverse_of => :organization
  has_one :library, :class_name =>"KTEnvironment", :conditions => {:library => true}, :dependent => :destroy
  has_many :gpg_keys, :dependent => :destroy, :inverse_of => :organization
  has_many :permissions, :dependent => :destroy, :inverse_of => :organization
  has_many :sync_plans, :dependent => :destroy, :inverse_of => :organization
  has_many :system_groups, :dependent => :destroy, :inverse_of => :organization
<<<<<<< HEAD
  has_many :content_view_definitions, :dependent=> :destroy
=======
  has_many :content_view_definitions, :class_name => "ContentViewDefinitionBase",
    :dependent=> :destroy
>>>>>>> d4cc49c0
  has_many :content_views, :dependent=> :destroy
  serialize :default_info, Hash

  attr_accessor :statistics

  # Organizations which are being deleted (or deletion failed) can be filtered out with this scope.
  scope :without_deleting, where(:task_id => nil)
  scope :having_name_or_label, lambda { |name_or_label| { :conditions => ["name = :id or label = :id", {:id=>name_or_label}] } }

  before_create :create_library
  before_create :create_redhat_provider
  before_save :initialize_default_info

  validates :name, :uniqueness => true, :presence => true
  validates_with Validators::NonHtmlNameValidator, :attributes => :name
  validates :label, :uniqueness => { :message => _("already exists (including organizations being deleted)") },
            :presence => true
  validates_with Validators::KatelloLabelFormatValidator, :attributes => :label
  validates_with Validators::KatelloDescriptionFormatValidator, :attributes => :description
  validate :unique_name_and_label

  if Katello.config.use_cp
    before_validation :create_label, :on => :create

    def create_label
      self.label = self.name.tr(' ', '_') if self.label.blank? && self.name.present?
    end
  end

  # Ensure that the name and label namespaces do not overlap
  def unique_name_and_label
    if new_record? and Organization.where("name = ? OR label = ?", label, name).any?
      errors.add(:organization, _("Names and labels must be unique across all organizations"))
    elsif label_changed? and Organization.where("id != ? AND name = ?", id, label).any?
      errors.add(:label, _("Names and labels must be unique across all organizations"))
    elsif name_changed? and Organization.where("id != ? AND label = ?", id, name).any?
      errors.add(:name, _("Names and labels must be unique across all organizations"))
    else
      true
    end
  end

  def default_content_view
<<<<<<< HEAD
    ContentView.where(:default=>true).where(:organization_id=>self.id).first
=======
    ContentView.default.where(:organization_id=>self.id).first
>>>>>>> d4cc49c0
  end

  def systems
    System.where(:environment_id => environments)
  end

  def promotion_paths
    #I'm sure there's a better way to do this
    self.environments.joins(:priors).where("prior_id = #{self.library.id}").order(:name).collect do |env|
      env.path
    end
  end

  def redhat_provider
    self.providers.redhat.first
  end

  def create_library
    self.library = KTEnvironment.new(:name => "Library",:label => "Library",  :library => true, :organization => self)
  end

  def create_redhat_provider
    self.providers << ::Provider.new(:name => "Red Hat", :provider_type=> ::Provider::REDHAT, :organization => self)
  end

  # TODO - this code seems to be dead
  def validate_destroy current_org
    def_error = _("Could not delete organization '%s'.")  % [self.name]
    if (current_org == self)
      [def_error, _("The current organization cannot be deleted. Please switch to a different organization before deleting.")]
    elsif (Organization.count == 1)
      [def_error, _("At least one organization must exist.")]
    end
  end

  def being_deleted?
    ! self.task_id.nil?
  end

  def initialize_default_info
    self.default_info ||= Hash.new
    ALLOWED_DEFAULT_INFO_TYPES.each do |key|
      if self.default_info[key].class != Array
        self.default_info[key] = []
      end
    end
  end

end<|MERGE_RESOLUTION|>--- conflicted
+++ resolved
@@ -32,12 +32,8 @@
   has_many :permissions, :dependent => :destroy, :inverse_of => :organization
   has_many :sync_plans, :dependent => :destroy, :inverse_of => :organization
   has_many :system_groups, :dependent => :destroy, :inverse_of => :organization
-<<<<<<< HEAD
-  has_many :content_view_definitions, :dependent=> :destroy
-=======
   has_many :content_view_definitions, :class_name => "ContentViewDefinitionBase",
     :dependent=> :destroy
->>>>>>> d4cc49c0
   has_many :content_views, :dependent=> :destroy
   serialize :default_info, Hash
 
@@ -81,11 +77,7 @@
   end
 
   def default_content_view
-<<<<<<< HEAD
-    ContentView.where(:default=>true).where(:organization_id=>self.id).first
-=======
     ContentView.default.where(:organization_id=>self.id).first
->>>>>>> d4cc49c0
   end
 
   def systems
