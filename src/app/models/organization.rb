#
# Copyright 2011 Red Hat, Inc.
#
# This software is licensed to you under the GNU General Public
# License as published by the Free Software Foundation; either version
# 2 of the License (GPLv2) or (at your option) any later version.
# There is NO WARRANTY for this software, express or implied,
# including the implied warranties of MERCHANTABILITY,
# NON-INFRINGEMENT, or FITNESS FOR A PARTICULAR PURPOSE. You should
# have received a copy of GPLv2 along with this software; if not, see
# http://www.gnu.org/licenses/old-licenses/gpl-2.0.txt.


class Organization < ActiveRecord::Base
<<<<<<< HEAD
  include Glue::Candlepin::Owner if AppConfig.use_cp
  include Glue if AppConfig.use_cp
=======
  include Glue::Candlepin::Owner if Katello.config.use_cp
  include Glue if Katello.config.use_cp
  include Authorization
  include IndexedModel
>>>>>>> a47bcf7c

  include Authorization::Organization
  include Glue::ElasticSearch::Organization if AppConfig.use_elasticsearch

  has_many :activation_keys, :dependent => :destroy
  has_many :providers, :dependent => :destroy
  has_many :products, :through => :providers
  has_many :environments, :class_name => "KTEnvironment", :conditions => {:library => false}, :dependent => :destroy, :inverse_of => :organization
  has_one :library, :class_name =>"KTEnvironment", :conditions => {:library => true}, :dependent => :destroy
  has_many :gpg_keys, :dependent => :destroy, :inverse_of => :organization
  has_many :permissions, :dependent => :destroy, :inverse_of => :organization
  has_many :sync_plans, :dependent => :destroy, :inverse_of => :organization
  has_many :system_groups, :dependent => :destroy, :inverse_of => :organization
  serialize :system_info_keys, Array

  attr_accessor :statistics

  # Organizations which are being deleted (or deletion failed) can be filtered out with this scope.
  scope :without_deleting, where(:task_id => nil)

  before_create :create_library
  before_create :create_redhat_provider
  validates :name, :uniqueness => true, :presence => true
  validates :label, :uniqueness => { :message => _("already exists (including organizations being deleted)") },
            :presence => true
  validates_with Validators::KatelloNameFormatValidator, :attributes => :name
  validates_with Validators::KatelloLabelFormatValidator, :attributes => :label
  validates_with Validators::KatelloDescriptionFormatValidator, :attributes => :description
  validate :unique_name_and_label

  before_save { |o| o.system_info_keys = Array.new unless o.system_info_keys }

  if Katello.config.use_cp
    before_validation :create_label, :on => :create

    def create_label
      self.label = self.name.tr(' ', '_') if self.label.blank? && self.name.present?
    end
  end

  # Ensure that the name and label namespaces do not overlap
  def unique_name_and_label
    if new_record? and Organization.where("name = ? OR label = ?", label, name).any?
      errors.add(:organization, _("Names and labels must be unique across all organizations"))
    elsif label_changed? and Organization.where("id != ? AND name = ?", id, label).any?
      errors.add(:label, _("Names and labels must be unique across all organizations"))
    elsif name_changed? and Organization.where("id != ? AND label = ?", id, name).any?
      errors.add(:name, _("Names and labels must be unique across all organizations"))
    else
      true
    end
  end

  def systems
    System.where(:environment_id => environments)
  end

  def promotion_paths
    #I'm sure there's a better way to do this
    self.environments.joins(:priors).where("prior_id = #{self.library.id}").collect do |env|
      env.path
    end
  end

  def redhat_provider
    self.providers.redhat.first
  end

  def create_library
    self.library = KTEnvironment.new(:name => "Library",:label => "Library",  :library => true, :organization => self)
  end

  def create_redhat_provider
    self.providers << ::Provider.new(:name => "Red Hat", :provider_type=> ::Provider::REDHAT, :organization => self)
  end

  # TODO - this code seems to be dead
  def validate_destroy current_org
    def_error = _("Could not delete organization '%s'.")  % [self.name]
    if (current_org == self)
      [def_error, _("The current organization cannot be deleted. Please switch to a different organization before deleting.")]
    elsif (Organization.count == 1)
      [def_error, _("At least one organization must exist.")]
    end
  end

<<<<<<< HEAD
=======
  def being_deleted?
    ! self.task_id.nil?
  end

  #permissions
  scope :readable, lambda {authorized_items(READ_PERM_VERBS)}

  def self.creatable?
    User.allowed_to?([:create], :organizations)
  end

  def editable?
      User.allowed_to?([:update, :create], :organizations, nil, self)
  end

  def deletable?
    User.allowed_to?([:delete, :create], :organizations)
  end

  def readable?
    User.allowed_to?(READ_PERM_VERBS, :organizations,nil, self)
  end

  def self.any_readable?
    Organization.readable.count > 0
  end

  def environments_manageable?
    User.allowed_to?([:update, :create], :organizations, nil, self)
  end

  SYSTEMS_READABLE = [:read_systems, :register_systems, :update_systems, :delete_systems]

  def systems_readable?
    User.allowed_to?(SYSTEMS_READABLE, :organizations, nil, self)
  end

  def systems_deletable?
    User.allowed_to?([:delete_systems], :organizations, nil, self)
  end

  def systems_registerable?
    User.allowed_to?([:register_systems], :organizations, nil, self)
  end


  def any_systems_registerable?
    systems_registerable? || User.allowed_to?([:register_systems], :environments, environment_ids, self, true)
  end


  def gpg_keys_manageable?
    User.allowed_to?([:gpg], :organizations, nil, self)
  end

  def self.list_verbs global = false
    if Katello.config.katello?
      org_verbs = {
        :update => _("Modify Organization and Administer Environments"),
        :read => _("Read Organization"),
        :read_systems => _("Read Systems"),
        :register_systems =>_("Register Systems"),
        :update_systems => _("Modify Systems"),
        :delete_systems => _("Delete Systems"),
        :sync => _("Sync Products"),
        :gpg => _("Administer GPG Keys")
     }
    else
      org_verbs = {
        :update => _("Modify Organization and Administer Environments"),
        :read => _("Read Organization"),
        :read_systems => _("Read Systems"),
        :register_systems =>_("Register Systems"),
        :update_systems => _("Modify Systems"),
        :delete_systems => _("Delete Systems"),
     }
    end
    org_verbs.merge!({
    :create => _("Administer Organization"),
    :delete => _("Delete Organization")
    }) if global
    org_verbs.with_indifferent_access

  end

  def self.read_verbs
    [:read, :read_systems]
  end


  def self.no_tag_verbs
    [:create]
  end

  def syncable?
    User.allowed_to?(SYNC_PERM_VERBS, :organizations, nil, self)
  end

  private

  def self.authorized_items verbs, resource = :organizations
    if !User.allowed_all_tags?(verbs, resource)
      where("organizations.id in (#{User.allowed_tags_sql(verbs, resource)})")
    end
  end

  READ_PERM_VERBS = [:read, :create, :update, :delete]
  SYNC_PERM_VERBS = [:sync]


  def extended_index_attrs
    {:name_sort=>name.downcase, :environment=>self.environments.collect{|e| e.name}}
  end

>>>>>>> a47bcf7c
end<|MERGE_RESOLUTION|>--- conflicted
+++ resolved
@@ -12,15 +12,9 @@
 
 
 class Organization < ActiveRecord::Base
-<<<<<<< HEAD
-  include Glue::Candlepin::Owner if AppConfig.use_cp
-  include Glue if AppConfig.use_cp
-=======
+
   include Glue::Candlepin::Owner if Katello.config.use_cp
   include Glue if Katello.config.use_cp
-  include Authorization
-  include IndexedModel
->>>>>>> a47bcf7c
 
   include Authorization::Organization
   include Glue::ElasticSearch::Organization if AppConfig.use_elasticsearch
@@ -107,121 +101,8 @@
     end
   end
 
-<<<<<<< HEAD
-=======
   def being_deleted?
     ! self.task_id.nil?
   end
 
-  #permissions
-  scope :readable, lambda {authorized_items(READ_PERM_VERBS)}
-
-  def self.creatable?
-    User.allowed_to?([:create], :organizations)
-  end
-
-  def editable?
-      User.allowed_to?([:update, :create], :organizations, nil, self)
-  end
-
-  def deletable?
-    User.allowed_to?([:delete, :create], :organizations)
-  end
-
-  def readable?
-    User.allowed_to?(READ_PERM_VERBS, :organizations,nil, self)
-  end
-
-  def self.any_readable?
-    Organization.readable.count > 0
-  end
-
-  def environments_manageable?
-    User.allowed_to?([:update, :create], :organizations, nil, self)
-  end
-
-  SYSTEMS_READABLE = [:read_systems, :register_systems, :update_systems, :delete_systems]
-
-  def systems_readable?
-    User.allowed_to?(SYSTEMS_READABLE, :organizations, nil, self)
-  end
-
-  def systems_deletable?
-    User.allowed_to?([:delete_systems], :organizations, nil, self)
-  end
-
-  def systems_registerable?
-    User.allowed_to?([:register_systems], :organizations, nil, self)
-  end
-
-
-  def any_systems_registerable?
-    systems_registerable? || User.allowed_to?([:register_systems], :environments, environment_ids, self, true)
-  end
-
-
-  def gpg_keys_manageable?
-    User.allowed_to?([:gpg], :organizations, nil, self)
-  end
-
-  def self.list_verbs global = false
-    if Katello.config.katello?
-      org_verbs = {
-        :update => _("Modify Organization and Administer Environments"),
-        :read => _("Read Organization"),
-        :read_systems => _("Read Systems"),
-        :register_systems =>_("Register Systems"),
-        :update_systems => _("Modify Systems"),
-        :delete_systems => _("Delete Systems"),
-        :sync => _("Sync Products"),
-        :gpg => _("Administer GPG Keys")
-     }
-    else
-      org_verbs = {
-        :update => _("Modify Organization and Administer Environments"),
-        :read => _("Read Organization"),
-        :read_systems => _("Read Systems"),
-        :register_systems =>_("Register Systems"),
-        :update_systems => _("Modify Systems"),
-        :delete_systems => _("Delete Systems"),
-     }
-    end
-    org_verbs.merge!({
-    :create => _("Administer Organization"),
-    :delete => _("Delete Organization")
-    }) if global
-    org_verbs.with_indifferent_access
-
-  end
-
-  def self.read_verbs
-    [:read, :read_systems]
-  end
-
-
-  def self.no_tag_verbs
-    [:create]
-  end
-
-  def syncable?
-    User.allowed_to?(SYNC_PERM_VERBS, :organizations, nil, self)
-  end
-
-  private
-
-  def self.authorized_items verbs, resource = :organizations
-    if !User.allowed_all_tags?(verbs, resource)
-      where("organizations.id in (#{User.allowed_tags_sql(verbs, resource)})")
-    end
-  end
-
-  READ_PERM_VERBS = [:read, :create, :update, :delete]
-  SYNC_PERM_VERBS = [:sync]
-
-
-  def extended_index_attrs
-    {:name_sort=>name.downcase, :environment=>self.environments.collect{|e| e.name}}
-  end
-
->>>>>>> a47bcf7c
 end