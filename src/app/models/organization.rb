--- conflicted
+++ resolved
@@ -20,10 +20,7 @@
   has_many :providers
   has_many :environments, :class_name => "KTEnvironment", :conditions => {:locker => false}, :dependent => :destroy, :inverse_of => :organization
   has_one :locker, :class_name =>"KTEnvironment", :conditions => {:locker => true}, :dependent => :destroy
-<<<<<<< HEAD
-=======
   has_many :filters, :dependent => :destroy, :inverse_of => :organization
->>>>>>> 3b1a97c7
 
   attr_accessor :parent_id,:pools,:statistics
 
