--- conflicted
+++ resolved
@@ -98,17 +98,19 @@
           },
           :user_message => _('Package Group Remove scheduled by %s')
       },
-
-<<<<<<< HEAD
-  TYPES = { :package_install => {:name => _("Package Install")},
-            :package_update =>  {:name => _("Package Update")},
-            :package_remove => {:name => _("Package Remove")},
-            :package_group_install => { :name => _("Package Group Install")},
-            :package_group_update => {:name => _("Package Group Update")},
-            :package_group_remove => {:name => _("Package Group Remove")},
-            :errata_install => {:name => _("Errata Install")}
-=======
->>>>>>> 1ad1f43d
+      :errata_install => {
+          :english_name =>N_("Errata Install"),
+          :type => :errata,
+          :event_messages => {
+              :running => [N_('installing erratum...'),N_('installing errata...')],
+              :waiting => [N_('installing erratum...'),N_('installing errata...')],
+              :finished => [N_('%s erratum install'), N_('%s (%s other errata) install.')],
+              :error=> [N_('%s erratum install failed'), N_('%s (%s other errata) install failed')],
+              :cancelled => [N_('%s erratum install cancelled'), N_('%s (%s other errata) install cancelled')],
+              :timed_out =>[N_('%s erratum install timed out'), N_('%s (%s other errata) install timed out')],
+          },
+         :user_message => _('Errata Install scheduled by %s')
+
   }.with_indifferent_access
 
   TYPES.each_pair do |name, value|
