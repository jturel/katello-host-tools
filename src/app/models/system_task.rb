--- conflicted
+++ resolved
@@ -166,13 +166,11 @@
          t.parameters = parameters
       end
       task_status.save!
-
-<<<<<<< HEAD
       system_task = SystemTask.create!(:system => system, :task_status => task_status)
       system_task
     end
   end
-=======
+
   def humanize_type
     { :package_install => _("Package Install"),
       :package_update =>  _("Package Update"),
@@ -297,6 +295,4 @@
     ret
   end
 
->>>>>>> 9494209c
-
 end