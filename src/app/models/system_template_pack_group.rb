--- conflicted
+++ resolved
@@ -10,18 +10,6 @@
 # have received a copy of GPLv2 along with this software; if not, see
 # http://www.gnu.org/licenses/old-licenses/gpl-2.0.txt.
 
-<<<<<<< HEAD
-class PackGroupValidator < ActiveModel::Validator
-  def validate(record)
-    env = record.system_template.environment
-    if env.package_groups({'name' => record.name}).length == 0
-      record.errors[:base] <<  _("Package group '%{group}' not found in the %{environment} environment") % {:group => record.name, :environment => env.name}
-    end
-  end
-end
-
-=======
->>>>>>> a47bcf7c
 class SystemTemplatePackGroup < ActiveRecord::Base
   belongs_to :system_template, :inverse_of => :package_groups
   validates_with Validators::PackGroupValidator
