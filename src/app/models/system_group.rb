#
# Copyright 2011 Red Hat, Inc.
#
# This software is licensed to you under the GNU General Public
# License as published by the Free Software Foundation; either version
# 2 of the License (GPLv2) or (at your option) any later version.
# There is NO WARRANTY for this software, express or implied,
# including the implied warranties of MERCHANTABILITY,
# NON-INFRINGEMENT, or FITNESS FOR A PARTICULAR PURPOSE. You should
# have received a copy of GPLv2 along with this software; if not, see
# http://www.gnu.org/licenses/old-licenses/gpl-2.0.txt.

class SystemGroup < ActiveRecord::Base
  include Hooks
  define_hooks :add_system_hook, :remove_system_hook

  include Authorization::SystemGroup
  include Glue::Pulp::ConsumerGroup if (Katello.config.use_pulp)
  include Glue::ElasticSearch::SystemGroup if Katello.config.use_elasticsearch
  include Glue
<<<<<<< HEAD
  include Authorization::SystemGroup
=======
  include Ext::Authorization
  include Ext::IndexedModel
  include Ext::PermissionTagCleanup

  index_options :extended_json=>:extended_index_attrs,
                :json=>{:only=>[:id, :organization_id, :name, :description, :max_systems]},
                :display_attrs=>[:name, :description, :system]

  mapping do
    indexes :name, :type => 'string', :analyzer => :kt_name_analyzer
    indexes :description, :type => 'string', :analyzer => :kt_name_analyzer
    indexes :name_sort, :type => 'string', :index => :not_analyzed
    indexes :name_autocomplete, :type=>'string', :analyzer=>'autcomplete_name_analyzer'
  end

  update_related_indexes :systems, :name
>>>>>>> 9ff26a92

  has_many :key_system_groups, :dependent => :destroy
  has_many :activation_keys, :through => :key_system_groups

  has_many :system_system_groups, :dependent => :destroy
  has_many :systems, {:through      => :system_system_groups,
                      :after_add    => :add_system,
                      :after_remove => :remove_system
                     }

  has_many :jobs, :as => :job_owner

  # we use db_environments to host the data, but all input, output
  #  should go through 'environments' accessor and getter (defined below)
  #  db_environment(id)s accessors are marked private to help stop usage
  #  we do this as we need to maintain the integrity of systems
  #  and environments associated with a group, and none of the other solutions
  #  allow us to do this.
  has_many :environment_system_groups, :dependent =>:destroy
  has_many :db_environments, {:through=>:environment_system_groups, :source=>:environment,
                    :class_name => 'KTEnvironment', :foreign_key=>:environment_id}
  before_save :save_system_environments

  validates :pulp_id, :presence => true
  validates :name, :presence => true
  validates_with Validators::KatelloNameFormatValidator, :attributes => :name
  validates_presence_of :organization_id, :message => N_("Organization cannot be blank.")
  validates_uniqueness_of :name, :scope => :organization_id, :message => N_("must be unique within one organization")
  validates_uniqueness_of :pulp_id, :message=> N_("must be unique.")
  validates_with Validators::KatelloDescriptionFormatValidator, :attributes => :description

  alias_attribute :system_limit, :max_systems
  UNLIMITED_SYSTEMS = -1
  validates_numericality_of :system_limit, :only_integer => true, :greater_than_or_equal_to => -1, :message => N_("must be a positive integer value.")
  validate :validate_max_systems

  def validate_max_systems
    if new_record? or max_systems_changed?
      if (max_systems != UNLIMITED_SYSTEMS) and (systems.length > 0 and (systems.length > max_systems))
        errors.add :system_limit, _("may not be less than the number of systems associated with the system group.")
      elsif (max_systems == 0)
        errors.add :system_limit, _("may not be set to 0.")
      end
    end
  end

  belongs_to :organization

  before_validation(:on=>:create) do
    self.pulp_id ||= "#{self.organization.label}-#{Katello::ModelUtils::labelize(self.name)}-#{SecureRandom.hex(4)}"
  end

  default_scope :order => 'name ASC'

  def add_system(system)
    run_hook(:add_system_hook, system)
  end

  def remove_system(system)
    run_hook(:remove_system_hook, system)
  end

  def install_packages packages
    raise Errors::SystemGroupEmptyException if self.systems.empty?
    pulp_job = self.install_package(packages)
    job = save_job(pulp_job, :package_install, :packages, packages)
  end

  def uninstall_packages packages
    raise Errors::SystemGroupEmptyException if self.systems.empty?
    pulp_job = self.uninstall_package(packages)
    job = save_job(pulp_job, :package_remove, :packages, packages)
  end

  def update_packages packages=nil
    # if no packages are provided, a full system update will be performed (e.g ''yum update' equivalent)
    raise Errors::SystemGroupEmptyException if self.systems.empty?
    pulp_job = self.update_package(packages)
    job = save_job(pulp_job, :package_update, :packages, packages)
  end

  def install_package_groups groups
    raise Errors::SystemGroupEmptyException if self.systems.empty?
    pulp_job = self.install_package_group(groups)
    job = save_job(pulp_job, :package_group_install, :groups, groups)
  end

  def update_package_groups(groups)
    raise Errors::SystemGroupEmptyException if self.systems.empty?
    pulp_job = self.install_package_group(groups)
    job = save_job(pulp_job, :package_group_update, :groups, groups)
  end

  def uninstall_package_groups groups
    raise Errors::SystemGroupEmptyException if self.systems.empty?
    pulp_job = self.uninstall_package_group(groups)
    job = save_job(pulp_job, :package_group_remove, :groups, groups)
  end

  def install_errata errata_ids
    raise Errors::SystemGroupEmptyException if self.systems.empty?
    pulp_job = self.install_consumer_errata(errata_ids)
    job = save_job(pulp_job, :errata_install, :errata_ids, errata_ids)
  end

  def refreshed_jobs
    Job.refresh_for_owner(self)
  end

  def environments
    @cached_environments ||= db_environments.all #.all to ensure we don't refer to the AR relation
  end

  def environments=(values)
    @cached_environments = values
  end

  def environment_key_conflicts
    if self.environments.empty?
      []
    else
      self.activation_keys.select{|k| !self.environments.include?(k.environment)}
    end
  end

  def total_systems
    systems.length
  end

  # Retrieve the list of accessible system groups in the organization specified, returning
  # them in the following arrays:
  #   critical: those groups that have 1 or more security errata that need to be applied
  #   warning: those groups that have 1 or more non-security errata that need to be applied
  #   ok: those groups that are completely up to date
  def self.lists_by_updates_needed(organization)
    groups_hash = {}
    groups = SystemGroup.readable(organization)

    # determine the state (critical/warning/ok) for each system group
    groups.each do |group|
      group_state = :ok

      group.systems.each do |system|
        system.errata.each do |erratum|
          case erratum.type
            when Errata::SECURITY
              # there is a critical errata, so stop searching...
              group_state = :critical
              break

            when Errata::BUGZILLA
            when Errata::ENHANCEMENT
              # set state to warning, but continue searching...
              group_state = :warning
          end
        end
        break if group_state == :critical
      end

      groups_hash[group_state] ||= []
      groups_hash[group_state] << group
    end
    return groups_hash[:critical].to_a, groups_hash[:warning].to_a, groups_hash[:ok].to_a
  end

  private

  #make hidden db_environments accessors private to discourage use
  SystemGroup.send(:private, :db_environments)
  SystemGroup.send(:private, :db_environment_ids)

  def save_system_environments
    if @cached_environments #there was an env modification
      if !@cached_environments.empty?
        #verify that systems match modified environments
        sys_envs = self.systems.collect{|s| s.environment_id}.uniq
        group_envs = @cached_environments.collect{|e| e.id}
        if (sys_envs  - group_envs).length > 0
          raise _("Could not modify environments. System group membership does not match new environment association.")
        end

        #verify that keys match modified environments
        keys = self.environment_key_conflicts
        if !keys.empty?
          raise _("Could not modify environments.  One or more associated activation keys (%s) would become invalid.") % keys.collect{|k| k.name}.join(',')
        end
      end
      self.db_environments = self.environments
    end
  end

  def save_job pulp_job, job_type, parameters_type, parameters
    job = Job.create!(:pulp_id => pulp_job[:id], :job_owner => self)
    job.create_tasks(self, pulp_job[:tasks], job_type, parameters_type => parameters)
    job
  end

end<|MERGE_RESOLUTION|>--- conflicted
+++ resolved
@@ -18,26 +18,9 @@
   include Glue::Pulp::ConsumerGroup if (Katello.config.use_pulp)
   include Glue::ElasticSearch::SystemGroup if Katello.config.use_elasticsearch
   include Glue
-<<<<<<< HEAD
+
   include Authorization::SystemGroup
-=======
-  include Ext::Authorization
-  include Ext::IndexedModel
   include Ext::PermissionTagCleanup
-
-  index_options :extended_json=>:extended_index_attrs,
-                :json=>{:only=>[:id, :organization_id, :name, :description, :max_systems]},
-                :display_attrs=>[:name, :description, :system]
-
-  mapping do
-    indexes :name, :type => 'string', :analyzer => :kt_name_analyzer
-    indexes :description, :type => 'string', :analyzer => :kt_name_analyzer
-    indexes :name_sort, :type => 'string', :index => :not_analyzed
-    indexes :name_autocomplete, :type=>'string', :analyzer=>'autcomplete_name_analyzer'
-  end
-
-  update_related_indexes :systems, :name
->>>>>>> 9ff26a92
 
   has_many :key_system_groups, :dependent => :destroy
   has_many :activation_keys, :through => :key_system_groups
