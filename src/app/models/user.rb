#
# Copyright 2011 Red Hat, Inc.
#
# This software is licensed to you under the GNU General Public
# License as published by the Free Software Foundation; either version
# 2 of the License (GPLv2) or (at your option) any later version.
# There is NO WARRANTY for this software, express or implied,
# including the implied warranties of MERCHANTABILITY,
# NON-INFRINGEMENT, or FITNESS FOR A PARTICULAR PURPOSE. You should
# have received a copy of GPLv2 along with this software; if not, see
# http://www.gnu.org/licenses/old-licenses/gpl-2.0.txt.

require 'ldap'
require 'util/threadsession'
require 'util/password'
require 'util/model_util'

class User < ActiveRecord::Base
<<<<<<< HEAD
  include Glue::Pulp::User          if AppConfig.use_pulp
  include Glue::ElasticSearch::User if AppConfig.use_elasticsearch
  include Glue::Foreman::User       if AppConfig.use_foreman
  include Glue if AppConfig.use_cp || AppConfig.use_pulp || AppConfig.use_foreman
=======
  include Glue::Pulp::User if Katello.config.katello?
  include Glue::Foreman::User if Katello.config.use_foreman
  include Glue if Katello.config.use_cp
  include AsyncOrchestration
  include IndexedModel
>>>>>>> a47bcf7c

  include AsyncOrchestration
  include Authorization::User
  include Authorization::Enforcement
  include Katello::ThreadSession::UserModel

  acts_as_reportable

  scope :hidden, where(:hidden => true)
  scope :visible, where(:hidden => false)

  has_many :roles_users
  has_many :roles, :through => :roles_users, :before_remove => :super_admin_check
  #the own_role is used exclusively for storing a perm with a tag that tells the default env
  belongs_to :own_role, :class_name => 'Role'
  has_many :help_tips
  has_many :user_notices
  has_many :notices, :through => :user_notices
  has_many :search_favorites, :dependent => :destroy
  has_many :search_histories, :dependent => :destroy
  serialize :preferences, HashWithIndifferentAccess

<<<<<<< HEAD
  validates :username, :uniqueness => true,
            :no_trailing_space => true, :presence => true,
            :length => {:minimum => 3, :maximum => 128}
=======
  validates :username, :uniqueness => true, :presence => true
  validates_with Validators::UsernameValidator, :attributes => :username
>>>>>>> a47bcf7c
  validates :email, :presence => true, :if => :not_ldap_mode?
  validates :default_locale, :inclusion => {:in => Katello.config.available_locales, :allow_nil => true, :message => _("must be one of %s") % Katello.config.available_locales.join(', ')}

  # validate the password length before hashing
  validates_each :password do |model, attr, value|
    if Katello.config.warden != 'ldap'
      if model.password_changed?
        model.errors.add(attr, _("must be at least 5 characters.")) if value.length < 5
      end
    end
  end

<<<<<<< HEAD
  before_create :create_self_role
  before_save   :hash_password, :setup_preferences, :default_systems_reg_permission_check, :own_role_included_in_roles?
  # THIS CHECK MUST BE THE FIRST before_destroy
  before_destroy :is_last_super_user?, :destroy_own_role
  after_validation :setup_remote_id

  # hash the password before creating or updateing the record
  def hash_password
    if AppConfig.warden != 'ldap'
      self.password = Password::update(self.password) if self.password.length != 192
=======
  def not_ldap_mode?
    return Katello.config.warden != 'ldap'
  end

#  validates_each :own_role do |model, attr, value|
#    #This is enforced throught a user's self role where a permission with a tag is created
#    #that has the environment id of the default environment for the user
#    err_msg =  _("A user must have a default org and environment associated.")
#    if model.blank?
#      model.errors.add(attr,err_msg)
#    else
#      perm = Permission.find_all_by_role_id(@user.own_role.id)
#      if perm.blank?
#        model.errors.add(attr,err_msg)
#      else
#        if !perm[0].tags
#          model.errors.add(attr,err_msg)
#        end
#      end
#    end
#  end

# hash the password before creating or updateing the record
  before_save do |u|
    if Katello.config.warden != 'ldap'
      u.password = Password::update(u.password) if u.password.length != 192
>>>>>>> a47bcf7c
    end
  end

  def setup_preferences
    self.preferences = HashWithIndifferentAccess.new unless self.preferences
  end

  # create own role for new user
  def create_self_role
    if self.new_record? and self.own_role.nil?
      # create the own_role where the name will be a string consisting of username and 20 random chars
      begin
        role_name = "#{self.username}_#{Password.generate_random_string(20)}"
      end while Role.exists?(:name => role_name)

      r = Role.create!(:name => role_name, :self_role => true)
      self.roles << r unless roles.include? r
      self.own_role = r
    end
  end

  def is_last_super_user?
    if !User.current.nil?
      if self.id == User.current.id
        self.errors.add(:base, _("Cannot delete currently logged user"))
        return false
      end
    end

    unless self.can_be_deleted?
      self.errors.add(:base, "cannot delete last admin user")
      return false
    end
    return true
  end

  # destroy own role for user
  def destroy_own_role
    if !self.own_role.nil?
      self.own_role.destroy
      unless self.own_role.destroyed?
        Rails.logger.error error.to_s
      end
    end
    self.roles.clear
  end

  def not_ldap_mode?
    return AppConfig.warden != 'ldap'
  end

  def self.authenticate!(username, password)
    u = User.where({ :username => username }).first
    # check if user exists
    return nil unless u
    # check if not disabled
    return nil if u.disabled
    # check if hash is valid
    return nil unless Password.check(password, u.password)
    u
  end

  # if the user authenticates with LDAP, log them in
  def self.authenticate_using_ldap!(username, password)
    if Ldap.valid_ldap_authentication? username, password
      User.where({ :username => username }).first || create_ldap_user!(username)
    else
      nil
    end
  end

  # an ldap user still needs a katello model
  def self.create_ldap_user!(username)
    # Some parts of user creation require a current user, but this method
    # will never be called in that way
    User.current ||= User.first
    # user gets a dummy password and email
    u = User.create!(:username => username)
    User.current = u
    u
  end

  def self.cp_oauth_header
    raise Errors::UserNotSet, "unauthenticated to call a backend engine" if User.current.nil?
    User.current.cp_oauth_header
  end

  # is the current user consumer? (rhsm)
  def self.consumer?
    User.current.is_a? CpConsumerUser
  end

<<<<<<< HEAD
  # returns the set of users who have kt_environment_id's environment set as their
  # default. the data relationship is somewhat odd...
  def self.find_by_default_environment(kt_environment_id)
    self.joins(:own_role => { :permissions => :tags }).
         where("tag_id = #{kt_environment_id}")
=======
  def allowed_organizations
    #test for all orgs
    perms = Permission.joins(:role).joins("INNER JOIN roles_users ON roles_users.role_id = roles.id").
        where("roles_users.user_id = ?", self.id).where(:organization_id => nil).count()
    return Organization.without_deleting.all if perms > 0

    Organization.without_deleting.joins(:permissions => {:role => :users}).where(:users => {:id => self.id}).uniq
>>>>>>> a47bcf7c
  end

  def disable_helptip(key)
    return if !self.helptips_enabled? #don't update helptips if user has it disabled
    return if not HelpTip.where(:key => key, :user_id => self.id).empty?
    help      = HelpTip.new
    help.key  = key
    help.user = self
    help.save
  end

  #Remove up to 5 un-viewed notices
  def pop_notices(organization = nil, count = 5)
    notices = Notice.for_user(self).for_org(organization).unread.limit(count == :all ? nil : count)
    notices.each { |notice| notice.user_notices.each(&:read!) }

    return notices.map do |notice|
      { :text => notice.text, :level => notice.level }
    end
  end

  def enable_helptip(key)
    return if !self.helptips_enabled? #don't update helptips if user has it disabled
    help = HelpTip.where(:key => key, :user_id => self.id).first
    return if help.nil?
    help.destroy
  end

  def clear_helptips
    HelpTip.destroy_all(:user_id => self.id)
  end

  def helptip_enabled?(key)
    return self.helptips_enabled && HelpTip.where(:key => key, :user_id => self.id).first.nil?
  end

  def defined_roles
    self.roles - [self.own_role]
  end

  def defined_role_ids
    self.role_ids - [self.own_role_id]
  end

  def cp_oauth_header
    { 'cp-user' => self.username }
  end

  def send_password_reset
    # generate a random password reset token that will be valid for only a configurable period of time
    generate_token(:password_reset_token)
    self.password_reset_sent_at = Time.zone.now
    save!

    UserMailer.send_password_reset(self)
  end

  def has_default_environment?
    !!default_systems_reg_permission
  end

  def default_systems_reg_permission(organization=nil)
    return nil unless own_role

    resource_type = ResourceType.find_or_create_by_name("environments")
    verb          = Verb.find_or_create_by_verb("register_systems")
    name          = "default systems reg permission"

    permission = own_role.permissions.joins(:verbs).
        where(:resource_type_id => resource_type, :verbs => { :id => verb }, :name => name).first
    if permission.nil? && !organization.nil?
      permission = own_role.permissions.create!(:resource_type => resource_type,
                                                :verbs         => [verb],
                                                :name          => name,
                                                :organization  => organization)
    end
    permission
  end

  def default_environment
    permission = default_systems_reg_permission and KTEnvironment.find(permission.tags.first.tag_id)
  end

  def default_environment=(environment)
    raise 'do not call default_environment= on new_record objects' if new_record?

    unless environment.nil? || environment.kind_of?(KTEnvironment)
      raise ArgumentError, "environment has to be KTEnvironment or nil"
    end

    if environment.nil?
      default_systems_reg_permission.try :destroy
      return
    end

    permission = default_systems_reg_permission(environment.organization)
    if tag = permission.tags.first
      tag.tag_id = environment.id
      tag.save!
    else
      permission.tags.create! :tag_id => environment.id
    end
    environment
  end

  def default_locale
    self.preferences[:user][:locale] rescue nil
  end

  def default_locale=(locale)
    self.preferences[:user] = { } unless self.preferences.has_key? :user
    self.preferences[:user][:locale] = locale
  end

  def default_org
    org_id = self.preferences[:user][:default_org] rescue nil
    if org_id && !org_id.nil? && org_id != "nil"
      org = Organization.find_by_id(org_id)
      return org if allowed_organizations.include?(org)
    else
      return nil
    end
  end

  #set the default org if it's an actual org_id
  def default_org=(org_id)
    self.preferences[:user] = { } unless self.preferences.has_key? :user
    if !org_id.nil? && org_id != "nil"
      organization = Organization.find_by_id(org_id)
      self.preferences[:user][:default_org] = organization.id
    else
      self.preferences[:user][:default_org] = nil
    end
  end

  def subscriptions_match_system_preference
    self.preferences[:user][:subscriptions_match_system] rescue false
  end

  def subscriptions_match_system_preference=(flag)
    self.preferences[:user] = { } unless self.preferences.has_key? :user
    self.preferences[:user][:subscriptions_match_system] = flag
  end

  def subscriptions_match_installed_preference
    self.preferences[:user][:subscriptions_match_installed] rescue false
  end

  def subscriptions_match_installed_preference=(flag)
    self.preferences[:user] = { } unless self.preferences.has_key? :user
    self.preferences[:user][:subscriptions_match_installed] = flag
  end

  def subscriptions_no_overlap_preference
    self.preferences[:user][:subscriptions_no_overlap] rescue false
  end

  def subscriptions_no_overlap_preference=(flag)
    self.preferences[:user] = { } unless self.preferences.has_key? :user
    self.preferences[:user][:subscriptions_no_overlap] = flag
  end

  def as_json(options)
    super(options).merge 'default_organization' => default_environment.try(:organization).try(:name),
                         'default_environment'  => default_environment.try(:name)
  end

  def has_superadmin_role?
    roles.any? { |r| r.superadmin? }
  end

  # verify the user is in the groups we are think they are in
  # if not, reset them
  def verify_ldap_roles
    # get list of ldap_groups bound to roles the user is in
    ldap_groups = LdapGroupRole.
        joins(:role => :roles_users).
        where(:roles_users => { :ldap => true, :user_id => id }).
        select(:ldap_group).
        uniq.
        map(&:ldap_group)

    # make sure the user is still in those groups
    # this operation is inexpensive compared to getting a new group list
    if !Ldap.is_in_groups(self.username, ldap_groups)
      # if user is not in these groups, flush their roles
      # this is expensive
      set_ldap_roles
    else
      return true
    end
  end

  # flush existing ldap roles + load & save new ones
  def set_ldap_roles
    # first, delete existing ldap roles
    clear_existing_ldap_roles
    # load groups from ldap
    groups = Ldap.ldap_groups(self.username)
    groups.each do |group|
      # find corresponding
      group_roles = LdapGroupRole.find_all_by_ldap_group(group)
      group_roles.each do |group_role|
        if group_role
          role_user = RolesUser.new(:role => group_role.role, :user => self, :ldap => true)
          self.roles_users << role_user unless self.roles.include?(group_role.role)
        end
      end
    end
    self.save
  end

  def clear_existing_ldap_roles
    self.roles = self.roles_users.select { |r| !r.ldap }.map { |r| r.role }
  end

  def ldap_roles
    roles_users.select { |r| r.ldap }.map { |r| r.role }
  end

<<<<<<< HEAD
=======
  def create_or_update_search_history(path, search_params)
    unless search_params.nil? or search_params.blank? or empty_display_attributes?(search_params)
      if history = search_histories.find_or_create_by_path_and_params(path, search_params)
        history.update_attributes(:updated_at => Time.now)
      end
    end
  end

  def empty_display_attributes?(a_search_string)
    tokens = a_search_string.strip.split(/\s/)
    return false if tokens.size > 1

    return false unless tokens.first.end_with?(':')
    true
  end
>>>>>>> a47bcf7c

  protected

  def can_be_deleted?
    query         = Permission.joins(:resource_type, :role).
        joins("INNER JOIN roles_users ON roles_users.role_id = roles.id").
        where(:resource_types => { :name => :all }, :organization_id => nil)
    is_superadmin = query.where("roles_users.user_id" => id).count > 0
    return true unless is_superadmin
    more_than_one_supers = query.count > 1
    more_than_one_supers
  end

  def own_role_included_in_roles?
    return true if own_role.nil?
    if roles.include?(own_role)
      return true
    else
      raise ActiveRecord::ActiveRecordError, 'own role must be included in roles'
    end
  end

  def default_systems_reg_permission_check
    if permission = default_systems_reg_permission and permission.tags.size != 1
      raise ActiveRecord::ActiveRecordError, 'default_systems_reg_permission must have one tag'
    end
  end

<<<<<<< HEAD
=======
  DEFAULT_VERBS = {
      :destroy => 'delete', :destroy_favorite => 'delete'
  }.with_indifferent_access

  ACTION_TO_VERB = {
      :owners => { :import_status => 'read' },
  }.with_indifferent_access

  def action_to_verb(verb, type)
    return ACTION_TO_VERB[type][verb] if ACTION_TO_VERB[type] and ACTION_TO_VERB[type][verb]
    return DEFAULT_VERBS[verb] if DEFAULT_VERBS[verb]
    verb
  end

  def extended_index_attrs
    { :username_sort => username.downcase }
  end

>>>>>>> a47bcf7c
  private

  # generate a random token, that is unique within the User table for the column provided
  def generate_token(column)
    begin
      self[column] = SecureRandom.hex(32)
    end while User.exists?(column => self[column])
  end

<<<<<<< HEAD
  def log_roles(verbs, resource_type, tags, org, any_tags = false)
    if AppConfig.allow_roles_logging
=======
  def allowed_tags_query(verbs, resource_type, org = nil, allowed_to_check = true)
    ResourceType.check resource_type, verbs
    verbs = [] if verbs.nil?
    verbs = [verbs] unless verbs.is_a? Array
    log_roles(verbs, resource_type, nil, org)
    org = Organization.find(org) if Numeric === org
    org_permissions = org_permissions_query(org, resource_type == :organizations)

    verbs         = verbs.collect { |verb| action_to_verb(verb, resource_type) }
    clause        = ""
    clause_params = { :all => "all", :true => true, :resource_type => resource_type, :verbs => verbs }

    unless resource_type == :organizations
      clause = <<-SQL.split.join(" ")
                permissions.resource_type_id =
                  (select id from resource_types where resource_types.name = :resource_type) AND
                  (permissions.all_verbs=:true OR verbs.verb in (:verbs))
      SQL

      org_permissions = org_permissions.joins(
          "left outer join permission_tags on permissions.id = permission_tags.permission_id")
    else
      if allowed_to_check
        org_clause = "permissions.organization_id is null"
        org_clause = org_clause + " OR permissions.organization_id = :organization_id " if org
        org_hash = { }
        org_hash = { :organization_id => org.id } if org
        org_permissions = org_permissions.where(org_clause, org_hash)
      else
        org_permissions = org_permissions.where("permissions.organization_id is not null")
      end

      clause = <<-SQL.split.join(" ")
                permissions.resource_type_id =
                  (select id from resource_types where resource_types.name = :all) OR
                  (permissions.resource_type_id =
                    (select id from resource_types where resource_types.name = :resource_type) AND
                    (permissions.all_verbs=:true OR verbs.verb in (:verbs)))
      SQL
    end
    org_permissions.where(clause, clause_params)
  end


  def org_permissions_query(org, exclude_orgs_clause = false)
    org_clause = "permissions.organization_id is null"
    org_clause = org_clause + " OR permissions.organization_id = :organization_id " if org
    org_hash = { }
    org_hash = { :organization_id => org.id } if org
    query = Permission.joins(:role).joins(
        "INNER JOIN roles_users ON roles_users.role_id = roles.id").joins(
        "left outer join permissions_verbs on permissions.id = permissions_verbs.permission_id").joins(
        "left outer join verbs on verbs.id = permissions_verbs.verb_id").where({ "roles_users.user_id" => id })
    return query.where(org_clause, org_hash) unless exclude_orgs_clause
    query
  end

  def log_roles verbs, resource_type, tags, org, any_tags = false
    if Katello.config.allow_roles_logging
>>>>>>> a47bcf7c
      verbs_str = verbs ? verbs.join(',') :"perform any verb"
      tags_str  = "any tags"
      if tags
        tag_str = any_tags ? "any tag in #{tags.join(',')}" : "all the tags in #{tags.join(',')}"
      end

      org_str = org ? "organization #{org.name} (#{org.name})" :" any organization"
      Rails.logger.debug "Checking if user #{username} is allowed to #{verbs_str} in #{resource_type.inspect} " +
                             "scoped for #{tags_str} in #{org_str}"
    end
  end

  def super_admin_check(role)
    if role.superadmin? && role.users.length == 1
      message = _("Cannot dissociate user '%{username}' from '%{role}' role. Need at least one user in the '%{role}' role.") % {:username => username, :role => role.name}
      errors[:base] << message
      raise ActiveRecord::RecordInvalid, self
    end
  end
<<<<<<< HEAD

  def setup_remote_id
    #if validation failed, don't setup
    return false unless self.errors.empty?
    if  self.remote_id.nil?
      self.remote_id = generate_remote_id
    end
    return true
  end

  def generate_remote_id
    if self.username.ascii_only?
      "#{Katello::ModelUtils::labelize(self.username)}-#{SecureRandom.hex(4)}"
    else
      Katello::ModelUtils::uuid
    end
  end

=======
>>>>>>> a47bcf7c
end<|MERGE_RESOLUTION|>--- conflicted
+++ resolved
@@ -16,18 +16,12 @@
 require 'util/model_util'
 
 class User < ActiveRecord::Base
-<<<<<<< HEAD
-  include Glue::Pulp::User          if AppConfig.use_pulp
-  include Glue::ElasticSearch::User if AppConfig.use_elasticsearch
-  include Glue::Foreman::User       if AppConfig.use_foreman
-  include Glue if AppConfig.use_cp || AppConfig.use_pulp || AppConfig.use_foreman
-=======
-  include Glue::Pulp::User if Katello.config.katello?
+  include Glue::Pulp::User if Katello.config.use_pulp
   include Glue::Foreman::User if Katello.config.use_foreman
-  include Glue if Katello.config.use_cp
+  include Glue::ElasticSearch::User if Katello.config.use_elasticsearch
+  include Glue if Katello.config.use_cp || Katello.config.use_foreman || Katello.config.use_pulp
   include AsyncOrchestration
   include IndexedModel
->>>>>>> a47bcf7c
 
   include AsyncOrchestration
   include Authorization::User
@@ -50,14 +44,8 @@
   has_many :search_histories, :dependent => :destroy
   serialize :preferences, HashWithIndifferentAccess
 
-<<<<<<< HEAD
-  validates :username, :uniqueness => true,
-            :no_trailing_space => true, :presence => true,
-            :length => {:minimum => 3, :maximum => 128}
-=======
   validates :username, :uniqueness => true, :presence => true
   validates_with Validators::UsernameValidator, :attributes => :username
->>>>>>> a47bcf7c
   validates :email, :presence => true, :if => :not_ldap_mode?
   validates :default_locale, :inclusion => {:in => Katello.config.available_locales, :allow_nil => true, :message => _("must be one of %s") % Katello.config.available_locales.join(', ')}
 
@@ -70,7 +58,6 @@
     end
   end
 
-<<<<<<< HEAD
   before_create :create_self_role
   before_save   :hash_password, :setup_preferences, :default_systems_reg_permission_check, :own_role_included_in_roles?
   # THIS CHECK MUST BE THE FIRST before_destroy
@@ -81,34 +68,6 @@
   def hash_password
     if AppConfig.warden != 'ldap'
       self.password = Password::update(self.password) if self.password.length != 192
-=======
-  def not_ldap_mode?
-    return Katello.config.warden != 'ldap'
-  end
-
-#  validates_each :own_role do |model, attr, value|
-#    #This is enforced throught a user's self role where a permission with a tag is created
-#    #that has the environment id of the default environment for the user
-#    err_msg =  _("A user must have a default org and environment associated.")
-#    if model.blank?
-#      model.errors.add(attr,err_msg)
-#    else
-#      perm = Permission.find_all_by_role_id(@user.own_role.id)
-#      if perm.blank?
-#        model.errors.add(attr,err_msg)
-#      else
-#        if !perm[0].tags
-#          model.errors.add(attr,err_msg)
-#        end
-#      end
-#    end
-#  end
-
-# hash the password before creating or updateing the record
-  before_save do |u|
-    if Katello.config.warden != 'ldap'
-      u.password = Password::update(u.password) if u.password.length != 192
->>>>>>> a47bcf7c
     end
   end
 
@@ -201,13 +160,13 @@
     User.current.is_a? CpConsumerUser
   end
 
-<<<<<<< HEAD
   # returns the set of users who have kt_environment_id's environment set as their
   # default. the data relationship is somewhat odd...
   def self.find_by_default_environment(kt_environment_id)
     self.joins(:own_role => { :permissions => :tags }).
          where("tag_id = #{kt_environment_id}")
-=======
+  end
+
   def allowed_organizations
     #test for all orgs
     perms = Permission.joins(:role).joins("INNER JOIN roles_users ON roles_users.role_id = roles.id").
@@ -215,7 +174,6 @@
     return Organization.without_deleting.all if perms > 0
 
     Organization.without_deleting.joins(:permissions => {:role => :users}).where(:users => {:id => self.id}).uniq
->>>>>>> a47bcf7c
   end
 
   def disable_helptip(key)
@@ -436,8 +394,6 @@
     roles_users.select { |r| r.ldap }.map { |r| r.role }
   end
 
-<<<<<<< HEAD
-=======
   def create_or_update_search_history(path, search_params)
     unless search_params.nil? or search_params.blank? or empty_display_attributes?(search_params)
       if history = search_histories.find_or_create_by_path_and_params(path, search_params)
@@ -453,7 +409,6 @@
     return false unless tokens.first.end_with?(':')
     true
   end
->>>>>>> a47bcf7c
 
   protected
 
@@ -482,27 +437,6 @@
     end
   end
 
-<<<<<<< HEAD
-=======
-  DEFAULT_VERBS = {
-      :destroy => 'delete', :destroy_favorite => 'delete'
-  }.with_indifferent_access
-
-  ACTION_TO_VERB = {
-      :owners => { :import_status => 'read' },
-  }.with_indifferent_access
-
-  def action_to_verb(verb, type)
-    return ACTION_TO_VERB[type][verb] if ACTION_TO_VERB[type] and ACTION_TO_VERB[type][verb]
-    return DEFAULT_VERBS[verb] if DEFAULT_VERBS[verb]
-    verb
-  end
-
-  def extended_index_attrs
-    { :username_sort => username.downcase }
-  end
-
->>>>>>> a47bcf7c
   private
 
   # generate a random token, that is unique within the User table for the column provided
@@ -512,70 +446,8 @@
     end while User.exists?(column => self[column])
   end
 
-<<<<<<< HEAD
-  def log_roles(verbs, resource_type, tags, org, any_tags = false)
-    if AppConfig.allow_roles_logging
-=======
-  def allowed_tags_query(verbs, resource_type, org = nil, allowed_to_check = true)
-    ResourceType.check resource_type, verbs
-    verbs = [] if verbs.nil?
-    verbs = [verbs] unless verbs.is_a? Array
-    log_roles(verbs, resource_type, nil, org)
-    org = Organization.find(org) if Numeric === org
-    org_permissions = org_permissions_query(org, resource_type == :organizations)
-
-    verbs         = verbs.collect { |verb| action_to_verb(verb, resource_type) }
-    clause        = ""
-    clause_params = { :all => "all", :true => true, :resource_type => resource_type, :verbs => verbs }
-
-    unless resource_type == :organizations
-      clause = <<-SQL.split.join(" ")
-                permissions.resource_type_id =
-                  (select id from resource_types where resource_types.name = :resource_type) AND
-                  (permissions.all_verbs=:true OR verbs.verb in (:verbs))
-      SQL
-
-      org_permissions = org_permissions.joins(
-          "left outer join permission_tags on permissions.id = permission_tags.permission_id")
-    else
-      if allowed_to_check
-        org_clause = "permissions.organization_id is null"
-        org_clause = org_clause + " OR permissions.organization_id = :organization_id " if org
-        org_hash = { }
-        org_hash = { :organization_id => org.id } if org
-        org_permissions = org_permissions.where(org_clause, org_hash)
-      else
-        org_permissions = org_permissions.where("permissions.organization_id is not null")
-      end
-
-      clause = <<-SQL.split.join(" ")
-                permissions.resource_type_id =
-                  (select id from resource_types where resource_types.name = :all) OR
-                  (permissions.resource_type_id =
-                    (select id from resource_types where resource_types.name = :resource_type) AND
-                    (permissions.all_verbs=:true OR verbs.verb in (:verbs)))
-      SQL
-    end
-    org_permissions.where(clause, clause_params)
-  end
-
-
-  def org_permissions_query(org, exclude_orgs_clause = false)
-    org_clause = "permissions.organization_id is null"
-    org_clause = org_clause + " OR permissions.organization_id = :organization_id " if org
-    org_hash = { }
-    org_hash = { :organization_id => org.id } if org
-    query = Permission.joins(:role).joins(
-        "INNER JOIN roles_users ON roles_users.role_id = roles.id").joins(
-        "left outer join permissions_verbs on permissions.id = permissions_verbs.permission_id").joins(
-        "left outer join verbs on verbs.id = permissions_verbs.verb_id").where({ "roles_users.user_id" => id })
-    return query.where(org_clause, org_hash) unless exclude_orgs_clause
-    query
-  end
-
   def log_roles verbs, resource_type, tags, org, any_tags = false
     if Katello.config.allow_roles_logging
->>>>>>> a47bcf7c
       verbs_str = verbs ? verbs.join(',') :"perform any verb"
       tags_str  = "any tags"
       if tags
@@ -595,7 +467,6 @@
       raise ActiveRecord::RecordInvalid, self
     end
   end
-<<<<<<< HEAD
 
   def setup_remote_id
     #if validation failed, don't setup
@@ -614,6 +485,4 @@
     end
   end
 
-=======
->>>>>>> a47bcf7c
 end