--- conflicted
+++ resolved
@@ -29,13 +29,9 @@
   has_many :search_favorites, :dependent => :destroy
   has_many :search_histories, :dependent => :destroy
 
-<<<<<<< HEAD
-  validates :username, :uniqueness => true, :presence => true, :username => true
+  validates :username, :uniqueness => true, :presence => true, :username => true, :length => { :maximum => 255 }
   validates_presence_of :email
-=======
-
-  validates :username, :uniqueness => true, :presence => true, :username => true, :length => { :maximum => 255 }
->>>>>>> 8d50b0c8
+
   validate :own_role_included_in_roles
 
   # check if the role does not already exist for new username
