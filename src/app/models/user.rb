--- conflicted
+++ resolved
@@ -15,15 +15,11 @@
 require 'util/password'
 
 class User < ActiveRecord::Base
-<<<<<<< HEAD
   include Glue::Pulp::User if AppConfig.use_pulp
   include Glue::ElasticSearch::User if AppConfig.use_elasticsearch
-  include Glue if AppConfig.use_cp || AppConfig.use_pulp
-=======
-  include Glue::Pulp::User if AppConfig.katello?
   include Glue::Foreman::User if AppConfig.use_foreman
-  include Glue if AppConfig.use_cp
->>>>>>> 32f0adb8
+  include Glue if AppConfig.use_cp || AppConfig.use_pulp || AppConfig.use_foreman
+
   include AsyncOrchestration
   include Authorization::User
   include Authorization::Enforcement
