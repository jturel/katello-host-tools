--- conflicted
+++ resolved
@@ -37,10 +37,9 @@
   def perform
     User.current = User.find_by_username(username)
 
-<<<<<<< HEAD
     #Set task id so a job can reference it, currently no better way to do this :/
     Thread.current['current_delayed_job_task'] = self.status_id
-=======
+
     # Set the locale for this action
     if User.current && User.current.default_locale
       I18n.locale = User.current.default_locale
@@ -48,7 +47,6 @@
       I18n.locale = ApplicationController.extract_locale_from_accept_language_header
     end
     Rails.logger.debug "Setting locale: #{I18n.locale}"
->>>>>>> 4659fe8c
 
     # If the object provided is a Mailer object, the user wants to send an email; therefore,invoke the method with a
     # deliver; otherwise, invoke the method exactly as provided by the user.  Although this seems a bit odd, this is
