--- conflicted
+++ resolved
@@ -266,11 +266,7 @@
 
   def update_cp_content(env)
     # retrieve the environment and then update cp content
-<<<<<<< HEAD
-    view_env = self.content_view_environments.where(:environment=>env).first
-=======
     view_env = self.content_view_environments.where(:environment_id=>env.id).first
->>>>>>> d4cc49c0
     view_env.update_cp_content if view_env
   end
 
@@ -298,12 +294,8 @@
       ContentViewEnvironment.create!(:name => env.name,
                                      :label => self.cp_environment_label(env),
                                      :cp_id => self.cp_environment_id(env),
-<<<<<<< HEAD
-                                     :environment_id=>env.id)
-=======
                                      :environment_id => env.id,
                                      :content_view => self)
->>>>>>> d4cc49c0
     end
   end
 
