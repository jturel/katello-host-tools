
#
# Copyright 2011 Red Hat, Inc.
#
# This software is licensed to you under the GNU General Public
# License as published by the Free Software Foundation; either version
# 2 of the License (GPLv2) or (at your option) any later version.
# There is NO WARRANTY for this software, express or implied,
# including the implied warranties of MERCHANTABILITY,
# NON-INFRINGEMENT, or FITNESS FOR A PARTICULAR PURPOSE. You should
# have received a copy of GPLv2 along with this software; if not, see
# http://www.gnu.org/licenses/old-licenses/gpl-2.0.txt.

class System < ActiveRecord::Base
  include Hooks
  define_hooks :add_system_group_hook, :remove_system_group_hook

  include Glue::Candlepin::Consumer if Katello.config.use_cp
  include Glue::Pulp::Consumer if Katello.config.use_pulp
  include Glue if Katello.config.use_cp ||  Katello.config.use_pulp
  include Glue::ElasticSearch::System if Katello.config.use_elasticsearch
  include Authorization::System
  include AsyncOrchestration

<<<<<<< HEAD
  after_rollback :rollback_on_create, :on => :create

  index_options :extended_json=>:extended_index_attrs,
                :json=>{:only=> [:name, :description, :id, :uuid, :created_at, :lastCheckin, :environment_id, :memory, :sockets]},
                :display_attrs => [:name,
                                   :description,
                                   :id,
                                   :uuid,
                                   :created_at,
                                   :lastCheckin,
                                   :system_group,
                                   :installed_products,
                                   "custom_info.KEYNAME",
                                   :memory,
                                   :sockets]

  dynamic_templates = [
      {
        "fact_string" => {
          :path_match => "facts.*",
          :mapping => {
              :type => "string",
              :analyzer => "kt_name_analyzer"
          }
        }
      },
      {
        "custom_info_string" => {
          :path_match => "custom_info.*",
          :mapping => {
              :type => "string",
              :analyzer => "kt_name_analyzer"
          }
        }
      }
  ]

  mapping   :dynamic_templates => dynamic_templates do
    indexes :name, :type => 'string', :analyzer => :kt_name_analyzer
    indexes :description, :type => 'string'
    indexes :name_sort, :type => 'string', :index => :not_analyzed
    indexes :lastCheckin, :type=>'date'
    indexes :name_autocomplete, :type=>'string', :analyzer=>'autcomplete_name_analyzer'
    indexes :installed_products, :type=>'string', :analyzer=>:kt_name_analyzer
    indexes :memory, :type => 'integer'
    indexes :sockets, :type => 'integer'
    indexes :facts, :path=>"just_name" do
    end
    indexes :custom_info, :path => "just_name" do
    end

  end
=======
>>>>>>> 6f2ae416

  after_rollback :rollback_on_create, :on => :create

  acts_as_reportable

  belongs_to :environment, :class_name => "KTEnvironment", :inverse_of => :systems
  belongs_to :system_template

  has_many :task_statuses, :as => :task_owner, :dependent => :destroy
  has_many :system_activation_keys, :dependent => :destroy
  has_many :activation_keys, :through => :system_activation_keys
  has_many :system_system_groups, :dependent => :destroy
  has_many :system_groups, {:through      => :system_system_groups,
                            :after_add    => :add_system_group,
                            :after_remove => :remove_system_group
                           }
  has_many :custom_info, :as => :informable, :dependent => :destroy

  validates :environment, :presence => true
  validates_with Validators::NonLibraryEnvironmentValidator, :attributes => :environment
  # multiple systems with a single name are supported
  validates :name, :presence => true
  validates_with Validators::NoTrailingSpaceValidator, :attributes => :name
  validates_with Validators::KatelloDescriptionFormatValidator, :attributes => :description
  validates_length_of :location, :maximum => 255
  validates :sockets, :numericality => { :only_integer => true, :greater_than => 0 },
            :allow_nil => true, :if => ("validation_context == :create || validation_context == :update")
  validates :memory, :numericality => { :only_integer => true, :greater_than_or_equal_to => 0 },
            :allow_nil => true, :if => ("validation_context == :create || validation_context == :update")
  before_create  :fill_defaults

  after_create :init_default_custom_info_keys

  scope :by_env, lambda { |env| where('environment_id = ?', env) unless env.nil?}
  scope :completer_scope, lambda { |options| readable(options[:organization_id])}

  def add_system_group(system_group)
    run_hook(:add_system_group_hook, system_group)
  end

  def remove_system_group(system_group)
    run_hook(:remove_system_group_hook, system_group)
  end

  class << self
    def architectures
      { 'i386' => 'x86', 'ia64' => 'Itanium', 'x86_64' => 'x86_64', 'ppc' => 'PowerPC',
      's390' => 'IBM S/390', 's390x' => 'IBM System z', 'sparc64' => 'SPARC Solaris',
      'i686' => 'i686'}
    end

    def virtualized
      { "physical" => N_("Physical"), "virtualized" => N_("Virtual") }
    end
  end

  def organization
    environment.organization
  end

  def consumed_pool_ids
    self.pools.collect {|t| t['id']}
  end

  def available_releases
    self.environment.available_releases
  end

  def consumed_pool_ids=attributes
    attribs_to_unsub = consumed_pool_ids - attributes
    attribs_to_unsub.each do |id|
      self.unsubscribe id
    end

    attribs_to_sub = attributes - consumed_pool_ids
    attribs_to_sub.each do |id|
      self.subscribe id
    end
  end

  def filtered_pools match_system, match_installed, no_overlap
    pools = self.available_pools

    # Only available pool's with a product on the system'
    if match_installed
      pools = pools.select do |pool|
        self.installedProducts.any? do |installedProduct|
          pool['providedProducts'].any? do |providedProduct|
            installedProduct['productId'] == providedProduct['productId']
          end
        end
      end
    end

    # None of the available pool's products overlap a consumed pool's products
    if no_overlap
      pools = pools.select do |pool|
        pool['providedProducts'].all? do |providedProduct|
          self.consumed_entitlements.all? do |consumedEntitlement|
            consumedEntitlement.providedProducts.all? do |consumedProduct|
              consumedProduct.cp_id != providedProduct['productId']
            end
          end
        end
      end
    end

    return pools
  end

  def install_packages packages
    pulp_task = self.install_package(packages)
    task_status = save_task_status(pulp_task, :package_install, :packages, packages)
  end

  def uninstall_packages packages
    pulp_task = self.uninstall_package(packages)
    task_status = save_task_status(pulp_task, :package_remove, :packages, packages)
  end

  def update_packages packages=nil
    # if no packages are provided, a full system update will be performed (e.g ''yum update' equivalent)
    pulp_task = self.update_package(packages)
    task_status = save_task_status(pulp_task, :package_update, :packages, packages)
  end

  def install_package_groups groups
    pulp_task = self.install_package_group(groups)
    task_status = save_task_status(pulp_task, :package_group_install, :groups, groups)
  end

  def uninstall_package_groups groups
    pulp_task = self.uninstall_package_group(groups)
    task_status = save_task_status(pulp_task, :package_group_remove, :groups, groups)
  end

  def install_errata errata_ids
    pulp_task = self.install_consumer_errata(errata_ids)
    task_status = save_task_status(pulp_task, :errata_install, :errata_ids, errata_ids)
  end

  def as_json(options)
    json = super(options)
    json['environment'] = environment.as_json unless environment.nil?
    json['activation_key'] = activation_keys.as_json unless activation_keys.nil?
    json['template'] = system_template.as_json unless system_template.nil?
    json['ipv4_address'] = facts.try(:[], 'network.ipv4_address') if respond_to?(:facts)
    if respond_to?(:guest)
      if self.guest == 'true'
        json['host'] = self.host.attributes if self.host
      else
        json['guests'] = self.guests.map(&:attributes)
      end
    end
    json
  end

  def init_default_custom_info_keys
    self.organization.system_info_keys.each do |k|
      self.custom_info.create!(:keyname => k)
    end
  end

  def tasks
    TaskStatus.refresh_for_system(self)
  end

  # A rollback occurred while attempting to create the system; therefore, perform necessary cleanup.
  def rollback_on_create
    # remove the system from elasticsearch
    system_id = "id:#{self.id}"
    Tire::Configuration.client.delete "#{Tire::Configuration.url}/katello_system/_query?q=#{system_id}"
    Tire.index('katello_system').refresh
  end

  private
    def save_task_status pulp_task, task_type, parameters_type, parameters
      TaskStatus.make(self, pulp_task, task_type, parameters_type => parameters)
    end

    def fill_defaults
      self.description = _("Initial Registration Params") unless self.description
      self.location = _("None") unless self.location
    end

    def collect_installed_product_names
      self.installedProducts ? self.installedProducts.map{ |p| p[:productName] } : []
    end

    def collect_custom_info
      hash = {}
      self.custom_info.each{ |c| hash[c.keyname] = c.value} if self.custom_info
      hash
    end

end<|MERGE_RESOLUTION|>--- conflicted
+++ resolved
@@ -21,62 +21,6 @@
   include Glue::ElasticSearch::System if Katello.config.use_elasticsearch
   include Authorization::System
   include AsyncOrchestration
-
-<<<<<<< HEAD
-  after_rollback :rollback_on_create, :on => :create
-
-  index_options :extended_json=>:extended_index_attrs,
-                :json=>{:only=> [:name, :description, :id, :uuid, :created_at, :lastCheckin, :environment_id, :memory, :sockets]},
-                :display_attrs => [:name,
-                                   :description,
-                                   :id,
-                                   :uuid,
-                                   :created_at,
-                                   :lastCheckin,
-                                   :system_group,
-                                   :installed_products,
-                                   "custom_info.KEYNAME",
-                                   :memory,
-                                   :sockets]
-
-  dynamic_templates = [
-      {
-        "fact_string" => {
-          :path_match => "facts.*",
-          :mapping => {
-              :type => "string",
-              :analyzer => "kt_name_analyzer"
-          }
-        }
-      },
-      {
-        "custom_info_string" => {
-          :path_match => "custom_info.*",
-          :mapping => {
-              :type => "string",
-              :analyzer => "kt_name_analyzer"
-          }
-        }
-      }
-  ]
-
-  mapping   :dynamic_templates => dynamic_templates do
-    indexes :name, :type => 'string', :analyzer => :kt_name_analyzer
-    indexes :description, :type => 'string'
-    indexes :name_sort, :type => 'string', :index => :not_analyzed
-    indexes :lastCheckin, :type=>'date'
-    indexes :name_autocomplete, :type=>'string', :analyzer=>'autcomplete_name_analyzer'
-    indexes :installed_products, :type=>'string', :analyzer=>:kt_name_analyzer
-    indexes :memory, :type => 'integer'
-    indexes :sockets, :type => 'integer'
-    indexes :facts, :path=>"just_name" do
-    end
-    indexes :custom_info, :path => "just_name" do
-    end
-
-  end
-=======
->>>>>>> 6f2ae416
 
   after_rollback :rollback_on_create, :on => :create
 
