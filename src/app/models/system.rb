--- conflicted
+++ resolved
@@ -12,79 +12,17 @@
 # http://www.gnu.org/licenses/old-licenses/gpl-2.0.txt.
 
 class System < ActiveRecord::Base
-<<<<<<< HEAD
   include Hooks
   define_hooks :add_system_group_hook, :remove_system_group_hook
 
-  include Glue::Candlepin::Consumer if AppConfig.use_cp
-  include Glue::Pulp::Consumer if AppConfig.use_pulp
-  include Glue::ElasticSearch::System if AppConfig.use_elasticsearch
-  include Glue if AppConfig.use_cp || AppConfig.use_pulp
+  include Glue::Candlepin::Consumer if Katello.config.use_cp
+  include Glue::Pulp::Consumer if Katello.config.use_pulp
+  include Glue if Katello.config.use_cp ||  Katello.config.use_pulp
+  include Glue::ElasticSearch::System if Katello.config.use_elasticsearch
   include Authorization::System
   include AsyncOrchestration
-=======
-  include Glue::Candlepin::Consumer
-  include Glue::Pulp::Consumer if Katello.config.katello?
-  include Glue
-  include Authorization
-  include AsyncOrchestration
-  include IndexedModel
 
   after_rollback :rollback_on_create, :on => :create
-
-  index_options :extended_json=>:extended_index_attrs,
-                :json=>{:only=> [:name, :description, :id, :uuid, :created_at, :lastCheckin, :environment_id, :memory, :sockets]},
-                :display_attrs => [:name,
-                                   :description,
-                                   :id,
-                                   :uuid,
-                                   :created_at,
-                                   :lastCheckin,
-                                   :system_group,
-                                   :installed_products,
-                                   "custom_info.KEYNAME",
-                                   :memory,
-                                   :sockets]
-
-  dynamic_templates = [
-      {
-        "fact_string" => {
-          :path_match => "facts.*",
-          :mapping => {
-              :type => "string",
-              :analyzer => "kt_name_analyzer"
-          }
-        }
-      },
-      {
-        "custom_info_string" => {
-          :path_match => "custom_info.*",
-          :mapping => {
-              :type => "string",
-              :analyzer => "kt_name_analyzer"
-          }
-        }
-      }
-  ]
-
-  mapping   :dynamic_templates => dynamic_templates do
-    indexes :name, :type => 'string', :analyzer => :kt_name_analyzer
-    indexes :description, :type => 'string', :analyzer => :kt_name_analyzer
-    indexes :name_sort, :type => 'string', :index => :not_analyzed
-    indexes :lastCheckin, :type=>'date'
-    indexes :name_autocomplete, :type=>'string', :analyzer=>'autcomplete_name_analyzer'
-    indexes :installed_products, :type=>'string', :analyzer=>:kt_name_analyzer
-    indexes :memory, :type => 'integer'
-    indexes :sockets, :type => 'integer'
-    indexes :facts, :path=>"just_name" do
-    end
-    indexes :custom_info, :path => "just_name" do
-    end
-
-  end
-
-  update_related_indexes :system_groups, :name
->>>>>>> a47bcf7c
 
   acts_as_reportable
 
@@ -101,29 +39,16 @@
                            }
   has_many :custom_info, :as => :informable, :dependent => :destroy
 
-<<<<<<< HEAD
   validates :environment, :presence => true, :non_library_environment => true
   validates :name, :presence => true, :no_trailing_space => true # multiple systems with a single name are supported
   validates :description, :katello_description_format => true
   validates_length_of :location, :maximum => 255
   validates :sockets, :numericality => { :only_integer => true, :greater_than => 0 },
             :allow_nil => true, :if => ("validation_context == :create || validation_context == :update")
-=======
-  validates :environment, :presence => true
-  validates_with Validators::NonLibraryEnvironmentValidator, :attributes => :environment
-  # multiple systems with a single name are supported
-  validates :name, :presence => true
-  validates_with Validators::NoTrailingSpaceValidator, :attributes => :name
-  validates_with Validators::KatelloDescriptionFormatValidator, :attributes => :description
-  validates_length_of :location, :maximum => 255
-  validates :sockets, :numericality => { :only_integer => true, :greater_than => 0 },
-            :allow_nil => true, :if => ("validation_context == :create || validation_context == :update")
   validates :memory, :numericality => { :only_integer => true, :greater_than_or_equal_to => 0 },
             :allow_nil => true, :if => ("validation_context == :create || validation_context == :update")
   before_create  :fill_defaults
->>>>>>> a47bcf7c
-
-  before_create  :fill_defaults
+
   after_create :init_default_custom_info_keys
 
   scope :by_env, lambda { |env| where('environment_id = ?', env) unless env.nil?}
@@ -256,87 +181,10 @@
     end
   end
 
-<<<<<<< HEAD
-=======
-  def self.any_readable? org
-    org.systems_readable? ||
-        KTEnvironment.systems_readable(org).count > 0 ||
-        SystemGroup.systems_readable(org).count > 0
-  end
-
-  def self.readable org
-      raise "scope requires an organization" if org.nil?
-      if org.systems_readable?
-         where(:environment_id => org.environment_ids) #list all systems in an org
-      else #just list for environments the user can access
-        where_clause = "systems.environment_id in (#{KTEnvironment.systems_readable(org).select(:id).to_sql})"
-        where_clause += " or "
-        where_clause += "system_system_groups.system_group_id in (#{SystemGroup.systems_readable(org).select(:id).to_sql})"
-        joins("left outer join system_system_groups on systems.id =
-                                    system_system_groups.system_id").where(where_clause)
-      end
-  end
-
-  def readable?
-    sg_readable = false
-    if Katello.config.katello?
-      sg_readable = !SystemGroup.systems_readable(self.organization).where(:id=>self.system_group_ids).empty?
-    end
-    environment.systems_readable? || sg_readable
-  end
-
-  def editable?
-    sg_editable = false
-    if Katello.config.katello?
-      sg_editable = !SystemGroup.systems_editable(self.organization).where(:id=>self.system_group_ids).empty?
-    end
-    environment.systems_editable? || sg_editable
-  end
-
-  def deletable?
-    sg_deletable = false
-    if Katello.config.katello?
-      sg_deletable = !SystemGroup.systems_deletable(self.organization).where(:id=>self.system_group_ids).empty?
-    end
-    environment.systems_deletable? || sg_deletable
-  end
-
-  #TODO these two functions are somewhat poorly written and need to be redone
-  def self.any_deletable? env, org
-    if env
-      env.systems_deletable? || org.system_groups.any?{|g| g.systems_deletable?}
-    else
-      org.systems_deletable? || org.system_groups.any?{|g| g.systems_deletable?}
-    end
-  end
-
-  def self.registerable? env, org
-    if env
-      env.systems_registerable?
-    else
-      org.systems_registerable?
-    end
-  end
->>>>>>> a47bcf7c
-
   def tasks
     TaskStatus.refresh_for_system(self)
   end
 
-<<<<<<< HEAD
-=======
-  def extended_index_attrs
-    {:facts=>self.facts, :organization_id=>self.organization.id,
-     :name_sort=>name.downcase, :name_autocomplete=>self.name,
-     :system_group=>self.system_groups.collect{|g| g.name},
-     :system_group_ids=>self.system_group_ids,
-     :installed_products=>collect_installed_product_names,
-     :sockets => self.sockets,
-     :custom_info=>collect_custom_info
-    }
-  end
-
->>>>>>> a47bcf7c
   # A rollback occurred while attempting to create the system; therefore, perform necessary cleanup.
   def rollback_on_create
     # remove the system from elasticsearch
