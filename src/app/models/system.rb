--- conflicted
+++ resolved
@@ -28,33 +28,6 @@
 
   after_rollback :rollback_on_create, :on => :create
 
-<<<<<<< HEAD
-=======
-  index_options :extended_json=>:extended_index_attrs,
-                :json=>{:only=> [:name, :description, :id, :uuid, :created_at, :lastCheckin, :environment_id]},
-                :display_attrs=>[:name, :description, :id, :uuid, :created_at, :lastCheckin, :system_group, :installed_products]
-
-  mapping   :dynamic_templates =>[{"fact_string" => {
-                          :path_match => "facts.*",
-                          :mapping => {
-                              :type=>"string",
-                              :analyzer=>"kt_name_analyzer"
-                          }
-                        }} ] do
-    indexes :name, :type => 'string', :analyzer => :kt_name_analyzer
-    indexes :description, :type => 'string', :analyzer => :kt_name_analyzer
-    indexes :name_sort, :type => 'string', :index => :not_analyzed
-    indexes :lastCheckin, :type=>'date'
-    indexes :name_autocomplete, :type=>'string', :analyzer=>'autcomplete_name_analyzer'
-    indexes :installed_products, :type=>'string', :analyzer=>:kt_name_analyzer
-    indexes :facts, :path=>"just_name" do
-    end
-
-  end
-
-  update_related_indexes :system_groups, :name
-
->>>>>>> 5c113ae9
   acts_as_reportable
 
   belongs_to :environment, :class_name => "KTEnvironment", :inverse_of => :systems
@@ -196,18 +169,6 @@
     TaskStatus.refresh_for_system(self)
   end
 
-<<<<<<< HEAD
-=======
-  def extended_index_attrs
-    {:facts=>self.facts, :organization_id=>self.organization.id,
-     :name_sort=>name.downcase, :name_autocomplete=>self.name,
-     :system_group=>self.system_groups.collect{|g| g.name},
-     :system_group_ids=>self.system_group_ids,
-     :installed_products=>collect_installed_product_names
-    }
-  end
-
->>>>>>> 5c113ae9
   # A rollback occurred while attempting to create the system; therefore, perform necessary cleanup.
   def rollback_on_create
     # remove the system from elasticsearch
