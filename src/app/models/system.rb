--- conflicted
+++ resolved
@@ -12,7 +12,6 @@
 # http://www.gnu.org/licenses/old-licenses/gpl-2.0.txt.
 
 class System < ActiveRecord::Base
-<<<<<<< HEAD
   include Hooks
   define_hooks :add_system_group_hook, :remove_system_group_hook
 
@@ -22,14 +21,7 @@
   include Glue::ElasticSearch::System if Katello.config.use_elasticsearch
   include Authorization::System
   include AsyncOrchestration
-=======
-  include Glue::Candlepin::Consumer
-  include Glue::Pulp::Consumer if Katello.config.katello?
-  include Glue
-  include Ext::Authorization
-  include AsyncOrchestration
-  include Ext::IndexedModel
->>>>>>> 9ff26a92
+
 
   after_rollback :rollback_on_create, :on => :create
 
