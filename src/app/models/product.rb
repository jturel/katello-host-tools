--- conflicted
+++ resolved
@@ -35,11 +35,9 @@
 
   has_many :environments, { :class_name => "KTEnvironment", :uniq => true , :through => :environment_products}
   has_and_belongs_to_many :changesets
-<<<<<<< HEAD
+
   has_many :environment_products, :class_name => "EnvironmentProduct", :dependent => :destroy, :uniq=>true
-=======
 
->>>>>>> f916c74b
   belongs_to :provider, :inverse_of => :products
   belongs_to :sync_plan, :inverse_of => :products
 
