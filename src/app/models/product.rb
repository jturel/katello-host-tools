#
# Copyright 2011 Red Hat, Inc.
#
# This software is licensed to you under the GNU General Public
# License as published by the Free Software Foundation; either version
# 2 of the License (GPLv2) or (at your option) any later version.
# There is NO WARRANTY for this software, express or implied,
# including the implied warranties of MERCHANTABILITY,
# NON-INFRINGEMENT, or FITNESS FOR A PARTICULAR PURPOSE. You should
# have received a copy of GPLv2 along with this software; if not, see
# http://www.gnu.org/licenses/old-licenses/gpl-2.0.txt.
require "util/model_util"

class Product < ActiveRecord::Base

  include Glue::ElasticSearch::Product if AppConfig.use_elasticsearch
  include Glue::Candlepin::Product if Katello.config.use_cp
<<<<<<< HEAD
  include Glue::Pulp::Repos if Katello.config.use_pulp
  include Glue if Katello.config.use_cp || Katello.config.use_pulp
=======
  include Glue::Pulp::Repos if Katello.config.katello?
  include Glue if Katello.config.use_cp
  include Ext::Authorization
  include AsyncOrchestration
  include Ext::IndexedModel
  include Katello::LabelFromName
>>>>>>> 9ff26a92

  include Authorization::Product
  include AsyncOrchestration

  include Katello::LabelFromName


  has_many :environments, :class_name => "KTEnvironment", :uniq => true , :through => :environment_products  do
    def <<(*items)
      super( items - proxy_owner.environment_products.collect{|ep| ep.environment} )
    end
  end
  has_and_belongs_to_many :changesets

  has_many :environment_products, :class_name => "EnvironmentProduct", :dependent => :destroy, :uniq=>true

  belongs_to :provider, :inverse_of => :products
  belongs_to :sync_plan, :inverse_of => :products
  belongs_to :gpg_key, :inverse_of => :products

  validates_with Validators::KatelloDescriptionFormatValidator, :attributes => :description
  validates_with Validators::LibraryPresenceValidator, :attributes => :environments
  validates :name, :presence => true
  validates :label, :presence => true
  validates_with Validators::KatelloNameFormatValidator, :attributes => :name
  validates_with Validators::KatelloLabelFormatValidator, :attributes => :label

  scope :with_repos_only, lambda { |env|
    with_repos(env, false)
  }

  scope :with_enabled_repos_only, lambda { |env|
        with_repos(env, true)
  }

  scope :engineering, where(:type => "Product")

  before_save :assign_unique_label

  def initialize(attrs = nil)

    unless attrs.nil?
      attrs = attrs.with_indifferent_access

      #rename "id" to "cp_id" (activerecord and candlepin variable name conflict)
      if attrs.has_key?(:id)
        if !attrs.has_key?(:cp_id)
          attrs[:cp_id] = attrs[:id]
        end
        attrs.delete(:id)
      end

      # ugh. hack-ish. otherwise we have to modify code every time things change on cp side
      attrs = attrs.reject do |k, v|
        !attributes_from_column_definition.keys.member?(k.to_s) && (!respond_to?(:"#{k.to_s}=") rescue true)
      end
    end

    super(attrs)
  end

  def organization
    provider.organization
  end

  def library
    environments.select {|e| e.library}.first
  end

  def plan_name
    return sync_plan.name if sync_plan
    N_('None')
  end

  def serializable_hash(options={})
    options = {} if options == nil

    hash = super(options.merge(:except => [:cp_id, :id]))
    hash = hash.merge(:productContent => self.productContent,
                      :multiplier => self.multiplier,
                      :attributes => self.attrs,
                      :id => self.cp_id)
    if Katello.config.katello?
      hash = hash.merge({
        :sync_plan_name => self.sync_plan ? self.sync_plan.name : nil,
        :sync_state => self.sync_state,
        :last_sync => self.last_sync
      })
    end
    hash
  end

  def redhat?
    provider.redhat_provider?
  end

  def custom?
    !(redhat?)
  end

  def gpg_key_name=(name)
    if name.blank?
      self.gpg_key = nil
    else
      self.gpg_key = GpgKey.readable(organization).find_by_name!(name)
    end
  end

  # TODO: this should be a part of product update orchestration
  def reset_repo_gpgs!
    self.environment_products.each do |ep|
      ep.repositories.each do |repo|
        repo.update_attributes!(:gpg_key => self.gpg_key)
      end
    end
  end

  def total_package_count env
    repoids = self.repos(env).collect{|r| r.pulp_id}
    result = Package.search('*', 0, 1, repoids)
    result.length > 0 ? result.total : 0
  end

  def total_errata_count env
    repo_ids = self.repos(env).collect{|r| r.pulp_id}
    results = Errata.search('', 0, 1, :repoids => repo_ids)
    results.empty? ? 0 : results.total
  end

  scope :all_in_org, lambda{|org| ::Product.joins(:provider).where('providers.organization_id = ?', org.id)}

  def assign_unique_label
    self.label = Katello::ModelUtils::labelize(self.name) if self.label.blank?

    # if the object label is already being used in this org, append the id to make it unique
    if Product.all_in_org(self.organization).where('products.label = ?', self.label).count > 0
      self.label.concat("_" + self.cp_id) unless self.cp_id.blank?
    end
  end

  def as_json(*args)
    ret = super
    ret["gpg_key_name"] = gpg_key ? gpg_key.name : ""
    ret["marketing_product"] = self.is_a? MarketingProduct
    ret
  end

  protected


  def self.with_repos env, enabled_only
    query = EnvironmentProduct.joins(:repositories).where(
          :environment_id => env).select("environment_products.product_id")
    query = query.where("repositories.enabled" => true) if enabled_only
    joins(:provider).where('providers.organization_id' => env.organization).
        where("(providers.provider_type ='#{::Provider::CUSTOM}') OR ( providers.provider_type ='#{::Provider::REDHAT}' AND products.id in (#{query.to_sql}))")
  end
end<|MERGE_RESOLUTION|>--- conflicted
+++ resolved
@@ -15,23 +15,13 @@
 
   include Glue::ElasticSearch::Product if AppConfig.use_elasticsearch
   include Glue::Candlepin::Product if Katello.config.use_cp
-<<<<<<< HEAD
   include Glue::Pulp::Repos if Katello.config.use_pulp
   include Glue if Katello.config.use_cp || Katello.config.use_pulp
-=======
-  include Glue::Pulp::Repos if Katello.config.katello?
-  include Glue if Katello.config.use_cp
-  include Ext::Authorization
-  include AsyncOrchestration
-  include Ext::IndexedModel
-  include Katello::LabelFromName
->>>>>>> 9ff26a92
 
   include Authorization::Product
   include AsyncOrchestration
 
   include Katello::LabelFromName
-
 
   has_many :environments, :class_name => "KTEnvironment", :uniq => true , :through => :environment_products  do
     def <<(*items)
