#
# Copyright 2011 Red Hat, Inc.
#
# This software is licensed to you under the GNU General Public
# License as published by the Free Software Foundation; either version
# 2 of the License (GPLv2) or (at your option) any later version.
# There is NO WARRANTY for this software, express or implied,
# including the implied warranties of MERCHANTABILITY,
# NON-INFRINGEMENT, or FITNESS FOR A PARTICULAR PURPOSE. You should
# have received a copy of GPLv2 along with this software; if not, see
# http://www.gnu.org/licenses/old-licenses/gpl-2.0.txt.

class Role < ActiveRecord::Base
<<<<<<< HEAD
  include Authorization::Role
  include Glue::ElasticSearch::Role if AppConfig.use_elasticsearch
=======
  include Ext::Authorization
  include Ext::IndexedModel
>>>>>>> 9ff26a92


  acts_as_reportable

  attr_accessor :self_role #used to indicate during user creation that a role is intended to be a self role
  has_many :roles_users
  has_many :users, :through => :roles_users, :before_remove =>:super_admin_check
  has_many :permissions, :dependent => :destroy,:inverse_of =>:role, :class_name=>"Permission"
  has_many :ldap_group_roles, :dependent => :destroy, :inverse_of => :role
  has_one :owner, :class_name => 'User', :foreign_key => "own_role_id"
  has_many :resource_types, :through => :permissions

  # scope to facilitate retrieving roles that are 'non-self' roles... group() so that unique roles are returned
  scope :non_self, joins("left outer join users on users.own_role_id = roles.id").where('users.own_role_id'=>nil).order('roles.name')
  validates :name, :uniqueness => true, :length => {:maximum => 128, :minimum => 1}, :presence => true
  validates_with Validators::NoTrailingSpaceValidator, :attributes => :name
  validates_with Validators::RolenameValidator, :attributes => :name

  validates :description, :length => { :maximum => 250 }
  validates_with Validators::LockValidator, :on => :update

  #validates_associated :permissions
  accepts_nested_attributes_for :permissions, :allow_destroy => true


  def add_ldap_group(group_name)
    self.ldap_group_roles.create!(:ldap_group => group_name)
    User.all.each { |user| user.set_ldap_roles }
    self.save
  end

  def remove_ldap_group(group_name)
    ldap_group = self.ldap_group_roles.where(:ldap_group => group_name).first
    raise Errors::NotFound.new(_("LDAP group '%{group}' associated to role '%{role}' was not found.") % {:group => group_name, :role => self.name}) unless ldap_group
    ldap_group.destroy
    self.users.each { |user| user.set_ldap_roles }
  end


  def self.search_by_verb(key, operator, value)
    permissions = Permission.all(:conditions => "verbs.verb #{operator} '#{value_to_sql(operator, value)}'", :include => :verbs)
    roles = permissions.map(&:role)
    opts  = roles.empty? ? "= 'nil'" : "IN (#{roles.map(&:id).join(',')})"

    return {:conditions => " roles.id #{opts} " }
  end

  def self.search_by_type(key, operator, value)
    permissions = Permission.all(:conditions => "resource_types.name #{operator} '#{value_to_sql(operator, value)}'", :include => :resource_type)
    roles = permissions.map(&:role)
    opts  = roles.empty? ? "= 'nil'" : "IN (#{roles.map(&:id).join(',')})"

    return {:conditions => " roles.id #{opts} " }
  end

  def self.value_to_sql(operator, value)
    return value if (operator !~ /LIKE/i)
    return (value =~ /%|\*/) ? value.tr_s('%*', '%') : "%#{value}%"
  end

  def self.non_self_roles
    #gotta be a better way to do this, but others wouldn't work
    Role.all(:conditions=>{"users.own_role_id"=>nil}, :include=> :owner)
  end

  def self_role_for_user
    User.where(:own_role_id => self.id).first
  end

  def self.make_readonly_role name, organization = nil
    #nil for organization implies all orgs
    role = Role.find_or_create_by_name(
            :name => name, :description => 'Read only role.')
    resource_perms = {}
    ResourceType::TYPES.keys.each do |key|
      resource_perms[key] = ResourceType.model_for(key).read_verbs if key.to_s != "all"
    end

    resource_perms.each_pair do |key, verbs|
      perm_name =  "Read #{key.to_s.capitalize}"
      unless Permission.where(:role_id => role, :name => perm_name).count > 0
        Permission.create!(:role => role,
                     :resource_type => ResourceType.find_or_create_by_name(key),
                     :all_tags => true,
                     :verbs => verbs.collect{|verb| Verb.find_or_create_by_verb(verb)},
                     :name => perm_name,
                     :organization=> organization,
                     :description => "Read #{key.to_s.capitalize} permission")
      end
    end

    role

  end


  ADMINISTRATOR = 'Administrator'

  def superadmin?
    name == ADMINISTRATOR
  end

  def self.make_super_admin_role
    # create basic roles
    superadmin_role = Role.find_or_create_by_name(
      :name => ADMINISTRATOR,
      :description => 'Super administrator with all access.')
    raise "Unable to create super-admin role: #{format_errors superadmin_role}" if superadmin_role.nil? or superadmin_role.errors.size > 0

    superadmin_role_perm = Permission.find_or_create_by_name(
      :name=> "super-admin-perm",
      :description => 'Super Admin permission',
      :role => superadmin_role, :all_types => true)
    raise "Unable to create super-admin role permission: #{format_errors superadmin_role_perm}" if superadmin_role_perm.nil? or superadmin_role_perm.errors.size > 0

    superadmin_role.update_attributes(:locked => true)
    superadmin_role
  end



  # returns the candlepin role (for RHSM)
  def self.candlepin_role
    Role.find_by_name('candlepin_role')
  end

  def summary
    perms = permissions.collect{|perm| perm.to_abbrev_text}.join("\n")
    "Role: #{name}\nPermissions:\n#{perms}"
  end

  # Used when displaying the localized version of locked roles
  def i18n_name
    if locked
      case name
        when "Administrator"
          _("Administrator")
        when "Read Everything"
          _("Read Everything")
        else
          name
      end
    else
      name
    end
  end

  def i18n_description
    if locked
      case description
        when "Super administrator with all access."
          _("Super administrator with all access.")
        when "Read only role."
          _("Read only role.")
        else
          description
      end
    else
      description
    end
  end

  private

  def super_admin_check user
    if superadmin? && users.length == 1
      message = _("Cannot dissociate user '%{user}' from '%{role}' role. Need at least one user in the '%{role}' role.") % {:user => user.username, :role => name}
      errors[:base] << message
      raise  ActiveRecord::RecordInvalid, self
    end
  end
end<|MERGE_RESOLUTION|>--- conflicted
+++ resolved
@@ -11,14 +11,8 @@
 # http://www.gnu.org/licenses/old-licenses/gpl-2.0.txt.
 
 class Role < ActiveRecord::Base
-<<<<<<< HEAD
   include Authorization::Role
   include Glue::ElasticSearch::Role if AppConfig.use_elasticsearch
-=======
-  include Ext::Authorization
-  include Ext::IndexedModel
->>>>>>> 9ff26a92
-
 
   acts_as_reportable
 
