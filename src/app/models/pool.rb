#
# Copyright 2012 Red Hat, Inc.
#
# This software is licensed to you under the GNU General Public
# License as published by the Free Software Foundation; either version
# 2 of the License (GPLv2) or (at your option) any later version.
# There is NO WARRANTY for this software, express or implied,
# including the implied warranties of MERCHANTABILITY,
# NON-INFRINGEMENT, or FITNESS FOR A PARTICULAR PURPOSE. You should
# have received a copy of GPLv2 along with this software; if not, see
# http://www.gnu.org/licenses/old-licenses/gpl-2.0.txt.

require 'util/search'

class Pool < ActiveRecord::Base
  include Glue::Candlepin::Pool
  include Glue::ElasticSearch::Pool if AppConfig.use_elasticsearch

  set_table_name "pools"
  has_many :key_pools, :foreign_key => "pool_id", :dependent => :destroy
  has_many :activation_keys, :through => :key_pools

  # ActivationKey includes the Pool's json in its own'
  def as_json(*args)
    {:cp_id => self.cp_id}
  end

<<<<<<< HEAD
=======
  # Most ActiveRecord models that need to be indexed do so through including IndexedModel. Since not all Pool
  # objects are persisted, this could lead to confusion and unnecessary overhead. (Only Pools referenced by
  # ActivationKeys are stored.) The methods below are the infrastructure for indexing the Pool objects.
  def self.display_attributes
    ['name', 'sla', 'start', 'end', 'consumed', 'product', 'account', 'contract', 'virtual']
  end

  def index_options
    {
      "_type"     => :pool,
      "id"        => @cp_id,
      "name"      => @product_name,
      "name_sort" => @product_name,
      "product_name"=> @product_name,
      "start"     => @start_date,
      "end"       => @end_date,
      "product"   => @product_id,
      "product_id"=> @product_id,
      "account"   => @account_number,
      "contract"  => @contract_number,
      "sla"       => @support_level,
      "support_level"=> @support_level,
      "virtual"   => @virt_only,
      "org"       => @owner["key"],
      "consumed"  => @consumed,
      "quantity"  => @quantity,
      "pool_derived" => @pool_derived,
      "derived"   => @pool_derived,
      "provider_id"=> provider_id,
      "stacking_id" => @stacking_id,
      "multi_entitlement" => @multi_entitlement
    }
  end

  def self.index_mapping
    {
      :pool => {
        :properties => {
          :name         => {:type=>'string', :analyzer=>:kt_name_analyzer},
          :name_sort    => {:type=>'string', :index=>:not_analyzed},
          :product_name => {:type=>'string', :index=>:not_analyzed},
          :all          => {:type=>'string'},
          :begin        => {:type=>'date'},
          :end          => {:type=>'date'},
          :sockets      => {:type=>'long'},
          :ram          => {:type=>'long'},
          :sla          => {:type=>'string'},
          :support_level=> {:type=>'string', :index=>:not_analyzed},
          :org          => {:type=>'string', :index=>:not_analyzed},
          :quantity     => {:type=>'long'},
          :consumed     => {:type=>'long'},
          :pool_derived => {:type=>'boolean', :index=>:not_analyzed},
          :derived      => {:type=>'boolean'},
          :provider_id  => {:type=>'long', :index=>:not_analyzed},
          :stacking_id  => {:type=>'string'},
          :multi_entitlement => {:type=>'boolean'}
        }
      }
    }
  end

  def self.index_settings
    {
        "index" => {
            "analysis" => {
                "filter" => Katello::Search::custom_filters,
                "analyzer" => Katello::Search::custom_analyzers
            }
        }
    }
  end

  def self.index
    "#{Katello.config.elastic_index}_pool"
  end

>>>>>>> a47bcf7c
  # If the pool_json is passed in, then candlepin is not hit again to fetch it. This is for the case where
  # prior to this call the pool was already fetched.
  def self.find_pool(cp_id, pool_json=nil)
    pool_json = Resources::Candlepin::Pool.find(cp_id) if !pool_json
    ::Pool.new(pool_json) if not pool_json.nil?
  end

  # Some fields are are not native to the Candlepin object but are useful for searching
  def provider_id
    @cp_provider_id
  end
  def provider_id= cp_id
    @cp_provider_id = cp_id
  end


end<|MERGE_RESOLUTION|>--- conflicted
+++ resolved
@@ -14,7 +14,7 @@
 
 class Pool < ActiveRecord::Base
   include Glue::Candlepin::Pool
-  include Glue::ElasticSearch::Pool if AppConfig.use_elasticsearch
+  include Glue::ElasticSearch::Pool if Katello.config.use_elasticsearch
 
   set_table_name "pools"
   has_many :key_pools, :foreign_key => "pool_id", :dependent => :destroy
@@ -25,85 +25,6 @@
     {:cp_id => self.cp_id}
   end
 
-<<<<<<< HEAD
-=======
-  # Most ActiveRecord models that need to be indexed do so through including IndexedModel. Since not all Pool
-  # objects are persisted, this could lead to confusion and unnecessary overhead. (Only Pools referenced by
-  # ActivationKeys are stored.) The methods below are the infrastructure for indexing the Pool objects.
-  def self.display_attributes
-    ['name', 'sla', 'start', 'end', 'consumed', 'product', 'account', 'contract', 'virtual']
-  end
-
-  def index_options
-    {
-      "_type"     => :pool,
-      "id"        => @cp_id,
-      "name"      => @product_name,
-      "name_sort" => @product_name,
-      "product_name"=> @product_name,
-      "start"     => @start_date,
-      "end"       => @end_date,
-      "product"   => @product_id,
-      "product_id"=> @product_id,
-      "account"   => @account_number,
-      "contract"  => @contract_number,
-      "sla"       => @support_level,
-      "support_level"=> @support_level,
-      "virtual"   => @virt_only,
-      "org"       => @owner["key"],
-      "consumed"  => @consumed,
-      "quantity"  => @quantity,
-      "pool_derived" => @pool_derived,
-      "derived"   => @pool_derived,
-      "provider_id"=> provider_id,
-      "stacking_id" => @stacking_id,
-      "multi_entitlement" => @multi_entitlement
-    }
-  end
-
-  def self.index_mapping
-    {
-      :pool => {
-        :properties => {
-          :name         => {:type=>'string', :analyzer=>:kt_name_analyzer},
-          :name_sort    => {:type=>'string', :index=>:not_analyzed},
-          :product_name => {:type=>'string', :index=>:not_analyzed},
-          :all          => {:type=>'string'},
-          :begin        => {:type=>'date'},
-          :end          => {:type=>'date'},
-          :sockets      => {:type=>'long'},
-          :ram          => {:type=>'long'},
-          :sla          => {:type=>'string'},
-          :support_level=> {:type=>'string', :index=>:not_analyzed},
-          :org          => {:type=>'string', :index=>:not_analyzed},
-          :quantity     => {:type=>'long'},
-          :consumed     => {:type=>'long'},
-          :pool_derived => {:type=>'boolean', :index=>:not_analyzed},
-          :derived      => {:type=>'boolean'},
-          :provider_id  => {:type=>'long', :index=>:not_analyzed},
-          :stacking_id  => {:type=>'string'},
-          :multi_entitlement => {:type=>'boolean'}
-        }
-      }
-    }
-  end
-
-  def self.index_settings
-    {
-        "index" => {
-            "analysis" => {
-                "filter" => Katello::Search::custom_filters,
-                "analyzer" => Katello::Search::custom_analyzers
-            }
-        }
-    }
-  end
-
-  def self.index
-    "#{Katello.config.elastic_index}_pool"
-  end
-
->>>>>>> a47bcf7c
   # If the pool_json is passed in, then candlepin is not hit again to fetch it. This is for the case where
   # prior to this call the pool was already fetched.
   def self.find_pool(cp_id, pool_json=nil)
