#
# Copyright 2011 Red Hat, Inc.
#
# This software is licensed to you under the GNU General Public
# License as published by the Free Software Foundation; either version
# 2 of the License (GPLv2) or (at your option) any later version.
# There is NO WARRANTY for this software, express or implied,
# including the implied warranties of MERCHANTABILITY,
# NON-INFRINGEMENT, or FITNESS FOR A PARTICULAR PURPOSE. You should
# have received a copy of GPLv2 along with this software; if not, see
# http://www.gnu.org/licenses/old-licenses/gpl-2.0.txt.


module Glue::ElasticSearch::System
  def self.included(base)
    base.class_eval do
      include Ext::IndexedModel

      add_system_group_hook     lambda { |system_group| reindex_on_association_change(system_group) }
      remove_system_group_hook  lambda { |system_group| reindex_on_association_change(system_group) }

      index_options :extended_json=>:extended_index_attrs,
                    :json=>{:only=> [:name,
                                     :description,
                                     :id,
                                     :uuid,
                                     :created_at,
                                     :lastCheckin,
                                     :environment_id,
                                     :memory,
                                     :sockets,
                                     :content_view
                      ]},
                    :display_attrs => [:name,
                                       :description,
                                       :id,
                                       :uuid,
                                       :created_at,
                                       :lastCheckin,
                                       :system_group,
                                       :installed_products,
                                       "custom_info.KEYNAME",
<<<<<<< HEAD
                                       :ram,
                                       :sockets,
                                       :content_view
                      ]
=======
                                       :memory,
                                       :sockets]
>>>>>>> fd910802

      dynamic_templates = [
          {
            "fact_string" => {
              :path_match => "facts.*",
              :mapping => {
                  :type => "string",
                  :analyzer => "kt_name_analyzer"
              }
            }
          },
          {
            "custom_info_string" => {
              :path_match => "custom_info.*",
              :mapping => {
                  :type => "string",
                  :analyzer => "kt_name_analyzer"
              }
            }
          }
      ]

      mapping   :dynamic_templates => dynamic_templates do
        indexes :name, :type => 'string', :analyzer => :kt_name_analyzer
        indexes :description, :type => 'string', :analyzer => :kt_name_analyzer
        indexes :name_sort, :type => 'string', :index => :not_analyzed
        indexes :lastCheckin, :type=>'date'
        indexes :name_autocomplete, :type=>'string', :analyzer=>'autcomplete_name_analyzer'
        indexes :installed_products, :type=>'string', :analyzer=>:kt_name_analyzer
        indexes :memory, :type => 'integer'
        indexes :sockets, :type => 'integer'
        indexes :facts, :path=>"just_name" do
        end
        indexes :custom_info, :path => "just_name" do
        end

      end

      update_related_indexes :system_groups, :name
    end
  end

  def extended_index_attrs
    {:facts=>self.facts, :organization_id=>self.organization.id,
     :name_sort=>name.downcase, :name_autocomplete=>self.name,
     :system_group=>self.system_groups.collect{|g| g.name},
     :system_group_ids=>self.system_group_ids,
     :installed_products=>collect_installed_product_names,
     :sockets => self.sockets,
     :custom_info=>collect_custom_info,
     :content_view => self.content_view.name
    }
  end
end<|MERGE_RESOLUTION|>--- conflicted
+++ resolved
@@ -40,15 +40,9 @@
                                        :system_group,
                                        :installed_products,
                                        "custom_info.KEYNAME",
-<<<<<<< HEAD
-                                       :ram,
-                                       :sockets,
-                                       :content_view
-                      ]
-=======
+                                       :content_view,
                                        :memory,
                                        :sockets]
->>>>>>> fd910802
 
       dynamic_templates = [
           {
