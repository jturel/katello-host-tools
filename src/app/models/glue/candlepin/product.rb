#
# Copyright 2011 Red Hat, Inc.
#
# This software is licensed to you under the GNU General Public
# License as published by the Free Software Foundation; either version
# 2 of the License (GPLv2) or (at your option) any later version.
# There is NO WARRANTY for this software, express or implied,
# including the implied warranties of MERCHANTABILITY,
# NON-INFRINGEMENT, or FITNESS FOR A PARTICULAR PURPOSE. You should
# have received a copy of GPLv2 along with this software; if not, see
# http://www.gnu.org/licenses/old-licenses/gpl-2.0.txt.

require 'resources/candlepin'

module Glue::Candlepin::Product

  def self.included(base)
    base.send :include, LazyAccessor
    base.send :include, InstanceMethods

    base.class_eval do
      lazy_accessor :productContent, :multiplier, :href, :attrs,
        :initializer => lambda { convert_from_cp_fields(Candlepin::Product.get(cp_id)[0]) }
      # Entitlement Certificate for this product
      lazy_accessor :certificate,
        :initializer => lambda { Candlepin::Product.certificate(cp_id) },
        :unless => lambda { cp_id.nil? }
      # Entitlement Key for this product
      lazy_accessor :key, :initializer => lambda { Candlepin::Product.key(cp_id) }, :unless => lambda { cp_id.nil? }

      before_save :save_product_orchestration
      before_destroy :destroy_product_orchestration
    end
  end

  def self.import_from_cp(attrs=nil, &block)
    if attrs.has_key?(:productContent)
      productContent_attrs = attrs.delete(:productContent)
    else
      productContent_attrs = []
    end

    valid_name = attrs['name'].gsub(/[^a-z0-9\-_ ]/i,"")
    attrs = attrs.merge('name' => valid_name)

    # orchestration has 2 phases:
    # 1) create the product and environment_product active records
    # 2) create repositories and delete content in the locker
    product = Product.new(attrs, &block)
    product.orchestration_for = :import_from_cp_ar_setup
    product.save!
    product.productContent_will_change!
    product.productContent = product.build_productContent(productContent_attrs)
    product.orchestration_for = :import_from_cp
    product.save!

  rescue => e
    Rails.logger.error "Failed to create product #{attrs['name']} for provider #{name}: #{e}, #{e.backtrace.join("\n")}"
    raise e
  end

  module InstanceMethods

    def initialize(attribs = nil)
      unless attribs.nil?
        attributes_key = attribs.has_key?(:attributes) ? :attributes : 'attributes'
        if attribs.has_key?(attributes_key)
          attribs[:attrs] = attribs[attributes_key]
          attribs.delete(attributes_key)
        end

        @productContent = [] unless attribs.has_key?(:productContent)

        # ugh. hack-ish. otherwise we have to modify code every time things change on cp side
        attribs = attribs.reject do |k, v|
          !attributes_from_column_definition.keys.member?(k.to_s) && (!respond_to?(:"#{k.to_s}=") rescue true)
        end
      end

      super(attribs)
    end

    def build_productContent(attrs)
      @productContent = attrs.collect { |pc| Glue::Candlepin::ProductContent.new pc }
    end

    def support_level
      return _attr(:support_level)
    end

    def arch
      attrs.each do |attr|
        if attr[:name] == 'arch'
          return "noarch" if attr[:value] == 'ALL'
          return attr[:value]
        end
      end
      default_arch
    end

    def _attr(key)
      puts "Looking for: #{key}"
      attrs.each do |attr|
        puts "attr: name: #{attr[:name]} value: #{attr[:value]}"
        if attr[:name] == key.to_s
          return attr[:value]
        end
      end
      nil
    end

    def default_arch
      "noarch"
    end

    def convert_from_cp_fields(cp_json)
      ar_safe_json = cp_json.has_key?(:attributes) ? cp_json.merge(:attrs => cp_json.delete(:attributes)) : cp_json
      ar_safe_json[:productContent] = ar_safe_json[:productContent].collect { |pc| Glue::Candlepin::ProductContent.new pc }
      ar_safe_json[:attrs] ||=[]
      ar_safe_json.except('id')
    end

    def add_content content
      Candlepin::Product.add_content self.cp_id, content.content.id, true
      self.productContent << content
    end

    def remove_content_by_id content_id
      self.productContent_will_change!
      self.productContent.delete_if {|pc| pc.content.id == content_id}
      self.save!
    end

    def set_product
      Rails.logger.info "Creating a product in candlepin: #{name}"
      json = Candlepin::Product.create({
        :name => self.name,
        :multiplier => self.multiplier || 1,
        :attributes => self.attrs || [] # name collision with ActiveRecord
      })
      self.cp_id = json[:id]
    rescue => e
      Rails.logger.error "Failed to create candlepin product #{name}: #{e}, #{e.backtrace.join("\n")}"
      raise e
    end

    def del_product
      Rails.logger.info "Deleting product in candlepin: #{name}"
      Candlepin::Product.destroy self.cp_id
      true
    rescue => e
      Rails.logger.error "Failed to delete candlepin product #{name}: #{e}, #{e.backtrace.join("\n")}"
      raise e
    end


    def set_content
      self.productContent.each do |pc|
        Rails.logger.info "Creating content in candlepin: #{pc.content.name}"
        #TODO: use json returned from cp to populate productContent
        new_content = Candlepin::Content.create pc.content
        pc.content.id = new_content[:id]
      end
    rescue => e
      Rails.logger.error "Failed to create content for product #{name} in candlepin: #{e}, #{e.backtrace.join("\n")}"
      raise e
    end

    def del_content
      self.productContent.each do |pc|
        Rails.logger.info "Deleting content in candlepin: #{pc.content.name}"
        Candlepin::Content.destroy(pc.content.id)
      end
    rescue => e
      Rails.logger.error "Failed to delete content for product #{name} in candlepin: #{e}, #{e.backtrace.join("\n")}"
      raise e
    end

    def remove_all_content
      self.productContent.each do |pc|
        Rails.logger.info "Removing content from product '#{self.cp_id}' in candlepin: #{pc.content.name}"
        self.remove_content_by_id pc.content.id
      end
      true
    rescue => e
      Rails.logger.error "Failed to remove content form a product in candlepin #{name}: #{e}, #{e.backtrace.join("\n")}"
      raise e
    end


    def update_content
      return true unless productContent_changed?

      deleted_content.each do |pc|
        Rails.logger.debug "deleting content #{pc.content.id}"
        Candlepin::Product.remove_content cp_id, pc.content.id
        Candlepin::Content.destroy(pc.content.id)
      end

      added_content.each do |pc|
        Rails.logger.debug "creating content #{pc.content.name}"
        new_content = Candlepin::Content.create pc.content
        pc.content.id = new_content[:id] # candlepin generates id for new content

        Rails.logger.debug "adding content #{pc.content.id}"
        Candlepin::Product.add_content cp_id, pc.content.id, pc.enabled
      end
    end

    def set_unlimited_subscription
      # we create unlimited subscriptions only for generic yum providers
      if self.provider and self.provider.yum_repo?
        Rails.logger.info "Creating unlimited subscription for product #{name} in candlepin"
        Candlepin::Product.create_unlimited_subscription self.organization.cp_key, self.cp_id
      end
      true
    rescue => e
      Rails.logger.error "Failed to create unlimited subscription for product in candlepin #{name}: #{e}, #{e.backtrace.join("\n")}"
      raise e
    end

    def del_unlimited_subscription
      # we create unlimited subscriptions only for generic yum providers
      if self.provider and self.provider.yum_repo?
        self.del_subscriptions
      end
    end

    def del_unused_content
      self.productContent.each do |pc|
        content_repos = Pulp::Repository.all [Glue::Pulp::Repos.content_groupid(pc)]
        if content_repos.empty?
          self.remove_content_by_id pc.content.id
          pc.destroy
        end
      end
      true
    end

    def del_subscriptions
      Rails.logger.info "Deleting subscriptions for product #{name} in candlepin"
      Candlepin::Product.delete_subscriptions self.organization.cp_key, self.cp_id
      true
    rescue => e
      Rails.logger.error "Failed to delete subscription for product in candlepin #{name}: #{e}, #{e.backtrace.join("\n")}"
      raise e
    end

    def save_product_orchestration
      case self.orchestration_for
        when :create
          queue.create(:name => "candlepin product: #{self.name}",                          :priority => 1, :action => [self, :set_product])
          queue.create(:name => "create unlimited subscription in candlepin: #{self.name}", :priority => 2, :action => [self, :set_unlimited_subscription])
        when :import_from_cp
<<<<<<< HEAD
          queue.create(:name => "delete imported content from locker environment: #{self.name}", :priority => 2, :action => [self, :remove_imported_content]) if AppConfig.katello?
=======
          # we leave it as it is - to not break re-import logic
>>>>>>> f38249e6
        when :update
          #called when sync schedule changed, repo added, repo deleted
          queue.create(:name => "update content in candlein: #{self.name}", :priority => 1, :action => [self, :update_content])
        when :promote
          #queue.create(:name => "update candlepin product: #{self.name}", :priority =>3, :action => [self, :update_content])
      end
    end

    def destroy_product_orchestration
      queue.create(:name => "delete subscriptions for product in candlepin: #{self.name}", :priority => 7,  :action => [self, :del_subscriptions])
      queue.create(:name => "remove candlepin content from a product: #{self.name}",       :priority => 8,  :action => [self, :remove_all_content])
      queue.create(:name => "delete unused content in candlein: #{self.name}",             :priority => 9,  :action => [self, :del_unused_content])
      queue.create(:name => "candlepin product: #{self.name}",                             :priority => 10, :action => [self, :del_product])
    end

    protected
    def added_content
      old_content_ids = productContent_change[0].nil? ? [] : productContent_change[0].map {|pc| pc.content.label}
      new_content_ids = productContent_change[1].map {|pc| pc.content.label}

      added_content_ids = new_content_ids - old_content_ids

      added_content = productContent_change[1].select {|pc| added_content_ids.include?(pc.content.label)}
      added_content
    end

    def deleted_content
      old_content_ids = productContent_change[0].nil? ? [] : productContent_change[0].map {|pc| pc.content.label}
      new_content_ids = productContent_change[1].map {|pc| pc.content.label}

      deleted_content_ids = old_content_ids - new_content_ids

      deleted_content = productContent_change[0].select {|pc| deleted_content_ids.include?(pc.content.label)}
      deleted_content
    end

  end
end<|MERGE_RESOLUTION|>--- conflicted
+++ resolved
@@ -252,11 +252,7 @@
           queue.create(:name => "candlepin product: #{self.name}",                          :priority => 1, :action => [self, :set_product])
           queue.create(:name => "create unlimited subscription in candlepin: #{self.name}", :priority => 2, :action => [self, :set_unlimited_subscription])
         when :import_from_cp
-<<<<<<< HEAD
-          queue.create(:name => "delete imported content from locker environment: #{self.name}", :priority => 2, :action => [self, :remove_imported_content]) if AppConfig.katello?
-=======
           # we leave it as it is - to not break re-import logic
->>>>>>> f38249e6
         when :update
           #called when sync schedule changed, repo added, repo deleted
           queue.create(:name => "update content in candlein: #{self.name}", :priority => 1, :action => [self, :update_content])
