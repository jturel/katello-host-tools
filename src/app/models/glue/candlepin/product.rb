--- conflicted
+++ resolved
@@ -168,40 +168,7 @@
       raise e
     end
 
-<<<<<<< HEAD
-    def add_new_content(name, path, repo_type)
-    check_for_repo_conflicts(name)
-      # create new content
-      pc = Glue::Candlepin::ProductContent.new({:content => {
-          :name => name,
-          :contentUrl => path,
-          :gpgUrl => "",
-          :type => repo_type,
-          :label => self.repo_id(name),
-          :vendor => "Custom"
-        }
-      })
-
-      self.productContent_will_change!
-      self.productContent << pc
-      save!
-      pc
-    end
-
-    def add_content
-      self.productContent.each do |pc|
-        Rails.logger.info "Adding content to product '#{self.cp_id}' in candlepin: #{pc.content.name}"
-        Candlepin::Product.add_content cp_id, pc.content.id, pc.enabled
-      end
-    rescue => e
-      Rails.logger.error "Failed to add content to a product in candlepin #{name}: #{e}, #{e.backtrace.join("\n")}"
-      raise e
-    end
-
-    def remove_content
-=======
     def remove_all_content
->>>>>>> b0a655c0
       self.productContent.each do |pc|
         Rails.logger.info "Removing content from product '#{self.cp_id}' in candlepin: #{pc.content.name}"
         self.remove_content pc
@@ -303,18 +270,6 @@
     end
 
     protected
-
-<<<<<<< HEAD
-    def check_for_repo_conflicts(repo_name)
-       is_dupe =  Repository.joins(:environment_product).where( :name=> repo_name,
-              "environment_products.product_id" => self.id, "environment_products.environment_id"=> self.locker.id).count > 0
-      if is_dupe
-        raise Errors::ConflictException.new(_("There is already a repo with the name [ %s ] for product [ %s ]") % [repo_name, self.name])
-      end
-    end
-
-=======
->>>>>>> b0a655c0
     def added_content
       old_content_ids = productContent_change[0].nil? ? [] : productContent_change[0].map {|pc| pc.content.label}
       new_content_ids = productContent_change[1].map {|pc| pc.content.label}
