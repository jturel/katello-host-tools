#
# Copyright 2011 Red Hat, Inc.
#
# This software is licensed to you under the GNU General Public
# License as published by the Free Software Foundation; either version
# 2 of the License (GPLv2) or (at your option) any later version.
# There is NO WARRANTY for this software, express or implied,
# including the implied warranties of MERCHANTABILITY,
# NON-INFRINGEMENT, or FITNESS FOR A PARTICULAR PURPOSE. You should
# have received a copy of GPLv2 along with this software; if not, see
# http://www.gnu.org/licenses/old-licenses/gpl-2.0.txt.

require 'resources/candlepin'

module Glue::Candlepin::Owner

  def self.included(base)
    base.send :include, InstanceMethods
    base.class_eval do
      before_save :save_owner_orchestration
      before_destroy :destroy_owner_orchestration

      validates :cp_key,
          :presence => true,
          :format => { :with => /^[\w-]*$/ }
    end
  end

  module InstanceMethods
    def set_owner
      Rails.logger.info "Creating an owner in candlepin: #{name}"
      Candlepin::Owner.create(cp_key, name)
    rescue => e
      Rails.logger.error "Failed to create candlepin owner #{name}: #{e}, #{e.backtrace.join("\n")}"
      raise e
    end

    def del_owner
      Rails.logger.info "Deleteing owner in candlepin: #{name}"
      Candlepin::Owner.destroy(cp_key)
    rescue => e
      Rails.logger.error "Failed to delete candlepin owner #{name}: #{e}, #{e.backtrace.join("\n")}"
      raise e
    end

    def save_owner_orchestration
      case self.orchestration_for
        when :create
          queue.create(:name => "candlepin owner for organization: #{self.name}", :priority => 3, :action => [self, :set_owner])
<<<<<<< HEAD
          # TODO: the following two steps are very temporary. currently candlepin (in some cases) disambiguates owner based on credentials of the super admin
          #queue.create(:name => "candlepin user for owner: #{self.name}", :priority => 4, :action => [self, :set_owner_user])
          #queue.create(:name => "kaplana user for owner: #{self.name}", :priority => 5, :action => [self, :set_kp_user])
=======
>>>>>>> 4f8e8e95
      end
    end

    def destroy_owner_orchestration
      queue.create(:name => "candlepin owner for organization: #{self.name}", :priority => 3, :action => [self, :del_owner])
    end
  end

end<|MERGE_RESOLUTION|>--- conflicted
+++ resolved
@@ -47,12 +47,6 @@
       case self.orchestration_for
         when :create
           queue.create(:name => "candlepin owner for organization: #{self.name}", :priority => 3, :action => [self, :set_owner])
-<<<<<<< HEAD
-          # TODO: the following two steps are very temporary. currently candlepin (in some cases) disambiguates owner based on credentials of the super admin
-          #queue.create(:name => "candlepin user for owner: #{self.name}", :priority => 4, :action => [self, :set_owner_user])
-          #queue.create(:name => "kaplana user for owner: #{self.name}", :priority => 5, :action => [self, :set_kp_user])
-=======
->>>>>>> 4f8e8e95
       end
     end
 
