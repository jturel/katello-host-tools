--- conflicted
+++ resolved
@@ -440,22 +440,13 @@
           async_tasks << repo.get_clone(to_env).sync
         else
           #repo is not in the next environment yet, we have to clone it there
-<<<<<<< HEAD
-          content = self.content_for_clone_of repo
           if to_env.prior == locker
-            new_repo = repo.promote(to_env, content, filters.collect {|p| p.pulp_id})
+            new_repo = repo.promote(to_env, filters.collect {|p| p.pulp_id})
             async_tasks << new_repo.clone_response
           else
-            new_repo = repo.promote(to_env, content)
+            new_repo = repo.promote(to_env)
             async_tasks << new_repo.clone_response
           end
-=======
-
-          to_env.prior == locker ?
-              async_tasks << repo.promote(to_env, filters.collect {|p| p.pulp_id}) :
-              async_tasks << repo.promote(to_env)
-
->>>>>>> 342b3152
         end
       end
       async_tasks.flatten(1)
