--- conflicted
+++ resolved
@@ -20,12 +20,6 @@
     base.class_eval do
       before_save :save_repos_orchestration
       before_destroy :destroy_repos_orchestration
-
-<<<<<<< HEAD
-      has_and_belongs_to_many :filters, :uniq => true
-=======
-      has_and_belongs_to_many :filters, :uniq => true, :before_add => :add_filters_orchestration, :before_remove => :remove_filters_orchestration
->>>>>>> 5c113ae9
     end
   end
 
@@ -49,11 +43,7 @@
     new_content = ::Candlepin::ProductContent.new({
       :content => {
         :name => repo.name,
-<<<<<<< HEAD
-        :contentUrl => Glue::Pulp::Repos.custom_content_path(self, repo.label),
-=======
         :contentUrl => Glue::Pulp::Repos.custom_content_path(repo.product, repo.label),
->>>>>>> 5c113ae9
         :gpgUrl => repo.yum_gpg_key_url,
         :type => "yum",
         :label => repo.custom_content_label,
@@ -66,23 +56,6 @@
     new_content.content
   end
 
-<<<<<<< HEAD
-  # removes content for a repo and recreates it with any changes
-  #   then sets the content_id in pulp for each repository that needs updating
-  def refresh_content(repo)
-    old_content = repo.content
-    old_content_repos = Repository.where(:content_id=>repo.content_id)
-    remove_content_by_id(repo.content_id)
-    Resources::Candlepin::Content.destroy(repo.content_id)
-    new_content = create_content(repo)
-    old_content_repos.each do |r|
-      r.content_id = new_content.id
-      r.save!
-    end
-  end
-
-=======
->>>>>>> 5c113ae9
   # repo path for custom product repos (RH repo paths are derived from
   # content url)
   def self.custom_repo_path(environment, product, repo_label)
@@ -106,14 +79,8 @@
   end
 
 
-
-<<<<<<< HEAD
-  def self.prepopulate! products, environment, repos=[]
+  def self.prepopulate!(products, environment, repos = [])
     items = Runcible::Extensions::Repository.search_by_repository_ids(Repository.in_environment(environment).pluck(:pulp_id))
-=======
-  def self.prepopulate!(products, environment, repos = [])
-    items = Resources::Pulp::Repository.all(["env:#{environment.id}"])
->>>>>>> 5c113ae9
     full_repos = {}
     items.each { |item| full_repos[item["id"]] = item }
 
@@ -431,27 +398,6 @@
       end
     end
 
-<<<<<<< HEAD
-    def update_repos
-      return true unless productContent_changed?
-
-      deleted_content.each do |pc|
-        Rails.logger.debug "deleting repository #{pc.content.label}"
-        Repository.destroy_all(:pulp_id => repo_id(pc.content.label))
-      end
-
-      added_content.each do |pc|
-        if !(self.environments.map(&:label).any? {|label| pc.content.label.include?(label)}) || pc.content.label.include?('Library')
-          Rails.logger.debug "creating repository #{repo_id(pc.content.label)}"
-          self.add_repo(pc.content.label, repo_url(pc.content.contentUrl), pc.content.type)
-        else
-          raise "New content was added to environment other than Library. Please use promotion instead."
-        end
-      end
-    end
-
-=======
->>>>>>> 5c113ae9
     def del_repos
       #destroy all repos in all environments
       Rails.logger.debug "deleting all repositories in product #{self.label}"
@@ -501,15 +447,9 @@
     def check_for_repo_conflicts(repo_name)
       is_dupe =  Repository.in_product(self).in_environment(self.library).where(:name=>repo_name).count > 0
       if is_dupe
-<<<<<<< HEAD
         raise Errors::ConflictException.new(_("There is already a repo with the name [ %s ] for product [ %s ]") % [repo_name, self.label])
       end
     end
 
-=======
-        raise Errors::ConflictException.new(_("There is already a repo with the name [ %{repo} ] for product [ %{product} ]") % {:repo => repo_name, :product => self.label})
-      end
-    end
->>>>>>> 5c113ae9
   end
 end