--- conflicted
+++ resolved
@@ -315,75 +315,6 @@
       end
     end
 
-<<<<<<< HEAD
-=======
-
-    def set_repos
-      content_urls = self.productContent.map { |pc| pc.content.contentUrl }
-      cdn_var_substitutor = Resources::CDN::CdnResource.new(self.provider[:repository_url],
-                                                       :ssl_client_cert => OpenSSL::X509::Certificate.new(self.certificate),
-                                                       :ssl_client_key => OpenSSL::PKey::RSA.new(self.key),
-                                                       :product        => self).substitutor(self.import_logger)
-      begin
-        cdn_var_substitutor.precalculate(content_urls)
-      rescue Errors::SecurityViolation => e
-        # in case we cannot access CDN server to obtain repository URLS we note down error
-        self.repositories_cdn_import_failed!
-        if self.import_logger
-          self.import_logger.error("\nproduct #{self.name} repositories import: " <<
-                                       'SecurityViolation occurred when contacting CDN to fetch ' <<
-                                       "listing files\n" + e.backtrace.join("\n"))
-        end
-        # false would cancel orchestration and would lead to product save cancellation
-        # but we want import process to succeed
-        return true
-      end
-
-      self.productContent.collect do |pc|
-        ca = File.read(Resources::CDN::CdnResource.ca_file)
-
-        cdn_var_substitutor.substitute_vars(pc.content.contentUrl).each do |(substitutions, path)|
-          feed_url = repo_url(path)
-          arch = substitutions["basearch"] || "noarch"
-          repo_name = [pc.content.name, substitutions.sort_by {|k,_| k.to_s}.map(&:last)].flatten.compact.join(" ").gsub(/[^a-z0-9\-\._ ]/i,"")
-          version = Resources::CDN::Utils.parse_version(substitutions["releasever"])
-
-          begin
-            env_prod = EnvironmentProduct.find_or_create(self.organization.library, self)
-            unless Repository.where(:environment_product_id => env_prod.id, :pulp_id => repo_id(repo_name)).any?
-              repo = Repository.create!(:environment_product=> env_prod, :pulp_id => repo_id(repo_name),
-                                        :cp_label => pc.content.label,
-                                        :content_id=>pc.content.id,
-                                        :arch => arch,
-                                        :major => version[:major],
-                                        :minor => version[:minor],
-                                        :relative_path => Glue::Pulp::Repos.repo_path_from_content_path(self.library, path),
-                                        :name => repo_name,
-                                        :label => Katello::ModelUtils::labelize(repo_name),
-                                        :feed => feed_url,
-                                        :feed_ca => ca,
-                                        :feed_cert => self.certificate,
-                                        :feed_key => self.key,
-                                        :content_type => pc.content.type,
-                                        :preserve_metadata => true, #preserve repo metadata when importing from cp
-                                        :enabled =>false,
-                                        :content_view_version=>self.organization.library.default_view_version
-                                       )
-            end
-            self.repositories_cdn_import_passed! unless self.cdn_import_success?
-
-          rescue RestClient::InternalServerError => e
-            if e.message.include? "Architecture must be one of"
-              Rails.logger.error("Pulp does not support arch '#{arch}'")
-            else
-              raise e
-            end
-          end
-        end
-      end
-    end
-
->>>>>>> 6d9f1046
     def repositories_cdn_import_failed!
       set_repositories_cdn_import false
     end
