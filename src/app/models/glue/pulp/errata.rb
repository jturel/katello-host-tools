#
# Copyright 2011 Red Hat, Inc.
#
# This software is licensed to you under the GNU General Public
# License as published by the Free Software Foundation; either version
# 2 of the License (GPLv2) or (at your option) any later version.
# There is NO WARRANTY for this software, express or implied,
# including the implied warranties of MERCHANTABILITY,
# NON-INFRINGEMENT, or FITNESS FOR A PARTICULAR PURPOSE. You should
# have received a copy of GPLv2 along with this software; if not, see
# http://www.gnu.org/licenses/old-licenses/gpl-2.0.txt.

require_dependency "resources/pulp"
require 'set'

class Glue::Pulp::Errata

  SECURITY = "security"
<<<<<<< HEAD
  BUGFIX = "bugfix"
=======
  BUGZILLA = "bugfix"
>>>>>>> e3bb3b97
  ENHANCEMENT = "enhancement"

  attr_accessor :id, :title, :description, :version, :release, :type, :status, :updated,  :issued, :from_str, :reboot_suggested, :references, :pkglist, :severity, :repoids

  def initialize(params = {})
    params.each_pair {|k,v| instance_variable_set("@#{k}", v) unless v.nil? }
  end

  def self.errata_by_consumer(repos)
    Pulp::Consumer.errata_by_consumer(repos)
  end

  def self.find(id)
    Glue::Pulp::Errata.new(Pulp::Errata.find(id))
  end

  def self.filter(filter)
    errata = []
    filter_for_repo = filter.slice(:repoid, :environment_id, :product_id)
    filter_for_errata = filter.except(*filter_for_repo.keys)

    repos = repos_for_filter(filter_for_repo)
    repos.each {|repo| errata.concat(Pulp::Repository.errata(repo.pulp_id, filter_for_errata)) }
    errata
  end

  def self.repos_for_filter(filter)
    if repoid = filter[:repoid]
      return [Repository.find(repoid)]
    elsif environment_id = filter[:environment_id]
      env = KTEnvironment.find(environment_id)
      if product_id = filter[:product_id]
        products = [::Product.find_by_cp_id!(product_id)]
      else
        products = env.products
      end
      return products.map {|p| p.repos(env) }.flatten
    else
      raise "Not enough arguments for finding repos"
    end
  end

  def self.index_mapping
    {
      :package => {
        :properties => {
          :title_sort    => { :type => 'string', :index=> :not_analyzed }
        }
      }
    }
  end

  def self.index
    "#{AppConfig.elastic_index}_errata"
  end

  def index_options
    {
      "_type" => :errata
    }
  end
  
  def included_packages
    packages = []

    self.pkglist.each do |pack_list|
      packages += pack_list['packages'].collect do |err_pack|
        Glue::Pulp::Package.new(err_pack)
      end
    end

    packages
  end

end<|MERGE_RESOLUTION|>--- conflicted
+++ resolved
@@ -16,11 +16,7 @@
 class Glue::Pulp::Errata
 
   SECURITY = "security"
-<<<<<<< HEAD
-  BUGFIX = "bugfix"
-=======
   BUGZILLA = "bugfix"
->>>>>>> e3bb3b97
   ENHANCEMENT = "enhancement"
 
   attr_accessor :id, :title, :description, :version, :release, :type, :status, :updated,  :issued, :from_str, :reboot_suggested, :references, :pkglist, :severity, :repoids
