--- conflicted
+++ resolved
@@ -30,7 +30,6 @@
     Glue::Pulp::Errata.new(Pulp::Errata.find(id))
   end
 
-<<<<<<< HEAD
   def self.filter(filter)
     errata = []
     filter_for_repo = filter.slice(:repoid, :environment_id, :product_id)
@@ -74,7 +73,6 @@
 #     end
 #   end
   
-=======
   def included_packages
     packages = []
 
@@ -87,5 +85,4 @@
     packages
   end
 
->>>>>>> 371d68d3
 end