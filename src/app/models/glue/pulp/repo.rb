--- conflicted
+++ resolved
@@ -37,17 +37,6 @@
                       pulp_repo_facts["importers"] if pulp_id
                     }
 
-<<<<<<< HEAD
-  # @param [Hash] repo_pkgs a map with `{repo => [package objects to be removed]}`
-  def self.delete_repo_packages repo_pkgs
-    Resources::Pulp::Repository.delete_repo_packages(make_pkg_tuples(repo_pkgs))
-  end
-
-  # @param [Hash] repo_pkgs a map with `{repo => [package objects to be added]}`
-  def self.add_repo_packages repo_pkgs
-    Resources::Pulp::Repository.add_repo_packages(make_pkg_tuples(repo_pkgs))
-  end
-=======
       lazy_accessor :distributors,
                     :initializer => lambda { |s|
                       pulp_repo_facts["distributors"] if pulp_id
@@ -60,7 +49,6 @@
         url = Katello.config.post_sync_url
         type = resource::EventTypes::REPO_SYNC_COMPLETE
         notifs = resource.list()
->>>>>>> 300edd00
 
         #delete any similar tasks with the wrong url (in case it changed)
         notifs.select{|n| n['event_types'] == [type] && n['notifier_config']['url'] != url}.each do |e|
@@ -469,21 +457,9 @@
       sync_history_item['state'] == ::PulpTaskStatus::Status::FINISHED.to_s
     end
 
-<<<<<<< HEAD
-  # Convert array of Repo objects to Ruby Hash in the form of repo.id => repo_object for fast searches.
-  #
-  # @param [Array] array_of_repos array of Repo objects
-  # @return Hash structure
-  def self.array_to_hash(array_of_repos)
-    Hash[*array_of_repos.collect { |r|
-      [r.id, r]
-    }.flatten]
-  end
-=======
     def generate_metadata
       Runcible::Extensions::Repository.publish_all(self.pulp_id)
     end
->>>>>>> 300edd00
 
     def sort_sync_status statuses
       statuses.sort!{|a,b|
