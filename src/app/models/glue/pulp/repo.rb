--- conflicted
+++ resolved
@@ -12,11 +12,7 @@
 
 class Glue::Pulp::Repo
   attr_accessor :id, :groupid, :arch, :name, :feed, :feed_cert, :feed_key, :feed_ca,
-<<<<<<< HEAD
-                :clone_ids, :uri_ref, :last_sync, :relative_path, :preserve_metadata, :content_type
-=======
-                :clone_ids, :uri_ref, :last_sync, :relative_path, :preserve_metadata, :filters
->>>>>>> be9c7e84
+                :clone_ids, :uri_ref, :last_sync, :relative_path, :preserve_metadata, :content_type, :filters
 
   def initialize(params = {})
     @params = params
