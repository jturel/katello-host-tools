--- conflicted
+++ resolved
@@ -135,29 +135,10 @@
         {:display_name=>self.name})
   end
 
-<<<<<<< HEAD
   def generate_distributor
     Runcible::Extensions::YumDistributor.new(self.relative_path, true, false,
           {:protected=>true, :generate_metadata=>false, :id=>self.pulp_id,
           :auto_publish=>!self.environment.library?})
-=======
-  def create_pulp_repo
-    feed_cert_data = {:ca => self.feed_ca,
-        :cert => self.feed_cert,
-        :key => self.feed_key
-    }
-    Resources::Pulp::Repository.create({
-        :id => self.pulp_id,
-        :name => self.label,
-        :relative_path => self.relative_path,
-        :arch => self.arch,
-        :feed => self.feed,
-        :feed_cert_data => feed_cert_data,
-        :groupid => self.groupid,
-        :preserve_metadata => self.preserve_metadata == true,
-        :content_types => self.content_type || TYPE_YUM
-    })
->>>>>>> e9b33a3c
   end
 
   def promote from_env, to_env
@@ -173,38 +154,6 @@
     end
   end
 
-<<<<<<< HEAD
-=======
-  def filter_pulp_ids_to_promote from_env, to_env
-    if from_env.library?
-      filters_to_clone = self.filters + self.product.filters
-      filters_to_clone = filters_to_clone.uniq.collect {|f| f.pulp_id}
-    else
-      filters_to_clone = []
-    end
-    filters_to_clone
-  end
-
-  def setup_repo_clone
-    if clone_from
-      self.pulp_id = clone_from.clone_id(environment_product.environment)
-      self.relative_path = Glue::Pulp::Repos.clone_repo_path(clone_from, environment_product.environment)
-      self.arch = clone_from.arch
-      self.name = clone_from.name
-      self.label = clone_from.label
-      self.feed = clone_from.feed
-      self.major = clone_from.major
-      self.minor = clone_from.minor
-      self.groupid = Glue::Pulp::Repos.groupid(environment_product.product, environment_product.environment, cloned_content)
-      self.enabled = clone_from.enabled
-    end
-  end
-
-  def clone_repo
-    self.clone_response = [Resources::Pulp::Repository.clone_repo(clone_from, self, "parent", cloned_filters)]
-  end
-
->>>>>>> e9b33a3c
   def populate_from repos_map
     found = repos_map[self.pulp_id]
     prepopulate(found) if found
