#
# Copyright 2011 Red Hat, Inc.
#
# This software is licensed to you under the GNU General Public
# License as published by the Free Software Foundation; either version
# 2 of the License (GPLv2) or (at your option) any later version.
# There is NO WARRANTY for this software, express or implied,
# including the implied warranties of MERCHANTABILITY,
# NON-INFRINGEMENT, or FITNESS FOR A PARTICULAR PURPOSE. You should
# have received a copy of GPLv2 along with this software; if not, see
# http://www.gnu.org/licenses/old-licenses/gpl-2.0.txt.

module Glue::Pulp::Repo
  def self.included(base)
    base.send :include, LazyAccessor
    base.send :include, InstanceMethods

    base.class_eval do
      before_save :save_repo_orchestration
      before_destroy :destroy_repo_orchestration

      has_and_belongs_to_many :filters, :uniq => true

      lazy_accessor :pulp_repo_facts,
                    :initializer => lambda {
                      if pulp_id
                        Runcible::Extensions::Repository.retrieve(pulp_id)
                      end
                    }
      lazy_accessor :importers, :distributors,
                :initializer => lambda {
                  if pulp_id
                      pulp_repo_facts
                  end
                }
      attr_accessor :feed, :feed_cert, :feed_key, :feed_ca

      def self.ensure_sync_notification
        resource =  Runcible::Resources::EventNotifier
        url = AppConfig.post_sync_url
        type = resource::EventTypes::REPO_SYNC_COMPLETE
        notifs = resource.list()

        #delete any similar tasks with the wrong url (in case it changed)
        notifs.select{|n| n['event_types'] == [type] && n['notifier_config']['url'] != url}.each do |e|
          resource.destroy(e['id'])
        end

        #only create a notifier if one doesn't exist with the correct url
        exists = notifs.select{|n| n['event_types'] == [type] && n['notifier_config']['url'] == url}
        resource.create(resource::NotifierTypes::REST_API, {:url=>url}, [type]) if exists.empty?
      end

    end
  end

  def self.repo_id product_label, repo_label, env_label, organization_label
    [organization_label, env_label, product_label, repo_label].compact.join("-").gsub(/[^-\w]/,"_")
  end

  module InstanceMethods
    def save_repo_orchestration
      case orchestration_for
        when :create
          pre_queue.create(:name => "create pulp repo: #{self.name}", :priority => 2, :action => [self, :create_pulp_repo])
      end
    end

    def last_sync
      self.importers.first['last_sync'] if self.importers.first
    end

    def relative_path
      return @relative_path if @relative_path
      self.distributors.first['config']['relative_url'] if self.distributors.first
    end

    def relative_path=(path)
      @relative_path = path
    end

    def initialize(attrs = nil)
      if attrs.nil?
        super
      elsif
        type_key = attrs.has_key?('type') ? 'type' : :type
        #rename "type" to "cp_type" (activerecord and candlepin variable name conflict)
        #if attrs.has_key?(type_key) && !(attrs.has_key?(:cp_type) || attrs.has_key?('cp_type'))
        #  attrs[:cp_type] = attrs[type_key]
        #end

        attrs_used_by_model = attrs.reject do |k, v|
          !attributes_from_column_definition.keys.member?(k.to_s) && (!respond_to?(:"#{k.to_s}=") rescue true)
        end
        super(attrs_used_by_model)
      end
    end

    def uri
      uri = URI.parse(AppConfig.pulp.url)
      "https://#{uri.host}/pulp/repos/#{relative_path}"
    end

    def to_hash
      pulp_repo_facts.merge(as_json).merge(:sync_state=> sync_state)
    end

    def create_pulp_repo
      #if we are in library, no need for an distributor, but need to sync
      if self.environment.library?
        importer = Runcible::Extensions::YumImporter.new(:ssl_ca_cert=>self.feed_ca,
              :ssl_client_cert=>self.feed_cert,
              :ssl_client_key=>self.feed_key,
              :feed_url=>self.feed)
      else
        #if not in library, no need for sync info, but we need a distributor
        importer = Runcible::Extensions::YumImporter.new
      end

      distributors = self.enabled? ? [generate_distributor] : []

      Runcible::Extensions::Repository.create_with_importer_and_distributors(self.pulp_id,
          importer,
          distributors,
          {:display_name=>self.name})
    end

    def generate_distributor
      Runcible::Extensions::YumDistributor.new(self.relative_path, false, true,
        {:protected=>true, :generate_metadata=>true, :id=>self.pulp_id,
            :auto_publish=>!self.environment.library?})
    end

    def promote from_env, to_env

      if self.is_cloned_in?(to_env)
        return clone.sync
      else
        clone = self.create_clone(to_env)
        clone_events = self.clone_contents(clone) #return clone task
        #TODO ensure that clone content is indexed
        #clone.index_packages
        #clone.index_errata
        return clone_events
      end
    end

    def populate_from repos_map
      found = repos_map[self.pulp_id]
      prepopulate(found) if found
      !found.nil?
    end

    def destroy_repo
      Runcible::Extensions::Repository.delete(self.pulp_id)
      true
    end

    def del_content
      return true unless self.content_id
      if other_repos_with_same_product_and_content.empty?
        self.product.remove_content_by_id self.content_id
        if other_repos_with_same_content.empty? && !self.product.provider.redhat_provider?
          Resources::Candlepin::Content.destroy(self.content_id)
        end
      end

      true
    end

    def packages
      if @repo_packages.nil?
        #we fetch ids and then fetch packages by id, because repo packages
        #  does not contain all the info we need (bz 854260)
        pkg_ids = Runcible::Extensions::Repository.rpm_ids(self.pulp_id)
        self.packages = Runcible::Extensions::Rpm.find_all(pkg_ids)
      end
      @repo_packages
    end

    def destroy_repo_orchestration
      pre_queue.create(:name => "remove product content : #{self.name}", :priority => 2, :action => [self, :del_content])
      pre_queue.create(:name => "delete pulp repo : #{self.name}",       :priority => 3, :action => [self, :destroy_repo])
    end

    def packages=attrs
      @repo_packages = attrs.collect do |package|
        ::Package.new(package)
      end
      @repo_packages
    end

    def errata
      if @repo_errata.nil?
        e_ids = Runcible::Extensions::Repository.errata_ids(self.pulp_id)
        self.errata = Runcible::Extensions::Errata.find_all_by_unit_ids(e_ids)
      end
      @repo_errata
    end

    def errata=attrs
      @repo_errata = attrs.collect do |erratum|
        ::Errata.new(erratum)
      end
      @repo_errata
    end

    def distributions
      if @repo_distributions.nil?
        self.distributions = Runcible::Extensions::Repository.distributions(self.pulp_id)
      end
      @repo_distributions
    end

    def distributions=attrs
      @repo_distributions = attrs.collect do |dist|
          ::Distribution.new(dist)
      end
      @repo_distributions
    end

    def package_groups search_args = {}
<<<<<<< HEAD
      groups = Runcible::Extensions::Repository.package_groups(self.pulp_id)
=======
      groups = Runcible::Extensions::PackageGroup.all
>>>>>>> 93ce58ff
      unless search_args.empty?
        groups.delete_if do |group_attrs|
          search_args.any?{ |attr,value| group_attrs[attr] != value }
        end
      end
      groups
    end

    def package_group_categories search_args = {}
<<<<<<< HEAD
      categories = Runcible::Extensions::Repository.package_categories(self.pulp_id)
=======
      categories = Runcible::Extensions::PackageCategory.all
>>>>>>> 93ce58ff
      unless search_args.empty?
        categories.delete_if do |category_attrs|
          search_args.any?{ |attr,value| category_attrs[attr] != value }
        end
      end
      categories
    end

    def has_distribution? id
      self.distributions.each {|distro|
        return true if distro.id == id
      }
      return false
    end

    def clone_id(env)
      Glue::Pulp::Repo.repo_id(self.product.label, self.label, env.label, env.organization.label)
    end


    def set_sync_schedule(date_and_time)
      type = Runcible::Extensions::YumImporter::ID
      if date_and_time
          Runcible::Extensions::Repository.create_or_update_schedule(self.pulp_id, type, date_and_time)
      else
        Runcible::Extensions::Repository.remove_schedules(self.pulp_id, type)
      end
    end

    def has_package? id
      self.packages.each {|pkg|
        return true if pkg.id == id
      }
      return false
    end

    def find_packages_by_name name
      Runcible::Extensions::Repository.packages_by_nvre self.pulp_id, name
    end

    def find_packages_by_nvre name, version, release, epoch
      Runcible::Extensions::Repository.packages_by_nvre self.pulp_id, name, version, release, epoch
    end

    def find_latest_packages_by_name name
      Katello::PackageUtils.find_latest_packages(Runcible::Extensions::Repository.packages_by_nvre(self.pulp_id, name))
    end

    def has_erratum? id
      self.errata.each {|err|
        return true if err.id == id
      }
      return false
    end

    def sync(options = { })
      sync_options= {}
      sync_options[:max_speed] ||= AppConfig.pulp.sync_KBlimit if AppConfig.pulp.sync_KBlimit # set bandwidth limit
      sync_options[:num_threads] ||= AppConfig.pulp.sync_threads if AppConfig.pulp.sync_threads # set threads per sync
      pulp_tasks = Runcible::Extensions::Repository.sync(self.pulp_id, sync_options)
      pulp_task = pulp_tasks.select{|i| i['tags'].include?("pulp:action:sync")}.first.with_indifferent_access

      task      = PulpSyncStatus.using_pulp_task(pulp_task) do |t|
        t.organization         = self.environment.organization
        t.parameters ||= {}
        t.parameters[:options] = options
      end
      task.save!
      return [task]
    end

    def after_sync pulp_task_id
      pulp_task =  Runcible::Resources::Task.poll(pulp_task_id)

      if pulp_task.nil?
        Rails.logger.error("Sync_complete called for #{pulp_task_id}, but no task found.")
        return
      end

      task = PulpTaskStatus.using_pulp_task(pulp_task)
      task.user ||= User.current
      task.organization ||= self.environment.organization
      task.save!
      self.sync_complete(task)
    end

    def create_clone to_env
      library = self.environment.library? ? self : self.library_instance
      raise _("Cannot clone repository from #{self.environment.name} to #{to_env.name}.  They are not sequential.") if to_env.prior != self.environment
      raise _("Repository has already been promoted to #{to_env}") if Repository.where(:library_instance_id=>library.id).in_environment(to_env).count > 0

      key = EnvironmentProduct.find_or_create(to_env, self.product)
      clone = Repository.new(:environment_product => key,
                             :cp_label => self.cp_label,
                             :library_instance=>library,
                             :label=>self.label,
                             :name=>self.name,
                             :arch=>self.arch,
                             :major=>self.major,
                             :minor=>self.minor,
                             :enable=>self.enabled,
                             :content_id=>self.content_id
                             )
      clone.pulp_id = clone.clone_id(to_env)
      clone.relative_path = Glue::Pulp::Repos.clone_repo_path(self, to_env)
      clone.save!
      return clone
    end

    def clone_contents to_repo
      filtered = to_repo.applicable_filters.collect{|f| f.package_list}.flatten
      events = []
      events << Runcible::Extensions::Repository.rpm_copy(self.pulp_id, to_repo.pulp_id,
                                            {:name_blacklist=>filtered})
      events << Runcible::Extensions::Repository.errata_copy(self.pulp_id, to_repo.pulp_id)
      events << Runcible::Extensions::Repository.distribution_copy(self.pulp_id, to_repo.pulp_id)
      events       
    end

    def sync_start
      status = self.sync_status
      retval = nil
      if status.nil? or status['progress']['start_time'].nil?
        retval = nil
      else
        retval = status['progress']['start_time']
        # retval = date.strftime("%H:%M:%S %Y-%m-%d")
      end
      retval
    end

    def add_packages pkg_id_list
      blacklist = []
      self.applicable_filters.each{|f| blacklist += f.package_list}

      previous = self.environmental_instances.in_environment(self.environment.prior).first
      Runcible::Extensions::Repository.rpm_copy(previous.pulp_id, self.pulp_id,
                                                {:package_ids=>pkg_id_list, :name_blacklist=>blacklist})
    end

    def add_errata errata_id_list
      previous = self.environmental_instances.in_environment(self.environment.prior).first
      Runcible::Extensions::Repository.errata_copy(previous.pulp_id, self.pulp_id, {:errata_ids=>errata_id_list})
    end

    def add_distribution distribution_id
      previous = self.environmental_instances.in_environment(self.environment.prior).first
      Runcible::Extensions::Repository.distribution_copy(previous.pulp_id, self.pulp_id, {:errata_ids=>[distribution_id]})
    end

    def delete_packages package_id_list
      Runcible::Extensions::Repository.rpm_remove self.pulp_id,  package_id_list
    end

    def delete_errata errata_id_list
      Runcible::Extensions::Repository.errata_remove self.pulp_id,  errata_id_list
    end

    def delete_distribution distribution_id
      Runcible::Extensions::Repository.distribution_remove(self.pulp_id, distribution_id)
    end

    def cancel_sync
      Rails.logger.info "Cancelling synchronization of repository #{self.pulp_id}"
      history = self.sync_status
      return if history.nil? || history.state == ::PulpSyncStatus::Status::NOT_SYNCED
      Runcible::Resources::Task.cancel(history.uuid)
    end

    def sync_finish
      status = self.sync_status
      retval = nil
      if status.nil? or status['progress']['finish_time'].nil?
        retval = nil
      else
        retval = status['progress']['finish_time']
      end
      retval
    end

    def sync_status
      self._get_most_recent_sync_status() if @sync_status.nil?
    end

    def sync_state
      status = sync_status
      return ::PulpSyncStatus::Status::NOT_SYNCED if status.nil?
      status.state
    end

    def synced?
      sync_history = self.sync_status
      !sync_history.nil? && successful_sync?(sync_history)
    end

    def successful_sync?(sync_history_item)
      sync_history_item['state'] == 'success'
    end

    def content
      if not self.content_id.nil?
        Glue::Candlepin::Content.new(::Resources::Candlepin::Content.get(self.content_id))
      end
    end

    def generate_metadata
      Runcible::Extensions::Repository.publish_all(self.pulp_id)
    end

    def sort_sync_status statuses
      statuses.sort!{|a,b|
        if a['finish_time'].nil? && b['finish_time'].nil?
          if a['start_time'].nil?
            1
          elsif b['start_time'].nil?
            -1
          else
            a['start_time'] <=> b['start_time']
          end
        elsif a['finish_time'].nil?
          if a['start_time'].nil?
            1
          else
            -1
          end
        elsif b['finish_time'].nil?
          if b['start_time'].nil?
            -1
          else
            1
          end
        else
          b['finish_time'] <=> a['finish_time']
        end
      }

      return statuses
    end

    protected

    def _get_most_recent_sync_status()
      begin
        history = Runcible::Extensions::Repository.sync_status(pulp_id)

        if history.nil? or history.empty?
          history = Runcible::Extensions::Repository.sync_history(pulp_id)
        end
      rescue Exception=>e
          history = Runcible::Extensions::Repository.sync_history(pulp_id)
      end

      if history.nil? or history.empty?
        return ::PulpSyncStatus.new(:state => ::PulpSyncStatus::Status::NOT_SYNCED)
      else
        history = sort_sync_status(history)
        return PulpSyncStatus.pulp_task(history.first.with_indifferent_access)
      end
    end

  end

end<|MERGE_RESOLUTION|>--- conflicted
+++ resolved
@@ -220,11 +220,7 @@
     end
 
     def package_groups search_args = {}
-<<<<<<< HEAD
       groups = Runcible::Extensions::Repository.package_groups(self.pulp_id)
-=======
-      groups = Runcible::Extensions::PackageGroup.all
->>>>>>> 93ce58ff
       unless search_args.empty?
         groups.delete_if do |group_attrs|
           search_args.any?{ |attr,value| group_attrs[attr] != value }
@@ -234,11 +230,7 @@
     end
 
     def package_group_categories search_args = {}
-<<<<<<< HEAD
       categories = Runcible::Extensions::Repository.package_categories(self.pulp_id)
-=======
-      categories = Runcible::Extensions::PackageCategory.all
->>>>>>> 93ce58ff
       unless search_args.empty?
         categories.delete_if do |category_attrs|
           search_args.any?{ |attr,value| category_attrs[attr] != value }
