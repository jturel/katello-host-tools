#
# Copyright 2011 Red Hat, Inc.
#
# This software is licensed to you under the GNU General Public
# License as published by the Free Software Foundation; either version
# 2 of the License (GPLv2) or (at your option) any later version.
# There is NO WARRANTY for this software, express or implied,
# including the implied warranties of MERCHANTABILITY,
# NON-INFRINGEMENT, or FITNESS FOR A PARTICULAR PURPOSE. You should
# have received a copy of GPLv2 along with this software; if not, see
# http://www.gnu.org/licenses/old-licenses/gpl-2.0.txt.

module Glue::Pulp::Repo
  def self.included(base)
    base.send :include, LazyAccessor
    base.send :include, InstanceMethods

    base.class_eval do
<<<<<<< HEAD
=======
      validates_with Validators::KatelloUrlFormatValidator,
                     :attributes => :feed,
                     :field_name => :url, :on => :create,
                     :if => Proc.new { |o| o.environment.library? }

      before_validation :setup_repo_clone
>>>>>>> a47bcf7c
      before_save :save_repo_orchestration
      before_destroy :destroy_repo_orchestration

      lazy_accessor :pulp_repo_facts,
                    :initializer => lambda { |s|
                      if pulp_id
                        Runcible::Extensions::Repository.retrieve_with_details(pulp_id)
                      end
                    }

      lazy_accessor :importers,
                    :initializer => lambda { |s|
                      pulp_repo_facts["importers"] if pulp_id
                    }

      lazy_accessor :distributors,
                    :initializer => lambda { |s|
                      pulp_repo_facts["distributors"] if pulp_id
                    }

      attr_accessor :feed_cert, :feed_key, :feed_ca

      def self.ensure_sync_notification
        resource =  Runcible::Resources::EventNotifier
        url = AppConfig.post_sync_url
        type = resource::EventTypes::REPO_SYNC_COMPLETE
        notifs = resource.list()

        #delete any similar tasks with the wrong url (in case it changed)
        notifs.select{|n| n['event_types'] == [type] && n['notifier_config']['url'] != url}.each do |e|
          resource.destroy(e['id'])
        end

        #only create a notifier if one doesn't exist with the correct url
        exists = notifs.select{|n| n['event_types'] == [type] && n['notifier_config']['url'] == url}
        resource.create(resource::NotifierTypes::REST_API, {:url=>url}, [type]) if exists.empty?
      end

    end
  end

  def self.repo_id product_label, repo_label, env_label, organization_label
    [organization_label, env_label, product_label, repo_label].compact.join("-").gsub(/[^-\w]/,"_")
  end

  module InstanceMethods
    def save_repo_orchestration
      case orchestration_for
        when :create
          pre_queue.create(:name => "create pulp repo: #{self.name}", :priority => 2, :action => [self, :create_pulp_repo])
      end
    end

    def last_sync
      self.importers.first["last_sync"] if self.importers.first
    end

    def relative_path
      return @relative_path if @relative_path
      self.distributors.first['config']['relative_url'] if self.distributors.first
    end

    def relative_path=(path)
      @relative_path = path
    end

    def initialize(attrs = nil)
      if attrs.nil?
        super
      elsif
        type_key = attrs.has_key?('type') ? 'type' : :type
        #rename "type" to "cp_type" (activerecord and candlepin variable name conflict)
        #if attrs.has_key?(type_key) && !(attrs.has_key?(:cp_type) || attrs.has_key?('cp_type'))
        #  attrs[:cp_type] = attrs[type_key]
        #end

        attrs_used_by_model = attrs.reject do |k, v|
          !attributes_from_column_definition.keys.member?(k.to_s) && (!respond_to?(:"#{k.to_s}=") rescue true)
        end
        super(attrs_used_by_model)
      end
    end

    def uri
      uri = URI.parse(AppConfig.pulp.url)
      "https://#{uri.host}/pulp/repos/#{relative_path}"
    end

    def to_hash
      pulp_repo_facts.merge(as_json).merge(:sync_state=> sync_state)
    end

    def create_pulp_repo
      #if we are in library, no need for an distributor, but need to sync
      if self.environment.library?
        importer = Runcible::Extensions::YumImporter.new(:ssl_ca_cert=>self.feed_ca,
              :ssl_client_cert=>self.feed_cert,
              :ssl_client_key=>self.feed_key,
              :feed_url=>self.feed)
      else
        #if not in library, no need for sync info, but we need a distributor
        importer = Runcible::Extensions::YumImporter.new
      end

      distributors = self.enabled? ? [generate_distributor] : []

      Runcible::Extensions::Repository.create_with_importer_and_distributors(self.pulp_id,
          importer,
          distributors,
          {:display_name=>self.name})
    end

    def generate_distributor
      Runcible::Extensions::YumDistributor.new(self.relative_path, false, true,
        {:protected=>true, :id=>self.pulp_id,
            :auto_publish=>!self.environment.library?})
    end

    def promote from_env, to_env

      if self.is_cloned_in?(to_env)
        self.clone_contents(self.get_clone(to_env))
      else
        clone = self.create_clone(to_env)
        clone_events = self.clone_contents(clone) #return clone task
        #TODO ensure that clone content is indexed
        #clone.index_packages
        #clone.index_errata
        return clone_events
      end
    end

    def populate_from repos_map
      found = repos_map[self.pulp_id]
      prepopulate(found) if found
      !found.nil?
    end

    def destroy_repo
      Runcible::Extensions::Repository.delete(self.pulp_id)
      true
    end

    def other_repos_with_same_product_and_content
      Repository.where(:content_id=>self.content_id).in_product(self.product).pluck(:pulp_id) - [self.pulp_id]
    end

    def other_repos_with_same_content
      Repository.where(:content_id=>self.content_id).pluck(:pulp_id) - [self.pulp_id]
    end

    def destroy_repo_orchestration
      pre_queue.create(:name => "delete pulp repo : #{self.name}",       :priority => 3, :action => [self, :destroy_repo])
    end


    def packages
      if @repo_packages.nil?
        #we fetch ids and then fetch packages by id, because repo packages
        #  does not contain all the info we need (bz 854260)
        pkg_ids = Runcible::Extensions::Repository.rpm_ids(self.pulp_id)
        self.packages = Runcible::Extensions::Rpm.find_all_by_unit_ids(pkg_ids)
      end
      @repo_packages
    end

    def packages=attrs
      @repo_packages = attrs.collect do |package|
        ::Package.new(package)
      end
      @repo_packages
    end

    def errata
      if @repo_errata.nil?
        #we fetch ids and then fetch errata by id, because repo errata
        #  do not contain all the info we need (bz 854260)
        e_ids = Runcible::Extensions::Repository.errata_ids(self.pulp_id)
        self.errata = Runcible::Extensions::Errata.find_all_by_unit_ids(e_ids)
      end
      @repo_errata
    end

    def errata=attrs
      @repo_errata = attrs.collect do |erratum|
        ::Errata.new(erratum)
      end
      @repo_errata
    end

    def distributions
      if @repo_distributions.nil?
        self.distributions = Runcible::Extensions::Repository.distributions(self.pulp_id)
      end
      @repo_distributions
    end

    def distributions=attrs
      @repo_distributions = attrs.collect do |dist|
          ::Distribution.new(dist)
      end
      @repo_distributions
    end

    def package_groups search_args = {}
      groups = Runcible::Extensions::Repository.package_groups(self.pulp_id)
      unless search_args.empty?
        groups.delete_if do |group_attrs|
          search_args.any?{ |attr,value| group_attrs[attr] != value }
        end
      end
      groups
    end

    def package_group_categories search_args = {}
      categories = Runcible::Extensions::Repository.package_categories(self.pulp_id)
      unless search_args.empty?
        categories.delete_if do |category_attrs|
          search_args.any?{ |attr,value| category_attrs[attr] != value }
        end
      end
      categories
    end

    def has_distribution? id
      self.distributions.each {|distro|
        return true if distro.id == id
      }
      return false
    end

    def clone_id(env)
      Glue::Pulp::Repo.repo_id(self.product.label, self.label, env.label, env.organization.label)
    end


    def set_sync_schedule(date_and_time)
      type = Runcible::Extensions::YumImporter::ID
      if date_and_time
          Runcible::Extensions::Repository.create_or_update_schedule(self.pulp_id, type, date_and_time)
      else
        Runcible::Extensions::Repository.remove_schedules(self.pulp_id, type)
      end
    end

    def has_package? id
      self.packages.each {|pkg|
        return true if pkg.id == id
      }
      return false
    end

    def find_packages_by_name name
      Runcible::Extensions::Repository.rpms_by_nvre self.pulp_id, name
    end

    def find_packages_by_nvre name, version, release, epoch
      Runcible::Extensions::Repository.rpms_by_nvre self.pulp_id, name, version, release, epoch
    end

    def find_latest_packages_by_name name
      packages = Runcible::Extensions::Repository.rpms_by_nvre(self.pulp_id, name)
      Katello::PackageUtils.find_latest_packages(packages)
    end

    def has_erratum? errata_id
      self.errata.each do |err|
        return true if err.errata_id == errata_id
      end
      return false
    end

    def sync(options = { })
      sync_options= {}
      sync_options[:max_speed] ||= AppConfig.pulp.sync_KBlimit if AppConfig.pulp.sync_KBlimit # set bandwidth limit
      sync_options[:num_threads] ||= AppConfig.pulp.sync_threads if AppConfig.pulp.sync_threads # set threads per sync
      pulp_tasks = Runcible::Extensions::Repository.sync(self.pulp_id, sync_options)
      pulp_task = pulp_tasks.select{|i| i['tags'].include?("pulp:action:sync")}.first.with_indifferent_access

      task      = PulpSyncStatus.using_pulp_task(pulp_task) do |t|
        t.organization         = self.environment.organization
        t.parameters ||= {}
        t.parameters[:options] = options
      end
      task.save!
      return [task]
    end

    def handle_sync_complete_task(task_id)
      #pulp_task =  Runcible::Resources::Task.poll(pulp_task_id)

      #if pulp_task.nil?
      #  Rails.logger.error("Sync_complete called for #{pulp_task_id}, but no task found.")
      #  return
      #end
      #
      #task = PulpTaskStatus.using_pulp_task(pulp_task)
      #task.user ||= User.current
      #task.organization ||= self.environment.organization
      #task.save!

      notify = task.parameters.try(:[], :options).try(:[], :notify)
      user = task.user
      if task.state == TaskStatus::Status::FINISHED
        if user && notify
          Notify.success _("Repository '%s' finished syncing successfully.") % [self.name],
                         :user => user, :organization => self.organization
        end
      elsif task.state == 'error'
        details = if task.progress.error_details.present?
                    task.progress.error_details.map { |error| error[:error].to_s }
                  else
                    task.result[:errors].flatten.map(&:chomp)
                  end.join("\n")

        Rails.logger.error("*** Sync error: " +  details)
        if user && notify
          Notify.error _("There were errors syncing repository '%s'. See notices page for more details.") % self.name,
                       details => details, :user => user, :organization => self.organization
        end
      end
    end


    def create_clone to_env
      library = self.environment.library? ? self : self.library_instance
      raise _("Cannot clone repository from %{from_env} to %{to_env}.  They are not sequential.") %
                {:from_env=>self.environment.name, :to_env=>to_env.name} if to_env.prior != self.environment
      raise _("Repository has already been promoted to %{to_env}") %
                {:to_env=>to_env} if Repository.where(:library_instance_id=>library.id).in_environment(to_env).count > 0

      key = EnvironmentProduct.find_or_create(to_env, self.product)
      clone = Repository.new(:environment_product => key,
                             :cp_label => self.cp_label,
                             :library_instance=>library,
                             :label=>self.label,
                             :name=>self.name,
                             :arch=>self.arch,
                             :major=>self.major,
                             :minor=>self.minor,
                             :enable=>self.enabled,
                             :content_id=>self.content_id
                             )
      clone.pulp_id = clone.clone_id(to_env)
      clone.relative_path = Glue::Pulp::Repos.clone_repo_path(self, to_env)
      clone.save!
      return clone
    end

    def clone_contents to_repo
      events = []
      events << Runcible::Extensions::Repository.rpm_copy(self.pulp_id, to_repo.pulp_id)
      events << Runcible::Extensions::Repository.errata_copy(self.pulp_id, to_repo.pulp_id)
      events << Runcible::Extensions::Repository.distribution_copy(self.pulp_id, to_repo.pulp_id)
      events << Runcible::Extensions::Repository.package_group_copy(self.pulp_id, to_repo.pulp_id)
      events
    end

    def sync_start
      status = self.sync_status
      retval = nil
      if status.nil? or status['progress']['start_time'].nil?
        retval = nil
      else
        retval = status['progress']['start_time']
        # retval = date.strftime("%H:%M:%S %Y-%m-%d")
      end
      retval
    end

    def add_packages pkg_id_list
      previous = self.environmental_instances.in_environment(self.environment.prior).first
      Runcible::Extensions::Repository.rpm_copy(previous.pulp_id, self.pulp_id,
                                                {:package_ids=>pkg_id_list})
    end

    def add_errata errata_unit_id_list
      previous = self.environmental_instances.in_environment(self.environment.prior).first
      Runcible::Extensions::Repository.errata_copy(previous.pulp_id, self.pulp_id, {:errata_ids=>errata_unit_id_list})
    end

    def add_distribution distribution_id
      previous = self.environmental_instances.in_environment(self.environment.prior).first
      Runcible::Extensions::Repository.distribution_copy(previous.pulp_id, self.pulp_id, {:errata_ids=>[distribution_id]})
    end

    def delete_packages package_id_list
      Runcible::Extensions::Repository.rpm_remove self.pulp_id,  package_id_list
    end

    def delete_errata errata_id_list
      Runcible::Extensions::Repository.errata_remove self.pulp_id,  errata_id_list
    end

    def delete_distribution distribution_id
      Runcible::Extensions::Repository.distribution_remove(self.pulp_id, distribution_id)
    end

    def cancel_sync
      Rails.logger.info "Cancelling synchronization of repository #{self.pulp_id}"
      history = self.sync_status
      return if history.nil? || history.state == ::PulpSyncStatus::Status::NOT_SYNCED
      Runcible::Resources::Task.cancel(history.uuid)
    end

    def sync_finish
      status = self.sync_status
      retval = nil
      if status.nil? or status['progress']['finish_time'].nil?
        retval = nil
      else
        retval = status['progress']['finish_time']
      end
      retval
    end

    def sync_status
      self._get_most_recent_sync_status() if @sync_status.nil?
    end

    def sync_state
      status = sync_status
      return ::PulpSyncStatus::Status::NOT_SYNCED if status.nil?
      status.state
    end

    def synced?
      sync_history = self.sync_status
      !sync_history.nil? && successful_sync?(sync_history)
    end

    def successful_sync?(sync_history_item)
      sync_history_item['state'] == ::PulpTaskStatus::Status::FINISHED.to_s
    end

    def generate_metadata
      Runcible::Extensions::Repository.publish_all(self.pulp_id)
    end

    def sort_sync_status statuses
      statuses.sort!{|a,b|
        if a['finish_time'].nil? && b['finish_time'].nil?
          if a['start_time'].nil?
            1
          elsif b['start_time'].nil?
            -1
          else
            a['start_time'] <=> b['start_time']
          end
        elsif a['finish_time'].nil?
          if a['start_time'].nil?
            1
          else
            -1
          end
        elsif b['finish_time'].nil?
          if b['start_time'].nil?
            -1
          else
            1
          end
        else
          b['finish_time'] <=> a['finish_time']
        end
      }
      return statuses
    end

    protected

    def _get_most_recent_sync_status()
      begin
        history = Runcible::Extensions::Repository.sync_status(pulp_id)

        if history.nil? or history.empty?
          history = Runcible::Extensions::Repository.sync_history(pulp_id)
        end
      rescue Exception=>e
          history = Runcible::Extensions::Repository.sync_history(pulp_id)
      end

      if history.nil? or history.empty?
        return ::PulpSyncStatus.new(:state => ::PulpSyncStatus::Status::NOT_SYNCED)
      else
        history = sort_sync_status(history)
        return PulpSyncStatus.pulp_task(history.first.with_indifferent_access)
      end
    end

  end

end<|MERGE_RESOLUTION|>--- conflicted
+++ resolved
@@ -16,15 +16,12 @@
     base.send :include, InstanceMethods
 
     base.class_eval do
-<<<<<<< HEAD
-=======
+
       validates_with Validators::KatelloUrlFormatValidator,
                      :attributes => :feed,
                      :field_name => :url, :on => :create,
                      :if => Proc.new { |o| o.environment.library? }
 
-      before_validation :setup_repo_clone
->>>>>>> a47bcf7c
       before_save :save_repo_orchestration
       before_destroy :destroy_repo_orchestration
 
