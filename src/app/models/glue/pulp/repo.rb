#
# Copyright 2011 Red Hat, Inc.
#
# This software is licensed to you under the GNU General Public
# License as published by the Free Software Foundation; either version
# 2 of the License (GPLv2) or (at your option) any later version.
# There is NO WARRANTY for this software, express or implied,
# including the implied warranties of MERCHANTABILITY,
# NON-INFRINGEMENT, or FITNESS FOR A PARTICULAR PURPOSE. You should
# have received a copy of GPLv2 along with this software; if not, see
# http://www.gnu.org/licenses/old-licenses/gpl-2.0.txt.

require 'resources/pulp'

module Glue::Pulp::Repo
  def self.included(base)
    base.send :include, LazyAccessor
    base.send :include, InstanceMethods

    base.class_eval do
    before_validation :setup_repo_clone
      before_save :save_repo_orchestration
      before_destroy :destroy_repo_orchestration
      lazy_accessor :pulp_repo_facts,
                    :initializer => lambda {
                      if pulp_id
                        Pulp::Repository.find(pulp_id)
                      end
                    }
      lazy_accessor :groupid, :arch, :feed, :feed_cert, :feed_key, :feed_ca, :source,
                :clone_ids, :uri_ref, :last_sync, :relative_path, :preserve_metadata, :content_type,
                :initializer => lambda {
                  if pulp_id
                      pulp_repo_facts
                  end
                }
      attr_accessor :clone_from, :clone_response
    end
  end

  def self.repo_id product_name, repo_name, env_name, organization_name
    [organization_name, env_name, product_name, repo_name].compact.join("-").gsub(/[^-\w]/,"_")
  end


  module InstanceMethods
    def save_repo_orchestration
      case orchestration_for
        when :create
          queue.create(:name => "create pulp repo: #{self.name}", :priority => 2, :action => [self, :clone_or_create_repo])
      end
    end

    def initialize(attrs = nil)
      if attrs.nil?
        super
      elsif
        type_key = attrs.has_key?('type') ? 'type' : :type
        #rename "type" to "cp_type" (activerecord and candlepin variable name conflict)
        #if attrs.has_key?(type_key) && !(attrs.has_key?(:cp_type) || attrs.has_key?('cp_type'))
        #  attrs[:cp_type] = attrs[type_key]
        #end

        attrs_used_by_model = attrs.reject do |k, v|
          !attributes_from_column_definition.keys.member?(k.to_s) && (!respond_to?(:"#{k.to_s}=") rescue true)
        end
        super(attrs_used_by_model)
      end
    end

  def to_hash
    @params.merge(:sync_state => self.sync_state)
  end

  TYPE_YUM = "yum"
  TYPE_LOCAL = "local"



  def clone_or_create_repo
    if clone_from
      clone_repo
    else
      create_pulp_repo
    end
  end

  def create_pulp_repo
    feed_cert_data = {:ca => self.feed_ca,
        :cert => self.feed_cert,
        :key => self.feed_key
    }
    Pulp::Repository.create({
        :id => self.pulp_id,
        :name => self.name,
        :relative_path => self.relative_path,
        :arch => self.arch,
        :feed => self.feed,
        :feed_cert_data => feed_cert_data,
        :groupid => self.groupid,
        :preserve_metadata => self.preserve_metadata == true,
        :content_types => self.content_type || TYPE_YUM
    })
  end

  def promote(to_environment, product)
    key = EnvironmentProduct.find_or_create(to_environment, product)
    Repository.create!(:environment_product => key, :clone_from => self)
  end


  def setup_repo_clone
    if clone_from
      self.pulp_id = clone_from.clone_id(environment_product.environment)
      self.relative_path = Glue::Pulp::Repos.clone_repo_path(clone_from, environment_product.environment)
      self.arch = clone_from.arch
      self.name = clone_from.name
      self.feed = clone_from.feed
      self.groupid = Glue::Pulp::Repos.groupid(environment_product.product, environment_product.environment)
    end
  end

  def clone_repo
    self.clone_response = [Pulp::Repository.clone_repo(clone_from, self)]
    x = self.clone_response
  end


  def destroy_repo
    Pulp::Repository.destroy(self.pulp_id)
  end

  def destroy_repo_orchestration
    queue.create(:name => "delete pulp repo : #{self.name}", :priority => 6, :action => [self, :destroy_repo])
  end

  # TODO: remove after pulp >= 0.0.401 get's released. There is this attribute
  # directly in the repo API
  def uri
    if repo_base_path = AppConfig.pulp.url[/^(.*)api$/,1]
      return "#{repo_base_path}repos/#{self.relative_path}"
    else
      raise "We expect #{AppConfig.pulp.url} to end with 'api' suffix"
    end
  end

  def get_params
    return @params.clone
  end

  def packages
    if @repo_packages.nil?
      self.packages = Pulp::Repository.packages(self.pulp_id)
    end
    @repo_packages
  end

  def packages=attrs
    @repo_packages = attrs.collect do |package|
        Glue::Pulp::Package.new(package)
    end
    @repo_packages
  end

  def errata
    if @repo_errata.nil?
       self.errata = Pulp::Repository.errata(self.pulp_id)
    end
    @repo_errata
  end

  def errata=attrs
    @repo_errata = attrs.collect do |erratum|
        Glue::Pulp::Errata.new(erratum)
    end
    @repo_errata
  end

  def distributions
    if @repo_distributions.nil?
      self.distributions = Pulp::Repository.distributions(self.pulp_id)
    end
    @repo_distributions
  end

  def distributions=attrs
    @repo_distributions = attrs.collect do |dist|
        Glue::Pulp::Distribution.new(dist)
    end
    @repo_distributions
  end

  def package_groups search_args = {}
    groups = ::Pulp::PackageGroup.all @id
    unless search_args.empty?
      groups.delete_if do |group_id, group_attrs|
        search_args.any?{ |attr,value| group_attrs[attr] != value }
      end
    end
    groups.values
  end

  def package_group_categories search_args = {}
    categories = ::Pulp::PackageGroupCategory.all @id
    unless search_args.empty?
      categories.delete_if do |category_id, category_attrs|
        search_args.any?{ |attr,value| category_attrs[attr] != value }
      end
    end
    categories.values
  end

  def clone_id(environment)
    Glue::Pulp::Repo.repo_id(self.product.name, self.name, environment.name,environment.organization.name)
  end

  #is the repo cloned in the specified environment
  def is_cloned_in? env
    clone_id = self.clone_id(env)
    self.clone_ids.include? clone_id
  end

  def get_clone env
    Repository.find_by_pulp_id(self.clone_id(env))
  rescue
    nil
  end

  def set_sync_schedule schedule
    Pulp::Repository.update(self.id, {
      :sync_schedule => schedule
    })
  end

  def has_package? id
    self.packages.each {|pkg|
      return true if pkg.id == id
    }
    return false
  end

  def find_packages_by_name name
    Pulp::Repository.packages_by_name id, name
  end

  def find_packages_by_nvre name, version, release, epoch
    Pulp::Repository.packages_by_nvre id, name, version, release, epoch
  end

  def find_latest_packages_by_name name
    Katello::PackageUtils.find_latest_packages(Pulp::Repository.packages_by_name(id, name))
  end

  def has_erratum? id
    self.errata.each {|err|
      return true if err.id == id
    }
    return false
  end

  def sync
    [Pulp::Repository.sync(self.pulp_id)]
  end

  #get last sync status of all repositories in this product
  def latest_sync_statuses
    [self._get_most_recent_sync_status()]
  end

  def sync_status
    self._get_most_recent_sync_status()
  end

  def sync_state
    status = self._get_most_recent_sync_status()
    return ::PulpSyncStatus::Status::NOT_SYNCED if status.nil?
    status.state
  end

  def sync_start
    status = _get_most_recent_sync_status()
    retval = nil
    if status.nil? or status.start_time.nil?
      retval = nil
    else
      retval = status.start_time
      # retval = date.strftime("%H:%M:%S %Y-%m-%d")
    end
    retval
  end

  def cancel_sync
    Rails.logger.info "Cancelling synchronization of repository #{@id}"
    history = Pulp::Repository.sync_history(@id)
    return if (history.nil? or history.empty?)

    Pulp::Repository.cancel(@id.to_s, history[0][:id])
  end

  def add_packages pkg_id_list
    Pulp::Repository.add_packages self.pulp_id,  pkg_id_list
  end

  def add_errata errata_id_list
    Pulp::Repository.add_errata self.pulp_id,  errata_id_list
  end

  def sync_finish
    status = _get_most_recent_sync_status()
    retval = nil
    if status.nil? or status.finish_time.nil?
      retval = nil
    else
      retval = status.finish_time
      # retval = date.strftime("%H:%M:%S %Y-%m-%d")
    end
    retval
  end


  def _get_most_recent_sync_status()
    history = Pulp::Repository.sync_history(pulp_id)
    return ::PulpSyncStatus.new(:state => ::PulpSyncStatus::Status::NOT_SYNCED) if (history.nil? or history.empty?)
    ::PulpSyncStatus.using_pulp_task(history[0])
  end

  def synced?
    sync_history = Pulp::Repository.sync_history pulp_id
    !sync_history.nil? && !sync_history.empty? && successful_sync?(sync_history[0])
  end

  def successful_sync?(sync_history_item)
    sync_history_item['state'] == 'finished'
  end

<<<<<<< HEAD
=======
  def promote(to_environment, content)
    cloned = Glue::Pulp::Repo.new
    cloned.id = self.clone_id(to_environment)
    cloned.relative_path = Glue::Pulp::Repos.clone_repo_path(self, to_environment)
    cloned.arch = arch
    cloned.name = name
    cloned.feed = feed
    cloned.groupid = Glue::Pulp::Repos.groupid(self.product, to_environment, content)
    [Pulp::Repository.clone_repo(self, cloned)]
  end

  def organization_id
    (get_groupid_param 'org').to_i
  end

  def environment_id
    (get_groupid_param 'env').to_i
  end

  def product_id
    get_groupid_param 'product'
  end

  def content_id
    get_groupid_param 'content'
  end

>>>>>>> b0a655c0
  def organization
    Organization.find(self.organization_id)
  end

  def environment
    KTEnvironment.find(self.environment_id)
  end

  def product
    Product.find_by_cp_id(self.product_id)
  end

  def content
    if not self.content_id.nil?
      Candlepin::Content.get(self.content_id)
    end
  end

  # Convert array of Repo objects to Ruby Hash in the form of repo.id => repo_object for fast searches.
  #
  # @param array_to_hash array of Repo objects
  # @returns Hash structure
  def self.array_to_hash(array_of_repos)
    Hash[*array_of_repos.collect { |r|
      [r.id, r]
    }.flatten]
  end

  private
  def get_groupid_param name
    idx = self.groupid.index do |s| s.start_with? name+':' end
    if not idx.nil?
      return self.groupid[idx].split(':')[1]
    else
      return nil
    end
  end
  end

end<|MERGE_RESOLUTION|>--- conflicted
+++ resolved
@@ -333,19 +333,6 @@
     sync_history_item['state'] == 'finished'
   end
 
-<<<<<<< HEAD
-=======
-  def promote(to_environment, content)
-    cloned = Glue::Pulp::Repo.new
-    cloned.id = self.clone_id(to_environment)
-    cloned.relative_path = Glue::Pulp::Repos.clone_repo_path(self, to_environment)
-    cloned.arch = arch
-    cloned.name = name
-    cloned.feed = feed
-    cloned.groupid = Glue::Pulp::Repos.groupid(self.product, to_environment, content)
-    [Pulp::Repository.clone_repo(self, cloned)]
-  end
-
   def organization_id
     (get_groupid_param 'org').to_i
   end
@@ -361,8 +348,6 @@
   def content_id
     get_groupid_param 'content'
   end
-
->>>>>>> b0a655c0
   def organization
     Organization.find(self.organization_id)
   end
