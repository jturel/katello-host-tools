--- conflicted
+++ resolved
@@ -160,38 +160,22 @@
         end
       end
 
-<<<<<<< HEAD
       true
-=======
-  def packages
-    if @repo_packages.nil?
-      #we fetch ids and then fetch packages by id, because repo packages
-      #  does not contain all the info we need (bz 854260)
-      pkg_ids = Runcible::Extensions::Repository.package_ids(self.pulp_id)
-      self.packages = Runcible::Extensions::Rpm.find_all(pkg_ids)
->>>>>>> ebcbc207
-    end
-
-    def destroy_repo_orchestration
-      pre_queue.create(:name => "remove product content : #{self.name}", :priority => 2, :action => [self, :del_content])
-      pre_queue.create(:name => "delete pulp repo : #{self.name}",       :priority => 3, :action => [self, :destroy_repo])
-    end
-
-<<<<<<< HEAD
+    end
+
     def packages
       if @repo_packages.nil?
         #we fetch ids and then fetch packages by id, because repo packages
         #  does not contain all the info we need (bz 854260)
         pkg_ids = Runcible::Extensions::Repository.package_ids(self.pulp_id)
-        self.packages = Resources::Pulp::Package.find_all(pkg_ids)
+        self.packages = Runcible::Extensions::Rpm.find_all(pkg_ids)
       end
       @repo_packages
-=======
-  def errata
-    if @repo_errata.nil?
-      e_ids = Runcible::Extensions::Repository.errata_ids(self.pulp_id)
-      self.errata = Runcible::Extensions::Errata.find_all_by_unit_ids(e_ids)
->>>>>>> ebcbc207
+    end
+
+    def destroy_repo_orchestration
+      pre_queue.create(:name => "remove product content : #{self.name}", :priority => 2, :action => [self, :del_content])
+      pre_queue.create(:name => "delete pulp repo : #{self.name}",       :priority => 3, :action => [self, :destroy_repo])
     end
 
     def packages=attrs
@@ -204,7 +188,7 @@
     def errata
       if @repo_errata.nil?
         e_ids = Runcible::Extensions::Repository.errata_ids(self.pulp_id)
-        self.errata = Resources::Pulp::Errata.find_all_by_unit_ids(e_ids)
+        self.errata = Runcible::Extensions::Errata.find_all_by_unit_ids(e_ids)
       end
       @repo_errata
     end
@@ -216,35 +200,38 @@
       @repo_errata
     end
 
-<<<<<<< HEAD
     def distributions
       if @repo_distributions.nil?
         self.distributions = Runcible::Extensions::Repository.distributions(self.pulp_id)
-=======
-  def package_groups search_args = {}
-    groups = Runcible::Extensions::PackageGroup.all self.pulp_id
-    unless search_args.empty?
-      groups.delete_if do |group_id, group_attrs|
-        search_args.any?{ |attr,value| group_attrs[attr] != value }
->>>>>>> ebcbc207
       end
       @repo_distributions
     end
-
-<<<<<<< HEAD
 
     def distributions=attrs
       @repo_distributions = attrs.collect do |dist|
           Glue::Pulp::Distribution.new(dist)
-=======
-  def package_group_categories search_args = {}
-    categories = Runcible::Extensions::PackageCategory.all self.pulp_id
-    unless search_args.empty?
-      categories.delete_if do |category_id, category_attrs|
-        search_args.any?{ |attr,value| category_attrs[attr] != value }
->>>>>>> ebcbc207
       end
       @repo_distributions
+    end
+
+    def package_groups search_args = {}
+      groups = Runcible::Extensions::PackageGroup.all self.pulp_id
+      unless search_args.empty?
+        groups.delete_if do |group_id, group_attrs|
+          search_args.any?{ |attr,value| group_attrs[attr] != value }
+        end
+      end
+      groups.values
+    end
+
+    def package_group_categories search_args = {}
+      categories = Runcible::Extensions::PackageCategory.all self.pulp_id
+      unless search_args.empty?
+        categories.delete_if do |category_id, category_attrs|
+          search_args.any?{ |attr,value| category_attrs[attr] != value }
+        end
+      end
+      categories.values
     end
 
     def has_distribution? id
@@ -252,26 +239,6 @@
         return true if distro.id == id
       }
       return false
-    end
-
-    def package_groups search_args = {}
-      groups = ::Resources::Pulp::PackageGroup.all self.pulp_id
-      unless search_args.empty?
-        groups.delete_if do |group_id, group_attrs|
-          search_args.any?{ |attr,value| group_attrs[attr] != value }
-        end
-      end
-      groups.values
-    end
-
-    def package_group_categories search_args = {}
-      categories = ::Resources::Pulp::PackageGroupCategory.all self.pulp_id
-      unless search_args.empty?
-        categories.delete_if do |category_id, category_attrs|
-          search_args.any?{ |attr,value| category_attrs[attr] != value }
-        end
-      end
-      categories.values
     end
 
     def clone_id(env)
@@ -399,44 +366,27 @@
                                                 {:package_ids=>pkg_id_list, :name_blacklist=>blacklist})
     end
 
-<<<<<<< HEAD
     def add_errata errata_id_list
       previous = self.environmental_instances.in_environment(self.environment.prior).first
       Runcible::Extensions::Repository.errata_copy(previous.pulp_id, self.pulp_id, {:errata_ids=>errata_id_list})
     end
-=======
-  def delete_packages package_id_list
-    Runcible::Extensions::Repository.rpm_remove self.pulp_id,  package_id_list
-  end
-
-  def add_errata errata_id_list
-    previous = self.environmental_instances.in_environment(self.environment.prior).first
-    Runcible::Extensions::Repository.errata_copy(previous.pulp_id, self.pulp_id, {:errata_ids=>errata_id_list})
-  end
->>>>>>> ebcbc207
 
     def add_distribution distribution_id
       previous = self.environmental_instances.in_environment(self.environment.prior).first
       Runcible::Extensions::Repository.distribution_copy(previous.pulp_id, self.pulp_id, {:errata_ids=>[distribution_id]})
     end
 
-<<<<<<< HEAD
+    def delete_packages package_id_list
+      Runcible::Extensions::Repository.rpm_remove self.pulp_id,  package_id_list
+    end
+
     def delete_errata errata_id_list
-      Resources::Pulp::Repository.delete_errata self.pulp_id,  errata_id_list
+      Runcible::Extensions::Repository.errata_remove self.pulp_id,  errata_id_list
     end
 
     def delete_distribution distribution_id
-      Resources::Pulp::Repository.delete_distribution self.pulp_id,  distribution_id
-    end
-=======
-  def delete_errata errata_id_list
-    Runcible::Extensions::Repository.errata_remove self.pulp_id,  errata_id_list
-  end
-
-  def delete_distribution distribution_id
-    Runcible::Extensions::Repository.delete_distribution self.pulp_id,  distribution_id
-  end
->>>>>>> ebcbc207
+      Runcible::Extensions::Repository.delete_distribution self.pulp_id,  distribution_id
+    end
 
     def cancel_sync
       Rails.logger.info "Cancelling synchronization of repository #{self.pulp_id}"
