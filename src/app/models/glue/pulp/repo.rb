#
# Copyright 2011 Red Hat, Inc.
#
# This software is licensed to you under the GNU General Public
# License as published by the Free Software Foundation; either version
# 2 of the License (GPLv2) or (at your option) any later version.
# There is NO WARRANTY for this software, express or implied,
# including the implied warranties of MERCHANTABILITY,
# NON-INFRINGEMENT, or FITNESS FOR A PARTICULAR PURPOSE. You should
# have received a copy of GPLv2 along with this software; if not, see
# http://www.gnu.org/licenses/old-licenses/gpl-2.0.txt.

class Glue::Pulp::Repo
<<<<<<< HEAD
  attr_accessor :id, :groupid, :arch, :name, :feed, :feed_cert, :feed_key, :feed_ca, :clone_ids, :uri_ref, :relative_path
=======
  attr_accessor :id, :groupid, :arch, :name, :feed, :feed_cert, :feed_key, :feed_ca, :clone_ids, :uri_ref, :last_sync
>>>>>>> 54d634be

  def initialize(params = {})
    @params = params
    params.each_pair {|k,v| instance_variable_set("@#{k}", v) unless v.nil? }
  end

  def to_hash
    @params.merge(:sync_state => self.sync_state)
  end

  TYPE_YUM = "yum"
  TYPE_LOCAL = "local"

  def create
    feed_cert_data = {:ca => self.feed_ca,
        :cert => self.feed_cert,
        :key => self.feed_key
    }
    Pulp::Repository.create({
        :id => self.id,
        :name => self.name,
        :arch => self.arch,
        :feed => self.feed,
        :feed_cert_data => feed_cert_data,
        :groupid => self.groupid
    })
  end

  def destroy
    Pulp::Repository.destroy(id)
  end

  def packages
    if @repo_packages.nil?
      self.packages = Pulp::Repository.packages(id)
    end
    @repo_packages
  end

  def packages=attrs
    @repo_packages = attrs.collect do |package|
        Glue::Pulp::Package.new(package)
    end
    @repo_packages
  end

  def errata
    if @repo_errata.nil?
       self.errata = Pulp::Repository.errata(id)
    end
    @repo_errata
  end

  def errata=attrs
    @repo_errata = attrs.collect do |erratum|
        Glue::Pulp::Errata.new(erratum)
    end
    @repo_errata
  end

  def distributions
    if @repo_distributions.nil?
      self.distributions = Pulp::Repository.distributions(id)
    end
    @repo_distributions
  end

  def distributions=attrs
    @repo_distributions = attrs.collect do |dist|
        Glue::Pulp::Distribution.new(dist)
    end
    @repo_distributions
  end

  #is the repo cloned in the specified environment
  def is_cloned_in? env
    get_cloned_in(env) != nil
  end


  def get_clone env
    Glue::Pulp::Repo.find(Glue::Pulp::Repos.clone_repo_id(self.id, env.name))
  end

  def get_cloned_in env
    self.clone_ids.each{ |id|
       curr_repo = Glue::Pulp::Repo.new(Pulp::Repository.find(id))
       if (curr_repo.groupid.index(Glue::Pulp::Repos.env_groupid(env)))
           return curr_repo
       end
    }
    return nil
  end

  def has_package? id
    self.packages.each {|pkg|
      return true if pkg.id == id
    }
    return false
  end

  def has_erratum? id
    self.errata.each {|err|
      return true if err.id == id
    }
    return false
  end

  def sync
    [Pulp::Repository.sync(id)]
  end

  #get last sync status of all repositories in this product
  def latest_sync_statuses
    [self._get_most_recent_sync_status()]
  end

  def sync_status
    self._get_most_recent_sync_status()
  end

  def sync_state
    status = self._get_most_recent_sync_status()
    return ::PulpSyncStatus::Status::NOT_SYNCED if status.nil?
    status.state
  end

  def sync_start
    status = _get_most_recent_sync_status()
    retval = nil
    if status.nil? or status.start_time.nil?
      retval = nil
    else
      retval = status.start_time
      # retval = date.strftime("%H:%M:%S %Y-%m-%d")
    end
    retval
  end

  def cancel_sync
    Rails.logger.info "Cancelling synchronization of repository #{@id}"
    history = Pulp::Repository.sync_history(@id)
    return if (history.nil? or history.empty?)

    Pulp::Repository.cancel(@id.to_s, history[0][:id])
  end

  def add_packages pkg_id_list
    Pulp::Repository.add_packages self.id,  pkg_id_list
  end

  def add_errata errata_id_list
    Pulp::Repository.add_errata self.id,  errata_id_list
  end

  def sync_finish
    status = _get_most_recent_sync_status()
    retval = nil
    if status.nil? or status.finish_time.nil?
      retval = nil
    else
      retval = status.finish_time
      # retval = date.strftime("%H:%M:%S %Y-%m-%d")
    end
    retval
  end


  def _get_most_recent_sync_status()
    history = Pulp::Repository.sync_history(@id)
    return ::PulpSyncStatus.new(:state => ::PulpSyncStatus::Status::NOT_SYNCED) if (history.nil? or history.empty?)
    ::PulpSyncStatus.using_pulp_task(history[0])
  end

  def synced?
    sync_history = Pulp::Repository.sync_history @id
    !sync_history.nil? && !sync_history.empty? && successful_sync?(sync_history[0])
  end

  def successful_sync?(sync_history_item)
    sync_history_item['state'] == 'finished'
  end

  def promote(to_environment, product)
    cloned = Glue::Pulp::Repo.new
    cloned.id = Glue::Pulp::Repos.clone_repo_id(id, to_environment.name)
    cloned.relative_path = Glue::Pulp::Repos.clone_repo_path(self, to_environment)
    cloned.arch = arch
    cloned.name = name
    cloned.feed = feed
    cloned.groupid = Glue::Pulp::Repos.groupid(product, to_environment)
    [Pulp::Repository.clone_repo(self, cloned)]
  end

  def organization
    Organization.find((get_groupid_param 'org').to_i)
  end

  def environment
    KTEnvironment.find((get_groupid_param 'env').to_i)
  end

  def product
    Product.find_by_cp_id!(get_groupid_param 'product')
  end

  def self.find(id)
    Glue::Pulp::Repo.new(Pulp::Repository.find(id))
  end

  # Convert array of Repo objects to Ruby Hash in the form of repo.id => repo_object for fast searches.
  #
  # @param array_to_hash array of Repo objects
  # @returns Hash structure
  def self.array_to_hash(array_of_repos)
    Hash[*array_of_repos.collect { |r|
      [r.id, r]
    }.flatten]
  end

  private
  def get_groupid_param name
    idx = self.groupid.index do |s| s.start_with? name+':' end
    if idx >= 0
      return self.groupid[idx].split(':')[1]
    else
      return nil
    end
  end

end<|MERGE_RESOLUTION|>--- conflicted
+++ resolved
@@ -11,11 +11,7 @@
 # http://www.gnu.org/licenses/old-licenses/gpl-2.0.txt.
 
 class Glue::Pulp::Repo
-<<<<<<< HEAD
-  attr_accessor :id, :groupid, :arch, :name, :feed, :feed_cert, :feed_key, :feed_ca, :clone_ids, :uri_ref, :relative_path
-=======
-  attr_accessor :id, :groupid, :arch, :name, :feed, :feed_cert, :feed_key, :feed_ca, :clone_ids, :uri_ref, :last_sync
->>>>>>> 54d634be
+  attr_accessor :id, :groupid, :arch, :name, :feed, :feed_cert, :feed_key, :feed_ca, :clone_ids, :uri_ref, :last_sync, :relative_path
 
   def initialize(params = {})
     @params = params
