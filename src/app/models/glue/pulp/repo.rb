#
# Copyright 2011 Red Hat, Inc.
#
# This software is licensed to you under the GNU General Public
# License as published by the Free Software Foundation; either version
# 2 of the License (GPLv2) or (at your option) any later version.
# There is NO WARRANTY for this software, express or implied,
# including the implied warranties of MERCHANTABILITY,
# NON-INFRINGEMENT, or FITNESS FOR A PARTICULAR PURPOSE. You should
# have received a copy of GPLv2 along with this software; if not, see
# http://www.gnu.org/licenses/old-licenses/gpl-2.0.txt.

class Glue::Pulp::Repo
  attr_accessor :id, :groupid, :arch, :name, :feed, :feed_cert, :feed_key, :feed_ca, :clone_ids, :uri_ref

  def initialize(params = {})
    @params = params
    params.each_pair {|k,v| instance_variable_set("@#{k}", v) unless v.nil? }
  end

  def to_hash
    @params.merge(:sync_state => self.sync_state)
  end

  TYPE_YUM = "yum"
  TYPE_LOCAL = "local"

  def create
    feed_cert_data = {:ca => self.feed_ca,
        :cert => self.feed_cert,
        :key => self.feed_key
    }
    Pulp::Repository.create({
        :id => self.id,
        :name => self.name,
        :arch => self.arch,
        :feed => self.feed,
        :feed_cert_data => feed_cert_data,
        :groupid => self.groupid
    })
  end

  def destroy
    Pulp::Repository.destroy(id)
  end

  def packages
    if @repo_packages.nil?
      self.packages = Pulp::Repository.packages(id)
    end
    @repo_packages
  end

  def packages=attrs
    @repo_packages = attrs.collect do |package|
        Glue::Pulp::Package.new(package)
    end
    @repo_packages
  end

  def errata
    if @repo_errata.nil?
       self.errata = Pulp::Repository.errata(id)
    end
    @repo_errata
  end

  def errata=attrs
    @repo_errata = attrs.collect do |erratum|
        Glue::Pulp::Errata.new(erratum)
    end
    @repo_errata
  end

  def distributions
    if @repo_distributions.nil?
      self.distributions = Pulp::Repository.distributions(id)
    end
    @repo_distributions
  end

  def distributions=attrs
    @repo_distributions = attrs.collect do |dist|
        Glue::Pulp::Distribution.new(dist)
    end
    @repo_distributions
  end

  #is the repo cloned in the specified environment
  def is_cloned_in? env
    get_cloned_in(env) != nil
  end

<<<<<<< HEAD
  def get_clone env
    Glue::Pulp::Repo.find(Glue::Pulp::Repos.clone_repo_id(self.id, env.name))
  end

=======
  def get_cloned_in env
    self.clone_ids.each{ |id|
       curr_repo = Glue::Pulp::Repo.new(Pulp::Repository.find(id))
       if (curr_repo.groupid.index(Glue::Pulp::Repos.env_groupid(env)))
           return curr_repo
       end
    }
    return nil
  end


>>>>>>> 03583418
  def has_package? id
    self.packages.each {|pkg|
      return true if pkg.id == id
    }
    return false
  end

  def has_erratum? id
    self.errata.each {|err|
      return true if err.id == id
    }
    return false
  end

  def sync
    [Pulp::Repository.sync(id)]
  end

  def sync_status
    self._get_most_recent_sync_status()
  end

  def sync_state
    status = self._get_most_recent_sync_status()
    return ::PulpSyncStatus::Status::NOT_SYNCED if status.nil?
    status.state
  end

  def sync_start
    status = _get_most_recent_sync_status()
    retval = nil
    if status.nil? or status.start_time.nil?
      retval = nil
    else
      retval = status.start_time
      # retval = date.strftime("%H:%M:%S %Y-%m-%d")
    end
    retval
  end

  def cancel_sync
    history = Pulp::Repository.sync_history(@id)
    return if (history.nil? or history.empty?)

    Pulp::Repository.cancel(@id.to_s, history[0][:id])
  end

  def add_packages pkg_id_list
    Pulp::Repository.add_packages self.id,  pkg_id_list
  end

  def add_errata errata_id_list
    Pulp::Repository.add_errata self.id,  errata_id_list
  end

  def sync_finish
    status = _get_most_recent_sync_status()
    retval = nil
    if status.nil? or status.finish_time.nil?
      retval = nil
    else
      retval = status.finish_time
      # retval = date.strftime("%H:%M:%S %Y-%m-%d")
    end
    retval
  end


  def _get_most_recent_sync_status()
    history = Pulp::Repository.sync_history(@id)
    return ::PulpSyncStatus.new(:state => ::PulpSyncStatus::Status::NOT_SYNCED) if (history.nil? or history.empty?)
    ::PulpSyncStatus.using_pulp_task(history[0])
  end

  def synced?
    sync_history = Pulp::Repository.sync_history @id
    !sync_history.nil? && !sync_history.empty? && successful_sync?(sync_history[0])
  end

  def successful_sync?(sync_history_item)
    sync_history_item['state'] == 'finished'
  end

  def promote(to_environment, product)
    cloned = Glue::Pulp::Repo.new
    cloned.id = Glue::Pulp::Repos.clone_repo_id(id, to_environment.name)
    cloned.arch = arch
    cloned.name = name
    cloned.feed = feed
    cloned.groupid = Glue::Pulp::Repos.groupid(product, to_environment)
    [Pulp::Repository.clone_repo(self, cloned)]
  end

  def organization
    Organization.find((get_groupid_param 'org').to_i)
  end

  def environment
    KPEnvironment.find((get_groupid_param 'env').to_i)
  end

  def product
    Product.find((get_groupid_param 'product').to_i)
  end

  def self.find(id)
    Glue::Pulp::Repo.new(Pulp::Repository.find(id))
  end

  # Convert array of Repo objects to Ruby Hash in the form of repo.id => repo_object for fast searches.
  #
  # @param array_to_hash array of Repo objects
  # @returns Hash structure
  def self.array_to_hash(array_of_repos)
    Hash[*array_of_repos.collect { |r|
      [r.id, r]
    }.flatten]
  end

  private
  def get_groupid_param name
    idx = self.groupid.index do |s| s.start_with? name+':' end
    if idx >= 0
      return self.groupid[idx].split(':')[1]
    else
      return nil
    end
  end

end<|MERGE_RESOLUTION|>--- conflicted
+++ resolved
@@ -91,12 +91,11 @@
     get_cloned_in(env) != nil
   end
 
-<<<<<<< HEAD
+
   def get_clone env
     Glue::Pulp::Repo.find(Glue::Pulp::Repos.clone_repo_id(self.id, env.name))
   end
 
-=======
   def get_cloned_in env
     self.clone_ids.each{ |id|
        curr_repo = Glue::Pulp::Repo.new(Pulp::Repository.find(id))
@@ -107,8 +106,6 @@
     return nil
   end
 
-
->>>>>>> 03583418
   def has_package? id
     self.packages.each {|pkg|
       return true if pkg.id == id
