#
# Copyright 2011 Red Hat, Inc.
#
# This software is licensed to you under the GNU General Public
# License as published by the Free Software Foundation; either version
# 2 of the License (GPLv2) or (at your option) any later version.
# There is NO WARRANTY for this software, express or implied,
# including the implied warranties of MERCHANTABILITY,
# NON-INFRINGEMENT, or FITNESS FOR A PARTICULAR PURPOSE. You should
# have received a copy of GPLv2 along with this software; if not, see
# http://www.gnu.org/licenses/old-licenses/gpl-2.0.txt.

module Glue::Pulp::Repo
  def self.included(base)
    base.send :include, LazyAccessor
    base.send :include, InstanceMethods

    base.class_eval do
      before_save :save_repo_orchestration
      before_destroy :destroy_repo_orchestration

      has_and_belongs_to_many :filters, :uniq => true

      lazy_accessor :pulp_repo_facts,
                    :initializer => lambda {|s|
                      if pulp_id
                        Runcible::Extensions::Repository.retrieve(pulp_id)
                      end
                    }
<<<<<<< HEAD
      lazy_accessor :importers, :distributors,
                :initializer => lambda {
=======
      lazy_accessor :groupid, :arch, :feed, :feed_cert, :feed_key, :feed_ca, :source, :package_count,
                :clone_ids, :uri_ref, :last_sync, :relative_path, :preserve_metadata, :content_type, :uri,
                :initializer => lambda {|s|
>>>>>>> 32f0adb8
                  if pulp_id
                      pulp_repo_facts
                  end
                }
      attr_accessor :feed, :feed_cert, :feed_key, :feed_ca

      def self.ensure_sync_notification
        resource =  Runcible::Resources::EventNotifier
        url = AppConfig.post_sync_url
        type = resource::EventTypes::REPO_SYNC_COMPLETE
        notifs = resource.list()

        #delete any similar tasks with the wrong url (in case it changed)
        notifs.select{|n| n['event_types'] == [type] && n['notifier_config']['url'] != url}.each do |e|
          resource.destroy(e['id'])
        end

        #only create a notifier if one doesn't exist with the correct url
        exists = notifs.select{|n| n['event_types'] == [type] && n['notifier_config']['url'] == url}
        resource.create(resource::NotifierTypes::REST_API, {:url=>url}, [type]) if exists.empty?
      end

    end
  end

  def self.repo_id product_label, repo_label, env_label, organization_label
    [organization_label, env_label, product_label, repo_label].compact.join("-").gsub(/[^-\w]/,"_")
  end

  module InstanceMethods
    def save_repo_orchestration
      case orchestration_for
        when :create
          pre_queue.create(:name => "create pulp repo: #{self.name}", :priority => 2, :action => [self, :create_pulp_repo])
      end
    end

    def last_sync
      self.importers.first['last_sync'] if self.importers.first
    end

    def relative_path
      return @relative_path if @relative_path
      self.distributors.first['config']['relative_url'] if self.distributors.first
    end

    def relative_path=(path)
      @relative_path = path
    end

    def initialize(attrs = nil)
      if attrs.nil?
        super
      elsif
        type_key = attrs.has_key?('type') ? 'type' : :type
        #rename "type" to "cp_type" (activerecord and candlepin variable name conflict)
        #if attrs.has_key?(type_key) && !(attrs.has_key?(:cp_type) || attrs.has_key?('cp_type'))
        #  attrs[:cp_type] = attrs[type_key]
        #end

        attrs_used_by_model = attrs.reject do |k, v|
          !attributes_from_column_definition.keys.member?(k.to_s) && (!respond_to?(:"#{k.to_s}=") rescue true)
        end
        super(attrs_used_by_model)
      end
    end

    def uri
      uri = URI.parse(AppConfig.pulp.url)
      "https://#{uri.host}/pulp/repos/#{relative_path}"
    end

    def to_hash
      pulp_repo_facts.merge(as_json).merge(:sync_state=> sync_state)
    end

    def create_pulp_repo
      #if we are in library, no need for an distributor, but need to sync
      if self.environment.library?
        importer = Runcible::Extensions::YumImporter.new(:ssl_ca_cert=>self.feed_ca,
              :ssl_client_cert=>self.feed_cert,
              :ssl_client_key=>self.feed_key,
              :feed_url=>self.feed)
      else
        #if not in library, no need for sync info, but we need a distributor
        importer = Runcible::Extensions::YumImporter.new
      end

      distributors = self.enabled? ? [generate_distributor] : []

      Runcible::Extensions::Repository.create_with_importer_and_distributors(self.pulp_id,
          importer,
          distributors,
          {:display_name=>self.name})
    end

    def generate_distributor
      Runcible::Extensions::YumDistributor.new(self.relative_path, false, true,
        {:protected=>true, :generate_metadata=>true, :id=>self.pulp_id,
            :auto_publish=>!self.environment.library?})
    end

    def promote from_env, to_env

      if self.is_cloned_in?(to_env)
        return clone.sync
      else
        clone = self.create_clone(to_env)
        clone_events = self.clone_contents(clone) #return clone task
        #TODO ensure that clone content is indexed
        #clone.index_packages
        #clone.index_errata
        return clone_events
      end
    end

    def populate_from repos_map
      found = repos_map[self.pulp_id]
      prepopulate(found) if found
      !found.nil?
    end

    def destroy_repo
      Runcible::Extensions::Repository.delete(self.pulp_id)
      true
    end

    def other_repos_with_same_product_and_content
      Repository.where(:content_id=>self.content_id).in_product(self.product).pluck(:pulp_id) - [self.pulp_id]
    end

    def other_repos_with_same_content
      Repository.where(:content_id=>self.content_id).pluck(:pulp_id) - [self.pulp_id]
    end

    def destroy_repo_orchestration
      pre_queue.create(:name => "delete pulp repo : #{self.name}",       :priority => 3, :action => [self, :destroy_repo])
    end


    def packages
      if @repo_packages.nil?
        #we fetch ids and then fetch packages by id, because repo packages
        #  does not contain all the info we need (bz 854260)
        pkg_ids = Runcible::Extensions::Repository.rpm_ids(self.pulp_id)
        self.packages = Runcible::Extensions::Rpm.find_all(pkg_ids)
      end
      @repo_packages
    end

    def packages=attrs
      @repo_packages = attrs.collect do |package|
        ::Package.new(package)
      end
      @repo_packages
    end

    def errata
      if @repo_errata.nil?
        e_ids = Runcible::Extensions::Repository.errata_ids(self.pulp_id)
        self.errata = Runcible::Extensions::Errata.find_all_by_unit_ids(e_ids)
      end
      @repo_errata
    end

    def errata=attrs
      @repo_errata = attrs.collect do |erratum|
        ::Errata.new(erratum)
      end
      @repo_errata
    end

    def distributions
      if @repo_distributions.nil?
        self.distributions = Runcible::Extensions::Repository.distributions(self.pulp_id)
      end
      @repo_distributions
    end

    def distributions=attrs
      @repo_distributions = attrs.collect do |dist|
          ::Distribution.new(dist)
      end
      @repo_distributions
    end

    def package_groups search_args = {}
      groups = Runcible::Extensions::Repository.package_groups(self.pulp_id)
      unless search_args.empty?
        groups.delete_if do |group_attrs|
          search_args.any?{ |attr,value| group_attrs[attr] != value }
        end
      end
      groups
    end

    def package_group_categories search_args = {}
      categories = Runcible::Extensions::Repository.package_categories(self.pulp_id)
      unless search_args.empty?
        categories.delete_if do |category_attrs|
          search_args.any?{ |attr,value| category_attrs[attr] != value }
        end
      end
      categories
    end

    def has_distribution? id
      self.distributions.each {|distro|
        return true if distro.id == id
      }
      return false
    end

    def clone_id(env)
      Glue::Pulp::Repo.repo_id(self.product.label, self.label, env.label, env.organization.label)
    end


    def set_sync_schedule(date_and_time)
      type = Runcible::Extensions::YumImporter::ID
      if date_and_time
          Runcible::Extensions::Repository.create_or_update_schedule(self.pulp_id, type, date_and_time)
      else
        Runcible::Extensions::Repository.remove_schedules(self.pulp_id, type)
      end
    end

    def has_package? id
      self.packages.each {|pkg|
        return true if pkg.id == id
      }
      return false
    end

    def find_packages_by_name name
      Runcible::Extensions::Repository.packages_by_nvre self.pulp_id, name
    end

    def find_packages_by_nvre name, version, release, epoch
      Runcible::Extensions::Repository.packages_by_nvre self.pulp_id, name, version, release, epoch
    end

    def find_latest_packages_by_name name
      Katello::PackageUtils.find_latest_packages(Runcible::Extensions::Repository.packages_by_nvre(self.pulp_id, name))
    end

    def has_erratum? id
      self.errata.each {|err|
        return true if err.id == id
      }
      return false
    end

    def sync(options = { })
      sync_options= {}
      sync_options[:max_speed] ||= AppConfig.pulp.sync_KBlimit if AppConfig.pulp.sync_KBlimit # set bandwidth limit
      sync_options[:num_threads] ||= AppConfig.pulp.sync_threads if AppConfig.pulp.sync_threads # set threads per sync
      pulp_tasks = Runcible::Extensions::Repository.sync(self.pulp_id, sync_options)
      pulp_task = pulp_tasks.select{|i| i['tags'].include?("pulp:action:sync")}.first.with_indifferent_access

      task      = PulpSyncStatus.using_pulp_task(pulp_task) do |t|
        t.organization         = self.environment.organization
        t.parameters ||= {}
        t.parameters[:options] = options
      end
      task.save!
      return [task]
    end

    def after_sync pulp_task_id
      pulp_task =  Runcible::Resources::Task.poll(pulp_task_id)

      if pulp_task.nil?
        Rails.logger.error("Sync_complete called for #{pulp_task_id}, but no task found.")
        return
      end

      task = PulpTaskStatus.using_pulp_task(pulp_task)
      task.user ||= User.current
      task.organization ||= self.environment.organization
      task.save!
      self.sync_complete(task)
    end

    def create_clone to_env
      library = self.environment.library? ? self : self.library_instance
      raise _("Cannot clone repository from #{self.environment.name} to #{to_env.name}.  They are not sequential.") if to_env.prior != self.environment
      raise _("Repository has already been promoted to #{to_env}") if Repository.where(:library_instance_id=>library.id).in_environment(to_env).count > 0

      key = EnvironmentProduct.find_or_create(to_env, self.product)
      clone = Repository.new(:environment_product => key,
                             :cp_label => self.cp_label,
                             :library_instance=>library,
                             :label=>self.label,
                             :name=>self.name,
                             :arch=>self.arch,
                             :major=>self.major,
                             :minor=>self.minor,
                             :enable=>self.enabled,
                             :content_id=>self.content_id
                             )
      clone.pulp_id = clone.clone_id(to_env)
      clone.relative_path = Glue::Pulp::Repos.clone_repo_path(self, to_env)
      clone.save!
      return clone
    end

    def clone_contents to_repo
      filtered = to_repo.applicable_filters.collect{|f| f.package_list}.flatten
      events = []
      events << Runcible::Extensions::Repository.rpm_copy(self.pulp_id, to_repo.pulp_id,
                                            {:name_blacklist=>filtered})
      events << Runcible::Extensions::Repository.errata_copy(self.pulp_id, to_repo.pulp_id)
      events << Runcible::Extensions::Repository.distribution_copy(self.pulp_id, to_repo.pulp_id)
      events       
    end

    def sync_start
      status = self.sync_status
      retval = nil
      if status.nil? or status['progress']['start_time'].nil?
        retval = nil
      else
        retval = status['progress']['start_time']
        # retval = date.strftime("%H:%M:%S %Y-%m-%d")
      end
      retval
    end

    def add_packages pkg_id_list
      blacklist = []
      self.applicable_filters.each{|f| blacklist += f.package_list}

      previous = self.environmental_instances.in_environment(self.environment.prior).first
      Runcible::Extensions::Repository.rpm_copy(previous.pulp_id, self.pulp_id,
                                                {:package_ids=>pkg_id_list, :name_blacklist=>blacklist})
    end

    def add_errata errata_id_list
      previous = self.environmental_instances.in_environment(self.environment.prior).first
      Runcible::Extensions::Repository.errata_copy(previous.pulp_id, self.pulp_id, {:errata_ids=>errata_id_list})
    end

    def add_distribution distribution_id
      previous = self.environmental_instances.in_environment(self.environment.prior).first
      Runcible::Extensions::Repository.distribution_copy(previous.pulp_id, self.pulp_id, {:errata_ids=>[distribution_id]})
    end

    def delete_packages package_id_list
      Runcible::Extensions::Repository.rpm_remove self.pulp_id,  package_id_list
    end

    def delete_errata errata_id_list
      Runcible::Extensions::Repository.errata_remove self.pulp_id,  errata_id_list
    end

    def delete_distribution distribution_id
      Runcible::Extensions::Repository.distribution_remove(self.pulp_id, distribution_id)
    end

    def cancel_sync
      Rails.logger.info "Cancelling synchronization of repository #{self.pulp_id}"
      history = self.sync_status
      return if history.nil? || history.state == ::PulpSyncStatus::Status::NOT_SYNCED
      Runcible::Resources::Task.cancel(history.uuid)
    end

    def sync_finish
      status = self.sync_status
      retval = nil
      if status.nil? or status['progress']['finish_time'].nil?
        retval = nil
      else
        retval = status['progress']['finish_time']
      end
      retval
    end

    def sync_status
      self._get_most_recent_sync_status() if @sync_status.nil?
    end

    def sync_state
      status = sync_status
      return ::PulpSyncStatus::Status::NOT_SYNCED if status.nil?
      status.state
    end

    def synced?
      sync_history = self.sync_status
      !sync_history.nil? && successful_sync?(sync_history)
    end

    def successful_sync?(sync_history_item)
      sync_history_item['state'] == 'success'
    end

    def generate_metadata
      Runcible::Extensions::Repository.publish_all(self.pulp_id)
    end

    def sort_sync_status statuses
      statuses.sort!{|a,b|
        if a['finish_time'].nil? && b['finish_time'].nil?
          if a['start_time'].nil?
            1
          elsif b['start_time'].nil?
            -1
          else
            a['start_time'] <=> b['start_time']
          end
        elsif a['finish_time'].nil?
          if a['start_time'].nil?
            1
          else
            -1
          end
        elsif b['finish_time'].nil?
          if b['start_time'].nil?
            -1
          else
            1
          end
        else
          b['finish_time'] <=> a['finish_time']
        end
      }
      return statuses
    end

    protected

    def _get_most_recent_sync_status()
      begin
        history = Runcible::Extensions::Repository.sync_status(pulp_id)

        if history.nil? or history.empty?
          history = Runcible::Extensions::Repository.sync_history(pulp_id)
        end
      rescue Exception=>e
          history = Runcible::Extensions::Repository.sync_history(pulp_id)
      end

      if history.nil? or history.empty?
        return ::PulpSyncStatus.new(:state => ::PulpSyncStatus::Status::NOT_SYNCED)
      else
        history = sort_sync_status(history)
        return PulpSyncStatus.pulp_task(history.first.with_indifferent_access)
      end
    end

  end

end<|MERGE_RESOLUTION|>--- conflicted
+++ resolved
@@ -27,14 +27,8 @@
                         Runcible::Extensions::Repository.retrieve(pulp_id)
                       end
                     }
-<<<<<<< HEAD
       lazy_accessor :importers, :distributors,
                 :initializer => lambda {
-=======
-      lazy_accessor :groupid, :arch, :feed, :feed_cert, :feed_key, :feed_ca, :source, :package_count,
-                :clone_ids, :uri_ref, :last_sync, :relative_path, :preserve_metadata, :content_type, :uri,
-                :initializer => lambda {|s|
->>>>>>> 32f0adb8
                   if pulp_id
                       pulp_repo_facts
                   end
