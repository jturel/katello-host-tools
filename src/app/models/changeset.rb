#
# Copyright 2011 Red Hat, Inc.
#
# This software is licensed to you under the GNU General Public
# License as published by the Free Software Foundation; either version
# 2 of the License (GPLv2) or (at your option) any later version.
# There is NO WARRANTY for this software, express or implied,
# including the implied warranties of MERCHANTABILITY,
# NON-INFRINGEMENT, or FITNESS FOR A PARTICULAR PURPOSE. You should
# have received a copy of GPLv2 along with this software; if not, see
# http://www.gnu.org/licenses/old-licenses/gpl-2.0.txt.

class NotInLockerValidator < ActiveModel::Validator
  def validate(record)
    record.errors[:environment] << _("Locker environment can have no changeset!") if record.environment.locker?
  end
end

class Changeset < ActiveRecord::Base
  include Authorization
  include AsyncOrchestration

  NEW = 'new'
  REVIEW = 'review'
  PROMOTED = 'promoted'
  STATES = [NEW, REVIEW, PROMOTED]

  validates_inclusion_of :state,
    :in => STATES,
    :allow_blank => false,
    :message => "A changeset must have one of the following states: #{STATES.join(', ')}."

  validates :name, :presence => true, :allow_blank => false
  validates_uniqueness_of :name, :scope => :environment_id, :message => N_("Must be unique within an environment")
  validates :environment, :presence=>true
  validates_with NotInLockerValidator
  has_and_belongs_to_many :products, :uniq => true
  has_many :packages, :class_name=>"ChangesetPackage", :inverse_of=>:changeset
  has_many :users, :class_name=>"ChangesetUser", :inverse_of=>:changeset
  has_many :errata, :class_name=>"ChangesetErratum", :inverse_of=>:changeset
  has_many :repos, :class_name=>"ChangesetRepo", :inverse_of => :changeset
  has_many :distributions, :class_name=>"ChangesetDistribution", :inverse_of => :changeset
  belongs_to :environment, :class_name=>"KPEnvironment"
  belongs_to :task_status
  before_save :uniquify_artifacts

  scoped_search :on => :name, :complete_value => true, :rename => :'changeset.name'
  scoped_search :on => :created_at, :complete_value => true, :rename => :'changeset.create_date'
  scoped_search :on => :promotion_date, :complete_value => true, :rename => :'changeset.promotion_date'
  scoped_search :in => :products, :on => :name, :complete_value => true, :rename => :'custom_product.name'
  scoped_search :in => :products, :on => :description, :complete_value => true, :rename => :'custom_product.description'

  def key_for item
    "changeset_#{id}_#{item}"
  end

  def package_ids
    packages.collect{|pack| pack.package_id}
  end

  def errata_ids
    errata.collect{|erratum| erratum.errata_id}
  end

  #get a list of all the products involved in teh changeset
  #  but not necessarily 'in' the changeset
  def involved_products
    to_ret = self.products.clone #get a copy
    to_ret = to_ret + self.partial_products
    to_ret.uniq
  end

  def partial_products
    to_ret = []
    to_ret =  to_ret + self.packages.collect{|pkg| pkg.product}
    to_ret =  to_ret + self.errata.collect{|pkg| pkg.product}
    to_ret =  to_ret + self.repos.collect{|pkg| pkg.product}
    to_ret.uniq
  end


  def dependencies
    from_env = self.environment.prior
    to_env   = self.environment


    product_hash = {}


    from_env.products.each{|prod|
      cs_pkgs = ChangesetPackage.where({:changeset_id=>self.id, :product_id=>prod.id})
      cs_errata = ChangesetErratum.where({:changeset_id=>self.id, :product_id=>prod.id})

      #all the pkgIds to add to this product, use a hash so we can add errata pkgs
      direct_pkgs = cs_pkgs.collect{|pkg| {:name=>pkg.display_name, :id=>pkg.package_id}}
      #TODO get errata packages



      # mapping of repo in from_env to its repo in to_env
      repo_map = {} # {from_env => to_env}

      prod.repos(from_env).each{|repo|
        cloned = prod.get_cloned repo, to_env
        repo_map[repo] = cloned if cloned
      }

      #get all the pkgs names
      pkg_names = []

      direct_pkgs.each{|pkg|
        repo_map.keys.each{ |from_repo|
          pkg_names << pkg[:name] if from_repo.has_package?(pkg[:id])
        }
      }

      next if pkg_names.empty?


      all_pkgs = Pulp::Package.dep_solve(pkg_names, repo_map.keys.collect{|repo| repo.id}).collect do |package|
           Glue::Pulp::Package.new(package)
      end

      product_hash[prod.id] = []

      #if the from_repo does have the dependency
      # and the to_repo doesn't already have it (and its not already in the list), add it
      repo_map.keys.each{|from_repo|
        all_pkgs.each{|pkg|
          if from_repo.has_package?(pkg.id) and !repo_map[from_repo].has_package?(pkg.id) and
              !product_hash[prod.id].index(pkg)
            product_hash[prod.id] << pkg
          end
        }

      #now we have a list of package hashes (with id and name) for the product (product_hash[prod.id])

      }
    }
    product_hash


  end

  # returns list of virtual permission tags for the current user
  def self.list_tags
    select('id,name').all.collect { |m| VirtualTag.new(m.id, m.name) }
  end

  def promote
    raise _("Cannot promote a changeset when it is not in the reivew phase") if self.state != Changeset::REVIEW

    from_env = self.environment.prior
    to_env   = self.environment

    wait_for_tasks promote_products(from_env, to_env)
    wait_for_tasks promote_repos(from_env, to_env)
    promote_packages from_env, to_env
    promote_errata   from_env, to_env

    self.promotion_date = Time.now
    self.state = Changeset::PROMOTED
    self.save!
  end

  def wait_for_tasks async_tasks
    async_tasks = async_tasks.collect do |t|
      ts = PulpTaskStatus.using_pulp_task(t)
      ts.organization = self.environment.organization
      ts
    end

    any_running = true
    while any_running
      any_running = false
      for t in async_tasks
        t.refresh
        if ((t.state == TaskStatus::Status::WAITING) or (t.state == TaskStatus::Status::RUNNING))
          any_running = true
          break
        end
      end
    end

    async_tasks
  end

  def find_product product_name
    from_env = self.environment.prior
    product = from_env.products.find_by_name(product_name)
    raise Errors::ChangesetContentException.new("Product not found within environment you want to promote from.") if product.nil?
    product
  end

  def add_product product_name
    product = self.find_product(product_name)
    self.products << product
    product
  end

  def add_package package_name, product_name
    product = self.find_product(product_name)
    product.repos(self.environment.prior).each do |repo|
      #search for package in all repos in a product
      idx = repo.packages.index do |p| p.name == package_name end
      if idx != nil
        pack = repo.packages[idx]
        cs_pack = ChangesetPackage.new(:package_id => pack.id, :display_name => package_name, :product_id => product.id, :changeset => self)
        cs_pack.save!
        self.packages << cs_pack

        return cs_pack
      end
    end
    raise Errors::ChangesetContentException.new("Package not found in the source environment.")
  end

  def add_erratum erratum_id, product_name
    product = self.find_product(product_name)
    product.repos(self.environment.prior).each do |repo|
      #search for erratum in all repos in a product
      idx = repo.errata.index do |e| e.id == erratum_id end
      if idx != nil
        erratum = repo.errata[idx]
        cs_erratum = ChangesetErratum.new(:errata_id => erratum.id, :display_name => erratum_id, :product_id => product.id, :changeset => self)
        cs_erratum.save!
        self.errata << cs_erratum

        return cs_erratum
      end
    end
    raise Errors::ChangesetContentException.new("Erratum not found in the source environment.")
  end

  def add_repo repo_name, product_name
    product = self.find_product(product_name)
    repos = product.repos(self.environment.prior)
    idx = repos.index do |r| r.name == repo_name end
    if idx != nil
      repo = repos[idx]
      cs_repo = ChangesetRepo.new(:repo_id => repo.id, :display_name => repo_name, :product_id => product.id, :changeset => self)
      cs_repo.save!
      self.repos << cs_repo

      return cs_repo
    end
    raise Errors::ChangesetContentException.new("Repository not found within this environment.")
  end

  def add_distribution distribution_id, product_name
    product = self.find_product(product_name)
    repos = product.repos(self.environment)
    idx = nil
    repos.each do |repo|
      idx = repo.distributions.index do |d| d.id == distribution_id end
    end
    if idx != nil
      self.distributions << ChangesetDistribution.new(:distribution_id => distribution_id,
                                                      :display_name => distribution_id,
                                                      :product_id => product.id,
                                                      :changeset => @changeset)
      return
    end
    raise Errors::ChangesetContentException.new("Distribution not found within this environment.")
  end


  def remove_product product_name
    prod = self.environment.products.find_by_name(product_name)
    raise Errors::ChangesetContentException.new("Product #{product_name} not found in the source environment.") if prod.nil?
    self.products.delete(prod)
  end

  def remove_package package_name, product_name
    product = self.find_product(product_name)
    product.repos(self.environment.prior).each do |repo|
      #search for package in all repos in a product
      idx = repo.packages.index do |p| p.name == package_name end
      if idx != nil
        pack = repo.packages[idx]
        ChangesetPackage.destroy_all(:package_id => pack.id, :changeset_id => self.id, :product_id => product.id)
        return
      end
    end
  end

  def remove_erratum erratum_id, product_name
    product = self.find_product(product_name)
    product.repos(self.environment.prior).each do |repo|
      #search for erratum in all repos in a product
      idx = repo.errata.index do |e| e.id == erratum_id end
      if idx != nil
        erratum = repo.errata[idx]
        ChangesetErratum.destroy_all(:errata_id => erratum.id, :changeset_id => self.id, :product_id => product.id)
        return
      end
    end
  end

  def remove_repo repo_name, product_name
    product = self.find_product(product_name)
    repos = product.repos(self.environment.prior)
    idx = repos.index do |r| r.name == repo_name end
    if idx != nil
      repo = repos[idx]
      ChangesetRepo.destroy_all(:repo_id => repo.id, :changeset_id => self.id, :product_id => product.id)
      return
    end
  end

<<<<<<< HEAD
  private
=======
  def remove_distribution distribution_id, product_name
    product = self.find_product(product_name)
    repos = product.repos(self.environment)
    idx = nil
    repos.each do |repo|
      idx = repo.distributions.index do |d| d.id == distribution_id end
    end
    if idx != nil
      ChangesetDistribution.destroy_all(:distribution_id => distribution_id, :changeset_id => self.id, :product_id => product.id)
    end
  end


  #TODO: add validation
>>>>>>> 3e01b6ba

  private

  def promote_products from_env, to_env
    async_tasks = self.products.collect do |product|
      product.promote from_env, to_env
    end
    async_tasks.flatten(1)
  end


  def promote_repos from_env, to_env
    async_tasks = []

    for r in self.repos
      product = r.product
      repo    = Glue::Pulp::Repo.find(r.repo_id)

      next if (products.uniq! or []).include? product

      if repo.is_cloned_in?(to_env)
        async_tasks << repo.sync
      else
        async_tasks << repo.promote(to_env, product)
      end
    end
    async_tasks.flatten(1)
  end


  def promote_packages from_env, to_env
    #repo->list of pkg_ids
    pkgs_promote = {}

    for pkg in self.packages
      product = pkg.product

      #skip packages that have already been promoted with the products
      next if (products.uniq! or []).include? product

      product.repos(from_env).each do |repo|
        clone = repo.get_clone to_env

        if (repo.has_package? pkg.package_id) and (!clone.has_package? pkg.package_id)
          pkgs_promote[clone] ||= []
          pkgs_promote[clone] << pkg.package_id
        end
      end
    end

    pkgs_promote.each_pair do |repo, pkgs|
      repo.add_packages(pkgs)
    end
  end


  def promote_errata from_env, to_env
    #repo->list of errata_ids
    errata_promote = {}

    for err in self.errata
      product = err.product

      #skip errata that have already been promoted with the products
      next if (products.uniq! or []).include? product

      product.repos(from_env).each do |repo|
        clone = repo.get_clone to_env

        if (repo.has_erratum? err.errata_id) and (!clone.has_erratum? err.errata_id)
          errata_promote[clone] ||= []
          errata_promote[clone] << err.errata_id
        end
      end
    end

    errata_promote.each_pair do |repo, errata|
      repo.add_errata(errata)
    end
  end


  def uniquify_artifacts
    products.uniq! unless self.products.nil?
    [[:packages,:package_id],[:errata, :errata_id],[:repos, :repo_id]].each do |items, item_id|
      unless self.send(items).nil?
        s = Set.new
        # for some reason uniq! with a closure didn''t work
        # so invented an equivalent
        self.send(items).reject! do |item|
          includes = s.include? item.send(item_id)
          s.add(item.send(item_id)) unless includes
          includes
        end
      end
    end
  end

end<|MERGE_RESOLUTION|>--- conflicted
+++ resolved
@@ -308,9 +308,7 @@
     end
   end
 
-<<<<<<< HEAD
-  private
-=======
+
   def remove_distribution distribution_id, product_name
     product = self.find_product(product_name)
     repos = product.repos(self.environment)
@@ -323,9 +321,6 @@
     end
   end
 
-
-  #TODO: add validation
->>>>>>> 3e01b6ba
 
   private
 
