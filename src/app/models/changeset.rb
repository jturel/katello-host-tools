#
# Copyright 2011 Red Hat, Inc.
#
# This software is licensed to you under the GNU General Public
# License as published by the Free Software Foundation; either version
# 2 of the License (GPLv2) or (at your option) any later version.
# There is NO WARRANTY for this software, express or implied,
# including the implied warranties of MERCHANTABILITY,
# NON-INFRINGEMENT, or FITNESS FOR A PARTICULAR PURPOSE. You should
# have received a copy of GPLv2 along with this software; if not, see
# http://www.gnu.org/licenses/old-licenses/gpl-2.0.txt.

class NotInLibraryValidator < ActiveModel::Validator
  def validate(record)
    record.errors[:environment] << _("Library environment cannot contain a changeset!") if record.environment.library?
  end
end

require 'util/notices'

class Changeset < ActiveRecord::Base
  include Authorization
  include AsyncOrchestration
  include Katello::Notices

  include IndexedModel
  index_options :extended_json=>:extended_index_attrs,
                :display_attrs=>[:name, :description, :package, :errata, :product, :repo, :system_template, :user]

  mapping do
    indexes :name_sort, :type => 'string', :index => :not_analyzed
  end

  NEW = 'new'
  REVIEW = 'review'
  PROMOTED = 'promoted'
  PROMOTING = 'promoting'
  FAILED = 'failed'
  STATES = [NEW, REVIEW, PROMOTING, PROMOTED, FAILED]


  validates_inclusion_of :state,
    :in => STATES,
    :allow_blank => false,
    :message => "A changeset must have one of the following states: #{STATES.join(', ')}."

  validates :name, :presence => true, :allow_blank => false, :length => { :maximum => 255 }
  validates_uniqueness_of :name, :scope => :environment_id, :message => N_("Must be unique within an environment")
  validates :environment, :presence=>true
  validates :description, :katello_description_format => true
  validates_with NotInLibraryValidator
  has_and_belongs_to_many :products, :uniq => true
  has_many :packages, :class_name=>"ChangesetPackage", :inverse_of=>:changeset
  has_many :users, :class_name=>"ChangesetUser", :inverse_of=>:changeset
  has_and_belongs_to_many :system_templates, :uniq => true
  has_many :errata, :class_name=>"ChangesetErratum", :inverse_of=>:changeset
  has_and_belongs_to_many :repos, :class_name=>"Repository", :uniq => true
  has_many :distributions, :class_name=>"ChangesetDistribution", :inverse_of => :changeset
  has_many :dependencies, :class_name=>"ChangesetDependency", :inverse_of =>:changeset
  belongs_to :environment, :class_name=>"KTEnvironment"
  belongs_to :task_status
  before_save :uniquify_artifacts

  def key_for item
    "changeset_#{id}_#{item}"
  end

  def package_ids
    packages.collect{|pack| pack.package_id}
  end

  def errata_ids
    errata.collect{|erratum| erratum.errata_id}
  end

  #get a list of all the products involved in the changeset
  #  but not necessarily 'in' the changeset
  def involved_products
    to_ret = self.products.clone #get a copy
    to_ret = to_ret + self.partial_products
    to_ret.uniq
  end

  def partial_products
    to_ret = []
    to_ret = to_ret + self.packages.collect{|pkg| pkg.product}
    to_ret = to_ret + self.errata.collect{|pkg| pkg.product}
    to_ret = to_ret + self.repos.collect{|rep| rep.product}
    to_ret = to_ret + self.distributions.collect{|distro| distro.product}
    to_ret.uniq
  end


  def calc_dependencies
    all_dependencies = []
    not_included_products.each do |product|
      dependencies = calc_dependencies_for_product product
      all_dependencies += build_dependencies(product, dependencies)
    end
    all_dependencies
  end

  def calc_and_save_dependencies
    self.dependencies = self.calc_dependencies
    self.save()
  end

  # returns list of virtual permission tags for the current user
  def self.list_tags
    select('id,name').all.collect { |m| VirtualTag.new(m.id, m.name) }
  end


  def promote async=true
    raise _("Cannot promote the changset '#{self.name}' because it is not in the review phase.") if self.state != Changeset::REVIEW
    #check for other changesets promoting
    raise _("Cannot promote the changeset '#{self.name}' while another changeset (#{self.environment.promoting.first.name}) is being promoted.") if self.environment.promoting_to?

    self.state = Changeset::PROMOTING
    self.save!

    if async
      task = self.async(:organization=>self.environment.organization).promote_content
      self.task_status = task
      self.save!
      self.task_status
    else
      self.task_status = nil
      self.save!
      promote_content
    end
  end

  def add_product cpid
    product = find_product_by_cpid(cpid)
    raise _("Product '#{product.name}' hasn't any repositories") if product.repos(self.environment.prior).empty?
    self.products << product
    product
  end

  def add_template template_id
    tpl = find_template(template_id)
    self.system_templates << tpl
    tpl
  end

  def add_package package_name, product_cpid
    product = find_product_by_cpid(product_cpid)
    packs = product.find_packages_by_name(self.environment.prior, package_name)

    raise Errors::ChangesetContentException.new("Package not found in the source environment.") if packs.empty?

    cs_pack = ChangesetPackage.new(:package_id => packs[0]["id"], :display_name => package_name, :product_id => product.id, :changeset => self)
    cs_pack.save!
    self.packages << cs_pack
  end

  def add_erratum erratum_id, product_cpid
    product = find_product_by_cpid(product_cpid)
    cs_erratum = ChangesetErratum.new(:errata_id => erratum_id, :display_name => erratum_id, :product_id => product.id, :changeset => self)
    cs_erratum.save!
    self.errata << cs_erratum
  end

  def add_repo repo_id, product_cpid
    repo = find_repo(repo_id, product_cpid)
    raise Errors::ChangesetContentException.new("Repository not found within this environment.") unless repo
    self.repos << repo
    repo
  end

  def add_distribution distribution_id, product_cpid
    product = find_product_by_cpid(product_cpid)
    distro = ChangesetDistribution.new(:distribution_id => distribution_id,
                                       :display_name => distribution_id,
                                       :product_id => product.id,
                                       :changeset => self)
    distro.save!
    self.distributions << distro
  end

  def remove_product cpid
    prod = self.products.find_by_cp_id(cpid)
    raise Errors::ChangesetContentException.new("Product #{cpid} not found in the changeset.") if prod.nil?
    self.products.delete(prod)
  end

  def remove_template template_id
    tpl = self.system_templates.find(template_id)
    raise Errors::ChangesetContentException.new("Template #{template_id} not found in the changeset.") if tpl.nil?
    self.system_templates.delete(tpl)
  end

  def remove_package package_name, product_cpid
    product = find_product_by_cpid(product_cpid)
    product.repos(self.environment.prior).each do |repo|
      #search for package in all repos in a product
      idx = repo.packages.index do |p| p.name == package_name end
      if idx != nil
        pack = repo.packages[idx]
        ChangesetPackage.destroy_all(:package_id => pack.id, :changeset_id => self.id, :product_id => product.id)
        return
     end
    end
  end

  def remove_erratum erratum_id, product_cpid
    product = find_product_by_cpid(product_cpid)
    product.repos(self.environment.prior).each do |repo|
      #search for erratum in all repos in a product
      idx = repo.errata.index do |e| e.id == erratum_id end
      if idx != nil
        erratum = repo.errata[idx]
        ChangesetErratum.destroy_all(:errata_id => erratum.id, :changeset_id => self.id, :product_id => product.id)
        return
      end
    end
  end

  def remove_repo repo_id, product_cpid
    repo = find_repo(repo_id, product_cpid)
    self.repos.delete(repo) if repo
  end

  def find_repos product
    ids = product.repos(self.environment).collect{|r| r.id} & self.repo_ids
    ids.empty? ? [] : Repository.where(:ids=>ids)
  end


  def remove_distribution distribution_id, product_cpid
    product = find_product_by_cpid(product_cpid)
    repos = product.repos(self.environment)
    idx = nil
    repos.each do |repo|
      idx = repo.distributions.index do |d| d.id == distribution_id end
    end
    if idx != nil
      ChangesetDistribution.destroy_all(:distribution_id => distribution_id, :changeset_id => self.id, :product_id => product.id)
    end
  end

  private

  def find_template template_id
    from_env = self.environment.prior
    tpl = from_env.system_templates.find(template_id)
    raise Errors::ChangesetContentException.new("Template not found within environment you want to promote from.") if tpl.nil?
    tpl
  end

  def find_product product_name
    from_env = self.environment.prior
    product = from_env.products.find_by_name(product_name)
    raise Errors::ChangesetContentException.new("Product not found within environment you want to promote from.") if product.nil?
    product
  end

  def find_product_by_cpid product_cpid
    from_env = self.environment.prior
    product = from_env.products.find_by_cp_id(product_cpid.to_s)
    raise Errors::ChangesetContentException.new("Product not found within environment you want to promote from.") if product.nil?
    product
  end



  def update_progress! percent
    if self.task_status
      self.task_status.progress = percent
      self.task_status.save!
    end
  end


  def promote_content
    update_progress! '0'
    self.calc_and_save_dependencies

    update_progress! '10'

    from_env = self.environment.prior
    to_env   = self.environment

    PulpTaskStatus::wait_for_tasks promote_products(from_env, to_env)
    update_progress! '30'
    PulpTaskStatus::wait_for_tasks promote_templates(from_env, to_env)
    update_progress! '50'
    PulpTaskStatus::wait_for_tasks promote_repos(from_env, to_env)
    update_progress! '80'
    promote_packages from_env, to_env
    update_progress! '90'
    promote_errata   from_env, to_env
    update_progress! '95'
    promote_distributions from_env, to_env
    update_progress! '100'
    self.promotion_date = Time.now
    self.state = Changeset::PROMOTED
    self.save!

    self.repos.each do |repo|
      if repo.is_cloned_in? to_env
        repo.get_clone(to_env).index_packages
      end
    end

  rescue Exception => e
    self.state = Changeset::FAILED
    self.save!

    error_text = _("Promotion of changeset '%{name}' failed." % {:name => self.name})
    error_text += _("%{newline}Reason: %{reason}" % {:reason => e.to_s, :newline => "<br />"})
    notice error_text, {:level => :error, :synchronous_request => false, :request_type => "changesets___promote"}

    raise e
  end


  def promote_templates from_env, to_env
    async_tasks = self.system_templates.collect do |tpl|
      tpl.promote from_env, to_env
    end
    async_tasks.flatten(1)
  end


  def promote_products from_env, to_env
    async_tasks = self.products.collect do |product|
      product.promote from_env, to_env
    end
    async_tasks.flatten(1)
  end


  def promote_repos from_env, to_env
    async_tasks = []
    self.repos.each do |repo|
      product = repo.product
      next if (products.uniq! or []).include? product

      cloned = repo.get_clone(to_env)
      if cloned
        async_tasks << cloned.sync
      else
        async_tasks << repo.promote(to_env)
      end
    end
    async_tasks.flatten(1)
  end

  def not_included_packages
    self.packages.delete_if do |pack|
      (products.uniq! or []).include? pack.product
    end
  end

  def not_included_errata
    self.errata.delete_if do |err|
      (products.uniq! or []).include? err.product
    end
  end


  def promote_packages from_env, to_env
    #repo->list of pkg_ids
    pkgs_promote = {}

    (not_included_packages + dependencies).each do |pkg|
      product = pkg.product

      product.repos(from_env).each do |repo|
<<<<<<< HEAD
        if repo.is_cloned_in? to_env
          clone = repo.get_clone to_env
=======
        clone = repo.get_clone to_env
        next if clone.nil?
>>>>>>> 930851c8

          if (repo.has_package? pkg.package_id) and (!clone.has_package? pkg.package_id)
            pkgs_promote[clone] ||= []
            pkgs_promote[clone] << pkg.package_id
          end
        end
      end
    end

    pkgs_promote.each_pair do |repo, pkgs|
      repo.add_packages(pkgs)
      Glue::Pulp::Package.index_packages(pkgs)
    end
  end


  def promote_errata from_env, to_env
    #repo->list of errata_ids
    errata_promote = {}

    not_included_errata.each do |err|
      product = err.product

      product.repos(from_env).each do |repo|
        clone = repo.get_clone to_env
        next if clone.nil?

        if (repo.has_erratum? err.errata_id) and (!clone.has_erratum? err.errata_id)
          errata_promote[clone] ||= []
          errata_promote[clone] << err.errata_id
        end
      end
    end

    errata_promote.each_pair do |repo, errata|
      repo.add_errata(errata)
    end
  end


  def promote_distributions from_env, to_env
    #repo->list of distribution_ids
    distribution_promote = {}

    for distro in self.distributions
      product = distro.product

      #skip distributions that have already been promoted with the products
      next if (products.uniq! or []).include? product

      product.repos(from_env).each do |repo|
        clone = repo.get_clone to_env
        next if clone.nil?

        if (repo.has_distribution? distro.distribution_id) and (!clone.has_distribution? distro.distribution_id)
          distribution_promote[clone] = distro.distribution_id
        end
      end
    end

    distribution_promote.each_pair do |repo, distro|
      repo.add_distribution(distro)
    end

  end


  def uniquify_artifacts
    system_templates.uniq! unless self.system_templates.nil?
    products.uniq! unless self.products.nil?
    [[:packages,:package_id],[:errata, :errata_id],[:distributions, :distribution_id]].each do |items, item_id|
      unless self.send(items).nil?
        s = Set.new
        # for some reason uniq! with a closure didn''t work
        # so invented an equivalent
        self.send(items).reject! do |item|
          includes = s.include? item.send(item_id)
          s.add(item.send(item_id)) unless includes
          includes
        end
      end
    end
  end

  def not_included_products
    products_ids = []
    products_ids += self.packages.map { |p| p.product.cp_id }
    products_ids += self.errata.map { |e| e.product.cp_id }
    products_ids -= self.products.collect{ |p| p.cp_id }
    products_ids.uniq.collect do |product_cp_id|
      Product.find_by_cp_id(product_cp_id)
    end
  end

  def not_included_repos product, environment
    product_repos = product.repos(environment) - self.repos
  end


  def errata_for_dep_calc product
    cs_errata = ChangesetErratum.where({:changeset_id=>self.id, :product_id=>product.id})
    cs_errata.collect do |err|
      Glue::Pulp::Errata.find(err.errata_id)
    end
  end


  def packages_for_dep_calc product
    packages = []

    cs_pacakges = ChangesetPackage.where({:changeset_id=>self.id, :product_id=>product.id})
    packages += cs_pacakges.collect do |pack|
      Glue::Pulp::Package.find(pack.package_id)
    end

    packages += errata_for_dep_calc(product).collect do |err|
      err.included_packages
    end.flatten(1)

    packages
  end


  def calc_dependencies_for_product product
    from_env = self.environment.prior
    to_env   = self.environment

    package_names = packages_for_dep_calc(product).map{ |p| p.name }.uniq
    return {} if package_names.empty?

    from_repos = not_included_repos(product, from_env)
    to_repos = product.repos(to_env)

    dependencies = calc_dependencies_for_packages package_names, from_repos, to_repos
    dependencies
  end

  def calc_dependencies_for_packages package_names, from_repos, to_repos

    all_deps = []
    to_resolve = package_names
    while not to_resolve.empty?

      deps = get_promotable_dependencies_for_packages to_resolve, from_repos, to_repos
      deps = Katello::PackageUtils::filter_latest_packages_by_name deps


      all_deps += deps
      to_resolve = deps.map{ |d| d['provides'] }.flatten.uniq - all_deps
    end
    all_deps
  end

  def get_promotable_dependencies_for_packages package_names, from_repos, to_repos
    from_repo_ids = from_repos.map{ |r| r.pulp_id }
    @next_env_pkg_ids ||= package_ids(to_repos)

    resolved_deps = Pulp::Package.dep_solve(package_names, from_repo_ids)['resolved']
    resolved_deps = resolved_deps.values.flatten(1)
    resolved_deps = resolved_deps.reject {|dep| not @next_env_pkg_ids.index(dep['id']).nil? }
    resolved_deps
  end

  def package_ids repos
    pkg_ids = []
    repos.each do |repo|
      pkg_ids += repo.packages.collect { |pkg| pkg.id }
    end
    pkg_ids
  end

  def build_dependencies product, dependencies
    new_dependencies = []

    dependencies.each do |dep|
        new_dependencies << ChangesetDependency.new(:package_id => dep['id'],
                                                    :display_name => dep['filename'],
                                                    :product_id => product.id,
                                                    :dependency_of => '???',
                                                    :changeset => self)
    end
    new_dependencies
  end

  def find_repo repo_id, product_cpid
    product = find_product_by_cpid(product_cpid)
    product.repos(self.environment.prior).where("repositories.id" => repo_id).first
  end


  def extended_index_attrs
    pkgs = self.packages.collect{|pkg| pkg.display_name}
    errata = self.errata.collect{|err| err.display_name}
    products = self.products.collect{|prod| prod.name}
    repos = self.repos.collect{|repo| repo.name}
    templates = self.system_templates.collect{|t| t.name}
    {
      :name_sort=> self.name.downcase,
      :package=>pkgs,
      :errata=>errata,
      :product=>products,
      :repo=>repos,
      :system_template=>templates,
      :user=> self.task_status.nil? ? "" : self.task_status.user.username
    }
  end

end<|MERGE_RESOLUTION|>--- conflicted
+++ resolved
@@ -369,13 +369,8 @@
       product = pkg.product
 
       product.repos(from_env).each do |repo|
-<<<<<<< HEAD
         if repo.is_cloned_in? to_env
           clone = repo.get_clone to_env
-=======
-        clone = repo.get_clone to_env
-        next if clone.nil?
->>>>>>> 930851c8
 
           if (repo.has_package? pkg.package_id) and (!clone.has_package? pkg.package_id)
             pkgs_promote[clone] ||= []
