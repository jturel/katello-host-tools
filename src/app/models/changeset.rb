--- conflicted
+++ resolved
@@ -315,11 +315,6 @@
     end
   end
 
-
-<<<<<<< HEAD
-=======
-
->>>>>>> 0c9e38c2
   private
 
   def update_progress! percent
