#
# Copyright 2011 Red Hat, Inc.
#
# This software is licensed to you under the GNU General Public
# License as published by the Free Software Foundation; either version
# 2 of the License (GPLv2) or (at your option) any later version.
# There is NO WARRANTY for this software, express or implied,
# including the implied warranties of MERCHANTABILITY,
# NON-INFRINGEMENT, or FITNESS FOR A PARTICULAR PURPOSE. You should
# have received a copy of GPLv2 along with this software; if not, see
# http://www.gnu.org/licenses/old-licenses/gpl-2.0.txt.

class NotInLockerValidator < ActiveModel::Validator
  def validate(record)
    record.errors[:environment] << _("Locker environment can have no changeset!") if record.environment.locker?
  end
end

class Changeset < ActiveRecord::Base
  include Authorization
  include AsyncOrchestration

  NEW = 'new'
  REVIEW = 'review'
  PROMOTED = 'promoted'
  STATES = [NEW, REVIEW, PROMOTED]

  validates_inclusion_of :state,
    :in => STATES,
    :allow_blank => false,
    :message => "A changeset must have one of the following states: #{STATES.join(', ')}."

  validates :name, :presence => true, :allow_blank => false
  validates_uniqueness_of :name, :scope => :environment_id, :message => N_("Must be unique within an environment")
  validates :environment, :presence=>true
  validates_with NotInLockerValidator
  has_and_belongs_to_many :products, :uniq => true
  has_many :packages, :class_name=>"ChangesetPackage", :inverse_of=>:changeset
  has_many :users, :class_name=>"ChangesetUser", :inverse_of=>:changeset
  has_many :errata, :class_name=>"ChangesetErratum", :inverse_of=>:changeset
  has_many :repos, :class_name=>"ChangesetRepo", :inverse_of => :changeset
  has_many :distributions, :class_name=>"ChangesetDistribution", :inverse_of => :changeset
  belongs_to :environment, :class_name=>"KPEnvironment"
  belongs_to :task_status
  before_save :uniquify_artifacts

  scoped_search :on => :name, :complete_value => true, :rename => :'changeset.name'
  scoped_search :on => :created_at, :complete_value => true, :rename => :'changeset.create_date'
  scoped_search :on => :promotion_date, :complete_value => true, :rename => :'changeset.promotion_date'
  scoped_search :in => :products, :on => :name, :complete_value => true, :rename => :'custom_product.name'
  scoped_search :in => :products, :on => :description, :complete_value => true, :rename => :'custom_product.description'

  def key_for item
    "changeset_#{id}_#{item}"
  end

  def package_ids
    packages.collect{|pack| pack.package_id}
  end

  def errata_ids
    errata.collect{|erratum| erratum.errata_id}
  end

  #get a list of all the products involved in teh changeset
  #  but not necessarily 'in' the changeset
  def involved_products
    to_ret = self.products.clone #get a copy
    to_ret = to_ret + self.partial_products
    to_ret.uniq
  end

  def partial_products
    to_ret = []
    to_ret =  to_ret + self.packages.collect{|pkg| pkg.product}
    to_ret =  to_ret + self.errata.collect{|pkg| pkg.product}
    to_ret =  to_ret + self.repos.collect{|pkg| pkg.product}
    to_ret.uniq
  end


  def dependencies
    from_env = self.environment.prior
    to_env   = self.environment


    product_hash = {}


    from_env.products.each{|prod|
      cs_pkgs = ChangesetPackage.where({:changeset_id=>self.id, :product_id=>prod.id})
      cs_errata = ChangesetErratum.where({:changeset_id=>self.id, :product_id=>prod.id})

      #all the pkgIds to add to this product, use a hash so we can add errata pkgs
      direct_pkgs = cs_pkgs.collect{|pkg| {:name=>pkg.display_name, :id=>pkg.package_id}}
      #TODO get errata packages



      # mapping of repo in from_env to its repo in to_env
      repo_map = {} # {from_env => to_env}

      prod.repos(from_env).each{|repo|
        cloned = prod.get_cloned repo, to_env
        repo_map[repo] = cloned if cloned
      }

      #get all the pkgs names
      pkg_names = []

      direct_pkgs.each{|pkg|
        repo_map.keys.each{ |from_repo|
          pkg_names << pkg[:name] if from_repo.has_package?(pkg[:id])
        }
      }

      next if pkg_names.empty?


      all_pkgs = Pulp::Package.dep_solve(pkg_names, repo_map.keys.collect{|repo| repo.id}).collect do |package|
           Glue::Pulp::Package.new(package)
      end

      product_hash[prod.id] = []

      #if the from_repo does have the dependency
      # and the to_repo doesn't already have it (and its not already in the list), add it
      repo_map.keys.each{|from_repo|
        all_pkgs.each{|pkg|
          if from_repo.has_package?(pkg.id) and !repo_map[from_repo].has_package?(pkg.id) and
              !product_hash[prod.id].index(pkg)
            product_hash[prod.id] << pkg
          end
        }

      #now we have a list of package hashes (with id and name) for the product (product_hash[prod.id])

      }
    }
    product_hash


  end

  # returns list of virtual permission tags for the current user
  def self.list_tags
    select('id,name').all.collect { |m| VirtualTag.new(m.id, m.name) }
  end

  def promote
    raise _("Cannot promote a changeset when it is not in the reivew phase") if self.state != Changeset::REVIEW

    from_env = self.environment.prior
    to_env   = self.environment

    wait_for_tasks promote_products(from_env, to_env)
    wait_for_tasks promote_repos(from_env, to_env)
    promote_packages from_env, to_env
    promote_errata   from_env, to_env

    self.promotion_date = Time.now
    self.state = Changeset::PROMOTED
    self.save!
  end

  def wait_for_tasks async_tasks
    async_tasks = async_tasks.collect do |t|
      ts = PulpTaskStatus.using_pulp_task(t)
      ts.organization = self.environment.organization
      ts
    end

    any_running = true
    while any_running
      any_running = false
      for t in async_tasks
        t.refresh
        if ((t.state == TaskStatus::Status::WAITING) or (t.state == TaskStatus::Status::RUNNING))
          any_running = true
          break
        end
      end
    end

    async_tasks
  end

  def find_product product_name
    from_env = self.environment.prior
    product = from_env.products.find_by_name(product_name)
    raise Errors::ChangesetContentException.new("Product not found within environment you want to promote from.") if product.nil?
    product
  end

  def add_product product_name
    product = self.find_product(product_name)
    self.products << product
    product
  end

  def add_package package_name, product_name
    product = self.find_product(product_name)
    product.repos(self.environment.prior).each do |repo|
      #search for package in all repos in a product
      idx = repo.packages.index do |p| p.name == package_name end
      if idx != nil
        pack = repo.packages[idx]
        cs_pack = ChangesetPackage.new(:package_id => pack.id, :display_name => package_name, :product_id => product.id, :changeset => self)
        cs_pack.save!
        self.packages << cs_pack

        return cs_pack
      end
    end
    raise Errors::ChangesetContentException.new("Package not found in the source environment.")
  end

  def add_erratum erratum_id, product_name
    product = self.find_product(product_name)
    product.repos(self.environment.prior).each do |repo|
      #search for erratum in all repos in a product
      idx = repo.errata.index do |e| e.id == erratum_id end
      if idx != nil
        erratum = repo.errata[idx]
        cs_erratum = ChangesetErratum.new(:errata_id => erratum.id, :display_name => erratum_id, :product_id => product.id, :changeset => self)
        cs_erratum.save!
        self.errata << cs_erratum

        return cs_erratum
      end
    end
    raise Errors::ChangesetContentException.new("Erratum not found in the source environment.")
  end

  def add_repo repo_name, product_name
    product = self.find_product(product_name)
    repos = product.repos(self.environment.prior)
    idx = repos.index do |r| r.name == repo_name end
    if idx != nil
      repo = repos[idx]
      cs_repo = ChangesetRepo.new(:repo_id => repo.id, :display_name => repo_name, :product_id => product.id, :changeset => self)
      cs_repo.save!
      self.repos << cs_repo

      return cs_repo
    end
    raise Errors::ChangesetContentException.new("Repository not found within this environment.")
  end

  def add_distribution distribution_id, product_name
    product = self.find_product(product_name)
    repos = product.repos(self.environment)
    idx = nil
    repos.each do |repo|
      idx = repo.distributions.index do |d| d.id == distribution_id end
    end
    if idx != nil
      self.distributions << ChangesetDistribution.new(:distribution_id => distribution_id,
                                                      :display_name => distribution_id,
                                                      :product_id => product.id,
                                                      :changeset => @changeset)
      return
    end
    raise Errors::ChangesetContentException.new("Distribution not found within this environment.")
  end


  def remove_product product_name
    prod = self.environment.products.find_by_name(product_name)
    raise Errors::ChangesetContentException.new("Product #{product_name} not found in the source environment.") if prod.nil?
    self.products.delete(prod)
  end

  def remove_package package_name, product_name
    product = self.find_product(product_name)
    product.repos(self.environment.prior).each do |repo|
      #search for package in all repos in a product
      idx = repo.packages.index do |p| p.name == package_name end
      if idx != nil
        pack = repo.packages[idx]
        ChangesetPackage.destroy_all(:package_id => pack.id, :changeset_id => self.id, :product_id => product.id)
        return
      end
    end
  end

  def remove_erratum erratum_id, product_name
    product = self.find_product(product_name)
    product.repos(self.environment.prior).each do |repo|
      #search for erratum in all repos in a product
      idx = repo.errata.index do |e| e.id == erratum_id end
      if idx != nil
        erratum = repo.errata[idx]
        ChangesetErratum.destroy_all(:errata_id => erratum.id, :changeset_id => self.id, :product_id => product.id)
        return
      end
    end
  end

  def remove_repo repo_name, product_name
    product = self.find_product(product_name)
    repos = product.repos(self.environment.prior)
    idx = repos.index do |r| r.name == repo_name end
    if idx != nil
      repo = repos[idx]
      ChangesetRepo.destroy_all(:repo_id => repo.id, :changeset_id => self.id, :product_id => product.id)
      return
    end
  end

<<<<<<< HEAD
  def remove_distribution distribution_id, product_name
    product = self.find_product(product_name)
    repos = product.repos(self.environment)
    idx = nil
    repos.each do |repo|
      idx = repo.distributions.index do |d| d.id == distribution_id end
    end
    if idx != nil
      ChangesetDistribution.destroy_all(:distribution_id => distribution_id, :changeset_id => self.id, :product_id => product.id)
    end
  end


  #TODO: add validation

=======
>>>>>>> 54683c2a

  private

  def promote_products from_env, to_env
    async_tasks = self.products.collect do |product|
      product.promote from_env, to_env
    end
    async_tasks.flatten(1)
  end


  def promote_repos from_env, to_env
    async_tasks = []

    for r in self.repos
      product = r.product
      repo    = Glue::Pulp::Repo.find(r.repo_id)

      next if (products.uniq! or []).include? product

      if repo.is_cloned_in?(to_env)
        async_tasks << repo.sync
      else
        async_tasks << repo.promote(to_env, product)
      end
    end
    async_tasks.flatten(1)
  end


  def promote_packages from_env, to_env
    #repo->list of pkg_ids
    pkgs_promote = {}

    for pkg in self.packages
      product = pkg.product

      #skip packages that have already been promoted with the products
      next if (products.uniq! or []).include? product

      product.repos(from_env).each do |repo|
        clone = repo.get_clone to_env

        if (repo.has_package? pkg.package_id) and (!clone.has_package? pkg.package_id)
          pkgs_promote[clone] ||= []
          pkgs_promote[clone] << pkg.package_id
        end
      end
    end

    pkgs_promote.each_pair do |repo, pkgs|
      repo.add_packages(pkgs)
    end
  end


  def promote_errata from_env, to_env
    #repo->list of errata_ids
    errata_promote = {}

    for err in self.errata
      product = err.product

      #skip errata that have already been promoted with the products
      next if (products.uniq! or []).include? product

      product.repos(from_env).each do |repo|
        clone = repo.get_clone to_env

        if (repo.has_erratum? err.errata_id) and (!clone.has_erratum? err.errata_id)
          errata_promote[clone] ||= []
          errata_promote[clone] << err.errata_id
        end
      end
    end

    errata_promote.each_pair do |repo, errata|
      repo.add_errata(errata)
    end
  end


  def uniquify_artifacts
    products.uniq! unless self.products.nil?
    [[:packages,:package_id],[:errata, :errata_id],[:repos, :repo_id]].each do |items, item_id|
      unless self.send(items).nil?
        s = Set.new
        # for some reason uniq! with a closure didn''t work
        # so invented an equivalent
        self.send(items).reject! do |item|
          includes = s.include? item.send(item_id)
          s.add(item.send(item_id)) unless includes
          includes
        end
      end
    end
  end

end<|MERGE_RESOLUTION|>--- conflicted
+++ resolved
@@ -308,7 +308,6 @@
     end
   end
 
-<<<<<<< HEAD
   def remove_distribution distribution_id, product_name
     product = self.find_product(product_name)
     repos = product.repos(self.environment)
@@ -323,9 +322,6 @@
 
 
   #TODO: add validation
-
-=======
->>>>>>> 54683c2a
 
   private
 
