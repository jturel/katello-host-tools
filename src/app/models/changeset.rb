--- conflicted
+++ resolved
@@ -276,184 +276,6 @@
     end
   end
 
-<<<<<<< HEAD
-
-  def promote_content(notify = false)
-    update_progress! '0'
-    self.calc_and_save_dependencies
-
-    update_progress! '10'
-
-    from_env = self.environment.prior
-    to_env   = self.environment
-
-    PulpTaskStatus::wait_for_tasks promote_products(from_env, to_env)
-    update_progress! '30'
-    PulpTaskStatus::wait_for_tasks promote_templates(from_env, to_env)
-    update_progress! '50'
-    PulpTaskStatus::wait_for_tasks promote_repos(from_env, to_env)
-    update_progress! '70'
-    to_env.update_cp_content
-    update_progress! '80'
-    promote_packages from_env, to_env
-    update_progress! '90'
-    promote_errata from_env, to_env
-    update_progress! '95'
-    promote_distributions from_env, to_env
-    update_progress! '100'
-
-    PulpTaskStatus::wait_for_tasks generate_metadata from_env, to_env
-
-    self.promotion_date = Time.now
-    self.state          = Changeset::PROMOTED
-    self.save!
-
-    index_repo_content to_env
-
-    if notify
-      message = _("Successfully promoted changeset '%s'.") % self.name
-      Notify.message message, :request_type => "changesets___promote"
-    end
-
-  rescue => e
-    # catch any exception - we have to serve any failure in the promotion
-    # it is reraised later
-
-    self.state = Changeset::FAILED
-    self.save!
-    Rails.logger.error(e)
-    Rails.logger.error(e.backtrace.join("\n"))
-    if notify
-      Notify.exception _("Failed to promote changeset '%s'. Check notices for more details") % self.name, e,
-                   :request_type => "changesets___promote"
-    end
-    index_repo_content to_env
-    raise e
-  end
-
-
-  def promote_templates from_env, to_env
-    async_tasks = self.system_templates.collect do |tpl|
-      tpl.promote from_env, to_env
-    end
-    async_tasks.flatten(1)
-  end
-
-
-  def promote_products from_env, to_env
-    async_tasks = self.products.collect do |product|
-      product.promote from_env, to_env
-    end
-    async_tasks.flatten(1)
-  end
-
-
-  def promote_repos from_env, to_env
-    async_tasks = []
-    self.repos.each do |repo|
-      product = repo.product
-      next if (products.uniq! or []).include? product
-
-      async_tasks << repo.promote(from_env, to_env)
-    end
-    async_tasks.flatten(1)
-  end
-
-  def not_included_packages
-    self.packages.delete_if do |pack|
-      (products.uniq! or []).include? pack.product
-    end
-  end
-
-  def not_included_errata
-    self.errata.delete_if do |err|
-      (products.uniq! or []).include? err.product
-    end
-  end
-
-
-  def promote_packages from_env, to_env
-    #repo->list of pkg_ids
-    pkgs_promote = { }
-
-    (not_included_packages + dependencies).each do |pkg|
-      product = pkg.product
-
-      product.repos(from_env).each do |repo|
-        if repo.is_cloned_in? to_env
-          clone = repo.get_clone to_env
-
-          if (repo.has_package? pkg.package_id) and (!clone.has_package? pkg.package_id)
-            pkgs_promote[clone] ||= []
-            pkgs_promote[clone] << pkg.package_id
-          end
-        end
-      end
-    end
-
-    pkgs_promote.each_pair do |repo, pkgs|
-      repo.add_packages(pkgs)
-      Glue::Pulp::Package.index_packages(pkgs)
-    end
-  end
-
-
-  def promote_errata from_env, to_env
-    #repo->list of errata_ids
-    errata_promote = { }
-
-    not_included_errata.each do |err|
-      product = err.product
-
-      product.repos(from_env).each do |repo|
-        if repo.is_cloned_in? to_env
-          clone             = repo.get_clone to_env
-          affecting_filters = (repo.filters + repo.product.filters).uniq
-
-          if repo.has_erratum? err.errata_id and !clone.has_erratum? err.errata_id and
-              !err.blocked_by_filters? affecting_filters
-            errata_promote[clone] ||= []
-            errata_promote[clone] << err.errata_id
-          end
-        end
-      end
-    end
-
-    errata_promote.each_pair do |repo, errata|
-      repo.add_errata(errata)
-      Glue::Pulp::Errata.index_errata(errata)
-    end
-  end
-
-
-  def promote_distributions from_env, to_env
-    #repo->list of distribution_ids
-    distribution_promote = { }
-
-    for distro in self.distributions
-      product = distro.product
-
-      #skip distributions that have already been promoted with the products
-      next if (products.uniq! or []).include? product
-
-      product.repos(from_env).each do |repo|
-        clone = repo.get_clone to_env
-        next if clone.nil?
-
-        if repo.has_distribution? distro.distribution_id and
-            !clone.has_distribution? distro.distribution_id
-          distribution_promote[clone] = distro.distribution_id
-        end
-      end
-    end
-
-    distribution_promote.each_pair do |repo, distro|
-      repo.add_distribution(distro)
-    end
-  end
-
-=======
->>>>>>> a9bda2b0
   def index_repo_content to_env
     # for any repos contained within the changeset, index the packages & errata that have
     # been promoted to the next environment
