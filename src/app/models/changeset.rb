#
# Copyright 2011 Red Hat, Inc.
#
# This software is licensed to you under the GNU General Public
# License as published by the Free Software Foundation; either version
# 2 of the License (GPLv2) or (at your option) any later version.
# There is NO WARRANTY for this software, express or implied,
# including the implied warranties of MERCHANTABILITY,
# NON-INFRINGEMENT, or FITNESS FOR A PARTICULAR PURPOSE. You should
# have received a copy of GPLv2 along with this software; if not, see
# http://www.gnu.org/licenses/old-licenses/gpl-2.0.txt.

class NotInLibraryValidator < ActiveModel::Validator
  def validate(record)
    record.errors[:environment] << _("Library environment cannot contain a changeset!") if record.environment.library?
  end
end

require 'util/package_util'

class Changeset < ActiveRecord::Base
  include Authorization
  include AsyncOrchestration

  include IndexedModel
  index_options :extended_json => :extended_index_attrs,
                :display_attrs => [:name, :description, :package, :errata, :product, :repo, :system_template, :user]

  mapping do
    indexes :name, :type => 'string', :analyzer => :kt_name_analyzer
    indexes :name_sort, :type => 'string', :index => :not_analyzed
  end

  NEW       = 'new'
  REVIEW    = 'review'
  PROMOTED  = 'promoted'
  PROMOTING = 'promoting'
  FAILED    = 'failed'
  STATES    = [NEW, REVIEW, PROMOTING, PROMOTED, FAILED]


  validates_inclusion_of :state,
                         :in          => STATES,
                         :allow_blank => false,
                         :message     => "A changeset must have one of the following states: #{STATES.join(', ')}."

  validates :name, :presence => true, :allow_blank => false, :length => { :maximum => 255 }
  validates_uniqueness_of :name, :scope => :environment_id, :message => N_("Must be unique within an environment")
  validates :environment, :presence => true
  validates :description, :katello_description_format => true
  validates_with NotInLibraryValidator

  has_and_belongs_to_many :products, :uniq => true
  has_many :packages, :class_name => "ChangesetPackage", :inverse_of => :changeset
  has_many :users, :class_name => "ChangesetUser", :inverse_of => :changeset
  has_and_belongs_to_many :system_templates, :uniq => true
  has_many :errata, :class_name => "ChangesetErratum", :inverse_of => :changeset
  has_and_belongs_to_many :repos, :class_name => "Repository", :uniq => true
  has_many :distributions, :class_name => "ChangesetDistribution", :inverse_of => :changeset
  has_many :dependencies, :class_name => "ChangesetDependency", :inverse_of => :changeset
  belongs_to :environment, :class_name => "KTEnvironment"
  belongs_to :task_status

  before_save :uniquify_artifacts

  def key_for item
    "changeset_#{id}_#{item}"
  end

  def errata_ids
    errata.collect { |erratum| erratum.errata_id }
  end

  #get a list of all the products involved in the changeset
  #  but not necessarily 'in' the changeset
  def involved_products
    to_ret = self.products.clone #get a copy
    to_ret = to_ret + self.partial_products
    to_ret.uniq
  end

  def partial_products
    to_ret = []
    to_ret = to_ret + self.packages.collect { |pkg| pkg.product }
    to_ret = to_ret + self.errata.collect { |pkg| pkg.product }
    to_ret = to_ret + self.repos.collect { |rep| rep.product }
    to_ret = to_ret + self.distributions.collect { |distro| distro.product }
    to_ret.uniq
  end

  def calc_dependencies
    all_dependencies = []
    not_included_products.each do |product|
      dependencies     = calc_dependencies_for_product product
      all_dependencies += build_dependencies(product, dependencies)
    end
    all_dependencies
  end

  def calc_and_save_dependencies
    self.dependencies = self.calc_dependencies
    self.save()
  end

  # returns list of virtual permission tags for the current user
  def self.list_tags
    select('id,name').all.collect { |m| VirtualTag.new(m.id, m.name) }
  end

  def promote(options = { })
    options = { :async => true, :notify => false }.merge options

    self.state == Changeset::REVIEW or
        raise _("Cannot promote the changset '%s' because it is not in the review phase.") % self.name

    #check for other changesets promoting
    if self.environment.promoting_to?
      raise _("Cannot promote the changeset '%s' while another changeset (%s) is being promoted.") %
                [self.name, self.environment.promoting.first.name]
    end

    # check that solitare repos in the changeset and its templates
    # will have its associated product in the env as well after promotion
    repos_to_be_promoted.each do |repo|
      if not self.environment.products.to_a.include? repo.product and not products_to_be_promoted.include? repo.product
        raise _("Cannot promote the changset '%s' because the repo '%s' does not belong to any promoted product.") %
                  [self.name, repo.name]
      end
    end

    validate_content! self.errata
    validate_content! self.packages
    validate_content! self.distributions

    self.state = Changeset::PROMOTING
    self.save!

    if options[:async]
      task             = self.async(:organization => self.environment.organization).promote_content(options[:notify])
      self.task_status = task
      self.save!
      self.task_status
    else
      self.task_status = nil
      self.save!
      promote_content(options[:notify])
    end
  end

  def add_product! product
    product.repos(self.environment.prior).empty? and
        raise _("Product '%s' hasn't any repositories") % product.name

    environment.prior.products.include? product or
        raise Errors::ChangesetContentException.new("Product not found within environment you want to promote from.")

    self.products << product
    save!
    return product
  end

  def add_template! template
    environment.prior.system_templates.include? template or
        raise Errors::ChangesetContentException.new("Template not found within environment you want to promote from.")

    self.system_templates << template # updates foreign key immediately
    save!
    return template
  end

  def add_package! name_or_nvre, product
    environment.prior.products.include? product or
        raise Errors::ChangesetContentException.new(
                  "Package's product not found within environment you want to promote from.")

    package_data = find_package_data(product, name_or_nvre) or
        raise Errors::ChangesetContentException.new(
                  _("Package '%s' was not found in the source environment.") % name_or_nvre)

    nvrea = Katello::PackageUtils::build_nvrea(package_data, false)
    self.packages << package =
        ChangesetPackage.create!(:package_id => package_data["id"], :display_name => nvrea,
                                 :product_id => product.id, :changeset => self, :nvrea => nvrea)
    save!
    return package
  end

  def add_erratum! erratum_id, product
    product.has_erratum?(environment.prior, erratum_id) or
        raise Errors::ChangesetContentException.new(
                  "Erratum not found within this environment you want to promote from.")

    self.errata << erratum =
        ChangesetErratum.create!(:errata_id  => erratum_id, :display_name => erratum_id,
                                 :product_id => product.id, :changeset => self)
    save!
    return erratum
  end

  def add_repository! repository
    environment.prior.repositories.include? repository or
        raise Errors::ChangesetContentException.new(
                  "Repository not found within this environment you want to promote from.")

    self.repos << repository
    save!
    return repository
  end

  def add_distribution! distribution_id, product
    environment.prior.repositories.any? { |repo| repo.has_distribution? distribution_id } or
        raise Errors::ChangesetContentException.new(
                  "Distribution not found within this environment you want to promote from.")

    self.distributions << distro =
        ChangesetDistribution.create!(:distribution_id => distribution_id,
                                      :display_name    => distribution_id,
                                      :product_id      => product.id,
                                      :changeset       => self)
    save!
    return distro
  end

  def remove_product! product
    deleted = self.products.delete(product)
    save!
    return deleted
  end

  def remove_template! template
    deleted = self.system_templates.delete(template)
    save!
    return deleted
  end

  def remove_package! package_data, product
    deleted = ChangesetPackage.destroy_all(:package_id => package_data[:id], :changeset_id => self.id,
                                           :product_id => product.id)
    save!
    return deleted
  end

  def remove_erratum! erratum_id, product
    deleted = ChangesetErratum.destroy_all(:errata_id  => erratum_id, :changeset_id => self.id,
                                           :product_id => product.id)
    save!
    return deleted
  end

  def remove_repository! repository
    deleted = self.repos.delete(repository)
    save!
    return deleted
  end

  def remove_distribution! distribution_id, product
    deleted = ChangesetDistribution.destroy_all(:distribution_id => distribution_id,
                                                :changeset_id    => self.id, :product_id => product.id)
    save!
    return deleted
  end

  private

  def validate_content! elements
    elements.each { |e| raise ActiveRecord::RecordInvalid.new(e) if not e.valid? }
  end

  def find_package_data(product, name_or_nvre)
    package_data = Katello::PackageUtils.parse_nvrea_nvre(name_or_nvre)
    packs        = if package_data
                     product.find_packages_by_nvre(self.environment.prior,
                                                   package_data[:name], package_data[:version],
                                                   package_data[:release], package_data[:epoch])
                   else
                     Katello::PackageUtils::find_latest_packages(
                         product.find_packages_by_name(self.environment.prior, name_or_nvre))
                   end

    packs.first.with_indifferent_access
  end

  def update_progress! percent
    if self.task_status
      self.task_status.progress = percent
      self.task_status.save!
    end
  end


  def promote_content(notify = false)
    update_progress! '0'
    self.calc_and_save_dependencies

    update_progress! '10'

    from_env = self.environment.prior
    to_env   = self.environment

    PulpTaskStatus::wait_for_tasks promote_products(from_env, to_env)
    update_progress! '30'
    PulpTaskStatus::wait_for_tasks promote_templates(from_env, to_env)
    update_progress! '50'
    PulpTaskStatus::wait_for_tasks promote_repos(from_env, to_env)
    update_progress! '70'
    to_env.update_cp_content
    update_progress! '80'
    promote_packages from_env, to_env
    update_progress! '90'
    promote_errata from_env, to_env
    update_progress! '95'
    promote_distributions from_env, to_env
    update_progress! '100'

    PulpTaskStatus::wait_for_tasks generate_metadata from_env, to_env

    self.promotion_date = Time.now
    self.state          = Changeset::PROMOTED
    self.save!

    index_repo_content to_env

    if notify
      message = _("Successfully promoted changeset '%s'.") % self.name
      Notify.message message, :request_type => "changesets___promote"
    end

<<<<<<< HEAD
  rescue => e
    # catch any exception - we have to serve any failure in the promotion
    # it is reraised later

=======
  rescue Exception => e
>>>>>>> 7e126ab0
    self.state = Changeset::FAILED
    self.save!
    Rails.logger.error(e)
    Rails.logger.error(e.backtrace.join("\n"))
    if notify
      Notify.exception _("Failed to promote changeset '%s'. Check notices for more details") % self.name, e,
                   :request_type => "changesets___promote"
    end
    index_repo_content to_env
    raise e
  end


  def promote_templates from_env, to_env
    async_tasks = self.system_templates.collect do |tpl|
      tpl.promote from_env, to_env
    end
    async_tasks.flatten(1)
  end


  def promote_products from_env, to_env
    async_tasks = self.products.collect do |product|
      product.promote from_env, to_env
    end
    async_tasks.flatten(1)
  end


  def promote_repos from_env, to_env
    async_tasks = []
    self.repos.each do |repo|
      product = repo.product
      next if (products.uniq! or []).include? product

      async_tasks << repo.promote(from_env, to_env)
    end
    async_tasks.flatten(1)
  end

  def not_included_packages
    self.packages.delete_if do |pack|
      (products.uniq! or []).include? pack.product
    end
  end

  def not_included_errata
    self.errata.delete_if do |err|
      (products.uniq! or []).include? err.product
    end
  end


  def promote_packages from_env, to_env
    #repo->list of pkg_ids
    pkgs_promote = { }

    (not_included_packages + dependencies).each do |pkg|
      product = pkg.product

      product.repos(from_env).each do |repo|
        if repo.is_cloned_in? to_env
          clone = repo.get_clone to_env

          if (repo.has_package? pkg.package_id) and (!clone.has_package? pkg.package_id)
            pkgs_promote[clone] ||= []
            pkgs_promote[clone] << pkg.package_id
          end
        end
      end
    end

    pkgs_promote.each_pair do |repo, pkgs|
      repo.add_packages(pkgs)
      Glue::Pulp::Package.index_packages(pkgs)
    end
  end


  def promote_errata from_env, to_env
    #repo->list of errata_ids
    errata_promote = { }

    not_included_errata.each do |err|
      product = err.product

      product.repos(from_env).each do |repo|
        if repo.is_cloned_in? to_env
          clone             = repo.get_clone to_env
          affecting_filters = (repo.filters + repo.product.filters).uniq

          if repo.has_erratum? err.errata_id and !clone.has_erratum? err.errata_id and
              !err.blocked_by_filters? affecting_filters
            errata_promote[clone] ||= []
            errata_promote[clone] << err.errata_id
          end
        end
      end
    end

    errata_promote.each_pair do |repo, errata|
      repo.add_errata(errata)
      Glue::Pulp::Errata.index_errata(errata)
    end
  end


  def promote_distributions from_env, to_env
    #repo->list of distribution_ids
    distribution_promote = { }

    for distro in self.distributions
      product = distro.product

      #skip distributions that have already been promoted with the products
      next if (products.uniq! or []).include? product

      product.repos(from_env).each do |repo|
        clone = repo.get_clone to_env
        next if clone.nil?

        if repo.has_distribution? distro.distribution_id and
            !clone.has_distribution? distro.distribution_id
          distribution_promote[clone] = distro.distribution_id
        end
      end
    end

    distribution_promote.each_pair do |repo, distro|
      repo.add_distribution(distro)
    end
  end

  def index_repo_content to_env
    # for any repos contained within the changeset, index the packages & errata that have
    # been promoted to the next environment
    self.products.each do |product|
      product.repos(to_env).each do |repo|
        repo.index_packages
        repo.index_errata
      end
    end

    # during promotion of the repos, information like clone_id are updated... in order to have
    # that information available, reload the repos
    self.repos.reload

    self.repos.each do |repo|
      if repo.is_cloned_in? to_env
        clone = repo.get_clone(to_env)
        clone.index_packages
        clone.index_errata
      end
    end
  end

  def generate_metadata from_env, to_env
    async_tasks = affected_repos.collect do |repo|
      repo.get_clone(to_env).generate_metadata
    end
    async_tasks
  end

  def uniquify_artifacts
    system_templates.uniq! unless self.system_templates.nil?
    products.uniq! unless self.products.nil?
    [[:packages, :package_id], [:errata, :errata_id], [:distributions, :distribution_id]].each do |items, item_id|
      unless self.send(items).nil?
        s = Set.new
        # for some reason uniq! with a closure didn''t work
        # so invented an equivalent
        self.send(items).reject! do |item|
          includes = s.include? item.send(item_id)
          s.add(item.send(item_id)) unless includes
          includes
        end
      end
    end
  end

  def not_included_products
    products_ids = []
    products_ids += self.packages.map { |p| p.product.cp_id }
    products_ids += self.errata.map { |e| e.product.cp_id }
    products_ids -= self.products.collect { |p| p.cp_id }
    products_ids.uniq.collect do |product_cp_id|
      Product.find_by_cp_id(product_cp_id)
    end
  end

  def not_included_repos product, environment
    product_repos = product.repos(environment) - self.repos
  end


  def errata_for_dep_calc product
    cs_errata = ChangesetErratum.where({ :changeset_id => self.id, :product_id => product.id })
    cs_errata.collect do |err|
      Glue::Pulp::Errata.find(err.errata_id)
    end
  end


  def packages_for_dep_calc product
    packages = []

    cs_pacakges = ChangesetPackage.where({ :changeset_id => self.id, :product_id => product.id })
    packages    += cs_pacakges.collect do |pack|
      Glue::Pulp::Package.find(pack.package_id)
    end

    packages += errata_for_dep_calc(product).collect do |err|
      err.included_packages
    end.flatten(1)

    packages
  end


  def calc_dependencies_for_product product
    from_env = self.environment.prior
    to_env   = self.environment

    package_names = packages_for_dep_calc(product).map { |p| p.name }.uniq
    return { } if package_names.empty?

    from_repos = not_included_repos(product, from_env)
    to_repos   = product.repos(to_env)

    dependencies = calc_dependencies_for_packages package_names, from_repos, to_repos
    dependencies
  end

  def calc_dependencies_for_packages package_names, from_repos, to_repos
    all_deps   = []
    deps       = []
    to_resolve = package_names
    while not to_resolve.empty?
      all_deps += deps

      deps = get_promotable_dependencies_for_packages to_resolve, from_repos, to_repos
      deps = Katello::PackageUtils::filter_latest_packages_by_name deps

      to_resolve = deps.map { |d| d['provides'] }.flatten(1).uniq -
          all_deps.map { |d| d['provides'] }.flatten(1) -
          package_names
    end
    all_deps
  end

  def get_promotable_dependencies_for_packages package_names, from_repos, to_repos
    from_repo_ids     = from_repos.map { |r| r.pulp_id }
    @next_env_pkg_ids ||= package_ids(to_repos)

    resolved_deps = Resources::Pulp::Package.dep_solve(package_names, from_repo_ids)['resolved']
    resolved_deps = resolved_deps.values.flatten(1)
    resolved_deps = resolved_deps.reject { |dep| not @next_env_pkg_ids.index(dep['id']).nil? }
    resolved_deps
  end

  def package_ids repos
    pkg_ids = []
    repos.each do |repo|
      pkg_ids += repo.packages.collect { |pkg| pkg.id }
    end
    pkg_ids
  end

  def build_dependencies product, dependencies
    new_dependencies = []

    dependencies.each do |dep|
      new_dependencies << ChangesetDependency.new(:package_id    => dep['id'],
                                                  :display_name  => dep['filename'],
                                                  :product_id    => product.id,
                                                  :dependency_of => '???',
                                                  :changeset     => self)
    end
    new_dependencies
  end

  def find_repo repo_id, product_cpid
    product = find_product_by_cpid(product_cpid)
    product.repos(self.environment.prior).where("repositories.id" => repo_id).first
  end

  def affected_repos
    repos = []
    repos += self.packages.collect { |e| e.promotable_repositories }.flatten(1)
    repos += self.errata.collect { |p| p.promotable_repositories }.flatten(1)
    repos += self.distributions.collect { |d| d.promotable_repositories }.flatten(1)

    repos.uniq
  end

  def extended_index_attrs
    pkgs      = self.packages.collect { |pkg| pkg.display_name }
    errata    = self.errata.collect { |err| err.display_name }
    products  = self.products.collect { |prod| prod.name }
    repos     = self.repos.collect { |repo| repo.name }
    templates = self.system_templates.collect { |t| t.name }
    { :name_sort       => self.name.downcase,
      :package         => pkgs,
      :errata          => errata,
      :product         => products,
      :repo            => repos,
      :system_template => templates,
      :user            => self.task_status.nil? ? "" : self.task_status.user.username
    }
  end

  def repos_to_be_promoted
    repos = self.repos || []
    repos += self.system_templates.map { |tpl| tpl.repos_to_be_promoted }.flatten(1)
    return repos.uniq
  end

  def products_to_be_promoted
    products = self.products || []
    products += self.system_templates.map { |tpl| tpl.products_to_be_promoted }.flatten(1)
    return products.uniq
  end


end<|MERGE_RESOLUTION|>--- conflicted
+++ resolved
@@ -325,14 +325,10 @@
       Notify.message message, :request_type => "changesets___promote"
     end
 
-<<<<<<< HEAD
   rescue => e
     # catch any exception - we have to serve any failure in the promotion
     # it is reraised later
 
-=======
-  rescue Exception => e
->>>>>>> 7e126ab0
     self.state = Changeset::FAILED
     self.save!
     Rails.logger.error(e)
