#
# Copyright 2011 Red Hat, Inc.
#
# This software is licensed to you under the GNU General Public
# License as published by the Free Software Foundation; either version
# 2 of the License (GPLv2) or (at your option) any later version.
# There is NO WARRANTY for this software, express or implied,
# including the implied warranties of MERCHANTABILITY,
# NON-INFRINGEMENT, or FITNESS FOR A PARTICULAR PURPOSE. You should
# have received a copy of GPLv2 along with this software; if not, see
# http://www.gnu.org/licenses/old-licenses/gpl-2.0.txt.

class Changeset < ActiveRecord::Base
  include Authorization
  before_validation_on_create :generate_name

  NEW = 'new'
  REVIEW = 'review'
  PROMOTED = 'promoted'
  STATES = [NEW, REVIEW, PROMOTED]

  validates_inclusion_of :state,
    :in => STATES,
    :allow_blank => false,
    :message => "A changeset must have one of the following states: #{STATES.join(', ')}."

<<<<<<< HEAD
  validates :name, :presence => true, :allow_blank => false
  validates_uniqueness_of :name, :scope => :environment_id, :message => N_("Must be unique within an environment")
  has_and_belongs_to_many :products
=======

  has_and_belongs_to_many :products, :uniq => true
>>>>>>> f27efeac
  has_many :packages, :class_name=>"ChangesetPackage", :inverse_of=>:changeset
  has_many :users, :class_name=>"ChangesetUser", :inverse_of=>:changeset
  has_many :errata, :class_name=>"ChangesetErratum", :inverse_of=>:changeset
  has_many :repos, :class_name=>"ChangesetRepo", :inverse_of => :changeset
  belongs_to :environment, :class_name=>"KPEnvironment"
  validates :environment, :presence=>true
  before_save :uniquify_artifacts



  def generate_name 
    self.name = I18n.l(DateTime.now, :format=>:long) if name.blank? || name.nil?
  end


  def key_for item
    "changeset_#{id}_#{item}"
  end

  def package_ids
    packages.collect{|pack| pack.package_id}
  end

  def errata_ids
    errata.collect{|erratum| erratum.errata_id}
  end


  def dependencies
    repoids = []

    prior = self.environment.prior
    prior ||= self.environment.organization.locker #if no prior, then prior must be locker

    #get source repos to depsolve for
    prior.products.each{|prod|
      repoids += prod.repos(prior).collect{|repo| repo.id}
    }

    #TODO  look up NEVRA from pulp instead of relying on display_name
    #   will this be too expensive?  should display_name be "formalized"
    changelog_pkgs = self.packages.collect{|pkg| pkg.display_name}


    #pulp can't handle an empty package list
    return [] if changelog_pkgs.empty?

    all_pkgs = Pulp::Package.dep_solve(changelog_pkgs, repoids).collect do |package|
         Glue::Pulp::Package.new(package)
    end

    #remove pkgs that are in the next environment's repos
    repo_pkg_ids = []
    if environment
      environment.products do |prod|
        prod.repos do |repo|
          repo_pkg_ids += repo.packages.collect{|pkg| pkg.id}
        end
      end
    end

    uniq_pkgs = []
    all_pkgs.each {|pkg|
      uniq_pkgs << pkg if repo_pkg_ids.index(pkg.id).nil?
    }

    uniq_pkgs

  end

  # returns list of virtual permission tags for the current user
  def self.list_tags
    select('id,name').all.collect { |m| VirtualTag.new(m.id, m.name) }
  end

  def promote
    self.products.each do |product|
      product.promote self,  self.environment
    end

    #repo->list of pkg_ids
    pkgs_promote = {}


    #Identify which repos need what packages
    #self.environment.products.each do |product|
      #skip the product if we are promoting it anyways
    #  next if self.products.include?(product)
    #  product.repos(self).each do |repo|
        #bring in the clones, for caching
    #    clones = []
    #    repo.clone_ids.each{|id|  clones << Glue::Pulp::Repo.find(id)}

    #    self.packages.each do |pkg|
          #if this repo has the package and the clone doesn't, then we should promote it
    #       if repo.has_package? pkg.package_id
    #         clones.each do |clone|
    #           if !clone.has_package? pkg.package_id
    #             pkgs_promote[clone] ||= []
    #             pkgs_promote[clone] << pkg.package_id
    #           end
    #         end
    #       end
    #     end
    #   end
    # end

    #pkgs_promote.each_pair do |repo, pkgs|
    #  repo.add_packages(pkgs)
    #end

    self.promotion_date = Time.now
    self.state = Changeset::PROMOTED
    self.save!

  end

  private
  def uniquify_artifacts
    self.products.uniq! unless self.products.nil?
    [[:packages,:package_id],[:errata, :errata_id],[:repos, :repo_id]].each do |items, item_id|
      unless self.send(items).nil?
        s = Set.new
        # for some reason uniq! with a closure didn''t work
        # so invented an equivalent
        self.send(items).reject! do |item|
          includes = s.include? item.send(item_id)
          s.add(item.send(item_id)) unless includes
          includes
        end
      end
    end
  end

end<|MERGE_RESOLUTION|>--- conflicted
+++ resolved
@@ -24,14 +24,10 @@
     :allow_blank => false,
     :message => "A changeset must have one of the following states: #{STATES.join(', ')}."
 
-<<<<<<< HEAD
+
   validates :name, :presence => true, :allow_blank => false
-  validates_uniqueness_of :name, :scope => :environment_id, :message => N_("Must be unique within an environment")
-  has_and_belongs_to_many :products
-=======
-
+  validates_uniqueness_of :name, :scope => :environment_id, :message => N_("Must be unique within an environment") 
   has_and_belongs_to_many :products, :uniq => true
->>>>>>> f27efeac
   has_many :packages, :class_name=>"ChangesetPackage", :inverse_of=>:changeset
   has_many :users, :class_name=>"ChangesetUser", :inverse_of=>:changeset
   has_many :errata, :class_name=>"ChangesetErratum", :inverse_of=>:changeset
