--- conflicted
+++ resolved
@@ -17,7 +17,6 @@
   include Authorization::ContentViewDefinition
   include AsyncOrchestration
   has_many :content_views, :dependent => :destroy
-<<<<<<< HEAD
   has_many :filters, :inverse_of => :content_view_definition
   has_many :components, :class_name => "ComponentContentView"
   has_many :component_content_views, :through => :components,
@@ -30,11 +29,10 @@
   has_many :repositories, :through => :content_view_definition_repositories,
                           :after_remove => :remove_repository
   has_many :filters, :class_name => "Filter", :inverse_of => :content_view_definition
-=======
+
   has_many :content_view_definition_archives, :foreign_key => :source_id
   alias :archives :content_view_definition_archives
 
->>>>>>> 62c4c337
   validates :label, :uniqueness => {:scope => :organization_id},
     :presence => true
   validates :name, :presence => true, :uniqueness => {:scope => :organization_id}
