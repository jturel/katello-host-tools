#
# Copyright 2011 Red Hat, Inc.
#
# This software is licensed to you under the GNU General Public
# License as published by the Free Software Foundation; either version
# 2 of the License (GPLv2) or (at your option) any later version.
# There is NO WARRANTY for this software, express or implied,
# including the implied warranties of MERCHANTABILITY,
# NON-INFRINGEMENT, or FITNESS FOR A PARTICULAR PURPOSE. You should
# have received a copy of GPLv2 along with this software; if not, see
# http://www.gnu.org/licenses/old-licenses/gpl-2.0.txt.

<<<<<<< HEAD

class ChangesetErratumValidator < ActiveModel::Validator
  def validate(record)
    record.errors[:base] << _("Erratum '%s' doesn't belong to the specified product!") %
        record.errata_id and return if record.repositories.empty?

    if record.changeset.action_type == Changeset::PROMOTION
      record.errors[:base] << _("Repository of the erratum '%s' has not been promoted into the target environment!") %
            record.errata_id and return if record.promotable_repositories.empty?
    end
  end
end

=======
>>>>>>> a47bcf7c
class ChangesetErratum < ActiveRecord::Base

  belongs_to :changeset, :inverse_of => :errata
  belongs_to :product
  validates :display_name, :length => { :maximum => 255 }
  validates :errata_id, :uniqueness => { :scope => :changeset_id }
  validates_with Validators::ChangesetErratumValidator

  def repositories
    return @repos if not @repos.nil?

    from_env = self.changeset.environment.prior
    @repos   = []

    self.product.repos(from_env).each do |repo|
      @repos << repo if repo.has_erratum? self.display_name
    end
    @repos
  end

  def promotable_repositories
    to_env = self.changeset.environment

    repos = []
    self.repositories.each do |repo|
      repos << repo if repo.is_cloned_in? to_env
    end
    repos
  end

  # returns list of virtual permission tags for the current user
  def self.list_tags
    select('id,display_name').all.collect { |m| VirtualTag.new(m.id, m.display_name) }
  end

  private
  def erratum_pacakges
    Errata::find(self.errata_id).pkglist.map { |list| list["packages"] }.flatten(1).uniq
  end

end<|MERGE_RESOLUTION|>--- conflicted
+++ resolved
@@ -10,22 +10,7 @@
 # have received a copy of GPLv2 along with this software; if not, see
 # http://www.gnu.org/licenses/old-licenses/gpl-2.0.txt.
 
-<<<<<<< HEAD
 
-class ChangesetErratumValidator < ActiveModel::Validator
-  def validate(record)
-    record.errors[:base] << _("Erratum '%s' doesn't belong to the specified product!") %
-        record.errata_id and return if record.repositories.empty?
-
-    if record.changeset.action_type == Changeset::PROMOTION
-      record.errors[:base] << _("Repository of the erratum '%s' has not been promoted into the target environment!") %
-            record.errata_id and return if record.promotable_repositories.empty?
-    end
-  end
-end
-
-=======
->>>>>>> a47bcf7c
 class ChangesetErratum < ActiveRecord::Base
 
   belongs_to :changeset, :inverse_of => :errata
