--- conflicted
+++ resolved
@@ -16,12 +16,8 @@
     PORT = /(([:]\d{1,5})?)/
     PROTOCOLS = /(https?|ftp):\/\//ix
     FILEPREFIX = /(^file:\/\/)|^\//ix # is this a file based url
-<<<<<<< HEAD
-    DOMAIN = /([a-z0-9\-]+\.?)*([a-z0-9]{2,})\.[a-z]{2,}/
-=======
     # validation of hostname according to RFC952 and RFC1123
     DOMAIN = /(?:(?:(?:(?:[a-z0-9][-a-z0-9]{0,61})?[a-z0-9])[.])*(?:[a-z][-a-z0-9]{0,61}[a-z0-9]|[a-z])[.]?)/
->>>>>>> a47bcf7c
     IPV4 = /(?:(?:25[0-5]|2[0-4][0-9]|[01]?[0-9][0-9]?)\.){3}(?:25[0-5]|2[0-4][0-9]|[01]?[0-9][0-9]?)/
     #TODO: ipv6 support
     #IPV6 = /(?:[0-9A-Fa-f]{1,4}:){7}[0-9A-Fa-f]{1,4}/
