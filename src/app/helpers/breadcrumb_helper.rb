#
# Copyright 2011 Red Hat, Inc.
#
# This software is licensed to you under the GNU General Public
# License as published by the Free Software Foundation; either version
# 2 of the License (GPLv2) or (at your option) any later version.
# There is NO WARRANTY for this software, express or implied,
# including the implied warranties of MERCHANTABILITY,
# NON-INFRINGEMENT, or FITNESS FOR A PARTICULAR PURPOSE. You should
# have received a copy of GPLv2 along with this software; if not, see
# http://www.gnu.org/licenses/old-licenses/gpl-2.0.txt.

module BreadcrumbHelper

  def add_crumb_node! hash, id, url, name, trail, params={}, attributes ={}
    cache = false || params[:cache] #default to false
    hash[id] = {:name=>name, :url=>url, :trail=>trail, :cache=>cache}
    hash[id][:content] = params[:content] if params[:content]
    hash[id][:scrollable] = true if params[:scrollable]
    hash[id][:client_render] = true if params[:client_render]
    hash[id] = hash[id].merge(attributes)
  end

<<<<<<< HEAD
  module ChangesetBreadcrumbs
    def generate_cs_breadcrumb
      bc = {}
      add_crumb_node!(bc, "changesets", "", _("Changesets"), [],
=======
  def generate_cs_breadcrumb
    bc = {}
    add_crumb_node!(bc, "changesets", "", _("Changesets"), [],
                    {:client_render => true})

    @changesets.each{|cs|
      add_crumb_node!(bc, changeset_bc_id(cs), "", cs.name, ['changesets'],
                    {:client_render => true}, {:is_new=>cs.state == Changeset::NEW, :progress => cs.task_status ? cs.task_status.progress : nil})

      cs.involved_products.each{|product|
        #product details 
        add_crumb_node!(bc, product_cs_bc_id(cs, product), "", product.name, ['changesets', changeset_bc_id(cs)],
>>>>>>> 0c9e38c2
                      {:client_render => true})
  
      @changesets.each{|cs|
        add_crumb_node!(bc, changeset_bc_id(cs), "", cs.name, ['changesets'],
                      {:client_render => true}, {:is_new=>cs.state == Changeset::NEW})
  
        cs.involved_products.each{|product|
          #product details 
          add_crumb_node!(bc, product_cs_bc_id(cs, product), "", product.name, ['changesets', changeset_bc_id(cs)],
                        {:client_render => true})
          #packages
          add_crumb_node!(bc, packages_cs_bc_id(cs, product), "",  _("Packages"),
                          ['changesets', changeset_bc_id(cs),product_cs_bc_id(cs, product)], {:client_render => true})
  
          #errata
          add_crumb_node!(bc, errata_cs_bc_id(cs, product), "",  _("Errata"),
                          ['changesets', changeset_bc_id(cs), product_cs_bc_id(cs, product)], {:client_render => true})
  
          #repos
          add_crumb_node!(bc, repos_cs_bc_id(cs, product), "",  _("Repositories"),
                          ['changesets', changeset_bc_id(cs), product_cs_bc_id(cs, product)], {:client_render => true})
  
          #repos
          add_crumb_node!(bc, deps_cs_bc_id(cs, product), "",  _("Dependencies"),
                          ['changesets', changeset_bc_id(cs), product_cs_bc_id(cs, product)], {:client_render => true})
  
  
        }
      } if @changesets
      bc.to_json
    end
  
    def changeset_bc_id cs
      "changeset_#{cs.id}" if cs
    end
  
    def product_cs_bc_id cs, product
      "product-cs_#{cs.id}_#{product.id}" if cs
    end
  
    def packages_cs_bc_id cs, product
      "package-cs_#{cs.id}_#{product.id}" if cs
    end
  
    def errata_cs_bc_id cs, product
      "errata-cs_#{cs.id}_#{product.id}" if cs
    end
  
    def repos_cs_bc_id cs, product
      "repo-cs_#{cs.id}_#{product.id}" if cs
    end
  
    def deps_cs_bc_id cs, product
      "deps-cs_#{cs.id}_#{product.id}" if cs
    end
  end
  
  module ContentBreadcrumbs
    def details_path product_id=nil
      promotion_details_path(@organization.cp_key, @environment.name, :product_id=>product_id)
    end
    
    #  Generates a json structure of the breadcrumb, consisting of a hash map of:
    #   :id =>  {:url, :name, :trail}   where name is a human readable name, and :trail is 
    #                                    a list of other :ids creating the trail leading up to it
    #
    def generate_content_breadcrumb
     bc = {}
     content_crumb_id = "content"
     products_crumb_id = "products"   
     
     add_crumb_node!(bc, content_crumb_id, promotion_details_path(@organization.cp_key, @environment.name) ,
         _("Content"), [], {:cache =>true, :content=>render(:partial=>"detail")})
     add_crumb_node!(bc, "all_errata", promotion_errata_path(@organization.cp_key, @environment.name),
         _("All Errata"), [content_crumb_id], {:scrollable=>true})
     add_crumb_node!(bc, products_crumb_id, promotion_products_path(@organization.cp_key, @environment.name),
         _("Products"), [content_crumb_id], {:cache=>true, :content=>render(:partial=>"products", :locals=>{:products=>@products, :changeset=>@changeset})})
         
     for prod in @products
       product_id = product_bc_id(prod)
       #top of this product
       add_crumb_node!(bc, product_id, promotion_details_path(@organization.cp_key, @environment.name, :product_id=>prod.id),
          prod.name, [content_crumb_id,products_crumb_id], {:cache=>true, :content=>render(:partial=>"detail", :locals=>{:product=>prod})})
          
       #product,packages
       add_crumb_node!(bc, packages_bc_id(prod), promotion_packages_path(@organization.cp_key, @environment.name, :product_id=>prod.id, :changeset_id=>changeset_id(@changeset)),
          _("Packages"), [content_crumb_id,products_crumb_id, product_id], {:scrollable=>true})
          
       #product_errata
       add_crumb_node!(bc, errata_bc_id(prod), promotion_errata_path(@organization.cp_key, @environment.name, :product_id=>prod.id, :changeset_id=>changeset_id(@changeset)),
          _("Errata"), [content_crumb_id,products_crumb_id, product_id], {:scrollable=>true})
  
       #product_repos
       add_crumb_node!(bc, repo_bc_id(prod), promotion_repos_path(@organization.cp_key, @environment.name, :product_id=>prod.id, :changeset_id=>changeset_id(@changeset)),
                       _("Repos"), [content_crumb_id,products_crumb_id, product_id], {:scrollable=>true})

     #product_distributions
     add_crumb_node!(bc, distribution_bc_id(prod), promotion_distributions_path(@organization.cp_key, @environment.name, :product_id=>prod.id, :changeset_id=>changeset_id(@changeset)),
                     _("Distributions"), [content_crumb_id,products_crumb_id, product_id], {:scrollable=>true})
              
     end   
     bc.to_json
    end
  
    def product_bc_id product
      "details_#{product.id}"
    end
    
    def packages_bc_id product
      "packages_#{product.id}"
    end
    
    def errata_bc_id product
      "errata_#{product.id}"
    end
  
    def repo_bc_id product
      "repo_#{product.id}"
    end
  
    def changeset_id cs
      return cs.id if cs
    end

    def distribution_bc_id product
      "distribution_#{product.id}"
    end

  end
  
  module RolesBreadcrumbs
    def generate_roles_breadcrumb
      bc = {}
      add_crumb_node!(bc, "roles", "", _(@role.name), [],
                      {:client_render => true})
      add_crumb_node!(bc, "role_permissions", "", _("Permissions"), ['roles'],
                      {:client_render => true})
      add_crumb_node!(bc, "role_users", "", _("Users"), ['roles'],
                      {:client_render => true})
      add_crumb_node!(bc, "global", "", _("Global Permissions"), ['roles', "role_permissions"],
                      {:client_render => true}, { :count => 0, :permission_details => get_global_verbs_and_tags })
  
      @organizations.each{|org|
        add_crumb_node!(bc, organization_bc_id(org), "", org.name, ['roles', 'role_permissions'],
                      {:client_render => true}, { :count => 0})
      } if @organizations
      
      User.all.each{ |user|
        add_crumb_node!(bc, user_bc_id(user), "", user.username, ['roles', 'role_users'],
                      {:client_render => true}, { :has_role => false })
      }
      
      @role.users.each{ |user|
        bc[user_bc_id(user)][:has_role] = true
      }
      
      @role.permissions.each{ |perm|
        add_permission_bc(bc, perm, true)
      }
      
      bc.to_json
    end
    
    def add_permission_bc bc, perm, adjust_count
      global = perm.resource_type.global?
      type = perm.resource_type.display_name
      if global
        add_crumb_node!(bc, permission_global_bc_id(perm), "", perm.id, ['roles', 'role_permissions', 'global'],
                    { :client_render => true }, 
                    { :global => global, :type => type,
                      :name => perm.name, :description => perm.description, 
                      :verbs => perm.verbs.collect {|verb| VirtualTag.new(verb.name, verb.display_name(perm.resource_type.name, global))}, 
                      :tags => perm.tags.collect { |t| t.formatted(perm.resource_type.name) }})
        if adjust_count
          bc["global"][:count] += 1
        end
      else
        add_crumb_node!(bc, permission_bc_id(perm.organization, perm), "", perm.id, ['roles', 'role_permissions', organization_bc_id(perm.organization)],
                    { :client_render => true }, 
                    { :organization => "organization_#{perm.organization_id}", 
                      :global => global, :type =>  type,
                      :name => perm.name, :description => perm.description, 
                      :verbs => perm.verbs.collect {|verb| VirtualTag.new(verb.name, verb.display_name(perm.resource_type.name, global))}, 
                      :tags => perm.tags.collect { |t| t.formatted(perm.resource_type.name) }})
        if adjust_count
          bc[organization_bc_id(perm.organization)][:count] += 1
        end
        if type == "All"
          if !bc[organization_bc_id(perm.organization)].nil?
            bc[organization_bc_id(perm.organization)][:full_access] = true
          end
        end
      end
    end
    
    def get_global_verbs_and_tags
      details = {}
      
      resource_types.each do |type, value|
        details[type] = {}
        details[type][:verbs] = Verb.verbs_for(type, true).collect {|name, display_name| VirtualTag.new(name, display_name)}
        details[type][:verbs].sort! {|a,b| a.display_name <=> b.display_name}
        details[type][:global] = value["global"]
        details[type][:name] = value["name"]
      end
    
      return details
    end
    
    def organization_bc_id organization
      if organization
        "organization_#{organization.id}"
      else
        "global"
      end
    end
    
    def user_bc_id user
      "user_#{user.id}"
    end
    
    def permission_bc_id organization, permission
      if organization
        "permission_#{organization.id}_#{permission.id}"
      else
        "permission_global_#{permission.id}"
      end
    end
    
    def permission_global_bc_id permission
      "permission_global_#{permission.id}"
    end
  end
end<|MERGE_RESOLUTION|>--- conflicted
+++ resolved
@@ -21,26 +21,10 @@
     hash[id] = hash[id].merge(attributes)
   end
 
-<<<<<<< HEAD
   module ChangesetBreadcrumbs
     def generate_cs_breadcrumb
       bc = {}
-      add_crumb_node!(bc, "changesets", "", _("Changesets"), [],
-=======
-  def generate_cs_breadcrumb
-    bc = {}
-    add_crumb_node!(bc, "changesets", "", _("Changesets"), [],
-                    {:client_render => true})
-
-    @changesets.each{|cs|
-      add_crumb_node!(bc, changeset_bc_id(cs), "", cs.name, ['changesets'],
-                    {:client_render => true}, {:is_new=>cs.state == Changeset::NEW, :progress => cs.task_status ? cs.task_status.progress : nil})
-
-      cs.involved_products.each{|product|
-        #product details 
-        add_crumb_node!(bc, product_cs_bc_id(cs, product), "", product.name, ['changesets', changeset_bc_id(cs)],
->>>>>>> 0c9e38c2
-                      {:client_render => true})
+      add_crumb_node!(bc, "changesets", "", _("Changesets"), [], {:client_render => true})
   
       @changesets.each{|cs|
         add_crumb_node!(bc, changeset_bc_id(cs), "", cs.name, ['changesets'],
