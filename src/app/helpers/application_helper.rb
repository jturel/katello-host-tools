#
# Copyright 2011 Red Hat, Inc.
#
# This software is licensed to you under the GNU General Public
# License as published by the Free Software Foundation; either version
# 2 of the License (GPLv2) or (at your option) any later version.
# There is NO WARRANTY for this software, express or implied,
# including the implied warranties of MERCHANTABILITY,
# NON-INFRINGEMENT, or FITNESS FOR A PARTICULAR PURPOSE. You should
# have received a copy of GPLv2 along with this software; if not, see
# http://www.gnu.org/licenses/old-licenses/gpl-2.0.txt.



module ApplicationHelper

  include LayoutHelper
  include ScopedSearch::RailsHelper

  #require 'navigation/main'

  #include Navigation



  def current_url(extra_params={})
    url_for params.merge(extra_params)
  end

  def project_name
    _("Katello")
  end
  
  def default_title
    _("Open Source Systems Management")
  end
    
  def link_to_authorized(*args, &block)

    if block_given?
      options      = args.first || {}
      html_options = args.second
      link_to_authorized(capture(&block), options, html_options)
    else
      name         = args[0]
      options      = args[1] || {}
      html_options = args[2]


      if options.key? :controller
        ctrl   = options[:controller]
        action = options[:action] || 'index'

        if current_user and current_user.allowed_to?({:controller => ctrl, :action => action})
          link_to(name, options, html_options)
        end
      end
    end

  end

  def help_tip(text, key=nil)
    key ||= params[:controller] + "-" + params[:action]
    render :partial => "common/helptip", :locals=>{:key=>key, :text=>text}
  end
  
  def help_tip_button(key=nil)
    key ||= params[:controller] + "-" + params[:action]
    render :partial => "common/helptip_button", :locals=>{:key=>key}
  end  

  # Headpin inclusion
  def stats_line(stats, options ={})
    render :partial => "common/stats_line",
      :locals => {:stats => stats}
  end

  # Headpin inclusion
  def to_value_list(stats)
    list = ""
    prepend = ""
    stats.each do |stat|
      list += prepend
      prepend = ","
      list += stat.value.to_s
    end
    list
  end


  def two_panel(collection, options)
    options[:accessor] ||= "id"
    options[:left_panel_width] ||= nil
    options[:ajax_load] ||= false
    enable_create = options[:enable_create]
    enable_create = true if enable_create.nil?
    enable_sort = options[:enable_sort] ? options[:enable_sort] : false
    render :partial => "common/panel", 
           :locals => {
             :title => options[:title], 
             :name => options[:name], 
             :create => options[:create],
             :enable_create => enable_create,
             :enable_sort => enable_sort,
             :columns => options[:col],
             :custom_rows => options[:custom_rows],
             :collection => collection,
             :accessor=>options[:accessor],
             :url=>options[:url], 
             :left_panel_width=>options[:left_panel_width],
             :ajax_load => options[:ajax_load],
             :ajax_scroll =>options[:ajax_scroll],
             :search_env =>options[:search_env],
<<<<<<< HEAD
             :initial_action=>options[:initial_action] || :edit}
=======
             :actions=>options[:actions]}
>>>>>>> e1a85083
  end

  def one_panel(panel_id, collection, options)
    options[:accessor] ||= "id"
    panel_id ||= "panel"

    render :partial => "common/one_panel",
           :locals => {
             :single_select => options[:single_select] || false,
             :hover_text_cb => options[:hover_text_cb],
             :panel_id => panel_id,
             :title => options[:title],
             :name => options[:name],
             :columns => options[:col],
             :custom_rows => options[:custom_rows],
             :collection => collection,
             :accessor=>options[:accessor] }
  end

  def include_common_i18n
    render :partial => "common/common_i18n"
  end

  def include_editable_i18n
    render :partial=> "common/edit_i18n"
  end
 
 def notification_polling_time()
    time  = AppConfig.notification && AppConfig.notification.polling_seconds
    return time.to_i  * 1000 if time
    return 120000
 end

  def environment_selector options = {}
    options[:locker_clickable] = true if options[:locker_clickable].nil? # ||= doesn't work if false
    options[:url_proc] = nil if options[:url_proc].nil? #explicitly set url_method to nil if not provided

    # the path widget and entries classes allow the user to override the classes that will be applied to these
    # elements.  by default, they are set assuming the env selector will be displayed on a page (vs w/in a panel)
    options[:path_widget_class] = "grid_10 prefix_3 suffix_3" if options[:path_widget_class].nil?
    options[:path_entries_class] = "grid_10" if options[:path_entries_class].nil?

    # allow user to include additional data attributes (urls) to retrieve other elements from the env, such as
    # products and system templates
    options[:url_templates_proc] = nil if options[:url_templates_proc].nil?
    options[:url_products_proc] = nil if options[:url_products_proc].nil?

    render :partial=>"/common/env_select", :locals => options
  end

  def env_select_class curr_env, selected_env, curr_path, selected_path, accessible_envs, locker_clickable
    classes = []
    if (locker_clickable or !curr_env.locker?) and accessible_envs.member?(curr_env)
      classes << "path_link"
    else
      # if locker isn't clickable, disable the hover effect
      classes << "crumb-nohover"
    end

    if curr_env.id == selected_env.id
      if !selected_env.locker?
        classes << "active"
      else
        #we only want to higlight the Locker along the path that is actually selected
        classes << "active" if curr_path[1] == selected_path[1]
      end
    end
    classes.join(' ')
  end

  def env_select_url proc, env, next_env, org
    return nil if proc.nil?
    proc.call(:environment=> env, :next_environment=>next_env, :organization=>org)
  end

  def get_new_notices
    {:new_notices=>current_user.pop_notices}
  end

  # auto_tab_index: this method may be used to simplify adding a tabindex to UI forms.
  def auto_tab_index
    @current_index ||= 0
    @current_index += 1
  end

  #formats the date time if the dat is not nil
  def format_time  date
    return date.localtime.strftime('%m/%d/%y %I:%M %p %Z') if date
    ""
  end

  def generate_details_url(path, id, entity )
     path + "?search=id%3D#{id}#panel=#{entity}_#{id}"
  end

  # used for jeditable fields
  def editable_class(editable = false)
    return "editable edit_panel_element multiline" if editable
    "multiline"
  end

  #returns a proc to generate a url for the env_selector
  def url_templates_proc
    lambda{|args|
      system_templates_organization_environment_path(args[:organization].cp_key, args[:environment].id)
    }
  end

  #returns a proc to generate a url for the env_selector
  def url_products_proc
    lambda{|args|
      products_organization_environment_path(args[:organization].cp_key, args[:environment].id)
    }
  end
end<|MERGE_RESOLUTION|>--- conflicted
+++ resolved
@@ -111,11 +111,8 @@
              :ajax_load => options[:ajax_load],
              :ajax_scroll =>options[:ajax_scroll],
              :search_env =>options[:search_env],
-<<<<<<< HEAD
-             :initial_action=>options[:initial_action] || :edit}
-=======
+             :initial_action=>options[:initial_action] || :edit,
              :actions=>options[:actions]}
->>>>>>> e1a85083
   end
 
   def one_panel(panel_id, collection, options)
