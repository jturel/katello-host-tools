--- conflicted
+++ resolved
@@ -26,17 +26,14 @@
     url_for params.merge(extra_params)
   end
 
-<<<<<<< HEAD
   def project_name
     AppConfig.app_name
   end
-  
+
   def default_title
     AppConfig.katello? ? _("Open Source Systems Management") : _("Open Source Entitlement Management")
   end
-    
-=======
->>>>>>> 051a9cd7
+
   def link_to_authorized(*args, &block)
 
     if block_given?
