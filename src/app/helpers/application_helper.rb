#
# Copyright 2011 Red Hat, Inc.
#
# This software is licensed to you under the GNU General Public
# License as published by the Free Software Foundation; either version
# 2 of the License (GPLv2) or (at your option) any later version.
# There is NO WARRANTY for this software, express or implied,
# including the implied warranties of MERCHANTABILITY,
# NON-INFRINGEMENT, or FITNESS FOR A PARTICULAR PURPOSE. You should
# have received a copy of GPLv2 along with this software; if not, see
# http://www.gnu.org/licenses/old-licenses/gpl-2.0.txt.



module ApplicationHelper

  include LayoutHelper
  include ScopedSearch::RailsHelper

  #require 'navigation/main'

  #include Navigation



  def current_url(extra_params={})
    url_for params.merge(extra_params)
  end

  def project_name
    _("Katello")
  end
  
  def default_title
    _("Open Source Systems Management")
  end
    
  def link_to_authorized(*args, &block)

    if block_given?
      options      = args.first || {}
      html_options = args.second
      link_to_authorized(capture(&block), options, html_options)
    else
      name         = args[0]
      options      = args[1] || {}
      html_options = args[2]


      if options.key? :controller
        ctrl   = options[:controller]
        action = options[:action] || 'index'

        if current_user and current_user.allowed_to?({:controller => ctrl, :action => action})
          link_to(name, options, html_options)
        end
      end
    end

  end

  def help_tip(text, key=nil)
    key ||= params[:controller] + "-" + params[:action]
    render :partial => "common/helptip", :locals=>{:key=>key, :text=>text}
  end
  
  def help_tip_button(key=nil)
    key ||= params[:controller] + "-" + params[:action]
    render :partial => "common/helptip_button", :locals=>{:key=>key}
  end  

  # Headpin inclusion
  def stats_line(stats, options ={})
    render :partial => "common/stats_line",
      :locals => {:stats => stats}
  end

  # Headpin inclusion
  def to_value_list(stats)
    list = ""
    prepend = ""
    stats.each do |stat|
      list += prepend
      prepend = ","
      list += stat.value.to_s
    end
    list
  end


  def two_panel(collection, options)
    options[:accessor] ||= "id"
    options[:left_panel_width] ||= nil
    enable_create = options[:enable_create]
    enable_create = true if enable_create.nil?
    enable_sort = options[:enable_sort] ? options[:enable_sort] : false
    render :partial => "common/panel", 
           :locals => {
             :title => options[:title], 
             :name => options[:name], 
             :create => options[:create],
             :enable_create => enable_create,
             :enable_sort => enable_sort,
             :columns => options[:col],
             :custom_rows => options[:custom_rows],
             :collection => collection,
             :accessor=>options[:accessor],
             :url=>options[:url], 
             :left_panel_width=>options[:left_panel_width],
             :ajax_scroll =>options[:ajax_scroll],
             :search_env =>options[:search_env]}
  end

  def one_panel(panel_id, collection, options)
    options[:accessor] ||= "id"
    panel_id ||= "panel"

    render :partial => "common/one_panel",
           :locals => {
             :single_select => options[:single_select] || false,
             :hover_text_cb => options[:hover_text_cb],
             :panel_id => panel_id,
             :title => options[:title],
             :name => options[:name],
             :columns => options[:col],
             :custom_rows => options[:custom_rows],
             :collection => collection,
             :accessor=>options[:accessor] }
  end

  def include_common_i18n
    render :partial => "common/common_i18n"
  end

  def include_editable_i18n
    render :partial=> "common/edit_i18n"
  end
 
 def notification_polling_time()
    time  = AppConfig.notification && AppConfig.notification.polling_seconds
    return time.to_i  * 1000 if time
    return 120000
 end

  def environment_selector options = {}
    options[:locker_clickable] = true if options[:locker_clickable].nil? # ||= doesn't work if false
    options[:url_proc] = nil if options[:url_proc].nil? #explicitly set url_method to nil if not provided

    # the path widget and entries classes allow the user to override the classes that will be applied to these
    # elements.  by default, they are set assuming the env selector will be displayed on a page (vs w/in a panel)
    options[:path_widget_class] = "grid_10 prefix_3 suffix_3" if options[:path_widget_class].nil?
    options[:path_entries_class] = "grid_10" if options[:path_entries_class].nil?

    # allow user to include additional data attributes (urls) to retrieve other elements from the env, such as
    # products and system templates
    options[:url_templates_proc] = nil if options[:url_templates_proc].nil?
    options[:url_products_proc] = nil if options[:url_products_proc].nil?

    render :partial=>"/common/env_select", :locals => options
  end

  def env_select_class curr_env, selected_env, curr_path, selected_path, accessible_envs, locker_clickable
    classes = []
    if (locker_clickable or !curr_env.locker?) and accessible_envs.member?(curr_env)
      classes << "path_link"
    else
      # if locker isn't clickable, disable the hover effect
      classes << "crumb-nohover"
    end

    if curr_env.id == selected_env.id
      if !selected_env.locker?
        classes << "active"
      else
        #we only want to higlight the Locker along the path that is actually selected
        classes << "active" if curr_path[1] == selected_path[1]
      end
    end
    classes.join(' ')
  end

  def env_select_url proc, env, next_env, org
    return nil if proc.nil?
    proc.call(:environment=> env, :next_environment=>next_env, :organization=>org)
  end

  def get_new_notices
    {:new_notices=>current_user.pop_notices}
  end

  # auto_tab_index: this method may be used to simplify adding a tabindex to UI forms.
  def auto_tab_index
    @current_index ||= 0
    @current_index += 1
  end

  #formats the date time if the dat is not nil
  def format_time  date
    return date.localtime.strftime('%m/%d/%y %I:%M %p %Z') if date
    ""
  end

  def generate_details_url(path, id, entity )
     path + "?search=id%3D#{id}#panel=#{entity}_#{id}"
  end

<<<<<<< HEAD
  #returns a proc to generate a url for the env_selector
  def url_templates_proc
    lambda{|args|
      system_templates_organization_environment_path(args[:organization].cp_key, args[:environment].id)
    }
  end

  #returns a proc to generate a url for the env_selector
  def url_products_proc
    lambda{|args|
      products_organization_environment_path(args[:organization].cp_key, args[:environment].id)
    }
  end
=======
  # used for jeditable fields
  def editable_class(editable = false)
    return "editable edit_panel_element multiline" if editable
    "multiline"
  end

>>>>>>> 27446a91
end<|MERGE_RESOLUTION|>--- conflicted
+++ resolved
@@ -204,26 +204,10 @@
      path + "?search=id%3D#{id}#panel=#{entity}_#{id}"
   end
 
-<<<<<<< HEAD
-  #returns a proc to generate a url for the env_selector
-  def url_templates_proc
-    lambda{|args|
-      system_templates_organization_environment_path(args[:organization].cp_key, args[:environment].id)
-    }
-  end
-
-  #returns a proc to generate a url for the env_selector
-  def url_products_proc
-    lambda{|args|
-      products_organization_environment_path(args[:organization].cp_key, args[:environment].id)
-    }
-  end
-=======
   # used for jeditable fields
   def editable_class(editable = false)
     return "editable edit_panel_element multiline" if editable
     "multiline"
   end
 
->>>>>>> 27446a91
 end