#
# Copyright 2011 Red Hat, Inc.
#
# This software is licensed to you under the GNU General Public
# License as published by the Free Software Foundation; either version
# 2 of the License (GPLv2) or (at your option) any later version.
# There is NO WARRANTY for this software, express or implied,
# including the implied warranties of MERCHANTABILITY,
# NON-INFRINGEMENT, or FITNESS FOR A PARTICULAR PURPOSE. You should
# have received a copy of GPLv2 along with this software; if not, see
# http://www.gnu.org/licenses/old-licenses/gpl-2.0.txt.

module ApplicationHelper
  def current_url(extra_params={})
    url_for params.merge(extra_params)
  end

  def project_name
    _("Katello")
  end
  
  def default_title
    _("Open Source Systems Management")
  end
    
  def link_to_authorized(*args, &block)

    if block_given?
      options      = args.first || {}
      html_options = args.second
      link_to_authorized(capture(&block), options, html_options)
    else
      name         = args[0]
      options      = args[1] || {}
      html_options = args[2]


      if options.key? :controller
        ctrl   = options[:controller]
        action = options[:action] || 'index'

        if current_user and current_user.allowed_to?({:controller => ctrl, :action => action})
          link_to(name, options, html_options)
        end
      end
    end

  end

  def help_tip(text, key=nil)
    key ||= params[:controller] + "-" + params[:action]
    render :partial => "common/helptip", :locals=>{:key=>key, :text=>text}
  end
  
  def help_tip_button(key=nil)
    key ||= params[:controller] + "-" + params[:action]
    render :partial => "common/helptip_button", :locals=>{:key=>key}
  end  

  # Headpin inclusion
  def stats_line(stats, options ={})
    render :partial => "common/stats_line",
      :locals => {:stats => stats}
  end

  # Headpin inclusion
  def to_value_list(stats)
    list = ""
    prepend = ""
    stats.each do |stat|
      list += prepend
      prepend = ","
      list += stat.value.to_s
    end
    list
  end


  def two_panel(collection, options)
    options[:accessor] ||= "id"
    options[:left_panel_width] ||= nil
    enable_create = options[:enable_create]
    enable_create = true if enable_create.nil?
    enable_sort = options[:enable_sort] ? options[:enable_sort] : false
    render :partial => "common/panel", 
           :locals => {
             :title => options[:title], 
             :name => options[:name], 
             :create => options[:create],
             :enable_create => enable_create,
             :enable_sort => enable_sort,
             :columns => options[:col],
             :custom_rows => options[:custom_rows],
             :collection => collection,
             :accessor=>options[:accessor],
             :url=>options[:url], 
             :left_panel_width=>options[:left_panel_width],
             :ajax_scroll =>options[:ajax_scroll]}
  end

  def one_panel(panel_id, collection, options)
    options[:accessor] ||= "id"
    panel_id ||= "panel"

    render :partial => "common/one_panel",
           :locals => {
             :single_select => options[:single_select] || false,
             :hover_text_cb => options[:hover_text_cb],
             :panel_id => panel_id,
             :title => options[:title],
             :name => options[:name],
             :columns => options[:col],
             :custom_rows => options[:custom_rows],
             :collection => collection,
             :accessor=>options[:accessor] }
  end

  def include_common_i18n
    render :partial => "common/common_i18n"
  end

  def include_editable_i18n
    render :partial=> "common/edit_i18n"
  end
 
 def notification_polling_time()
    time  = AppConfig.notification && AppConfig.notification.polling_seconds
    return time.to_i  * 1000 if time
    return 45000
 end


  def environment_selector options = {}
    options[:locker_clickable] = true if options[:locker_clickable].nil? # ||= doesn't work if false
    options[:url_proc] = nil if options[:url_proc].nil? #explicitly set url_method to nil if not provided
    render :partial=>"/common/env_select", :locals => options
  end

  def env_select_class curr_env, selected_env, curr_path, selected_path, accessible_envs, locker_clickable

    classes = []
    if (locker_clickable or !curr_env.locker?) and accessible_envs.member?(curr_env)
      classes << "path_link"
    else
      # if locker isn't clickable, disable the hover effect
      classes << "crumb-nohover"
    end

    if curr_env.id == selected_env.id
      if !selected_env.locker?
        classes << "active"
      else
        #we only want to higlight the Locker along the path that is actually selected
        classes << "active" if curr_path[1] == selected_path[1]
      end
    end
    classes.join(' ')
  end

  def env_select_url proc, env, next_env, org
    return nil if proc.nil?
    proc.call(:environment=> env, :next_environment=>next_env, :organization=>org)
  end

  def get_new_notices
    {:new_notices=>current_user.pop_notices}
  end
<<<<<<< HEAD
=======

  # auto_tab_index: this method may be used to simplify adding a tabindex to UI forms.
  def auto_tab_index
    @current_index ||= 0
    @current_index += 1
  end

>>>>>>> 0c9e38c2
end<|MERGE_RESOLUTION|>--- conflicted
+++ resolved
@@ -165,14 +165,10 @@
   def get_new_notices
     {:new_notices=>current_user.pop_notices}
   end
-<<<<<<< HEAD
-=======
 
   # auto_tab_index: this method may be used to simplify adding a tabindex to UI forms.
   def auto_tab_index
     @current_index ||= 0
     @current_index += 1
   end
-
->>>>>>> 0c9e38c2
 end