#
# Copyright 2011 Red Hat, Inc.
#
# This software is licensed to you under the GNU General Public
# License as published by the Free Software Foundation; either version
# 2 of the License (GPLv2) or (at your option) any later version.
# There is NO WARRANTY for this software, express or implied,
# including the implied warranties of MERCHANTABILITY,
# NON-INFRINGEMENT, or FITNESS FOR A PARTICULAR PURPOSE. You should
# have received a copy of GPLv2 along with this software; if not, see
# http://www.gnu.org/licenses/old-licenses/gpl-2.0.txt.

module PromotionsHelper 
  include ActionView::Helpers::JavaScriptHelper
  include BreadcrumbHelper::ChangesetBreadcrumbs
  include BreadcrumbHelper::ContentBreadcrumbs


<<<<<<< HEAD
  #returns a proc to generate a url for the env_selector
  def breadcrumb_url_proc
    lambda{|args|
      promotions_path(args[:organization].name, args[:environment].name,
            :next_env_id=>(args[:next_environment].id if args[:next_environment] and args[:environment].locker?))
    }
  end


end


=======
     #product_repos
     add_crumb_node!(bc, repo_bc_id(prod), promotion_repos_path(@organization.cp_key, @environment.name, :product_id=>prod.id, :changeset_id=>changeset_id(@changeset)),
                     _("Repos"), [content_crumb_id,products_crumb_id, product_id], {:scrollable=>true})

     #product_distributions
     add_crumb_node!(bc, distribution_bc_id(prod), promotion_distributions_path(@organization.cp_key, @environment.name, :product_id=>prod.id, :changeset_id=>changeset_id(@changeset)),
                     _("Distributions"), [content_crumb_id,products_crumb_id, product_id], {:scrollable=>true})
   end
   bc.to_json
  end

  def product_bc_id product
    "details_#{product.id}"
  end
  
  def packages_bc_id product
    "packages_#{product.id}"
  end
  
  def errata_bc_id product
    "errata_#{product.id}"
  end

  def repo_bc_id product
    "repo_#{product.id}"
  end

  def distribution_bc_id product
    "distribution_#{product.id}"
  end

  def changeset_id cs
    return cs.id if cs
  end
  
end
>>>>>>> 3e01b6ba
<|MERGE_RESOLUTION|>--- conflicted
+++ resolved
@@ -16,7 +16,6 @@
   include BreadcrumbHelper::ContentBreadcrumbs
 
 
-<<<<<<< HEAD
   #returns a proc to generate a url for the env_selector
   def breadcrumb_url_proc
     lambda{|args|
@@ -25,45 +24,4 @@
     }
   end
 
-
 end
-
-
-=======
-     #product_repos
-     add_crumb_node!(bc, repo_bc_id(prod), promotion_repos_path(@organization.cp_key, @environment.name, :product_id=>prod.id, :changeset_id=>changeset_id(@changeset)),
-                     _("Repos"), [content_crumb_id,products_crumb_id, product_id], {:scrollable=>true})
-
-     #product_distributions
-     add_crumb_node!(bc, distribution_bc_id(prod), promotion_distributions_path(@organization.cp_key, @environment.name, :product_id=>prod.id, :changeset_id=>changeset_id(@changeset)),
-                     _("Distributions"), [content_crumb_id,products_crumb_id, product_id], {:scrollable=>true})
-   end
-   bc.to_json
-  end
-
-  def product_bc_id product
-    "details_#{product.id}"
-  end
-  
-  def packages_bc_id product
-    "packages_#{product.id}"
-  end
-  
-  def errata_bc_id product
-    "errata_#{product.id}"
-  end
-
-  def repo_bc_id product
-    "repo_#{product.id}"
-  end
-
-  def distribution_bc_id product
-    "distribution_#{product.id}"
-  end
-
-  def changeset_id cs
-    return cs.id if cs
-  end
-  
-end
->>>>>>> 3e01b6ba
