@import "katello_base";

$container_width: ($static_width/2) - 36;

#contents {
  .locked_breadcrumb {
    background-color: $tree-locked-breadcrumb_color;
    color: $black_color;
  }
  .locked {
    outline: 2px solid gray;
  }
  .lower_content {
    margin-top: 10px;
    float: left;
  }
  #list_actions {
    margin-top: 28px;
    float: right;
  }
  #plan_description {
    word-wrap: break-word;
  }
  
  .filter_warning_icon {
        width: 16px;
        @include action-icon($warning_icon_triangle);
        margin-right: 4px;
        margin-top: 1px;
  }


  #edit_changeset_icon {
    @include action-icon($edit_icon_black);
  }
  #review_changeset_icon {
    @include action-icon($comp_icon_black);
  }
  #delete_changeset_icon {
    @include action-icon($circle_x_icon_black);
  }
  #promote_changeset_icon {
    @include action-icon($play_icon_black);
  }

  #edit_template_icon {
    @include action-icon($edit_icon_black);
  }
  #add_template_icon {
   @include action-icon($circle_x_icon_black);
  }
  #remove_template_icon {
    @include action-icon($circle_x_icon_black);
  }
  #save_template_icon {
    @include action-icon($gears_icon_black);
  }
  #download_template_icon {
    @include action-icon($download_icon_grey);
    &:hover {
        @include action-icon($download_icon_black);
    }
  }

  .warning {
    ul {
      margin-left: 15px;
      list-style-type: circle;
    }
  }

  #changeset_edit {
    width: $container_width;
    background-color: white;
    border-top: 1px solid $tree-border_color;
  }

  #changeset_status {
    border: 1px solid $tree-border_color;
    margin-top: -1px;
  }

  #content_tree {
    .sliding_container {

      .activeItem {
        background-color: $tree-item-background-hover_color;
        border-top-color: $tree-item-border-hover_color;
        border-bottom-color: $tree-item-border-hover_color;
        color: $tree-item-hover_color;
        
        a {
          color: $tree-breadcrumb_color;
          background: inherit;
        }
      }
    }
  }
  #changeset_tree {
    $cs-width: $container_width + 2;
    $cs-height: 420px;
    width: $cs-width;
    position: relative;
    #changeset_status { text-align: center; }
    .tree_breadcrumb { border: none; }  
    #cslist {
      min-height: $cs-height;

      .slider {
        overflow: auto;
        height: $cs-height;
        min-height: $cs-height;
                 
        .changeset_status {
          font-size: 80%;
          margin-right: 5px;
          
          .progressbar {
            width: 20px;
            float: left;
            height: 22px;
            margin-top: 3px;
            margin-right: 3px;
          }
          .ui-progressbar {
            height: 13px;
          }
        }
        .being_promoted { color: $changeset-promoting_color; font-weight: 600; }
        .locked_icon { margin-right: 4px; }
      }
      .locked {
        outline: 2px solid gray;
      }

    }
    .locked_breadcrumb_filter {
      @extend breadcrumb_filter;
      background-color: $tree-locked-breadcrumb_color;
      color: $black_color;
      border: 1px solid $tree-border_color;
      border-bottom: none;
    }
    #changeset_users { 
      background-color: $lightkprimary_color;
      margin-bottom: 5px;
      display: block;
    }
  }
  
  .right_tree {
    float: right;
    width: 48%;
    h2 {
      margin-bottom: 8px;
    }
  }
  .promoted {
     font-size: 11px;           
     font-style: italic;     
     line-height: 30px;      
     text-align: center;     
     width: 71px;   
     @include opacity(.7);
  }
  .added {
     font-style: italic;
     padding-left: 12px;
     line-height: 32px;
     @include opacity(.7);
  }
  .undo {
     font-size: 11px;
  }
  .product_arch {
    font-size: 11px;
    display: inline;
  }
  .custom-product-sprite {
    @include product-sprite;
    background: $custom_product_icon;
  }
  .rh-product-sprite {
    @include product-sprite;
    background: $rh_product_icon;
  }
  .progress {
    height: 16px;
    display: inline-block !important;
    left: 0;
    margin-right: 4px;
    width: 100px;
    border: 1px solid $border-color;
  }
  .cancel {
    position: absolute;
    right: 0;
    top: 2px;
  }
  .products {
    position: relative;
    input[type="checkbox"],input[type="radio"] {
      margin: 3px;
      float: left;
    }
    ul {
      margin: 0;
      padding: 0 !important;
      position: relative;
      li {
        margin: 0;
        padding: 0 !important;
        clear: both;
        position: relative;
        min-height: 20px;
        height: 20px;
        input[type="checkbox"], .products input[type="radio"] {
          margin-right: 23px;
        }
      }
    }
    div{
        position: relative;
        min-height: 20px;
        display:inline;
    }
    .repo div{
      padding-top: 3px;
    }
    .max_width {
      word-wrap:break-word;
      max-width: 120px;
    }
  }
  .container {
    width: 50%;
    float: left;
  }
  #products {
    margin-left: 2%;
    margin-right: 4%;
  }
  #plans {
    margin-left: 6%;
    .block {
      @extend .block;
      padding:  6px 0 6px 16px;
      width: 100%;
      height: 17px;
      &.active {
        background-color: $listhover_color;
        color: $white_color;
        
        .arrow-right {
          border-top: 15px solid transparent;
          border-bottom: 15px solid transparent;
          border-right: 15px solid $listhover_color;
          border-left: none;
          height: 0;
          margin: 0;
          position: absolute;
          left: -15px;
          top: -1px;
          width: 0;
          z-index: 220;
        }
        &:hover {
            background-color: darken($kselected_color, 10%);
            .arrow-right { border-right-color:darken($kselected_color, 10%); }
        }
      }
    }
  }
  .promotions {
    margin-top: 10px;
    #products {
      margin: 0 !important;
    }
    .right_tree {
      #changeset_tree {
        .sliding_container {
          height: 354px;
        }
      }
    }
  }


  #system_templates{
    .slider {
      label {
        font-weight: normal;
        color: $text_color;
      }
    }
  }


  .slide_up_container {
    height: 250px;
    overflow: auto;
    .validation_error { color: red; font-weight: 500; }
    h2 {
      margin-left: 5px;
    }
    .permission_add_container {
      float: none;
      width: 90%;
      margin: 10px auto;

      label {
        width: 100px;
      }
      select, input, textarea {
        margin-left: 15px;
      }
    }

    span { margin-left: 85px; word-wrap: break-word; }

    #permission_button_bar {
      width: 90%;
      margin: 0 auto;
    }
  }

  #template_tree {
    $template-height: 400px;
    $template-width: 48%;
    width: $template-width;
     .slider {
        overflow: auto;
        height: $template-height;
        min-height: $template-height;
     }


  }

  .content_input_item {
    &:hover {
      background-color: $white_color;
      border-top-color: $white_color;
      border-bottom-color: $white_color;
    }
    form {
      margin-top: 4px;
      margin-left: 20px;
      .input_error {
        border-color: $error_color;
      }

    }

  }

  #changeset_history_tabs {
    .cs_history_tab {
      height: 200px;
    }
    
    .cs_history_entry {
      margin-left: 30px;
    }
  }


  #system_template_promotion_tabs {
    .system_templates_tab {
      height: 200px;
    }
  }


  #package_filter {
    table {
      margin-bottom: 20px;
    }

    label {
      color: $text_color;
      font-weight: normal;
    }

    #select_container {


      .centered {
        display:inline;
       height: 19px;
       vertical-align:centered;
      }
    }
    .chzn-container {
      margin-right: 4px;
    }

    #product_list {

      max-height: 200px;
      overflow: scroll;
      border: 0 solid black !important;
      margin-bottom: 10px;

      .product_list {
        width: 100%;
      }

      .repos_list {
        display: inline-block;
      }
      .no_padding {
        padding-right: 0;
        padding-left: 0;

      }
      
      .product_entry {
        .small_col {
          width: 20px;
          height: 16px;
          margin-left: auto;
          margin-right: auto;
          display: inline-block;
          position: relative;
          vertical-align: top;
        }
        input, select {
          margin: 2px;
        }
        .repo {
          padding-left: 20px;
        }
        .large_col {
          display: inline-block;
        }
        .options {
          display: none;
        }
        .collapsed {
          background: $arrow_min_img;
          margin-right: 4px;
        }
        .expanded {
          margin-right: 4px;
          background: $arrow_max_img;
        }
      }


    }
  }


  //Sync management page
  #products_table {
    width: 100%;
    .expander{
      margin-right: 4px;
    }
    input[type="checkbox"] {
        margin-top: 1px;
        margin-right: 3px;
    }
    label {
      font-weight: normal;
      color: $text_color;
    }
    tbody tr {
      height: 28px !important;
      td a.cancel_sync {
        float: right;
        text-align: left;
        position: absolute;
      }
    }
  }
  .promotions {
    .left {
      #new {
        width: 16em !important;
      }
    }
  }
}

.cs_content {
    ul {
        margin-left: 8px;
    }
}

#upload_button {
    margin: 2px 0 0 10px;
}

#delete_button {
    margin: 2px 0 0 10px;
}

#force_checkbox {
    margin: 2px 0 0 10px;
}

.ui-tabs-panel {
    min-height: 300px;
}

#discovered_repos {
  input[type=checkbox] {
    margin-right: 10px;
  }
  label {
    font-weight: normal;
    color: $text_color;
  }
  .check_icon-black {
    margin-left: 25px;
  }
  .underline {
    border-bottom: 1px dotted darken($stroke_color,20%);
  }
  #url_filter {
    margin-left: -10px;
  }
  #new_repos {
    float:right;
    margin-right: -10px;
  }
}

.repo_tipsy {

  .repo_list {
    margin-left: 15px;
  }
  .repo_item {
    list-style: circle;
  }
  .product_item {
    margin-top: 5px;
  }
}

#repo_creation {
  .url {
    font-size: 108%;
    margin-top: 10px;
    margin-bottom: 5px;
  }

  h2 {
    padding: 10px 0px 0px 0px;
  }
  h3 {
    padding-top: 15px;
  }
  li {
    list-style: circle;
  }
}

<<<<<<< HEAD
#view_definitions {
  tr.error {
    @include background-image(linear-gradient(white, white, rgb(255,150,150)));
    &:hover {
      @include background-image(linear-gradient(white, rgb(255,150,150)));
=======

#redhat_provider {
  .tree_table {
    label {
      color: $text_color
    }
  }
  .content_table {
    .skinny_column {
      width: 10px;
    }
    //uses tree table expander class and styling
    .expander {
      margin-left: -19px;
      padding-left: 19px;
    }
    thead {
      tr {
        background: lighten($stroke_color,25%);
      }
    }
    tbody {
      tr {
        background: $white_color;
      }
      table {
        width: auto;
        thead {
          tr {
            background: lighten($stroke_color,25%);
          }
        }
      }
>>>>>>> e0fea03e
    }
  }
}<|MERGE_RESOLUTION|>--- conflicted
+++ resolved
@@ -560,14 +560,6 @@
   }
 }
 
-<<<<<<< HEAD
-#view_definitions {
-  tr.error {
-    @include background-image(linear-gradient(white, white, rgb(255,150,150)));
-    &:hover {
-      @include background-image(linear-gradient(white, rgb(255,150,150)));
-=======
-
 #redhat_provider {
   .tree_table {
     label {
@@ -600,7 +592,15 @@
           }
         }
       }
->>>>>>> e0fea03e
-    }
-  }
-}+    }
+  }
+}
+
+#view_definitions {
+  tr.error {
+    @include background-image(linear-gradient(white, white, rgb(255,150,150)));
+    &:hover {
+      @include background-image(linear-gradient(white, rgb(255,150,150)));
+    }
+  }
+}
