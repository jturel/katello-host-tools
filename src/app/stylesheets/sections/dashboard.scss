@import "katello";

/* box for "errors" on the custom 500 error page */
.dashboard {
    @include border-radius(3px);
    background-color: $lightergrey_color;
    border:1px solid $border_color;
    padding: 0 8px 10px 8px;
    margin-bottom: 7px;
    @include background-image(linear-gradient(#F7F7F7, #EEEEEE));
    position: relative;
    h1, h2, h3 {
        margin-top: 3px;
    }
    h1, h2, h3, h4, h5 {
      font-weight: normal; //as per kyle's request
    }
    .dashhead {
        position: relative;
    }

    #dashboard_promotions {
      h5 {
        display: inline;
      }
      .promotion_entry {
        .col_1 {
          white-space: nowrap;
          width: 190px;
          padding-right: 10px;
          overflow: hidden;
          display: inline-block;
          margin-bottom: -5px;
        }
        .col_2 {
          display: inline-block;
          width: 115px;
          overflow: hidden;
        }
      }
    }

    #dashboard_sync {

      h5 {
        display: inline;
      }
      .col_1 {
        white-space: nowrap;
        display: inline-block;
        overflow: hidden;
        width: 150px;
      }
      .col_2 {
        display: inline-block;
        overflow: hidden;
        width: 100px;
      }
      .col_3 {
        display: inline-block;
        overflow: hidden;
        width: 115px;
      }
      .col_percent {
        display: inline-block;
        padding-left: 10px;
        font-size: 125%;
        width: 50px;
      }
      .col_progress {
        div {
          vertical-align: middle;
        }
        display: inline-block;
        width: 150px;
      }
      .progressbar {
        vertical-align: middle;
        margin-top: -5px;
        display:inline-block;
        width: 150px;
        height: 15px;
        
      }
      .check_icon {
        display: inline;
        margin-right: 2px;
      }
      .error_icon {
        display: inline;
        margin-right: 2px;
      }

    }

<<<<<<< HEAD
    #dashboard_systems {
      .system_entry {
        .col_1 {
          height: 26px;
          width: 160px;
          padding-right: 10px;
          display: inline-block;
          margin-bottom: -5px;
        }
        .col_2 {
          display: inline-block;
          width: 80px;
          #overflow: hidden;
        }
        .col_3 {
          width:5px;
        }
        .button_col_4 {
          width:60px;
          display: inline-block;
        }

      }
    }
=======
>>>>>>> fea509d5
    .icon_wrap {
      padding-top: 10px;
      padding-bottom: 10px;
      width: 16px;
      height: 16px;
      overflow: none;
      margin-right: 15px;

    }
    .check_icon {
      width: 16px;
      height: 16px;
      @include action-icon($check_icon_black);
      margin-left: 0px;
    }

    .error_icon {
      width: 16px;
      @include action-icon($warning_icon_black);
      margin-left: 0px;
    }

    .gears_icon {
      width: 16px;
      @include action-icon($gear_icon_black);
      margin-left: 0px;
    }

    .clock_icon {
      width: 16px;
      @include action-icon($gear_icon_black);
      margin-left: 0px;
    }

    .small_widget {
        overflow: hidden;
        height: 130px;
        width: 380px;
        list-style: None;
        li {
          margin-bottom: 3px;
        }
        li {
          margin-bottom: 5px;
        }
        h5 {
          margin-bottom: -5px;
          margin-top: 0;
          font-size: 125%;
          
        }
      }

    .big_widget {
        overflow: hidden;
        height: 200px;
        width: 480px;
        list-style: None;
        li {
          margin-bottom: 3px;
        }
        li {
          margin-bottom: 5px;
        }
        h5 {
          margin-bottom: -5px;
          margin-top: 0;
        }
      }


}
.dropbutton {
    height: 20px;
    width: 20px;
    @include border-radius(23px);
    border:1px solid $border_color;
    background-color: #f0f0f0;
    &:hover{
        background-color: #dcdcdc;
    }

}<|MERGE_RESOLUTION|>--- conflicted
+++ resolved
@@ -92,8 +92,6 @@
       }
 
     }
-
-<<<<<<< HEAD
     #dashboard_systems {
       .system_entry {
         .col_1 {
@@ -118,8 +116,6 @@
 
       }
     }
-=======
->>>>>>> fea509d5
     .icon_wrap {
       padding-top: 10px;
       padding-bottom: 10px;
