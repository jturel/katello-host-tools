--- conflicted
+++ resolved
@@ -50,6 +50,7 @@
 
     #dashboard_subscriptions {
       height: $small_height;
+      color: $font_color;
       .sub_count {
         font-family: $headlinefont;
         font-size: 140%;
@@ -457,13 +458,8 @@
       }
     .small_widget_headpin {
         overflow: hidden;
-<<<<<<< HEAD
         height: 170px;
         width: $small_width;
-=======
-        height: 147px;
-        width: 375px;
->>>>>>> dc18b096
         list-style: None;
         li {
           margin-bottom: 5px;
@@ -586,6 +582,7 @@
       text-transform: uppercase;
     }
   }
+
   .widget {
     overflow-y: auto;
     height: 175px;
@@ -594,6 +591,7 @@
       margin: 4px 0 8px;
     }
   }
+
   .widget .package:last-child {
     margin-bottom: 3px;
   }
