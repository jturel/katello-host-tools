@charset "UTF-8";
@import "grid";
@import "text";
@import "mixins";
@import "compass";
@import "colors";
@import "sprites";

@import "widgets/multiselect";

html {}
body { background:  $body_background_img; }

strong { font-weight: bold; }
.clear { clear: both; }
.clearfloat { /* this class can be placed on a <br /> or empty div as the final element following the last floated div (within the #container) if the overflow:hidden on the .container is removed */
	clear:both;
	height:0;
	font-size: 1px;
	line-height: 0px;
}
.wrap { overflow: hidden; margin-bottom: 2em; } /* wrapper around floating elements */
.nomargin { margin: none; }
.placeholder { margin-bottom: 2em; }
.disabled { opacity: 0.4; cursor: default; }
.hidden { display: none; }
.outlined { outline: 2px solid $kselected_color; }
.alt { background-color: lighten($lightgrey_color, 35%) !important; }
.clickable { cursor: pointer; cursor: hand; }
.light_text { color: $lightgrey_color; }

.la { text-align: left; } /* text align left */
.ra { text-align: right; } /* text align right */
.ca { text-align: center; } /* text align right */
.fr { float: right; } /* float  right */
.fl { float: left; } /* float left */
.fc { display: inline-block; margin: 0 auto; } /* "float", center */

.twocolumn {
  @include column-count(2);
  @include column-gap(10px);
}

a {
  cursor: hand;
  cursor: pointer;
  color: $linkfg_color;
  text-decoration: none;
  
  &:hover, &:focus {
    color: lighten($linkfg_color, 10%);
    text-decoration: underline;
  }
  &:active {
    color: darken($linkfg_color, 20%);
  }
}

/* TEXT ENTRIES */
input, textarea {
  @include inset-box-shadow(0,1px,1px,rgba(0, 0, 0, 0.2));
  border: 1px solid darken($stroke_color,20%);
  background-color: $input-background_color;
  background: $input_background_img;
  padding: 4px;
  margin: 0;
  
  &:focus {
    border-width: 2px;
    padding: 3px;
    background-color: $white_color;
    outline: none;
  }
  &.disabled, &[disabled] {
    opacity: 0.4;
  }
  .grid_1 { width: 30px !important; }
  .grid_2 { width: 90px !important; }
  .grid_2 { 
    input[type="file"] { width: 90px; } 
  }
  .grid_3 { width: 150px !important; }
  .grid_3 { 
    input[type="search"] { width: 118px; }
  }
  .grid_4 { width: 210px !important; }
  .grid_5 { width: 270px !important; }
}

input[type="search"] {
  @include border-radius(20px);
  padding: 4px 30px 4px 10px;
  
  &:focus {
    padding: 3px 29px 3px 9px;
  }
}
/* CHECKBOXES and RADIOBUTTONS*/
input[type="checkbox"],input[type="radio"] {
  background-color: transparent;
  border: none;
  margin: 0;
  padding: 2px;
  
  &:focus {
    border-width: 1px;
    padding: 1px;
  }
}
/* FILE INPUT */
input[type="file"] {
  /* FIXME */
}

input:focus {
  outline: none;
}

/* custom ui spinner class for HTML5 like spinners */
.ui-spinner {
    width: 40px;
}

.status_exclamation_icon {
    background: $status_exclamation_icon;
    height: 16px;
    width: 16px;
    position: absolute;
}
.status_confirm_icon {
    background: $status_confirm_icon;
    @extend .status_exclamation_icon;
}
.status_alert_icon {
    background: $status_alert_icon;
    @extend .status_exclamation_icon;
}

/* BUTTONS */
input[type='submit'], button, .button {
  font-family: $screenfont; /* for some reason ff3.6 won't inherit from body */
  font-size: 10px;
  display: inline-block;
  background: -moz-linear-gradient(top, #f9f9f9, #f0f0f0, #e5e5e5, #e9e9e9);
  background: -webkit-gradient(linear, left top, left bottom, from(#f9f9f9), color-stop(0.9, #e5e5e5), to(#e9e9e9));
  @include no-box-shadow;
  border: 1px solid darken($stroke_color, 20%);
  color: #221e1f;
  cursor: pointer;
  margin: 4px;
  padding: 4px 12px;
  @include border-radius(5px);
  @include text-shadow($white_color, 0, 1px, 0);
  min-height: 14px;
  
  .nomargin {
    margin: 0;
  }
  &:hover {
    background: -moz-linear-gradient(top, $white_color, $white_color, #cfcfcf);
    background: -webkit-gradient(linear, left top, left bottom, from($white_color), color-stop(0.6, $white_color), to(#cfcfcf));
    @include box-shadow(0, 1px, 2px, rgba(0,0,0,0.5));
    text-decoration: none;
    color: black;
  }
  &:active {
    background: -moz-linear-gradient(top, #c2c3c0, #e4e5e4);
    background: -webkit-gradient(linear, left top, left bottom, from(#c2c3c0), to(#e4e5e4));
    @include no-box-shadow;
    padding: 5px 12px 3px;
    text-decoration: none;
  }
  &:focus {
    text-decoration: none;
    color: #000;
    border-width: 2px;
    padding: 3px 11px;
  }
  &.dialogbutton {
    float: right;
    margin-left: 3px;
    margin: 40px 4px 4px;
  }
  &.formbutton {
    display: inline-block;
    margin-left: 3px;
    margin: 40px 4px 4px;
  }
  &.actionlink {
    margin: 40px 0 0;
  }
  &.disabled, &[disabled] {
    cursor: default;
    background: transparent;
    opacity: 0.4;

    &:hover {
      background: transparent;
      @include no-box-shadow;
    }
  }
  &.iconbutton {
    display: inline-block;
  }
  &.tiny {
    padding: 4px;
    margin: 0;
    &:active, &:focus {
      margin: 0;
      padding: 3px;
    }
  }
}

table {
  border-collapse: collapse;
  border: 1px solid $stroke_color !important;
  margin: 10px 0 40px; width: 100%;
  font-size: 95%;
  width: 99%;
  
  thead {
    background-color: lighten($stroke_color,25%);
    th {
      font-size: 95%;
      padding: 2px 6px;
      font-family: $headlinefont;
      font-weight: bold;
      color: lighten($header_color,20%);
      text-transform: uppercase;
      border-right: 1px dotted darken($stroke_color,20%);
        &:last-child {
           border-right: 0 none;
        }
      a, a:hover {
        display: block;
        margin: 0;
        color: inherit;
        text-decoration: none;
        &.active {
          &.sortable {
            display: inline-block;
            padding-right: 20px;
          }
          &.desc {
            background: $order_desc_img;
          }
          &.asc {
            background: $order_asc_img;
          }
        }
      }
    }
  }
  td {
    padding: 4px;
    vertical-align: top;
    min-height: 16px;
  }
  &.noborder {
    border: none;
    thead {
      background-color: transparent;
      th {
        border: none;
        span {
          color: lighten($header_color,30%);
        }
      }
    }
    td {
      color: #888;
      .percentBlock {
        border:1px solid #909090;
        padding: 0;
        width:100px;
        font-size: 9px;
        text-align: center;
        color: #555;
        .percentBlockInner {
        }
        .gradGreen {
          background-color: $good_color;
        }
      }
      .min {
        background: $arrow_min_img;
        float:left;
        padding-top:5px;
        width:50%;
      }
      .max {
        background: $arrow_max_img;
        float:right;
        padding-top:5px;
        width:50%;
      }
    }
  }
  &.gap {
    margin-bottom: 7em;
  }
}
.treeTable {
    td {
        &:first-child {
         padding-left: 18px;
        }
    }
}

.action {
  background: $search_icon_white;
  
  &:hover { background: $search_icon_white; }
  &:active {background: $search_icon_white; }
}

.actions {
  span {
    display: inline-block;
    position: relative;
    width: 16px; height: 16px;
    margin: 2px 2px 0px 6px;
    background: url(../../../images/icons/action-icons.png) no-repeat 0 0;
    float: left;
    
    &.edit  { background-position: -16px 0;}
    &.delete  { background-position: -32px 0;}
    &.rename  { background-position: -80px 0;}
    &.copy  { background-position: -48px 0;}
    &.build  { background-position: -64px 0;}
    &.add  { background-position: -48px 0;}
    &:first-child  { margin-left: 2px; }
  }
  label {
    font-weight: normal;
    float: left;
    border-right: 2px solid #BEBEBE;
    padding-right: 6px;
    &:last-child {
      border-right: none 0;
    }
  }
  /* BUTTONS */
  input[type='submit'],button,.button {
    margin: 0px 4px 4px;
  }
}

#head {
  font-size: 12px;
  padding: 5px 0 0 0;
  overflow: hidden;
  /*@include text-shadow(#000, 0, 1px, 0);*/
  height: 40px;
  header {
    display: block;
    ul {
      margin-top: 9px;
      display: inline-block;
      float: right;
      li {
        display: inline-block;
        margin: 0 5px;
        &.hello {
          margin-left: 30px;
        }
      }
    }
    a {
      color: $white_color;
      &:hover, &:focus {
        text-decoration: none;
      }
    }
    h1 {
      display: inline-block;
      font-size: 14px;
      letter-spacing: 0.3em;        
      color: $white_color;
      margin: 9px 0 0 6px;
    }
    .pipe {
      display: inline-block;
      height: 24px;
      width: 1px;
      background-color: $white_color;
      background-color: rgba(255,255,255,0.7);
      vertical-align: middle;
    }
    img {
      margin: 6px;
      display: inline-block;
      vertical-align: middle;
    }
    #loading {
      display: none; 
      position: relative;
      width: 16px;
      padding: 8px 0 0 0;
    }
    #unread_notices {
      @include text-shadow(#000,0,1px,1px);
      @include border-radius(3em);
      background-color: darken($kprimary_color,24%);
      margin: 0.3em;
      padding: 0.2em 0.7em;
      width: auto;
      color: $white_color;
    }
  }
}

#subheader {
  position: relative;
  min-height: 55px;
  height: 55px;
  #s {
    font-size: 80%;
    text-align: right;
    overflow: hidden;
    padding: 10px 0 0;
    p {
      margin: 0;
    }
    div {
      position: relative;
      margin-bottom: 0;
      button {
        position: absolute;
        width: 16px; height: 16px;
        text-indent: -200em;
        right: 8px; top: 50%;
        margin: -8px 0 0;
        background-position: 0 0;
        border: none;
        padding: 0;
        &:hover {
            @include no-box-shadow;
        }
      }
      input[type="search"] {
        border-color: $headerbg_color;
        width: 80%;
      }
    }
    a {
      color: $white_color;
      margin-right: 10px;
    }
  }
}

nav {
  &.tab_nav { /* main tabs navigation */
    display: block;
    font-weight: bold;
    font-family: $headlinefont;
    font-size: 125%;
  
    &>ul {
      display: block;
      position: absolute;
      bottom: 0;
  
      &>li {
        display: inline-block;
        margin: 0 4px 0 0;
        padding: 0;
        color: #888;
        background-color: #ddd;
        background: -moz-linear-gradient(top, $white_color, #ddd 2px, #ddd 70%, lighten($stroke_color, 10%));
        background: -webkit-gradient(linear, 0% 0%, 0% 100%, from(#eee), to(lighten($stroke_color,10%)), color-stop(.01, #ddd), color-stop(.7,#ddd));
        border: 1px solid $stroke_color;
  
        &.selected {
          background: $white_color;
          padding-bottom: 1px;
          border-bottom: none;
  
          &>a {
            color: $tabon_color;
            @include no-text-shadow();
          }
        }
        &>a {
          display: block;
          padding: 9px 18px;
          text-decoration: none;
          color: $taboff_color;
          @include text-shadow($white_color,0,1px,0);
          
          &:hover {
            color: lighten($kselected_color,10%);
          }
        }
      }
    }
  }
  &.subnav { /* subnavigation */
    position: relative;
    display: block;
    background: $subnav_shadow_img;
    font-family: $headlinefont;
    font-size: 115%;
    padding-bottom: 9px;
    .arrow_icon_menu {
      height: 11px;
      width: 13px;
      background: $arrow_icon_menu;
      float: right;
      margin: 13px 10px 0 -13px;
      &:hover {
        background: $arrow_icon_menu_hover;
      }
    }
    &>ul {
      display: block;
      min-height: 35px;
      height: 35px;
      li {
        display: inline-block;
        margin: 0;
        padding: 0;
    
        a {
          cursor: pointer;
          text-transform: none;
          text-decoration: none;
          @include text-shadow($white_color,0,1px,0);
          display: block;
          margin: 0;
          padding: 8px 16px 6px;
          color: $taboff_color;
          float: left;
          &.selected {
            color: $tabon_color;
            font-weight: bold;
            border-bottom: 3px solid $kselected_color;
            padding-bottom: 3px;
          }
    
          &:hover { color: lighten($kselected_color,10%); }
        }
        &>ul {
          position: absolute;
          display: none;
          background: $subnav_shadow_img;
          background-position: 0 14px;
          background-color: $white_color;
          @include box-shadow(2px 2px 2px rgba(0,0,0,0.4));
          z-index: 101;
          top: 35px;
          height: 35px;
          @include border-bottom-lr-radius(3px);
          li {
            a {
              &.selected {
                border-bottom: 3px solid lighten($kselected_color,10%);
              }
            }
          }
        }
        &.selected {
            &:first-child .arrow_icon_menu {
              background: $arrow_icon_menu_hover;
            }
        }
      }
    }
  }
  &.subsubnav { /* in page tabs */
    @include border-radius(16px);
    position: static;
    overflow: hidden;
    bottom: inherit;
    left: inherit;
    right: inherit;
    margin-bottom: .5em;
    border: none;
    
    &>ul {
      display: inline-block;
      height: 3.5em;
      background-color: lighten($kselected_color, 65%);
      @include border-radius(5px);
    
      li {
        display: block;
        float: left;
        margin: 5px;
    
        a {
          cursor: pointer;
          font-family: $screenfont;
          text-transform: none;
          font-weight: normal;
          color: black;
          display: block;
          padding: 6px 12px; margin-right: 10px;
    
          &.selected {
            background-color: $kselected_color;
            @include border-radius(5px);
            color: $white_color;
          }
        }
      }
    }
  }
} /*end nav*/

#maincontent {
  background: $center_background_img;
  overflow: hidden;
  min-height: 200px;
  .inner {
    margin-top: 4px;
    min-height: 325px;
    p {
      margin-left: 10px;
    }
  }
}



/* FORMS */
/* generic */
label {
  text-align: right;
  font-weight: bold;
  color: $labelfg_color;
  &.header {
    text-align: left;
    font-weight: normal;
    font-size: 90%;
    margin-bottom: 1em;
  }
  &.big {
    text-align: left;
    text-transform: uppercase;
    font-family: $headlinefont;
    font-size: 110%;
    font-weight: bold;
    color: $formheadfg_color;
  }
}

legend {
  font-size: 130%;
  font-family: $headlinefont;
  font-weight: bold;
  text-transform: uppercase;
  color: $header_color;
}

/* When you need to seperate items within a fieldset */
.fielditem {
   margin-top: 5px;
   margin-bottom: 5px;
}

/* simple two column label + input pairs */
.katello_form {
  fieldset {
    overflow: hidden;
    margin: 10px 0 0;
    text-align: right;
    label {
      display: inline-block;
      font-weight: bold !important;
      padding: 4px 10px 0 0;
      max-width: 10em;
    }
    input {
      display: inline-block;
      width: 20em;
    }
    .fieldWithErrors {
      display: inline-block;
      border: 0; margin: 0; padding: 0;
      input {
        background-color: lighten($error_color, 45%);
        color: $error_color;
      }
      label {
        color: $error_color;
      }
    }
  }
  .indented {
    margin: 10px 0 0;
    text-align: right;
    input[type="text"],label,a,div,p {
      text-align: left;
      display: inline-block;
      width: 20em;
    }
  }
}

/* search forms */

.search, .filter {
  position: absolute;
  button {
    position: absolute;
    width: 16px; height: 16px;
    text-indent: -4000em;
    right: 10px; top: 50%;
    margin: -8px 0 0;
    background-position: 0 0;
    border: none;
    padding: 0;
    &:hover {
        @include no-box-shadow;
    }
  }
  input[type="search"] {
    float: right; /* webkit adds an extra padding and makes the widget narrower */
    width: 220px;
  }
  input[type="input"] {
    float: right; /* webkit adds an extra padding and makes the widget narrower */
    width: 220px;
    @include border-radius(16px);
    padding-left: 10px;
  }
}
.search_button, .filter_button {
    background: $search_icon_white;
    position: relative;
    width: 16px; height: 16px;
    text-indent: -4000em;
    margin: 8px 12px 3px 3px;
    background-position: 0 0;
    border: none;
    padding: 0;
    &:hover {
        background-position: 0 -16px;
    }
}
.org {
    .filter {
        position: absolute;
        width: 230px;
        height: 18px;
        left: 25px;
    }
    #orgfilter {
        margin-bottom: 33px;
    }
    #orgfilter_input {
        width: 230px;
        margin-bottom: 3px;
    }
    .filter_button {
        margin: 4px 0 0 0;
        top: 0;
    }
}

/*footer*/
footer {
  font-size: 95%;
  margin: 20px 0 0;
  padding: 20px 10px 10px 10px;
  display: block;
  background: $footer_shade_img;
  ul {
    display: block;
    padding: 10px 10px 0 0;
    min-height: 50px;
    width: 99%;
    li {
      &:first-child {
        float: left;
      }
      display: block;
      float: right;
      margin-left: 1em;
    }
  }

  &.fixed {
    position: absolute;
    bottom: 0; left: 0; right: 0;
  }
}
#toTop {
  display:none;
  text-decoration:none;
  position:fixed;
  bottom:10px;
  left:10px;
  overflow:hidden;
  width:32px;
  height:32px;
  border:none;
  text-indent:-999px;
  background: $ui_totop_img;
  
  &:active, &:focus {
    outline:none;
  }
}

#toTopHover {
  background: $ui_totop_hover_img;
  width:32px;
  height:32px;
  display:block;
  overflow:hidden;
  float:left;
  opacity: 0;
  -moz-opacity: 0;
  filter:alpha(opacity=0);
}
/* end footer */

/* IE and other horror browser workarounds */

/* basic image styling for buttons in older browsers */
.no-cssgradients input[type='submit'], .no-cssgradients button, .no-cssgradients .button {
  /* FIXME image based buttons */
}

.modalbox {
    margin: 130px auto;
    @include box-shadow(rgba(0, 0, 0, 0.6), 0,1px,5px);
    width: 550px;
    overflow: hidden;
    background-color: #FFF;
    h2 {
      background-color: $formheadbg_color;
      color: $formheadfg_color;
      text-transform: uppercase;
      font-size: 120%;
      padding: 10px;
    }
}



/* when modalbox miss dropshadow set some border */
.no-boxshadow .modalbox { border: 2px solid $stroke_color; }

/* DEBUG GRID */
#grid {
  display: none;
  position: fixed;
  top: 0; bottom: 0;
  left: 50%;
  width: 1020px;
  margin-left: -510px;
  background: $ninesixty_img;
}

.notifications {
    tr.success {
        @include background-image(linear-gradient(white, white, rgb(242,255,229)));
        &:hover {
            @include background-image(linear-gradient(white, rgb(242,255,229)));
        }
    }
    tr.error {
        @include background-image(linear-gradient(white, white, rgb(255,229,229)));
        &:hover {
            @include background-image(linear-gradient(white, rgb(255,229,229)));
        }
    }
    tr.message {
        @include background-image(linear-gradient(white, white, rgb(239,239,239)));
        &:hover {
            @include background-image(linear-gradient(white, rgb(239,239,239)));
        }
    }
    tr.warning {
        @include background-image(linear-gradient(white, white, rgb(255,255,229)));
        &:hover {
            @include background-image(linear-gradient(white, rgb(255,255,229)));
        }
    }
}

#main {
  ul {
   margin: 0;
   padding: 0;
   li {
     list-style-type: none;
   }
  }
  .actions {
    margin-top: 1em;
  }
}

.spinner {
  margin-top: 30%;
  height: 16px;
  display: block;
  /*display: none;*/
  position: relative;
  z-index: 1000;
  padding-left: 47%;
}

/* editable icon for in place editing */
.editable {
  padding: 4px 26px 4px 2px;
  background: $edit_icon;
  cursor: pointer;
  cursor: hand;
  @include border-radius(5px);
  &:hover {
    background: $edit_hover_icon;
  }
}

fieldset {
  div {
    padding: 4px 0;
  }
}
/* end editable icon for in place editing*/

/* 2 pane css */
#container {
  width:  100%;
  margin:0 auto;
  min-height:500px;
}
/* right side of 2 pane below the sliding pane */
.right {
  float:right;
  width:460px;
}

/* left side of 2 pane that has clickable links */
.column_panel_1 { width: 300px; }
.column_panel_2 { width: 375px; }
.column_panel_3 { width: 450px; }
.left {
  float:left;
  min-height:500px;
  position:relative;
  z-index: 100;

    h2 {
        margin-bottom: 0;
    }
    #new {
        border-bottom: 0 none;
        padding: 8px;
        position: absolute;
        margin: 0;
        clear: right;
        text-align: center;
        width: 10em;
        right: 0;
        height: 2em;
        &.block{
            &.active{
                .arrow-right {
                    border-bottom: 19px solid transparent;
                    border-left: 17px solid $kselected_color;
                    border-top: 18px solid transparent;
                    right: -17px;
                }
            }
            &:hover {
              .arrow-right {
                border-left: 17px solid $listhover_color;
              }
            }
        }
    }
     /* search forms */
    .search {
      float: right;
      margin-bottom: 6px;
      margin-top: 6px;
      margin-right: 6px;
      position: relative;
      clear: right;
      button {
        position: absolute;
        width: 16px; height: 16px;
        text-indent: -4000em;
        margin: -8px 0 0;
        background-position: 0 0;
        border: none;
        padding: 0;
        &:hover {
          @include no-box-shadow;
        }
      }
      input[type="text"] {
        float: right; /* webkit adds an extra padding and makes the widget narrower */
        width: 215px;
      }
    }
    .block_head {
      background-color: lighten($stroke_color,8%);
      display: block;
      height: 1.3em;
      color: $lightgrey_color;
      .column_1, .column_2, .column_3 {
        text-align: left;
        padding-left: 1%;
        font-size: 85%;
        font-family: $headlinefont;
        color: lighten($header_color,20%);
        text-transform: uppercase;
        white-space:nowrap;
        border-right: 1px dotted darken($stroke_color,20%);
          &:last-child {
            border-right: 0 none;
          }
        a, a:hover {
          display: block;
          margin: 0;
          color: inherit;
          text-decoration: none;
          &.active {
            &.sortable {
              display: inline-block;
              padding-right: 20px;
            }
            &.desc {
              background: $order_desc_img;            
            }
            &.asc {
              background: $order_asc_img;
            }
          }
        }
      }
    .column_1 { width: 98%; }
    .column_2 { width: 48%; }
    .column_3 { width: 31%; }
  }
  .column_1 {
    width: 100%;
    float: left;
    height: inherit;
  }
  .column_2 {
    width: 50%;
    float: left;
    height: inherit;
  }
  .column_3 {
    width: 33%;
    float: left;
    height: inherit;
    &:last-child {
      width: 34%;
    }
  }
}
.ui-autocomplete { z-index: 300 !important }

.block {
  border-bottom: solid 1px #F2F2F2;
  padding: 4px 10px 8px 5px;
  cursor:pointer;
  position: relative;
  width: 96.6%;
  height: 30px;
  font-size: 90%;
  &.active {
    background-color: $kselected_color;
    color: $white_color;
    .arrow-right {
      border-bottom: 21px solid transparent;
      border-left: 21px solid $kselected_color;
      border-top: 21px solid transparent;
      height: 0;
      margin: 0;
      position: absolute;
      right: -21px;
      top: 0px;
      width: 0;
      z-index: 220;
    }
    a, a:hover, a:visited, a:active, a:link {
     font-color: $white_color;
    }
  }
  &.add {
    background-color: $listhover_color;
    color: $white_color;
  }
  &:hover {
      background-color: $listhover_color;
      color: $white_color;
      .arrow-right {
        border-left: 21px solid $listhover_color;
      }
  }
}

#panel-frame {
  position:absolute;
  max-width:700px;
  z-index: 1;
}
.panel {
  background-color:$panel_color;
  width:490px;
  margin-top:0;
  position:relative;
  left:0;
  @include opacity(0);
  overflow-x: hidden;
  overflow-y: auto;
  border-right: 1px solid #D1D1D2;
  border-left: 1px solid #D1D1D2;
  border-bottom: 1px solid #D1D1D2;
  border-top: 1px solid #D1D1D2;
  z-index: 0;
  top: 0;

  .subnav {
    border: 0;
    width: inherit;
    background: $third_level_background_img;
    @include background-size(100% 29px);
    margin-bottom: 10px;
    margin-left: 10px;
    margin-right: 10px;
    
    &>ul {
      min-height: 0px;
      
      li {
          background: none;
          &.selected {
            background: none;
          }
      }
    }
  }
  .subsubnav {
    background: none transparent;
  }
  .helptip-close{
      float: right;
  }
  .helptip-open-button {
    right: 50px;
    top: 7px;
  }
  .data  {
    font-size: 100%;
    
    .spinner {
      margin-top: 150px;
      height: 250px;
    }
  }
  .close {
    position: absolute;
    top: 9px;
    right: 20px;
  }
  .remove_item {
    color: darkRed;
    right: 82px;
    position: absolute;
    top: 9px;
  }
  
  h2 { margin: 0; padding: 10px 0 0 20px; }
  
  #panel_main, #subpanel_main {
    overflow-y: auto;
    overflow-x: hidden;
    width: auto;
    margin: 0 0 0 20px;
    min-height: 250px;
  }
  #subpanel_main {
    min-height: 180px;
  }
  .grid_8 {
    margin-left: 0px;
    margin-right: 0px;
  }
  .helptip-close { 
    position: relative; 
    float: left;
    
    .helptip-open-button {
      position: relative;
      top: 0;
      right: 0;
    } 
  }
}
.subpanel {
  z-index: 0;
  border-top: 1px solid #D1D1D2;
  position: absolute;
  top: 35px;
  
  h2 {
    font-size: 100%;
    margin: 0; 
    padding: 10px 0 0 20px;
  }
}
#subpanel-frame {
  position:absolute;
  max-width:700px;
  z-index: 0;
}

.list {
  min-height:450px;
  border: 1px solid #B5B5B5;
  background-color: $white_color;
  font-size: 105%;
  clear: both;
  .ajax_scroll {
    margin-left: auto;
    margin-right: auto;
    display: block;
  }
  li {
    cursor: pointer;
    cursor: hand;
    padding: 4px;
    height: 2.7em;
    &:hover {
      background-color: $listhover_color;
      color: $white_color;
      
      .st_button {
        color: $white_color;
      }    
    }
    //span { vertical-align: middle; }
  }
  .item {
    position: relative;
    top: 4px;
    padding-left: 4px;
    @include border-radius(4px);
    font-size: 100%;
  }
  .button {
    text-align: center;
    width: 3.7em;
  }
  .st_button {
    margin: 2px 20px 4px 4px;
    background: transparent;
    font-weight: bolder;
    text-align: center;
    padding: 4px 12px;
    z-index: 400;
  }
}
#list-title, .list-title {
    display: block;
    height:74px;
    width: 449px;
    background-color: $white_color;
    
    header { height: 40px;}
}

/* begin helptip */
.helptip-open {
  background-color: $helptip-background_color;
  display: block; 
  padding: 12px;
  border: 1px solid $helptip-border_color;
  margin: 10px auto 5px auto;
  @extend .clearfix;

  .helptip-close-button {
    position: relative;
    float: right;
    height: 16px;
    width: 16px; 
    margin: 0px;
    background: $search_icon_white;
    background-position: -32px 0;
    
    &:hover { background-position: -32px -16px; }
  }
}
.helptip-close {
  display: block;
  margin: 4px 4px 4px 8px;
  height: 18px;
    
  .helptip-open-button {
    background: $search_icon_white;
    background-position: -336px 0; 
    height: 16px;
    width: 16px;
    z-index: 200;
    position: absolute;
    
    &:hover { background-position: -336px -16px; }
    @extend .clearfix
  }
}
/* end helptip */

/* begin simple pass meter css */
.simplePassMeter {
  border: 1px solid #aaa;
  background-color: #f3f3f3;
  color: #666;
  font-size: 0.8em;
  padding: 1px 5px 0 5px;
  margin: 0;
  width: 19em;
  margin-bottom: 10px;
}
  
.meterFail { border: 1px solid #daa; background-color: #fdd; }
.meterWarn { border: 1px solid #fd6; background-color: #feb; }
.meterGood { border: 1px solid #ada; background-color: #dfd; }
.meterExcel { border: 1px solid #aad; background-color: #ddf; }

.simplePassMeterBar { background-color: #ddd; }
.meterFail .simplePassMeterProgress  { background-color: #f66; }
.meterWarn .simplePassMeterProgress  { background-color: #fd6; }
.meterGood .simplePassMeterProgress  { background-color: #ada; }
.meterExcel .simplePassMeterProgress { background-color: #88f; }

.simplePassMeter p { margin: 0; }
.simplePassMeterIcon { height: 16px; width: 16px; float: left; }
.meterFail .simplePassMeterIcon,
.meterWarn .simplePassMeterIcon,
.meterGood .simplePassMeterIcon,
.meterExcel .simplePassMeterIcon {
  background-image: url('../../../images/simplePassMeterSprite.png');
  background-repeat: no-repeat;
}
.meterExcel .simplePassMeterIcon { background-position: 0 0; }
.meterFail .simplePassMeterIcon { background-position: 0 -17px; }
.meterGood .simplePassMeterIcon { background-position: 0 -34px; }
.meterWarn .simplePassMeterIcon { background-position: 0 -51px; }

.simplePassMeterText { margin-left: 2px; }
/* end  simple pass meter css */
  
.permission {
  display: inline-block;
  margin-bottom:10px;
  margin-top:10px;
}

.ui-resizable-e { background: $grabber_icon; }  

.sp {
  width: 90px;
  padding-top: 8px;
}

/*Environment selector stuff*/
#path-widget {
  margin: 0 auto;
  
  #path-controller {
      border-style: solid;
      border-width: 1px;

      border-color: $path-border_color;
      height: 34px;

      padding: 6px;  

      .path_selector {
          display: inline;
          float: right;
          vertical-align:middle;
          margin-top: 8px;
      }
  }
  .path_selected {
     display: inline;
     padding-bottom: 6px;
     margin-bottom: 6px;
     /*position: absolute;*/
  }
  .path_entry_selected {
        background-color: $lightgrey_color;
  }
  .path_entry {
      padding-left: 6px;
      padding-right: 6px;
      padding-top: 6px;
      padding-bottom: 6px;
      
      &:hover {
        background-color: $lightgrey_color;
        color: $white_color;
      }
  }
  .path_entries {
      @include box-shadow(4px,4px,2px,rgba(0, 0, 0, 0));

      border-style: solid;
      border-width: 1px;
      border-color: $path-border_color;

      display: none;

      z-index: 200;
      position: absolute;
      background-color: $white_color;
      margin-left: 0;
  }
}




.jbreadcrumb {
  list-style: none;
  overflow: hidden;
  max-height: 34px;
  /*font: 14px;*/
  position: relative;
  @include no-select;


  .selected {
    background: $listhover_color !important;
    color:
    $white_color;
    @include text-shadow(rgba(0,0,0,0.6),2px,2px,2px);

    &:after {
      border-left-color: $listhover_color !important;
    }
  }

  li {
      float: left;
      margin-left: 0;
      white-space: nowrap;

      &:first-child {
        @include crumb-nohover;
        a {
          padding-left: 6px;
          @include border-left-radius(5px);
        }
      }
      &:nth-child(n) {
        @include crumb-nohover;
        a {
          background: $breadcrumbbg_color;
          &:after { border-left-color: $breadcrumbbg_color; }
        }
      }
      &:last-child {
        @include crumb-nohover;
        a {
          overflow: hidden;
          padding-right: 10px;
          @include border-right-radius(5px);
          &:before {
            content: None;
          }

          &:hover {
            color: $white_color;
            background: $listhover_color !important;
          }
          &:after {
            border: 0;
            border-left: 0px solid $breadcrumbbg_color;
            &:hover { border-left-color: $listhover_color !important; }
          }
        }
      }

      a {

        color: $black_color;
        text-decoration: none;
        padding: 8px 0 8px 20px;

        background: $breadcrumbbg_color;                    //fallback color
        position: relative;
        display: block;
        float: left;

        div {
          overflow: hidden;
        }
        &:hover {
          background: $listhover_color !important;
          color: $white_color;
          @include text-shadow(rgba(0,0,0,0.6),2px,2px,2px);

          &:after { border-left-color: $listhover_color !important; }

        }
        &.active {
          background: $kselected_color;
          color: white;
          &:after { border-left-color: $kselected_color };
          &:hover:after { border-left-color: $listhover_color !important; }
         
          
        }
        &:after {
          content: " ";
          display: block;
          width: 0;
          height: 0;
          
          border-top: 30px solid transparent;            //Go big on the size, and let overflow hide
          border-bottom: 30px solid transparent;
          border-left: 15px solid $breadcrumbbg_color;
          position: absolute;
          top: 50%;
          margin-top: -30px;
          left: 100%;
          z-index: 2;
        }
        &:before {
          content: " ";
          display: block;
          width: 0;
          height: 0;
          border-top: 30px solid transparent;            //Go big on the size, and let overflow hide
          border-bottom: 30px solid transparent;
          border-left: 15px solid white;
          position: absolute;
          top: 50%;
          margin-top: -30px;
          margin-left: 1px;
          left: 100%;
          z-index: 1;
          //background: $breadcrumbbg_color;


        }
     }
  }
}



.jspContainer {
  .jspHorizontalBar, .jspVerticalBar, .jspTrack { 
    background: transparent !important; 
  }
 
  .jspDrag {
      background: $kselected_color !important;
      @include border-radius(10px);
      @include opacity(0.3);
  }

  
  .jspTrack {
    .jspActive, .jspHover, .jspDrag:hover {
       background: $jScrollPane-bar_color;
       @include opacity(1);
     }
   }
  
  .jspArrow
  {
    background: url(../image/ui-icons_222222_256x240.png) no-repeat;
    
    -moz-border-radius: 10px;
    -webkit-border-radius: 10px;
    border-radius: 10px;
    
    &:hover { background-image: url('../image/ui-icons_cd0a0a_256x240.png'); }
  }
  
  .jspVerticalBar {
    &, .jspDrag, .jspTrack{
      width: 10px;
    }
    .jspActive {
      background-image: url('../image/ui-icons_cd0a0a_256x240.png');
    }
    .jspDisabled, .jspDisabled:hover {
      background-color: transparent;
      background-image: url('../image/ui-icons_888888_256x240.png');
    }
    .jspArrow { height: 15px; }
  }
  
  .jspHorizontalBar {
    height: auto;
    
    .jspDisabled, .jspDisabled:hover {
      background-color: transparent;
      background-image: url('../image/ui-icons_888888_256x240.png');
    }
    .jspArrow { width: 15px; }
    .jspDrag {
      height: 10px;
    }
    .jspCorner { display: none; }
  }  

  .jspArrowUp { background-position: 0 0; }
  .jspArrowDown { background-position: -64px 0 !important; }
  .jspArrowLeft { background-position: -96px 0 !important; }
  .jspArrowRight{ background-position: -32px 0 !important; }
}


.one-line-ellipsis {
    h5 {
      display: inline;
      word-wrap:  normal;
    }
    overflow: hidden;
    text-overflow: ellipsis;
    white-space:nowrap;
}

.sprite {
    height: 16px;
    width: 16px;
    text-indent: -4000em;
}

.sliding_tree {
  
  .tree_breadcrumb {
    font-weight: 600;
    font-size: 110%;
    background-color: $tree-container_color;
    word-wrap: break-word;
    border: 1px solid $tree-border_color;
    border-bottom: none;
    padding: 10px 5px;
    overflow: auto;
    height: 20px;
    
    .currentCrumb{ color: $tree-current-breadcrumb_color; }
    .crumb { color: $tree-breadcrumb_color; }
    .slide_link { display: inline; }
    
    .home_img {
      width: 16px;
      height: 16px;
      margin: 0 2px;
      background: $home_icon_black;
      text-indent: -4000em;
      position: relative;
    }
    .home_img_inactive {
      @extend .home_img;
      background: $home_icon_green;
    }
    .locked_icon {
      width: 16px;
      height: 16px;
      margin: 2px;
      background: $locked_icon;
      text-indent: -4000em;
      position: relative;
    }
  }
  .slide_up_container {
    position: absolute;
    display: none;
    float: left;
    bottom: 31px;
    left: 0px;
    z-index: 300;
    margin-left: 1px;
    height: 250px;
<<<<<<< HEAD
    background-color:$panel_color;
    border-top: 1px solid #B5B5B5;
=======
    background-color: $tree-slideup-background_color;
    border-top: 1px solid $tree-border_color;
>>>>>>> 2932b339
  }
  .breadcrumb_search {
    font-size: 100%;
    margin: 0 0 0 0;
    display: block;
    width: 448px;
    font-weight: 200;
    color: $white_color;
    background-color: $tree-container_color;
    word-wrap: break-word;
    border: 1px solid $tree-border_color;
    border-bottom: none;
    #search_form {
        display: none;
        margin-right: 4px;
    }
    .search {
        position: relative;
        clear: both;
        display: inline-block;
        margin: 5px auto;
        input[type="input"] {
          //float: right; /* webkit adds an extra padding and makes the widget narrower */
          border: 3px solid $tree-search-border_color;
          background: $white_color;
          padding-right: 0px;
        }
        button {
          background: $search_icon_black;
          top: 15px;
        }
    }
    .search_button {
        margin-top: 12px;
        background: $search_icon_black;
    }
    .tree_breadcrumb {
        display: inline-block;
        outline: 0 none;
        width: 90%;
        border: none;
        padding: 10px 5px 6px 5px;
    }
  }
  .sliding_container {
    overflow: hidden;
    position: relative;
    width: 448px;
    border: 1px solid $tree-border_color;
  
    .sliding_list {
      width: 896px;
      position: relative;
      top: 0;
      left: 0;
      border: none;
      
      .slider {
        width: 448px;
        min-height: 450px;
        float: left;
        
        h5 {
          border-bottom: solid 2px $tree-header-border_color;
          font-size: 120%;
          width: 90%;
          margin-top: 10px;
          margin-left: 10px;
        }
        
        .empty_list { padding: 0px 0 0 25px; }
        .simple_link{
          margin: 6px 0;
        }
        .link_details {
          background: $dotdotdot_icon;
        }
        .no_slide {
          //padding-left: 5px;
          cursor: default;
        }
        .no_hover {
          &:hover {
            border-color: $white_color;
            background: none;
          }
        }
        .block {
          cursor: pointer;
          font-size: 100%;
        }
        .active {
          background-color: $tree-item-background-hover_color;
          border-top-color: $tree-item-border-hover_color;
          border-bottom-color: $tree-item-border-hover_color;
          color: $tree-item-hover_color;
        
          a {
            color: $tree-breadcrumb_color;
            background: inherit;
          }
        }
        
        li{
          height: 34px;
          border-top: 2px solid $white_color;
          border-bottom: 2px solid $white_color;
          padding-left: 10px;
          padding-right: 10px;
        }
        
        li:hover {
          background-color: $tree-item-background-hover_color;
          border-top-color: $tree-item-border-hover_color;
          border-bottom-color: $tree-item-border-hover_color;
          color: $tree-item-hover_color;
          
          a {
            color: $tree-breadcrumb_color;
          }
        }
      }
    }
  }
  .tree_loading {
    position: absolute;
    opacity: .8;
    background-color: white;
    z-index: -1;
    width: 440px; 
    height: 415px;
    .text {
        //vertically center
        height: 10em;
        margin-top:-5em;
        top: 50%;
        width: 50%;
        text-align: center; 
       // display:inline;
        position:relative;
        margin-left:auto;
        margin-right:auto;
    }
  }
  #sliding_tree_actionbar {
    width: 100%;
    
    .cs_action {
        float: left;
        
        margin-right: -1px;
        width: 24.7%; // ~1/4 of the right panel width
        height: 20px;
        padding-top: 9px;
        font-size: 90%;
        word-wrap: break-word;
        border-bottom: 1px solid $tree-border_color;
        border-right: 1px solid $tree-border_color;
        border-left: 1px solid $tree-border_color;
       
        background-color: $tree-container_color;

        .text {
            margin-left: 26px;

        }
        &:hover {
            background-color: $tree-actionbar_color; //same as li under #contents
        }
    }
    .highlighted {
         background-color: $tree-actionbar_color; //same as hover
    }
  }
  .sprite {
    height: 16px;
    width: 16px;
    position: absolute;
    margin-top: 2px;
    
  }
}


/*-------switcher STARTS HERE -------*/

/* switcher Container (default to float:right) */
#switcherContainer {
  position: absolute;
  margin-top: 4px;
}

/* switcher Button */
 #switcherButton {
  display: inline-block;
  float: right;
  border-radius: 3px;
  -moz-border-radius: 3px;
  position: relative;
  z-index: 30;
  cursor: pointer;
  div:first-child {
    padding: 7px 12px 4px 10px;
    display: block;
    float: left; }
  .arrow_icon {
    height: 11px;
    width: 13px;
    background: $arrow_icon;
    float: right;
    margin: 10px 10px 0 0;
  }
  &.active {
    @include background-image(linear-gradient(rgb(61, 136, 151), rgb(121, 185, 199)));
    @include border-bottom-lr-radius(0);
    .arrow_icon {
      background-position: 0 -11px;
    }
  }
  &:hover {
    @include background-image(linear-gradient(rgb(61, 136, 151), rgb(121, 185, 199)));
    text-decoration: underline;
  }
}

/* switcher Box */
#switcherBox {
  position: absolute;
  top: 30px;
  left: 0;
  display: none;
  z-index: 2000;
  a {
    color: $black_color !important;
  }
}

/* switcher Form */
#switcherForm {
  width: 248px;
  border: 1px solid $orgbox_color;
  @include border-trbrbl-radius(3px);
  @include box-shadow(2px 2px 2px rgba(0,0,0,0.4));
  margin-top: -1px;
  background-color: $orgbox_color;
  padding: 6px;
  fieldset {
    margin: 0 0 12px 0;
    display: block;
    border: 0;
    padding: 0;
  }
  a {
      @include border-radius(3px);
      width: 90%;
      padding: 3%;
      &:hover {
        color: $white_color !important;
        background-color: $listhover_color;
      }
      &.selected {
         background-color: $lightkprimary_color;
      }
  }
}

#orgbox {
  background: $white_color;
  @include border-radius(3px);
  padding: 10px 13px;
  margin: 0;
  height: 220px;
  overflow-y: auto;
  width: 223px;
}

.productsbox {
  @include border-radius(3px);
  background-color: $white_color;
  border: 1px solid $border_color;
  margin: 0;
  height: 100px;
  padding: 3px 0 0 3px;
  overflow: auto;
}

/* box for "errors" on the custom 500 error page */
.error {
    @include border-radius(3px);
    background-color: $lightergrey_color;
    border:1px solid $border_color;
    padding: 0 10px 10px 10px;
}

<<<<<<< HEAD
/* classes to highlight or make "standout" inputs that require action from the user */
.highlight_input { border: 3px solid $kselected_color; }
.highlight_input_text { color: $kselected_color; font-weight: 600; font-size: 110%; padding-left: 10px;}
=======
>>>>>>> 2932b339
<|MERGE_RESOLUTION|>--- conflicted
+++ resolved
@@ -1685,13 +1685,8 @@
     z-index: 300;
     margin-left: 1px;
     height: 250px;
-<<<<<<< HEAD
     background-color:$panel_color;
     border-top: 1px solid #B5B5B5;
-=======
-    background-color: $tree-slideup-background_color;
-    border-top: 1px solid $tree-border_color;
->>>>>>> 2932b339
   }
   .breadcrumb_search {
     font-size: 100%;
@@ -1986,9 +1981,6 @@
     padding: 0 10px 10px 10px;
 }
 
-<<<<<<< HEAD
 /* classes to highlight or make "standout" inputs that require action from the user */
 .highlight_input { border: 3px solid $kselected_color; }
-.highlight_input_text { color: $kselected_color; font-weight: 600; font-size: 110%; padding-left: 10px;}
-=======
->>>>>>> 2932b339
+.highlight_input_text { color: $kselected_color; font-weight: 600; font-size: 110%; padding-left: 10px;}