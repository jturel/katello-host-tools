@charset "UTF-8";
@import "grid";
@import "text";
@import "mixins";
@import "compass";
@import "colors";
@import "sprites";

@import "widgets/multiselect";

html {}
body { background:  $body_background_img; }

strong { font-weight: bold; }
.clear { clear: both; }
.wrap { overflow: hidden; margin-bottom: 2em; } /* wrapper around floating elements */
.nomargin { margin: none; }
.placeholder { margin-bottom: 2em; }
.disabled { opacity: 0.4; cursor: default; }
.hidden { display: none; }
.outlined { outline: 2px solid $kselected_color; }
.alt { background-color: lighten($lightgrey_color, 35%) !important; }
.clickable { cursor: pointer; cursor: hand; }

.la { text-align: left; } /* text align left */
.ra { text-align: right; } /* text align right */
.ca { text-align: center; } /* text align right */
.fr { float: right; } /* float  right */
.fl { float: left; } /* float left */
.fc { display: inline-block; margin: 0 auto; } /* "float", center */

.twocolumn {
  @include column-count(2);
  @include column-gap(10px);
}

a {
  cursor: hand;
  cursor: pointer;
  color: $linkfg_color;
  text-decoration: none;
  
  &:hover, &:focus {
    color: lighten($linkfg_color, 10%);
    text-decoration: underline;
  }
  &:active {
    color: darken($linkfg_color, 20%);
  }
}

/* TEXT ENTRIES */
input, textarea {
  @include inset-box-shadow(0,1px,1px,rgba(0, 0, 0, 0.2));
  border: 1px solid darken($stroke_color,20%);
  background-color: $input-background_color;
  background: $input_background_img;
  padding: 4px;
  margin: 0;
  
  &:focus {
    border-width: 2px;
    padding: 3px;
    background-color: $white_color;
    outline: none;
  }
  &.disabled, &[disabled] {
    opacity: 0.4;
  }
  .grid_1 { width: 30px !important; }
  .grid_2 { width: 90px !important; }
  .grid_2 { 
    input[type="file"] { width: 90px; } 
  }
  .grid_3 { width: 150px !important; }
  .grid_3 { 
    input[type="search"] { width: 118px; }
  }
  .grid_4 { width: 210px !important; }
  .grid_5 { width: 270px !important; }
}

input[type="search"] {
  @include border-radius(20px);
  padding: 4px 30px 4px 10px;
  
  &:focus {
    padding: 3px 29px 3px 9px;
  }
}
/* CHECKBOXES and RADIOBUTTONS*/
input[type="checkbox"],input[type="radio"] {
  background-color: transparent;
  border: none;
  margin: 0;
  padding: 2px;
  
  &:focus {
    border-width: 1px;
    padding: 1px;
  }
}
/* FILE INPUT */
input[type="file"] {
  /* FIXME */
}

input:focus {
  outline: none;
}
/* custom ui spinner class for HTML5 like spinners */
.ui-spinner {
    width: 40px;
}

.status_exclamation_icon {
    background: $status_exclamation_icon;
    height: 16px;
    width: 16px;
    position: absolute;
}
.status_confirm_icon {
    background: $status_confirm_icon;
    @extend .status_exclamation_icon;
}
.status_alert_icon {
    background: $status_alert_icon;
    @extend .status_exclamation_icon;
}

/* BUTTONS */
input[type='submit'], button, .button {
  font-family: $screenfont; /* for some reason ff3.6 won't inherit from body */
  font-size: 10px;
  display: inline-block;
  background: -moz-linear-gradient(top, #f9f9f9, #f0f0f0, #e5e5e5, #e9e9e9);
  background: -webkit-gradient(linear, left top, left bottom, from(#f9f9f9), color-stop(0.9, #e5e5e5), to(#e9e9e9));
  @include no-box-shadow;
  border: 1px solid darken($stroke_color, 20%);
  color: #221e1f;
  cursor: pointer;
  margin: 4px;
  padding: 4px 12px;
  @include border-radius(5px);
  @include text-shadow($white_color, 0, 1px, 0);
  min-height: 14px;
  
  .nomargin {
    margin: 0;
  }
  &:hover {
    background: -moz-linear-gradient(top, $white_color, $white_color, #cfcfcf);
    background: -webkit-gradient(linear, left top, left bottom, from($white_color), color-stop(0.6, $white_color), to(#cfcfcf));
    @include box-shadow(0, 1px, 2px, rgba(0,0,0,0.5));
    text-decoration: none;
    color: black;
  }
  &:active {
    background: -moz-linear-gradient(top, #c2c3c0, #e4e5e4);
    background: -webkit-gradient(linear, left top, left bottom, from(#c2c3c0), to(#e4e5e4));
    @include no-box-shadow;
    padding: 5px 12px 3px;
    text-decoration: none;
  }
  &:focus {
    text-decoration: none;
    color: #000;
    border-width: 2px;
    padding: 3px 11px;
  }
  &.dialogbutton {
    float: right;
    margin-left: 3px;
    margin: 40px 4px 4px;
  }
  &.formbutton {
    display: inline-block;
    margin-left: 3px;
    margin: 40px 4px 4px;
  }
  &.actionlink {
    margin: 40px 0 0;
  }
  &.disabled, &[disabled] {
    cursor: default;
    background: transparent;
    opacity: 0.4;

    &:hover {
      background: transparent;
      @include no-box-shadow;
    }
  }
  &.iconbutton {
    display: inline-block;
  }
  &.tiny {
    padding: 4px;
    margin: 0;
    &:active, &:focus {
      margin: 0;
      padding: 3px;
    }
  }
}

table {
  border-collapse: collapse;
  border: 1px solid $stroke_color !important;
  margin: 10px 0 40px; width: 100%;
  font-size: 95%;
  width: 99%;
  
  thead {
    background-color: lighten($stroke_color,25%);
    th {
      font-size: 95%;
      padding: 2px 6px;
      font-family: $headlinefont;
      font-weight: bold;
      color: lighten($header_color,20%);
      text-transform: uppercase;
      border-right: 1px dotted darken($stroke_color,20%);
        &:last-child {
           border-right: 0 none;
        }
      a, a:hover {
        display: block;
        margin: 0;
        color: inherit;
        text-decoration: none;
        &.active {
          &.sortable {
            display: inline-block;
            padding-right: 20px;
          }
          &.desc {
            background: $order_desc_img;
          }
          &.asc {
            background: $order_asc_img;
          }
        }
      }
    }
  }
  td {
    padding: 4px;
    vertical-align: top;
    min-height: 16px;
  }
  &.noborder {
    border: none;
    thead {
      background-color: transparent;
      th {
        border: none;
        span {
          color: lighten($header_color,30%);
        }
      }
    }
    td {
      color: #888;
      .percentBlock {
        border:1px solid #909090;
        padding: 0;
        width:100px;
        font-size: 9px;
        text-align: center;
        color: #555;
        .percentBlockInner {
        }
        .gradGreen {
          background-color: $good_color;
        }
      }
      .min {
        background: $arrow_min_img;
        float:left;
        padding-top:5px;
        width:50%;
      }
      .max {
        background: $arrow_max_img;
        float:right;
        padding-top:5px;
        width:50%;
      }
    }
  }
  &.gap {
    margin-bottom: 7em;
  }
}
.treeTable {
    td {
        &:first-child {
         padding-left: 18px;
        }
    }
}

.action {
  background: $search_icon_white;
  
  &:hover { background: $search_icon_white; }
  &:active {background: $search_icon_white; }
}

.actions {
  span {
    display: inline-block;
    position: relative;
    width: 16px; height: 16px;
    margin: 2px 2px 0px 6px;
    background: url(../../../images/icons/action-icons.png) no-repeat 0 0;
    float: left;
    
    &.edit  { background-position: -16px 0;}
    &.delete  { background-position: -32px 0;}
    &.rename  { background-position: -80px 0;}
    &.copy  { background-position: -48px 0;}
    &.build  { background-position: -64px 0;}
    &.add  { background-position: -48px 0;}
    &:first-child  { margin-left: 2px; }
  }
  label {
    font-weight: normal;
    float: left;
    border-right: 2px solid #BEBEBE;
    padding-right: 6px;
    &:last-child {
      border-right: none 0;
    }
  }
  /* BUTTONS */
  input[type='submit'],button,.button {
    margin: 0px 4px 4px;
  }
}

#head {
  font-size: 12px;
  padding: 5px 0 0 0;
  overflow: hidden;
  /*@include text-shadow(#000, 0, 1px, 0);*/
  height: 40px;
  header {
    display: block;
    ul {
      margin-top: 9px;
      display: inline-block;
      float: right;
      li {
        display: inline-block;
        margin: 0 5px;
        &.hello {
          margin-left: 30px;
        }
      }
    }
    a {
      color: $white_color;
      &:hover, &:focus {
        text-decoration: none;
      }
    }
    h1 {
      display: inline-block;
      font-size: 14px;
      letter-spacing: 0.3em;        
      color: $white_color;
      margin: 9px 0 0 6px;
    }
    .pipe {
      display: inline-block;
      height: 24px;
      width: 1px;
      background-color: $white_color;
      background-color: rgba(255,255,255,0.7);
      vertical-align: middle;
    }
    img {
      margin: 6px;
      display: inline-block;
      vertical-align: middle;
    }
    #loading {
      display: none; 
      position: relative;
      width: 16px;
      padding: 8px 0 0 0;
    }
    #unread_notices {
      @include text-shadow(#000,0,1px,1px);
      @include border-radius(3em);
      background-color: darken($kprimary_color,24%);
      margin: 0.3em;
      padding: 0.2em 0.7em;
      width: auto;
      color: $white_color;
    }
  }
}

#subheader {
  position: relative;
  min-height: 55px;
  height: 55px;
  #s {
    font-size: 80%;
    text-align: right;
    overflow: hidden;
    padding: 10px 0 0;
    p {
      margin: 0;
    }
    div {
      position: relative;
      margin-bottom: 0;
      button {
        position: absolute;
        width: 16px; height: 16px;
        text-indent: -200em;
        right: 8px; top: 50%;
        margin: -8px 0 0;
        background-position: 0 0;
        border: none;
        padding: 0;
        &:hover {
            @include no-box-shadow;
        }
      }
      input[type="search"] {
        border-color: $headerbg_color;
        width: 80%;
      }
    }
    a {
      color: $white_color;
      margin-right: 10px;
    }
  }
}

nav {
  &.tab_nav { /* main tabs navigation */
    display: block;
    font-weight: bold;
    font-family: $headlinefont;
    font-size: 125%;
  
    &>ul {
      display: block;
      position: absolute;
      bottom: 0;
  
      &>li {
        display: inline-block;
        margin: 0 4px 0 0;
        padding: 0;
        color: #888;
        background-color: #ddd;
        background: -moz-linear-gradient(top, $white_color, #ddd 2px, #ddd 70%, lighten($stroke_color, 10%));
        background: -webkit-gradient(linear, 0% 0%, 0% 100%, from(#eee), to(lighten($stroke_color,10%)), color-stop(.01, #ddd), color-stop(.7,#ddd));
        border: 1px solid $stroke_color;
  
        &.selected {
          background: $white_color;
          padding-bottom: 1px;
          border-bottom: none;
  
          &>a {
            color: $tabon_color;
            @include no-text-shadow();
          }
        }
        &>a {
          display: block;
          padding: 9px 18px;
          text-decoration: none;
          color: $taboff_color;
          @include text-shadow($white_color,0,1px,0);
          
          &:hover {
            color: lighten($kselected_color,10%);
          }
        }
      }
    }
  }
  &.subnav { /* subnavigation */
    position: relative;
    display: block;
    background: $subnav_shadow_img;
    font-family: $headlinefont;
    font-size: 115%;
    padding-bottom: 9px;
    .arrow_icon_menu {
      height: 11px;
      width: 13px;
      background: $arrow_icon_menu;
      float: right;
      margin: 13px 10px 0 -13px;
      &:hover {
        background: $arrow_icon_menu_hover;
      }
    }
    &>ul {
      display: block;
      min-height: 35px;
      height: 35px;
      li {
        display: inline-block;
        margin: 0;
        padding: 0;
    
        a {
          cursor: pointer;
          text-transform: none;
          text-decoration: none;
          @include text-shadow($white_color,0,1px,0);
          display: block;
          margin: 0;
          padding: 8px 16px 6px;
          color: $taboff_color;
          float: left;
          &.selected {
            color: $tabon_color;
            font-weight: bold;
            border-bottom: 3px solid $kselected_color;
            padding-bottom: 3px;
          }
    
          &:hover { color: lighten($kselected_color,10%); }
        }
        &>ul {
          position: absolute;
          display: none;
          background: $subnav_shadow_img;
          background-position: 0 14px;
          background-color: $white_color;
          @include box-shadow(2px 2px 2px rgba(0,0,0,0.4));
          z-index: 101;
          top: 35px;
          height: 35px;
          @include border-bottom-lr-radius(3px);
          li {
            a {
              &.selected {
                border-bottom: 3px solid lighten($kselected_color,10%);
              }
            }
          }
        }
        &.selected {
            &:first-child .arrow_icon_menu {
              background: $arrow_icon_menu_hover;
            }
        }
      }
    }
  }
  &.subsubnav { /* in page tabs */
    @include border-radius(16px);
    position: static;
    overflow: hidden;
    bottom: inherit;
    left: inherit;
    right: inherit;
    margin-bottom: .5em;
    border: none;
    
    &>ul {
      display: inline-block;
      height: 3.5em;
      background-color: lighten($kselected_color, 65%);
      @include border-radius(5px);
    
      li {
        display: block;
        float: left;
        margin: 5px;
    
        a {
          cursor: pointer;
          font-family: $screenfont;
          text-transform: none;
          font-weight: normal;
          color: black;
          display: block;
          padding: 6px 12px; margin-right: 10px;
    
          &.selected {
            background-color: $kselected_color;
            @include border-radius(5px);
            color: $white_color;
          }
        }
      }
    }
  }
} /*end nav*/

#maincontent {
  background: $center_background_img;
  overflow: hidden;
  min-height: 200px;
  .inner {
    margin-top: 4px;
    min-height: 325px;
    p {
      margin-left: 10px;
    }
  }
}



/* FORMS */
/* generic */
label {
  text-align: right;
  font-weight: bold;
  color: $labelfg_color;
  &.header {
    text-align: left;
    font-weight: normal;
    font-size: 90%;
    margin-bottom: 1em;
  }
  &.big {
    text-align: left;
    text-transform: uppercase;
    font-family: $headlinefont;
    font-size: 110%;
    font-weight: bold;
    color: $formheadfg_color;
  }
}

legend {
  font-size: 130%;
  font-family: $headlinefont;
  font-weight: bold;
  text-transform: uppercase;
  color: $header_color;
}

/* When you need to seperate items within a fieldset */
.fielditem {
   margin-top: 5px;
   margin-bottom: 5px;
}

/* simple two column label + input pairs */
.katello_form {
  fieldset {
    overflow: hidden;
    margin: 10px 0 0;
    text-align: right;
    label {
      display: inline-block;
      font-weight: bold !important;
      padding: 4px 10px 0 0;
      max-width: 10em;
    }
    input {
      display: inline-block;
      width: 20em;
    }
    .fieldWithErrors {
      display: inline-block;
      border: 0; margin: 0; padding: 0;
      input {
        background-color: lighten($error_color, 45%);
        color: $error_color;
      }
      label {
        color: $error_color;
      }
    }
  }
  .indented {
    margin: 10px 0 0;
    text-align: right;
    input[type="text"],label,a,div,p {
      text-align: left;
      display: inline-block;
      width: 20em;
    }
  }
}

/* search forms */

.search, .filter {
  position: absolute;
  button {
    position: absolute;
    width: 16px; height: 16px;
    text-indent: -4000em;
    right: 10px; top: 50%;
    margin: -8px 0 0;
    background-position: 0 0;
    border: none;
    padding: 0;
    &:hover {
        @include no-box-shadow;
    }
  }
  input[type="search"] {
    float: right; /* webkit adds an extra padding and makes the widget narrower */
    width: 220px;
  }
  input[type="input"] {
    float: right; /* webkit adds an extra padding and makes the widget narrower */
    width: 220px;
    @include border-radius(16px);
    padding-left: 10px;
  }
}
.search_button, .filter_button {
    background: $search_icon_white;
    position: relative;
    width: 16px; height: 16px;
    text-indent: -4000em;
    margin: 8px 12px 3px 3px;
    background-position: 0 0;
    border: none;
    padding: 0;
    &:hover {
        background-position: 0 -16px;
    }
}
.org {
    .filter {
        position: absolute;
        width: 230px;
        height: 18px;
        left: 25px;
    }
    #orgfilter {
        margin-bottom: 33px;
    }
    #orgfilter_input {
        width: 230px;
        margin-bottom: 3px;
    }
    .filter_button {
        margin: 4px 0 0 0;
        top: 0;
    }
}

/*footer*/
footer {
  font-size: 95%;
  margin: 20px 0 0;
  padding: 20px 10px 10px 10px;
  display: block;
  background: $footer_shade_img;
  ul {
    display: block;
    padding: 10px 10px 0 0;
    min-height: 50px;
    width: 99%;
    li {
      &:first-child {
        float: left;
      }
      display: block;
      float: right;
      margin-left: 1em;
    }
  }

  &.fixed {
    position: absolute;
    bottom: 0; left: 0; right: 0;
  }
}
#toTop {
  display:none;
  text-decoration:none;
  position:fixed;
  bottom:10px;
  left:10px;
  overflow:hidden;
  width:32px;
  height:32px;
  border:none;
  text-indent:-999px;
  background: $ui_totop_img;
  
  &:active, &:focus {
    outline:none;
  }
}

#toTopHover {
  background: $ui_totop_hover_img;
  width:32px;
  height:32px;
  display:block;
  overflow:hidden;
  float:left;
  opacity: 0;
  -moz-opacity: 0;
  filter:alpha(opacity=0);
}
/* end footer */

/* IE and other horror browser workarounds */

/* basic image styling for buttons in older browsers */
.no-cssgradients input[type='submit'], .no-cssgradients button, .no-cssgradients .button {
  /* FIXME image based buttons */
}

.modalbox {
    margin: 130px auto;
    @include box-shadow(rgba(0, 0, 0, 0.6), 0,1px,5px);
    width: 550px;
    overflow: hidden;
    background-color: #FFF;
    h2 {
      background-color: $formheadbg_color;
      color: $formheadfg_color;
      text-transform: uppercase;
      font-size: 120%;
      padding: 10px;
    }
}



/* when modalbox miss dropshadow set some border */
.no-boxshadow .modalbox { border: 2px solid $stroke_color; }

/* DEBUG GRID */
#grid {
  display: none;
  position: fixed;
  top: 0; bottom: 0;
  left: 50%;
  width: 1020px;
  margin-left: -510px;
  background: $ninesixty_img;
}

.notifications {
    tr.success {
        @include background-image(linear-gradient(white, white, rgb(242,255,229)));
        &:hover {
            @include background-image(linear-gradient(white, rgb(242,255,229)));
        }
    }
    tr.error {
        @include background-image(linear-gradient(white, white, rgb(255,229,229)));
        &:hover {
            @include background-image(linear-gradient(white, rgb(255,229,229)));
        }
    }
    tr.message {
        @include background-image(linear-gradient(white, white, rgb(239,239,239)));
        &:hover {
            @include background-image(linear-gradient(white, rgb(239,239,239)));
        }
    }
    tr.warning {
        @include background-image(linear-gradient(white, white, rgb(255,255,229)));
        &:hover {
            @include background-image(linear-gradient(white, rgb(255,255,229)));
        }
    }
}

#main {
  ul {
   margin: 0;
   padding: 0;
   li {
     list-style-type: none;
   }
  }
  .actions {
    margin-top: 1em;
  }
}

.spinner {
  margin-top: 30%;
  height: 16px;
  display: block;
  /*display: none;*/
  position: relative;
  z-index: 1000;
  padding-left: 47%;
}

/* editable icon for in place editing */
.editable {
  padding: 4px 26px 4px 2px;
  background: $edit_icon;
  cursor: pointer;
  cursor: hand;
  @include border-radius(5px);
  &:hover {
    background: $edit_hover_icon;
  }
}

fieldset {
  div {
    padding: 4px 0;
  }
}
/* end editable icon for in place editing*/

/* 2 pane css */
#container {
  width:  100%;
  margin:0 auto;
  min-height:500px;
}
/* right side of 2 pane below the sliding pane */
.right {
  float:right;
  width:460px;
}

/* left side of 2 pane that has clickable links */
.column_panel_1 { width: 300px; }
.column_panel_2 { width: 375px; }
.column_panel_3 { width: 450px; }
.left {
  float:left;
  min-height:500px;
  position:relative;
  z-index: 100;

    h2 {
        margin-bottom: 0;
    }
    #new {
        border-bottom: 0 none;
        padding: 8px;
        position: absolute;
        margin: 0;
        clear: right;
        text-align: center;
        width: 10em;
        right: 0;
        height: 2em;
        &.block{
            &.active{
                .arrow-right {
                    border-bottom: 19px solid transparent;
                    border-left: 17px solid $kselected_color;
                    border-top: 18px solid transparent;
                    right: -17px;
                }
            }
            &:hover {
              .arrow-right {
                border-left: 17px solid $listhover_color;
              }
            }
        }
    }
     /* search forms */
    .search {
      float: right;
      margin-bottom: 6px;
      margin-top: 6px;
      margin-right: 6px;
      position: relative;
      clear: right;
      button {
        position: absolute;
        width: 16px; height: 16px;
        text-indent: -4000em;
        margin: -8px 0 0;
        background-position: 0 0;
        border: none;
        padding: 0;
        &:hover {
          @include no-box-shadow;
        }
      }
      input[type="text"] {
        float: right; /* webkit adds an extra padding and makes the widget narrower */
        width: 215px;
      }
    }
    .block_head {
      background-color: lighten($stroke_color,8%);
      display: block;
      height: 1.3em;
      color: $lightgrey_color;
      .column_1, .column_2, .column_3 {
        text-align: left;
        padding-left: 1%;
        font-size: 85%;
        font-family: $headlinefont;
        color: lighten($header_color,20%);
        text-transform: uppercase;
        white-space:nowrap;
        border-right: 1px dotted darken($stroke_color,20%);
          &:last-child {
            border-right: 0 none;
          }
        a, a:hover {
          display: block;
          margin: 0;
          color: inherit;
          text-decoration: none;
          &.active {
            &.sortable {
              display: inline-block;
              padding-right: 20px;
            }
            &.desc {
              background: $order_desc_img;            
            }
            &.asc {
              background: $order_asc_img;
            }
          }
        }
      }
    .column_1 { width: 98%; }
    .column_2 { width: 48%; }
    .column_3 { width: 31%; }
  }
  .column_1 {
    width: 100%;
    float: left;
    height: inherit;
  }
  .column_2 {
    width: 50%;
    float: left;
    height: inherit;
  }
  .column_3 {
    width: 33%;
    float: left;
    height: inherit;
    &:last-child {
      width: 34%;
    }
  }
}
.ui-autocomplete { z-index: 300 !important }

.block {
  border-bottom: solid 1px #F2F2F2;
  padding: 4px 10px 8px 5px;
  cursor:pointer;
  position: relative;
  width: 96.6%;
  height: 30px;
  font-size: 90%;
  &.active {
    background-color: $kselected_color;
    color: $white_color;
    .arrow-right {
      border-bottom: 21px solid transparent;
      border-left: 21px solid $kselected_color;
      border-top: 21px solid transparent;
      height: 0;
      margin: 0;
      position: absolute;
      right: -21px;
      top: 0px;
      width: 0;
      z-index: 220;
    }
    a, a:hover, a:visited, a:active, a:link {
     font-color: $white_color;
    }
  }
  &.add {
    background-color: $listhover_color;
    color: $white_color;
  }
  &:hover {
      background-color: $listhover_color;
      color: $white_color;
      .arrow-right {
        border-left: 21px solid $listhover_color;
      }
  }
}

#panel-frame {
  position:absolute;
  max-width:700px;
  top: 13.2em;
  z-index: 1;
}
.panel {
  background-color:#F5FAFA;
  width:490px;
  margin-top:0;
  position:relative;
  left:0;
  @include opacity(0);
  overflow-x: hidden;
  overflow-y: auto;
  border-right: 1px solid #D1D1D2;
  border-left: 1px solid #D1D1D2;
  border-bottom: 1px solid #D1D1D2;
  border-top: 1px solid #D1D1D2;
  z-index: 0;
  top: 0;

  .subnav {
    border: 0;
    width: inherit;
    background: $third_level_background_img;
    @include background-size(100% 29px);
    margin-bottom: 10px;
    margin-left: 10px;
    margin-right: 10px;
    
    &>ul {
      min-height: 0px;
      
      li {
          background: none;
          &.selected {
            background: none;
          }
      }
    }
  }
  .subsubnav {
    background: none transparent;
  }
  .helptip-close{
      float: right;
  }
  .helptip-open-button {
    right: 50px;
    top: 7px;
  }
  .data  {
    font-size: 100%;
    
    .spinner {
      margin-top: 150px;
      height: 250px;
    }
  }
  .close {
    position: absolute;
    top: 9px;
    right: 20px;
  }
  .remove_item {
    color: darkRed;
    right: 82px;
    position: absolute;
    top: 9px;
  }
  h2 { padding-left: 20px; margin: 0.25em 0; }
  #panel_main, #subpanel_main {
    overflow-y: auto;
    overflow-x: hidden;
    width: auto;
    margin: 0 0 0 20px;
    min-height: 250px;
  }
  .grid_8 {
    margin-left: 0px;
    margin-right: 0px;
  }
  .helptip-close { 
    position: relative; 
    float: left;
    
    .helptip-open-button {
      position: relative;
      top: 0;
      right: 0;
    } 
  }
}
#subpanel-frame {
  position:absolute;
  max-width:700px;
  top: 13.2em;
  z-index: 0;

  .subpanel {
    z-index: 0;
    border-top: 1px solid #D1D1D2;
    
    h2 {
      font-size: 100%;
      margin-top: 9px;
    }
  }
}

.list {
  min-height:450px;
  border: 1px solid #B5B5B5;
  background-color: $white_color;
  font-size: 105%;
  clear: both;
  .ajax_scroll {
    margin-left: auto;
    margin-right: auto;
    display: block;
  }
  li {
    cursor: pointer;
    cursor: hand;
    padding: 4px;
    height: 2.7em;
    &:hover {
      background-color: $listhover_color;
      color: $white_color;
      
      .st_button {
        color: $white_color;
      }    
    }
    //span { vertical-align: middle; }
  }
  .item {
    position: relative;
    top: 4px;
    padding-left: 4px;
    @include border-radius(4px);
    font-size: 100%;
  }
  .button {
    text-align: center;
    width: 3.7em;
  }
  .st_button {
    margin: 2px 20px 4px 4px;
    background: transparent;
    font-weight: bolder;
    text-align: center;
    padding: 4px 12px;
    z-index: 400;
  }
}
#list-title, .list-title {
    display: block;
    height:74px;
    width: 449px;
    background-color: $white_color;
    
    header { height: 40px;}
}

/* begin helptip */
.helptip-open {
  background-color: $helptip-background_color;
  display: block; 
  padding: 12px;
  border: 1px solid $helptip-border_color;
  margin: 10px auto 5px auto;
  @extend .clearfix;

  .helptip-close-button {
    position: relative;
    float: right;
    height: 16px;
    width: 16px; 
    margin: 0px;
    background: $search_icon_white;
    background-position: -32px 0;
    
    &:hover { background-position: -32px -16px; }
  }
}
.helptip-close {
  display: block;
  margin: 4px 4px 4px 8px;
  height: 18px;
    
  .helptip-open-button {
    background: $search_icon_white;
    background-position: -336px 0; 
    height: 16px;
    width: 16px;
    z-index: 200;
    position: absolute;
    
    &:hover { background-position: -336px -16px; }
    @extend .clearfix
  }
}
/* end helptip */

/* begin simple pass meter css */
.simplePassMeter {
  border: 1px solid #aaa;
  background-color: #f3f3f3;
  color: #666;
  font-size: 0.8em;
  padding: 1px 5px 0 5px;
  margin: 0;
  width: 19em;
  margin-bottom: 10px;
}
  
.meterFail { border: 1px solid #daa; background-color: #fdd; }
.meterWarn { border: 1px solid #fd6; background-color: #feb; }
.meterGood { border: 1px solid #ada; background-color: #dfd; }
.meterExcel { border: 1px solid #aad; background-color: #ddf; }

.simplePassMeterBar { background-color: #ddd; }
.meterFail .simplePassMeterProgress  { background-color: #f66; }
.meterWarn .simplePassMeterProgress  { background-color: #fd6; }
.meterGood .simplePassMeterProgress  { background-color: #ada; }
.meterExcel .simplePassMeterProgress { background-color: #88f; }

.simplePassMeter p { margin: 0; }
.simplePassMeterIcon { height: 16px; width: 16px; float: left; }
.meterFail .simplePassMeterIcon,
.meterWarn .simplePassMeterIcon,
.meterGood .simplePassMeterIcon,
.meterExcel .simplePassMeterIcon {
  background-image: url('../../../images/simplePassMeterSprite.png');
  background-repeat: no-repeat;
}
.meterExcel .simplePassMeterIcon { background-position: 0 0; }
.meterFail .simplePassMeterIcon { background-position: 0 -17px; }
.meterGood .simplePassMeterIcon { background-position: 0 -34px; }
.meterWarn .simplePassMeterIcon { background-position: 0 -51px; }

.simplePassMeterText { margin-left: 2px; }
/* end  simple pass meter css */
  
.permission {
  display: inline-block;
  margin-bottom:10px;
  margin-top:10px;
}

.ui-resizable-e { background: $grabber_icon; }  

.sp {
  width: 90px;
  padding-top: 8px;
}

/*Environment selector stuff*/
#path-widget {
  margin: 0 auto;
  
  #path-controller {
      border-style: solid;
      border-width: 1px;
<<<<<<< HEAD
      border-color: $path-border_color;
=======
      border-color: #d3d3d3;
      height: 34px;
>>>>>>> 53f2e219
      padding: 6px;  

      .jbreadcrumb {
        width: 550px; //needed for the env_select to detect the correct with for some reason
      }

      .path_selector {
          display: inline;
          float: right;
          vertical-align:middle;
          margin-top: 8px;
      }
  }
  .path_selected {
     display: inline;
     padding-bottom: 6px;
     margin-bottom: 6px;
     /*position: absolute;*/
  }
  .path_entry_selected {
        background-color: $lightgrey_color;
  }
  .path_entry {
      padding-left: 6px;
      padding-right: 6px;
      padding-top: 6px;
      padding-bottom: 6px;
      
      &:hover {
        background-color: $lightgrey_color;
        color: $white_color;
      }
  }
  .path_entries {
      @include box-shadow(4px,4px,2px,rgba(0, 0, 0, 0));

      border-style: solid;
      border-width: 1px;
      border-color: $path-border_color;

      display: none;

      z-index: 200;
      position: absolute;
      background-color: $white_color;
      margin-left: 0;
  }
}




.jbreadcrumb {
  list-style: none;
  overflow: hidden;
  max-height: 34px;
  /*font: 14px;*/
  position: relative;
  @include no-select;


  .selected {
    background: $listhover_color !important;
    color:
    $white_color;
    @include text-shadow(rgba(0,0,0,0.6),2px,2px,2px);

    &:after {
      border-left-color: $listhover_color !important;
    }
  }

  li {
      float: left;
      margin-left: 0;
      white-space: nowrap;

      &:first-child {
        @include crumb-nohover;
        a {
          padding-left: 6px;
          @include border-left-radius(5px);
        }
      }
      &:nth-child(n) {
        @include crumb-nohover;
        a {
          background: $breadcrumbbg_color;
          &:after { border-left-color: $breadcrumbbg_color; }
        }
      }
      &:last-child {
        @include crumb-nohover;
        a {
          overflow: hidden;
          padding-right: 10px;
          @include border-right-radius(5px);
          &:before {
            content: None;
          }

          &:hover {
            color: $white_color;
            background: $listhover_color !important;
          }
          &:after {
            border: 0;
            border-left: 0px solid $breadcrumbbg_color;
            &:hover { border-left-color: $listhover_color !important; }
          }
        }
      }

      a {
<<<<<<< HEAD
        color: $black_color;
        text-decoration: none; 
        padding: 8px 0 8px 55px;
        background: $breadcrumbbg_color;                   /* fallback color */
        position: relative; 
=======
        color: #000;
        text-decoration: none;
        padding: 8px 0 8px 20px;

        background: $breadcrumbbg_color;                    //fallback color
        position: relative;
>>>>>>> 53f2e219
        display: block;
        float: left;

        div {
          overflow: hidden;
        }
        &:hover {
          background: $listhover_color !important;
          color: $white_color;
          @include text-shadow(rgba(0,0,0,0.6),2px,2px,2px);

          &:after { border-left-color: $listhover_color !important; }

        }
        &.active {
          background: $kselected_color;
          color: white;
          &:after { border-left-color: $kselected_color };
          &:hover:after { border-left-color: $listhover_color !important; }
         
          
        }
        &:after {
          content: " ";
          display: block;
          width: 0;
          height: 0;
          
          border-top: 30px solid transparent;            //Go big on the size, and let overflow hide
          border-bottom: 30px solid transparent;
          border-left: 15px solid $breadcrumbbg_color;
          position: absolute;
          top: 50%;
          margin-top: -30px;
          left: 100%;
          z-index: 2;
        }
        &:before {
          content: " ";
          display: block;
          width: 0;
          height: 0;
          border-top: 30px solid transparent;            //Go big on the size, and let overflow hide
          border-bottom: 30px solid transparent;
          border-left: 15px solid white;
          position: absolute;
          top: 50%;
          margin-top: -30px;
          margin-left: 1px;
          left: 100%;
          z-index: 1;
          //background: $breadcrumbbg_color;


        }
     }
  }
}



.jspContainer {
  .jspHorizontalBar, .jspVerticalBar, .jspTrack { 
    background: transparent !important; 
  }
 
  .jspDrag {
      background: $kselected_color !important;
  
      -moz-border-radius: 10px;
      -webkit-border-radius: 10px;
      border-radius: 10px;
  }
  
  .jspTrack {
    .jspActive, .jspHover, .jspDrag:hover {
       background: $jScrollPane-bar_color; 
     }
   }
  
  .jspArrow
  {
    background: url(../image/ui-icons_222222_256x240.png) no-repeat;
    
    -moz-border-radius: 10px;
    -webkit-border-radius: 10px;
    border-radius: 10px;
    
    &:hover { background-image: url('../image/ui-icons_cd0a0a_256x240.png'); }
  }
  
  .jspVerticalBar {
    &, .jspDrag, .jspTrack{
      width: 10px;
    }
    .jspActive {
      background-image: url('../image/ui-icons_cd0a0a_256x240.png');
    }
    .jspDisabled, .jspDisabled:hover {
      background-color: transparent;
      background-image: url('../image/ui-icons_888888_256x240.png');
    }
    .jspArrow { height: 15px; }
  }
  
  .jspHorizontalBar {
    height: auto;
    
    .jspDisabled, .jspDisabled:hover {
      background-color: transparent;
      background-image: url('../image/ui-icons_888888_256x240.png');
    }
    .jspArrow { width: 15px; }
    .jspDrag {
      height: 10px;
    }
    .jspCorner { display: none; }
  }  

  .jspArrowUp { background-position: 0 0; }
  .jspArrowDown { background-position: -64px 0 !important; }
  .jspArrowLeft { background-position: -96px 0 !important; }
  .jspArrowRight{ background-position: -32px 0 !important; }
}

.sprite {
    height: 16px;
    width: 16px;
    text-indent: -4000em;
}

.sliding_tree {
  position: relative;
  
  .tree_breadcrumb {
    font-weight: 600;
    font-size: 110%;
    background-color: $tree-container_color;
    word-wrap: break-word;
    border: 1px solid $tree-border_color;
    border-bottom: none;
    padding: 10px 5px;
    overflow: auto;
    height: 20px;
    
    .currentCrumb{ color: $tree-current-breadcrumb_color; }
    .crumb { color: $tree-breadcrumb_color; }
    .slide_link { display: inline; }
    
    .home_img {
      width: 16px;
      height: 16px;
      margin: 0 2px;
      background: $home_icon_black;
      text-indent: -4000em;
      position: relative;
    }
    .home_img_inactive {
      @extend .home_img;
      background: $home_icon_green;
    }
    .locked_icon {
      width: 16px;
      height: 16px;
      margin: 2px;
      background: $locked_icon;
      text-indent: -4000em;
      position: relative;
    }
  }
  .slide_up_container {
    position: absolute;
    display: none;
    //float: left;
    bottom: 33px;
    left: 0px;
    z-index: 300;
    margin-left: 1px;
    height: 250px;
    background-color:#F5FAFA;;
    border-top: 1px solid #B5B5B5;
  }
  .breadcrumb_search {
    font-size: 100%;
    margin: 0 0 0 0;
    display: block;
    width: 448px;
    font-weight: 200;
    color: $white_color;
    background-color: $tree-container_color;
    word-wrap: break-word;
    border: 1px solid $tree-border_color;
    border-bottom: none;
    #search_form {
        display: none;
        margin-right: 4px;
    }
    .search {
        position: relative;
        clear: both;
        display: inline-block;
        margin: 5px auto;
        input[type="input"] {
          //float: right; /* webkit adds an extra padding and makes the widget narrower */
          border: 3px solid $tree-search-border_color;
          background: $white_color;
          padding-right: 0px;
        }
        button {
          background: $search_icon_black;
          top: 15px;
        }
    }
    .search_button {
        margin-top: 12px;
        background: $search_icon_black;
    }
    .tree_breadcrumb {
        display: inline-block;
        outline: 0 none;
        width: 90%;
        border: none;
        padding: 10px 5px 6px 5px;
    }
  }
  .sliding_container {
    overflow: hidden;
    position: relative;
    width: 448px;
    border: 1px solid $tree-border_color;
  
    .sliding_list {
      width: 896px;
      position: relative;
      top: 0;
      left: 0;
      border: none;
      
      .slider {
        width: 448px;
        min-height: 450px;
        float: left;
        
        h5 {
          border-bottom: solid 2px $tree-header-border_color;
          font-size: 120%;
          width: 90%;
          margin-top: 10px;
          margin-left: 10px;
        }
        
        .empty_list { padding: 0px 0 0 25px; }
        .simple_link{
          margin: 6px 0;
        }
        .link_details {
          background: $dotdotdot_icon;
        }
        .no_slide {
          //padding-left: 5px;
          cursor: default;
        }
        .no_hover {
          &:hover {
            border-color: $white_color;
            background: none;
          }
        }
        .block {
          cursor: pointer;
          font-size: 100%;
        }
        .active {
          background-color: $tree-item-background-hover_color;
          border-top-color: $tree-item-border-hover_color;
          border-bottom-color: $tree-item-border-hover_color;
          color: $tree-item-hover_color;
        
          a {
            color: $tree-breadcrumb_color;
            background: inherit;
          }
        }
        
        li{
          height: 34px;
          border-top: 2px solid $white_color;
          border-bottom: 2px solid $white_color;
          padding-left: 10px;
          padding-right: 10px;
        }
        
        li:hover {
          background-color: $tree-item-background-hover_color;
          border-top-color: $tree-item-border-hover_color;
          border-bottom-color: $tree-item-border-hover_color;
          color: $tree-item-hover_color;
          
          a {
            color: $tree-breadcrumb_color;
          }
        }
      }
    }
  }
  .tree_loading {
    position: absolute;
    opacity: .8;
    background-color: white;
    z-index: -1;
    width: 440px; 
    height: 415px;
    .text {
        //vertically center
        height: 10em;
        margin-top:-5em;
        top: 50%;
        width: 50%;
        text-align: center; 
       // display:inline;
        position:relative;
        margin-left:auto;
        margin-right:auto;
    }
  }
  #sliding_tree_actionbar {
    width: 100%;
    .cs_action {
        float: left;
        
        margin-right: -1px;
        width: 24.7%; // ~1/4 of the right panel width
        height: 20px;
        padding-top: 9px;
        font-size: 90%;
        word-wrap: break-word;
        border-bottom: 1px solid $tree-border_color;
        border-right: 1px solid $tree-border_color;
        border-left: 1px solid $tree-border_color;
       
        background-color: $tree-container_color;

        .text {
            margin-left: 26px;

        }
        &:hover {
            background-color: $tree-actionbar_color; //same as li under #contents
        }
    }
    .highlighted {
         background-color: $tree-actionbar_color; //same as hover
    }
  }
  .sprite {
    height: 16px;
    width: 16px;
    position: absolute;
    margin-top: 2px;
    
  }
}


/*-------switcher STARTS HERE -------*/

/* switcher Container (default to float:right) */
#switcherContainer {
  position: absolute;
  margin-top: 4px;
}

/* switcher Button */
 #switcherButton {
  display: inline-block;
  float: right;
  border-radius: 3px;
  -moz-border-radius: 3px;
  position: relative;
  z-index: 30;
  cursor: pointer;
  div:first-child {
    padding: 7px 12px 4px 10px;
    display: block;
    float: left; }
  .arrow_icon {
    height: 11px;
    width: 13px;
    background: $arrow_icon;
    float: right;
    margin: 10px 10px 0 0;
  }
  &.active {
    @include background-image(linear-gradient(rgb(61, 136, 151), rgb(121, 185, 199)));
    @include border-bottom-lr-radius(0);
    .arrow_icon {
      background-position: 0 -11px;
    }
  }
  &:hover {
    @include background-image(linear-gradient(rgb(61, 136, 151), rgb(121, 185, 199)));
    text-decoration: underline;
  }
}

/* switcher Box */
#switcherBox {
  position: absolute;
  top: 30px;
  left: 0;
  display: none;
  z-index: 2000;
  a {
    color: $black_color !important;
  }
}

/* switcher Form */
#switcherForm {
  width: 248px;
  border: 1px solid $orgbox_color;
  @include border-trbrbl-radius(3px);
  @include box-shadow(2px 2px 2px rgba(0,0,0,0.4));
  margin-top: -1px;
  background-color: $orgbox_color;
  padding: 6px;
  fieldset {
    margin: 0 0 12px 0;
    display: block;
    border: 0;
    padding: 0;
  }
  a {
      @include border-radius(3px);
      width: 90%;
      padding: 3%;
      &:hover {
        color: $white_color !important;
        background-color: $listhover_color;
      }
      &.selected {
         background-color: $lightkprimary_color;
      }
  }
}

#orgbox {
  background: $white_color;
  @include border-radius(3px);
  padding: 10px 13px;
  margin: 0;
  height: 220px;
  overflow-y: auto;
  width: 223px;
}

/* box for "errors" on the custom 500 error page */
.error {
    @include border-radius(3px);
    background-color: $lightergrey_color;
    border:1px solid $border_color;
    padding: 0 10px 10px 10px;
}<|MERGE_RESOLUTION|>--- conflicted
+++ resolved
@@ -1362,12 +1362,10 @@
   #path-controller {
       border-style: solid;
       border-width: 1px;
-<<<<<<< HEAD
+
       border-color: $path-border_color;
-=======
-      border-color: #d3d3d3;
       height: 34px;
->>>>>>> 53f2e219
+
       padding: 6px;  
 
       .jbreadcrumb {
@@ -1482,20 +1480,13 @@
       }
 
       a {
-<<<<<<< HEAD
+
         color: $black_color;
-        text-decoration: none; 
-        padding: 8px 0 8px 55px;
-        background: $breadcrumbbg_color;                   /* fallback color */
-        position: relative; 
-=======
-        color: #000;
         text-decoration: none;
         padding: 8px 0 8px 20px;
 
         background: $breadcrumbbg_color;                    //fallback color
         position: relative;
->>>>>>> 53f2e219
         display: block;
         float: left;
 
