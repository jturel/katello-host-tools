--- conflicted
+++ resolved
@@ -1310,7 +1310,6 @@
   @extend .clearfix;
 }
 
-<<<<<<< HEAD
 .simple-box {
   width: 100%;
   height: 100%;
@@ -1325,7 +1324,8 @@
     padding: 10px;
     overflow: auto;
   }
-=======
+}
+
 .maincontent {
   border-left: 1px solid rgba(0, 0, 0, 0.3);
   border-right: 1px solid rgba(0, 0, 0, 0.3);
@@ -1335,5 +1335,4 @@
 
 #maincontent {
   padding-bottom: 51px;
->>>>>>> 62c4c337
 }