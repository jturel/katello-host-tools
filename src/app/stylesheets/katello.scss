--- conflicted
+++ resolved
@@ -1395,32 +1395,13 @@
   li { 
       float: left; 
       margin-left: 0;
-<<<<<<< HEAD
-
-      &:first-child {
-          a {
-            padding-left: 20px;
-            @include border-left-radius(5px);
-          }
-         @include nohover;
-
-=======
 
       &:first-child {
         a {
           padding-left: 20px;
           @include border-left-radius(5px);
         }
-        .nohover {
-          &:hover {
-            background: $breadcrumbbg_color !important;
-            color: #000;
-            text-shadow: none;
-
-            &:after { border-left-color: $breadcrumbbg_color !important; }
-          }
-        }
->>>>>>> 3e01b6ba
+       @include nohover;
       }
       &:nth-child(2) {
         a {
