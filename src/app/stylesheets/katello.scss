@charset "UTF-8";
@import "grid";
@import "text";
@import "mixins";
@import "compass";
@import "colors";
@import "sprites";

@import "widgets/multiselect";
<<<<<<< HEAD
@import "widgets/_chosen";

=======
@import "widgets/slidingtree";
@import "widgets/scrollpane";
@import "widgets/env_select";
>>>>>>> e1a85083

html {}
body { background:  $body_background_img; }
pre  { text-indent: 18px; }

strong { font-weight: bold; }
.clear { clear: both; }
.clearfloat { /* this class can be placed on a <br /> or empty div as the final element following the last floated div (within the #container) if the overflow:hidden on the .container is removed */
	clear:both;
	height:0;
	font-size: 1px;
	line-height: 0px;
}
.wrap { overflow: hidden; margin-bottom: 2em; } /* wrapper around floating elements */
.nomargin { margin: none; }
.placeholder { margin-bottom: 2em; }
.disabled { opacity: 0.4; cursor: default;
  a:hover {
    text-decoration: none;
    cursor: default;
  }
}
.hidden { display: none; }
.outlined { outline: 2px solid $kselected_color; }
.alt { background-color: lighten($lightgrey_color, 35%) !important; }
.clickable { cursor: pointer; cursor: hand; }
.light_text { color: $lightgrey_color; }
hr { color: $border_color; }

.la { text-align: left; } /* text align left */
.ra { text-align: right; } /* text align right */
.ca { text-align: center; } /* text align right */
.fr { float: right; } /* float  right */
.fl { float: left; } /* float left */
.fc { display: inline-block; margin: 0 auto; } /* "float", center */
.multiline{word-wrap: break-word;}


.twocolumn {
  @include column-count(2);
  @include column-gap(10px);
}

a {
  cursor: hand;
  cursor: pointer;
  color: $linkfg_color;
  text-decoration: none;
  
  &:hover, &:focus {
    color: lighten($linkfg_color, 10%);
    text-decoration: underline;
  }
  &:active {
    color: darken($linkfg_color, 20%);
  }
}

/* TEXT ENTRIES */
input, textarea {
  @include inset-box-shadow(0,1px,1px,rgba(0, 0, 0, 0.2));
  border: 1px solid darken($stroke_color,20%);
  background-color: $input-background_color;
  background: $input_background_img;
  padding: 4px;
  margin: 0;
  
  &:focus {
    border-width: 2px;
    padding: 3px;
    background-color: $white_color;
    outline: none;
  }
  &.disabled, &[disabled] {
    opacity: 0.4;
  }
  .grid_1 { width: 30px !important; }
  .grid_2 { width: 90px !important; }
  .grid_2 { 
    input[type="file"] { width: 90px; } 
  }
  .grid_3 { width: 150px !important; }
  .grid_3 { 
    input[type="search"] { width: 118px; }
  }
  .grid_4 { width: 210px !important; }
  .grid_5 { width: 270px !important; }
}

input[type="search"] {
  @include border-radius(20px);
  padding: 4px 30px 4px 10px;
  
  &:focus {
    padding: 3px 29px 3px 9px;
  }
}
/* CHECKBOXES and RADIOBUTTONS*/
input[type="checkbox"],input[type="radio"] {
  background-color: transparent;
  border: none;
  margin: 0;
  padding: 2px;
  
  &:focus {
    border-width: 1px;
    padding: 1px;
  }
}
/* FILE INPUT */
input[type="file"] {
  /* FIXME */
}

input:focus {
  outline: none;
}

/* custom ui spinner class for HTML5 like spinners */
.ui-spinner {
    width: 40px;
}

.status_exclamation_icon {
    background: $status_exclamation_icon;
    height: 16px;
    width: 16px;
    position: absolute;
}
.status_confirm_icon {
    background: $status_confirm_icon;
    @extend .status_exclamation_icon;
}
.status_alert_icon {
    background: $status_alert_icon;
    @extend .status_exclamation_icon;
}

/* BUTTONS */
input[type='submit'], button, .button {
  font-family: $screenfont; /* for some reason ff3.6 won't inherit from body */
  font-size: 10px;
  display: inline-block;
  background: -moz-linear-gradient(top, #f9f9f9, #f0f0f0, #e5e5e5, #e9e9e9);
  background: -webkit-gradient(linear, left top, left bottom, from(#f9f9f9), color-stop(0.9, #e5e5e5), to(#e9e9e9));
  @include no-box-shadow;
  border: 1px solid darken($stroke_color, 20%);
  color: #221e1f;
  cursor: pointer;
  margin: 4px;
  padding: 4px 12px;
  @include border-radius(5px);
  @include text-shadow($white_color, 0, 1px, 0);
  min-height: 14px;
  
  .nomargin {
    margin: 0;
  }
  &:hover {
    background: -moz-linear-gradient(top, $white_color, $white_color, #cfcfcf);
    background: -webkit-gradient(linear, left top, left bottom, from($white_color), color-stop(0.6, $white_color), to(#cfcfcf));
    @include box-shadow(0, 1px, 2px, rgba(0,0,0,0.5));
    text-decoration: none;
    color: black;
  }
  &:active {
    background: -moz-linear-gradient(top, #c2c3c0, #e4e5e4);
    background: -webkit-gradient(linear, left top, left bottom, from(#c2c3c0), to(#e4e5e4));
    @include no-box-shadow;
    padding: 5px 12px 3px;
    text-decoration: none;
  }
  &:focus {
    text-decoration: none;
    color: #000;
    border-width: 2px;
    padding: 3px 11px;
  }
  &.dialogbutton {
    float: right;
    margin-left: 3px;
    margin: 40px 4px 4px;
  }
  &.formbutton {
    display: inline-block;
    margin-left: 3px;
    margin: 40px 4px 4px;
  }
  &.actionlink {
    margin: 40px 0 0;
  }
  &.disabled, &[disabled] {
    cursor: default;
    background: transparent;
    opacity: 0.4;

    &:hover {
      background: transparent;
      @include no-box-shadow;
    }
  }
  &.iconbutton {
    display: inline-block;
  }
  &.tiny {
    padding: 4px;
    margin: 0;
    &:active, &:focus {
      margin: 0;
      padding: 3px;
    }
  }
}

table {
  border-collapse: collapse;
  border: 1px solid $stroke_color !important;
  margin: 10px 0 40px; width: 100%;
  font-size: 95%;
  width: 99%;
  
  thead {
    background-color: lighten($stroke_color,25%);
    th {
      font-size: 95%;
      padding: 2px 6px;
      font-family: $headlinefont;
      font-weight: bold;
      color: lighten($header_color,20%);
      text-transform: uppercase;
      border-right: 1px dotted darken($stroke_color,20%);
        &:last-child {
           border-right: 0 none;
        }
      a, a:hover {
        display: block;
        margin: 0;
        color: inherit;
        text-decoration: none;
        &.active {
          &.sortable {
            display: inline-block;
            padding-right: 20px;
          }
          &.desc {
            background: $order_desc_img;
          }
          &.asc {
            background: $order_asc_img;
          }
        }
      }
    }
  }
  td {
    padding: 4px;
    vertical-align: top;
    min-height: 16px;
  }
  &.noborder {
    border: none;
    thead {
      background-color: transparent;
      th {
        border: none;
        span {
          color: lighten($header_color,30%);
        }
      }
    }
    td {
      color: #888;
      .percentBlock {
        border:1px solid #909090;
        padding: 0;
        width:100px;
        font-size: 9px;
        text-align: center;
        color: #555;
        .percentBlockInner {
        }
        .gradGreen {
          background-color: $good_color;
        }
      }
      .min {
        background: $arrow_min_img;
        float:left;
        padding-top:5px;
        width:50%;
      }
      .max {
        background: $arrow_max_img;
        float:right;
        padding-top:5px;
        width:50%;
      }
    }
  }
  &.gap {
    margin-bottom: 7em;
  }
}
.treeTable {
    td {
        &:first-child {
         padding-left: 18px;
        }
    }
}

.action {
  background: $search_icon_white;
  
  &:hover { background: $search_icon_white; }
  &:active {background: $search_icon_white; }
}

.actions {
  span {
    display: inline-block;
    position: relative;
    width: 16px; height: 16px;
    margin: 2px 2px 0px 6px;
    background: url(../../../images/icons/action-icons.png) no-repeat 0 0;
    float: left;
    
    &.edit  { background-position: -16px 0;}
    &.delete  { background-position: -32px 0;}
    &.rename  { background-position: -80px 0;}
    &.copy  { background-position: -48px 0;}
    &.build  { background-position: -64px 0;}
    &.add  { background-position: -48px 0;}
    &:first-child  { margin-left: 2px; }
  }
  label {
    font-weight: normal;
    float: left;
    border-right: 2px solid #BEBEBE;
    padding-right: 6px;
    &:last-child {
      border-right: none 0;
    }
  }
  /* BUTTONS */
  input[type='submit'],button,.button {
    margin: 0px 4px 4px;
  }
}

#head {
  font-size: 12px;
  padding: 5px 0 0 0;
  overflow: hidden;
  /*@include text-shadow(#000, 0, 1px, 0);*/
  height: 40px;
  header {
    display: block;
    ul {
      margin-top: 9px;
      display: inline-block;
      float: right;
      li {
        display: inline-block;
        margin: 0 5px;
        &.hello {
          margin-left: 30px;
        }
      }
    }
    a {
      color: $white_color;
      &:hover, &:focus {
        text-decoration: none;
      }
    }
    h1 {
      display: inline-block;
      font-size: 14px;
      letter-spacing: 0.3em;        
      color: $white_color;
      margin: 9px 0 0 6px;
    }
    .pipe {
      display: inline-block;
      height: 24px;
      width: 1px;
      background-color: $white_color;
      background-color: rgba(255,255,255,0.7);
      vertical-align: middle;
    }
    img {
      margin: 6px;
      display: inline-block;
      vertical-align: middle;
    }
    #loading {
      display: none; 
      position: relative;
      width: 16px;
      padding: 8px 0 0 0;
    }
    #unread_notices {
      @include text-shadow(#000,0,1px,1px);
      @include border-radius(3em);
      background-color: darken($kprimary_color,24%);
      margin: 0.3em;
      padding: 0.2em 0.7em;
      width: auto;
      color: $white_color;
    }
  }
}

#subheader {
  position: relative;
  min-height: 55px;
  height: 55px;
  #s {
    font-size: 80%;
    text-align: right;
    overflow: hidden;
    padding: 10px 0 0;
    p {
      margin: 0;
    }
    div {
      position: relative;
      margin-bottom: 0;
      button {
        position: absolute;
        width: 16px; height: 16px;
        text-indent: -200em;
        right: 8px; top: 50%;
        margin: -8px 0 0;
        background-position: 0 0;
        border: none;
        padding: 0;
        &:hover {
            @include no-box-shadow;
        }
      }
      input[type="search"] {
        border-color: $headerbg_color;
        width: 80%;
      }
    }
    a {
      color: $white_color;
      margin-right: 10px;
    }
  }
}

#maincontent {
  background: $center_background_img;
  overflow: hidden;
  min-height: 200px;
  position: relative;
  
  .inner {
    margin-top: 4px;
    min-height: 325px;
    p {
      margin-left: 10px;
    }
  }
}



/* FORMS */
/* generic */
label {
  text-align: right;
  font-weight: bold;
  color: $labelfg_color;
  &.header {
    text-align: left;
    font-weight: normal;
    font-size: 90%;
    margin-bottom: 1em;
  }
  &.big {
    text-align: left;
    text-transform: uppercase;
    font-family: $headlinefont;
    font-size: 110%;
    font-weight: bold;
    color: $formheadfg_color;
  }
}

legend {
  font-size: 130%;
  font-family: $headlinefont;
  font-weight: bold;
  text-transform: uppercase;
  color: $header_color;
}

/* When you need to seperate items within a fieldset */
.fielditem {
   margin-top: 5px;
   margin-bottom: 5px;
}

/* simple two column label + input pairs */
.katello_form {
  fieldset {
    overflow: hidden;
    margin: 10px 0 0;
    text-align: right;
    label {
      display: inline-block;
      font-weight: bold !important;
      padding: 4px 10px 0 0;
      max-width: 10em;
    }
    input {
      display: inline-block;
      width: 20em;
    }
    .fieldWithErrors {
      display: inline-block;
      border: 0; margin: 0; padding: 0;
      input {
        background-color: lighten($error_color, 45%);
        color: $error_color;
      }
      label {
        color: $error_color;
      }
    }
  }
  .indented {
    margin: 10px 0 0;
    text-align: right;
    input[type="text"],label,a,div,p {
      text-align: left;
      display: inline-block;
      width: 20em;
    }
  }
}

/* search forms */

.search, .filter {
  position: absolute;
  button {
    position: absolute;
    width: 16px; height: 16px;
    text-indent: -4000em;
    right: 10px; top: 50%;
    margin: -8px 0 0;
    background-position: 0 0;
    border: none;
    padding: 0;
    &:hover {
        @include no-box-shadow;
    }
  }
  input[type="search"] {
    float: right; /* webkit adds an extra padding and makes the widget narrower */
    width: 220px;
  }
  input[type="input"] {
    float: right; /* webkit adds an extra padding and makes the widget narrower */
    width: 220px;
    @include border-radius(16px);
    padding-left: 10px;
  }
}
.search_button, .filter_button {
    background: $search_icon_white;
    position: relative;
    width: 16px; height: 16px;
    text-indent: -4000em;
    margin: 8px 12px 3px 3px;
    background-position: 0 0;
    border: none;
    padding: 0;
    &:hover {
        background-position: 0 -16px;
    }
}
.org {
    .filter {
        position: absolute;
        width: 230px;
        height: 18px;
        left: 25px;
    }
    #orgfilter {
        margin-bottom: 33px;
    }
    #orgfilter_input {
        width: 230px;
        margin-bottom: 3px;
    }
    .filter_button {
        margin: 4px 0 0 0;
        top: 0;
    }
}

/*footer*/
footer {
  font-size: 95%;
  margin: 20px 0 0;
  padding: 20px 10px 10px 10px;
  display: block;
  background: $footer_shade_img;
  ul {
    display: block;
    padding: 10px 10px 0 0;
    min-height: 50px;
    width: 99%;
    li {
      &:first-child {
        float: left;
      }
      display: block;
      float: right;
      margin-left: 1em;
    }
  }

  &.fixed {
    position: absolute;
    bottom: 0; left: 0; right: 0;
  }
}
#toTop {
  display:none;
  text-decoration:none;
  position:fixed;
  bottom:10px;
  left:10px;
  overflow:hidden;
  width:32px;
  height:32px;
  border:none;
  text-indent:-999px;
  background: $ui_totop_img;
  
  &:active, &:focus {
    outline:none;
  }
}

#toTopHover {
  background: $ui_totop_hover_img;
  width:32px;
  height:32px;
  display:block;
  overflow:hidden;
  float:left;
  opacity: 0;
  -moz-opacity: 0;
  filter:alpha(opacity=0);
}
/* end footer */

/* IE and other horror browser workarounds */

/* basic image styling for buttons in older browsers */
.no-cssgradients input[type='submit'], .no-cssgradients button, .no-cssgradients .button {
  /* FIXME image based buttons */
}

.modalbox {
    margin: 130px auto;
    @include box-shadow(0, 1px, 5px, rgba(0, 0, 0, 0.6));
    width: 550px;
    overflow: hidden;
    background-color: #FFF;
    h2 {
      background-color: $formheadbg_color;
      color: $formheadfg_color;
      text-transform: uppercase;
      font-size: 120%;
      padding: 10px;
    }
}



/* when modalbox miss dropshadow set some border */
.no-boxshadow .modalbox { border: 2px solid $stroke_color; }

/* DEBUG GRID */
#grid {
  display: none;
  position: fixed;
  top: 0; bottom: 0;
  left: 50%;
  width: 1020px;
  margin-left: -510px;
  background: $ninesixty_img;
}

.notifications {
    tr.success {
        @include background-image(linear-gradient(white, white, rgb(242,255,229)));
        &:hover {
            @include background-image(linear-gradient(white, rgb(242,255,229)));
        }
    }
    tr.error {
        @include background-image(linear-gradient(white, white, rgb(255,229,229)));
        &:hover {
            @include background-image(linear-gradient(white, rgb(255,229,229)));
        }
    }
    tr.message {
        @include background-image(linear-gradient(white, white, rgb(239,239,239)));
        &:hover {
            @include background-image(linear-gradient(white, rgb(239,239,239)));
        }
    }
    tr.warning {
        @include background-image(linear-gradient(white, white, rgb(255,255,229)));
        &:hover {
            @include background-image(linear-gradient(white, rgb(255,255,229)));
        }
    }
}

#main {
  ul {
   margin: 0;
   padding: 0;
   li {
     list-style-type: none;
   }
  }
  .actions {
    margin-top: 1em;
  }
}

.spinner {
  margin-top: 30%;
  height: 16px;
  display: block;
  /*display: none;*/
  position: relative;
  z-index: 1000;
  padding-left: 47%;
}

/* editable icon for in place editing */
.editable {
  padding: 4px 26px 4px 2px;
  background: $edit_icon;
  cursor: pointer;
  cursor: hand;
  @include border-radius(5px);
  &:hover {
    background: $edit_hover_icon;
  }
}

/* end editable icon for in place editing*/

/* 2 pane css */
#container {
  width:  100%;
  margin:0 auto;
  min-height:500px;
}
/* right side of 2 pane below the sliding pane */
.right {
    float:right;
    width:448px;
    min-height: 300px;
    height: 300px;
    padding: 20px;
    border: 1px solid $border_color;
    @include border-right-radius(5px);
    background-color: $lightergrey_color;
    margin-top: 79px;
    position: relative;
    .panel_action {
        .disabled {
          &:hover {
            text-decoration: none;
            cursor: normal;
          }
        }
        .options {
          display: none;
          @include border-radius(5px);
          @include box-shadow(rgba(0,0,0,0.4), 2px, 2px, 2px);
          background-color: white;
          border: 1px solid $border_color;
          padding: 15px;
          margin: 4px auto;
          width: 85%;
          .actions {
              float: right;
          }
        }
    }
    #select-result {
        position: absolute;
        right: 10px;
        top: 10px;
        font-size: 18px;
        color: $lightgrey_color;
    }
    #select-none {
        position: absolute;
        top: 36px;
        right: 10px;
    }
}

/* left side of 2 pane that has clickable links */
.column_panel_1 { width: 300px; }
.column_panel_2 { width: 375px; }
.column_panel_3 { width: 450px; }
.left {
  float:left;
  min-height:500px;
  position:relative;
  z-index: 100;

    h2 {
        margin-bottom: 0;
    }
    #new {
        border-bottom: 0 none;
        padding: 8px;
        position: absolute;
        margin: 0;
        clear: right;
        text-align: center;
        width: 10em;
        right: 0;
        height: 2em;
        height: 21px;
        font-size: 100% !important;
        &.block{
            &.active{
                .arrow-right {
                    border-bottom: 19px solid transparent;
                    border-left: 17px solid $kselected_color;
                    border-top: 18px solid transparent;
                    right: -17px;
                }
            }
            &:hover {
              .arrow-right {
                border-left: 17px solid $listhover_color;
              }
            }
        }
    }
     /* search forms */
    .search {
      float: right;
      margin-bottom: 6px;
      margin-top: 6px;
      margin-right: 6px;
      position: relative;
      clear: right;
      button {
        position: absolute;
        width: 16px; height: 16px;
        text-indent: -4000em;
        margin: -8px 0 0;
        background-position: 0 0;
        border: none;
        padding: 0;
        &:hover {
          @include no-box-shadow;
        }
      }
      input[type="text"] {
        float: right; /* webkit adds an extra padding and makes the widget narrower */
        width: 215px;
      }
    }
    .block_head {
      background-color: lighten($stroke_color,8%);
      display: block;
      height: 1.3em;
      color: $lightgrey_color;
      .column_1, .column_2, .column_3 {
        text-align: left;
        padding-left: 1%;
        font-size: 85%;
        font-family: $headlinefont;
        color: lighten($header_color,20%);
        text-transform: uppercase;
        white-space:nowrap;
        border-right: 1px dotted darken($stroke_color,20%);
          &:last-child {
            border-right: 0 none;
          }
        a, a:hover {
          display: block;
          margin: 0;
          color: inherit;
          text-decoration: none;
          &.active {
            &.sortable {
              display: inline-block;
              padding-right: 20px;
            }
            &.desc {
              background: $order_desc_img;            
            }
            &.asc {
              background: $order_asc_img;
            }
          }
        }
      }
    .column_1 { width: 98%; }
    .column_2 { width: 48%; }
    .column_3 { width: 31%; }
  }
  .column_1 {
    width: 100%;
    float: left;
    height: inherit;
  }
  .column_2 {
    width: 50%;
    float: left;
    height: inherit;
  }
  .column_3 {
    width: 33%;
    float: left;
    height: inherit;
    &:last-child {
      width: 34%;
    }
  }
}
.ui-autocomplete { z-index: 300 !important }

.block {
  border-bottom: solid 1px #F2F2F2;
  padding: 4px 10px 8px 5px;
  cursor:pointer;
  position: relative;
  width: 96.6%;
  height: 30px;
  font-size: 90%;
  &.active {
    background-color: $kselected_color;
    color: $white_color;
    .arrow-right {
      border-bottom: 21px solid transparent;
      border-left: 21px solid $kselected_color;
      border-top: 21px solid transparent;
      height: 0;
      margin: 0;
      position: absolute;
      right: -21px;
      top: 0px;
      width: 0;
      z-index: 220;
    }
    a, a:hover, a:visited, a:active, a:link {
     font-color: $white_color;
    }
  }
  &.add {
    background-color: $listhover_color;
    color: $white_color;
  }
  &:hover {
      background-color: $listhover_color;
      color: $white_color;
      .arrow-right {
        border-left: 21px solid $listhover_color;
      }
  }
}

#panel-frame {
  position:absolute;
  max-width:700px;
  z-index: -1;
}
.panel {
  background-color:$panel_color;
  width:490px;
  margin-top:0;
  position:relative;
  left:0;
  @include opacity(0);
  overflow-x: hidden;
  overflow-y: auto;
  border-right: 1px solid #D1D1D2;
  border-left: 1px solid #D1D1D2;
  border-bottom: 1px solid #D1D1D2;
  border-top: 1px solid #D1D1D2;
  z-index: 0;
  top: 0;

  .subnav {
    border: 0;
    width: inherit;
    background: $third_level_background_img;
    @include background-size(100% 29px);
    margin-bottom: 10px;
    margin-left: 10px;
    margin-right: 10px;
    height: auto;
    &>ul {
      min-height: 0px;
      
      li {
          background: none;
          &.selected {
            background: none;
          }
      }
    }
  }
  .subsubnav {
    background: none transparent;
  }
  .helptip-close{
      float: right;
  }
  .helptip-open-button {
    right: 50px;
    top: 7px;
  }
  .data  {
    font-size: 100%;
    
    .spinner {
      margin-top: 150px;
      height: 250px;
    }
  }
  .close {
    position: absolute;
    top: 9px;
    right: 20px;
  }
  .remove_item {
    color: darkRed;
    right: 82px;
    position: absolute;
    top: 9px;
  }
  
  h2 {
    margin: 0;
    padding: 10px 0 0 20px;
    width: 60%;
  }
  
  #panel_main, #subpanel_main {
    overflow-y: auto;
    overflow-x: hidden;
    width: auto;
    margin: 0 0 0 20px;
    min-height: 250px;
  }
  #subpanel_main {
    min-height: 180px;
  }
  .grid_8 {
    margin-left: 0px;
    margin-right: 0px;
  }
  .helptip-close { 
    position: relative; 
    float: left;
    
    .helptip-open-button {
      position: relative;
      top: 0;
      right: 0;
    } 
  }
}
.subpanel {
  z-index: 0;
  border-top: 1px solid #D1D1D2;
  position: absolute;
  top: 35px;
  h2 {
    font-size: 100%;
    margin: 0; 
    padding: 10px 0 0 20px;
  }
  &.closed {
    display: none;
  }
  &.open {
    display: block;
  }
}
#subpanel-frame {
  position:absolute;
  max-width:700px;
  z-index: 0;
}

.list {
  min-height:450px;
  border: 1px solid #B5B5B5;
  background-color: $white_color;
  font-size: 105%;
  clear: both;
  .ajax_scroll {
    margin-left: auto;
    margin-right: auto;
    display: block;
  }
  li {
    cursor: pointer;
    cursor: hand;
    padding: 4px;
    height: 2.7em;
    &:hover {
      background-color: $listhover_color;
      color: $white_color;
      
      .st_button {
        color: $white_color;
      }    
    }
    //span { vertical-align: middle; }
  }
  .item {
    position: relative;
    top: 4px;
    padding-left: 4px;
    @include border-radius(4px);
    font-size: 100%;
  }
  .button {
    text-align: center;
    width: 3.7em;
  }
  .st_button {
    margin: 2px 20px 4px 4px;
    background: transparent;
    font-weight: bolder;
    text-align: center;
    padding: 4px 12px;
    z-index: 400;
  }
}
#list-title, .list-title {
    display: block;
    height:74px;
    width: 449px;
    background-color: $white_color;
    
    header { height: 40px;}
    
    #items_count {
      color: $font_color;
    }
}

/* begin helptip */
.helptip-open {
  background-color: $helptip-background_color;
  display: block; 
  padding: 12px;
  border: 1px solid $helptip-border_color;
  margin: 10px auto 5px auto;
  @extend .clearfix;

  .helptip-close-button {
    position: relative;
    float: right;
    height: 16px;
    width: 16px; 
    margin: 0px;
    background: $search_icon_white;
    background-position: -32px 0;
    
    &:hover { background-position: -32px -16px; }
  }
}
.helptip-close {
  display: block;
  margin: 4px 4px 4px 8px;
  height: 18px;
    
  .helptip-open-button {
    background: $search_icon_white;
    background-position: -336px 0; 
    height: 16px;
    width: 16px;
    position: absolute;
    
    &:hover { background-position: -336px -16px; }
    @extend .clearfix
  }
}
/* end helptip */

/* begin simple pass meter css */
.simplePassMeter {
  border: 1px solid #aaa;
  background-color: #f3f3f3;
  color: #666;
  font-size: 0.8em;
  padding: 1px 5px 0 5px;
  margin: 0;
  width: 19em;
  margin-bottom: 10px;
}
  
.meterFail { border: 1px solid #daa; background-color: #fdd; }
.meterWarn { border: 1px solid #fd6; background-color: #feb; }
.meterGood { border: 1px solid #ada; background-color: #dfd; }
.meterExcel { border: 1px solid #aad; background-color: #ddf; }

.simplePassMeterBar { background-color: #ddd; }
.meterFail .simplePassMeterProgress  { background-color: #f66; }
.meterWarn .simplePassMeterProgress  { background-color: #fd6; }
.meterGood .simplePassMeterProgress  { background-color: #ada; }
.meterExcel .simplePassMeterProgress { background-color: #88f; }

.simplePassMeter p { margin: 0; }
.simplePassMeterIcon { height: 16px; width: 16px; float: left; }
.meterFail .simplePassMeterIcon,
.meterWarn .simplePassMeterIcon,
.meterGood .simplePassMeterIcon,
.meterExcel .simplePassMeterIcon {
  background-image: url('../../../images/simplePassMeterSprite.png');
  background-repeat: no-repeat;
}
.meterExcel .simplePassMeterIcon { background-position: 0 0; }
.meterFail .simplePassMeterIcon { background-position: 0 -17px; }
.meterGood .simplePassMeterIcon { background-position: 0 -34px; }
.meterWarn .simplePassMeterIcon { background-position: 0 -51px; }

.simplePassMeterText { margin-left: 2px; }
/* end  simple pass meter css */
  
.permission {
  display: inline-block;
  margin-bottom:10px;
  margin-top:10px;
}

.ui-resizable-e { background: $grabber_icon; }  

.sp {
  width: 90px;
  padding-top: 8px;
}

/*Environment selector stuff*/
#path-widget {
  margin: 0 auto;
  
  #path-controller {
      border-style: solid;
      border-width: 1px;

      border-color: $path-border_color;
      height: 34px;

      padding: 6px;  

      .path_selector {
          display: inline;
          float: right;
          vertical-align:middle;
          margin-top: 8px;
      }
  }
  .path_selected {
     display: inline;
     padding-bottom: 6px;
     margin-bottom: 6px;
     /*position: absolute;*/
  }
  .path_entry_selected {
        background-color: $lightgrey_color;
  }
  .path_entry {
      padding-left: 6px;
      padding-right: 6px;
      padding-top: 6px;
      padding-bottom: 6px;
      
      &:hover {
        background-color: $lightgrey_color;
        color: $white_color;
      }
  }
  .path_entries {
      @include box-shadow(4px,4px,2px,rgba(0, 0, 0, 0));

      border-style: solid;
      border-width: 1px;
      border-color: $path-border_color;

      display: none;

      z-index: 200;
      position: absolute;
      background-color: $white_color;
      margin-left: 0;
  }
}

.one-line-ellipsis {
    h5 {
      display: inline;
      word-wrap:  normal;
    }
    overflow: hidden;
    text-overflow: ellipsis;
    white-space:nowrap;
}

.sprite {
    height: 16px;
    width: 16px;
    text-indent: -4000em;
}

/*-------switcher STARTS HERE -------*/

/* switcher Container (default to float:right) */
#switcherContainer {
  position: absolute;
  margin-top: 4px;
}

/* switcher Button */
 #switcherButton {
  display: inline-block;
  float: right;
  border-radius: 3px;
  -moz-border-radius: 3px;
  position: relative;
  z-index: 30;
  cursor: pointer;
  div:first-child {
    padding: 7px 12px 4px 10px;
    display: block;
    float: left; }
  .arrow_icon {
    height: 11px;
    width: 13px;
    background: $arrow_icon;
    float: right;
    margin: 10px 10px 0 0;
  }
  &.active {
    @include background-image(linear-gradient(rgb(61, 136, 151), rgb(121, 185, 199)));
    @include border-bottom-lr-radius(0);
    .arrow_icon {
      background-position: 0 -11px;
    }
  }
  &:hover {
    @include background-image(linear-gradient(rgb(61, 136, 151), rgb(121, 185, 199)));
    text-decoration: underline;
  }
}

/* switcher Box */
#switcherBox {
  position: absolute;
  top: 30px;
  left: 0;
  display: none;
  z-index: 2000;
  a {
    color: $black_color !important;
  }
}

/* switcher Form */
#switcherForm {
  width: 248px;
  border: 1px solid $orgbox_color;
  @include border-trbrbl-radius(3px);
  @include box-shadow(2px, 2px, 2px, rgba(0,0,0,0.4));
  margin-top: -1px;
  background-color: $orgbox_color;
  padding: 6px;
  fieldset {
    margin: 0 0 12px 0;
    display: block;
    border: 0;
    padding: 0;
  }
  a {
      @include border-radius(3px);
      width: 90%;
      padding: 3%;
      &:hover {
        color: $white_color !important;
        background-color: $listhover_color;
      }
      &.selected {
         background-color: $lightkprimary_color;
      }
  }
}

#orgbox {
  background: $white_color;
  @include border-radius(3px);
  padding: 10px 13px;
  margin: 0;
  height: 220px;
  overflow-y: auto;
  width: 223px;
}

.productsbox {
  @include border-radius(3px);
  background-color: $white_color;
  border: 1px solid $border_color;
  margin: 0;
  height: 100px;
  padding: 3px 0 0 3px;
  overflow: auto;
}

/* box for "errors" on the custom 500 error page */
.error {
    @include border-radius(3px);
    background-color: $lightergrey_color;
    border:1px solid $border_color;
    padding: 0 10px 10px 10px;
}

/* classes to highlight or make "standout" inputs that require action from the user */
.highlight_input { border: 3px solid $kselected_color; }
.highlight_input_text { color: $kselected_color; font-weight: 600; font-size: 110%; padding-left: 10px;}<|MERGE_RESOLUTION|>--- conflicted
+++ resolved
@@ -7,14 +7,11 @@
 @import "sprites";
 
 @import "widgets/multiselect";
-<<<<<<< HEAD
 @import "widgets/_chosen";
-
-=======
 @import "widgets/slidingtree";
 @import "widgets/scrollpane";
 @import "widgets/env_select";
->>>>>>> e1a85083
+
 
 html {}
 body { background:  $body_background_img; }
