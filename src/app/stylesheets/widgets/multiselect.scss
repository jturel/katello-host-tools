<<<<<<< HEAD
@import "compass";
@import "converge-ui/mixins";
@import "converge-ui/colors";
=======
@import "converge-ui/base";
>>>>>>> 99487d0e

/*multi select*/
.ui-multiselect { border: solid 1px #B5B5B5; font-size: 0.8em; @include border-radius(3px); }
.ui-multiselect ul { -moz-user-select: none; }
.ui-multiselect li { margin: 0; padding: 0; cursor: default; line-height: 20px; height: 20px; font-size: 11px; list-style: none; }
.ui-multiselect li a { color: #999; text-decoration: none; padding: 0; display: block; float: left; cursor: pointer;}
.ui-multiselect li.ui-draggable-dragging { padding-left: 10px; }

.ui-multiselect div.selected { position: relative; padding: 0; margin: 0; border: 0; float:left; border-left: 1px solid; }
.ui-multiselect ul.selected { position: relative; padding: 0; overflow: auto; overflow-x: hidden; background: $white_color; margin: 0; list-style: none; border: 0; position: relative; width: 100%; }
.ui-multiselect ul.selected li { }

.ui-multiselect div.available { position: relative; padding: 0; margin: 0; border: 0; float:left; }
.ui-multiselect ul.available { position: relative; padding: 0; overflow: auto; overflow-x: hidden; background: $white_color; margin: 0; list-style: none; border: 0; width: 100%; }
.ui-multiselect ul.available li { padding-left: 10px; }

.ui-multiselect .ui-state-default { border: none; margin-bottom: 1px; position: relative; padding-left: 20px;}
.ui-multiselect .ui-state-hover { border: none; }
.ui-multiselect .ui-widget-header {border: none; font-size: 11px; margin-bottom: 1px;}

.ui-multiselect .add-all { float: right; padding: 7px;}
.ui-multiselect .remove-all { float: right; padding: 7px;}
.ui-multiselect .search { float: left; padding: 4px;}
.ui-multiselect .count { float: left; padding: 7px;}

.ui-multiselect li span.ui-icon-arrowthick-2-n-s { position: absolute; left: 2px; }
.ui-multiselect li a.multi-action { position: absolute; right: 2px; top: 2px; }

.ui-multiselect input.search { height: 14px; padding: 1px; opacity: 0.5; margin: 4px; width: 100px; }

.ui-multiselect-checkboxes {
  label {
    text-align: left;
  }
  input[type="checkbox"] {
    margin-right: 6px;
  }
}<|MERGE_RESOLUTION|>--- conflicted
+++ resolved
@@ -1,10 +1,4 @@
-<<<<<<< HEAD
-@import "compass";
-@import "converge-ui/mixins";
-@import "converge-ui/colors";
-=======
 @import "converge-ui/base";
->>>>>>> 99487d0e
 
 /*multi select*/
 .ui-multiselect { border: solid 1px #B5B5B5; font-size: 0.8em; @include border-radius(3px); }
