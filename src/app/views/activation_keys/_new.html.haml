--- conflicted
+++ resolved
@@ -23,14 +23,10 @@
 
       - if Katello.config.katello?
         = form.field :system_template_id, :label => _("System Template"), :wrapper => {:id => 'system_templates'}, :grid => [2,7] do
-<<<<<<< HEAD
-          = select_tag 'activation_key[system_template_id]', options_for_select(@system_template_labels, @selected_template)
+          = select_tag 'activation_key[system_template_id]', options_for_select(@system_template_labels, @selected_template), {:size=>1, :tabindex=>form.tabindex}
         = form.field :content_view_id, :label => _("Content View"), :wrapper => {:id => "content_views"}, :grid => [2,7] do
           = select_tag 'activation_key[content_view_id]', options_for_select(@content_view_labels, @selected_content_view),
             :tabindex => auto_tab_index
-=======
-          = select_tag 'activation_key[system_template_id]', options_for_select(@system_template_labels, @selected_template), {:size=>1, :tabindex=>form.tabindex}
->>>>>>> fd910802
 
       = form.field :usage_limit, :label => _("Usage Limit"), :grid => [2,7] do
         = number_field_tag 'activation_key[usage_limit]', params[:usage_limit], :size => "4", :tabindex => form.tabindex, :min => 1, :id => :activation_key_usage_limit, :disabled => true
