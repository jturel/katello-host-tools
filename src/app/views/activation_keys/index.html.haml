<<<<<<< HEAD
=======
= javascript :env_select, :edit, :form, :activation_key
= include_common_i18n
= include_editable_i18n

= javascript do
  :javascript
    localize({
      "noTemplate": '#{no_template}',
      "update_template": '#{_('Select a System Template')}'
    });

>>>>>>> e23016a0
.grid_16
  = help_tip_button
  = help_tip(_("Activation Keys provide a set of characteristics that may be applied to a system " + |
               "during system registration.  This includes things such as, default environment to assign " + |
               "to the system, subscriptions to allocate to the system, system template to apply " + |
               "to the system...etc.")) |

.grid_16#main
  = two_panel(@activation_keys, @panel_options)
  %div#environment_edit_dialog

= javascript :edit, :multiselect, :form, :activation_key
= include_common_i18n
= include_editable_i18n

= javascript do
  :javascript
    localize({
      "noTemplate": '#{no_template}'
    });<|MERGE_RESOLUTION|>--- conflicted
+++ resolved
@@ -1,17 +1,3 @@
-<<<<<<< HEAD
-=======
-= javascript :env_select, :edit, :form, :activation_key
-= include_common_i18n
-= include_editable_i18n
-
-= javascript do
-  :javascript
-    localize({
-      "noTemplate": '#{no_template}',
-      "update_template": '#{_('Select a System Template')}'
-    });
-
->>>>>>> e23016a0
 .grid_16
   = help_tip_button
   = help_tip(_("Activation Keys provide a set of characteristics that may be applied to a system " + |
@@ -23,12 +9,13 @@
   = two_panel(@activation_keys, @panel_options)
   %div#environment_edit_dialog
 
-= javascript :edit, :multiselect, :form, :activation_key
+= javascript :env_select, :edit, :form, :activation_key
 = include_common_i18n
 = include_editable_i18n
 
 = javascript do
   :javascript
     localize({
-      "noTemplate": '#{no_template}'
+      "noTemplate": '#{no_template}',
+      "update_template": '#{_('Select a System Template')}'
     });