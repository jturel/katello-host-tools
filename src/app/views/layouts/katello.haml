--- conflicted
+++ resolved
@@ -1,4 +1,3 @@
-<<<<<<< HEAD
 = content_for(:title) do
   = project_name
   = "-"
@@ -9,35 +8,18 @@
   = include_stylesheets controller.section_id
   = yield :stylesheets
  
+= content_for(:head) do
+  = csrf_meta_tag
+  / [if lt IE 9]
+    = include_javascripts  :html5
+  / [if IE]
+    = include_stylesheets :ie, :embed_assets => false
 
 = content_for(:body_tag) do
-=======
-!!!
-%html
-  %head
-    %meta(http-equiv="Content-Type" content="text/html; charset=UTF-8")
-    = csrf_meta_tag
-    = favicon_link_tag 'favicon.png'
-    %title
-      = project_name
-      = "-"
-      = content_for?(:title) ? yield(:title) : default_title
-
-    = include_stylesheets  :common
-    = include_stylesheets  controller.section_id
-    = yield :stylesheets
-
-    / [if lt IE 9]
-      = include_javascripts  :html5
-    / [if IE]
-      = include_stylesheets  :ie, :embed_assets=>false
-
->>>>>>> 96d8d6e2
   - if controller.respond_to?(:section_id)
     - section_id = controller.section_id
   - else
     - section_id = "generic"
-<<<<<<< HEAD
   %body{:id => section_id}
 
 = content_for(:content) do   
@@ -54,55 +36,19 @@
   = render :partial => "common/footer"
 
 = content_for(:extra) do
-  = include_javascripts  :common
-  = render :partial => 'common/config'
-
-  / [if lt IE 9]
-    = include_javascripts  :html5
-
-  = render :partial => 'common/ajax_notices'
-  = render :partial => 'common/notification'
-  = render :partial => "common/common_i18n"
-  = include_editable_i18n
+  = include_javascripts :common
+  %script{ :type => "text/javascript" }
+    -if protect_against_forgery?
+      :plain
+        var AUTH_TOKEN = #{form_authenticity_token.inspect};
+    = render :partial => "common/common_i18n"
+    = render :partial => 'common/config'
+    = render :partial => 'common/ajax_notices'
+    = render :partial => 'common/notification'
+    = yield :inline_javascript
+  
   = yield :javascripts
-  
-  = csrf_meta_tag
-  = javascript_tag "var AUTH_TOKEN = #{form_authenticity_token.inspect};" if protect_against_forgery?
 
 = render :partial => 'common/header'
 
-= render :file => 'layouts/converge-ui/shell_layout'
-=======
-  %body{:id => controller.section_id}
-    %div#head.container_16
-      %header
-        = render :partial => 'layouts/header'
-    - if not current_user
-      #maincontent.container_16
-        #formwindow
-          = yield
-    - else
-      #subheader.container_16
-        %nav.tab_nav
-          = render_menu(1..3)
-      #maincontent.container_16
-        %nav.subnav#subnav.container_16
-          = render_menu(2..3)
-        .inner.container_16
-          = yield
-    %footer
-      = render :partial => "layouts/footer"
-    
-    = include_javascripts  :common
-    %script{ :type => "text/javascript" }
-      -if protect_against_forgery?
-        :plain
-          var AUTH_TOKEN = #{form_authenticity_token.inspect};
-      = render :partial => "common/common_i18n"
-      = render :partial => 'common/config'
-      = render :partial => 'layouts/ajax_notices'
-      = render :partial => 'layouts/notification'
-      = yield :inline_javascript
-
-    = yield :javascripts
->>>>>>> 96d8d6e2
+= render :file => 'layouts/converge-ui/shell_layout'