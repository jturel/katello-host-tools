= javascript :content_search
= stylesheet :content_search

= javascript do
  :plain
    KT.available_environments = $.parseJSON('#{escape_javascript(environments.to_json)}');
    KT.permissions = { "current_organization" : { "editable" : #{current_organization.editable?}, "id" : "#{current_organization.name}" }}
    localize({
      description:'#{escape_javascript(_("Description"))}',
      severity:   '#{escape_javascript(_("Severity"))}',
      title:      '#{escape_javascript(_("Title"))}',
      type:       '#{escape_javascript(_("Type"))}',
      issued:     '#{escape_javascript(_("Issued"))}',
      show_more:  '#{escape_javascript(_("Show %P more"))}',
      counts:     '#{escape_javascript(_("Viewing %C of %T"))}',
      packages:   '#{escape_javascript(_("Packages"))}',
      errata:     '#{escape_javascript(_("Errata"))}',
      all:        '#{escape_javascript(_("All"))}',
<<<<<<< HEAD
      union:     '#{escape_javascript(_("Union"))}',
      difference:     '#{escape_javascript(_("Difference"))}',
      search:    '#{escape_javascript(_("Search"))}',
      refresh_results: '#{escape_javascript(_("Refresh Results"))}'
=======
      unique:     '#{escape_javascript(_("Unique"))}',
      shared:     '#{escape_javascript(_("Shared"))}',
      manage_environments: '#{escape_javascript(_("Manage Environments"))}'
>>>>>>> 25959631
    })

= render :partial => "browser_box"

= render :partial => "grid"<|MERGE_RESOLUTION|>--- conflicted
+++ resolved
@@ -16,16 +16,13 @@
       packages:   '#{escape_javascript(_("Packages"))}',
       errata:     '#{escape_javascript(_("Errata"))}',
       all:        '#{escape_javascript(_("All"))}',
-<<<<<<< HEAD
       union:     '#{escape_javascript(_("Union"))}',
       difference:     '#{escape_javascript(_("Difference"))}',
       search:    '#{escape_javascript(_("Search"))}',
-      refresh_results: '#{escape_javascript(_("Refresh Results"))}'
-=======
+      refresh_results: '#{escape_javascript(_("Refresh Results"))}',
       unique:     '#{escape_javascript(_("Unique"))}',
       shared:     '#{escape_javascript(_("Shared"))}',
       manage_environments: '#{escape_javascript(_("Manage Environments"))}'
->>>>>>> 25959631
     })
 
 = render :partial => "browser_box"
