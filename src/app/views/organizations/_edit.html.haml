--- conflicted
+++ resolved
@@ -47,20 +47,12 @@
   .clear
     &nbsp;
 
-<<<<<<< HEAD
-    - if editable
-      .button.subpanel_element{"data-url"=>new_organization_environment_path(@organization.cp_key)}
-        = _("Add New Environment")
-    - if editable
-      = render :partial=>"download_debug_certificate"
-
-
-= content_for :footer do
-  = render :partial => "organizations/footer"
-=======
   - if editable
     .button.subpanel_element{"data-url"=>new_organization_environment_path(@organization.cp_key)}
       = _("Add New Environment")
   - if editable
     = render :partial=>"download_debug_certificate"
->>>>>>> 1f6e6856
+
+
+= content_for :footer do
+  = render :partial => "organizations/footer"