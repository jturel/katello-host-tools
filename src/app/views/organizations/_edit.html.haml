--- conflicted
+++ resolved
@@ -16,13 +16,8 @@
     %fieldset.clearfix
       .grid_2.la
         %label #{_("Description")}:
-<<<<<<< HEAD
-      .grid_4.la{:style => "word-wrap: break-word;", 'name' => 'organization[description]', :class=>("editable edit_textfield" if editable), 'data-url'=>edit_organization_path(@organization.cp_key)}<> #{@organization[:description]}
-
-=======
       .grid_4.la{:style => "word-wrap: break-word;", 'name' => 'organization[description]', :class=> editable_class(editable), 'data-url'=>edit_organization_path(@organization.cp_key)} #{@organization[:description]}
   
->>>>>>> 6cfefca0
     .grid_7
       %h5 #{_("Environment Promotion Paths")}:
 
