= javascript :edit_helpers

= content_for :title do
  = _("Product: ") + @product.name

= content_for :remove_item do
<<<<<<< HEAD
  -if editable
    %a.remove_item.repo_delete{"data-url"=>provider_product_repository_path(@provider.id, @product.id, @repository[:name]), "data-forward"=>products_repos_provider_path(@provider.id), "data-confirm-text"=>_('Are you sure?')}
      = _("Remove Repository")
=======
  = link_to _("Remove Repository"), {:controller=>"repositories", :action=>"destroy"}, :confirm => _('Are you sure you want to remove this repository?'), :method => :delete, :class=>"remove_item", :remote=>true
>>>>>>> d773c507

= content_for :subcontent do
  %h3
    = _("Edit Repository")
  
  %fieldset
    .grid_2.ra
      %label #{_("Name")}:
    .grid_5.la#repo_name{'name' => 'repo[name]', 'data-url' => provider_path(@provider.id), :class=>("editable edit_providername" if editable)} #{@repository[:name]}
  
  %fieldset
    .grid_2.ra
      %label #{_("URL")}:
    .grid_5.la{'name' => 'repo[feed]', 'data-url' => provider_path(@provider.id), :class=>("editable edit_textarea" if editable)} #{@repository[:source][:url]}
  
  %fieldset
    .grid_2.ra
      %label #{_("Type")}:
    .grid_5.la #{@provider[:provider_type]}<|MERGE_RESOLUTION|>--- conflicted
+++ resolved
@@ -4,13 +4,9 @@
   = _("Product: ") + @product.name
 
 = content_for :remove_item do
-<<<<<<< HEAD
   -if editable
-    %a.remove_item.repo_delete{"data-url"=>provider_product_repository_path(@provider.id, @product.id, @repository[:name]), "data-forward"=>products_repos_provider_path(@provider.id), "data-confirm-text"=>_('Are you sure?')}
-      = _("Remove Repository")
-=======
-  = link_to _("Remove Repository"), {:controller=>"repositories", :action=>"destroy"}, :confirm => _('Are you sure you want to remove this repository?'), :method => :delete, :class=>"remove_item", :remote=>true
->>>>>>> d773c507
+    = link_to _("Remove Repository"), {:controller=>"repositories", :action=>"destroy"}, :confirm => _('Are you sure you want to remove this repository?'), :method => :delete, :class=>"remove_item", :remote=>true
+
 
 = content_for :subcontent do
   %h3
