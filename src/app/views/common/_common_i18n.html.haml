/common translations
:javascript
  localize({
    "confirm_request": '#{_('Are you sure?')}',
    "validation_errors": '#{_('Validation Failed:')}',
<<<<<<< HEAD
    "add": '+ #{_('Add')}',
    "add_plus": '+ #{_('Add')}',
    "remove": '#{_('Remove')}'
  });
=======
    "items_selected": '#{_(" items selected.")}'
  });
>>>>>>> e1a85083
<|MERGE_RESOLUTION|>--- conflicted
+++ resolved
@@ -3,12 +3,9 @@
   localize({
     "confirm_request": '#{_('Are you sure?')}',
     "validation_errors": '#{_('Validation Failed:')}',
-<<<<<<< HEAD
     "add": '+ #{_('Add')}',
     "add_plus": '+ #{_('Add')}',
-    "remove": '#{_('Remove')}'
-  });
-=======
+    "remove": '#{_('Remove')}',
     "items_selected": '#{_(" items selected.")}'
   });
->>>>>>> e1a85083
+
