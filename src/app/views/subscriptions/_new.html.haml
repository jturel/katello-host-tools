= javascript :edit_helpers

= content_for :title do
  #{_("Subscription Manifest")}

= render :partial=>"subscriptions_tupane_header_new_nav"

= content_for :content do
  #subscription
    .grid_10
      = help_tip_button('subscriptions-help')
      = help_tip(_("If you have a subscription manifest you may upload it below. " + |
                 "This manifest may be obtained by visiting the Red Hat Customer Portal or by contacting your support representative."), 'subscriptions-help') |

    .grid_10
      %h5 #{_("Red Hat Provider Details")}
    .grid_10
      %input#panel_element_id{:name => @provider.id, :type => "hidden", :value => "#{@provider.name}_#{@provider.id}"}
      %fieldset
        .grid_3.ra.fieldset
          = label :red_hat_provider, :url, _("Repository Url")
        .grid_6.la.fl#repo_url{'name' => 'provider[repository_url]',:class=>("editable edit_textfield" if @provider.editable?),  'data-url' => provider_path(@provider.id)} #{@provider[:repository_url]}
    .clear
    - if @details['upstreamUuid']
      .grid_10
        %h5 #{_("Subscription Manifest")}
      .grid_10
        %fieldset
          .grid_3.ra.fieldset
            =label :uuid, :uuid, _("Upstream Distributor")
          .grid_6.la.fl
            = subscriptions_manifest_link_helper({'webAppPrefix'=>@details[:webAppPrefix], 'upstreamId'=>@details['upstreamUuid']}, @details['upstreamUuid'])
<<<<<<< HEAD
        - if @provider.editable? && !Katello.config.katello?
          = form_for @provider, :html => {:method => :post, :id => :delete_manifest}, :remote => true, :url => delete_manifest_subscriptions_path do |f|
            %fieldset
              .grid_3.ra.fieldset
                &nbsp;
              .grid_6.la#delete_button
                = f.submit _("Delete Manifest"), :id => :delete_form_button, :confirm => _("Deleting a manifest " + |
                      "will permanently remove all current subscriptions. All systems consuming these subscriptions " + |
                      "have them removed. Do you wish to proceed with removing this manifest?") |
=======
        - if @provider.editable? && !AppConfig.katello?
          - if !@provider.manifest_task || @provider.manifest_task.finished?
            = form_for @provider, :html => {:method => :post, :id => :delete_manifest}, :remote => true, :url => delete_manifest_subscriptions_path do |f|
              %fieldset
                .grid_3.ra.fieldset
                  &nbsp;
                .grid_6.la#delete_button
                  = f.submit _("Delete Manifest"), :id => :delete_form_button, :confirm => _("Deleting a manifest " + |
                        "will permanently remove all current subscriptions. All systems consuming these subscriptions " + |
                        "have them removed. Do you wish to proceed with removing this manifest?") |
          - elsif @provider.manifest_task && !@provider.manifest_task.finished? && @provider.manifest_task.task_type == "delete manifest"
            .grid_10
              %fieldset
                .grid_3.ra.fieldset
                  &nbsp;
                .grid_6.la
                  .fl
                    %div.manifest_progress{:provider_id=>@provider.id}
                      = image_tag("embed/icons/spinner.gif", {:class=>"fl"})
                      .fl.manifest_progress_message
                        = _("Delete in progress (%s)") % @provider.manifest_task.state
>>>>>>> c45d5ca1
    .clear
    - if @provider.editable?
      - if @provider.manifest_task && !@provider.manifest_task.finished?
        - if @provider.manifest_task.task_type == "import manifest"
          .grid_10
            %h5 #{_("Upload New Manifest")}
          .grid_10
            %fieldset
              .grid_2.ra.fieldset
                =label :upload, :upload, _("Manifest File")
              .grid_8.la
                .fl
                  %div.manifest_progress{:provider_id=>@provider.id}
                    = image_tag("embed/icons/spinner.gif", {:class=>"fl"})
                    .fl.manifest_progress_message
                      = _("Import in progress (%s)") % @provider.manifest_task.state
      - else
        .grid_10
          %h5 #{_("Upload New Manifest")}
          = form_for @provider, :html => {:multipart => true, :method => :post, :id => :upload_manifest}, :remote => true, :url => upload_subscriptions_path do |f|
            .grid_10
              %fieldset
                .grid_3.ra.fieldset
                  =label :upload, :upload, _("Manifest File")
                .grid_6.la
                  = f.file_field :contents
              %fieldset
                .grid_3.ra.fieldset
                  &nbsp;
                .grid_6.la#upload_button
                  = f.submit _("Upload"), :id => :upload_form_button

    .grid_10
      %h5 #{_("Manifest History")}
      %table
        %thead
          %th #{_("Message")}
          %th #{_("Time")}
        - if @statuses
          %tbody
            - @statuses[0..2].each do |status|
              - cycle_class = cycle(nil, 'alt')
              %tr{:class => cycle_class}
                %td{:style => "width: 400px;"}
                  %span.icon_wrap.fl
                    %span.fl{:class => (status["status"] == "FAILURE" ? "shield_icon-black" : "check_icon-black")}
                  = status["statusMessage"]
                %td
                  = _("%s ago") % time_ago_in_words(status["created"])
              - if status['webAppPrefix']
                %tr{:class => cycle_class}
                  %td{:colspan => 2}
                    &nbsp; &nbsp; &nbsp;
                    = _('Manifest from ') % status['webAppPrefix']
                    = subscriptions_manifest_link_helper status

          - if @statuses.length > 3
            %tr{:class => cycle(nil, 'alt')}
              %td.panel_link{:style => "width: 100%;"}
                = link_to(_("More..."), subscriptions_path + "/history_items")
              %td
                &nbsp;

- if @provider.task_status
  = javascript do
    :plain
      $(document).ready(function() {
        KT.subscription.startUpdater();
      });<|MERGE_RESOLUTION|>--- conflicted
+++ resolved
@@ -30,18 +30,7 @@
             =label :uuid, :uuid, _("Upstream Distributor")
           .grid_6.la.fl
             = subscriptions_manifest_link_helper({'webAppPrefix'=>@details[:webAppPrefix], 'upstreamId'=>@details['upstreamUuid']}, @details['upstreamUuid'])
-<<<<<<< HEAD
-        - if @provider.editable? && !Katello.config.katello?
-          = form_for @provider, :html => {:method => :post, :id => :delete_manifest}, :remote => true, :url => delete_manifest_subscriptions_path do |f|
-            %fieldset
-              .grid_3.ra.fieldset
-                &nbsp;
-              .grid_6.la#delete_button
-                = f.submit _("Delete Manifest"), :id => :delete_form_button, :confirm => _("Deleting a manifest " + |
-                      "will permanently remove all current subscriptions. All systems consuming these subscriptions " + |
-                      "have them removed. Do you wish to proceed with removing this manifest?") |
-=======
-        - if @provider.editable? && !AppConfig.katello?
+        - if @provider.editable? && Katello.config.headpin?
           - if !@provider.manifest_task || @provider.manifest_task.finished?
             = form_for @provider, :html => {:method => :post, :id => :delete_manifest}, :remote => true, :url => delete_manifest_subscriptions_path do |f|
               %fieldset
@@ -62,7 +51,6 @@
                       = image_tag("embed/icons/spinner.gif", {:class=>"fl"})
                       .fl.manifest_progress_message
                         = _("Delete in progress (%s)") % @provider.manifest_task.state
->>>>>>> c45d5ca1
     .clear
     - if @provider.editable?
       - if @provider.manifest_task && !@provider.manifest_task.finished?
