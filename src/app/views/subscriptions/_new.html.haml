= javascript :edit_helpers

= content_for :title do
  #{_("Subscription Manifest")}

= render :partial=>"subscriptions_tupane_header_new_nav"

= content_for :content do
  #subscription
    .full
      = help_tip_button('subscriptions-help')
      = help_tip(_("If you have a subscription manifest you may upload it below. " + |
                 "This manifest may be obtained by visiting the Red Hat Customer Portal or by contacting your support representative."), 'subscriptions-help') |

    .full
      %h5 #{_("Red Hat Provider Details")}
    .full
      %input#panel_element_id{:name => @provider.id, :type => "hidden", :value => "#{@provider.name}_#{@provider.id}"}
      %fieldset
        .grid_3.ra.fieldset
          = label :red_hat_provider, :url, _("Repository Url")
        .grid_9.la.fl#repo_url{'name' => 'provider[repository_url]',:class=>("editable edit_textfield" if @provider.editable?),  'data-url' => provider_path(@provider.id)} #{@provider[:repository_url]}
    .clear
    - if @details['upstreamUuid']
      .full
        %h5 #{_("Subscription Manifest")}
      .full
        %fieldset
          .grid_3.ra.fieldset
<<<<<<< HEAD
            =label :uuid, :uuid, _("Upstream Distributor")
          .grid_9.la.fl
            = subscriptions_manifest_link_helper({'webAppPrefix'=>@details[:webAppPrefix], 'upstreamId'=>@details['upstreamUuid']}, @details['upstreamUuid'])
        - if @provider.editable? && !AppConfig.katello?
          = form_for @provider, :html => {:method => :post, :id => :delete_manifest}, :remote => true, :url => delete_manifest_subscriptions_path do |f|
            %fieldset
              .grid_3.ra.fieldset
                &nbsp;
              .grid_9.la#delete_button
                = f.submit _("Remove Subscriptions"), :id => :delete_form_button
    .clear
    - if @provider.editable?
      .full
        %h5 #{_("Upload New Manifest")}
      - if @provider.import_task && !@provider.import_task.finished?
        .full
          %fieldset
            .grid_2.ra.fieldset
              =label :upload, :upload, _("Manifest File")
            .grid_8.la
              .fl
                %div.import_progress{:provider_id=>@provider.id}
                  = image_tag("embed/icons/spinner.gif", {:class=>"fl"})
                  .fl.import_progress_message
                    = _("Import in progress (%s)") % @provider.import_task.state
      - else
        = form_for @provider, :html => {:multipart => true, :method => :post, :id => :upload_manifest}, :remote => true, :url => upload_subscriptions_path do |f|
          .full
=======
            =label :uuid, :uuid, _("Upstream Subscription Management Application")
          .grid_6.la.fl
            = subscriptions_manifest_link_helper({'webAppPrefix'=>@details[:webAppPrefix], 'upstreamId'=>@details['upstreamUuid']}, @details['upstreamUuid'])
        - if @provider.editable? && !AppConfig.katello?
          - if !@provider.manifest_task || @provider.manifest_task.finished?
            = form_for @provider, :html => {:method => :post, :id => :delete_manifest}, :remote => true, :url => delete_manifest_subscriptions_path do |f|
              %fieldset
                .grid_3.ra.fieldset
                  &nbsp;
                .grid_6.la#delete_button
                  = f.submit _("Delete Manifest"), :id => :delete_form_button, :confirm => _("Deleting a manifest " + |
                        "will permanently remove all current subscriptions. All systems consuming these subscriptions " + |
                        "have them removed. Do you wish to proceed with removing this manifest?") |
          - elsif @provider.manifest_task && !@provider.manifest_task.finished? && @provider.manifest_task.task_type == "delete manifest"
            .grid_10
              %fieldset
                .grid_3.ra.fieldset
                  &nbsp;
                .grid_6.la
                  .fl
                    %div.manifest_progress{:provider_id=>@provider.id}
                      = image_tag("embed/icons/spinner.gif", {:class=>"fl"})
                      .fl.manifest_progress_message
                        = _("Delete in progress (%s)") % @provider.manifest_task.state
    .clear
    - if @provider.editable?
      - if @provider.manifest_task && !@provider.manifest_task.finished?
        - if @provider.manifest_task.task_type == "import manifest"
          .grid_10
            %h5 #{_("Upload New Manifest")}
          .grid_10
>>>>>>> dc18b096
            %fieldset
              .grid_2.ra.fieldset
                =label :upload, :upload, _("Manifest File")
<<<<<<< HEAD
              .grid_9.la
                = f.file_field :contents
            %fieldset
              .grid_3.ra.fieldset
                &nbsp;
              .grid_9.la#upload_button
                = f.submit _("Upload"), :id => :upload_form_button

    .full
      %h5 #{_("Upload History")}
=======
              .grid_8.la
                .fl
                  %div.manifest_progress{:provider_id=>@provider.id}
                    = image_tag("embed/icons/spinner.gif", {:class=>"fl"})
                    .fl.manifest_progress_message
                      = _("Import in progress (%s)") % @provider.manifest_task.state
      - else
        .grid_10
          %h5 #{_("Upload New Manifest")}
          = form_for @provider, :html => {:multipart => true, :method => :post, :id => :upload_manifest}, :remote => true, :url => upload_subscriptions_path do |f|
            .grid_10
              %fieldset
                .grid_3.ra.fieldset
                  =label :upload, :upload, _("Manifest File")
                .grid_6.la
                  = f.file_field :contents
              %fieldset
                .grid_3.ra.fieldset
                  &nbsp;
                .grid_6.la#upload_button
                  = f.submit _("Upload"), :id => :upload_form_button

    .grid_10
      %h5 #{_("Manifest History")}
>>>>>>> dc18b096
      %table
        %thead
          %th #{_("Message")}
          %th #{_("Time")}
        - if @statuses
          %tbody
            - @statuses[0..2].each do |status|
              - cycle_class = cycle(nil, 'alt')
              %tr{:class => cycle_class}
                %td{:style => "width: 400px;"}
                  %span.icon_wrap.fl
                    %span.fl{:class => (status["status"] == "FAILURE" ? "shield_icon-black" : "check_icon-black")}
                  = status["statusMessage"]
                %td
                  = _("%s ago") % time_ago_in_words(status["created"])
              - if status['webAppPrefix']
                %tr{:class => cycle_class}
                  %td{:colspan => 2}
                    &nbsp; &nbsp; &nbsp;
                    = _('Manifest from ') % status['webAppPrefix']
                    = subscriptions_manifest_link_helper status

          - if @statuses.length > 3
            %tr{:class => cycle(nil, 'alt')}
              %td.panel_link{:style => "width: 100%;"}
                = link_to(_("More..."), subscriptions_path + "/history_items")
              %td
                &nbsp;

- if @provider.task_status
  = javascript do
    :plain
      $(document).ready(function() {
        KT.subscription.startUpdater();
      });<|MERGE_RESOLUTION|>--- conflicted
+++ resolved
@@ -1,4 +1,4 @@
-= javascript :edit_helpers
+= javascript :edit_helpers, :provider_redhat
 
 = content_for :title do
   #{_("Subscription Manifest")}
@@ -27,38 +27,8 @@
       .full
         %fieldset
           .grid_3.ra.fieldset
-<<<<<<< HEAD
             =label :uuid, :uuid, _("Upstream Distributor")
           .grid_9.la.fl
-            = subscriptions_manifest_link_helper({'webAppPrefix'=>@details[:webAppPrefix], 'upstreamId'=>@details['upstreamUuid']}, @details['upstreamUuid'])
-        - if @provider.editable? && !AppConfig.katello?
-          = form_for @provider, :html => {:method => :post, :id => :delete_manifest}, :remote => true, :url => delete_manifest_subscriptions_path do |f|
-            %fieldset
-              .grid_3.ra.fieldset
-                &nbsp;
-              .grid_9.la#delete_button
-                = f.submit _("Remove Subscriptions"), :id => :delete_form_button
-    .clear
-    - if @provider.editable?
-      .full
-        %h5 #{_("Upload New Manifest")}
-      - if @provider.import_task && !@provider.import_task.finished?
-        .full
-          %fieldset
-            .grid_2.ra.fieldset
-              =label :upload, :upload, _("Manifest File")
-            .grid_8.la
-              .fl
-                %div.import_progress{:provider_id=>@provider.id}
-                  = image_tag("embed/icons/spinner.gif", {:class=>"fl"})
-                  .fl.import_progress_message
-                    = _("Import in progress (%s)") % @provider.import_task.state
-      - else
-        = form_for @provider, :html => {:multipart => true, :method => :post, :id => :upload_manifest}, :remote => true, :url => upload_subscriptions_path do |f|
-          .full
-=======
-            =label :uuid, :uuid, _("Upstream Subscription Management Application")
-          .grid_6.la.fl
             = subscriptions_manifest_link_helper({'webAppPrefix'=>@details[:webAppPrefix], 'upstreamId'=>@details['upstreamUuid']}, @details['upstreamUuid'])
         - if @provider.editable? && !AppConfig.katello?
           - if !@provider.manifest_task || @provider.manifest_task.finished?
@@ -87,23 +57,10 @@
         - if @provider.manifest_task.task_type == "import manifest"
           .grid_10
             %h5 #{_("Upload New Manifest")}
-          .grid_10
->>>>>>> dc18b096
-            %fieldset
-              .grid_2.ra.fieldset
-                =label :upload, :upload, _("Manifest File")
-<<<<<<< HEAD
-              .grid_9.la
-                = f.file_field :contents
+          .full
             %fieldset
               .grid_3.ra.fieldset
-                &nbsp;
-              .grid_9.la#upload_button
-                = f.submit _("Upload"), :id => :upload_form_button
-
-    .full
-      %h5 #{_("Upload History")}
-=======
+                =label :upload, :upload, _("Manifest File")
               .grid_8.la
                 .fl
                   %div.manifest_progress{:provider_id=>@provider.id}
@@ -111,10 +68,10 @@
                     .fl.manifest_progress_message
                       = _("Import in progress (%s)") % @provider.manifest_task.state
       - else
-        .grid_10
+        .full
           %h5 #{_("Upload New Manifest")}
           = form_for @provider, :html => {:multipart => true, :method => :post, :id => :upload_manifest}, :remote => true, :url => upload_subscriptions_path do |f|
-            .grid_10
+            .full
               %fieldset
                 .grid_3.ra.fieldset
                   =label :upload, :upload, _("Manifest File")
@@ -126,9 +83,8 @@
                 .grid_6.la#upload_button
                   = f.submit _("Upload"), :id => :upload_form_button
 
-    .grid_10
+    .full
       %h5 #{_("Manifest History")}
->>>>>>> dc18b096
       %table
         %thead
           %th #{_("Message")}
