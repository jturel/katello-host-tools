
= include_javascripts :role_edit

.grid_8
  %h2 #{_("Role")}
#role
  .grid_8#role
    = form_for role, :url => role_path(role) do |f|
      .grid_1.ra.fieldset
        = label :role, :name, _("Name")
      .grid_6.la.editable.edit_rolename#role_name{'name' => 'role[name]', :url=>role_path(@role.id)} #{@role[:name]}
      .grid_7
        &nbsp;
<<<<<<< HEAD
    = render :partial => 'permissions', :locals => {:role => role}

=======
    #permissions.grid_8
      = render :partial=>"permission", :collection=>role.permissions, :as=>:perm, :locals=>{:data_new=>false, :role=>role}
      / Chrome bug fix, need the %nbsp; below or add permission does not work correctly in chrome
      &nbsp;
      #add_permission{:data_id=>role.id, :data_url=>roles_show_permission_path(), :class=>"button"}
        = _("Add Permission")
>>>>>>> 7fbc232c
.grid_8
  &nbsp;

= link_to _("Remove Role"), {:action => "destroy", :controller => "roles"}, :method => :delete, :confirm => _('Are you sure?'), :class => "remove_item", :remote=>true

<|MERGE_RESOLUTION|>--- conflicted
+++ resolved
@@ -11,19 +11,9 @@
       .grid_6.la.editable.edit_rolename#role_name{'name' => 'role[name]', :url=>role_path(@role.id)} #{@role[:name]}
       .grid_7
         &nbsp;
-<<<<<<< HEAD
     = render :partial => 'permissions', :locals => {:role => role}
 
-=======
-    #permissions.grid_8
-      = render :partial=>"permission", :collection=>role.permissions, :as=>:perm, :locals=>{:data_new=>false, :role=>role}
-      / Chrome bug fix, need the %nbsp; below or add permission does not work correctly in chrome
-      &nbsp;
-      #add_permission{:data_id=>role.id, :data_url=>roles_show_permission_path(), :class=>"button"}
-        = _("Add Permission")
->>>>>>> 7fbc232c
 .grid_8
   &nbsp;
 
 = link_to _("Remove Role"), {:action => "destroy", :controller => "roles"}, :method => :delete, :confirm => _('Are you sure?'), :class => "remove_item", :remote=>true
-
