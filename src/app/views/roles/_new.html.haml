= content_for :title do
  #{_("New Role")}

= content_for :navigation do
  / pretty

= content_for :content do
  #new_role
    .grid_10#new_role
      %fieldset
        .grid_1.ra
          = label :role, :name, _("Name")
        .grid_5.la
          = text_field :role, :name, :id=>"role_name_field", :tabindex => auto_tab_index
  
      .grid_3.la.push_1
<<<<<<< HEAD
        .button#save_role_button{:tabindex => 2}
          #{_("Save Role")}

=======
        .button#save_role_button{:tabindex => auto_tab_index}
          #{("Save Role")}

>>>>>>> 0c9e38c2
<|MERGE_RESOLUTION|>--- conflicted
+++ resolved
@@ -1,25 +1,18 @@
-= content_for :title do
-  #{_("New Role")}
-
-= content_for :navigation do
-  / pretty
-
-= content_for :content do
-  #new_role
-    .grid_10#new_role
-      %fieldset
-        .grid_1.ra
-          = label :role, :name, _("Name")
-        .grid_5.la
-          = text_field :role, :name, :id=>"role_name_field", :tabindex => auto_tab_index
-  
-      .grid_3.la.push_1
-<<<<<<< HEAD
-        .button#save_role_button{:tabindex => 2}
-          #{_("Save Role")}
-
-=======
-        .button#save_role_button{:tabindex => auto_tab_index}
-          #{("Save Role")}
-
->>>>>>> 0c9e38c2
+= content_for :title do
+  #{_("New Role")}
+
+= content_for :navigation do
+  / pretty
+
+= content_for :content do
+  #new_role
+    .grid_10#new_role
+      %fieldset
+        .grid_1.ra
+          = label :role, :name, _("Name")
+        .grid_5.la
+          = text_field :role, :name, :id=>"role_name_field", :tabindex => auto_tab_index
+  
+      .grid_3.la.push_1
+        .button#save_role_button{:tabindex => auto_tab_index}
+          #{_("Save Role")}