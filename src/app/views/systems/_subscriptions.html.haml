--- conflicted
+++ resolved
@@ -7,22 +7,6 @@
   = render_navigation(:expand_all => true, :level => 3)
 
 = content_for :content do
-<<<<<<< HEAD
-  %h5.grid_8 #{_("Subscriptions")}
-  - if editable
-    = form_tag update_subscriptions_system_path, :method => "post", :id => "update_subscriptions" do
-      .grid_7
-        = select_tag "system[consumed_pool_ids]", options_from_collection_for_select(all_subs, 'poolId', 'poolName', consumed), :multiple => true, :class => 'multiselect', :style=>"width:400px; height:200px"
-      .grid_2
-        = button_to _("Save Subscriptions"), {:action => "update_subscriptions", :controller => "systems"}, :method => :post, :id => :subcription_save
-  - else
-    - for sub in all_subs
-      .grid_6.prefix_1
-        = sub.poolName
-
-
-            
-=======
   .grid_8.subs
     .subs_top
       .subs_icon
@@ -39,5 +23,4 @@
       .subs_num #{"--"}
   #subs_data
     = render :partial=>"subs", :locals=>{:system=>@system, :avail_subs => avail_subs, :consumed_subs => consumed_subs, :editable=>editable}
-  %br.clear
->>>>>>> ee25bad3
+  %br.clear