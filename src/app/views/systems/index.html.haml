<<<<<<< HEAD
=======
= javascript :env_select, :edit, :multiselect, :system, :form, :treetable
= include_editable_i18n

.grid_16

>>>>>>> e23016a0
-if defined? envsys
  .grid_16
    = environment_selector(:locker_clickable=>false, :accessible_envs=>accessible_envs,  :url_proc => lambda {|a| environments_systems_path(:env_id =>a[:environment].id )})

.grid_16.tall#main
  = two_panel(@systems, @panel_options)

= javascript :edit, :multiselect, :system, :form, :treetable
= include_editable_i18n<|MERGE_RESOLUTION|>--- conflicted
+++ resolved
@@ -1,11 +1,3 @@
-<<<<<<< HEAD
-=======
-= javascript :env_select, :edit, :multiselect, :system, :form, :treetable
-= include_editable_i18n
-
-.grid_16
-
->>>>>>> e23016a0
 -if defined? envsys
   .grid_16
     = environment_selector(:locker_clickable=>false, :accessible_envs=>accessible_envs,  :url_proc => lambda {|a| environments_systems_path(:env_id =>a[:environment].id )})
@@ -13,5 +5,5 @@
 .grid_16.tall#main
   = two_panel(@systems, @panel_options)
 
-= javascript :edit, :multiselect, :system, :form, :treetable
+= javascript :env_select, :edit, :multiselect, :system, :form, :treetable
 = include_editable_i18n