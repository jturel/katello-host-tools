<<<<<<< HEAD
.block.tall{:id => "#{name}_#{item.send(accessor)}", "data-ajax_url" => system_events_path(item.id)}
  %div
    %div{:class => 'column_2'}
      .product
        .status_icon{:class => "#{item.send('compliance_color')}"}
      %div.one-line-ellipsis{:style => "padding-top: 2px;"}
        = item.send('name')
    %div{:class => 'column_2'}
      = get_checkin(item)

  %div
    %div{:class => 'column_1'}
      %ul
        %li
          &nbsp;&nbsp;
          = _('OS: ')
          = item.send('distribution_name')
          &nbsp;&nbsp;
          = item.send('arch')
        %li
          &nbsp;&nbsp;
          = _('IP: ')
          = item.send('ip')
  .arrow-right
=======
.block.tall{:id => "#{name}_#{item.send(accessor)}", "data-ajax_url" => url_for(:action=> 'edit', :id => item.send(accessor))}
  = render :partial=>"systems/list_system_show", :locals=>{:item => item}
>>>>>>> 10fc3ad0
<|MERGE_RESOLUTION|>--- conflicted
+++ resolved
@@ -1,29 +1,2 @@
-<<<<<<< HEAD
-.block.tall{:id => "#{name}_#{item.send(accessor)}", "data-ajax_url" => system_events_path(item.id)}
-  %div
-    %div{:class => 'column_2'}
-      .product
-        .status_icon{:class => "#{item.send('compliance_color')}"}
-      %div.one-line-ellipsis{:style => "padding-top: 2px;"}
-        = item.send('name')
-    %div{:class => 'column_2'}
-      = get_checkin(item)
-
-  %div
-    %div{:class => 'column_1'}
-      %ul
-        %li
-          &nbsp;&nbsp;
-          = _('OS: ')
-          = item.send('distribution_name')
-          &nbsp;&nbsp;
-          = item.send('arch')
-        %li
-          &nbsp;&nbsp;
-          = _('IP: ')
-          = item.send('ip')
-  .arrow-right
-=======
 .block.tall{:id => "#{name}_#{item.send(accessor)}", "data-ajax_url" => url_for(:action=> 'edit', :id => item.send(accessor))}
   = render :partial=>"systems/list_system_show", :locals=>{:item => item}
->>>>>>> 10fc3ad0
