<<<<<<< HEAD
.block.tall{:id => "#{name}_#{item.send(accessor)}", "data-ajax_url" => system_events_path(item.id)}
  - for col in columns
    %div{:class => 'column_' + columns.length.to_s}
      - if col.to_s == 'name'
        = item.send('name')[0...32]
      - elsif col.to_s == 'created'
        = convert_time(item.created)
      - elsif col.to_s == 'lastCheckin'
        = get_checkin(item)
      - else
        = item.send(col)
=======
.block.tall{:id => "#{name}_#{item.send(accessor)}", "data-ajax_url" => url_for(:action=> 'edit', :id => item.send(accessor))}
  %div
    %div{:class => 'column_2'}
      .product
        .status_icon{:class => "#{item.send('compliance_color')}"}
      %div.one-line-ellipsis{:style => "padding-top: 2px;"}
        = item.send('name')
    %div{:class => 'column_2'}
      = get_checkin(item)
>>>>>>> cb48b0fc
  %div
    %div{:class => 'column_1'}
      %ul
        %li
          &nbsp;&nbsp;
          = _('OS: ')
          = item.send('distribution_name')
          &nbsp;&nbsp;
          = item.send('arch')
        %li
          &nbsp;&nbsp;
          = _('IP: ')
          = item.send('ip')
  .arrow-right<|MERGE_RESOLUTION|>--- conflicted
+++ resolved
@@ -1,17 +1,4 @@
-<<<<<<< HEAD
 .block.tall{:id => "#{name}_#{item.send(accessor)}", "data-ajax_url" => system_events_path(item.id)}
-  - for col in columns
-    %div{:class => 'column_' + columns.length.to_s}
-      - if col.to_s == 'name'
-        = item.send('name')[0...32]
-      - elsif col.to_s == 'created'
-        = convert_time(item.created)
-      - elsif col.to_s == 'lastCheckin'
-        = get_checkin(item)
-      - else
-        = item.send(col)
-=======
-.block.tall{:id => "#{name}_#{item.send(accessor)}", "data-ajax_url" => url_for(:action=> 'edit', :id => item.send(accessor))}
   %div
     %div{:class => 'column_2'}
       .product
@@ -20,7 +7,7 @@
         = item.send('name')
     %div{:class => 'column_2'}
       = get_checkin(item)
->>>>>>> cb48b0fc
+
   %div
     %div{:class => 'column_1'}
       %ul
