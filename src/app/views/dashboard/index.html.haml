=stylesheet :tipsy
=javascript :scroll_pane, :dashboard, :tipsy_custom


.grid_9
  - if current_organization && current_organization.readable?
    = dashboard_entry(_("System Subscription Status"), "subscriptions", false)
<<<<<<< HEAD
    = dashboard_ajax_entry(_("Available Errata"), "errata", errata_dashboard_index_path(), "big_widget", true) if AppConfig.katello?
    -#= dashboard_ajax_entry(_("System Overview"), "systems", systems_dashboard_index_path(), "big_widget", true)

  .grid_7
    = dashboard_ajax_entry(_("Latest Notifications"), "notices", notices_dashboard_index_path(), "small_widget", true)
    = dashboard_ajax_entry(_("Promotions Overview"), "promotions", promotions_dashboard_index_path(), "small_widget", true) if AppConfig.katello?
    = dashboard_ajax_entry(_("Sync Overview"), "sync", sync_dashboard_index_path(), "small_widget", true) if AppConfig.katello?
-else
  .grid_8
    %h5
      #{_("You currently do not have any permissions that grant access to an organization.  Please contact your system administrator to receive access.")}
=======
  - if current_organization && Repository.any_readable_in_org?(current_organization, true)
    = dashboard_ajax_entry(_("Available Errata"), "errata", errata_dashboard_index_path(), "big_widget", true)
  -#= dashboard_ajax_entry(_("System Overview"), "systems", systems_dashboard_index_path(), "big_widget", true)

.grid_7
  = dashboard_ajax_entry(_("Latest Notifications"), "notices", notices_dashboard_index_path(), "small_widget", true)
  - if current_organization && KTEnvironment.any_viewable_for_promotions?(current_organization)
    = dashboard_ajax_entry(_("Promotions Overview"), "promotions", promotions_dashboard_index_path(), "small_widget", true)
  - if current_organization && current_organization.syncable?
    = dashboard_ajax_entry(_("Sync Overview"), "sync", sync_dashboard_index_path(), "small_widget", true)
>>>>>>> 536a516e

.dashboard_popout.hidden
  .popout_row.popout
    %label.popout #{_("Display")}
    %select.num_of_results.popout
      - ['5', '15', '30'].each do |i|
        %option.popout{:value => i} #{i} results
  -#.popout_row.popout
  -#  %label.popout Over
  -#  %select.num_of_hours.popout
  -#    - [60.minutes, 24.hours, 48.hours, 168.hours].each do |i|
  -#      %option.popout{:value => i} #{distance_of_time_in_words(i)}<|MERGE_RESOLUTION|>--- conflicted
+++ resolved
@@ -5,19 +5,6 @@
 .grid_9
   - if current_organization && current_organization.readable?
     = dashboard_entry(_("System Subscription Status"), "subscriptions", false)
-<<<<<<< HEAD
-    = dashboard_ajax_entry(_("Available Errata"), "errata", errata_dashboard_index_path(), "big_widget", true) if AppConfig.katello?
-    -#= dashboard_ajax_entry(_("System Overview"), "systems", systems_dashboard_index_path(), "big_widget", true)
-
-  .grid_7
-    = dashboard_ajax_entry(_("Latest Notifications"), "notices", notices_dashboard_index_path(), "small_widget", true)
-    = dashboard_ajax_entry(_("Promotions Overview"), "promotions", promotions_dashboard_index_path(), "small_widget", true) if AppConfig.katello?
-    = dashboard_ajax_entry(_("Sync Overview"), "sync", sync_dashboard_index_path(), "small_widget", true) if AppConfig.katello?
--else
-  .grid_8
-    %h5
-      #{_("You currently do not have any permissions that grant access to an organization.  Please contact your system administrator to receive access.")}
-=======
   - if current_organization && Repository.any_readable_in_org?(current_organization, true)
     = dashboard_ajax_entry(_("Available Errata"), "errata", errata_dashboard_index_path(), "big_widget", true)
   -#= dashboard_ajax_entry(_("System Overview"), "systems", systems_dashboard_index_path(), "big_widget", true)
@@ -28,7 +15,6 @@
     = dashboard_ajax_entry(_("Promotions Overview"), "promotions", promotions_dashboard_index_path(), "small_widget", true)
   - if current_organization && current_organization.syncable?
     = dashboard_ajax_entry(_("Sync Overview"), "sync", sync_dashboard_index_path(), "small_widget", true)
->>>>>>> 536a516e
 
 .dashboard_popout.hidden
   .popout_row.popout
