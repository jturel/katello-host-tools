--- conflicted
+++ resolved
@@ -2,25 +2,14 @@
 
 -if current_organization
   .grid_9
-<<<<<<< HEAD
-    = dashboard_entry(_("System Subscription Status"), "subscriptions")
-    = dashboard_ajax_entry(_("Available Errata"), "errata", errata_dashboard_index_path(), "big_widget") if AppConfig.katello?
-    -#= dashboard_ajax_entry(_("System Overview"), "systems", systems_dashboard_index_path(), "big_widget")
-
-  .grid_7
-    = dashboard_ajax_entry(_("Latest Notifications"), "notices", notices_dashboard_index_path(), "small_widget")
-    = dashboard_ajax_entry(_("Promotions Overview"), "promotions", promotions_dashboard_index_path(), "small_widget") if AppConfig.katello?
-    = dashboard_ajax_entry(_("Sync Overview"), "sync", sync_dashboard_index_path(), "small_widget") if AppConfig.katello?
-=======
     = dashboard_entry(_("System Subscription Status"), "subscriptions", false)
-    = dashboard_ajax_entry(_("Available Errata"), "errata", errata_dashboard_index_path(), "big_widget", true)
+    = dashboard_ajax_entry(_("Available Errata"), "errata", errata_dashboard_index_path(), "big_widget", true) if AppConfig.katello?
     -#= dashboard_ajax_entry(_("System Overview"), "systems", systems_dashboard_index_path(), "big_widget", true)
 
   .grid_7
     = dashboard_ajax_entry(_("Latest Notifications"), "notices", notices_dashboard_index_path(), "small_widget", true)
-    = dashboard_ajax_entry(_("Promotions Overview"), "promotions", promotions_dashboard_index_path(), "small_widget", true)
-    = dashboard_ajax_entry(_("Sync Overview"), "sync", sync_dashboard_index_path(), "small_widget", true)
->>>>>>> fd39835c
+    = dashboard_ajax_entry(_("Promotions Overview"), "promotions", promotions_dashboard_index_path(), "small_widget", true) if AppConfig.katello?
+    = dashboard_ajax_entry(_("Sync Overview"), "sync", sync_dashboard_index_path(), "small_widget", true) if AppConfig.katello?
 -else
   .grid_8
     %h5
