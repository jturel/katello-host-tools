= include_javascripts :bbq
= include_javascripts :katello_client
= include_javascripts :promotion
= include_javascripts :panel




:javascript
  var content_breadcrumb = $.parseJSON('#{escape_javascript(generate_content_breadcrumb())}');
  var changeset_breadcrumb = $.parseJSON('#{escape_javascript(generate_cs_breadcrumb())}');
  localize({
    "add": '#{_('Add')}',
    "remove": '#{_('Remove')}'
  });


#error_dialog{:style=>"display: none"}
  = _("An error has occured when communicating with the server, please refresh the page to retrieve the current changeset.")


//Div for dep. content 
#dialog_content{:style => "word-wrap: break-word;", :title=>"#{_('Package Dependencies')}"}

= help_tip_button
.grid_12.prefix_2.suffix_2
  = help_tip(_('Promotions allow you to promote content from one environment to the next along ' + |
                'a promotion path. Clicking "Add" next to one or more products will add them to '+ |
                'the change set. If products already exist in the next environment, you may '    + |
                'promote other types of content. Once you have created a change set, click the ' + |
                '"Promote" button to commit it to the next environment.'))   |
.grid_16
  = environment_selector(:url_proc=>lambda {|args|  promotions_path(args[:organization].name, args[:environment].name, :next_env_id=>(args[:next_environment].id if args[:next_environment] and args[:environment].locker?) )})

.grid_16
  #container
    
<<<<<<< HEAD
    #changeset_tree.right_tree
      - if @next_environment
        %h2 #{@next_environment.name + _(" Changesets")}
        .tree_breadcrumb.clickable.fl
        %a.fr{:href=>"", :class=>".search_button"}
          #{_('Search')}
        .list.sliding_list.shadowbox.outlined{"data-page_size"=>current_user.page_size}
          .slider_one.has_content.slider#cslist
          .slider_two.no_content.slider
      - else
        %h2 #{_("Changesets")}
        = _("An environment does not exist to promote content to.  If you would like to manage changesets and content, please create a new environment.")
      %button#delete_changeset.button{"data-url"=>changesets_path(), "data-confirm-text"=>_('Are you sure?')}
        = _("Remove Changeset")
=======
    .right_tree
      #changeset_tree
        - if @next_environment
          %h2 #{@next_environment.name + _(" Changesets")}
          .tree_breadcrumb.clickable.clear
          #cslist.list.sliding_list.shadowbox.outlined{"data-page_size"=>current_user.page_size}
            .slider_one.has_content.slider
            .slider_two.no_content.slider
        - else
          %h2 #{_("Changesets")}
          = _("An environment does not exist to promote content to.  If you would like to manage changesets and content, please create a new environment.")
        %button#delete_changeset.button{"data-url"=>changesets_path(), "data-confirm-text"=>_('Are you sure?')}
          = _("Remove Changeset")
>>>>>>> 07b78881
        
    #panel-frame
      #panel.panel.closed
        .head
          %a.close{:href => "#", "data-close"=>"panel"} #{_("Close")}
        .data
          #spinner{:style=>"display: none"}
            = image_tag ("spinner.gif")
          .panel-content
          %br.clear

    #content_tree.left
      - if @next_environment
        %a.fr{:href => "#", :id => "new", :class => "block", "data-ajax_url" => "#{url_for(:controller=>'changesets', :action=> 'new')}?env_id=#{@environment.id}&next_env_id=#{@next_environment.id}"}
          #{_('+ New Changeset')}
          .arrow-right
      - else
        %a.fr{:href => "#", :id => "new", :class => "block", "data-ajax_url" => "#{url_for(:controller=>'changesets', :action=> 'new')}?env_id=#{@environment.id}"}
          #{_('+ New Changeset')}
      %h2 #{@environment.name + _(" Content")}
      .tree_breadcrumb.clickable.clear
      #list.sliding_list.shadowbox.outlined{"data-page_size"=>current_user.page_size}
        .slider_one.has_content.slider
          = render(:partial=>"detail")
        .slider_two.no_content.slider<|MERGE_RESOLUTION|>--- conflicted
+++ resolved
@@ -34,28 +34,14 @@
 
 .grid_16
   #container
-    
-<<<<<<< HEAD
-    #changeset_tree.right_tree
-      - if @next_environment
-        %h2 #{@next_environment.name + _(" Changesets")}
-        .tree_breadcrumb.clickable.fl
-        %a.fr{:href=>"", :class=>".search_button"}
-          #{_('Search')}
-        .list.sliding_list.shadowbox.outlined{"data-page_size"=>current_user.page_size}
-          .slider_one.has_content.slider#cslist
-          .slider_two.no_content.slider
-      - else
-        %h2 #{_("Changesets")}
-        = _("An environment does not exist to promote content to.  If you would like to manage changesets and content, please create a new environment.")
-      %button#delete_changeset.button{"data-url"=>changesets_path(), "data-confirm-text"=>_('Are you sure?')}
-        = _("Remove Changeset")
-=======
+
     .right_tree
       #changeset_tree
         - if @next_environment
           %h2 #{@next_environment.name + _(" Changesets")}
-          .tree_breadcrumb.clickable.clear
+          .tree_breadcrumb.clickable.fl
+          %a.fr{:href=>"", :class=>".search_button"}
+            #{_('Search')}
           #cslist.list.sliding_list.shadowbox.outlined{"data-page_size"=>current_user.page_size}
             .slider_one.has_content.slider
             .slider_two.no_content.slider
@@ -64,7 +50,6 @@
           = _("An environment does not exist to promote content to.  If you would like to manage changesets and content, please create a new environment.")
         %button#delete_changeset.button{"data-url"=>changesets_path(), "data-confirm-text"=>_('Are you sure?')}
           = _("Remove Changeset")
->>>>>>> 07b78881
         
     #panel-frame
       #panel.panel.closed
