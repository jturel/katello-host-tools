= include_javascripts :bbq
= include_javascripts :katello_client
= include_javascripts :promotion
= include_javascripts :panel




:javascript
  var content_breadcrumb = $.parseJSON('#{escape_javascript(generate_content_breadcrumb())}');
  var changeset_breadcrumb = $.parseJSON('#{escape_javascript(generate_cs_breadcrumb())}');
  localize({
    "add": '+ #{_('Add')}',
    "remove": '&mdash; #{_('Remove')}',
    "loading": "#{_('Loading Changeset')}",
    "no_products":"#{_('No products exist in the changeset for this product')}",
    "no_errata": "#{_('No errata exist in this changeset.')}",
    "no_package": "#{_('No packages exist in this changeset.')}",
    "no_repo": "#{_('No repositories exist in this changeset.')}",
    "errata": "#{_("Errata")}",
    "package": "#{_("Packages")}",
    "repo": "#{_("Repositories")}",
    "viewing": '#{_('currently editing this changeset')}',
    "review": '#{_("Review for Promotion")}',
    "promote": '#{_("Promote Changeset to ")}',
    "promote_confirm": '#{_("promote_confirm")}',
    "package_singular": '#{_("Package")}',
    "package_plural": '#{_("Packages")}',
    "product_singular": '#{_("Product")}',
    "product_plural": '#{_("Products")}',
    "errata_singular": '#{_("Erratum")}',
    "errata_plural": '#{_("Errata")}',
    "repo_singular": '#{_("Repository")}',
    "repo_plural": '#{_("Repositories")}',
    "changeset_empty": '#{_("Changeset is empty.")}',
    "summary": '#{_("Summary:")}'
  });


#error_dialog{:style=>"display: none"}
  = _("An error has occured when communicating with the server, please refresh the page to retrieve the current changeset.")


//Div for dep. content 
#dialog_content{:style => "word-wrap: break-word;", :title=>"#{_('Package Dependencies')}"}

= help_tip_button
.grid_12.prefix_2.suffix_2
  = help_tip(_('Promotions allow you to promote content from one environment to the next along ' + |
                'a promotion path. Clicking "Add" next to one or more products will add them to '+ |
                'the change set. If products already exist in the next environment, you may '    + |
                'promote other types of content. Once you have created a change set, click the ' + |
                '"Promote" button to commit it to the next environment.'))   |
.grid_16
  = environment_selector(:url_proc=>lambda {|args|  promotions_path(args[:organization].name, args[:environment].name, :next_env_id=>(args[:next_environment].id if args[:next_environment] and args[:environment].locker?) )})

.grid_16
  #container

    .right_tree#changeset_tree
      - if @next_environment
        %h2 #{@next_environment.name + _(" Changesets")}
        .breadcrumb_search.fl

          %form#search_form.search.clear
            %input{ :name => "s", :type => "search", :placeholder => "Filter...", :id=>"search"}
            %button.action #{_("Search")}
            %br.clear

          .search_button.fr.clickable
            #{_('Search')}
<<<<<<< HEAD

          .tree_breadcrumb

        #cslist.list.sliding_list.shadowbox.outlined{"data-page_size"=>current_user.page_size}
          #changeset_loading.slider
            .text
              = _("Loading Changeset")
              = image_tag ("spinner.gif")
          .slider_one.has_content.slider
          .slider_two.no_content.slider
        #changeset_users
      - else
        %h2 #{_("Changesets")}
        = _("An environment does not exist to promote content to.  If you would like to manage changesets and content, please create a new environment.")
      %a#delete_changeset.remove{"data-url"=>changesets_path(), "data-confirm-text"=>_('Are you sure?')}
        = _("Remove Changeset")


      #changeset_action.button.fr
      #review_cancel.button.fr{:style=>"display: none;"}
        = _('Cancel Review')

=======
          #cslist.list.sliding_list.shadowbox.outlined{"data-page_size"=>current_user.page_size}
            #changeset_loading.slider
              .text
                = _("Loading Changeset")
                = image_tag ("spinner.gif")
            .slider_one.has_content.slider.will_have_content
            .slider_two.no_content.slider
          #changeset_users
          #changeset_status
          #delete_changeset.button{"data-url"=>changesets_path(), "data-confirm-text"=>_('Are you sure?')}
            = _("Remove Changeset")
          #changeset_action.button.fr
          #review_cancel.button.fr{:style=>"display: none;"}
            = _('Cancel Review')
        - else
          %h2 #{_("Changesets")}
          = _("An environment does not exist to promote content to.  If you would like to manage changesets and content, please create a new environment.")





          

        
>>>>>>> db7b8918
    #panel-frame
      #panel.panel.closed
        .head
          %a.close{:href => "#", "data-close"=>"panel"} #{_("Close")}
        .data
          #spinner{:style=>"display: none"}
            = image_tag ("spinner.gif")
          .panel-content
          %br.clear

    #content_tree.left
      - if @next_environment
        %a.fr{:href => "#", :id => "new", :class => "block", "data-ajax_url" => "#{url_for(:controller=>'changesets', :action=> 'new')}?env_id=#{@environment.id}&next_env_id=#{@next_environment.id}"}
          #{_('+ New Changeset')}
          .arrow-right
      - else
        %a.fr{:href => "#", :id => "new", :class => "block", "data-ajax_url" => "#{url_for(:controller=>'changesets', :action=> 'new')}?env_id=#{@environment.id}"}
          #{_('+ New Changeset')}
      %h2 #{@environment.name + _(" Content")}
      .tree_breadcrumb.clickable.clear
      #list.sliding_list.shadowbox.outlined{"data-page_size"=>current_user.page_size}
        .slider_one.has_content.slider
          = render(:partial=>"detail")
        .slider_two.no_content.slider<|MERGE_RESOLUTION|>--- conflicted
+++ resolved
@@ -2,9 +2,6 @@
 = include_javascripts :katello_client
 = include_javascripts :promotion
 = include_javascripts :panel
-
-
-
 
 :javascript
   var content_breadcrumb = $.parseJSON('#{escape_javascript(generate_content_breadcrumb())}');
@@ -69,56 +66,25 @@
 
           .search_button.fr.clickable
             #{_('Search')}
-<<<<<<< HEAD
-
           .tree_breadcrumb
-
         #cslist.list.sliding_list.shadowbox.outlined{"data-page_size"=>current_user.page_size}
           #changeset_loading.slider
             .text
               = _("Loading Changeset")
               = image_tag ("spinner.gif")
-          .slider_one.has_content.slider
+          .slider_one.has_content.slider.will_have_content
           .slider_two.no_content.slider
         #changeset_users
+        #changeset_status
+        #delete_changeset.button{"data-url"=>changesets_path(), "data-confirm-text"=>_('Are you sure?')}
+          = _("Remove Changeset")
+        #changeset_action.button.fr
+        #review_cancel.button.fr{:style=>"display: none;"}
+          = _('Cancel Review')
       - else
         %h2 #{_("Changesets")}
         = _("An environment does not exist to promote content to.  If you would like to manage changesets and content, please create a new environment.")
-      %a#delete_changeset.remove{"data-url"=>changesets_path(), "data-confirm-text"=>_('Are you sure?')}
-        = _("Remove Changeset")
 
-
-      #changeset_action.button.fr
-      #review_cancel.button.fr{:style=>"display: none;"}
-        = _('Cancel Review')
-
-=======
-          #cslist.list.sliding_list.shadowbox.outlined{"data-page_size"=>current_user.page_size}
-            #changeset_loading.slider
-              .text
-                = _("Loading Changeset")
-                = image_tag ("spinner.gif")
-            .slider_one.has_content.slider.will_have_content
-            .slider_two.no_content.slider
-          #changeset_users
-          #changeset_status
-          #delete_changeset.button{"data-url"=>changesets_path(), "data-confirm-text"=>_('Are you sure?')}
-            = _("Remove Changeset")
-          #changeset_action.button.fr
-          #review_cancel.button.fr{:style=>"display: none;"}
-            = _('Cancel Review')
-        - else
-          %h2 #{_("Changesets")}
-          = _("An environment does not exist to promote content to.  If you would like to manage changesets and content, please create a new environment.")
-
-
-
-
-
-          
-
-        
->>>>>>> db7b8918
     #panel-frame
       #panel.panel.closed
         .head
