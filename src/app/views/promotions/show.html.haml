--- conflicted
+++ resolved
@@ -59,8 +59,9 @@
 
           .search_button.fr.clickable
             #{_('Search')}
-<<<<<<< HEAD
+
           .tree_breadcrumb
+
         #cslist.list.sliding_list.shadowbox.outlined{"data-page_size"=>current_user.page_size}
           #changeset_loading.slider
             .text
@@ -68,35 +69,18 @@
               = image_tag ("spinner.gif")
           .slider_one.has_content.slider
           .slider_two.no_content.slider
+        #changeset_users
       - else
         %h2 #{_("Changesets")}
         = _("An environment does not exist to promote content to.  If you would like to manage changesets and content, please create a new environment.")
-      %button#delete_changeset.button{"data-url"=>changesets_path(), "data-confirm-text"=>_('Are you sure?')}
+      %a#delete_changeset.remove{"data-url"=>changesets_path(), "data-confirm-text"=>_('Are you sure?')}
         = _("Remove Changeset")
-=======
-          #cslist.list.sliding_list.shadowbox.outlined{"data-page_size"=>current_user.page_size}
-            #changeset_loading.slider
-              .text
-                = _("Loading Changeset")
-                = image_tag ("spinner.gif")
-            .slider_one.has_content.slider
-            .slider_two.no_content.slider
-          #changeset_users 
-        - else
-          %h2 #{_("Changesets")}
-          = _("An environment does not exist to promote content to.  If you would like to manage changesets and content, please create a new environment.")
-        #delete_changeset.button{"data-url"=>changesets_path(), "data-confirm-text"=>_('Are you sure?')}
-          = _("Remove Changeset")
 
 
-        #changeset_action.button.fr
-        #review_cancel.button.fr{:style=>"display: none;"}
-          = _('Cancel Review')
+      #changeset_action.button.fr
+      #review_cancel.button.fr{:style=>"display: none;"}
+        = _('Cancel Review')
 
-          
-
->>>>>>> 285f1d6c
-        
     #panel-frame
       #panel.panel.closed
         .head
