--- conflicted
+++ resolved
@@ -13,16 +13,13 @@
     "add": '#{_('Add')}',
     "remove": '#{_('Remove')}',
     "loading": "#{_('Loading Changeset')}",
-<<<<<<< HEAD
     "no_products":"#{_('No products exist in the changeset for this product')}"
-=======
     "no_errata": "#{_('No errata exist in this changeset.')}",
     "no_package": "#{_('No packages exist in this changeset.')}",
     "no_repo": "#{_('No repositories exist in this changeset.')}",
     "errata": "#{_("Errata")}",
     "package": "#{_("Packages")}",
     "repo": "#{_("Repositories")}"
->>>>>>> 92bb654c
   });
 
 
