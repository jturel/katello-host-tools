--- conflicted
+++ resolved
@@ -26,10 +26,7 @@
         %fieldset.fl.clear
           .grid_2.ra
             %label #{_("Description")}:
-<<<<<<< HEAD
-          .grid_5.la{:style => "word-wrap: break-word;", 'name' => 'provider[description]', 'data-url' => provider_path(@provider.id), :class=>("editable edit_textarea" if editable)}<> #{@provider.description}
-=======
           .grid_5.la{'name' => 'provider[description]', 'data-url' => provider_path(@provider.id), :class=>editable_class(editable)}<> #{@provider.description}
->>>>>>> e1a85083
+
 
 %input#provider_id{:name => @provider.id, :type => "hidden", :value => @provider.id, "data-ajax_url"=>url_for(:action=> 'update')}  