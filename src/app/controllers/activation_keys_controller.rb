--- conflicted
+++ resolved
@@ -192,18 +192,13 @@
 
     @selected_template = no_template
 
-<<<<<<< HEAD
     @content_view_labels = [[no_content_view, '']]
     @content_view_labels += ContentView.readable(@organization).non_default.
       in_environment(@environment).collect {|cv| [cv.name, cv.id]}
     @selected_content_view = no_content_view
 
-    render :partial => "new", :layout => "tupane_layout", :locals => {:activation_key => activation_key,
-                                                                      :accessible_envs => accessible_envs}
-=======
     render :partial => "new", :locals => {:activation_key => activation_key,
                                           :accessible_envs => accessible_envs}
->>>>>>> 5f88bf68
   end
 
   def edit
@@ -223,23 +218,16 @@
     selected_content_view = @activation_key.content_view.nil? ? no_content_view : @activation_key.content_view_id
     products = @activation_key.content_view ? @activation_key.content_view.products(@environment) : @environment.products
 
-<<<<<<< HEAD
-    render :partial => "edit", :layout => "tupane_layout", :locals => {:activation_key => @activation_key,
-                                                                       :editable => ActivationKey.manageable?(current_organization),
-                                                                       :name => controller_display_name,
-                                                                       :accessible_envs => accessible_envs,
-                                                                       :system_template_labels => system_template_labels,
-                                                                       :selected_template => selected_template,
-                                                                       :content_view_labels => content_view_labels,
-                                                                       :selected_content_view => selected_content_view,
-                                                                       :products => products
-                                                                      }
-=======
     render :partial => "edit", :locals => {:activation_key => @activation_key,
                                            :editable => ActivationKey.manageable?(current_organization),
                                            :name => controller_display_name,
-                                           :accessible_envs => accessible_envs}
->>>>>>> 5f88bf68
+                                           :accessible_envs => accessible_envs,
+                                           :system_template_labels => system_template_labels,
+                                           :selected_template => selected_template,
+                                           :content_view_labels => content_view_labels,
+                                           :selected_content_view => selected_content_view,
+                                           :products => products
+                                          }
   end
 
   def create
