#
# Copyright 2011 Red Hat, Inc.
#
# This software is licensed to you under the GNU General Public
# License as published by the Free Software Foundation; either version
# 2 of the License (GPLv2) or (at your option) any later version.
# There is NO WARRANTY for this software, express or implied,
# including the implied warranties of MERCHANTABILITY,
# NON-INFRINGEMENT, or FITNESS FOR A PARTICULAR PURPOSE. You should
# have received a copy of GPLv2 along with this software; if not, see
# http://www.gnu.org/licenses/old-licenses/gpl-2.0.txt.

class PasswordResetsController < ApplicationController
  include PasswordResetsHelper

  before_filter :find_user_by_user_and_email, :only => [:create]
  before_filter :find_users_by_email, :only => [:email_logins]
  before_filter :find_user_by_token, :only => [:edit, :update]

  skip_before_filter :require_user, :require_org, :authorize

  def section_id
    "loginpage"
  end

  def param_rules
    {
      :create =>[:username, :email],
      :update => {:user  => [:password]}
    }
  end

  def create
    @user.send_password_reset if @user

    # note: we provide a success notice regardless of whether or not there are any users associated with the email
    # address provided... this is done on purpose for security
    notice _("Email sent to '%{e}' with password reset instructions.")% {:e => params[:email]}, {:persist => false}
    render :text => ""
  end

  def edit
    if @user.password_reset_sent_at < password_reset_expiration.minutes.ago
      notice _("Password reset token has expired for user '%{s}'.") % { :s => @user.username },
             { :level => :error, :persist => false }
      redirect_to new_password_reset_path
    else
      render "common/user_session", :layout => "converge-ui/change_password_layout"
    end
  end

  def update
    if @user.password_reset_sent_at < password_reset_expiration.minutes.ago
      notice _("Password reset token has expired for user '%{s}'.") % { :s => @user.username },
             { :level => :error, :persist => false }
      redirect_to new_password_reset_path and return
    end

    begin
      # update the password and reset the 'password reset token' so that it cannot be reused
      params[:user][:password_reset_token] = nil
      params[:user][:password_reset_sent_at] = nil

      @user.update_attributes!(params[:user])
      notice _("Password has been reset for user '%{s}'.") % { :s => @user.username }, { :persist => false }
      render :text => ""

    rescue => e
      notice e.to_s, {:level => :error, :persist => false}
      render :text => e.to_s, :status => :bad_request
    end
  end

  def email_logins
    # request to have the usernames associated with the email address provided, sent (in email) to that address
    UserMailer.send_logins(@users) if !@users.empty?

    # note: we provide a success notice regardless of whether or not there are any users associated with the email
    # address provided... this is done on purpose for security
    notice _("Email sent to '%{e}' with valid login user names.") % { :e => params[:email] }, { :persist => false }
    render :text => ""
  end

  protected

  def find_user_by_user_and_email
    begin
      @user = User.find_by_username_and_email!(params[:username], params[:email])
      User.current = @user
    rescue => error
      Rails.logger.error error.to_s
    end
  end

  def find_users_by_email
    begin
      @users = User.where(:email => params[:email])
      User.current = @users.first
    rescue => error
      Rails.logger.error error.to_s
    end
  end

  def find_user_by_token
    begin
      @user = User.find_by_password_reset_token!(params[:id])
      User.current = @user
<<<<<<< HEAD
    rescue => error
      notice _("Request received has either an invalid or expired token.  Token: '%{t}'" % {:t => params[:id]}), {:level => :error, :persist => false}
=======
    rescue Exception => error
      notice _("Request received has either an invalid or expired token.  Token: '%{t}'") % { :t => params[:id] },
             { :level => :error, :persist => false }
>>>>>>> ac834416
      redirect_to root_url
      execute_after_filters
    end
  end
end<|MERGE_RESOLUTION|>--- conflicted
+++ resolved
@@ -105,14 +105,9 @@
     begin
       @user = User.find_by_password_reset_token!(params[:id])
       User.current = @user
-<<<<<<< HEAD
     rescue => error
-      notice _("Request received has either an invalid or expired token.  Token: '%{t}'" % {:t => params[:id]}), {:level => :error, :persist => false}
-=======
-    rescue Exception => error
       notice _("Request received has either an invalid or expired token.  Token: '%{t}'") % { :t => params[:id] },
              { :level => :error, :persist => false }
->>>>>>> ac834416
       redirect_to root_url
       execute_after_filters
     end
