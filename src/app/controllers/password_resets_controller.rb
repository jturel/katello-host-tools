--- conflicted
+++ resolved
@@ -59,21 +59,15 @@
     params[:user][:password_reset_token]   = nil
     params[:user][:password_reset_sent_at] = nil
 
-<<<<<<< HEAD
-    rescue => e
-      notice e.to_s, {:level => :error, :persist => false}
-      render :text => e.to_s, :status => :bad_request
-=======
     if @user.update_attributes(params[:user])
       notify.success _("Password has been reset for user '%s'.") % @user.username, :persist => false
       render :nothing => true
     else
       notify.invalid_record @user
       render :nothing => true
->>>>>>> 7e126ab0
     end
 
-  rescue Exception => e
+  rescue => e
     notify.exception e, :persist => false
     render :text => e.to_s, :status => :bad_request
   end
@@ -112,15 +106,9 @@
     begin
       @user = User.find_by_password_reset_token!(params[:id])
       User.current = @user
-<<<<<<< HEAD
     rescue => error
-      notice _("Request received has either an invalid or expired token.  Token: '%{t}'") % { :t => params[:id] },
-             { :level => :error, :persist => false }
-=======
-    rescue Exception => error
       notify.error _("Request received has either an invalid or expired token. Token: '%s'") % params[:id],
                    :persist => false
->>>>>>> 7e126ab0
       redirect_to root_url
       execute_after_filters
     end
