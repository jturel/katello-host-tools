#
# Copyright 2011 Red Hat, Inc.
#
# This software is licensed to you under the GNU General Public
# License as published by the Free Software Foundation; either version
# 2 of the License (GPLv2) or (at your option) any later version.
# There is NO WARRANTY for this software, express or implied,
# including the implied warranties of MERCHANTABILITY,
# NON-INFRINGEMENT, or FITNESS FOR A PARTICULAR PURPOSE. You should
# have received a copy of GPLv2 along with this software; if not, see
# http://www.gnu.org/licenses/old-licenses/gpl-2.0.txt.

class RepositoriesController < ApplicationController
  include AutoCompleteSearch
  include KatelloUrlHelper

  respond_to :html, :js

  before_filter :find_provider, :only => [:new, :create, :edit, :destroy, :update_gpg_key]
  before_filter :find_product, :only => [:new, :create, :edit, :destroy, :update_gpg_key]
  before_filter :authorize
  before_filter :find_repository, :only => [:edit, :destroy, :enable_repo, :update_gpg_key]

  def rules
    read_any_test = lambda{Provider.any_readable?(current_organization)}
    read_test = lambda{@product.readable?}
    edit_test = lambda{@product.editable?}
    org_edit = lambda{current_organization.editable?}
    {
      :new => edit_test,
      :create => edit_test,
      :edit => read_test,
      :update_gpg_key => edit_test,
      :destroy => edit_test,
      :enable_repo => org_edit,
      :auto_complete_library => read_any_test
    }
  end

  def section_id
    'contents'
  end

  def new
    render :partial => "new", :layout => "tupane_layout"
  end

  def edit
    render :partial => "edit", :layout => "tupane_layout", :locals=>{:editable=>@product.editable?}
  end

  def create
    begin
      repo_params = params[:repo]
      raise _('Invalid Url') if !kurl_valid?(repo_params[:feed])
      gpg = GpgKey.readable(current_organization).find(repo_params[:gpg_key]) if repo_params[:gpg_key] and repo_params[:gpg_key] != ""
      # Bundle these into one call, perhaps move to Provider
      # Also fix the hard coded yum
      @product.add_repo(repo_params[:name], repo_params[:feed], 'yum', gpg)
      @product.save

      notify.success _("Repository '%s' created.") % repo_params[:name]
      render :nothing => true

    rescue => error
      log_exception error
      notify.exception error
      render :text=> error.to_s, :status=>:bad_request and return
    end
  end

  def update_gpg_key
    begin
      if params[:gpg_key] != ""
        gpg = GpgKey.readable(current_organization).find(params[:gpg_key])
        result = gpg.id.to_s
      else
        gpg = nil
        result = ""
      end
      @repository.gpg_key = gpg
      @repository.save!
<<<<<<< HEAD
      notice _("Repository '%s' updated.") % @repository.name
    rescue => error
=======
      notify.success _("Repository '%s' updated.") % @repository.name
    rescue Exception => error
>>>>>>> 7e126ab0
      log_exception error
      notify.exception error
      render :text=> error.to_s, :status=>:bad_request and return
    end
    render :text => escape_html(result)
  end

  def enable_repo
    begin
      @repository.enabled = params[:repo] == "1"
      @repository.save!
      render :json => @repository.id
    rescue => error
      log_exception error
      notify.exception error
      render :text=> error.to_s, :status=>:bad_request and return
    end
  end

  def destroy
    r = Repository.find(@repository[:id])
    name = r.name
    @product.delete_repo_by_id(@repository[:id])
    notify.success _("Repository '%s' removed.") % name
    render :partial => "common/post_delete_close_subpanel", :locals => {:path=>products_repos_provider_path(@provider.id)}
  end

  def auto_complete_library
    # retrieve and return a list (array) of repo names in library that contain the 'term' that was passed in
    term = Katello::Search::filter_input params[:term]
    name = 'name:' + term
    name_query = name + ' OR ' + name + '*'
    ids = Repository.readable(current_organization.library).collect{|r| r.id}
    repos = Repository.search do
      query {string name_query}
      filter "and", [
          {:terms => {:id => ids}},
          {:terms => {:enabled => [true]}}
      ]
    end

    render :json => repos.map{|repo|
      label = _("%{repo} (Product: %{product})") % {:repo => repo.name, :product => repo.product}
      {:id => repo.id, :label => label, :value => repo.name}
    }
  end

  protected

  def find_provider
    begin
      @provider = Provider.find(params[:provider_id])
    rescue => error
      log_exception error
      notify.exception error
      execute_after_filters
      render :text => error, :status => :bad_request
    end
  end

  def find_product
    begin
      @product = Product.find(params[:product_id])
    rescue => error
      log_exception error
      notify.exception error
      execute_after_filters
      render :text => error, :status => :bad_request
    end
  end

  def find_repository
    begin
      @repository = Repository.find(params[:id])
    rescue => error
      log_exception error
      notify.error _("Couldn't find repository with ID=%s") % params[:id]
      execute_after_filters
      render :text => error, :status => :bad_request
    end
  end
end<|MERGE_RESOLUTION|>--- conflicted
+++ resolved
@@ -80,13 +80,8 @@
       end
       @repository.gpg_key = gpg
       @repository.save!
-<<<<<<< HEAD
-      notice _("Repository '%s' updated.") % @repository.name
+      notify.success _("Repository '%s' updated.") % @repository.name
     rescue => error
-=======
-      notify.success _("Repository '%s' updated.") % @repository.name
-    rescue Exception => error
->>>>>>> 7e126ab0
       log_exception error
       notify.exception error
       render :text=> error.to_s, :status=>:bad_request and return
