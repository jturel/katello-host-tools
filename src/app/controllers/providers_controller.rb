
#
# Copyright 2011 Red Hat, Inc.
#
# This software is licensed to you under the GNU General Public
# License as published by the Free Software Foundation; either version
# 2 of the License (GPLv2) or (at your option) any later version.
# There is NO WARRANTY for this software, express or implied,
# including the implied warranties of MERCHANTABILITY,
# NON-INFRINGEMENT, or FITNESS FOR A PARTICULAR PURPOSE. You should
# have received a copy of GPLv2 along with this software; if not, see
# http://www.gnu.org/licenses/old-licenses/gpl-2.0.txt.

class ProvidersController < ApplicationController
  include AutoCompleteSearch

  before_filter :find_rh_provider, :only => [:redhat_provider,:update_redhat_provider]

  before_filter :find_provider, :only => [:products_repos, :show, :edit, :update, :destroy]
  before_filter :authorize #after find_provider
  before_filter :panel_options, :only => [:index, :items]
  before_filter :search_filter, :only => [:auto_complete_search]

  respond_to :html, :js

  def section_id
    'contents'
  end

  def rules
    index_test = lambda{Provider.any_readable?(current_organization)}
    create_test = lambda{Provider.creatable?(current_organization)}
    read_test = lambda{@provider.readable?}
    edit_test = lambda{@provider.editable?}
    delete_test = lambda{@provider.deletable?}
    {
      :index => index_test,
      :items => index_test,
      :show => index_test,
      :auto_complete_search => index_test,
      :new => create_test,
      :create => create_test,
      :edit =>read_test,
      :update => edit_test,
      :destroy => delete_test,
      :products_repos => read_test,

      :redhat_provider =>read_test,
      :update_redhat_provider => edit_test
    }
  end

  def products_repos
    @products = @provider.products
    render :partial => "products_repos", :layout => "tupane_layout", :locals => {:provider => @provider,
                                         :providers => @providers, :products => @products, :editable=>@provider.editable?}
  end

  def update_redhat_provider
    if !params[:provider].blank? and params[:provider].has_key? :contents
      temp_file = nil
      begin
        dir = "#{Rails.root}/tmp"
        Dir.mkdir(dir) unless File.directory? dir
        temp_file = File.new(File.join(dir, "import_#{SecureRandom.hex(10)}.zip"), 'w+', 0600)
        temp_file.write params[:provider][:contents].read
        temp_file.close
        @provider.import_manifest File.expand_path(temp_file.path)
        notice _("Subscription manifest uploaded successfully for provider '%{name}'. Please enable the repositories you want to sync by selecting 'Enable Repositories' and selecting individual repositories to be enabled." % {:name => @provider.name}), {:synchronous_request => false}
      rescue Exception => error
        display_message = parse_display_message(error.response)
        error_text = _("Subscription manifest upload for provider '%{name}' failed." % {:name => @provider.name})
        error_text += _("%{newline}Reason: %{reason}" % {:reason => display_message, :newline => "<br />"}) unless display_message.blank?
        errors error_text
        Rails.logger.error "error uploading subscriptions."
        Rails.logger.error error
        Rails.logger.error error.backtrace.join("\n")
        # Fall-through even on error so that the import history is refreshed
      end
      redhat_provider
    else
      # user didn't provide a manifest to upload
      errors _("Subscription manifest must be specified on upload.")
      render :nothing => true
    end
  end

  def redhat_provider
    # We default to none imported until we can properly poll Candlepin for status of the import
    @grouped_subscriptions = []
    begin
      setup_subs
    rescue Exception => error
      display_message = parse_display_message(error.response)
      error_text = _("Unable to retrieve subscription manifest for provider '%{name}." % {:name => @provider.name})
      error_text += _("%{newline}Reason: %{reason}" % {:reason => display_message, :newline => "<br />"}) unless display_message.blank?
      errors error_text, {:synchronous_request => false}
      Rails.logger.error "Error fetching subscriptions from Candlepin"
      Rails.logger.error error
      Rails.logger.error error.backtrace.join("\n")
      render :template =>"providers/redhat/show", :status => :bad_request and return
    end

    begin
      @statuses = @provider.owner_imports
    rescue Exception => error
      @statuses = []
      display_message = parse_display_message(error.response)
      error_text = _("Unable to retrieve subscription history for provider '%{name}." % {:name => @provider.name})
      error_text += _("%{newline}Reason: %{reason}" % {:reason => display_message, :newline => "<br />"}) unless display_message.blank?
      errors error_text, {:synchronous_request => false}
      Rails.logger.error "Error fetching subscription history from Candlepin"
      Rails.logger.error error
      Rails.logger.error error.backtrace.join("\n")
      render :template =>"providers/redhat/show", :status => :bad_request and return
    end

    render :template =>"providers/redhat/show"
  end

  def items
    render_panel_items(Provider.readable(current_organization).custom.order('providers.name'), @panel_options, params[:search], params[:offset])
  end

  def show
    provider = Provider.find(params[:id])
    render :partial=>"common/list_update", :locals=>{:item=>provider, :accessor=>"id", :columns=>['name']}
  end

  def edit
    render :partial => "edit", :layout => "tupane_layout", :locals => {:provider => @provider, :editable=>@provider.editable?,
                                                                       :name=>controller_display_name}
  end

  def new
    @provider = Provider.new
    render :partial => "new", :layout => "tupane_layout", :locals => {:provider => @provider}
  end

  def create
    begin
      @provider = Provider.create! params[:provider].merge({:provider_type => Provider::CUSTOM,
                                                                    :organization => current_organization})
      notice _("Provider '#{@provider['name']}' was created.")
      
      if Provider.where(:id => @provider.id).search_for(params[:search]).include?(@provider) 
        render :partial=>"common/list_item", :locals=>{:item=>@provider, :accessor=>"id", :columns=>['name'], :name=>controller_display_name}
      else
        notice _("'#{@provider["name"]}' did not meet the current search criteria and is not being shown."), { :level => 'message', :synchronous_request => false }
        render :json => { :no_match => true }
      end
    rescue Exception => error
      Rails.logger.error error.to_s
      errors error
      render :text => error, :status => :bad_request
    end
  end

  def destroy
    @id = @provider.id
    begin
      @provider.destroy
      if @provider.destroyed?
        notice _("Provider '#{@provider[:name]}' was deleted.")
        #render and do the removal in one swoop!
        render :partial => "common/list_remove", :locals => {:id=>params[:id], :name=>controller_display_name}
      else
        raise
      end
    rescue Exception => e
      errors e.to_s
    end
  end

  def update

    begin
      updated_provider = Provider.find(params[:id])
      result = params[:provider].values.first

      updated_provider.name = params[:provider][:name] unless params[:provider][:name].nil?

      unless params[:provider][:description].nil?
        result = updated_provider.description = params[:provider][:description].gsub("\n",'')
      end

      updated_provider.repository_url = params[:provider][:repository_url] unless params[:provider][:repository_url].nil?
      updated_provider.provider_type = params[:provider][:provider_type] unless params[:provider][:provider_type].nil?

      updated_provider.save!
      notice _("Provider '#{updated_provider.name}' was updated.")

      if not Provider.where(:id => updated_provider.id).search_for(params[:search]).include?(updated_provider)
        notice _("'#{updated_provider["name"]}' no longer matches the current search criteria."), { :level => 'message', :synchronous_request => false }
      end

      respond_to do |format|
        format.html { render :text => escape_html(result) }
      end

    rescue Exception => e
      errors e.to_s

      respond_to do |format|
        format.html { render :partial => "layouts/notification", :status => :bad_request, :content_type => 'text/html' and return}
        format.js { render :partial => "layouts/notification", :status => :bad_request, :content_type => 'text/html' and return}
      end
    end
  end

  protected

  def find_provider
    begin
      @provider = Provider.find(params[:id])
    rescue Exception => error
      errors error.to_s
      execute_after_filters
      render :text => error, :status => :bad_request
    end
  end

  def find_rh_provider
      @provider = current_organization.redhat_provider
  end


  def panel_options
<<<<<<< HEAD
        @panel_options = { :title => _('Providers'),
                 :col => ['name'],
                 :create => _('Provider'),
                 :name => controller_display_name,
                 :ajax_load => true,
                 :ajax_scroll=>items_providers_path(),
                 :enable_create=> Provider.creatable?(current_organization) && AppConfig.katello?}
        
=======
    @panel_options = { :title => _('Providers'),
             :col => ['name'],
             :create => _('Provider'),
             :name => controller_display_name,
             :ajax_load => true,
             :ajax_scroll=>items_providers_path(),
             :initial_action => :products_repos,
             :enable_create => Provider.creatable?(current_organization)}
>>>>>>> fd39835c
  end

  def controller_display_name
    return _('provider')
  end

  def search_filter
    @filter = {:organization_id => current_organization}
  end

  def setup_subs
    # TODO: See subscriptions_controller#reformat_subscriptions for a better(?) OpenStruct implementation

    @provider = current_organization.redhat_provider
    all_subs = Candlepin::Owner.pools @provider.organization.cp_key
    # We default to none imported until we can properly poll Candlepin for status of the import
    @grouped_subscriptions = {}
    all_subs.each do |sub|
      # Subscriptions with the same 'stack_id' attribute are grouped together. Not all have this
      # attribute so the 'id' is used as a default since it will be unique between
      # subscriptions.
      #
      group_id = sub['id']
      sub['productAttributes'].each do |attr|
        if attr['name'] == 'stacking_id'
          group_id = attr['value']
        elsif attr['name'] == 'support_level'
          sub['support_level'] = attr['value']
        elsif attr['name'] == 'arch'
          sub['arch'] = attr['value']
        end
      end

      # Other interesting attributes
      sub['machine_type'] = ''
      sub['attributes'].each do |attr|
        if attr['name'] == 'virt_only'
          if attr['value'] == 'true'
            sub['machine_type'] = _('Virtual')
          elsif attr['value'] == 'false'
            sub['machine_type'] = _('Physical')
          end
        end
      end

      product = Product.where(:cp_id => sub['productId']).first
      if product and product.provider == @provider
        @grouped_subscriptions[group_id] ||= []
        @grouped_subscriptions[group_id] << sub if !@grouped_subscriptions[group_id].include? sub
      end
=begin TODO: Should the bundled products be displayed too?
      if sub['providedProducts'].length > 0
        sub['providedProducts'].each do |cp_product|
          product = Product.where(:cp_id => cp_product['productId']).first
          if product and product.provider == @provider
            @grouped_subscriptions[group_id] ||= []
            @grouped_subscriptions[group_id] << sub if !@grouped_subscriptions[group_id].include? sub
          end
        end
      else
        product = Product.where(:cp_id => sub['productId']).first
        if product and product.provider == @provider
          @grouped_subscriptions[group_id] ||= []
          @grouped_subscriptions[group_id] << sub if !@grouped_subscriptions[group_id].include? sub
        end
      end
=end
    end
  end
end<|MERGE_RESOLUTION|>--- conflicted
+++ resolved
@@ -226,16 +226,6 @@
 
 
   def panel_options
-<<<<<<< HEAD
-        @panel_options = { :title => _('Providers'),
-                 :col => ['name'],
-                 :create => _('Provider'),
-                 :name => controller_display_name,
-                 :ajax_load => true,
-                 :ajax_scroll=>items_providers_path(),
-                 :enable_create=> Provider.creatable?(current_organization) && AppConfig.katello?}
-        
-=======
     @panel_options = { :title => _('Providers'),
              :col => ['name'],
              :create => _('Provider'),
@@ -244,7 +234,6 @@
              :ajax_scroll=>items_providers_path(),
              :initial_action => :products_repos,
              :enable_create => Provider.creatable?(current_organization)}
->>>>>>> fd39835c
   end
 
   def controller_display_name
