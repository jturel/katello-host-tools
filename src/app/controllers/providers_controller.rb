--- conflicted
+++ resolved
@@ -90,13 +90,8 @@
     # We default to none imported until we can properly poll Candlepin for status of the import
     @grouped_subscriptions = []
     begin
-<<<<<<< HEAD
-      setup_subs
+      find_subscriptions
     rescue => error
-=======
-      find_subscriptions
-    rescue Exception => error
->>>>>>> 7e126ab0
       display_message = parse_display_message(error.response)
       error_text = _("Unable to retrieve subscription manifest for provider '%s'.") % @provider.name
       error_text += "<br />" + _("Reason: %s") % display_message unless display_message.blank?
@@ -175,13 +170,8 @@
       else
         raise
       end
-<<<<<<< HEAD
     rescue => e
-      notice e.to_s, {:level => :error}
-=======
-    rescue Exception => e
       notify.exception e
->>>>>>> 7e126ab0
     end
   end
 
@@ -211,13 +201,8 @@
         format.html { render :text => escape_html(result) }
       end
 
-<<<<<<< HEAD
     rescue => e
-      notice e.to_s, {:level => :error}
-=======
-    rescue Exception => e
       notify.exception e
->>>>>>> 7e126ab0
 
       respond_to do |format|
         format.html { render :partial => "common/notification", :status => :bad_request, :content_type => 'text/html' and return}
@@ -231,13 +216,8 @@
   def find_provider
     begin
       @provider = Provider.find(params[:id])
-<<<<<<< HEAD
     rescue => error
-      notice error.to_s, {:level => :error}
-=======
-    rescue Exception => error
       notify.exception error
->>>>>>> 7e126ab0
       execute_after_filters
       render :text => error, :status => :bad_request
     end
