
#
# Copyright 2011 Red Hat, Inc.
#
# This software is licensed to you under the GNU General Public
# License as published by the Free Software Foundation; either version
# 2 of the License (GPLv2) or (at your option) any later version.
# There is NO WARRANTY for this software, express or implied,
# including the implied warranties of MERCHANTABILITY,
# NON-INFRINGEMENT, or FITNESS FOR A PARTICULAR PURPOSE. You should
# have received a copy of GPLv2 along with this software; if not, see
# http://www.gnu.org/licenses/old-licenses/gpl-2.0.txt.

class ProvidersController < ApplicationController
  include AutoCompleteSearch

  before_filter :find_rh_provider, :only => [:redhat_provider,:update_redhat_provider]

  before_filter :find_provider, :only => [:products_repos, :show, :edit, :update, :destroy]
  before_filter :authorize #after find_provider
  before_filter :panel_options, :only => [:index, :items]
  before_filter :search_filter, :only => [:auto_complete_search]

  respond_to :html, :js

  def section_id
    'contents'
  end

  def rules
    index_test = lambda{current_organization && Provider.any_readable?(current_organization)}
    create_test = lambda{current_organization && Provider.creatable?(current_organization)}
    read_test = lambda{@provider.readable?}
    edit_test = lambda{@provider.editable?}
    delete_test = lambda{@provider.deletable?}
    {
      :index => index_test,
      :items => index_test,
      :show => index_test,
      :auto_complete_search => index_test,
      :new => create_test,
      :create => create_test,
      :edit =>read_test,
      :update => edit_test,
      :destroy => delete_test,
      :products_repos => read_test,

      :redhat_provider =>read_test,
      :update_redhat_provider => edit_test
    }
  end

  def param_rules
    {
        :create => {:provider => [:name, :description]},
    }
  end


  def products_repos
    @products = @provider.products
    render :partial => "products_repos", :layout => "tupane_layout", :locals => {:provider => @provider,
                                         :providers => @providers, :products => @products, :editable=>@provider.editable?}
  end

  def update_redhat_provider
    if !params[:provider].blank? and params[:provider].has_key? :contents
      temp_file = nil
<<<<<<< HEAD
      begin
        dir = "#{Rails.root}/tmp"
        Dir.mkdir(dir) unless File.directory? dir
        temp_file = File.new(File.join(dir, "import_#{SecureRandom.hex(10)}.zip"), 'w+', 0600)
        temp_file.write params[:provider][:contents].read
        temp_file.close
        # force must be a string value
        force_update = params[:force_import] == "1" ? "true" : "false"
        @provider.import_manifest(File.expand_path(temp_file.path), { :force => force_update })
        if AppConfig.katello?
          notice _("Subscription manifest uploaded successfully for provider '%{name}'. Please enable the repositories you want to sync by selecting 'Enable Repositories' and selecting individual repositories to be enabled." % {:name => @provider.name}), {:synchronous_request => false}
        else
          notice _("Subscription manifest uploaded successfully for provider '%{name}'." % {:name => @provider.name}), {:synchronous_request => false}
        end

      rescue => error
        if error.respond_to?(:response)
          display_message = parse_display_message(error.response)
        elsif error.message
          display_message = error.message
        else
          display_message = ""
        end

        error_text = _("Subscription manifest upload for provider '%{name}' failed." % {:name => @provider.name})
        error_text += _("%{newline}Reason: %{reason}" % {:reason => display_message, :newline => "<br />"}) unless display_message.blank?
=======
      dir       = "#{Rails.root}/tmp"
      Dir.mkdir(dir) unless File.directory? dir
      temp_file = File.new(File.join(dir, "import_#{SecureRandom.hex(10)}.zip"), 'w+', 0600)
      temp_file.write params[:provider][:contents].read
      temp_file.close
      # force must be a string value
      force_update = params[:force_import] == "1" ? "true" : "false"
      @provider.import_manifest File.expand_path(temp_file.path),
                                :force => force_update, :async => true, :notify => true
>>>>>>> ac834416

      redhat_provider
    else
      # user didn't provide a manifest to upload
      notice _("Subscription manifest must be specified on upload."), {:level => :error}
      render :nothing => true
    end
  end

  def redhat_provider
    # We default to none imported until we can properly poll Candlepin for status of the import
    @grouped_subscriptions = []
    begin
      setup_subs
    rescue => error
      display_message = parse_display_message(error.response)
      error_text = _("Unable to retrieve subscription manifest for provider '%s'.") % @provider.name
      error_text += "<br />" + _("Reason: %s") % display_message unless display_message.blank?
      notice error_text, {:level => :error, :synchronous_request => false}
      Rails.logger.error "Error fetching subscriptions from Candlepin"
      Rails.logger.error error
      Rails.logger.error error.backtrace.join("\n")
      render :template =>"providers/redhat/show", :status => :bad_request and return
    end

    begin
      @statuses = @provider.owner_imports
    rescue => error
      @statuses = []
      display_message = parse_display_message(error.response)
      error_text = _("Unable to retrieve subscription history for provider '%s'.") % @provider.name
      error_text += "<br />" + _("Reason: %s") % display_message unless display_message.blank?
      notice error_text, {:level => :error, :synchronous_request => false}
      Rails.logger.error "Error fetching subscription history from Candlepin"
      Rails.logger.error error
      Rails.logger.error error.backtrace.join("\n")
      render :template =>"providers/redhat/show", :status => :bad_request and return
    end

    render :template =>"providers/redhat/show"
  end

  def items
    ids = Provider.readable(current_organization).collect{|p| p.id}
    render_panel_direct(Provider, @panel_options, params[:search], params[:offset], [:name_sort, 'asc'],
                  {:default_field => :name, :filter=>[{"id"=>ids}, {:provider_type=>[Provider::CUSTOM.downcase]}]})
  end

  def show
    provider = Provider.find(params[:id])
    render :partial=>"common/list_update", :locals=>{:item=>provider, :accessor=>"id", :columns=>['name']}
  end

  def edit
    render :partial => "edit", :layout => "tupane_layout", :locals => {:provider => @provider, :editable=>@provider.editable?,
                                                                       :name=>controller_display_name}
  end

  def new
    @provider = Provider.new
    render :partial => "new", :layout => "tupane_layout", :locals => {:provider => @provider}
  end

  def create
    begin
      @provider = Provider.create! params[:provider].merge({:provider_type => Provider::CUSTOM,
                                                                    :organization => current_organization})
      notice _("Provider '%s' was created.") % @provider['name']
      
      if search_validate(Provider, @provider.id, params[:search])
        render :partial=>"common/list_item", :locals=>{:item=>@provider, :initial_action=>:products_repos, :accessor=>"id", :columns=>['name'], :name=>controller_display_name}
      else
        notice _("'%s' did not meet the current search criteria and is not being shown.") % @provider["name"], { :level => 'message', :synchronous_request => false }
        render :json => { :no_match => true }
      end
    rescue => error
      Rails.logger.error error.to_s
      notice error, {:level => :error}
      render :text => error, :status => :bad_request
    end
  end

  def destroy
    @id = @provider.id
    begin
      @provider.destroy
      if @provider.destroyed?
        notice _("Provider '%s' was deleted.") % @provider[:name]
        #render and do the removal in one swoop!
        render :partial => "common/list_remove", :locals => {:id=>params[:id], :name=>controller_display_name}
      else
        raise
      end
    rescue => e
      notice e.to_s, {:level => :error}
    end
  end

  def update

    begin
      updated_provider = Provider.find(params[:id])
      result = params[:provider].values.first

      updated_provider.name = params[:provider][:name] unless params[:provider][:name].nil?

      unless params[:provider][:description].nil?
        result = updated_provider.description = params[:provider][:description].gsub("\n",'')
      end

      updated_provider.repository_url = params[:provider][:repository_url] unless params[:provider][:repository_url].nil?
      updated_provider.provider_type = params[:provider][:provider_type] unless params[:provider][:provider_type].nil?

      updated_provider.save!
      notice _("Provider '%s' was updated.") % updated_provider.name

      if not search_validate(Provider, updated_provider.id, params[:search])       
        notice _("'%s' no longer matches the current search criteria.") % updated_provider["name"], { :level => 'message', :synchronous_request => false }
      end

      respond_to do |format|
        format.html { render :text => escape_html(result) }
      end

    rescue => e
      notice e.to_s, {:level => :error}

      respond_to do |format|
        format.html { render :partial => "common/notification", :status => :bad_request, :content_type => 'text/html' and return}
        format.json { render :partial => "common/notification", :status => :bad_request, :content_type => 'text/html' and return}
      end
    end
  end

  protected

  def find_provider
    begin
      @provider = Provider.find(params[:id])
    rescue => error
      notice error.to_s, {:level => :error}
      execute_after_filters
      render :text => error, :status => :bad_request
    end
  end

  def find_rh_provider
      @provider = current_organization.redhat_provider
  end


  def panel_options
    @panel_options = { :title => _('Providers'),
             :col => ['name'],
             :titles => [_('Name')],
             :create => _('Provider'),
             :create_label => _('+ New Provider'),
             :name => controller_display_name,
             :ajax_load => true,
             :ajax_scroll=>items_providers_path(),
             :initial_action => :products_repos,
             :search_class => Provider,
             :enable_create => Provider.creatable?(current_organization)}
  end

  def controller_display_name
    return 'provider'
  end

  def search_filter
    @filter = {:organization_id => current_organization}
  end

  def setup_subs
    # TODO: See subscriptions_controller#reformat_subscriptions for a better(?) OpenStruct implementation

    @provider = current_organization.redhat_provider
    all_subs = Resources::Candlepin::Owner.pools @provider.organization.cp_key
    # We default to none imported until we can properly poll Candlepin for status of the import
    @grouped_subscriptions = {}
    all_subs.each do |sub|
      # Subscriptions with the same 'stack_id' attribute are grouped together. Not all have this
      # attribute so the 'id' is used as a default since it will be unique between
      # subscriptions.
      #
      group_id = sub['id']
      sub['productAttributes'].each do |attr|
        if attr['name'] == 'stacking_id'
          group_id = attr['value']
        elsif attr['name'] == 'support_level'
          sub['support_level'] = attr['value']
        elsif attr['name'] == 'arch'
          sub['arch'] = attr['value']
        end
      end

      # Other interesting attributes
      derived = false
      sub['machine_type'] = ''
      sub['attributes'].each do |attr|
        if attr['name'] == 'virt_only'
          if attr['value'] == 'true'
            sub['machine_type'] = _('Virtual')
          elsif attr['value'] == 'false'
            sub['machine_type'] = _('Physical')
          end
        elsif attr['name'] == 'pool_derived'
          if attr['value'] == 'true'
            sub['derived'] = true
          end
        end
      end

      # Derived pools are not displayed on the providers page
      if sub['derived'] == true
        next
      end

      Product.where(:cp_id => sub['productId']).each { |product|
        if product and product.provider == @provider
          @grouped_subscriptions[group_id] ||= []
          @grouped_subscriptions[group_id] << sub if !@grouped_subscriptions[group_id].include? sub
        end
      }
=begin TODO: Should the bundled products be displayed too?
      if sub['providedProducts'].length > 0
        sub['providedProducts'].each do |cp_product|
          product = Product.where(:cp_id => cp_product['productId']).first
          if product and product.provider == @provider
            @grouped_subscriptions[group_id] ||= []
            @grouped_subscriptions[group_id] << sub if !@grouped_subscriptions[group_id].include? sub
          end
        end
      else
        product = Product.where(:cp_id => sub['productId']).first
        if product and product.provider == @provider
          @grouped_subscriptions[group_id] ||= []
          @grouped_subscriptions[group_id] << sub if !@grouped_subscriptions[group_id].include? sub
        end
      end
=end
    end
  end
end<|MERGE_RESOLUTION|>--- conflicted
+++ resolved
@@ -66,34 +66,6 @@
   def update_redhat_provider
     if !params[:provider].blank? and params[:provider].has_key? :contents
       temp_file = nil
-<<<<<<< HEAD
-      begin
-        dir = "#{Rails.root}/tmp"
-        Dir.mkdir(dir) unless File.directory? dir
-        temp_file = File.new(File.join(dir, "import_#{SecureRandom.hex(10)}.zip"), 'w+', 0600)
-        temp_file.write params[:provider][:contents].read
-        temp_file.close
-        # force must be a string value
-        force_update = params[:force_import] == "1" ? "true" : "false"
-        @provider.import_manifest(File.expand_path(temp_file.path), { :force => force_update })
-        if AppConfig.katello?
-          notice _("Subscription manifest uploaded successfully for provider '%{name}'. Please enable the repositories you want to sync by selecting 'Enable Repositories' and selecting individual repositories to be enabled." % {:name => @provider.name}), {:synchronous_request => false}
-        else
-          notice _("Subscription manifest uploaded successfully for provider '%{name}'." % {:name => @provider.name}), {:synchronous_request => false}
-        end
-
-      rescue => error
-        if error.respond_to?(:response)
-          display_message = parse_display_message(error.response)
-        elsif error.message
-          display_message = error.message
-        else
-          display_message = ""
-        end
-
-        error_text = _("Subscription manifest upload for provider '%{name}' failed." % {:name => @provider.name})
-        error_text += _("%{newline}Reason: %{reason}" % {:reason => display_message, :newline => "<br />"}) unless display_message.blank?
-=======
       dir       = "#{Rails.root}/tmp"
       Dir.mkdir(dir) unless File.directory? dir
       temp_file = File.new(File.join(dir, "import_#{SecureRandom.hex(10)}.zip"), 'w+', 0600)
@@ -103,7 +75,6 @@
       force_update = params[:force_import] == "1" ? "true" : "false"
       @provider.import_manifest File.expand_path(temp_file.path),
                                 :force => force_update, :async => true, :notify => true
->>>>>>> ac834416
 
       redhat_provider
     else
