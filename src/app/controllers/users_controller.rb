#
# Copyright 2011 Red Hat, Inc.
#
# This software is licensed to you under the GNU General Public
# License as published by the Free Software Foundation; either version
# 2 of the License (GPLv2) or (at your option) any later version.
# There is NO WARRANTY for this software, express or implied,
# including the implied warranties of MERCHANTABILITY,
# NON-INFRINGEMENT, or FITNESS FOR A PARTICULAR PURPOSE. You should
# have received a copy of GPLv2 along with this software; if not, see
# http://www.gnu.org/licenses/old-licenses/gpl-2.0.txt.

class UsersController < ApplicationController
  include AutoCompleteSearch

  def section_id
    'operations'
  end

  before_filter :setup_options, :only => [:items, :index]
  before_filter :find_user, :only => [:items, :index, :edit, :edit_environment, :update_environment, :update_preference,
                                      :update, :update_roles, :update_locale, :clear_helptips, :destroy]
  before_filter :authorize
  skip_before_filter :require_org

  def rules
    index_test  = lambda { true }
    create_test = lambda { User.creatable? }

    read_test               = lambda { @user.id == current_user.id || @user.readable? }
    edit_test               = lambda { can_edit_user? }
    delete_test             = lambda { @user.deletable? }
    edit_details_test       = lambda { can_edit_user? }
    update_environment_test = lambda do
      if @user.id == current_user.id
        env_id = params['env_id'] ? params['env_id']['env_id'].to_i : nil
        if env_id
          KTEnvironment.find(env_id).systems_registerable?
        else
          true # No env means removing previous default env
        end
      else
        @user.editable?
      end
    end


    user_helptip = lambda { true } #everyone can enable disable a helptip

    { :index                => index_test,
      :items                => index_test,
      :auto_complete_search => index_test,
      :new                  => create_test,
      :create               => create_test,
      :edit                 => read_test,
      :account              => read_test,
      :edit_environment     => read_test,
      :update_environment   => update_environment_test,
      :update               => edit_details_test,
      :update_roles         => edit_test,
      :update_locale        => edit_test,
      :update_preference    => edit_test,
      :clear_helptips       => edit_details_test,
      :destroy              => delete_test,
      :enable_helptip       => user_helptip,
      :disable_helptip      => user_helptip,
    }
  end

  def param_rules
    { :create       => { :user => [:password, :username, :env_id, :email] },
      :update       => { :user => [:password, :env_id, :email, :helptips_enabled] },
      :update_roles => { :user => [:role_ids] }
    }
  end


  # Render list of users. Note that if the current user does not have permission
  # to view all users, the results are restricted to just themselves.
  def items
    if !params[:only] && User.any_readable?
      render_panel_direct(User, @panel_options, params[:search], params[:offset], [:username_sort, 'asc'],
                          { :default_field => :username,
                            :filter        => [{ :hidden => [false] }] })
    else
      users = [@user]
      render_panel_items(users, @panel_options, nil, params[:offset])
    end
  end

  def edit
    accessible_envs = []
    if current_organization
      @organization   = current_organization
      accessible_envs = current_organization.environments
      setup_environment_selector(current_organization, accessible_envs)
      @environment = first_env_in_path(accessible_envs)
    end
    render :partial => "edit", :layout => "tupane_layout",
           :locals  => { :user            => @user,
                         :editable        => can_edit_user?,
                         :name            => controller_display_name,
                         :accessible_envs => accessible_envs,
                         :ldap            => ldap_enabled? }
  end

  def new
    @user         = User.new
    @organization = nil
    render :partial => "new", :layout => "tupane_layout", :locals => { :user => @user, :accessible_envs => nil }
  end

  def create
<<<<<<< HEAD
    @user                  = User.new(params[:user])
    default_environment_id = params[:user][:env_id]
=======
    begin
      # Pulp quietly ignored unkonwn attributes; Headpin needs to remove
      env_id = params[:user].delete(:env_id)
      @user = User.new(params[:user])
      if env_id
        @environment = KTEnvironment.find(env_id)
        @organization = @environment.organization
        @user.save!
        perm = Permission.create! :role => @user.own_role,
                           :resource_type=> ResourceType.find_or_create_by_name("environments"),
                           :verbs=>[Verb.find_or_create_by_verb("register_systems")],
                           :name=>"default systems reg permission",
                           :organization=> @organization
        PermissionTag.create!(:permission_id => perm.id, :tag_id => @environment.id)
      else
        if params['org_id']['org_id'].blank?
          # user selected 'No Default Organization'
          @user.save!
          @environment = nil
          @organization = nil
        else
          # user selected an org that has no environments defined
          raise no_env_available_msg
        end
      end
>>>>>>> 3aef1af5

    if default_environment_id
      @environment  = KTEnvironment.find(default_environment_id)
      @organization = @environment.organization
      @user.save!
      @user.default_environment = @environment
    else
      # user selected an org that has no environments defined
      raise no_env_available_msg unless params['org_id']['org_id'].blank?

      # user selected 'No Default Organization'
      @environment  = nil
      @organization = nil
      @user.save!
    end

    notice @user.username + _(" created successfully.")
    if search_validate(User, user.id, params[:search])
      render :partial => "common/list_item",
             :locals  => { :item => @user, :accessor => "id", :columns => ["username"], :name => controller_display_name }
    else
      notice _("'%s' did not meet the current search criteria and is not being shown.") % @user["name"],
             { :level => 'message', :synchronous_request => false }
      render :json => { :no_match => true }
    end
  rescue ActiveRecord::RecordNotSaved => error
    notice error, { :level => :error }
    #transaction, if something goes wrong with the creation of the permission, we will need to delete the user
    @user.destroy unless @user.new_record?
    render :json => @user.errors, :status => :bad_request
  end

  def update
    params[:user].delete :username

    if @user.update_attributes(params[:user])
      notice _("User updated successfully.")
      attr = params[:user].first.last if params[:user].first
      attr ||= ""

      if not search_validate(User, user.id, params[:search])
        notice _("'%s' no longer matches the current search criteria.") % @user["name"],
               { :level => 'message', :synchronous_request => false }
      end

      render :text => attr and return
    end
    notice "", { :level => :error, :list_items => @user.errors.to_a }
    render :text => @user.errors, :status => :ok
  end

  def update_locale
    locale = params[:locale][:locale]
    if AppConfig.available_locales.include? locale
      @user.default_locale = locale
      I18n.locale          = locale
    else
      @user.default_locale = nil
    end
    @user.save!
    notice _("User updated successfully.")
    redirect_to "#{users_path(:id => @user)}#panel=user_#{@user.id}"
  end

  def update_preference
    preference = params[:preference]
    if preference
      @user.preferences[:user] = { } unless @user.preferences.has_key? :user
      if params[:value] == "true"
        value = true
      elsif  params[:value] == "false"
        value = false
      else
        value = params[:value]
      end
      @user.preferences[:user][preference.to_sym] = value
      @user.save!
    end

    respond_to do |format|
      format.html { render :text => params[:preference] }
      format.js
    end
  end

  def edit_environment
    if @user.has_default_environment?
      @old_perm     = @user.default_systems_reg_permission
      @environment  = @user.default_environment
      @old_env      = @environment
      @organization = Organization.find(@environment.attributes['organization_id'])

      accessible_envs = if current_user.id == @user.id
                          KTEnvironment.systems_registerable(@organization)
                        else
                          KTEnvironment.where(:organization_id => @organization.id)
                        end
      setup_environment_selector(@organization, accessible_envs)
    else
      @organization   = nil
      accessible_envs = nil
    end

    render :partial => "edit_environment", :layout => "tupane_layout",
           :locals  => { :user            => @user,
                         :editable        => can_edit_user?,
                         :name            => controller_display_name,
                         :accessible_envs => accessible_envs }
  end

  def update_environment
    default_environment_id = params['env_id'].try(:[], 'env_id').try(:to_i)

    if @user.default_environment.try(:id) == default_environment_id
      err_msg = N_("The default you supplied was the same as the old default.")
      notice err_msg, { :level => :error }
      render(:text => err_msg, :status => 400) and return
    end

    raise no_env_available_msg if default_environment_id.nil? && params['org_id'].present?

    @environment              = default_environment_id.nil? ? nil : KTEnvironment.find(default_environment_id)
    @user.default_environment = @environment
    #@user.save!

    @organization             = @environment.try :organization

    notice _("User environment updated successfully.")

    if @organization && @environment
      render :json => { :org => @organization.name, :env => @environment.name } and return
    end
    render :json => { :org => _("No default set for this user."), :env => _("No default set for this user.") } and return

  rescue ActiveRecord::RecordNotSaved => error
    notice error.message, { :level => :error }
    render :text => error.message, :status => 400
  end

  def update_roles
    params[:user] = { "role_ids" => [] } unless params.has_key? :user

    #Add in the own role if updating roles, cause the user shouldn't see his own role
    params[:user][:role_ids] << @user.own_role.id

    if  @user.update_attributes(params[:user])
      notice _("User updated successfully.")

      if not search_validate(User, user.id, params[:search])
        notice _("'%s' no longer matches the current search criteria.") % @user["name"], { :level => 'message', :synchronous_request => false }
      end

      render :nothing => true and return
    end
    notice "", { :level => :error, :list_items => @user.errors.to_a }
    render :text => @user.errors, :status => :ok
  end

  def destroy
    @id = params[:id]
    #remove the user
    @user.destroy
    if @user.destroyed?
      notice _("User '%s' was deleted.") % @user[:username]
      #render and do the removal in one swoop!
      render :partial => "common/list_remove", :locals => { :id => @id, :name => controller_display_name } and return
    end
    notice "", { :level => :error, :list_items => @user.errors.to_a }
    render :text => @user.errors, :status => :ok
  rescue Exception => error
    notice "", { :level => :error, :list_items => @user.errors.to_a }
    render :json => @user.errors, :status => :bad_request
  end

  def clear_helptips
    @user.clear_helptips
    notice _("Disabled help tips have been re-enabled.")
    render :text => _("Cleared")
  end

  def enable_helptip
    current_user.enable_helptip params[:key]
    render :text => ""
  end

  def disable_helptip
    current_user.disable_helptip params[:key]
    render :text => ""
  end

  def can_edit_user?
    @user && (current_user.id == @user.id || @user.editable?)
  end

  def ldap_enabled?
    AppConfig.warden == 'ldap'
  end

  private

  def find_user
    if User.any_readable?
      @user = User.find params[:id] if params[:id]
    else
      @user = current_user
    end
  end


  def setup_options
    @panel_options = { :title         => _('Users'),
                       :col           => ['username'],
                       :titles        => [_('Username')],
                       :create        => _('User'),
                       :name          => controller_display_name,
                       :ajax_load     => true,
                       :ajax_scroll   => items_users_path(),
                       :enable_create => User.creatable?,
                       :search_class  => User }
  end

  def controller_display_name
    return 'user'
  end

end<|MERGE_RESOLUTION|>--- conflicted
+++ resolved
@@ -111,36 +111,9 @@
   end
 
   def create
-<<<<<<< HEAD
-    @user                  = User.new(params[:user])
-    default_environment_id = params[:user][:env_id]
-=======
-    begin
-      # Pulp quietly ignored unkonwn attributes; Headpin needs to remove
-      env_id = params[:user].delete(:env_id)
-      @user = User.new(params[:user])
-      if env_id
-        @environment = KTEnvironment.find(env_id)
-        @organization = @environment.organization
-        @user.save!
-        perm = Permission.create! :role => @user.own_role,
-                           :resource_type=> ResourceType.find_or_create_by_name("environments"),
-                           :verbs=>[Verb.find_or_create_by_verb("register_systems")],
-                           :name=>"default systems reg permission",
-                           :organization=> @organization
-        PermissionTag.create!(:permission_id => perm.id, :tag_id => @environment.id)
-      else
-        if params['org_id']['org_id'].blank?
-          # user selected 'No Default Organization'
-          @user.save!
-          @environment = nil
-          @organization = nil
-        else
-          # user selected an org that has no environments defined
-          raise no_env_available_msg
-        end
-      end
->>>>>>> 3aef1af5
+    # Pulp quietly ignored unkonwn attributes; Headpin needs to remove
+    default_environment_id = params[:user].delete(:env_id)
+    @user = User.new(params[:user])
 
     if default_environment_id
       @environment  = KTEnvironment.find(default_environment_id)
