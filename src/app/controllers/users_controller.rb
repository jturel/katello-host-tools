 #
# Copyright 2011 Red Hat, Inc.
#
# This software is licensed to you under the GNU General Public
# License as published by the Free Software Foundation; either version
# 2 of the License (GPLv2) or (at your option) any later version.
# There is NO WARRANTY for this software, express or implied,
# including the implied warranties of MERCHANTABILITY,
# NON-INFRINGEMENT, or FITNESS FOR A PARTICULAR PURPOSE. You should
# have received a copy of GPLv2 along with this software; if not, see
# http://www.gnu.org/licenses/old-licenses/gpl-2.0.txt.

class UsersController < ApplicationController
  include AutoCompleteSearch
  
  def section_id
     'operations'
  end
   
  before_filter :setup_options, :only => [:items, :index]
  before_filter :find_user, :only => [:items, :index, :edit, :edit_environment, :update_environment, :update_preference,
                                      :update, :update_roles, :update_locale, :clear_helptips, :destroy]
  before_filter :authorize
  skip_before_filter :require_org

  def rules
    index_test = lambda{true}
    create_test = lambda{User.creatable?}

    read_test = lambda{@user.id == current_user.id || @user.readable?}
    edit_test = lambda{can_edit_user?}
    delete_test = lambda{@user.deletable?}
    edit_details_test = lambda{can_edit_user?}
    update_environment_test = lambda do
      if @user.id == current_user.id
        env_id = params['env_id'] ? params['env_id']['env_id'].to_i : nil
        if env_id
          KTEnvironment.find(env_id).systems_registerable?
        else
          false
        end
      else
        @user.editable?
      end
    end


    user_helptip = lambda{true} #everyone can enable disable a helptip
    
     {
       :index => index_test,
       :items => index_test,
       :auto_complete_search => index_test,
       :new => create_test,
       :create => create_test,
       :edit => read_test,
       :account => read_test,
       :edit_environment => read_test,
       :update_environment => update_environment_test,
       :update => edit_details_test,
       :update_roles => edit_test,
       :update_locale => edit_test,
       :update_preference => edit_test,
       :clear_helptips => edit_details_test,
       :destroy => delete_test,
       :enable_helptip => user_helptip,
       :disable_helptip => user_helptip,
     }
  end

  # Render list of users. Note that if the current user does not have permission
  # to view all users, the results are restricted to just themselves.
  def items
    if !params[:only] && User.any_readable?
      render_panel_direct(User, @panel_options, params[:search], params[:offset], [:username_sort, 'asc'])
    else
      users = [@user]
      render_panel_items(users, @panel_options, nil, params[:offset])
    end
  end

  def edit
    accessible_envs = []
    if current_organization
      @organization = current_organization
      accessible_envs = current_organization.environments
      setup_environment_selector(current_organization, accessible_envs)
      @environment = first_env_in_path(accessible_envs)
    end
    render :partial=>"edit", :layout => "tupane_layout", :locals=>{:user=>@user,
                                                                   :editable=>can_edit_user?,
                                                                   :name=>controller_display_name,
                                                                   :accessible_envs => accessible_envs}
  end
  
  def new
    @user = User.new
    @organization = nil
    render :partial=>"new", :layout => "tupane_layout", :locals=>{:user=>@user, :accessible_envs => nil}
  end

  def create
    begin
<<<<<<< HEAD
      # Pulp quietly ignored unkonwn attributes; Headpin needs to remove
      env_id = params[:user].delete(:env_id)
      @user = User.new(params[:user])
=======
      user_params = params[:user]
      @user = User.new(user_params)
      env_id = params[:user]['env_id']
>>>>>>> 161ec423
      if env_id
        @environment = KTEnvironment.find(env_id)
        @organization = @environment.organization
        @user.save!
        perm = Permission.create! :role => @user.own_role,
                           :resource_type=> ResourceType.find_or_create_by_name("environments"),
                           :verbs=>[Verb.find_or_create_by_verb("register_systems")],
                           :name=>"default systems reg permission",
                           :organization=> @organization
        PermissionTag.create!(:permission_id => perm.id, :tag_id => @environment.id)
      else
        @user.save!
        @environment = nil
        @organization = nil
      end

      notice @user.username + _(" created successfully.")
      if search_validate(User, user.id, params[:search])
        render :partial=>"common/list_item", :locals=>{:item=>@user, :accessor=>"id", :columns=>["username"], :name=>controller_display_name}
      else
        notice _("'#{@user["name"]}' did not meet the current search criteria and is not being shown."), { :level => 'message', :synchronous_request => false }
        render :json => { :no_match => true }
      end
    rescue Exception => error
      notice error, {:level => :error}
      #transaction, if something goes wrong with the creation of the permission, we will need to delete the user
      @user.destroy if @user.id
      render :json=>@user.errors, :status=>:bad_request
    end
  rescue Exception => error
    notice error, {:level => :error}
    render :json=>@user.errors, :status=>:bad_request
  end
  
  def update
    params[:user].delete :username

    if @user.update_attributes(params[:user])
      notice _("User updated successfully.")
      attr = params[:user].first.last if params[:user].first
      attr ||= ""
      
      if not search_validate(User, user.id, params[:search])
        notice _("'#{@user["name"]}' no longer matches the current search criteria."), { :level => 'message', :synchronous_request => false }
      end

      render :text => attr and return
    end
    notice "", {:level => :error, :list_items => @user.errors.to_a}
    render :text => @user.errors, :status=>:ok
  end

  def update_locale
    locale = params[:locale][:locale]
    if AppConfig.available_locales.include? locale
      @user.default_locale = locale
      I18n.locale = locale
    else
      @user.default_locale = nil
    end
    @user.save!
    notice _("User updated successfully.")
    redirect_to "#{users_path(:id => @user)}#panel=user_#{@user.id}"
  end

  def update_preference
    preference = params[:preference]
    if preference
      @user.preferences[:user] = {} unless @user.preferences.has_key? :user
      if params[:value] == "true"
        value = true
      elsif  params[:value] == "false"
        value = false
      else
        value = params[:value]
      end
      @user.preferences[:user][preference.to_sym] = value
      @user.save!
    end

    respond_to do |format|
      format.html { render :text=>params[:preference] }
      format.js
    end
  end

  def edit_environment
    if @user.has_default_env?
      @old_perm = Permission.find_all_by_role_id(@user.own_role.id)[0]
      @environment = @user.default_environment
      @old_env = @environment
      @organization = Organization.find(@environment.attributes['organization_id'])
      if current_user.id == @user.id
        accessible_envs = KTEnvironment.systems_registerable(@organization)
      else
        accessible_envs = KTEnvironment.where(:organization_id => @organization.id)
      end
      setup_environment_selector(@organization, accessible_envs)
    else
      @organization = nil
      accessible_envs = nil
    end

    render :partial=>"edit_environment", :layout => "tupane_layout", :locals=>{:user=>@user,
                                                                   :editable=>can_edit_user?,
                                                                   :name=>controller_display_name,
                                                                   :accessible_envs => accessible_envs}
  end

  def update_environment
    begin
      new_env = params['env_id'] ? params['env_id']['env_id'].to_i : nil
      if @user.has_default_env?
        old_perm = Permission.find_all_by_role_id(@user.own_role.id)[0]
        old_env = old_perm.tags[0].tag_id
      else
        old_env = nil
      end
      #if (old_perm.nil? || (old_env != new_env))
      if ((old_env != nil || new_env != nil) && old_env != new_env)
        #First delete the old role if it is not equal to the old one
        old_perm.destroy if @user.has_default_env?

        if new_env
          @environment = KTEnvironment.find(new_env)
          @organization = @environment.organization

          #Second create a new one with the newly selected env
          perm = Permission.create! :role => @user.own_role,
                       :resource_type=> ResourceType.find_or_create_by_name("environments"),
                       :verbs=>[Verb.find_or_create_by_verb("register_systems")],
                       :name=>"default systems reg permission",
                       :organization=> @organization
          PermissionTag.create!(:permission_id => perm.id, :tag_id => new_env)
        else
          @old_env = nil
          @environment = nil
          @organization = nil
        end

        notice _("User environment updated successfully.")

        if @organization && @environment
          render :json => {:org => @organization.name, :env => @environment.name} and return
        end
        render :json => {:org => _("No default set for this user."), :env => _("No default set for this user.")} and return
      else
        err_msg = N_("The default you supplied was the same as the old default.")
        notice err_msg, {:level => :error}
        render(:text => err_msg, :status => 400) and return
      end

    rescue Exception => error
      notice error.message, {:level => :error}
      render :text =>error.message, :status=>400
    end
  end

  def update_roles
    params[:user] = {"role_ids"=>[]} unless params.has_key? :user

    #Add in the own role if updating roles, cause the user shouldn't see his own role
    params[:user][:role_ids] << @user.own_role.id

    if  @user.update_attributes(params[:user])
      notice _("User updated successfully.")
      
      if not search_validate(User, user.id, params[:search])
        notice _("'#{@user["name"]}' no longer matches the current search criteria."), { :level => 'message', :synchronous_request => false }
      end
      
      render :nothing => true and return
    end
    notice "", {:level => :error, :list_items => @user.errors.to_a}
    render :text => @user.errors, :status=>:ok
  end

  def destroy
    @id = params[:id]
    #remove the user
    @user.destroy
    if @user.destroyed?
      notice _("User '#{@user[:username]}' was deleted.")
      #render and do the removal in one swoop!
      render :partial => "common/list_remove", :locals => {:id => @id, :name=>controller_display_name} and return
    end
    notice "", {:level => :error, :list_items => @user.errors.to_a}
    render :text => @user.errors, :status=>:ok
  rescue Exception => error
    notice "", {:level => :error, :list_items => @user.errors.to_a}
    render :json=>@user.errors, :status=>:bad_request
  end

  def clear_helptips
    @user.clear_helptips
    notice _("Disabled help tips have been re-enabled.")
    render :text => _("Cleared")
  end

  def enable_helptip
    current_user.enable_helptip params[:key]
    render :text => ""
  end

  def disable_helptip
    current_user.disable_helptip params[:key]
    render :text => ""
  end

  def can_edit_user?
    @user && (current_user.id == @user.id || @user.editable?)
  end


  private

  def find_user
    if User.any_readable?
      @user = User.find params[:id] if params[:id]
    else
      @user = current_user
    end
  end
  

  def setup_options
    @panel_options = { :title => _('Users'),
                 :col => ['username'],
                 :titles => [_('Username')],
                 :create => _('User'),
                 :name => controller_display_name,
                 :ajax_load  => true,
                 :ajax_scroll => items_users_path(),
                 :enable_create => User.creatable?,
                 :search_class=>User}
  end

  def controller_display_name
    return 'user'
  end

end<|MERGE_RESOLUTION|>--- conflicted
+++ resolved
@@ -101,15 +101,9 @@
 
   def create
     begin
-<<<<<<< HEAD
       # Pulp quietly ignored unkonwn attributes; Headpin needs to remove
       env_id = params[:user].delete(:env_id)
       @user = User.new(params[:user])
-=======
-      user_params = params[:user]
-      @user = User.new(user_params)
-      env_id = params[:user]['env_id']
->>>>>>> 161ec423
       if env_id
         @environment = KTEnvironment.find(env_id)
         @organization = @environment.organization
