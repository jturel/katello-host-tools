#
# Copyright 2011 Red Hat, Inc.
#
# This software is licensed to you under the GNU General Public
# License as published by the Free Software Foundation; either version
# 2 of the License (GPLv2) or (at your option) any later version.
# There is NO WARRANTY for this software, express or implied,
# including the implied warranties of MERCHANTABILITY,
# NON-INFRINGEMENT, or FITNESS FOR A PARTICULAR PURPOSE. You should
# have received a copy of GPLv2 along with this software; if not, see
# http://www.gnu.org/licenses/old-licenses/gpl-2.0.txt.

class UsersController < ApplicationController
  include AutoCompleteSearch
  
  def section_id
     'operations'
  end
   
  before_filter :setup_options, :only => [:items, :index]
  before_filter :find_user, :only => [:edit, :edit_environment, :update_environment,
                                      :update, :update_roles, :clear_helptips, :destroy]
  before_filter :authorize
  skip_before_filter :require_org

  def rules
    index_test = lambda{User.any_readable?}
    create_test = lambda{User.creatable?}

    read_test = lambda{@user.readable?}
    edit_test = lambda{@user.editable?}
    delete_test = lambda{@user.deletable?}
    edit_details_test = lambda{@user.id == current_user.id || @user.editable?}
    user_helptip = lambda{true} #everyone can enable disable a helptip
    
     {
       :index => index_test,
       :items => index_test,
       :auto_complete_search => index_test,
       :new => create_test,
       :create => create_test,
       :edit => read_test,
       :edit_environment => read_test,
       :update_environment => read_test,
       :update => edit_details_test,
       :update_roles => edit_test,
       :clear_helptips => edit_details_test,
       :destroy => delete_test,
       :enable_helptip => user_helptip,
       :disable_helptip => user_helptip,
     }
  end
  
  def items
    render_panel_items(User.readable, @panel_options, params[:search], params[:offset])
  end

  
  def edit
    @organization = current_organization
    accessible_envs = current_organization.environments
    setup_environment_selector(current_organization, accessible_envs)
    @environment = first_env_in_path(accessible_envs)
    render :partial=>"edit", :layout => "tupane_layout", :locals=>{:user=>@user,
                                                                   :editable=>@user.editable?,
                                                                   :name=>controller_display_name,
                                                                   :accessible_envs => accessible_envs}
  end
  
  def new
    @user = User.new
    @organization = nil
    render :partial=>"new", :layout => "tupane_layout", :locals=>{:user=>@user, :accessible_envs => nil}
  end

  def create
    begin
      # Pulp quietly ignored unkonwn attributes; Headpin needs to remove
      env_id = params[:user].delete(:env_id)
      @user = User.new(params[:user])
<<<<<<< HEAD
      @environment = KTEnvironment.find(env_id)
      @organization = @environment.organization
      @user.save!
      perm = Permission.create! :role => @user.own_role,
                         :resource_type=> ResourceType.find_or_create_by_name("environments"),
                         :verbs=>[Verb.find_or_create_by_verb("register_systems")],
                         :name=>"default systems reg permission",
                         :organization=> @organization
      PermissionTag.create!(:permission_id => perm.id, :tag_id => @environment.id)
=======
      env_id = params[:user]['env_id']
      if env_id
        @environment = KTEnvironment.find(env_id)
        @organization = @environment.organization
        @user.save!
        perm = Permission.create! :role => @user.own_role,
                           :resource_type=> ResourceType.find_or_create_by_name("environments"),
                           :verbs=>[Verb.find_or_create_by_verb("register_systems")],
                           :name=>"default systems reg permission",
                           :organization=> @organization
        PermissionTag.create!(:permission_id => perm.id, :tag_id => @environment.id)
      else
        @user.save!
        @environment = nil
        @organization = nil
      end
>>>>>>> 92fa8a3c

      notice @user.username + _(" created successfully.")
      if User.where(:id => @user.id).search_for(params[:search]).include?(@user)
        render :partial=>"common/list_item", :locals=>{:item=>@user, :accessor=>"id", :columns=>["username"], :name=>controller_display_name}
      else
        notice _("'#{@user["name"]}' did not meet the current search criteria and is not being shown."), { :level => 'message', :synchronous_request => false }
        render :json => { :no_match => true }
      end
    rescue Exception => error
      errors error
      #transaction, if something goes wrong with the creation of the permission, we will need to delete the user
      @user.destroy if @user.id
      render :json=>@user.errors, :status=>:bad_request
    end
  rescue Exception => error
    errors error
    render :json=>@user.errors, :status=>:bad_request
  end
  
  def update
    params[:user].delete :username

    if @user.update_attributes(params[:user])
      notice _("User updated successfully.")
      attr = params[:user].first.last if params[:user].first
      attr ||= ""
      
      if not User.where(:id => @user.id).search_for(params[:search]).include?(@user)
        notice _("'#{@user["name"]}' no longer matches the current search criteria."), { :level => 'message', :synchronous_request => false }
      end

      render :text => attr and return
    end
    errors "", {:list_items => @user.errors.to_a}
    render :text => @user.errors, :status=>:ok
  end

  def edit_environment
    if @user.has_default_env?
      @old_perm = Permission.find_all_by_role_id(@user.own_role.id)[0]
      @environment = @user.default_environment
      @old_env = @environment
      @organization = Organization.find(@environment.attributes['organization_id'])
      accessible_envs = KTEnvironment.systems_registerable(@organization)
      setup_environment_selector(@organization, accessible_envs)
    else
      @organization = nil
      accessible_envs = nil
    end

    render :partial=>"edit_environment", :layout => "tupane_layout", :locals=>{:user=>@user,
                                                                   :editable=>@user.editable?,
                                                                   :name=>controller_display_name,
                                                                   :accessible_envs => accessible_envs}
  end

  def update_environment
    begin
      new_env = params['env_id'] ? params['env_id']['env_id'].to_i : nil
      if @user.has_default_env?
        old_perm = Permission.find_all_by_role_id(@user.own_role.id)[0]
        old_env = old_perm.tags[0].tag_id
      else
        old_env = nil
      end
      #if (old_perm.nil? || (old_env != new_env))
      if ((old_env != nil || new_env != nil) && old_env != new_env)
        #First delete the old role if it is not equal to the old one
        old_perm.destroy if @user.has_default_env?

        if new_env
          @environment = KTEnvironment.find(new_env)
          @organization = @environment.organization

          #Second create a new one with the newly selected env
          perm = Permission.create! :role => @user.own_role,
                       :resource_type=> ResourceType.find_or_create_by_name("environments"),
                       :verbs=>[Verb.find_or_create_by_verb("register_systems")],
                       :name=>"default systems reg permission",
                       :organization=> @organization
          PermissionTag.create!(:permission_id => perm.id, :tag_id => new_env)
        else
          @old_env = nil
          @environment = nil
          @organization = nil
        end

        notice _("User environment updated successfully.")

        if @organization && @environment
          render :json => {:org => @organization.name, :env => @environment.name} and return
        end
        render :json => {:org => _("No default set for this user."), :env => _("No default set for this user.")} and return
      else
        err_msg = N_("The default you supplied was the same as the old default.")
        errors err_msg
        render(:text => err_msg, :status => 400) and return
      end

    rescue Exception => error
      errors error.message
      render :text =>error.message, :status=>400
    end
  end

  def update_roles
    params[:user] = {"role_ids"=>[]} unless params.has_key? :user

    #Add in the own role if updating roles, cause the user shouldn't see his own role
    params[:user][:role_ids] << @user.own_role.id

    if  @user.update_attributes(params[:user])
      notice _("User updated successfully.")
      
      if not User.where(:id => @user.id).search_for(params[:search]).include?(@user)
        notice _("'#{@user["name"]}' no longer matches the current search criteria."), { :level => 'message', :synchronous_request => false }
      end
      
      render :nothing => true and return
    end
    errors "", {:list_items => @user.errors.to_a}
    render :text => @user.errors, :status=>:ok
  end

  def destroy
    @id = params[:id]
    #remove the user
    @user.destroy
    if @user.destroyed?
      notice _("User '#{@user[:username]}' was deleted.")
      #render and do the removal in one swoop!
      render :partial => "common/list_remove", :locals => {:id => @id, :name=>controller_display_name} and return
    end
    errors "", {:list_items => @user.errors.to_a}
    render :text => @user.errors, :status=>:ok
  rescue Exception => error
    errors "", {:list_items => @user.errors.to_a}
    render :json=>@user.errors, :status=>:bad_request
  end

  def clear_helptips
    @user.clear_helptips
    notice _("Disabled help tips have been re-enabled.")
    render :text => _("Cleared")
  end

  def enable_helptip
    current_user.enable_helptip params[:key]
    render :text => ""
  end

  def disable_helptip
    current_user.disable_helptip params[:key]
    render :text => ""
  end

  private

  def find_user
    @user = User.find params[:id]
  end
  

  def setup_options
    @panel_options = { :title => _('Users'),
                 :col => ['username'],
                 :create => _('User'),
                 :name => controller_display_name,
                 :ajax_load  => true,
                 :ajax_scroll => items_users_path(),
                 :enable_create => User.creatable? }
  end

  def controller_display_name
    return _('user')
  end

end<|MERGE_RESOLUTION|>--- conflicted
+++ resolved
@@ -78,17 +78,6 @@
       # Pulp quietly ignored unkonwn attributes; Headpin needs to remove
       env_id = params[:user].delete(:env_id)
       @user = User.new(params[:user])
-<<<<<<< HEAD
-      @environment = KTEnvironment.find(env_id)
-      @organization = @environment.organization
-      @user.save!
-      perm = Permission.create! :role => @user.own_role,
-                         :resource_type=> ResourceType.find_or_create_by_name("environments"),
-                         :verbs=>[Verb.find_or_create_by_verb("register_systems")],
-                         :name=>"default systems reg permission",
-                         :organization=> @organization
-      PermissionTag.create!(:permission_id => perm.id, :tag_id => @environment.id)
-=======
       env_id = params[:user]['env_id']
       if env_id
         @environment = KTEnvironment.find(env_id)
@@ -105,7 +94,6 @@
         @environment = nil
         @organization = nil
       end
->>>>>>> 92fa8a3c
 
       notice @user.username + _(" created successfully.")
       if User.where(:id => @user.id).search_for(params[:search]).include?(@user)
