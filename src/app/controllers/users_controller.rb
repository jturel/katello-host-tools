#
# Copyright 2011 Red Hat, Inc.
#
# This software is licensed to you under the GNU General Public
# License as published by the Free Software Foundation; either version
# 2 of the License (GPLv2) or (at your option) any later version.
# There is NO WARRANTY for this software, express or implied,
# including the implied warranties of MERCHANTABILITY,
# NON-INFRINGEMENT, or FITNESS FOR A PARTICULAR PURPOSE. You should
# have received a copy of GPLv2 along with this software; if not, see
# http://www.gnu.org/licenses/old-licenses/gpl-2.0.txt.

class UsersController < ApplicationController
  include AutoCompleteSearch
  
  def section_id
     'operations'
  end
   
  before_filter :setup_options, :only => [:items, :index]
  before_filter :find_user, :only => [:edit, :update, :update_roles, :clear_helptips, :destroy]
  before_filter :authorize
  skip_before_filter :require_org

  def rules
    index_test = lambda{User.any_readable?}
    create_test = lambda{User.creatable?}

    read_test = lambda{@user.readable?}
    edit_test = lambda{@user.editable?}
    delete_test = lambda{@user.deletable?}
    user_helptip = lambda{true} #everyone can enable disable a helptip
    
     {
       :index => index_test,
       :items => index_test,
       :new => create_test,
       :create => create_test,
       :edit => read_test,
       :update => edit_test,
       :update_roles => edit_test,
       :clear_helptips => edit_test,
       :destroy => delete_test,
       :enable_helptip => user_helptip,
       :disable_helptip => user_helptip,
     }
  end
  
  def index
    begin
      @users = User.readable.search_for(params[:search]).limit(current_user.page_size)
      retain_search_history
    rescue Exception => error
      errors error.to_s, {:level => :message, :persist => false}
      @users = User.search_for ''
    end
  end
  
  def items
    start = params[:offset]
    @users = User.readable.search_for(params[:search]).limit(current_user.page_size).offset(start)
    render_panel_items @users, @panel_options
  end

  
  def edit 
    render :partial=>"edit", :layout => "tupane_layout", :locals=>{:user=>@user, :editable=>@user.editable?}
  end
  
  def new
    @user = User.new
    render :partial=>"new", :layout => "tupane_layout", :locals=>{:user=>@user}
  end

  def create
    begin
      @user = User.new(params[:user])
      @user.save!
      notice @user.username + _(" created successfully.")
      render :partial=>"common/list_item", :locals=>{:item=>@user, :accessor=>"id", :columns=>["username"]}
    rescue Exception => error
      errors error
      render :json=>@user.errors, :status=>:bad_request
    end
  end
  
  def update
    params[:user].delete :username

    if @user.update_attributes(params[:user])
      notice _("User updated successfully.")
      attr = params[:user].first.last if params[:user].first
      attr ||= ""
      render :text => attr and return
    end
    errors "", {:list_items => @user.errors.to_a}
    render :text => @user.errors, :status=>:ok
  end

  def update_roles
    params[:user] = {"role_ids"=>[]} unless params.has_key? :user

    #Add in the own role if updating roles, cause the user shouldn't see his own role
    params[:user][:role_ids] << @user.own_role.id

    if  @user.update_attributes(params[:user])
      notice _("User updated successfully.")
      render :nothing => true and return
    end
    errors "", {:list_items => @user.errors.to_a}
    render :text => @user.errors, :status=>:ok
  end

  def destroy
    @id = params[:id]
<<<<<<< HEAD
    begin
      #remove the user
      @user.destroy
      if @user.destroyed?
        notice _("User '#{@user[:username]}' was deleted.")
        #render and do the removal in one swoop!
        render :partial => "common/list_remove", :locals => {:id => @id} and return
      end
      errors "", {:list_items => @user.errors.to_a}
      render :text => @user.errors, :status=>:ok
    rescue Exception => error
      errors error
      render :json=>@user.errors, :status=>:bad_request
=======
    @user = User.where(:id => @id)[0]
    raise "Cannot delete currently logged user" if @user == User.current
    #remove the user
    @user.destroy
    if @user.destroyed?
      notice _("User '#{@user[:username]}' was deleted.")
      #render and do the removal in one swoop!
      render :partial => "common/list_remove", :locals => {:id => @id} and return
>>>>>>> 0c9e38c2
    end
    errors "", {:list_items => @user.errors.to_a}
    render :text => @user.errors, :status=>:ok
  rescue Exception => error
    errors error
    render :json=>@user.errors, :status=>:bad_request
  end

  def clear_helptips
    @user.clear_helptips
    notice _("Disabled help tips have been re-enabled.")
    render :text => _("Cleared")
  end

  def enable_helptip
    current_user.enable_helptip params[:key]
    render :text => ""
  end

  def disable_helptip
    current_user.disable_helptip params[:key]
    render :text => ""
  end

  private

  def find_user
    @user = User.find params[:id]
  end
  

  def setup_options
    @panel_options = { :title => _('Users'),
                 :col => ['username'],
                 :create => _('User'),
                 :name => _('user'),
                 :ajax_scroll => items_users_path(),
                 :enable_create => User.creatable? }
  end

end<|MERGE_RESOLUTION|>--- conflicted
+++ resolved
@@ -113,7 +113,6 @@
 
   def destroy
     @id = params[:id]
-<<<<<<< HEAD
     begin
       #remove the user
       @user.destroy
@@ -127,16 +126,6 @@
     rescue Exception => error
       errors error
       render :json=>@user.errors, :status=>:bad_request
-=======
-    @user = User.where(:id => @id)[0]
-    raise "Cannot delete currently logged user" if @user == User.current
-    #remove the user
-    @user.destroy
-    if @user.destroyed?
-      notice _("User '#{@user[:username]}' was deleted.")
-      #render and do the removal in one swoop!
-      render :partial => "common/list_remove", :locals => {:id => @id} and return
->>>>>>> 0c9e38c2
     end
     errors "", {:list_items => @user.errors.to_a}
     render :text => @user.errors, :status=>:ok
