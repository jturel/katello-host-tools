#
# Copyright 2011 Red Hat, Inc.
#
# This software is licensed to you under the GNU General Public
# License as published by the Free Software Foundation; either version
# 2 of the License (GPLv2) or (at your option) any later version.
# There is NO WARRANTY for this software, express or implied,
# including the implied warranties of MERCHANTABILITY,
# NON-INFRINGEMENT, or FITNESS FOR A PARTICULAR PURPOSE. You should
# have received a copy of GPLv2 along with this software; if not, see
# http://www.gnu.org/licenses/old-licenses/gpl-2.0.txt.

class PromotionsController < ApplicationController

  skip_before_filter :authorize #load the environment
  before_filter :find_environment
  before_filter :authorize




  def rules
    prod_test = lambda{ @product.provider.readable? and @environment.contents_readable? }
    {
      :show => [[:read, :promote, :modify_changesets, :read_changesets, :promote_changesets], :environment,  @environment.id],
      :packages => prod_test,
      :repos => prod_test,
      :errata => prod_test
    }
  end



  def section_id
    'contents'
  end

  def show
    access_envs = accessible_environments
    setup_environment_selector(current_organization, access_envs)
    @products = @environment.products.reject{|p| p.repos(@environment).empty?}.sort{|a,b| a.name <=> b.name}

    @changesets = @next_environment.working_changesets if @next_environment
    @changeset_product_ids = @changeset.products.collect { |p| p.cp_id } if @changeset
    @changeset_product_ids ||= []
    render :show, :locals=>{:accessible_envs=> access_envs}
  end




  # AJAX Calls

  def packages
      package_hash = {}
      @product.repos(@environment).each{|repo|
        repo.packages.each{|pkg|
          package_hash[pkg.id] = pkg if package_hash[pkg.id].nil?
        }
      }

     @next_env_pkgs = []
     if @next_environment
       @product.repos(@next_environment).each{|repo|
          repo.packages.each{|pkg|
            @next_env_pkgs << pkg.id
          }
        }
     end

      @packages = package_hash.values
      @packages.sort! {|a,b| a.nvrea <=> b.nvrea}
      offset = params[:offset]
      offset = offset.to_i if offset
      if offset
        @packages = @packages[offset..offset+current_user.page_size]
        render :text=>"" and return if @packages.empty?
      else
        @packages = @packages[0..current_user.page_size]
      end

      render :partial=>"packages"
  end


  def repos
    @repos = @product.repos(@environment)
    offset = params[:offset]
    if offset
      @repos = @repos[offset..offset+current_user.page_size]
      render :text=>"" and return if @repos.empty?
    else
      @repos = @repos[0..current_user.page_size]
    end

    @next_env_repos = []
     if @next_environment
       @product.repos(@next_environment).each{|repo|
          @next_env_repos << repo.id
        }
     end
    render :partial=>"repos"
  end


  def errata
    errata_hash = {}

    if (@product)
      products = [@product]
    else
      products = @environment.products
    end

    products.each{|product|
        product.repos(@environment).each{|repo|
          repo.errata.each {|erratum|
            errata_hash[erratum.id] = erratum if errata_hash[erratum.id].nil?
          }
        }
    }

    @errata = errata_hash.values
    @errata.sort! {|a,b| a.title <=> b.title}
    offset = params[:offset]
    if offset
      @errata = @errata[offset..offset+current_user.page_size]
      render :text=>"" and return if @errata.empty?
    else
      @errata = @errata[0..current_user.page_size]
    end
    render :partial=>"errata"
  end

  def distributions
    # render the list of distributions
    @distributions = []
    unless @product.nil?
      @product.repos(@environment).each do |repo|
        unless repo.distributions.nil?
          @distributions += repo.distributions
        end
      end
    end
    render :partial=>"distributions"
  end

  private

  def find_environment
    @organization = current_organization
    @environment = KPEnvironment.first(:conditions => {:name=>params[:env_id], :organization_id=>@organization.id})
    @next_environment = KPEnvironment.find(params[:next_env_id]) if params[:next_env_id]
    @next_environment ||= @environment.successor
<<<<<<< HEAD
=======

>>>>>>> 3e01b6ba
    @product = Product.find(params[:product_id]) if params[:product_id]
  end

  def accessible_environments
    list = KPEnvironment.changesets_readable(current_organization)
    KPEnvironment.content_readable(current_organization).each{|env|
      list << env.prior if env.prior
    }
    list.uniq
  end


end<|MERGE_RESOLUTION|>--- conflicted
+++ resolved
@@ -152,10 +152,6 @@
     @environment = KPEnvironment.first(:conditions => {:name=>params[:env_id], :organization_id=>@organization.id})
     @next_environment = KPEnvironment.find(params[:next_env_id]) if params[:next_env_id]
     @next_environment ||= @environment.successor
-<<<<<<< HEAD
-=======
-
->>>>>>> 3e01b6ba
     @product = Product.find(params[:product_id]) if params[:product_id]
   end
 
