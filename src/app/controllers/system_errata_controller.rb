#
# Copyright 2011 Red Hat, Inc.
#
# This software is licensed to you under the GNU General Public
# License as published by the Free Software Foundation; either version
# 2 of the License (GPLv2) or (at your option) any later version.
# There is NO WARRANTY for this software, express or implied,
# including the implied warranties of MERCHANTABILITY,
# NON-INFRINGEMENT, or FITNESS FOR A PARTICULAR PURPOSE. You should
# have received a copy of GPLv2 along with this software; if not, see
# http://www.gnu.org/licenses/old-licenses/gpl-2.0.txt.

class SystemErrataController < ApplicationController

  before_filter :find_system, :only =>[:install, :index, :items, :status]
  before_filter :authorize

  def section_id
    'systems'
  end

  def rules
    edit_system = lambda{System.find(params[:system_id]).editable?}
    read_system = lambda{System.find(params[:system_id]).readable?}

    {
      :index => read_system,
      :items => read_system,
      :install => edit_system,
      :status => edit_system
    }
  end

  def index
    if @system.class == Hypervisor
      render :partial=>"systems/hypervisor", :layout=>"tupane_layout",
             :locals=>{:system=>@system,
                       :message=>_("Hypervisors do not have errata")}
      return
    end

    offset = current_user.page_size

    render :partial=>"systems/errata/index", :layout => "tupane_layout", :locals=>{:system=>@system, 
                                                                          :editable => @system.editable?, :offset => offset}
  end

  def items
    offset = params[:offset]
    filter_type = params[:filter_type] if params[:filter_type]
    errata_state = params[:errata_state] if params[:errata_state]
    chunk_size = current_user.page_size
    errata, total_count, results_count = get_errata(offset.to_i, offset.to_i+chunk_size, filter_type, errata_state)
        
    rendered_html = render_to_string(:partial=>"systems/errata/items", :locals => { :errata => errata, :editable => @system.editable? })

    render :json => {:html => rendered_html,
                      :results_count => results_count,
                      :total_count => total_count,
                      :current_count => errata.length + offset.to_i }
  end

  def install
    errata_ids = params[:errata_ids]
    task = @system.install_errata(errata_ids)
    
    notice _("Errata scheduled for install.")
<<<<<<< HEAD
    render :text => task.task_status.uuid
  rescue => error
=======
    render :text => task.uuid
  rescue Exception => error
>>>>>>> ac834416
    errors error
    render :text => error, :status => :bad_request
  end

  def status
    if params[:uuid]
      statuses = @system.tasks.where(:uuid => params[:uuid], :task_type => [:errata_install])
    else
      statuses = @system.tasks.where(:task_type => [:errata_install], :state => [:waiting, :running])
    end
    render :json => statuses
  end


  private

  include SortColumnList
  include ErrataModule

  def get_errata start, finish, filter_type="All", errata_state="outstanding"
    types = [Glue::Pulp::Errata::SECURITY, Glue::Pulp::Errata::ENHANCEMENT, Glue::Pulp::Errata::BUGZILLA]
    errata_state = errata_state || "outstanding"
    filter_type = filter_type || "All"    

    errata_list = @system.errata
    total_errata_count = errata_list.length

    errata_list = filter_by_type(errata_list, filter_type)
    errata_list = filter_by_state(errata_list, errata_state)
    
    filtered_errata_count = errata_list.length

    errata_list = errata_list.sort { |a,b|
      a.id.downcase <=> b.id.downcase 
    }
    
    errata_list = errata_list[start...finish]

    return errata_list, total_errata_count, filtered_errata_count
  end

  def find_system
    @system = System.find(params[:system_id])
  end

end<|MERGE_RESOLUTION|>--- conflicted
+++ resolved
@@ -65,13 +65,8 @@
     task = @system.install_errata(errata_ids)
     
     notice _("Errata scheduled for install.")
-<<<<<<< HEAD
-    render :text => task.task_status.uuid
+    render :text => task.uuid
   rescue => error
-=======
-    render :text => task.uuid
-  rescue Exception => error
->>>>>>> ac834416
     errors error
     render :text => error, :status => :bad_request
   end
