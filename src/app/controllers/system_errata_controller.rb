--- conflicted
+++ resolved
@@ -66,15 +66,9 @@
     errata_ids = params[:errata_ids]
     task = @system.install_errata(errata_ids)
     
-<<<<<<< HEAD
-    notice _("Errata scheduled for install.")
-    render :text => task.uuid
-  rescue => error
-=======
     notify.success _("Errata scheduled for install.")
     render :text => task.id
-  rescue Exception => error
->>>>>>> 7e126ab0
+  rescue => error
     errors error
     render :text => error, :status => :bad_request
   end
