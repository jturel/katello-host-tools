--- conflicted
+++ resolved
@@ -66,13 +66,8 @@
     errata_ids = params[:errata_ids]
     task = @system.install_errata(errata_ids)
     
-<<<<<<< HEAD
     notify.success _("Errata scheduled for install.")
-    render :text => task.uuid
-=======
-    notice _("Errata scheduled for install.")
     render :text => task.id
->>>>>>> 0e273d46
   rescue Exception => error
     errors error
     render :text => error, :status => :bad_request
