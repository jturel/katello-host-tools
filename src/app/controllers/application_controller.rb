--- conflicted
+++ resolved
@@ -178,11 +178,7 @@
 
   def require_no_user
     if current_user
-<<<<<<< HEAD
-      notify.success _("Welcome Back!") + ", " + current_user.username, :persist => false
-=======
-      notice _("Welcome Back") + ", " + current_user.username
->>>>>>> c2554144
+      notify.success _("Welcome Back") + ", " + current_user.username, :persist => false
       execute_after_filters
       redirect_to dashboard_index_url
       return false
