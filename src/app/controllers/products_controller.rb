--- conflicted
+++ resolved
@@ -90,13 +90,8 @@
         format.html { render :text => escape_html(result) }
       end
 
-<<<<<<< HEAD
     rescue => e
-      notice e.to_s, {:level => :error}
-=======
-    rescue Exception => e
       notify.exception e
->>>>>>> 7e126ab0
 
       respond_to do |format|
         format.html { render :partial => "common/notification", :status => :bad_request, :content_type => 'text/html' and return}
@@ -108,13 +103,8 @@
   def destroy
     begin
       @product.destroy
-<<<<<<< HEAD
-      notice _("Product '%s' removed.") % @product[:name]
+      notify.success _("Product '%s' removed.") % @product[:name]
     rescue => error
-=======
-      notify.success _("Product '%s' removed.") % @product[:name]
-    rescue Exception => error
->>>>>>> 7e126ab0
       Rails.logger.error error.to_s
       notify.exception error
     end
@@ -141,13 +131,8 @@
     begin
       @provider = @product.provider if @product  #don't trust the provider_id coming in if we don't need it
       @provider ||= Provider.find(params[:provider_id])
-<<<<<<< HEAD
     rescue => error
-      notice error.to_s, {:level => :error}
-=======
-    rescue Exception => error
       notify.exception error
->>>>>>> 7e126ab0
       execute_after_filters
       render :text => error, :status => :bad_request
     end
@@ -156,13 +141,8 @@
   def find_product
     begin
       @product = Product.find(params[:id])
-<<<<<<< HEAD
     rescue => error
-      notice error.to_s, {:level => :error}
-=======
-    rescue Exception => error
       notify.exception error
->>>>>>> 7e126ab0
       execute_after_filters
       render :text => error, :status => :bad_request
     end
