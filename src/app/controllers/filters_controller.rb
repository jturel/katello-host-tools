--- conflicted
+++ resolved
@@ -100,13 +100,8 @@
     end
 
     render :text=>to_ret
-<<<<<<< HEAD
-  rescue => e
-    notice e, {:level => :error}
-=======
-  rescue Exception=>e
-    notify.exception e
->>>>>>> 7e126ab0
+  rescue => e
+    notify.exception e
     render :text=>e, :status=>500
   end
 
@@ -132,13 +127,8 @@
                                                      :columns=>['name'], :name=>controller_display_name}
     end
 
-<<<<<<< HEAD
-  rescue => e
-    notice e, {:level => :error}
-=======
-  rescue Exception=> e
-    notify.exception e
->>>>>>> 7e126ab0
+  rescue => e
+    notify.exception e
     render :text=>e, :status=>500
   end
 
@@ -190,13 +180,8 @@
 
     notify.success _("Sucessfully updated '%s' package filter.") % @filter.name
     render :text=>''
-<<<<<<< HEAD
-  rescue => e
-    notice e, {:level => :error}
-=======
-  rescue Exception => e
-    notify.exception e
->>>>>>> 7e126ab0
+  rescue => e
+    notify.exception e
     render :text=>'', :status=>500
   end
 
@@ -227,13 +212,8 @@
     @filter.destroy
     notify.success _("Package Filter %s deleted.") % @filter.name
     render :partial => "common/list_remove", :locals => {:id=>params[:id], :name=>controller_display_name}
-<<<<<<< HEAD
-  rescue => e
-    notice e, {:level => :error}
-=======
-  rescue Exception => e
-    notify.exception e
->>>>>>> 7e126ab0
+  rescue => e
+    notify.exception e
     render :text=>e, :status=>500
   end
 
