--- conflicted
+++ resolved
@@ -73,53 +73,17 @@
   end
 
   def create
-<<<<<<< HEAD
-    @organization = Organization.new(:name => params[:name], :description => params[:description])
+    org_params    = params[:organization]
+    env_params    = params[:environment]
+    cp_key        = org_params[:name].tr(' ', '_')
+    @organization = Organization.new(:name => org_params[:name], :description => org_params[:description])
     @organization.save!
 
-    if params[:envname].present?
-      @new_env = KTEnvironment.new(:name => params[:envname], :description => params[:envdescription])
+    if env_params[:envname].present?
+      @new_env = KTEnvironment.new(:name => env_params[:name], :description => env_params[:description])
       @new_env.organization = @organization
       @new_env.prior = @organization.library
       @new_env.save!
-=======
-    begin
-      org_params = params[:organization]
-      env_params = params[:environment]
-      cp_key = org_params[:name].tr(' ', '_')
-      # org is being deleted
-      if Organization.find_by_cp_key(cp_key).nil? && Organization.unscoped.find_by_cp_key(cp_key)
-        msg = _("Organization '%s' already exists and either has been scheduled for deletion or failed deletion.") % org_params[:name]
-        raise msg
-      end
-
-      if env_params[:name] && env_params[:name] != ''
-        @new_env = KTEnvironment.new(:name => env_params[:name], :description => env_params[:description])
-      else
-        @new_env = nil
-      end
-
-      org_created = false
-      @organization = Organization.new(:name => org_params[:name], :description => org_params[:description], :cp_key => cp_key)
-      @organization.save!
-      org_created = true
-
-      if @new_env
-        @new_env.organization = @organization
-        @new_env.prior = @organization.library
-        @new_env.save!
-      end
-      notify.success _("Organization '%s' was created.") % @organization["name"]
-    rescue Exception => error
-      notify.exception error
-      Rails.logger.error error.backtrace.join("\n")
-      #rollback creation of the org if the org creation passed but the environment was not created
-      if @organization && @organization.id #it is saved to the db
-        @organization.destroy
-      end
-
-      render :text=> error.to_s, :status=>:bad_request and return
->>>>>>> 2c31f616
     end
 
     notify.success _("Organization '%s' was created.") % @organization["name"]
