
#
# Copyright 2011 Red Hat, Inc.
#
# This software is licensed to you under the GNU General Public
# License as published by the Free Software Foundation; either version
# 2 of the License (GPLv2) or (at your option) any later version.
# There is NO WARRANTY for this software, express or implied,
# including the implied warranties of MERCHANTABILITY,
# NON-INFRINGEMENT, or FITNESS FOR A PARTICULAR PURPOSE. You should
# have received a copy of GPLv2 along with this software; if not, see
# http://www.gnu.org/licenses/old-licenses/gpl-2.0.txt.

require 'pp'

class OrganizationsController < ApplicationController
  navigation :organizations
  include AutoCompleteSearch
  respond_to :html, :js
  skip_before_filter :authorize
  before_filter :find_organization, :only => [:edit, :update, :destroy]
  before_filter :authorize #call authorize after find_organization so we call auth based on the id instead of cp_id
  before_filter :setup_options, :only=>[:index, :items]
  before_filter :search_filter, :only => [:auto_complete_search]

  def rules
    index_test = lambda{Organization.any_readable?}
    create_test = lambda{Organization.creatable?}
    read_test = lambda{@organization.readable?}
    edit_test = lambda{@organization.editable?}
    delete_test = lambda{@organization.deletable?}

    {:index =>  index_test,
      :items => index_test,
      :auto_complete_search => index_test,
      :new => create_test,
      :create => create_test,
      :edit => read_test,
      :update => edit_test,
      :destroy => delete_test,
    }
  end

  def section_id
    'orgs'
  end

  def index
    begin
      @organizations = Organization.readable.search_for(params[:search]).order('lower(name)').limit(current_user.page_size)
      retain_search_history
    rescue Exception => error
      errors error.to_s, {:level => :message, :persist => false}
      @organizations = Organization.search_for ''
      render :index, :status => :bad_request and return
    end
  end

  def items
<<<<<<< HEAD
    render_panel_items(Organization.readable, @panel_options, params[:search], params[:offset])
=======
    start = params[:offset]
    @organizations = Organization.readable.search_for(params[:search]).order('lower(name)').limit(current_user.page_size).offset(start)
    render_panel_items @organizations, @panel_options
>>>>>>> fe4534a5
  end


  def new
    render :partial=>"new", :layout => "tupane_layout"
  end

  def create
    begin
      @organization = Organization.new(:name => params[:name], :description => params[:description], :cp_key => params[:name].tr(' ', '_'))
      @organization.save!
    rescue Exception => error
      errors error
      Rails.logger.info error.backtrace.join("\n")
      render :text=> error.to_s, :status=>:bad_request and return
    end
    
    if Organization.where(id = @organization.id).search_for(params[:search]).include?(@organization)
      notice [_("Organization '#{@organization["name"]}' was created."), _("Click on 'Add Environment' to create the first environment")]
      render :partial=>"common/list_item", :locals=>{:item=>@organization, :accessor=>"cp_key", :columns=>['name'], :name=>controller_display_name}
    else
      notice _("Organization '#{@organization["name"]}' was created.")
      notice _("'#{@organization["name"]}' did not meet the current search criteria and is not being shown."), { :level => 'message', :synchronous_request => false }
      render :json => { :no_match => true }
    end
  end

  def edit
    @env_choices =  @organization.environments.collect {|p| [ p.name, p.name ]}
    render :partial=>"edit", :layout => "layouts/tupane_layout", :locals=>{:editable=>@organization.editable?}
  end

  def update
    result = ""
    begin
      unless params[:organization][:description].nil?
        result = params[:organization][:description] = params[:organization][:description].gsub("\n",'')
      end

      @organization.update_attributes!(params[:organization])
      notice _("Organization '#{@organization["name"]}' was updated.")
      
      render :text => escape_html(result)
      
    rescue Exception => error
      errors error

      respond_to do |format|
        format.js { render :partial => "layouts/notification", :status => :bad_request, :content_type => 'text/html' and return}
      end
    end
  end

  def destroy
    if current_organization == @organization
      errors [_("Could not delete organization '#{params[:id]}'."),  _("The current organization cannot be deleted. Please switch to a different organization before deleting.")]

      render :text => "The current organization cannot be deleted. Please switch to a different organization before deleting.", :status => :bad_request and return
    elsif Organization.count > 1
      id = @organization.cp_key
      @name = @organization.name
      begin
        @organization.destroy
        notice _("Organization '#{params[:id]}' was deleted.")
      rescue Exception => error
        errors error.to_s
        render :text=> error.to_s, :status=>:bad_request and return
      end
      render :partial => "common/list_remove", :locals => {:id=> id, :name=> controller_display_name}
    else
      errors [_("Could not delete organization '#{params[:id]}'."),  _("At least one organization must exist.")]
      
      render :text => "At least one organization must exist.", :status=>:bad_request and return
    end
  end

  protected

  def find_organization
    begin
      @organization = Organization.first(:conditions => {:cp_key => params[:id]})
      raise if @organization.nil?
    rescue Exception => error
      errors _("Couldn't find organization with ID=#{params[:id]}")
      execute_after_filters
      render :text => error, :status => :bad_request
    end
  end

  def setup_options
    @panel_options = { :title => _('Organizations'),
               :col => ['name'],
               :create => _('Organization'),
               :name => controller_display_name,
               :accessor => :cp_key,
               :ajax_load  => true,
               :ajax_scroll => items_organizations_path(),
               :enable_create => Organization.creatable?}
  end

  def search_filter
    @filter = {:organization_id => current_organization}
  end

  def controller_display_name
    return _('organization')
  end

end<|MERGE_RESOLUTION|>--- conflicted
+++ resolved
@@ -57,15 +57,8 @@
   end
 
   def items
-<<<<<<< HEAD
-    render_panel_items(Organization.readable, @panel_options, params[:search], params[:offset])
-=======
-    start = params[:offset]
-    @organizations = Organization.readable.search_for(params[:search]).order('lower(name)').limit(current_user.page_size).offset(start)
-    render_panel_items @organizations, @panel_options
->>>>>>> fe4534a5
+    render_panel_items(Organization.readable.order('lower(name)'), @panel_options, params[:search], params[:offset])
   end
-
 
   def new
     render :partial=>"new", :layout => "tupane_layout"
