--- conflicted
+++ resolved
@@ -97,15 +97,9 @@
         @new_env.prior = @organization.library
         @new_env.save!
       end
-<<<<<<< HEAD
-      notice [_("Organization '%s' was created.") % @organization["name"]]
+      notify.success _("Organization '%s' was created.") % @organization["name"]
     rescue => error
-      notice(error, {:level => :error, :include_class_name => org_created ? KTEnvironment::ERROR_CLASS_NAME : Organization.name})
-=======
-      notify.success _("Organization '%s' was created.") % @organization["name"]
-    rescue Exception => error
       notify.exception error
->>>>>>> 7e126ab0
       Rails.logger.error error.backtrace.join("\n")
       #rollback creation of the org if the org creation passed but the environment was not created
       if @organization && @organization.id #it is saved to the db
@@ -146,13 +140,8 @@
 
       render :text => escape_html(result)
 
-<<<<<<< HEAD
     rescue => error
-      notice error, {:level => :error}
-=======
-    rescue Exception => error
       notify.exception error
->>>>>>> 7e126ab0
 
       respond_to do |format|
         format.js { render :partial => "common/notification", :status => :bad_request, :content_type => 'text/html' and return}
@@ -171,13 +160,8 @@
     OrganizationDestroyer.destroy @organization, :notify => true
     notify.success _("Organization '%s' has been scheduled for background deletion.") % @organization.name
     render :partial => "common/list_remove", :locals => {:id=> id, :name=> controller_display_name}
-<<<<<<< HEAD
   rescue => error
-    notice error.to_s, {:level => :error}
-=======
-  rescue Exception => error
     notify.exception error
->>>>>>> 7e126ab0
     render :text=> error.to_s, :status=>:bad_request and return
   end
 
@@ -221,17 +205,9 @@
   protected
 
   def find_organization
-<<<<<<< HEAD
-    begin
-      @organization = Organization.first(:conditions => {:cp_key => params[:id]})
-      raise if @organization.nil?
-    rescue => error
-      notice _("Couldn't find organization with ID=%s") % params[:id], {:level => :error}
-=======
     @organization = Organization.first(:conditions => { :cp_key => params[:id].to_s }) or begin
       message = _("Couldn't find organization with ID=%s") % params[:id]
       notify.error message
->>>>>>> 7e126ab0
       execute_after_filters
       render :text => message, :status => :bad_request
     end
@@ -241,13 +217,8 @@
     begin
       @organization = Organization.find(params[:id])
       raise if @organization.nil?
-<<<<<<< HEAD
     rescue => error
-      notice _("Couldn't find organization with ID=%s") % params[:id], {:level => :error}
-=======
-    rescue Exception => error
       notify.error _("Couldn't find organization with ID=%s") % params[:id]
->>>>>>> 7e126ab0
       execute_after_filters
       render :text => error, :status => :bad_request
     end
