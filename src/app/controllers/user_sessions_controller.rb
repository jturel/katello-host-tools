#
# Copyright 2011 Red Hat, Inc.
#
# This software is licensed to you under the GNU General Public
# License as published by the Free Software Foundation; either version
# 2 of the License (GPLv2) or (at your option) any later version.
# There is NO WARRANTY for this software, express or implied,
# including the implied warranties of MERCHANTABILITY,
# NON-INFRINGEMENT, or FITNESS FOR A PARTICULAR PURPOSE. You should
# have received a copy of GPLv2 along with this software; if not, see
# http://www.gnu.org/licenses/old-licenses/gpl-2.0.txt.

class UserSessionsController < ApplicationController
  before_filter :require_no_user, :only => [:new, :create]
  before_filter :require_user, :only => [:destroy, :set_org]
  skip_before_filter :require_org
  protect_from_forgery

  skip_before_filter :authorize # ok - need to skip all methods
  layout "user_session"

  def section_id
    "loginpage"
  end

  def new
    if !request.env['HTTP_X_FORWARDED_USER'].blank?
      # if we received the X-Forwarded-User, the user must have logged in via SSO; therefore,
      # attempt to authenticate and log the user in now versus requiring them to enter 
      # credentials 
      login_user
    else
<<<<<<< HEAD
      @disable_password_recovery = Katello.config.warden == 'ldap'
=======
      @disable_password_recovery = AppConfig.warden == 'ldap'
      set_locale
>>>>>>> d9cc516a
      respond_to do |f|
        f.html { render "new" }
        f.json { render :js => "window.location = '#{user_session_logout_path.to_json}'" }
        f.any { user_session_logout_path }
      end
    end
  end

  def create
    login_user
  end

  def destroy
    logout
    self.current_organization = nil
    notify.success _("Logout Successful"), :persist => false
    redirect_to root_url
  end

  def allowed_orgs
    render :partial=>"/layouts/allowed_orgs", :locals =>{:user=>current_user}
  end

  def set_org
    orgs = current_user.allowed_organizations
    org = Organization.find(params[:org_id])
    if org.nil? or !orgs.include?(org)
      notify.error _("Invalid organization")
      render :nothing => true
      return
    else
      self.current_organization = org
    end
    if self.current_organization == org
      respond_to do |format|
        format.html {redirect_to dashboard_index_path}
        format.js { render :js => "CUI.Login.Actions.redirecter('#{dashboard_index_url}')" }
      end
    end
  end

  private

  def login_user
    authenticate! :scope => :user
    if logged_in?

      #save the hash anchor if it exsts
      if params[:hash_anchor] and  session[:original_uri] and !session[:original_uri].index("#")
        session[:original_uri] +=  params[:hash_anchor]
      end

      # set the current user in the thread-local variable (before notification)
      User.current = current_user
      # set ldap roles
      current_user.set_ldap_roles if Katello.config.ldap_roles

      orgs = current_user.allowed_organizations
      user_default_org = nil
      if current_user.default_org && !current_user.default_org.nil?
        user_default_org = current_user.default_org
      end

      if current_organization.nil?
        if orgs.length == 1
          params[:org_id] = orgs[0].id
          # notice the user
          notify.success _("Login Successful")
          set_org
        elsif !user_default_org.nil? && orgs.include?(user_default_org)
          params[:org_id] = user_default_org.id
          # notice the user
          notify.success _("Login Successful, logging into '%s' ") % user_default_org.name
          set_org
        elsif orgs.length < 1
          # notice the user, please choose an org
          notify.success _("Login Successful, please contact administrator to get permission to access an organization.")
          render :partial =>"/user_sessions/interstitial.js.haml", :locals=> {:num_orgs => orgs.length, :redir_path => dashboard_index_path}
        else
          # notice the user, please choose an org
          notify.success _("Login Successful, please choose an Organization")
          render :partial =>"/user_sessions/interstitial.js.haml", :locals=> {:num_orgs => orgs.length, :redir_path => dashboard_index_path}
        end
      else
        # notice the user, please choose an org
        notify.success _("Login Successful, please choose an Organization")
        render :partial =>"/user_sessions/interstitial.js.haml", :locals=> {:num_orgs => orgs.length, :redir_path => dashboard_index_path}
      end
    end
  end

  # return simple 401 page (for API authentication errors)
  def return_401
    head :status => 401 and return false
  end

  def default_notify_options
    { :organization => nil }
  end

end<|MERGE_RESOLUTION|>--- conflicted
+++ resolved
@@ -30,12 +30,8 @@
       # credentials 
       login_user
     else
-<<<<<<< HEAD
       @disable_password_recovery = Katello.config.warden == 'ldap'
-=======
-      @disable_password_recovery = AppConfig.warden == 'ldap'
       set_locale
->>>>>>> d9cc516a
       respond_to do |f|
         f.html { render "new" }
         f.json { render :js => "window.location = '#{user_session_logout_path.to_json}'" }
