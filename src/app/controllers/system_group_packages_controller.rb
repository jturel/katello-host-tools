--- conflicted
+++ resolved
@@ -72,12 +72,8 @@
       render :text => '' and return
     end
 
-<<<<<<< HEAD
     render :partial => 'system_groups/packages/items',
-           :locals  => { :editable => @group.editable?, :job => job, :include_tr_shading => false }
-=======
-    render :partial => 'system_groups/packages/items', :locals => {:editable => @group.systems_editable?, :job => job, :include_tr_shading => false}
->>>>>>> c2554144
+           :locals  => { :editable => @group.systems_editable?, :job => job, :include_tr_shading => false }
   end
 
   def remove
@@ -137,12 +133,8 @@
       render :text => '' and return
     end
 
-<<<<<<< HEAD
     render :partial => 'system_groups/packages/items',
-           :locals  => { :editable => @group.editable?, :job => job, :include_tr_shading => false }
-=======
-    render :partial => 'system_groups/packages/items', :locals => {:editable => @group.systems_editable?, :job => job, :include_tr_shading => false}
->>>>>>> c2554144
+           :locals  => { :editable => @group.systems_editable?, :job => job, :include_tr_shading => false }
   end
 
   def status
