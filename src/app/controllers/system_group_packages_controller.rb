#
# Copyright 2011 Red Hat, Inc.
#
# This software is licensed to you under the GNU General Public
# License as published by the Free Software Foundation; either version
# 2 of the License (GPLv2) or (at your option) any later version.
# There is NO WARRANTY for this software, express or implied,
# including the implied warranties of MERCHANTABILITY,
# NON-INFRINGEMENT, or FITNESS FOR A PARTICULAR PURPOSE. You should
# have received a copy of GPLv2 along with this software; if not, see
# http://www.gnu.org/licenses/old-licenses/gpl-2.0.txt.

class SystemGroupPackagesController < ApplicationController

  require 'util/package_util'

  helper SystemPackagesHelper

  before_filter :find_group
  before_filter :authorize

  def section_id
    'systems'
  end

  def rules
    edit_group = lambda{SystemGroup.find(params[:system_group_id]).systems_editable?}
    read_group = lambda{SystemGroup.find(params[:system_group_id]).systems_readable?}

    {
      :index => read_group,
      :add => edit_group,
      :remove => edit_group,
      :update => edit_group,
      :status => edit_group
    }
  end

  def index
    actions = [:package_install, :package_update, :package_remove, :package_group_install, :package_group_remove]
    jobs = @group.refreshed_jobs.joins(:task_statuses).where(
        'task_statuses.task_type' => actions, 'task_statuses.state' => [:waiting, :running])

    render :partial=>"system_groups/packages/index", :layout => "tupane_layout",
           :locals=>{:jobs => jobs, :editable => @group.systems_editable?}
  end

  def add
    if !params[:packages].blank?
      # user entered one or more package names (as comma-separated list) in the content box
      packages = Katello::PackageUtils.validate_package_list_format(params[:packages])

      if packages
        job = @group.install_packages packages
<<<<<<< HEAD
        notify.success _("Install of Packages '%{p}' scheduled for System Group '%{s}'.") %
                          {:s => @group['name'], :p => params[:packages]}
      else
        notify.error _("One or more errors found in Package names '%{s}'.") % {:s => params[:packages]}
=======
        notice _("Install of Packages '%s' scheduled for System Group '%s'.") % [params[:packages], @group.name]
      else
        notice _("One or more errors found in Package names '%s'.") % params[:packages], {:level => :error}
>>>>>>> 0e273d46
        render :text => '' and return
      end

    elsif !params[:groups].blank?
      # user entered one or more package group names (as comma-separated list) in the content box
      groups = params[:groups].split(/ *, */ )
      job = @group.install_package_groups groups
<<<<<<< HEAD
      notify.success _("Install of Package Groups '%{g}' scheduled for System Group '%{s}'.") %
                         { :s => @group['name'], :g => params[:groups] }

=======
      notice _("Install of Package Groups '%s' scheduled for System Group '%s'.") % [params[:groups], @group.name]
>>>>>>> 0e273d46
    else
      notify.error _("Empty request received to install Packages or Package Groups for System Group '%s'.") %
                       @group['name']
      render :text => '' and return
    end

<<<<<<< HEAD
    render :partial => 'system_groups/packages/items',
           :locals  => { :editable => @group.systems_editable?, :job => job, :include_tr_shading => false }
=======
    render :partial => 'system_groups/packages/items', :locals => {:editable => @group.systems_editable?,
                                                                   :group_id => @group.id, :job => job,
                                                                   :include_tr_shading => false}
>>>>>>> 0e273d46
  end

  def remove
    if !params[:packages].blank?
      # user entered one or more package names (as comma-separated list) in the content box
      packages = Katello::PackageUtils.validate_package_list_format(params[:packages])

      if packages
        job = @group.uninstall_packages packages
<<<<<<< HEAD
        notify.success _("Uninstall of Packages '%{p}' scheduled for System Group '%{s}'.") %
                           { :s => @group['name'], :p => params[:packages] }
=======
        notice _("Uninstall of Packages '%s' scheduled for System Group '%s'.") % [params[:packages], @group.name]
>>>>>>> 0e273d46
      else
        notify.error _("One or more errors found in Package names '%s'.") % params[:packages]
        render :text => '' and return
      end

    elsif !params[:groups].blank?
      # user entered one or more package group names (as comma-separated list) in the content box
      groups = params[:groups].split(/ *, */ )
      job = @group.uninstall_package_groups groups
<<<<<<< HEAD
      notify.success _("Uninstall of Package Groups '%{p}' scheduled for System Group '%{s}'.") %
                         { :s => @group['name'], :p => groups.join(',') }
=======
      notice _("Uninstall of Package Groups '%s' scheduled for System Group '%s'.") % [groups.join(','), @group.name]
>>>>>>> 0e273d46

    else
      notify.error _("Empty request received to uninstall Packages or Package Groups for System Group '%s'.") %
                       @group['name']
      render :text => '' and return
    end

    render :partial => 'system_groups/packages/items', :locals => {:editable => @group.systems_editable?,
                                                                   :group_id => @group.id, :job => job,
                                                                   :include_tr_shading => false}
  end

  def update
    if !params[:packages].blank?
      # user entered one or more package names (as comma-separated list) in the content box
      packages = Katello::PackageUtils.validate_package_list_format(params[:packages])

      if packages
        job = @group.update_packages packages
<<<<<<< HEAD
        notify.success _("Update of Packages '%{p}' scheduled for System Group '%{s}'.") %
                           { :s => @group['name'], :p => params[:packages] }
=======
        notice _("Update of Packages '%s' scheduled for System Group '%s'.") % [params[:packages], @group.name]
>>>>>>> 0e273d46
      else
        notify.error _("One or more errors found in Package names '%s'.") % params[:packages]
        render :text => '' and return
      end

    elsif !params[:groups].blank?
      # user entered one or more package group names (as comma-separated list) in the content box
      groups = params[:groups].split(/ *, */ )
      job = @group.install_package_groups groups
<<<<<<< HEAD
      notify.success _("Update of Package Groups '%{p}' scheduled for System Group '%{s}'.") %
                         { :s => @group['name'], :p => groups.join(',') }
=======
      notice _("Update of Package Groups '%s' scheduled for System Group '%s'.") % [groups.join(','), @group.name]
>>>>>>> 0e273d46

    else
      notify.error _("Empty request received to update Packages or Package Groups for System Group '%s'.") %
                       @group['name']
      render :text => '' and return
    end

<<<<<<< HEAD
    render :partial => 'system_groups/packages/items',
           :locals  => { :editable => @group.systems_editable?, :job => job, :include_tr_shading => false }
=======
    render :partial => 'system_groups/packages/items', :locals => {:editable => @group.systems_editable?,
                                                                   :group_id => @group.id, :job => job,
                                                                   :include_tr_shading => false}
>>>>>>> 0e273d46
  end

  def status
    # retrieve the status for the actions initiated by the client
    response = []
    jobs = @group.refreshed_jobs.where('jobs.id' => params[:id])
    jobs.each do |job|
      status_html = render_to_string(:template => 'system_groups/packages/_status.html.haml', :layout => false,
                                     :locals => {:group_id => @group.id, :id => job.id, :state => job.state,
                                                 :status_message => job.status_message})

      response << {:id => job.id, :status_html => status_html}
    end

    render :json => response
  end

  private

  def find_group
    @group = SystemGroup.find(params[:system_group_id])
  end
end<|MERGE_RESOLUTION|>--- conflicted
+++ resolved
@@ -52,16 +52,9 @@
 
       if packages
         job = @group.install_packages packages
-<<<<<<< HEAD
-        notify.success _("Install of Packages '%{p}' scheduled for System Group '%{s}'.") %
-                          {:s => @group['name'], :p => params[:packages]}
+        notify.success _("Install of Packages '%s' scheduled for System Group '%s'.") % [params[:packages], @group.name]
       else
-        notify.error _("One or more errors found in Package names '%{s}'.") % {:s => params[:packages]}
-=======
-        notice _("Install of Packages '%s' scheduled for System Group '%s'.") % [params[:packages], @group.name]
-      else
-        notice _("One or more errors found in Package names '%s'.") % params[:packages], {:level => :error}
->>>>>>> 0e273d46
+        notify.error _("One or more errors found in Package names '%s'.") % params[:packages]
         render :text => '' and return
       end
 
@@ -69,27 +62,19 @@
       # user entered one or more package group names (as comma-separated list) in the content box
       groups = params[:groups].split(/ *, */ )
       job = @group.install_package_groups groups
-<<<<<<< HEAD
-      notify.success _("Install of Package Groups '%{g}' scheduled for System Group '%{s}'.") %
-                         { :s => @group['name'], :g => params[:groups] }
-
-=======
-      notice _("Install of Package Groups '%s' scheduled for System Group '%s'.") % [params[:groups], @group.name]
->>>>>>> 0e273d46
+      notify.success _("Install of Package Groups '%s' scheduled for System Group '%s'.") %
+                         [params[:groups], @group.name]
     else
       notify.error _("Empty request received to install Packages or Package Groups for System Group '%s'.") %
                        @group['name']
       render :text => '' and return
     end
 
-<<<<<<< HEAD
     render :partial => 'system_groups/packages/items',
-           :locals  => { :editable => @group.systems_editable?, :job => job, :include_tr_shading => false }
-=======
-    render :partial => 'system_groups/packages/items', :locals => {:editable => @group.systems_editable?,
-                                                                   :group_id => @group.id, :job => job,
-                                                                   :include_tr_shading => false}
->>>>>>> 0e273d46
+           :locals => { :editable           => @group.systems_editable?,
+                        :group_id           => @group.id,
+                        :job                => job,
+                        :include_tr_shading => false }
   end
 
   def remove
@@ -99,12 +84,8 @@
 
       if packages
         job = @group.uninstall_packages packages
-<<<<<<< HEAD
-        notify.success _("Uninstall of Packages '%{p}' scheduled for System Group '%{s}'.") %
-                           { :s => @group['name'], :p => params[:packages] }
-=======
-        notice _("Uninstall of Packages '%s' scheduled for System Group '%s'.") % [params[:packages], @group.name]
->>>>>>> 0e273d46
+        notify.success _("Uninstall of Packages '%s' scheduled for System Group '%s'.") %
+                           [params[:packages], @group.name]
       else
         notify.error _("One or more errors found in Package names '%s'.") % params[:packages]
         render :text => '' and return
@@ -114,13 +95,8 @@
       # user entered one or more package group names (as comma-separated list) in the content box
       groups = params[:groups].split(/ *, */ )
       job = @group.uninstall_package_groups groups
-<<<<<<< HEAD
-      notify.success _("Uninstall of Package Groups '%{p}' scheduled for System Group '%{s}'.") %
-                         { :s => @group['name'], :p => groups.join(',') }
-=======
-      notice _("Uninstall of Package Groups '%s' scheduled for System Group '%s'.") % [groups.join(','), @group.name]
->>>>>>> 0e273d46
-
+      notify.success _("Uninstall of Package Groups '%s' scheduled for System Group '%s'.") %
+                         [groups.join(','), @group.name]
     else
       notify.error _("Empty request received to uninstall Packages or Package Groups for System Group '%s'.") %
                        @group['name']
@@ -139,12 +115,7 @@
 
       if packages
         job = @group.update_packages packages
-<<<<<<< HEAD
-        notify.success _("Update of Packages '%{p}' scheduled for System Group '%{s}'.") %
-                           { :s => @group['name'], :p => params[:packages] }
-=======
-        notice _("Update of Packages '%s' scheduled for System Group '%s'.") % [params[:packages], @group.name]
->>>>>>> 0e273d46
+        notify.success _("Update of Packages '%s' scheduled for System Group '%s'.") % [params[:packages], @group.name]
       else
         notify.error _("One or more errors found in Package names '%s'.") % params[:packages]
         render :text => '' and return
@@ -154,27 +125,19 @@
       # user entered one or more package group names (as comma-separated list) in the content box
       groups = params[:groups].split(/ *, */ )
       job = @group.install_package_groups groups
-<<<<<<< HEAD
-      notify.success _("Update of Package Groups '%{p}' scheduled for System Group '%{s}'.") %
-                         { :s => @group['name'], :p => groups.join(',') }
-=======
-      notice _("Update of Package Groups '%s' scheduled for System Group '%s'.") % [groups.join(','), @group.name]
->>>>>>> 0e273d46
-
+      notify.success _("Update of Package Groups '%s' scheduled for System Group '%s'.") %
+                         [groups.join(','), @group.name]
     else
       notify.error _("Empty request received to update Packages or Package Groups for System Group '%s'.") %
                        @group['name']
       render :text => '' and return
     end
 
-<<<<<<< HEAD
     render :partial => 'system_groups/packages/items',
-           :locals  => { :editable => @group.systems_editable?, :job => job, :include_tr_shading => false }
-=======
-    render :partial => 'system_groups/packages/items', :locals => {:editable => @group.systems_editable?,
-                                                                   :group_id => @group.id, :job => job,
-                                                                   :include_tr_shading => false}
->>>>>>> 0e273d46
+           :locals  => { :editable           => @group.systems_editable?,
+                         :group_id           => @group.id,
+                         :job                => job,
+                         :include_tr_shading => false }
   end
 
   def status
