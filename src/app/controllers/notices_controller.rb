#
# Copyright 2011 Red Hat, Inc.
#
# This software is licensed to you under the GNU General Public
# License as published by the Free Software Foundation; either version
# 2 of the License (GPLv2) or (at your option) any later version.
# There is NO WARRANTY for this software, express or implied,
# including the implied warranties of MERCHANTABILITY,
# NON-INFRINGEMENT, or FITNESS FOR A PARTICULAR PURPOSE. You should
# have received a copy of GPLv2 along with this software; if not, see
# http://www.gnu.org/licenses/old-licenses/gpl-2.0.txt.

# To change this template, choose Tools | Templates
# and open the template in the editor.

class NoticesController < ApplicationController
  skip_before_filter :authorize,:require_org
  before_filter :notices_authorize
  before_filter :readable_by, :only => [:auto_complete_search]

  helper_method :sort_column, :sort_direction

  def section_id
     'notifications'
  end

  def notices_authorize
    user = current_user
    true
  end

  def show
    begin
      #currently doesn't handle pagination
      @notices = render_panel_direct(Notice, {}, params[:search], 0, [sort_column, sort_direction],
            {:filter=>{:user_ids=>[current_user.id]}, :skip_render=>true, :page_size=>100})
      retain_search_history
<<<<<<< HEAD
    rescue => error
      notice error.to_s, {:level => :error, :persist => false}
=======
    rescue Exception => error
      notify.exception error, :persist => false
>>>>>>> 7e126ab0
      @notices = current_user.notices
    end
  end

  def get_new
    # obtain the list of notices that user has not yet seen.
    new_notices = Notice.select("notices.id, text, level, request_type").where("user_notices.user_id = ? AND user_notices.viewed = ?", current_user, false).joins(:user_notices)

    # flag these notices as viewed for the user.  this will ensure the user is only notified once.
    new_notices.each do |notice|
      user_notice = current_user.user_notices.where(:notice_id => notice.id).first
      user_notice.viewed = true
      user_notice.save!
    end

    respond_to do |format|
      format.json { render :json => {:new_notices => new_notices, :unread_count => current_user.user_notices.length} }
    end
  end

  def details
    begin
      # retrieve the details for the requested notice
      notice = Notice.find(params[:id])

      respond_to do |format|
        format.html { render :text => escape_html(notice.details)}
      end

<<<<<<< HEAD
    rescue => e
      notice e.to_s, {:level => :error}
=======
    rescue Exception => e
      notify.exception e
>>>>>>> 7e126ab0

      respond_to do |format|
        format.html { render :partial => "common/notification", :status => :bad_request, :content_type => 'text/html' and return}
        format.json { render :partial => "common/notification", :status => :bad_request, :content_type => 'text/html' and return}
      end
    end
  end

  def dismiss
    notice = Notice.find(params[:id])

    notice.users.delete(current_user)
    notice.destroy unless notice.users.any?

    respond_to do |format|
      format.json { render :json => "ok" }
    end
  end

  def destroy_all
    begin
      # destroy all notices for the user
      for notice in current_user.notices
        notice.users.delete(current_user)
        notice.destroy unless notice.users.any?
      end
      render :partial => "delete_all"

<<<<<<< HEAD
    rescue => error
      notice error.to_s, {:level => :error}
=======
    rescue Exception => error
      notify.exception error
>>>>>>> 7e126ab0
      render :text => error, :status => :bad_request
    end
  end

  private

  def sort_column
    Notice.column_names.include?(params[:sort]) ? params[:sort] : "created_at"
  end
  
  def sort_direction
    %w[asc desc].include?(params[:direction]) ? params[:direction] : "desc"
  end

  def readable_by
    # this is used by auto search complete as input to 'readable'... to provide results based on the content readable
    # to the user...
    @readable_by = current_user
  end
end<|MERGE_RESOLUTION|>--- conflicted
+++ resolved
@@ -35,13 +35,8 @@
       @notices = render_panel_direct(Notice, {}, params[:search], 0, [sort_column, sort_direction],
             {:filter=>{:user_ids=>[current_user.id]}, :skip_render=>true, :page_size=>100})
       retain_search_history
-<<<<<<< HEAD
     rescue => error
-      notice error.to_s, {:level => :error, :persist => false}
-=======
-    rescue Exception => error
       notify.exception error, :persist => false
->>>>>>> 7e126ab0
       @notices = current_user.notices
     end
   end
@@ -71,13 +66,8 @@
         format.html { render :text => escape_html(notice.details)}
       end
 
-<<<<<<< HEAD
     rescue => e
-      notice e.to_s, {:level => :error}
-=======
-    rescue Exception => e
       notify.exception e
->>>>>>> 7e126ab0
 
       respond_to do |format|
         format.html { render :partial => "common/notification", :status => :bad_request, :content_type => 'text/html' and return}
@@ -106,13 +96,8 @@
       end
       render :partial => "delete_all"
 
-<<<<<<< HEAD
     rescue => error
-      notice error.to_s, {:level => :error}
-=======
-    rescue Exception => error
       notify.exception error
->>>>>>> 7e126ab0
       render :text => error, :status => :bad_request
     end
   end
