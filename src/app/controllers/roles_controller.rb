--- conflicted
+++ resolved
@@ -124,13 +124,8 @@
       notify.message _("'%s' did not meet the current search criteria and is not being shown.") % @role["name"]
       render :json => { :no_match => true }
     end
-<<<<<<< HEAD
   rescue => error
-    notice error, {:level => :error}
-=======
-  rescue Exception => error
     notify.exception error
->>>>>>> 7e126ab0
     render :json=>error.to_s, :status=>:bad_request
   end
 
@@ -158,13 +153,8 @@
         
         render :json=>params[:role]
       end
-<<<<<<< HEAD
     rescue => error
-      notice error, {:level => :error}
-=======
-    rescue Exception => error
       notify.exception error
->>>>>>> 7e126ab0
       respond_to do |format|
         format.html { render :partial => "common/notification", :status => :bad_request, :content_type => 'text/html' and return}
         format.json { render :partial => "common/notification", :status => :bad_request, :content_type => 'text/html' and return}
@@ -184,13 +174,8 @@
       else
         raise
       end
-<<<<<<< HEAD
     rescue => error
-      notice error, {:level => :error}
-=======
-    rescue Exception => error
       notify.exception error
->>>>>>> 7e126ab0
       render :text=> error.to_s, :status=>:bad_request and return
     end
   end
@@ -242,13 +227,9 @@
     add_permission_bc(to_return, @permission, false)
     notify.success _("Permission '%s' was updated.") % @permission.name
     render :json => to_return
-<<<<<<< HEAD
   rescue => error
       notice error, {:level => :error}
-=======
-  rescue Exception => error
       notify.exception error
->>>>>>> 7e126ab0
       render :json=>@permission.errors, :status=>:bad_request
   end
 
@@ -270,13 +251,8 @@
       add_permission_bc(to_return, @perm, false)
       notify.success _("Permission '%s' was created.") % @perm.name
       render :json => to_return
-<<<<<<< HEAD
     rescue => error
-      notice error, {:level => :error}
-=======
-    rescue Exception => error
       notify.exception error
->>>>>>> 7e126ab0
       render :json=>@role.errors, :status=>:bad_request
     end
   end
@@ -304,13 +280,8 @@
     add_group_to_bc(to_return, @group)
     notify.success _("LDAP Group '%s' was created.") % @group.ldap_group
     render :json => to_return
-<<<<<<< HEAD
   rescue => error
-    notice error, {:level => :error}
-=======
-  rescue Exception => error
     notify.exception error
->>>>>>> 7e126ab0
     render :json=>@group.errors, :status=>:bad_request
   end
 
