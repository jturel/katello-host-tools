--- conflicted
+++ resolved
@@ -101,13 +101,8 @@
         repo = Repository.find(id)
         progress = format_sync_progress(repo.sync_status, repo)
         collected.push(progress)
-<<<<<<< HEAD
       rescue => e
-        notice e.to_s, {:level => :error} # debugging and skip for now
-=======
-      rescue Exception => e
         notify.exception e # debugging and skip for now
->>>>>>> 7e126ab0
         next 
       end
     end
