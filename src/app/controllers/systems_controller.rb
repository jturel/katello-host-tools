--- conflicted
+++ resolved
@@ -105,7 +105,6 @@
   end
 
   def create
-<<<<<<< HEAD
     @system = System.new
     @system.facts = {}
     @system.arch = params["arch"]["arch_id"]
@@ -115,9 +114,8 @@
     @system.cp_type = "system"
     @system.environment = KTEnvironment.find(params["system"]["environment_id"])
     #create it in candlepin, parse the JSON and create a new ruby object to pass to the view
-    saved = @system.save!
     #find the newly created system
-    if saved
+    if @system.save!
       notify.success _("System '%s' was created.") % @system['name']
 
       if search_validate(System, @system.id, params[:search])
@@ -126,30 +124,6 @@
       else
         notify.message _("'%s' did not meet the current search criteria and is not being shown.") % @system["name"]
         render :json => { :no_match => true }
-=======
-    begin
-      #{"method"=>"post", "system"=>{"name"=>"asdfsdf", "sockets"=>"asdfasdf", "arch"=>"asdfasdfasdf", "virtualized"=>"asdfasd"}, "authenticity_token"=>"n7hXf3d+YZZnvxqcjhQjPaD"
-      @system = System.new
-      @system.facts = {}
-      @system.arch = params["arch"]["arch_id"]
-      @system.sockets = params["system"]["sockets"]
-      @system.guest = (params["system_type"]["virtualized"] == 'virtual')
-      @system.name= params["system"]["name"]
-      @system.cp_type = "system"
-      @system.environment = KTEnvironment.find(params["system"]["environment_id"])
-      #create it in candlepin, parse the JSON and create a new ruby object to pass to the view
-      #find the newly created system
-      if @system.save!
-        notify.success _("System '%s' was created.") % @system['name']
-
-        if search_validate(System, @system.id, params[:search])
-          render :partial=>"systems/list_systems",
-            :locals=>{:accessor=>"id", :columns=>['name', 'lastCheckin','created' ], :collection=>[@system], :name=> controller_display_name}
-        else
-          notify.message _("'%s' did not meet the current search criteria and is not being shown.") % @system["name"]
-          render :json => { :no_match => true }
-        end
->>>>>>> 2c31f616
       end
     end
 
@@ -294,28 +268,20 @@
   end
 
   def edit
-<<<<<<< HEAD
-    releases = @system.available_releases
-  rescue => e
-    # Don't pepper user with notices if there is an error fetching release
-    # versions, but do log them
-    Rails.logger.error e.to_str
-    releases = []
-  ensure
-    render :partial=>"edit", :layout=>"tupane_layout", :locals=>{:system=>@system, :editable=>@system.editable?, :releases=>releases, :name=>controller_display_name}
-=======
     begin
       releases = @system.available_releases
-    rescue Exception => e
-      # Don't pepper user with notices if there is an error fetching release versions, but do log them
+    rescue => e
+      # Don't pepper user with notices if there is an error fetching release
+      # versions, but do log them
       Rails.logger.error e.to_str
       releases ||= []
     end
 
-    render :partial=>"edit", :layout=>"tupane_layout", :locals=>{
-        :system=>@system, :editable=>@system.editable?, :releases=>releases, :name=>controller_display_name,
-        :environments=>environment_paths(library_path_element, environment_path_element("systems_readable?"))}
->>>>>>> 2c31f616
+    render :partial => "edit", :layout => "tupane_layout",
+           :locals => { :system       => @system, :editable => @system.editable?,
+                        :releases     => releases, :name => controller_display_name,
+                        :environments =>
+                            environment_paths(library_path_element, environment_path_element("systems_readable?")) }
   end
 
   def update
