--- conflicted
+++ resolved
@@ -621,12 +621,8 @@
       :list_partial => 'systems/list_systems',
       :ajax_load  => true,
       :ajax_scroll => items_systems_path(),
-<<<<<<< HEAD
       :actions => System.any_deletable?(@environment, current_organization) ? 'actions' : nil,
-=======
-      :actions => System.deletable?(@environment, current_organization) ? 'actions' : nil,
       :initial_action => :subscriptions,
->>>>>>> 96d8d6e2
       :search_class=>System,
       :disable_create=> current_organization.environments.length == 0 ? "At least one environment is required to create or register systems in your current organization." : false
     }
