#
# Copyright 2011 Red Hat, Inc.
#
# This software is licensed to you under the GNU General Public
# License as published by the Free Software Foundation; either version
# 2 of the License (GPLv2) or (at your option) any later version.
# There is NO WARRANTY for this software, express or implied,
# including the implied warranties of MERCHANTABILITY,
# NON-INFRINGEMENT, or FITNESS FOR A PARTICULAR PURPOSE. You should
# have received a copy of GPLv2 along with this software; if not, see
# http://www.gnu.org/licenses/old-licenses/gpl-2.0.txt.

class SystemsController < ApplicationController
  include AutoCompleteSearch
  include SystemsHelper

  before_filter :find_system, :except =>[:index, :auto_complete_search, :items, :environments, :env_items, :bulk_destroy, :destroy, :new, :create]
  before_filter :find_systems, :only=>[:bulk_destroy]

  skip_before_filter :authorize
  before_filter :find_environment, :only => [:environments, :env_items, :new]
  before_filter :authorize

  before_filter :setup_options, :only => [:index, :items, :environments, :env_items]
  before_filter :search_filter, :only => [:auto_complete_search]

  # two pane columns and mapping for sortable fields
  COLUMNS = {'name' => 'name_sort', 'lastCheckin' => 'lastCheckin'}

  def rules
    edit_system = lambda{System.find(params[:id]).editable?}
    read_system = lambda{System.find(params[:id]).readable?}
    env_system = lambda{@environment.systems_readable?}
    any_readable = lambda{System.any_readable?(current_organization)}
    delete_systems = lambda{true}
    register_system = lambda { System.registerable?(@environment, current_organization) }

    {
      :index => any_readable,
      :create => register_system,
      :new => register_system,
      :items => any_readable,
      :auto_complete_search => any_readable,
      :environments => env_system,
      :env_items => env_system,
      :subscriptions => read_system,
      :update_subscriptions => edit_system,
      :products => read_system,
      :more_products => read_system,
      :update => edit_system,
      :edit => read_system,
      :show => read_system,
      :facts => read_system,
      :destroy=> delete_systems,
      :bulk_destroy => delete_systems
    }
  end

  def new
    @system = System.new
    @system.facts = {} #this is nil to begin with
    @organization = current_organization
    accessible_envs = current_organization.environments
    setup_environment_selector(current_organization, accessible_envs)

    # This controls whether the New System page will display an environment selector or not.
    # Since only one selector may exist at a time, it is left off of the New page when the
    # Environments page is displayed.
    envsys = !params[:env_id].nil?

    render :partial=>"new", :layout => "tupane_layout", :locals=>{:system=>@system, :accessible_envs => accessible_envs, :envsys => envsys}
  end

  def create
    begin
      #{"method"=>"post", "system"=>{"name"=>"asdfsdf", "sockets"=>"asdfasdf", "arch"=>"asdfasdfasdf", "virtualized"=>"asdfasd"}, "authenticity_token"=>"n7hXf3d+YZZnvxqcjhQjPaD»
      @system = System.new
      @system.facts = {}
      @system.arch = params["arch"]["arch_id"]
      @system.sockets = params["system"]["sockets"]
      @system.guest = (params["system_type"]["virtualized"] == 'virtual')
      @system.name= params["system"]["name"]
      @system.cp_type = "system"
      @system.environment = KTEnvironment.find(params["system"]["environment_id"])
      #create it in candlepin, parse the JSON and create a new ruby object to pass to the view
      saved = @system.save!

      #find the newly created system
      if saved
        notice _("System '#{@system['name']}' was created.")

        if search_validate(System, @system.id, params[:search])
          render :partial=>"systems/list_systems",
            :locals=>{:accessor=>"id", :columns=>['name', 'lastCheckin','created' ], :collection=>[@system], :name=> controller_display_name}
        else
          notice _("'#{@system["name"]}' did not meet the current search criteria and is not being shown."), { :level => 'message', :synchronous_request => false }
          render :json => { :no_match => true }
        end
      end

    rescue Exception => error
      notice error, {:level => :error}
      Rails.logger.info error.backtrace.join("\n")
      render :text => error, :status => :bad_request
    end
  end

  def index
  end

  def environments
    accesible_envs = KTEnvironment.systems_readable(current_organization)

    begin
      @systems = []
      setup_environment_selector(current_organization, accesible_envs)
      if @environment
        # add the environment id as a search filter.. this will be passed to the app by scoped_search as part of
        # the auto_complete_search requests
        @panel_options[:search_env] = @environment.id
      end
      
      render :index, :locals=>{:envsys => 'true', :accessible_envs=> accesible_envs}
    rescue Exception => error
      notice error.to_s, {:level => :error, :persist => false}
      render :index, :status=>:bad_request
    end
  end

  def items
    order = split_order(params[:order])
    search = params[:search]
    if params[:env_id]
      find_environment
      filters = {:environment_id=>[params[:env_id]]}
    else
      filters = {:organization_id=>[current_organization.id]}
    end
    render_panel_direct(System, @panel_options, search, params[:offset], order,
                        {:filter=>filters, :load=>true})

  end

  def split_order order
    if order
      order.split
    else
      [:name_sort, "ASC"]
    end

  end

  def subscriptions
    consumed_entitlements = @system.consumed_entitlements
    avail_pools = @system.available_pools_full
    facts = @system.facts.stringify_keys
    sockets = facts['cpu.cpu_socket(s)']
    render :partial=>"subscriptions", :layout => "tupane_layout",
                                      :locals=>{:system=>@system, :avail_subs => avail_pools,
                                                :consumed_entitlements => consumed_entitlements, :sockets=>sockets,
                                                :editable=>@system.editable?}
  end

  def update_subscriptions
    begin
      if params.has_key? :system
        params[:system].keys.each do |pool|
          @system.subscribe pool, params[:spinner][pool] if params[:commit].downcase == "subscribe"
          @system.unsubscribe pool if params[:commit].downcase == "unsubscribe"
        end
        consumed_entitlements = @system.consumed_entitlements
        avail_pools = @system.available_pools_full
        render :partial=>"subs_update", :locals=>{:system=>@system, :avail_subs => avail_pools,
                                                    :consumed_subs => consumed_entitlements,
                                                    :editable=>@system.editable?}
        notice _("System subscriptions updated.")

      end
    rescue Exception => error
<<<<<<< HEAD
      errors error.to_s, {:level => :message, :persist => false}
      render :nothing => true, :status => :bad_request
=======
      notice error.to_s, {:level => :error, :persist => false}
      render :nothing => true
>>>>>>> e3be24ef
    end
  end

  def products
    products , offset = first_objects @system.installedProducts.sort {|a,b| a['productName'].downcase <=> b['productName'].downcase}
    render :partial=>"products", :layout => "tupane_layout", :locals=>{:system=>@system, :products => products, :offset => offset}
  end

  def more_products
    products, offset = more_objects @system.installedProducts.sort {|a,b| a['productName'].downcase <=> b['productName'].downcase}
    render :partial=>"more_products", :locals=>{:system=>@system, :products => products, :offset=> offset}
  end

  def edit
     render :partial=>"edit", :layout=>"tupane_layout", :locals=>{:system=>@system, :editable=>@system.editable?, :name=>controller_display_name}
  end

  def update
    begin
      # The 'autoheal' flag is not an ActiveRecord attribute so update it explicitly if present
      @system.autoheal = params[:autoheal] if params[:autoheal]

      @system.update_attributes!(params[:system])
      notice _("System '#{@system["name"]}' was updated.")
      
      if not search_validate(System, @system.id, params[:search])
        notice _("'#{@system["name"]}' no longer matches the current search criteria."), { :level => :message, :synchronous_request => true }
      end

      respond_to do |format|
        format.html { render :text=>(params[:system] ? params[:system].first[1] : "") }
        format.js
      end
    rescue Exception => error
      notice error.to_s, {:level => :error, :persist => false}
      respond_to do |format|
        format.html { render :partial => "layouts/notification", :status => :bad_request, :content_type => 'text/html' and return}
        format.js { render :partial => "layouts/notification", :status => :bad_request, :content_type => 'text/html' and return}
      end
    end
  end

  def show
    system = System.find(params[:id])
    render :partial=>"systems/list_system_show", :locals=>{:item=>system, :accessor=>"id", :columns=> COLUMNS.keys, :noblock => 1}
  end

  def section_id
    'systems'
  end

  def facts
    render :partial => 'facts', :layout => "tupane_layout"
  end

  def bulk_destroy
    @systems.each{|sys|
      sys.destroy
    }
    notice _("#{@systems.length} Systems Removed Successfully")
    render :text=>""
  rescue Exception => e
    notice e, {:level => :error}
    render :text=>e, :status=>500
  end

  def destroy
    id = params[:id]
    system = find_system
    system.destroy
    if system.destroyed?
      notice _("#{system.name} Removed Successfully")
      #render and do the removal in one swoop!
      render :partial => "common/list_remove", :locals => {:id => id, :name=>controller_display_name} and return
    end
    notice "", {:level => :error, :list_items => system.errors.to_a}
    render :text => @system.errors, :status=>:ok
  rescue Exception => e
    notice e, {:level => :error}
    render :text=>e, :status=>500
  end



  private

  include SortColumnList

  def find_environment
    readable = KTEnvironment.systems_readable(current_organization)
    @environment = KTEnvironment.find(params[:env_id]) if params[:env_id]
    @environment ||= first_env_in_path(readable, false)
    @environment ||=  current_organization.locker
  end

  def find_system
    @system = System.find(params[:id])
  end

  def find_systems
    @systems = System.find(params[:ids])
  end

  def setup_options
    @panel_options = { :title => _('Systems'),
                      :col => COLUMNS.keys,
                      :custom_rows => true,
                      :enable_create => System.registerable?(@environment, current_organization),
                      :create => "System",
                      :enable_sort => true,
                      :name => controller_display_name,
                      :list_partial => 'systems/list_systems',
                      :ajax_load  => true,
                      :ajax_scroll => items_systems_path(),
                      :actions => System.deletable?(@environment, current_organization) ? 'actions' : nil
                      }
  end

  def sys_consumed_pools
    consumed_pools = @system.pools.collect {|pool| OpenStruct.new(:poolId => pool["id"],
                            :poolName => pool["productName"],
                            :expires => Date.parse(pool["endDate"]).strftime("%m/%d/%Y"),
                            :consumed => pool["consumed"],
                            :quantity => pool["quantity"])}
    consumed_pools.sort! {|a,b| a.poolName <=> b.poolName}
    consumed_pools
  end

  def sys_available_pools
    avail_pools = @system.available_pools.collect {|pool| OpenStruct.new(:poolId => pool["id"],
                            :poolName => pool["productName"],
                            :expires => Date.parse(pool["endDate"]).strftime("%m/%d/%Y"),
                            :consumed => pool["consumed"],
                            :quantity => pool["quantity"])}
    avail_pools.sort! {|a,b| a.poolName <=> b.poolName}
    avail_pools
  end

  def controller_display_name
    return _('system')
  end

  def search_filter
    @filter = {:organization_id => current_organization}
  end

  def sort_order_limit systems
      sort_columns(COLUMNS, systems) if params[:order]
      offset = params[:offset].to_i if params[:offset]
      offset ||= 0
      last = offset + current_user.page_size
      last = systems.length if last > systems.length
      systems[offset...last]
  end

  def first_objects objects
    offset = current_user.page_size
    if objects.length > 0
      if params.has_key? :order
        if params[:order].downcase == "desc"
          objects.reverse!
        end
      end
      objects = objects[0...offset]
    else
      objects = []
    end
    return objects, offset
  end

  def more_objects objects
    #grab the current user setting for page size
    size = current_user.page_size
    if objects.length > 0
      #check for the params offset (start of array chunk)
      if params.has_key? :offset
        offset = params[:offset].to_i
      else
        offset = current_user.page_size
      end
      if params.has_key? :order
        if params[:order].downcase == "desc"
          #reverse if order is desc
          objects.reverse!
        end
      end
      if params.has_key? :reverse
        next_objects = objects[0...params[:reverse].to_i]
      else
        next_objects = objects[offset...offset+size]
      end
      next_objects ||= [] # fence for case when offset extended beyond range, etc.
    else
      next_objects = []
    end

    return next_objects, offset
  end

end<|MERGE_RESOLUTION|>--- conflicted
+++ resolved
@@ -177,13 +177,8 @@
 
       end
     rescue Exception => error
-<<<<<<< HEAD
-      errors error.to_s, {:level => :message, :persist => false}
+      notice error.to_s, {:level => :error, :persist => false}
       render :nothing => true, :status => :bad_request
-=======
-      notice error.to_s, {:level => :error, :persist => false}
-      render :nothing => true
->>>>>>> e3be24ef
     end
   end
 
