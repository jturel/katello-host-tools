--- conflicted
+++ resolved
@@ -1,3 +1,4 @@
+# -*- coding: utf-8 -*-
 #
 # Copyright 2011 Red Hat, Inc.
 #
@@ -99,10 +100,6 @@
       Rails.logger.info error.message
       Rails.logger.info error.backtrace.join("\n")
       render :text => error, :status => :bad_request
-<<<<<<< HEAD
-      return
-=======
->>>>>>> 0220ef21
     end
   end
 
