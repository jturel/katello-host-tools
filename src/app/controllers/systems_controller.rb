# -*- coding: utf-8 -*-
#
# Copyright 2011 Red Hat, Inc.
#
# This software is licensed to you under the GNU General Public
# License as published by the Free Software Foundation; either version
# 2 of the License (GPLv2) or (at your option) any later version.
# There is NO WARRANTY for this software, express or implied,
# including the implied warranties of MERCHANTABILITY,
# NON-INFRINGEMENT, or FITNESS FOR A PARTICULAR PURPOSE. You should
# have received a copy of GPLv2 along with this software; if not, see
# http://www.gnu.org/licenses/old-licenses/gpl-2.0.txt.

class SystemsController < ApplicationController
  include SystemsHelper

  before_filter :find_system, :except =>[:index, :items, :environments, :bulk_destroy, :new, :create]
  before_filter :find_systems, :only=>[:bulk_destroy]

  before_filter :find_environment, :only => [:environments, :new]
  before_filter :authorize

  before_filter :setup_options, :only => [:index, :items, :environments]

  # two pane columns and mapping for sortable fields
  COLUMNS = {'name' => 'name_sort', 'lastCheckin' => 'lastCheckin'}

  def rules
    edit_system = lambda{System.find(params[:id]).editable?}
    read_system = lambda{System.find(params[:id]).readable?}
    env_system = lambda{@environment && @environment.systems_readable?}
    any_readable = lambda{current_organization && System.any_readable?(current_organization)}
    delete_systems = lambda{@system.deletable?}
    bulk_delete_systems = lambda{@systems.collect{|s| false unless s.deletable?}.compact.empty?}
    register_system = lambda { current_organization && System.registerable?(@environment, current_organization) }
    items_test = lambda do
      if params[:env_id]
        @environment = KTEnvironment.find(params[:env_id])
        @environment && @environment.systems_readable?
      else
        current_organization && System.any_readable?(current_organization)
      end
    end
    {
      :index => any_readable,
      :create => register_system,
      :new => register_system,
      :items => items_test,
      :environments => env_system,
      :subscriptions => read_system,
      :update_subscriptions => edit_system,
      :products => read_system,
      :more_products => read_system,
      :update => edit_system,
      :edit => read_system,
      :show => read_system,
      :facts => read_system,
      :destroy=> delete_systems,
      :bulk_destroy => bulk_delete_systems
    }
  end

  def new
    @system = System.new
    @system.facts = {} #this is nil to begin with
    @organization = current_organization
    accessible_envs = current_organization.environments
    setup_environment_selector(current_organization, accessible_envs)

    # This controls whether the New System page will display an environment selector or not.
    # Since only one selector may exist at a time, it is left off of the New page when the
    # Environments page is displayed.
    envsys = !params[:env_id].nil?

    render :partial=>"new", :layout => "tupane_layout", :locals=>{:system=>@system, :accessible_envs => accessible_envs, :envsys => envsys}
  end

  def create
    begin
      #{"method"=>"post", "system"=>{"name"=>"asdfsdf", "sockets"=>"asdfasdf", "arch"=>"asdfasdfasdf", "virtualized"=>"asdfasd"}, "authenticity_token"=>"n7hXf3d+YZZnvxqcjhQjPaD"
      @system = System.new
      @system.facts = {}
      @system.arch = params["arch"]["arch_id"]
      @system.sockets = params["system"]["sockets"]
      @system.guest = (params["system_type"]["virtualized"] == 'virtual')
      @system.name= params["system"]["name"]
      @system.cp_type = "system"
      @system.environment = KTEnvironment.find(params["system"]["environment_id"])
      #create it in candlepin, parse the JSON and create a new ruby object to pass to the view
      saved = @system.save!
      #find the newly created system
      if saved
        notice _("System '%s' was created.") % @system['name']

        if search_validate(System, @system.id, params[:search])
          render :partial=>"systems/list_systems",
            :locals=>{:accessor=>"id", :columns=>['name', 'lastCheckin','created' ], :collection=>[@system], :name=> controller_display_name}
        else
          notice _("'%s' did not meet the current search criteria and is not being shown.") % @system["name"], { :level => 'message', :synchronous_request => false }
          render :json => { :no_match => true }
        end
      end

    rescue Exception => error
      if error.respond_to?('response')
        display_message = error.response.include?('displayMessage') ? JSON.parse(error.response)['displayMessage'] : error.to_s
        notice display_message, {:level => :error}
      else
        notice error, {:level => :error}
      end
      Rails.logger.error error.backtrace.join("\n")
      render :text => error, :status => :bad_request
    end
  end

  def index
  end

  def environments
    accesible_envs = KTEnvironment.systems_readable(current_organization)

    begin
      @systems = []
      setup_environment_selector(current_organization, accesible_envs)
      if @environment
        # add the environment id as a search filter.. this will be passed to the app by search as part of
        # the auto_complete_search requests
        @panel_options[:search_env] = @environment.id
      end
      
      render :index, :locals=>{:envsys => true, :accessible_envs=> accesible_envs}
    rescue Exception => error
      notice error.to_s, {:level => :error, :persist => false}
      render :index, :status=>:bad_request
    end
  end

  def items
    order = split_order(params[:order])
    search = params[:search]
    if params[:env_id]
      find_environment
      filters = {:environment_id=>[params[:env_id]]}
    else
      filters = {:environment_id=> KTEnvironment.systems_readable(current_organization).collect{|item| item.id}}
    end
    render_panel_direct(System, @panel_options, search, params[:offset], order,
                        {:filter=>filters, :load=>true})

  end

  def split_order order
    if order
      order.split("|")
    else
      [:name_sort, "ASC"]
    end

  end

  def subscriptions
    consumed_entitlements = @system.consumed_entitlements
    avail_pools = @system.available_pools_full !current_user.subscriptions_match_system_preference
    facts = @system.facts.stringify_keys
    sockets = facts['cpu.cpu_socket(s)']
    render :partial=>"subscriptions", :layout => "tupane_layout",
                                      :locals=>{:system=>@system, :avail_subs => avail_pools,
                                                :consumed_entitlements => consumed_entitlements, :sockets=>sockets,
                                                :editable=>@system.editable?}
  end

  def update_subscriptions
    begin
      if params.has_key? :system
        params[:system].keys.each do |pool|
          @system.subscribe pool, params[:spinner][pool] if params[:commit].downcase == "subscribe"
          @system.unsubscribe pool if params[:commit].downcase == "unsubscribe"
        end
        consumed_entitlements = @system.consumed_entitlements
        avail_pools = @system.available_pools_full
        render :partial=>"subs_update", :locals=>{:system=>@system, :avail_subs => avail_pools,
                                                    :consumed_subs => consumed_entitlements,
                                                    :editable=>@system.editable?}
        notice _("System subscriptions updated.")

      end
    rescue Exception => error
      notice error.to_s, {:level => :error, :persist => false}
      render :nothing => true, :status => :bad_request
    end
  end

  def products
    if @system.class == Hypervisor
      render :partial=>"hypervisor", :layout=>"tupane_layout",
             :locals=>{:system=>@system,
                       :message=>_("Hypervisors do not have software products")}
      return
    end

    products , offset = first_objects @system.installedProducts.sort {|a,b| a['productName'].downcase <=> b['productName'].downcase}
    render :partial=>"products", :layout => "tupane_layout", :locals=>{:system=>@system, :products => products, :offset => offset}
  end

  def more_products
    products, offset = more_objects @system.installedProducts.sort {|a,b| a['productName'].downcase <=> b['productName'].downcase}
    render :partial=>"more_products", :locals=>{:system=>@system, :products => products, :offset=> offset}
  end

  def edit
     render :partial=>"edit", :layout=>"tupane_layout", :locals=>{:system=>@system, :editable=>@system.editable?, :name=>controller_display_name}
  end

  def update
    begin
      # The 'autoheal' flag is not an ActiveRecord attribute so update it explicitly if present
      @system.autoheal = params[:autoheal] if params[:autoheal]

      @system.update_attributes!(params[:system])
      notice _("System '%s' was updated.") % @system["name"]
      
      if not search_validate(System, @system.id, params[:search])
        notice _("'%s' no longer matches the current search criteria.") % @system["name"], { :level => :message, :synchronous_request => true }
      end

      respond_to do |format|
        format.html { render :text=>(params[:system] ? params[:system].first[1] : "") }
        format.js
      end
    rescue Exception => error
      notice error.to_s, {:level => :error, :persist => false}
      respond_to do |format|
        format.html { render :partial => "layouts/notification", :status => :bad_request, :content_type => 'text/html' and return}
        format.js { render :partial => "layouts/notification", :status => :bad_request, :content_type => 'text/html' and return}
      end
    end
  end

  def show
    system = System.find(params[:id])
    render :partial=>"systems/list_system_show", :locals=>{:item=>system, :accessor=>"id", :columns=> COLUMNS.keys, :noblock => 1}
  end

  def section_id
    'systems'
  end

  def facts
    render :partial => 'facts', :layout => "tupane_layout"
  end

  def bulk_destroy
    @systems.each{|sys|
      sys.destroy
    }
    notice _("%s Systems Removed Successfully") % @systems.length
    render :text=>""
  rescue Exception => e
    notice e, {:level => :error}
    render :text=>e, :status=>500
  end

  def destroy
    id = params[:id]
    system = find_system
    system.destroy
    if system.destroyed?
      notice _("%s Removed Successfully") % system.name
      #render and do the removal in one swoop!
      render :partial => "common/list_remove", :locals => {:id => id, :name=>controller_display_name} and return
    end
    notice "", {:level => :error, :list_items => system.errors.to_a}
    render :text => @system.errors, :status=>:ok
  rescue Exception => e
    notice e, {:level => :error}
    render :text=>e, :status=>500
  end



  private

  include SortColumnList

  def find_environment
    if current_organization
      readable = KTEnvironment.systems_readable(current_organization)
      @environment = KTEnvironment.find(params[:env_id]) if params[:env_id]
      @environment ||= first_env_in_path(readable, false)
      @environment ||=  current_organization.library
    end
  end

  def find_system
    @system = System.find(params[:id])
  end

  def find_systems
    @systems = System.find(params[:ids])
  end

  def setup_options
<<<<<<< HEAD
    @panel_options = { :title => _('Systems'),
                      :col => ["name", "lastCheckin"],
                      :titles => [_("Name"), _("Last Checked In")],
                      :custom_rows => true,
                      :enable_create => false, 
                      :enable_sort => true,
                      :name => controller_display_name,
                      :list_partial => 'systems/list_systems',
                      :ajax_load  => true,
                      :ajax_scroll => items_systems_path(),
                      :actions => System.deletable?(@environment, current_organization) ? 'actions' : nil,
                      :search_class=>System
                      }
=======
    @panel_options = { 
      :title => _('Systems'),
      :col => ["name_sort", "lastCheckin"],
      :titles => [_("Name"), _("Last Checked In")],
      :custom_rows => true,
      :enable_create => System.registerable?(@environment, current_organization),
      :create => _("System"),
      :enable_sort => true,
      :name => controller_display_name,
      :list_partial => 'systems/list_systems',
      :ajax_load  => true,
      :ajax_scroll => items_systems_path(),
      :actions => System.deletable?(@environment, current_organization) ? 'actions' : nil,
      :search_class=>System,
      :disable_create=> current_organization.environments.length == 0 ? "At least one environment is required to create or register systems in your current organization." : false
    }
>>>>>>> d2fbe87d
  end

  def sys_consumed_pools
    consumed_pools = @system.pools.collect {|pool| OpenStruct.new(:poolId => pool["id"],
                            :poolName => pool["productName"],
                            :expires => format_time(Date.parse(pool["endDate"])),
                            :consumed => pool["consumed"],
                            :quantity => pool["quantity"])}
    consumed_pools.sort! {|a,b| a.poolName <=> b.poolName}
    consumed_pools
  end

  def sys_available_pools
    avail_pools = @system.available_pools.collect {|pool| OpenStruct.new(:poolId => pool["id"],
                            :poolName => pool["productName"],
                            :expires => format_time(Date.parse(pool["endDate"])),
                            :consumed => pool["consumed"],
                            :quantity => pool["quantity"])}
    avail_pools.sort! {|a,b| a.poolName <=> b.poolName}
    avail_pools
  end

  def controller_display_name
    return 'system'
  end

  def search_filter
    @filter = {:organization_id => current_organization}
  end

  def sort_order_limit systems
      sort_columns(COLUMNS, systems) if params[:order]
      offset = params[:offset].to_i if params[:offset]
      offset ||= 0
      last = offset + current_user.page_size
      last = systems.length if last > systems.length
      systems[offset...last]
  end

  def first_objects objects
    offset = current_user.page_size
    if objects.length > 0
      if params.has_key? :order
        if params[:order].downcase == "desc"
          objects.reverse!
        end
      end
      objects = objects[0...offset]
    else
      objects = []
    end
    return objects, offset
  end

  def more_objects objects
    #grab the current user setting for page size
    size = current_user.page_size
    if objects.length > 0
      #check for the params offset (start of array chunk)
      if params.has_key? :offset
        offset = params[:offset].to_i
      else
        offset = current_user.page_size
      end
      if params.has_key? :order
        if params[:order].downcase == "desc"
          #reverse if order is desc
          objects.reverse!
        end
      end
      if params.has_key? :reverse
        next_objects = objects[0...params[:reverse].to_i]
      else
        next_objects = objects[offset...offset+size]
      end
      next_objects ||= [] # fence for case when offset extended beyond range, etc.
    else
      next_objects = []
    end

    return next_objects, offset
  end

end<|MERGE_RESOLUTION|>--- conflicted
+++ resolved
@@ -300,27 +300,12 @@
   end
 
   def setup_options
-<<<<<<< HEAD
-    @panel_options = { :title => _('Systems'),
-                      :col => ["name", "lastCheckin"],
-                      :titles => [_("Name"), _("Last Checked In")],
-                      :custom_rows => true,
-                      :enable_create => false, 
-                      :enable_sort => true,
-                      :name => controller_display_name,
-                      :list_partial => 'systems/list_systems',
-                      :ajax_load  => true,
-                      :ajax_scroll => items_systems_path(),
-                      :actions => System.deletable?(@environment, current_organization) ? 'actions' : nil,
-                      :search_class=>System
-                      }
-=======
     @panel_options = { 
       :title => _('Systems'),
       :col => ["name_sort", "lastCheckin"],
       :titles => [_("Name"), _("Last Checked In")],
       :custom_rows => true,
-      :enable_create => System.registerable?(@environment, current_organization),
+      :enable_create => AppConfig.katello? && System.registerable?(@environment, current_organization),
       :create => _("System"),
       :enable_sort => true,
       :name => controller_display_name,
@@ -331,7 +316,6 @@
       :search_class=>System,
       :disable_create=> current_organization.environments.length == 0 ? "At least one environment is required to create or register systems in your current organization." : false
     }
->>>>>>> d2fbe87d
   end
 
   def sys_consumed_pools
