#
# Copyright 2011 Red Hat, Inc.
#
# This software is licensed to you under the GNU General Public
# License as published by the Free Software Foundation; either version
# 2 of the License (GPLv2) or (at your option) any later version.
# There is NO WARRANTY for this software, express or implied,
# including the implied warranties of MERCHANTABILITY,
# NON-INFRINGEMENT, or FITNESS FOR A PARTICULAR PURPOSE. You should
# have received a copy of GPLv2 along with this software; if not, see
# http://www.gnu.org/licenses/old-licenses/gpl-2.0.txt.

class SystemsController < ApplicationController
  include AutoCompleteSearch
  include SystemsHelper

  before_filter :find_system, :except =>[:index, :auto_complete_search, :items, :environments, :env_items, :new, :create]

  skip_before_filter :authorize
  before_filter :find_environment, :only => [:environments, :env_items, :new]
  before_filter :authorize

  before_filter :setup_options, :only => [:index, :items, :environments, :env_items]
  before_filter :search_filter, :only => [:auto_complete_search]

  # two pane columns and mapping for sortable fields
  COLUMNS = {'name' => 'name', 'lastCheckin' => 'lastCheckin', 'created' => 'created_at'}

  def rules
    edit_system = lambda{System.find(params[:id]).editable?}
    read_system = lambda{System.find(params[:id]).readable?}
    env_system = lambda{@environment.systems_readable?}
    any_readable = lambda{System.any_readable?(current_organization)}
    register_system = lambda { System.registerable?(@environment, current_organization) }

    {
      :index => any_readable,
      :create => register_system,
      :new => register_system,
      :items => any_readable,
      :auto_complete_search => any_readable,
      :environments => env_system,
      :env_items => env_system,
      :subscriptions => read_system,
      :update_subscriptions => edit_system,
      :packages => read_system,
      :more_packages => read_system,
      :update => edit_system,
      :edit => read_system,
      :show => read_system,
      :facts => read_system
    }
  end

  def new
    @system = System.new
    @system.facts = {} #this is nil to begin with
    @organization = current_organization
    accessible_envs = current_organization.environments
    setup_environment_selector(current_organization, accessible_envs)
    @environment = first_env_in_path(accessible_envs)
    render :partial=>"new", :layout => "tupane_layout", :locals=>{:system=>@system, :accessible_envs => accessible_envs}
  end

  def create
    begin
      #{"method"=>"post", "system"=>{"name"=>"asdfsdf", "sockets"=>"asdfasdf", "arch"=>"asdfasdfasdf", "virtualized"=>"asdfasd"}, "authenticity_token"=>"n7hXf3d+YZZnvxqcjhQjPaD»
      @system = System.new
      @system.facts = {}
      @system.arch = params["arch"]["arch_id"]
      @system.sockets = params["system"]["sockets"]
      @system.guest = (params["system_type"]["virtualized"] == 'virtual')
      @system.name= params["system"]["name"]
      @system.cp_type = "system"
      @system.environment = KTEnvironment.find(params["system"]["environment_id"])
      #create it in candlepin, parse the JSON and create a new ruby object to pass to the view
      saved = @system.save!
      #find the newly created system
      if saved
        notice _("Your system was created: ") + "'#{@system.name}'"
      else
        errors _("There was an error creating your system ")
      end

    rescue Exception => error
      errors error
      Rails.logger.info error.message
      Rails.logger.info error.backtrace.join("\n")
      render :text => error, :status => :bad_request
      return
    end
    render :partial=>"common/list_item", :locals=>{:item=>@system, :accessor=>"id", :name => controller_display_name,
                                                   :columns=>['name' ]}
  end

  def index
      @systems = System.readable(current_organization).search_for(params[:search])
      retain_search_history
      @systems = sort_order_limit(@systems)

  end

  def environments
    accesible_envs = KTEnvironment.systems_readable(current_organization)

    @panel_options[:ajax_scroll] = env_items_systems_path(:env_id=>@environment.id)
    begin

      @systems = []

      setup_environment_selector(current_organization, accesible_envs)
      if @environment
        # add the environment id as a search filter.. this will be passed to the app by scoped_search as part of
        # the auto_complete_search requests
        @panel_options[:search_env] = @environment.id

        @systems = System.search_for(params[:search]).where(:environment_id => @environment.id)
        retain_search_history
        @systems = sort_order_limit(@systems)

      end
      render :index, :locals=>{:envsys => 'true', :accessible_envs=> accesible_envs}
    rescue Exception => error
      errors error.to_s, {:level => :message, :persist => false}
      @systems = System.search_for ''
      render :index, :status=>:bad_request
    end
  end

  def items
    start = params[:offset]
    @systems = System.readable(current_organization).search_for(params[:search])
    @systems = sort_order_limit(@systems)
    render_panel_items @systems, @panel_options
  end

  def env_items
    @systems = System.readable(current_organization).search_for(params[:search]).where(:environment_id => @environment.id)
    @systems = sort_order_limit(@systems)
    if @systems.empty?
      render :text=>""
    else
      render_panel_items @systems, @panel_options
    end
  end

  def subscriptions
    consumed_entitlements = sys_consumed_entitlements
    avail_pools = sys_available_pools
    facts = @system.facts.stringify_keys
    sockets = facts['cpu.cpu_socket(s)']
    render :partial=>"subscriptions", :layout => "tupane_layout",
                                      :locals=>{:system=>@system, :avail_subs => avail_pools,
                                                :consumed_entitlements => consumed_entitlements, :sockets=>sockets,
                                                :editable=>@system.editable?}
  end

  def update_subscriptions
    begin
      if params.has_key? :system
        params[:system].keys.each do |pool|
          @system.subscribe pool, params[:spinner][pool] if params[:commit].downcase == "subscribe"
          @system.unsubscribe pool if params[:commit].downcase == "unsubscribe"
        end
        consumed_entitlements = sys_consumed_entitlements
        avail_pools = sys_available_pools
        render :partial=>"subs_update", :locals=>{:system=>@system, :avail_subs => avail_pools,
                                                    :consumed_subs => consumed_entitlements,
                                                    :editable=>@system.editable?}
        notice _("System subscriptions updated.")

      end
    rescue Exception => error
      errors error.to_s, {:level => :message, :persist => false}
      render :nothing => true
    end
  end

  def packages
    offset = current_user.page_size
    packages = @system.simple_packages.sort {|a,b| a.nvrea.downcase <=> b.nvrea.downcase}
    if packages.length > 0
      if params.has_key? :pkg_order
        if params[:pkg_order].downcase == "desc"
          packages.reverse!
        end
      end
      packages = packages[0...offset]
    else
      packages = []
    end
    render :partial=>"packages", :layout => "tupane_layout", :locals=>{:system=>@system, :packages => packages, :offset => offset}
  end

  def more_packages
    #grab the current user setting for page size
    size = current_user.page_size
    #what packages are available?
    packages = @system.simple_packages.sort {|a,b| a.nvrea.downcase <=> b.nvrea.downcase}
    if packages.length > 0
      #check for the params offset (start of array chunk)
      if params.has_key? :offset
        offset = params[:offset].to_i
      else
        offset = current_user.page_size
      end
      if params.has_key? :pkg_order
        if params[:pkg_order].downcase == "desc"
          #reverse if order is desc
          packages.reverse!
        end
      end
      if params.has_key? :reverse
        packages = packages[0...params[:reverse].to_i]
      else
        packages = packages[offset...offset+size]
      end
    else
      packages = []
    end
    render :partial=>"more_packages", :locals=>{:system=>@system, :packages => packages, :offset=> offset}
  end

  def edit
     render :partial=>"edit", :layout=>"tupane_layout", :locals=>{:system=>@system, :editable=>@system.editable?, :name=>controller_display_name}
  end

  def update
    begin
      @system.update_attributes!(params[:system])
      notice _("System updated.")
      respond_to do |format|
        format.html { render :text=>params[:system].first[1] }
        format.js
      end
    rescue Exception => error
      errors error.to_s, {:persist => false}
      respond_to do |format|
        format.html { render :partial => "layouts/notification", :status => :bad_request, :content_type => 'text/html' and return}
        format.js { render :partial => "layouts/notification", :status => :bad_request, :content_type => 'text/html' and return}
      end
    end
  end

  def show
    system = System.find(params[:id])
    render :partial=>"systems/list_system_show", :locals=>{:item=>system, :accessor=>"id", :columns=> COLUMNS.keys, :noblock => 1}
  end

  def section_id
    'systems'
  end

  def facts
    render :partial => 'facts', :layout => "tupane_layout"
  end

  private

  include SortColumnList

  def find_environment
    readable = KTEnvironment.systems_readable(current_organization)
    @environment = KTEnvironment.find(params[:env_id]) if params[:env_id]
    @environment ||= first_env_in_path(readable, false)
    @environment ||=  current_organization.locker
  end

  def find_system
    @system = System.find(params[:id])
  end

  def setup_options
    @panel_options = { :title => _('Systems'),
                      :col => COLUMNS.keys,
                      :custom_rows => true,
                      :enable_create => true,
                      :enable_sort => true,
                      :name => controller_display_name,
                      :list_partial => 'systems/list_systems',
                      :ajax_scroll => items_systems_path()}
  end

<<<<<<< HEAD
  def sys_consumed_pools
    consumed_pools = @system.pools.collect {|pool| OpenStruct.new(:poolId => pool["id"],
                            :poolName => pool["productName"],
                            :expires => Date.parse(pool["endDate"]).strftime("%m/%d/%Y"),
                            :consumed => pool["consumed"],
                            :quantity => pool["quantity"])}
    consumed_pools.sort! {|a,b| a.poolName <=> b.poolName}
    consumed_pools
  end

  def sys_available_pools
    avail_pools = @system.available_pools.collect {|pool| OpenStruct.new(:poolId => pool["id"],
                            :poolName => pool["productName"],
                            :expires => Date.parse(pool["endDate"]).strftime("%m/%d/%Y"),
                            :consumed => pool["consumed"],
                            :quantity => pool["quantity"])}
=======
  def sys_consumed_entitlements

    consumed_entitlements = @system.entitlements.collect { |entitlement|

      pool = @system.get_pool entitlement["pool"]["id"]

      sla = ""
      pool["productAttributes"].each do |attr|
        if attr["name"] == "support_level"
          sla = attr["value"]
          break
        end
      end

      providedProducts = []
      pool["providedProducts"].each do |cp_product|
        product = Product.where(:cp_id => cp_product["productId"]).first
        if product
          providedProducts << product
        end
      end

      quantity = entitlement["quantity"] != nil ? entitlement["quantity"] : pool["quantity"]

      OpenStruct.new(:entitlementId => entitlement["id"],
                     :poolName => pool["productName"],
                     :expires => Date.parse(pool["endDate"]).strftime("%m/%d/%Y"),
                     :consumed => pool["consumed"],
                     :quantity => quantity,
                     :sla => sla,
                     :contractNumber => pool["contractNumber"],
                     :providedProducts => providedProducts)
    }
    consumed_entitlements.sort! {|a,b| a.poolName <=> b.poolName}
    consumed_entitlements
  end

  def sys_available_pools
    avail_pools = @system.available_pools.collect {|pool|
      sockets = ""
      multiEntitlement = false
      pool["productAttributes"].each do |attr|
        if attr["name"] == "socket_limit"
          sockets = attr["value"]
        elsif attr["name"] == "multi-entitlement"
          multiEntitlement = true
        end
      end

      providedProducts = []
      pool["providedProducts"].each do |cp_product|
        product = Product.where(:cp_id => cp_product["productId"]).first
        if product
          providedProducts << product
        end
      end

      OpenStruct.new(:poolId => pool["id"],
                     :poolName => pool["productName"],
                     :expires => Date.parse(pool["endDate"]).strftime("%m/%d/%Y"),
                     :consumed => pool["consumed"],
                     :quantity => pool["quantity"],
                     :sockets => sockets,
                     :multiEntitlement => multiEntitlement,
                     :providedProducts => providedProducts)
    }
>>>>>>> 27446a91
    avail_pools.sort! {|a,b| a.poolName <=> b.poolName}
    avail_pools
  end

  def controller_display_name
    return _('system')
  end

  def search_filter
    @filter = {:organization_id => current_organization}
  end

  def sort_order_limit systems
      sort_columns(COLUMNS, systems) if params[:order]
      offset = params[:offset].to_i if params[:offset]
      offset ||= 0
      last = offset + current_user.page_size
      last = systems.length if last > systems.length
      systems[offset...last]
  end

end<|MERGE_RESOLUTION|>--- conflicted
+++ resolved
@@ -281,24 +281,6 @@
                       :ajax_scroll => items_systems_path()}
   end
 
-<<<<<<< HEAD
-  def sys_consumed_pools
-    consumed_pools = @system.pools.collect {|pool| OpenStruct.new(:poolId => pool["id"],
-                            :poolName => pool["productName"],
-                            :expires => Date.parse(pool["endDate"]).strftime("%m/%d/%Y"),
-                            :consumed => pool["consumed"],
-                            :quantity => pool["quantity"])}
-    consumed_pools.sort! {|a,b| a.poolName <=> b.poolName}
-    consumed_pools
-  end
-
-  def sys_available_pools
-    avail_pools = @system.available_pools.collect {|pool| OpenStruct.new(:poolId => pool["id"],
-                            :poolName => pool["productName"],
-                            :expires => Date.parse(pool["endDate"]).strftime("%m/%d/%Y"),
-                            :consumed => pool["consumed"],
-                            :quantity => pool["quantity"])}
-=======
   def sys_consumed_entitlements
 
     consumed_entitlements = @system.entitlements.collect { |entitlement|
@@ -365,7 +347,6 @@
                      :multiEntitlement => multiEntitlement,
                      :providedProducts => providedProducts)
     }
->>>>>>> 27446a91
     avail_pools.sort! {|a,b| a.poolName <=> b.poolName}
     avail_pools
   end
