#
# Copyright 2011 Red Hat, Inc.
#
# This software is licensed to you under the GNU General Public
# License as published by the Free Software Foundation; either version
# 2 of the License (GPLv2) or (at your option) any later version.
# There is NO WARRANTY for this software, express or implied,
# including the implied warranties of MERCHANTABILITY,
# NON-INFRINGEMENT, or FITNESS FOR A PARTICULAR PURPOSE. You should
# have received a copy of GPLv2 along with this software; if not, see
# http://www.gnu.org/licenses/old-licenses/gpl-2.0.txt.

class SystemsController < ApplicationController
  include AutoCompleteSearch
  include SystemsHelper

  before_filter :find_system, :except =>[:index, :auto_complete_search, :items, :environments, :env_items, :new, :create]

  skip_before_filter :authorize
  before_filter :find_environment, :only => [:environments, :env_items, :new]
  before_filter :authorize

  before_filter :setup_options, :only => [:index, :items, :environments, :env_items]
  before_filter :search_filter, :only => [:auto_complete_search]

  # two pane columns and mapping for sortable fields
  COLUMNS = {'name' => 'name', 'lastCheckin' => 'lastCheckin', 'created' => 'created_at'}

  def rules
    edit_system = lambda{System.find(params[:id]).editable?}
    read_system = lambda{System.find(params[:id]).readable?}
    env_system = lambda{@environment.systems_readable?}
    any_readable = lambda{System.any_readable?(current_organization)}
    register_system = lambda { System.registerable?(@environment, current_organization) }

    {
      :index => any_readable,
      :create => register_system,
      :new => register_system,
      :items => any_readable,
      :auto_complete_search => any_readable,
      :environments => env_system,
      :env_items => env_system,
      :subscriptions => read_system,
      :update_subscriptions => edit_system,
      :packages => read_system,
      :more_packages => read_system,
      :update => edit_system,
      :edit => read_system,
      :show => read_system,
      :facts => read_system
    }
  end

  def new
    @system = System.new
    @system.facts = {} #this is nil to begin with
    @organization = current_organization
    accessible_envs = current_organization.environments
    setup_environment_selector(current_organization, accessible_envs)
    @environment = first_env_in_path(accessible_envs)
<<<<<<< HEAD
    if !@environment
      error = _("Organization '%s' has no environments to create new system in.") % @organization.name
      errors error
      render :text => error, :status => :bad_request
    else
      render :partial=>"new", :layout => "tupane_layout", :locals=>{:system=>@system, :accessible_envs => accessible_envs}
    end
=======
    render :partial=>"new", :layout => "tupane_layout", :locals=>{:system=>@system, :accessible_envs => accessible_envs}
>>>>>>> e221a94a
  end

  def create
    begin
      #{"method"=>"post", "system"=>{"name"=>"asdfsdf", "sockets"=>"asdfasdf", "arch"=>"asdfasdfasdf", "virtualized"=>"asdfasd"}, "authenticity_token"=>"n7hXf3d+YZZnvxqcjhQjPaD»
      @system = System.new
      @system.facts = {}
      @system.arch = params["arch"]["arch_id"]
      @system.sockets = params["system"]["sockets"]
      @system.guest = (params["system_type"]["virtualized"] == 'virtual')
      @system.name= params["system"]["name"]
      @system.cp_type = "system"
      @system.environment = KTEnvironment.find(params["system"]["environment_id"])
      #create it in candlepin, parse the JSON and create a new ruby object to pass to the view
      saved = @system.save!
<<<<<<< HEAD
=======

>>>>>>> e221a94a
      #find the newly created system
      if saved
        notice _("Your system was created: ") + "'#{@system.name}'"
      else
        errors _("There was an error creating your system ")
      end

    rescue Exception => error
      errors error
<<<<<<< HEAD
      Rails.logger.info error.message
      Rails.logger.info error.backtrace.join("\n")
      render :text => error, :status => :bad_request
      return
    end
    render :partial=>"common/list_item", :locals=>{:item=>@system, :accessor=>"id", :name => controller_display_name,
                                                   :columns=>['name' ]}
=======
      Rails.logger.info error.backtrace.join("\n")
      render :text => error, :status => :bad_request
     return
    end
    render :partial=>"systems/list_systems",
            :locals=>{:accessor=>"id", :columns=>['name', 'lastCheckin','created' ], :collection=>[@system], :name=> controller_display_name}
>>>>>>> e221a94a
  end

  def index
      @systems = System.readable(current_organization).search_for(params[:search])
      retain_search_history
      @systems = sort_order_limit(@systems)

  end

  def environments
    accesible_envs = KTEnvironment.systems_readable(current_organization)

    @panel_options[:ajax_scroll] = env_items_systems_path(:env_id=>@environment.id)
    begin

      @systems = []

      setup_environment_selector(current_organization, accesible_envs)
      if @environment
        # add the environment id as a search filter.. this will be passed to the app by scoped_search as part of
        # the auto_complete_search requests
        @panel_options[:search_env] = @environment.id

        @systems = System.search_for(params[:search]).where(:environment_id => @environment.id)
        retain_search_history
        @systems = sort_order_limit(@systems)

      end
      render :index, :locals=>{:envsys => 'true', :accessible_envs=> accesible_envs}
    rescue Exception => error
      errors error.to_s, {:level => :message, :persist => false}
      @systems = System.search_for ''
      render :index, :status=>:bad_request
    end
  end

  def items
    start = params[:offset]
    @systems = System.readable(current_organization).search_for(params[:search])
    @systems = sort_order_limit(@systems)
    render_panel_items @systems, @panel_options
  end

  def env_items
    @systems = System.readable(current_organization).search_for(params[:search]).where(:environment_id => @environment.id)
    @systems = sort_order_limit(@systems)
    if @systems.empty?
      render :text=>""
    else
      render_panel_items @systems, @panel_options
    end
  end

  def subscriptions
    consumed_entitlements = @system.consumed_entitlements
    avail_pools = @system.available_pools_full
    facts = @system.facts.stringify_keys
    sockets = facts['cpu.cpu_socket(s)']
    render :partial=>"subscriptions", :layout => "tupane_layout",
                                      :locals=>{:system=>@system, :avail_subs => avail_pools,
                                                :consumed_entitlements => consumed_entitlements, :sockets=>sockets,
                                                :editable=>@system.editable?}
  end

  def update_subscriptions
    begin
      if params.has_key? :system
        params[:system].keys.each do |pool|
          @system.subscribe pool, params[:spinner][pool] if params[:commit].downcase == "subscribe"
          @system.unsubscribe pool if params[:commit].downcase == "unsubscribe"
        end
        consumed_entitlements = @system.consumed_entitlements
        avail_pools = @system.available_pools_full
        render :partial=>"subs_update", :locals=>{:system=>@system, :avail_subs => avail_pools,
                                                    :consumed_subs => consumed_entitlements,
                                                    :editable=>@system.editable?}
        notice _("System subscriptions updated.")

      end
    rescue Exception => error
      errors error.to_s, {:level => :message, :persist => false}
      render :nothing => true
    end
  end

  def packages
    offset = current_user.page_size
    packages = @system.simple_packages.sort {|a,b| a.nvrea.downcase <=> b.nvrea.downcase}
    if packages.length > 0
      if params.has_key? :pkg_order
        if params[:pkg_order].downcase == "desc"
          packages.reverse!
        end
      end
      packages = packages[0...offset]
    else
      packages = []
    end
    render :partial=>"packages", :layout => "tupane_layout", :locals=>{:system=>@system, :packages => packages, :offset => offset}
  end

  def more_packages
    #grab the current user setting for page size
    size = current_user.page_size
    #what packages are available?
    packages = @system.simple_packages.sort {|a,b| a.nvrea.downcase <=> b.nvrea.downcase}
    if packages.length > 0
      #check for the params offset (start of array chunk)
      if params.has_key? :offset
        offset = params[:offset].to_i
      else
        offset = current_user.page_size
      end
      if params.has_key? :pkg_order
        if params[:pkg_order].downcase == "desc"
          #reverse if order is desc
          packages.reverse!
        end
      end
      if params.has_key? :reverse
        packages = packages[0...params[:reverse].to_i]
      else
        packages = packages[offset...offset+size]
      end
    else
      packages = []
    end
    render :partial=>"more_packages", :locals=>{:system=>@system, :packages => packages, :offset=> offset}
  end

  def edit
     render :partial=>"edit", :layout=>"tupane_layout", :locals=>{:system=>@system, :editable=>@system.editable?, :name=>controller_display_name}
  end

  def update
    begin
      @system.update_attributes!(params[:system])
      notice _("System updated.")
      respond_to do |format|
        format.html { render :text=>params[:system].first[1] }
        format.js
      end
    rescue Exception => error
      errors error.to_s, {:persist => false}
      respond_to do |format|
        format.html { render :partial => "layouts/notification", :status => :bad_request, :content_type => 'text/html' and return}
        format.js { render :partial => "layouts/notification", :status => :bad_request, :content_type => 'text/html' and return}
      end
    end
  end

  def show
    system = System.find(params[:id])
    render :partial=>"systems/list_system_show", :locals=>{:item=>system, :accessor=>"id", :columns=> COLUMNS.keys, :noblock => 1}
  end

  def section_id
    'systems'
  end

  def facts
    render :partial => 'facts', :layout => "tupane_layout"
  end

  private

  include SortColumnList

  def find_environment
    readable = KTEnvironment.systems_readable(current_organization)
    @environment = KTEnvironment.find(params[:env_id]) if params[:env_id]
    @environment ||= first_env_in_path(readable, false)
    @environment ||=  current_organization.locker
  end

  def find_system
    @system = System.find(params[:id])
  end

  def setup_options
    @panel_options = { :title => _('Systems'),
                      :col => COLUMNS.keys,
                      :custom_rows => true,
                      :enable_create => true,
                      :enable_sort => true,
                      :name => controller_display_name,
                      :list_partial => 'systems/list_systems',
                      :ajax_scroll => items_systems_path()}
  end

  def sys_consumed_pools
    consumed_pools = @system.pools.collect {|pool| OpenStruct.new(:poolId => pool["id"],
                            :poolName => pool["productName"],
                            :expires => Date.parse(pool["endDate"]).strftime("%m/%d/%Y"),
                            :consumed => pool["consumed"],
                            :quantity => pool["quantity"])}
    consumed_pools.sort! {|a,b| a.poolName <=> b.poolName}
    consumed_pools
  end

  def sys_available_pools
    avail_pools = @system.available_pools.collect {|pool| OpenStruct.new(:poolId => pool["id"],
                            :poolName => pool["productName"],
                            :expires => Date.parse(pool["endDate"]).strftime("%m/%d/%Y"),
                            :consumed => pool["consumed"],
                            :quantity => pool["quantity"])}
    avail_pools.sort! {|a,b| a.poolName <=> b.poolName}
    avail_pools
  end

  def controller_display_name
    return _('system')
  end

  def search_filter
    @filter = {:organization_id => current_organization}
  end

  def sort_order_limit systems
      sort_columns(COLUMNS, systems) if params[:order]
      offset = params[:offset].to_i if params[:offset]
      offset ||= 0
      last = offset + current_user.page_size
      last = systems.length if last > systems.length
      systems[offset...last]
  end

end<|MERGE_RESOLUTION|>--- conflicted
+++ resolved
@@ -59,7 +59,6 @@
     accessible_envs = current_organization.environments
     setup_environment_selector(current_organization, accessible_envs)
     @environment = first_env_in_path(accessible_envs)
-<<<<<<< HEAD
     if !@environment
       error = _("Organization '%s' has no environments to create new system in.") % @organization.name
       errors error
@@ -67,9 +66,6 @@
     else
       render :partial=>"new", :layout => "tupane_layout", :locals=>{:system=>@system, :accessible_envs => accessible_envs}
     end
-=======
-    render :partial=>"new", :layout => "tupane_layout", :locals=>{:system=>@system, :accessible_envs => accessible_envs}
->>>>>>> e221a94a
   end
 
   def create
@@ -85,10 +81,6 @@
       @system.environment = KTEnvironment.find(params["system"]["environment_id"])
       #create it in candlepin, parse the JSON and create a new ruby object to pass to the view
       saved = @system.save!
-<<<<<<< HEAD
-=======
-
->>>>>>> e221a94a
       #find the newly created system
       if saved
         notice _("Your system was created: ") + "'#{@system.name}'"
@@ -98,22 +90,13 @@
 
     rescue Exception => error
       errors error
-<<<<<<< HEAD
       Rails.logger.info error.message
       Rails.logger.info error.backtrace.join("\n")
       render :text => error, :status => :bad_request
       return
     end
-    render :partial=>"common/list_item", :locals=>{:item=>@system, :accessor=>"id", :name => controller_display_name,
-                                                   :columns=>['name' ]}
-=======
-      Rails.logger.info error.backtrace.join("\n")
-      render :text => error, :status => :bad_request
-     return
-    end
     render :partial=>"systems/list_systems",
             :locals=>{:accessor=>"id", :columns=>['name', 'lastCheckin','created' ], :collection=>[@system], :name=> controller_display_name}
->>>>>>> e221a94a
   end
 
   def index
