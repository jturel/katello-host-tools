--- conflicted
+++ resolved
@@ -84,14 +84,10 @@
         check_array_params([:id], params)
       end
     end
-<<<<<<< HEAD
     {   :create => {:arch => [:arch_id],
-                    :system=>[:sockets, :name, :environment_id, :content_view_id],
+                    :system=>[:sockets, :name, :environment_id, :content_view_id, :memory],
                     :system_type =>[:virtualized]
                    },
-=======
-    {   :create => {:arch => [:arch_id],:system=>[:sockets, :name, :environment_id, :memory], :system_type =>[:virtualized]},
->>>>>>> fd910802
         :update => update_check
     }
   end
