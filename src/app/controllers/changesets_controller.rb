#
# Copyright 2011 Red Hat, Inc.
#
# This software is licensed to you under the GNU General Public
# License as published by the Free Software Foundation; either version
# 2 of the License (GPLv2) or (at your option) any later version.
# There is NO WARRANTY for this software, express or implied,
# including the implied warranties of MERCHANTABILITY,
# NON-INFRINGEMENT, or FITNESS FOR A PARTICULAR PURPOSE. You should
# have received a copy of GPLv2 along with this software; if not, see
# http://www.gnu.org/licenses/old-licenses/gpl-2.0.txt.

class ChangesetsController < ApplicationController
  include AutoCompleteSearch
  include BreadcrumbHelper
  include BreadcrumbHelper::ChangesetBreadcrumbs

  skip_before_filter :authorize # want to load environment if we can
  before_filter :find_changeset, :except => [:index, :items, :list, :create, :new, :auto_complete_search]
  before_filter :find_environment, :except => [:auto_complete_search]
  before_filter :authorize
  before_filter :setup_options, :only => [:index, :items, :auto_complete_search]


  after_filter :update_editors, :only => [:update]

  #around_filter :catch_exceptions


  def rules
    read_perm = lambda{@environment.changesets_readable?}
    manage_perm = lambda{@environment.changesets_manageable?}
    update_perm =  lambda {@environment.changesets_manageable? && update_artifacts_valid?}
    promote_perm = lambda{@environment.changesets_promotable?}
    {
      :index => read_perm,
      :items => read_perm,
      :list => read_perm,
      :show => read_perm,
      :new => manage_perm,
      :create => manage_perm,
      :edit => read_perm,
      :update => update_perm,
      :destroy =>manage_perm,
      :products => read_perm,
      :dependencies => read_perm,
      :object => read_perm,
      :auto_complete_search => read_perm,
      :promote => promote_perm,
      :promotion_progress => read_perm
    }
  end




  ####
  # Changeset history methods
  ####

  #changeset history index
  def index
    accessible_envs = KTEnvironment.changesets_readable(current_organization)
    setup_environment_selector(current_organization, accessible_envs)
    @changesets = @environment.changeset_history.search_for(params[:search]).limit(current_user.page_size)
    retain_search_history
    render :index, :locals=>{:accessible_envs => accessible_envs}
  end

  #extended scroll for changeset_history
  def items
    start = params[:offset]
    @changesets = @environment.changeset_history.search_for(params[:search]).limit(current_user.page_size).offset(start)
    render_panel_items @changesets, @panel_options
    retain_search_history
  end

  #similar to index, but only renders the actual list of the 2 pane
  def list
    @changesets = @environment.changeset_history.search_for(params[:search]).limit(current_user.page_size)
    @columns = ['name'] #from index
    render :partial=>"list", :locals=>{:name=>controller_display_name}
  end

  def edit
    render :partial=>"edit", :layout => "tupane_layout", :locals=>{:editable=>@environment.changesets_manageable?, :name=>controller_display_name}
  end

  #list item
  def show
    render :partial=>"common/list_update", :locals=>{:item=>@changeset, :accessor=>"id", :columns=>['name']}
  end

  def section_id
    'contents'
  end



  ####
  # Promotion methods
  ####

  def dependencies
    product_map = @changeset.calc_dependencies
    to_ret = {}

    #temporarily transform product_map from id=>name  to id=>{:name, :dep_of} with a fake dep_of
    product_map.keys.each{|pid|
      to_ret[pid] = []
      product_map[pid].each{|pkg|
        to_ret[pid] << {:name=>pkg.nvrea, :dep_of=>"Foo-1.2.3"}
      }

    }
    render :json=>to_ret
  end

  def object
    render :json => simplify_changeset(@changeset), :content_type => :json
  end


  def new
    render :partial=>"new", :layout => "tupane_layout"
  end

  def create
    begin
      @changeset = Changeset.create!(:name=>params[:name], :description => params[:description],
                                     :environment_id=>@next_environment.id)
      notice _("Changeset '#{@changeset["name"]}' was created.")
      bc = {}
      add_crumb_node!(bc, changeset_bc_id(@changeset), '', @changeset.name, ['changesets'],
                      {:client_render => true}, {:is_new=>true})
      render :json => {
        'breadcrumb' => bc,
        'id' => @changeset.id,
        'changeset' => simplify_changeset(@changeset)
      }
    rescue Exception => error
      Rails.logger.error error.to_s
      errors error
      render :json=>error, :status=>:bad_request
    end
  end

  def update
    send_changeset = params[:timestamp] && params[:timestamp] != @changeset.updated_at.to_i.to_s

    #if you are just updating the name, set it and return the new name
    if params[:name]
      @changeset.name = params[:name]
      @changeset.save!
      render :json=>{:name=> params[:name], :timestamp => @changeset.updated_at.to_i.to_s} and return
    end

    if params[:description]
      @changeset.description = params[:description]
      @changeset.save!
      render :json=>{:description=> params[:description], :timestamp => @changeset.updated_at.to_i.to_s} and return
    end

    if params[:state]
      raise _('Invalid state') if !["review", "new"].index(params[:state])
      if send_changeset
        to_ret = {}
        to_ret[:changeset] = simplify_changeset(@changeset) if send_changeset
        render :json=>to_ret, :status=>:bad_request and return
      end
      @changeset.state = Changeset::REVIEW if params[:state] == "review"
      @changeset.state = Changeset::NEW if params[:state] == "new"
      @changeset.save!
      render :json=>{:timestamp=>@changeset.updated_at.to_i.to_s} and return
    end

    render :text => "The changeset is currently under review, no modifications can occur during this phase.",
           :status => :bad_request if @changeset.state == Changeset::REVIEW
    render :text => "This changeset is already promoted, no content modifications can be made.",
               :status => :bad_request if @changeset.state == Changeset::PROMOTED

    if params.has_key? :data
      params[:data].each do |item|
        adding = item["adding"]
        type = item["type"]
        id = item["item_id"] #id of item being added/removed
        name = item["item_name"] #display of item being added/removed
        pid = item["product_id"]
        case type
          when "template"
            @changeset.system_templates << SystemTemplate.where(:id => id) if adding
            @changeset.system_templates.delete SystemTemplate.find(id) if !adding
          when "product"
            @changeset.products << Product.where(:id => id) if adding
            @changeset.products.delete Product.find(id) if !adding
          when "errata"
            @changeset.errata << ChangesetErratum.new(:errata_id=>id, :display_name=>name,
                                                :product_id => pid, :changeset => @changeset) if adding
            ChangesetErrata.destroy_all(:errata_id =>id, :changeset_id => @changeset.id) if !adding
          when "package"
            @changeset.packages << ChangesetPackage.new(:package_id=>id, :display_name=>name, :product_id => pid,
                                                :changeset => @changeset) if adding
            ChangesetPackage.destroy_all(:package_id =>id, :changeset_id => @changeset.id) if !adding

          when "repo"
              @changeset.repos << ChangesetRepo.new(:repo_id=>id, :display_name=>name, :product_id => pid, :changeset => @changeset) if adding
              ChangesetRepo.destroy_all(:repo_id =>id, :changeset_id => @changeset.id) if !adding

          when "distribution"
              @changeset.repos << ChangesetRepo.new(:repo_id=>id, :display_name=>name, :product_id => pid, :changeset => @changeset) if adding
              ChangesetRepo.destroy_all(:repo_id =>id, :changeset_id => @changeset.id) if !adding

        end
      end
      @changeset.updated_at = Time.now
      @changeset.save!
      csu = ChangesetUser.find_or_create_by_user_id_and_changeset_id(current_user.id, @changeset.id)
      csu.save!

    end
    to_ret = {:timestamp=>@changeset.updated_at.to_i.to_s}
    to_ret[:changeset] = simplify_changeset(@changeset) if send_changeset
    render :json=>to_ret
  end

  def destroy
    name = @changeset.name
    id = @changeset.id
    @changeset.destroy
    notice _("Changeset '#{name}' was deleted.")
    render :text=>""
  end

  def promote
    begin
      @changeset.promote
      # remove user edit tracking for this changeset
      ChangesetUser.destroy_all(:changeset_id => @changeset.id) 
      notice _("Started promotion of '#{@changeset.name}' to #{@environment.name} environment")
    rescue Exception => e
        errors  "Failed to promote: #{e.to_s}", :synchronous_request=>false
        logger.error $!, $!.backtrace.join("\n\t")
    end

    render :text=>url_for(:controller=>"promotions", :action => "show",
          :env_id => @environment.name, :org_id =>  @environment.organization.cp_key)
  end

  def promotion_progress
    progress = @changeset.task_status.progress
    to_ret = {'id' => 'changeset_' + @changeset.id.to_s, 'progress' => progress.to_i}
    render :json=>to_ret
  end
  

  private

  def find_environment
    if @changeset
      @environment = @changeset.environment
    elsif params[:env_id]
      @environment = KTEnvironment.find(params[:env_id])
    else
      #didnt' find an environment, just do the first the user has access to
      list = KTEnvironment.changesets_readable(current_organization).where(:locker=>false)
      @environment ||= list.first || current_organization.locker
    end
    @next_environment = KTEnvironment.find(params[:next_env_id]) if params[:next_env_id]
    @next_environment ||= @environment.successor


  end

  def update_editors
    usernames = @changeset.users.collect { |c| User.where(:id => c.user_id ).order("updated_at desc")[0].username }
    usernames.delete(current_user.username)
    response.headers['X-ChangesetUsers'] = usernames.to_json
  end

  def find_changeset
    begin
      @changeset = Changeset.find(params[:id])
    rescue Exception => error
      errors error.to_s
      execute_after_filters
      render :text=>error.to_s, :status=>:bad_request
    end
  end

  def setup_options
    @panel_options = { :title => _('Changesets'),
                 :col => ['name'],
                 :enable_create => false,
                 :name => controller_display_name,
                 :accessor => :id,
                 :ajax_scroll => items_changesets_path()}
  end

<<<<<<< HEAD

  def controller_name
=======
  def controller_display_name
>>>>>>> 83ef7a96
    return _('changeset')
  end

  private
  def update_artifacts_valid?
    if params.has_key? :data
      params[:data].each do |item|
        type = item["type"]
        id = item["item_id"]
        pid = item["product_id"]
        item = nil
        case type
          when "template"
            item = SystemTemplate.find(id)

          when "product"
            item = Product.find(id)

          when "errata"
            item = Product.find(pid)
          when "package"
            item = Product.find(pid)
          when "repo"
            item = Product.find(pid)
          when "distribution"
            item = Product.find(pid)
        end
        unless item && item.readable?
          return false
        end
      end
    end
    true
  end



end<|MERGE_RESOLUTION|>--- conflicted
+++ resolved
@@ -296,12 +296,8 @@
                  :ajax_scroll => items_changesets_path()}
   end
 
-<<<<<<< HEAD
-
-  def controller_name
-=======
+
   def controller_display_name
->>>>>>> 83ef7a96
     return _('changeset')
   end
 
