#
# Copyright 2011 Red Hat, Inc.
#
# This software is licensed to you under the GNU General Public
# License as published by the Free Software Foundation; either version
# 2 of the License (GPLv2) or (at your option) any later version.
# There is NO WARRANTY for this software, express or implied,
# including the implied warranties of MERCHANTABILITY,
# NON-INFRINGEMENT, or FITNESS FOR A PARTICULAR PURPOSE. You should
# have received a copy of GPLv2 along with this software; if not, see
# http://www.gnu.org/licenses/old-licenses/gpl-2.0.txt.

class ChangesetsController < ApplicationController
  include AutoCompleteSearch
  include BreadcrumbHelper
  include ChangesetBreadcrumbs

  before_filter :find_changeset, :except => [:index, :items, :list, :create, :new, :auto_complete_search]
  before_filter :find_environment, :except => [:auto_complete_search]
  before_filter :authorize
  before_filter :setup_options, :only => [:index, :items, :auto_complete_search]

  after_filter :update_editors, :only => [:update]

  #around_filter :catch_exceptions

  def rules
    read_perm = lambda{@environment.changesets_readable?}
    manage_perm = lambda{@environment.changesets_manageable?}
    update_perm =  lambda {@environment.changesets_manageable? && update_artifacts_valid?}
    apply_perm = lambda{@environment.changesets_promotable?}
    {
      :index => read_perm,
      :items => read_perm,
      :list => read_perm,
      :show => read_perm,
      :new => manage_perm,
      :create => manage_perm,
      :edit => read_perm,
      :update => update_perm,
      :destroy =>manage_perm,
      :products => read_perm,
      :dependencies => read_perm,
      :object => read_perm,
      :auto_complete_search => read_perm,
      :apply => apply_perm,
      :status => read_perm
    }
  end

  ####
  # Changeset history methods
  ####

  #changeset history index
  def index
    accessible_envs = KTEnvironment.changesets_readable(current_organization)
    setup_environment_selector(current_organization, accessible_envs)
    render :index, :locals=>{:accessible_envs => accessible_envs}
  end

  #extended scroll for changeset_history
  def items
    render_panel_direct(Changeset, @panel_options, params[:search], params[:offset], [:name_sort, 'asc'],
        {:default_field => :name, :filter=>[{:environment_id=>[@environment.id]}, {:state=>[Changeset::PROMOTED, Changeset::DELETED]}]})
  end

  def edit
    render :partial=>"edit", :layout => "tupane_layout", :locals=>{:editable=>@environment.changesets_manageable?, :name=>controller_display_name}
  end

  #list item
  def show
    render :partial=>"common/list_update", :locals=>{:item=>@changeset, :accessor=>"id", :columns=>['name']}
  end

  def section_id
    'contents'
  end

  ####
  # Promotion methods
  ####

  def dependencies
    to_ret = {}

    if @changeset.promotion?
      @changeset.calc_dependencies.each do |dependency|
        to_ret[dependency.product_id] ||= []
        to_ret[dependency.product_id] << {:name=>dependency.display_name, :dep_of=>dependency.dependency_of}
      end
    end

    render :json=>to_ret
  end

  def object
    render :json => simplify_changeset(@changeset), :content_type => :json
  end

  def new
    @changeset = Changeset.new
    render :partial=>"new", :layout => "tupane_layout"
  end

  def create
    begin
<<<<<<< HEAD
      if params[:action_type].blank? or params[:action_type] == Changeset::PROMOTION
        env_id = @next_environment.id
        type = Changeset::PROMOTION
      else
        env_id = @environment.id
        type = Changeset::DELETION
      end
      @changeset = Changeset.create_for(type, :name => params[:name], :description => params[:description],
                                        :environment_id => env_id)

=======
      @changeset = Changeset.create!(:name=>params[:changeset][:name],
                                     :description => params[:changeset][:description],
                                     :environment_id=>@environment.id)
>>>>>>> 7c3acc13
      notify.success _("Promotion Changeset '%s' was created.") % @changeset["name"]
      bc = {}
      add_crumb_node!(bc, changeset_bc_id(@changeset), '', @changeset.name, ['changesets'],
                      {:client_render => true}, {:is_new=>true})
      render :json => {
        'breadcrumb' => bc,
        'id' => @changeset.id,
        'changeset' => simplify_changeset(@changeset)
      }
    rescue Exception => error
      Rails.logger.error error.to_s
      notify.exception error
      render :json=>error, :status=>:bad_request
    end
  end

  def update
    send_changeset = params[:timestamp] && params[:timestamp] != @changeset.updated_at.to_i.to_s

    #if you are just updating the name, set it and return the new name
    if params[:name]
      @changeset.name = params[:name]
      @changeset.save!

      render :json=>{:name=> params[:name], :timestamp => @changeset.updated_at.to_i.to_s} and return
    end

    if params[:description]
      @changeset.description = params[:description]
      @changeset.save!
            
      render :json=>{:description=> params[:description], :timestamp => @changeset.updated_at.to_i.to_s} and return
    end

    if params[:state]
      raise _('Invalid state') if !["review", "new"].index(params[:state])
      if send_changeset
        to_ret = {}
        to_ret[:changeset] = simplify_changeset(@changeset) if send_changeset
        render :json=>to_ret, :status=>:bad_request and return
      end
      @changeset.state = Changeset::REVIEW if params[:state] == "review"
      @changeset.state = Changeset::NEW if params[:state] == "new"
      @changeset.save!
      render :json=>{:timestamp=>@changeset.updated_at.to_i.to_s} and return
    end

    render :text => "The promotion changeset is currently under review, no modifications can occur during this phase.",
           :status => :bad_request if @changeset.state == Changeset::REVIEW
    render :text => "This promotion changeset is already promoted, no content modifications can be made.",
               :status => :bad_request if @changeset.state == Changeset::PROMOTED

    if params.has_key? :data
      params[:data].each do |item|
        adding = item["adding"]
        type   = item["type"]
        id     = item["item_id"]   #id of item being added/removed
        name   = item["item_name"] #display of item being added/removed
        pid    = item["product_id"]
        case type
          when "template"
            @changeset.add_template! SystemTemplate.find(id) if adding
            @changeset.remove_template! SystemTemplate.find(id) if !adding

          when "product"
            @changeset.add_product! Product.find(id) if adding
            @changeset.remove_product! Product.find(id) if !adding

          when "errata"
            product = Product.find pid
            @changeset.add_erratum! id, product if adding
            @changeset.remove_erratum! id, product if !adding

          when "package"
            product = Product.find pid
            @changeset.add_package! name, product if adding
            @changeset.remove_package! id, product if !adding

          when "repo"
            @changeset.add_repository! Repository.find(id) if adding
            @changeset.remove_repository! Repository.find(id) if !adding

          when "distribution"
            product = Product.find pid
            @changeset.add_distribution! id, product if adding
            @changeset.remove_distribution! id, product if !adding
        end
      end
      @changeset.updated_at = Time.now
      @changeset.save!
      csu = ChangesetUser.find_or_create_by_user_id_and_changeset_id(current_user.id, @changeset.id)
      csu.save!

    end
    to_ret = {:timestamp=>@changeset.updated_at.to_i.to_s}
    to_ret[:changeset] = simplify_changeset(@changeset) if send_changeset
    render :json=>to_ret
  end

  def destroy
    name = @changeset.name
    id = @changeset.id
    @changeset.destroy
    notify.success _("Promotion Changeset '%s' was deleted.") % name
    render :text=>""
  end

  def apply
    messages = {}
    if !params[:confirm] && @environment.prior.library?
      syncing = []
      errors = []

      @changeset.involved_products.each{|prod|
        prod.repos(current_organization.library).each{ |repo|
          status = repo.sync_status
          syncing << repo.name if status.state == PulpSyncStatus::RUNNING
          errors << repo.name if status.state == PulpSyncStatus::ERROR
        }
      }
      messages[:syncing] =  syncing if !syncing.empty?
      messages[:error] =  errors if !errors.empty?
    end

    to_ret = {}
    if  !messages.empty?
      to_ret[:warnings] = render_to_string(:partial=>'warning', :locals=>messages)
    else
      @changeset.apply :notify => true, :async => true
      if @changeset.promotion?
        notify.success _("Started content promotion to %s environment using '%s'") % [@environment.name, @changeset.name]
      else
        notify.success _("Started content deletion from %s environment using '%s'") % [@environment.name, @changeset.name]
      end
      # remove user edit tracking for this changeset
      ChangesetUser.destroy_all(:changeset_id => @changeset.id)
    end
    render :json=>to_ret
  rescue Exception => e
    notify.exception _("Failed to apply changeset."), e
    render :text=>e.to_s, :status=>500
  end

  def status
    progress = @changeset.task_status.progress
    state = @changeset.state
    to_ret = {'id' => 'changeset_' + @changeset.id.to_s, 'state' => state, 'progress' => progress.to_i}
    render :json=>to_ret
  end

  private

  def find_environment
    if @changeset
      @environment = @changeset.environment
    elsif params[:env_id]
      @environment = KTEnvironment.find(params[:env_id])
    else
      #didnt' find an environment, just do the first the user has access to
      list = KTEnvironment.changesets_readable(current_organization).where(:library=>false)
      @environment ||= list.first || current_organization.library
    end

    if params[:next_env_id]
      @next_environment = KTEnvironment.find(params[:next_env_id])
    end
  end

  def update_editors
    usernames = @changeset.users.collect { |c| User.where(:id => c.user_id ).order("updated_at desc")[0].username }
    usernames.delete(current_user.username)
    response.headers['X-ChangesetUsers'] = usernames.to_json
  end

  def find_changeset
    begin
      @changeset = Changeset.find(params[:id])
    rescue Exception => error
      notify.exception error
      execute_after_filters
      render :text=>error.to_s, :status=>:bad_request
    end
  end

  def setup_options
    @panel_options = { :title => _('Changesets'),
                 :col => ['name'],
                 :titles => [_('Name')],
                 :enable_create => false,
                 :create_label => _('+ New Changeset'),
                 :name => controller_display_name,
                 :accessor => :id,
                 :ajax_load => true,
                 :ajax_scroll => items_changesets_path(),
                 :search_class=>Changeset}
  end


  def controller_display_name
    return 'changeset'
  end

  private

  #produce a simple datastructure of a changeset for the browser
  def simplify_changeset cs

    to_ret = {:id=>cs.id.to_s, :name=>cs.name, :type=>cs.action_type, :description=>cs.description,
              :timestamp =>cs.updated_at.to_i.to_s, :system_templates => {},:products=>{},
              :is_new => cs.state == Changeset::NEW, :state => cs.state}

    cs.system_templates.each do |temp|
      to_ret[:system_templates][temp.id] = {:id=> temp.id, :name=>temp.name}
    end

    cs.involved_products.each{|product|
      to_ret[:products][product.id] = {:id=> product.id, :name=>product.name,     :provider=>product.provider.provider_type,
      :filtered => product.has_filters?(cs.environment.prior),
       'package'=>[], 'errata'=>[], 'repo'=>[], 'distribution'=>[]}
    }

    cs.products.each {|product|
      to_ret[:products][product.id][:all] =  true
    }

    cs.repos.each{|item|
      pid = item.product.id
      cs_product = to_ret[:products][pid]
      cs_product['repo'] << {:id=>item.id, :name=>item.name, :filtered => item.has_filters?}
      cs_product[:filtered] = true if item.has_filters?
    }

    ['errata', 'package', 'distribution'].each{ |type|
      cs.send(type.pluralize).each{|item|
        pid = item.product.id
        cs_product = to_ret[:products][pid]
        cs_product[type] << {:id=>item.send("#{type}_id"), :name=>item.display_name}
      }
    }
    to_ret
  end

  def update_artifacts_valid?
    if params.has_key? :data
      params[:data].each do |item|
        product_id = item["product_id"]
        type = item["type"]
        id = item["item_id"]
        item = nil
 
        if not product_id.nil?
          if not update_item_valid?(type, id, product_id)
            return false
          end
        else
          if type == "errata"
            return false if not update_errata_valid?(id)
          end
        end
      end
    end
    true
  end

  def update_item_valid? type, id, product_id
    case type
      when "template"
        item = SystemTemplate.find(id)
      when "product"
        item = Product.find(id)
      when "package"
        item = Product.find(product_id)
      when "errata"
        item = Product.find(product_id)
      when "repo"
        item = Product.find(product_id)
      when "distribution"
        item = Product.find(product_id)
    end

    if item && item.readable?()
      return true
    else
      return false
    end
  end

  def update_errata_valid? id
    errata = Glue::Pulp::Errata.find(id)
    
    errata.repoids.each{ |repoid|
      repo = Repository.where(:pulp_id => repoid)[0]
      product = repo.product

      if not product && product.readable?
        return false
      end
    }

    return true
  end

end<|MERGE_RESOLUTION|>--- conflicted
+++ resolved
@@ -106,22 +106,18 @@
 
   def create
     begin
-<<<<<<< HEAD
-      if params[:action_type].blank? or params[:action_type] == Changeset::PROMOTION
+      if params[:changeset][:action_type].blank? or 
+         params[:changeset][:action_type] == Changeset::PROMOTION
         env_id = @next_environment.id
         type = Changeset::PROMOTION
       else
         env_id = @environment.id
         type = Changeset::DELETION
       end
-      @changeset = Changeset.create_for(type, :name => params[:name], :description => params[:description],
+      @changeset = Changeset.create_for(type, :name => params[:changeset][:name], 
+                                        :description => params[:changeset][:description],
                                         :environment_id => env_id)
 
-=======
-      @changeset = Changeset.create!(:name=>params[:changeset][:name],
-                                     :description => params[:changeset][:description],
-                                     :environment_id=>@environment.id)
->>>>>>> 7c3acc13
       notify.success _("Promotion Changeset '%s' was created.") % @changeset["name"]
       bc = {}
       add_crumb_node!(bc, changeset_bc_id(@changeset), '', @changeset.name, ['changesets'],
