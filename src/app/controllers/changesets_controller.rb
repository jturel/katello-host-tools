#
# Copyright 2011 Red Hat, Inc.
#
# This software is licensed to you under the GNU General Public
# License as published by the Free Software Foundation; either version
# 2 of the License (GPLv2) or (at your option) any later version.
# There is NO WARRANTY for this software, express or implied,
# including the implied warranties of MERCHANTABILITY,
# NON-INFRINGEMENT, or FITNESS FOR A PARTICULAR PURPOSE. You should
# have received a copy of GPLv2 along with this software; if not, see
# http://www.gnu.org/licenses/old-licenses/gpl-2.0.txt.

class ChangesetsController < ApplicationController
  include BreadcrumbHelper
  
  before_filter :find_changeset, :except => [:index, :list, :items, :unpublished, :create, :new]
  before_filter :find_environment, :except => [:index, :list, :items]
  before_filter :setup_options, :only => [:index, :items]
  
  rescue_from Exception, :with => :handle_exceptions
  after_filter :update_editors, :only => [:update]

  ####
  # Changeset history methods
  ####

  #changeset history index
  def index
    setup_environment_selector(current_organization)
    @changesets = @environment.changeset_history.limit(current_user.page_size)
  end

  #extended scroll for changeset_history
  def items
    setup_environment_selector(current_organization)
    start = params[:offset]
    @changesets = @environment.changeset_history.limit(current_user.page_size).offset(start)
    render_panel_items @changesets, @panel_options
  end

  #similar to index, but only renders the actual list of the 2 pane
  def list
    @environment = KPEnvironment.find(params['env_id'])
    @changesets = @environment.changeset_history
    @columns = ['name'] #from index
    render :partial=>"list"
  end

  def edit
    render :partial=>"edit"
  end

  #list item
  def show
    render :partial=>"common/list_update", :locals=>{:item=>@changeset, :accessor=>"id", :columns=>['name']}
  end

  def show_content
    render(:partial => "changesets/changeset", :content_type => 'text/html')
  end

  def section_id
    'contents'
  end



  ####
  # Promotion methods
  ####

  def unpromoted_index
    @changesets = @environment.working_changesets
  end

  def products
    @products = @changeset.products
    render :partial=>"products", :locals=>{:changeset=>@changeset}
  end


  def dependency_size
    render :text=>@changeset.dependencies.size
  end

  def dependency_list
    @packages = @changeset.dependencies
    render :partial=>"dependency_list"
  end

  def object
    render :json => simplify_changeset(@changeset), :content_type => :json
  end


  def new
    render :partial=>"new"
  end

  def create
    @changeset = Changeset.create!(:name=>params[:name], :environment_id=>@next_environment.id)
    notice _("Changeset '#{@changeset["name"]}' was created.")
    bc = {}
    add_crumb_node!(bc, changeset_bc_id(@changeset), products_changeset_path(@changeset), @changeset.name, ['changesets'],
                    {:cache=>true, :content=>render_to_string(:partial=>"changesets/products", :locals=>{:changeset=>@changeset})})
    render :json => {
      'breadcrumb' => bc,
      'id' => @changeset.id,
      'html' => render_to_string(:partial=>"changesets/unpromoted_item", :locals=>{:cs=>@changeset})
    }
  end

  def update
    send_changeset = params[:timestamp] && params[:timestamp] != @changeset.updated_at.to_i.to_s

    #if you are just updating the name, set it and return the new name
    if params[:name]
      @changeset.name = params[:name]
      @changeset.save!
      render :text=>params[:name] and return
    end

    if params.has_key? :data
      params[:data].each do |item|
        adding = item["adding"]
        type = item["type"]
        id = item["mod_id"] #id of item being added/removed
        name = item["mod_name"] #display of item being added/removed
        pid = item["product_id"];
        case type
        when "product"
          @changeset.products << Product.where(:id => id) if adding
          @changeset.products.delete Product.find(id) if !adding
        when "errata"
          @changeset.errata << ChangesetErratum.new(:errata_id=>id, :display_name=>name, :product_id => pid, :changeset => @changeset) if adding
          ChangesetErrata.destroy_all(:errata_id =>id, :changeset_id => @changeset.id) if !adding
        when "package"
          @changeset.packages << ChangesetPackage.new(:package_id=>id, :display_name=>name, :product_id => pid, :changeset => @changeset) if adding
          ChangesetPackage.destroy_all(:package_id =>id, :changeset_id => @changeset.id) if !adding

        when "repo"
            @changeset.repos << ChangesetRepo.new(:repo_id=>id, :display_name=>name, :product_id => pid, :changeset => @changeset) if adding
            ChangesetRepo.destroy_all(:repo_id =>id, :changeset_id => @changeset.id) if !adding
        end
      end
      @changeset.updated_at = Time.now
      @changeset.save!
      csu = ChangesetUser.find_or_create_by_user_id_and_changeset_id(current_user.id, @changeset.id)
      csu.save!

    end
    to_ret = {:timestamp=>@changeset.updated_at.to_i.to_s}
    to_ret[:changeset] = simplify_changeset(@changeset) if send_changeset
    Rails.logger.debug("Sending full changeset")
    render :json=>to_ret
  end
  
  def destroy
    name = @changeset.name
    id = @changeset.id
    @changeset.destroy
    notice _("Changeset '#{name}' was deleted.")
    render :text=>""
  end

  def promote
    begin
      @changeset.promote
      @environment.create_changeset
      # remove user edit tracking for this changeset
      ChangesetUser.destroy_all(:changeset_id => @changeset.id) 

<<<<<<< HEAD
      notice _("Promoted changeset to #{@environment.name} environment.")
    rescue Exception => e
        errors  _("Failed to promote: #{e.to_s}")
        logger.error $!, $!.backtrace.join("\n\t")
=======
      notice "promoted changeset to #{@environment.name} environment"
#    rescue Exception => e
#        errors  "Failed to promote: #{e.to_s}"
#        logger.error $!, $!.backtrace.join("\n\t")
>>>>>>> 3d783d60
    end


    if @environment.successor
      redirect_to(:controller=>"promotions", :action => "show",
            :env_id => @environment.successor.name, :org_id =>  @environment.organization.cp_key)
    else
       redirect_to(:controller=>"promotions", :action => "show",
                  :env_id => @environment.name, :org_id =>  @environment.organization.cp_key)
    end
  end


  private

  def find_environment
    if @changeset
      @environment = @changeset.environment
    elsif params[:env_id]
      @environment = KPEnvironment.find(params[:env_id])
    else
      raise _("Couldn't find environment.")
    end
    @next_environment = KPEnvironment.find(params[:next_env_id]) if params[:next_env_id]
    @next_environment ||= @environment.successor
  end

  def update_editors
    usernames = @changeset.users.collect { |c| User.where(:id => c.user_id)[0].username }
    response.headers['X-ChangesetUsers'] = usernames.to_json
  end

  def find_changeset
    @changeset = Changeset.find(params[:id])
  end

  def setup_options
    @panel_options = { :title => _('Changesets'),
                 :col => ['name'],
                 :enable_create => false,
                 :name => _('changeset'),
                 :accessor => :id,
                 :ajax_scroll => items_changesets_path()}
  end
  
  def handle_exceptions(error)
    errors error
    render :text => error.to_s, :status => :bad_request
    Rails.logger.info error.backtrace.join("\n")
  end
  
end<|MERGE_RESOLUTION|>--- conflicted
+++ resolved
@@ -158,7 +158,7 @@
   def destroy
     name = @changeset.name
     id = @changeset.id
-    @changeset.destroy
+    @changeset.destroyq
     notice _("Changeset '#{name}' was deleted.")
     render :text=>""
   end
@@ -170,17 +170,10 @@
       # remove user edit tracking for this changeset
       ChangesetUser.destroy_all(:changeset_id => @changeset.id) 
 
-<<<<<<< HEAD
-      notice _("Promoted changeset to #{@environment.name} environment.")
+      notice _("Promoted changeset to #{@environment.name} environment")
     rescue Exception => e
-        errors  _("Failed to promote: #{e.to_s}")
+        errors  "Failed to promote: #{e.to_s}"
         logger.error $!, $!.backtrace.join("\n\t")
-=======
-      notice "promoted changeset to #{@environment.name} environment"
-#    rescue Exception => e
-#        errors  "Failed to promote: #{e.to_s}"
-#        logger.error $!, $!.backtrace.join("\n\t")
->>>>>>> 3d783d60
     end
 
 
