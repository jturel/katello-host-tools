--- conflicted
+++ resolved
@@ -86,17 +86,15 @@
     render :partial=>"dependency_list"
   end
 
-<<<<<<< HEAD
+  def object
+    render :json => simplify_changeset(@changeset), :content_type => :json
+  end
+
   def create
     params[:changesets][:environment_id] = @environment.id
     @changeset = Changeset.create!(params[:changesets])
     notice _("Changeset '#{@changeset["name"]}' was created.")
     render :partial=>"common/list_item", :locals=>{:item=>@changeset, :accessor=>"id", :columns=>['name']}
-=======
-  def object
-    render :json => simplify_changeset(@changeset), :content_type => :json
->>>>>>> f27efeac
-  end
 
   def update
     send_changeset = params[:timestamp] && params[:timestamp] != @changeset.updated_at.to_i.to_s
