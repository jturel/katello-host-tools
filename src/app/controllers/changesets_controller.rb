--- conflicted
+++ resolved
@@ -101,8 +101,8 @@
   end
 
   def create
-<<<<<<< HEAD
-    @changeset = Changeset.create!(:name=>params[:name], :description => params[:description],
+    @changeset = Changeset.create!(:name=>params[:changeset][:name],
+                                   :description => params[:changeset][:description],
                                    :environment_id=>@environment.id)
     notify.success _("Promotion Changeset '%s' was created.") % @changeset["name"]
     bc = {}
@@ -113,26 +113,6 @@
       'id' => @changeset.id,
       'changeset' => simplify_changeset(@changeset)
     }
-=======
-    begin
-      @changeset = Changeset.create!(:name=>params[:changeset][:name],
-                                     :description => params[:changeset][:description],
-                                     :environment_id=>@environment.id)
-      notify.success _("Promotion Changeset '%s' was created.") % @changeset["name"]
-      bc = {}
-      add_crumb_node!(bc, changeset_bc_id(@changeset), '', @changeset.name, ['changesets'],
-                      {:client_render => true}, {:is_new=>true})
-      render :json => {
-        'breadcrumb' => bc,
-        'id' => @changeset.id,
-        'changeset' => simplify_changeset(@changeset)
-      }
-    rescue Exception => error
-      Rails.logger.error error.to_s
-      notify.exception error
-      render :json=>error, :status=>:bad_request
-    end
->>>>>>> 2c31f616
   end
 
   def update
