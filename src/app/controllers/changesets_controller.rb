#
# Copyright 2011 Red Hat, Inc.
#
# This software is licensed to you under the GNU General Public
# License as published by the Free Software Foundation; either version
# 2 of the License (GPLv2) or (at your option) any later version.
# There is NO WARRANTY for this software, express or implied,
# including the implied warranties of MERCHANTABILITY,
# NON-INFRINGEMENT, or FITNESS FOR A PARTICULAR PURPOSE. You should
# have received a copy of GPLv2 along with this software; if not, see
# http://www.gnu.org/licenses/old-licenses/gpl-2.0.txt.

class ChangesetsController < ApplicationController
  include AutoCompleteSearch
  include BreadcrumbHelper
  include ChangesetBreadcrumbs

  before_filter :find_changeset, :except => [:index, :items, :list, :create, :new, :auto_complete_search]
  before_filter :find_environment, :except => [:auto_complete_search]
  before_filter :authorize
  before_filter :setup_options, :only => [:index, :items, :auto_complete_search]

  after_filter :update_editors, :only => [:update]

  #around_filter :catch_exceptions

  def rules
    read_perm = lambda{@environment.changesets_readable?}
    manage_perm = lambda{@environment.changesets_manageable?}
    update_perm =  lambda {@environment.changesets_manageable? && update_artifacts_valid?}
    promote_perm = lambda{@environment.changesets_promotable?}
    {
      :index => read_perm,
      :items => read_perm,
      :list => read_perm,
      :show => read_perm,
      :new => manage_perm,
      :create => manage_perm,
      :edit => read_perm,
      :update => update_perm,
      :destroy =>manage_perm,
      :products => read_perm,
      :dependencies => read_perm,
      :object => read_perm,
      :auto_complete_search => read_perm,
      :promote => promote_perm,
      :promotion_progress => read_perm
    }
  end

  ####
  # Changeset history methods
  ####

  #changeset history index
  def index
    accessible_envs = KTEnvironment.changesets_readable(current_organization)
    setup_environment_selector(current_organization, accessible_envs)
    render :index, :locals=>{:accessible_envs => accessible_envs}
  end

  #extended scroll for changeset_history
  def items
    render_panel_direct(Changeset, @panel_options, params[:search], params[:offset], [:name_sort, 'asc'],
        {:default_field => :name, :filter=>[{:environment_id=>[@environment.id]}, {:state=>[Changeset::PROMOTED]}]})
  end

  def edit
    render :partial=>"edit", :layout => "tupane_layout", :locals=>{:editable=>@environment.changesets_manageable?, :name=>controller_display_name}
  end

  #list item
  def show
    render :partial=>"common/list_update", :locals=>{:item=>@changeset, :accessor=>"id", :columns=>['name']}
  end

  def section_id
    'contents'
  end



  ####
  # Promotion methods
  ####

  def dependencies
    to_ret = {}
    @changeset.calc_dependencies.each do |dependency|
      to_ret[dependency.product_id] ||= []
      to_ret[dependency.product_id] << {:name=>dependency.display_name, :dep_of=>dependency.dependency_of}
    end

    render :json=>to_ret
  end

  def object
    render :json => simplify_changeset(@changeset), :content_type => :json
  end

  def new
    render :partial=>"new", :layout => "tupane_layout"
  end

  def create
    begin
      @changeset = Changeset.create!(:name=>params[:name], :description => params[:description],
                                     :environment_id=>@environment.id)
      notify.success _("Promotion Changeset '%s' was created.") % @changeset["name"]
      bc = {}
      add_crumb_node!(bc, changeset_bc_id(@changeset), '', @changeset.name, ['changesets'],
                      {:client_render => true}, {:is_new=>true})
      render :json => {
        'breadcrumb' => bc,
        'id' => @changeset.id,
        'changeset' => simplify_changeset(@changeset)
      }
    rescue => error
      Rails.logger.error error.to_s
      notify.exception error
      render :json=>error, :status=>:bad_request
    end
  end

  def update
    send_changeset = params[:timestamp] && params[:timestamp] != @changeset.updated_at.to_i.to_s

    #if you are just updating the name, set it and return the new name
    if params[:name]
      @changeset.name = params[:name]
      @changeset.save!

      render :json=>{:name=> params[:name], :timestamp => @changeset.updated_at.to_i.to_s} and return
    end

    if params[:description]
      @changeset.description = params[:description]
      @changeset.save!
            
      render :json=>{:description=> params[:description], :timestamp => @changeset.updated_at.to_i.to_s} and return
    end

    if params[:state]
      raise _('Invalid state') if !["review", "new"].index(params[:state])
      if send_changeset
        to_ret = {}
        to_ret[:changeset] = simplify_changeset(@changeset) if send_changeset
        render :json=>to_ret, :status=>:bad_request and return
      end
      @changeset.state = Changeset::REVIEW if params[:state] == "review"
      @changeset.state = Changeset::NEW if params[:state] == "new"
      @changeset.save!
      render :json=>{:timestamp=>@changeset.updated_at.to_i.to_s} and return
    end

    render :text => "The promotion changeset is currently under review, no modifications can occur during this phase.",
           :status => :bad_request if @changeset.state == Changeset::REVIEW
    render :text => "This promotion changeset is already promoted, no content modifications can be made.",
               :status => :bad_request if @changeset.state == Changeset::PROMOTED

    if params.has_key? :data
      params[:data].each do |item|
        adding = item["adding"]
        type   = item["type"]
        id     = item["item_id"]   #id of item being added/removed
        name   = item["item_name"] #display of item being added/removed
        pid    = item["product_id"]
        case type
          when "template"
            @changeset.add_template! SystemTemplate.find(id) if adding
            @changeset.remove_template! SystemTemplate.find(id) if !adding

          when "product"
            @changeset.add_product! Product.find(id) if adding
            @changeset.remove_product! Product.find(id) if !adding

          when "errata"
            product = Product.find pid
            @changeset.add_erratum! id, product if adding
            @changeset.remove_erratum! id, product if !adding

          when "package"
            product = Product.find pid
            @changeset.add_package! name, product if adding
            @changeset.remove_package! name, product if !adding

          when "repo"
            @changeset.add_repository! Repository.find(id) if adding
            @changeset.remove_repository! Repository.find(id) if !adding

          when "distribution"
            product = Product.find pid
            @changeset.add_distribution! id, product if adding
            @changeset.remove_distribution! id, product if !adding
        end
      end
      @changeset.updated_at = Time.now
      @changeset.save!
      csu = ChangesetUser.find_or_create_by_user_id_and_changeset_id(current_user.id, @changeset.id)
      csu.save!

    end
    to_ret = {:timestamp=>@changeset.updated_at.to_i.to_s}
    to_ret[:changeset] = simplify_changeset(@changeset) if send_changeset
    render :json=>to_ret
  end

  def destroy
    name = @changeset.name
    id = @changeset.id
    @changeset.destroy
    notify.success _("Promotion Changeset '%s' was deleted.") % name
    render :text=>""
  end

  def promote
    messages = {}
    if !params[:confirm] && @environment.prior.library?
      syncing = []
      errors = []

      @changeset.involved_products.each{|prod|
        prod.repos(current_organization.library).each{ |repo|
          status = repo.sync_status
          syncing << repo.name if status.state == PulpSyncStatus::RUNNING
          errors << repo.name if status.state == PulpSyncStatus::ERROR
        }
      }
      messages[:syncing] =  syncing if !syncing.empty?
      messages[:error] =  errors if !errors.empty?
    end

    to_ret = {}
    if  !messages.empty?
      to_ret[:warnings] = render_to_string(:partial=>'warning', :locals=>messages)
    else
      @changeset.promote :notify => true, :async => true
      # remove user edit tracking for this changeset
      ChangesetUser.destroy_all(:changeset_id => @changeset.id)
      notify.success _("Started promotion of '%s' to %s environment") % [@changeset.name, @environment.name]
    end
    render :json=>to_ret
<<<<<<< HEAD
  rescue => e
    notice "Failed to promote: #{e.to_s}", {:level => :error}
=======
  rescue Exception => e
    notify.exception "Failed to promote.", e
>>>>>>> 7e126ab0
    render :text=>e.to_s, :status=>500
  end

  def promotion_progress
    progress = @changeset.task_status.progress
    state = @changeset.state
    to_ret = {'id' => 'changeset_' + @changeset.id.to_s, 'state' => state, 'progress' => progress.to_i}
    render :json=>to_ret
  end


  private

  def find_environment
    if @changeset
      @environment = @changeset.environment
    elsif params[:env_id]
      @environment = KTEnvironment.find(params[:env_id])
    else
      #didnt' find an environment, just do the first the user has access to
      list = KTEnvironment.changesets_readable(current_organization).where(:library=>false)
      @environment ||= list.first || current_organization.library
    end
  end

  def update_editors
    usernames = @changeset.users.collect { |c| User.where(:id => c.user_id ).order("updated_at desc")[0].username }
    usernames.delete(current_user.username)
    response.headers['X-ChangesetUsers'] = usernames.to_json
  end

  def find_changeset
    begin
      @changeset = Changeset.find(params[:id])
<<<<<<< HEAD
    rescue => error
      notice error.to_s, {:level => :error}
=======
    rescue Exception => error
      notify.exception error
>>>>>>> 7e126ab0
      execute_after_filters
      render :text=>error.to_s, :status=>:bad_request
    end
  end

  def setup_options
    @panel_options = { :title => _('Changesets'),
                 :col => ['name'],
                 :titles => [_('Name')],
                 :enable_create => false,
                 :create_label => _('+ New Changeset'),
                 :name => controller_display_name,
                 :accessor => :id,
                 :ajax_load => true,
                 :ajax_scroll => items_changesets_path(),
                 :search_class=>Changeset}
  end


  def controller_display_name
    return 'changeset'
  end

  private

  #produce a simple datastructure of a changeset for the browser
  def simplify_changeset cs

    to_ret = {:id=>cs.id.to_s, :name=>cs.name, :description=>cs.description, :timestamp =>cs.updated_at.to_i.to_s,
              :system_templates => {},:products=>{}, :is_new => cs.state == Changeset::NEW, :state => cs.state}
    cs.system_templates.each do |temp|
      to_ret[:system_templates][temp.id] = {:id=> temp.id, :name=>temp.name}
    end

    cs.involved_products.each{|product|
      to_ret[:products][product.id] = {:id=> product.id, :name=>product.name,     :provider=>product.provider.provider_type,
      :filtered => product.has_filters?(cs.environment.prior),
       'package'=>[], 'errata'=>[], 'repo'=>[], 'distribution'=>[]}
    }

    cs.products.each {|product|
      to_ret[:products][product.id][:all] =  true
    }

    cs.repos.each{|item|
      pid = item.product.id
      cs_product = to_ret[:products][pid]
      cs_product['repo'] << {:id=>item.id, :name=>item.name, :filtered => item.has_filters?}
      cs_product[:filtered] = true if item.has_filters?
    }

    ['errata', 'package', 'distribution'].each{ |type|
      cs.send(type.pluralize).each{|item|
        pid = item.product.id
        cs_product = to_ret[:products][pid]
        cs_product[type] << {:id=>item.send("#{type}_id"), :name=>item.display_name}
      }
    }
    to_ret
  end

  def update_artifacts_valid?
    if params.has_key? :data
      params[:data].each do |item|
        product_id = item["product_id"]
        type = item["type"]
        id = item["item_id"]
        item = nil
 
        if not product_id.nil?
          if not update_item_valid?(type, id, product_id)
            return false
          end
        else
          if type == "errata"
            return false if not update_errata_valid?(id)
          end
        end
      end
    end
    true
  end

  def update_item_valid? type, id, product_id
    case type
      when "template"
        item = SystemTemplate.find(id)
      when "product"
        item = Product.find(id)
      when "package"
        item = Product.find(product_id)
      when "errata"
        item = Product.find(product_id)
      when "repo"
        item = Product.find(product_id)
      when "distribution"
        item = Product.find(product_id)
    end

    if item && item.readable?()
      return true
    else
      return false
    end
  end

  def update_errata_valid? id
    errata = Glue::Pulp::Errata.find(id)
    
    errata.repoids.each{ |repoid|
      repo = Repository.where(:pulp_id => repoid)[0]
      product = repo.product

      if not product && product.readable?
        return false
      end
    }

    return true
  end

end<|MERGE_RESOLUTION|>--- conflicted
+++ resolved
@@ -240,13 +240,8 @@
       notify.success _("Started promotion of '%s' to %s environment") % [@changeset.name, @environment.name]
     end
     render :json=>to_ret
-<<<<<<< HEAD
   rescue => e
-    notice "Failed to promote: #{e.to_s}", {:level => :error}
-=======
-  rescue Exception => e
     notify.exception "Failed to promote.", e
->>>>>>> 7e126ab0
     render :text=>e.to_s, :status=>500
   end
 
@@ -281,13 +276,8 @@
   def find_changeset
     begin
       @changeset = Changeset.find(params[:id])
-<<<<<<< HEAD
     rescue => error
-      notice error.to_s, {:level => :error}
-=======
-    rescue Exception => error
       notify.exception error
->>>>>>> 7e126ab0
       execute_after_filters
       render :text=>error.to_s, :status=>:bad_request
     end
