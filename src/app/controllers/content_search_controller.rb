--- conflicted
+++ resolved
@@ -55,7 +55,7 @@
     else
       products = current_organization.products.engineering
     end
-    render :json=>product_rows(products)
+    render :json=>{:rows=>product_rows(products), :name=>_('Products')}
   end
 
   def repos
@@ -77,7 +77,7 @@
     end
 
     products = repos.collect{|r| r.product}.uniq
-    render :json=>(product_rows(products) + repo_rows(repos))
+    render :json=>{:rows=>(product_rows(products) + repo_rows(repos)), :name=>_('Repositories')}
   end
 
   def packages
@@ -88,7 +88,7 @@
     product_repo_map = extract_repo_ids(product_ids_in, repo_ids_in)
     rows = []
     product_repo_map.each{|p_id, repo_ids| rows = rows + (spanned_product_content(p_id, repo_ids, 'package', package_ids_in) || [])}
-    render :json=>rows
+    render :json=>{:rows=>rows, :name=>_('Packages')}
   end
 
   def errata
@@ -99,21 +99,21 @@
     product_repo_map = extract_repo_ids(product_ids_in, repo_ids_in)
     rows = []
     product_repo_map.each{|p_id, repo_ids| rows = rows + (spanned_product_content(p_id, repo_ids, 'errata', package_ids_in) || [])}
-    render :json=>rows
+    render :json=>{:rows=>rows, :name=>_('Errata')}
   end
 
   #similar to :packages, but only returns package rows with an offset for a specific repo
   def packages_items
     repo = Repository.where(:id=>params[:repo_id]).first
     pkgs = spanned_repo_content(repo, 'package', process_params(:packages), params[:offset]) || {:content_rows=>[]}
-    render :json=>(pkgs[:content_rows] + [metadata_row(pkgs[:total], params[:offset] + pkgs[:content_rows].length, repo, true)])
+    render :json=>{:rows=>(pkgs[:content_rows] + [metadata_row(pkgs[:total], params[:offset] + pkgs[:content_rows].length, repo, true)])}
   end
 
   #similar to :errata, but only returns errata rows with an offset for a specific repo
   def errata_items
     repo = Repository.where(:id=>params[:repo_id]).first
     errata = spanned_repo_content(repo, 'errata', process_params(:errata), params[:offset]) || {:content_rows=>[]}
-    render :json=>(errata[:content_rows] + [metadata_row(errata[:total], params[:offset] + errata[:content_rows].length, repo, true)])
+    render :json=>{:rows=>(errata[:content_rows] + [metadata_row(errata[:total], params[:offset] + errata[:content_rows].length, repo, true)])}
   end
 
 
@@ -123,11 +123,9 @@
     rows = packages.collect do |pack|
       {:name => pack.nvrea, :id => pack.id, :cols => {:description => {:display => pack.description}}}
     end
-<<<<<<< HEAD
-    render :json => rows + [metadata_row(packages.total, offset.to_i + rows.length, @repo)]
-=======
+
+    rows += [metadata_row(packages.total, offset.to_i + rows.length, @repo)]
     render :json => { :rows => rows, :name => @repo.name }
->>>>>>> 58f6c9ac
   end
 
   def repo_errata
@@ -140,7 +138,8 @@
                                             }
       }
     end
-    render :json => rows + [metadata_row(errata.total, offset.to_i + rows.length, @repo)]
+    rows += [metadata_row(errata.total, offset.to_i + rows.length, @repo)]
+    render :json => { :rows => rows, :name => @repo.name }
   end
 
 
