#
# Copyright 2011 Red Hat, Inc.
#
# This software is licensed to you under the GNU General Public
# License as published by the Free Software Foundation; either version
# 2 of the License (GPLv2) or (at your option) any later version.
# There is NO WARRANTY for this software, express or implied,
# including the implied warranties of MERCHANTABILITY,
# NON-INFRINGEMENT, or FITNESS FOR A PARTICULAR PURPOSE. You should
# have received a copy of GPLv2 along with this software; if not, see
# http://www.gnu.org/licenses/old-licenses/gpl-2.0.txt.
require 'util/package_util'
class ContentSearchController < ApplicationController

  include ContentSearchHelper

  before_filter :find_repo, :only => [:repo_packages, :repo_errata]
  before_filter :find_repos, :only => [:repo_compare_packages, :repo_compare_errata]

  def rules
    contents_test = lambda{!KTEnvironment.content_readable(current_organization).empty?}
    {
        :index => contents_test,
        :errata => contents_test,
        :products => contents_test,
        :repos => contents_test,
        :my_environments => contents_test,
        :packages => contents_test,
        :packages_items => contents_test,
        :errata_items => contents_test,
        :repo_packages => contents_test,
        :repo_errata => contents_test,
        :repo_compare_errata =>contents_test,
        :repo_compare_packages =>contents_test
    }
  end

  def index
    render :index, :locals=>{:environments=>my_environments}
  end

  def my_environments
    paths = current_organization.promotion_paths
    library = {:id=>current_organization.library.id, :name=>current_organization.library.name, :select=>current_organization.library.contents_readable?}
    to_ret = []
    paths.each do |path|
      path = path.collect{|e| {:id=>e.id, :name=>e.name, :select=>e.contents_readable?} }
      to_ret << [library] + path if path.any?{|e| e[:select]}
    end
    to_ret
  end

  def products
    ids = param_product_ids
    if !ids.empty?
      products = current_organization.products.readable(current_organization).engineering.where(:id=>ids)
    else
      products = current_organization.products.readable(current_organization).engineering
    end

    envs = process_env_ids
    if params[:mode] == 'shared'
      products = products.select{|p|  (envs - p.environments).empty? }
    elsif params[:mode] == 'unique'
      products = products.select{|p|  !(envs - p.environments ).empty?}
    end
    render :json=>{:rows=>product_rows(products), :name=>_('Products')}
  end

  def repos
    repo_ids = process_params :repos
    product_ids = param_product_ids

    if repo_ids.is_a? Array #repos were auto_completed
        repos = Repository.enabled.libraries_content_readable(current_organization).where(:id=>repo_ids)
    elsif repo_ids #repos were searched
      readable = Repository.enabled.libraries_content_readable(current_organization).pluck(:id)
      repos = repo_search(repo_ids, readable)
    elsif !product_ids.empty? #products were autocompleted
        repos = []
        Product.readable(current_organization).where(:id=>product_ids).each do |p|
          repos = repos + Repository.enabled.libraries_content_readable(current_organization).product(p)
        end
    else #get all
        repos = Repository.enabled.libraries_content_readable(current_organization)
    end

    envs = process_env_ids
    if params[:mode] == 'shared'
      repos = repos.select do |r|
        repo_envs = r.environmental_instances.collect{|r| r.environment}
        (envs - repo_envs).empty?
      end
    elsif params[:mode] == 'unique'
      repos = repos.select do |r|
        repo_envs = r.environmental_instances.collect{|r| r.environment}
        !(envs - repo_envs ).empty?
      end
    end

    products = repos.collect{|r| r.product}.uniq
    render :json=>{:rows=>(product_rows(products) + repo_rows(repos)), :name=>_('Repositories')}
  end

  def packages
    repo_ids_in = process_params :repos
    product_ids_in = param_product_ids
    package_ids_in = process_params :packages

    product_repo_map = extract_repo_ids(product_ids_in, repo_ids_in)
    rows = []
    product_repo_map.each{|p_id, repo_ids| rows = rows + (spanned_product_content(p_id, repo_ids, 'package', package_ids_in,  process_search_mode, process_env_ids) || [])}
    render :json=>{:rows=>rows, :name=>_('Packages')}
  end

  def errata
    repo_ids_in = process_params :repos
    product_ids_in = param_product_ids
    package_ids_in = process_params :errata

    product_repo_map = extract_repo_ids(product_ids_in, repo_ids_in)
    rows = []
    product_repo_map.each{|p_id, repo_ids| rows = rows + (spanned_product_content(p_id, repo_ids, 'errata', package_ids_in,  process_search_mode, process_env_ids) || [])}
    render :json=>{:rows=>rows, :name=>_('Errata')}

  end

  #similar to :packages, but only returns package rows with an offset for a specific repo
  def packages_items
    repo = Repository.libraries_content_readable(current_organization).where(:id=>params[:repo_id]).first
    pkgs = spanned_repo_content(repo, 'package', process_params(:packages), params[:offset], process_search_mode, process_env_ids) || {:content_rows=>[]}
    meta = metadata_row(pkgs[:total], params[:offset] + pkgs[:content_rows].length,
                        {:repo_id=>repo.id}, repo.id, "repo_#{repo.id}")
    render :json=>{:rows=>(pkgs[:content_rows] + [meta])}
  end

  #similar to :errata, but only returns errata rows with an offset for a specific repo
  def errata_items
    repo = Repository.libraries_content_readable(current_organization).where(:id=>params[:repo_id]).first
    errata = spanned_repo_content(repo, 'errata', process_params(:errata), params[:offset], process_search_mode, process_env_ids) || {:content_rows=>[]}
    meta = metadata_row(errata[:total], params[:offset] + errata[:content_rows].length,
                        {:repo_id=>repo.id}, repo.id, "repo_#{repo.id}")
    render :json=>{:rows=>(errata[:content_rows] + [meta])}
  end


  def repo_packages
    offset = params[:offset] || 0
    packages = Glue::Pulp::Package.search('', offset, current_user.page_size, [@repo.pulp_id])
    rows = packages.collect do |pack|
      {:name => display = package_display(pack),
        :id => pack.id, :cols => {:description => {:display => pack.description}}}
    end

    if packages.total > current_user.page_size
      rows += [metadata_row(packages.total, offset.to_i + rows.length, {:repo_id=>@repo.id}, @repo.id)]
    end
    render :json => { :rows => rows, :name => @repo.name }
  end

  def repo_errata
    offset = params[:offset] || 0
    errata = Glue::Pulp::Errata.search('', offset, current_user.page_size, :repoids => [@repo.pulp_id])
    rows = errata.collect do |e|
      {:name => errata_display(e), :id => e.id, :cols => {:title => {:display => e[:title]},
                                             :type => {:display => e[:type]},
                                             :severity => {:display => e[:severity]}
                                            }
      }
    end
    if errata.total > current_user.page_size
      rows += [metadata_row(errata.total, offset.to_i + rows.length, {:repo_id=>@repo.id}, @repo.id)]
    end
    render :json => { :rows => rows, :name => @repo.name }
  end


  def repo_compare_packages
    repo_compare_content true, params[:offset] || 0
  end


  def repo_compare_errata
    repo_compare_content false, params[:offset] || 0
  end


  private

  def repo_compare_content is_package, offset
    repo_map = {}
    @repos.each do |r|
      repo_map[r.pulp_id] = r
    end
    if is_package
      packages = Glue::Pulp::Package.search('', params[:offset], current_user.page_size, repo_map.keys, [:nvrea_sort, "ASC"], process_search_mode())
    else
      packages = Glue::Pulp::Errata.search('', params[:offset], current_user.page_size, :repoids =>  repo_map.keys, :search_mode => process_search_mode)
    end
    rows = packages.collect do |pack|
      cols = {}
      (pack.repoids & repo_map.keys).each do |r|
        cols[repo_map[r].id] = {}
      end

      if is_package
        name = package_display(pack)
      else
        name = errata_display(pack)
      end
      {:name => name, :id => pack.id, :cols => cols}
    end

    cols = {}
<<<<<<< HEAD
    sort_repos(@repos).each{|r| cols[r.id] = {:id=>r.id, :name=>r.name}}
=======
    @repos.each{|r| cols[r.id] = {:id=>r.id, :content => repo_compare_name_display(r) }}
>>>>>>> 25959631
    rows += [metadata_row(packages.total, offset.to_i + rows.length, {:repos=>params[:repos]}, 'compare')] if packages.total > current_user.page_size
    render :json => {:rows=>rows, :cols=>cols, :name=>_("Repository Comparison")}
  end

  #take in a set of repos and sort based on environment
  def sort_repos repos
    env_to_repo = {}
    repos.each do |r|
      env_to_repo[r.environment.id] ||= []
      env_to_repo[r.environment.id] << r
    end
    envs = [current_organization.library] + current_organization.promotion_paths.flatten
    to_ret = []
    envs.each{|e|  to_ret += (env_to_repo[e.id] || [])}
    to_ret
  end


  def find_environments
    @envs = KTEnvironment.contents_readable(current_organization).where(:id=>params[:environemnts])
  end

  def find_repos
    @repos = []
    params[:repos].values.each do |item|
      library_instance = Repository.readable_in_org(current_organization).find(item[:repo_id])
      @repos += library_instance.environmental_instances.select{|r| r.environment_id.to_s == item[:env_id]}
    end
  end

  def find_repo
    @repo = Repository.readable_in_org(current_organization).find(params[:repo_id])
  end

  def repo_rows repos
    env_ids = KTEnvironment.content_readable(current_organization).pluck(:id)
    repos.collect do |repo|
        all_repos = repo.environmental_instances.pluck(:pulp_id)
        cols = {}
        Repository.where(:pulp_id=>all_repos).each do |r|
          cols[r.environment.id] = {:hover => repo_hover_html(r)} if env_ids.include?(r.environment_id)
        end
        {:id=>"repo_#{repo.id}", :comparable=>true, :parent_id=>"product_#{repo.product.id}", :name=>repo.name, :cols=>cols}
    end
  end

  def repo_hover_html repo
    render_to_string :partial=>'repo_hover', :locals=>{:repo=>repo}
  end

  def product_rows products
    env_ids = KTEnvironment.content_readable(current_organization).pluck(:id)
    products.collect do |p|
      cols = {}
      p.environments.collect do |env|
        cols[env.id] = {:hover => product_hover_html(p, env)} if env_ids.include?(env.id)
      end
       {:id=>"product_#{p.id}", :name=>p.name, :cols=>cols}
    end
  end

  def product_hover_html product, environment
    render_to_string :partial=>'product_hover', :locals=>{:product=>product, :env=>environment}
  end

  def param_product_ids
    ids = params[:products][:autocomplete].collect{|p|p["id"]} if params[:products]
    ids || []
  end

  def process_search_mode
    case params[:mode]
      when "shared"
        :shared
      when "unique"
        :unique
      else
        :all
    end
  end

  def process_env_ids
    mode = process_search_mode
    unless mode == :all
      env_ids = params[:environments]
      KTEnvironment.content_readable(current_organization).where(:id => env_ids)
    end
  end

  # given a search object as params, return the search for a particular type
  #  this could either be a search string, or array of ids

  def process_params type
    ids = params[type][:autocomplete].collect{|p|p["id"]} if params[type] && params[type][:autocomplete]
    search = params[type][:search] if params[type] && params[type][:search]
    if search && !search.empty?
        return search
    elsif ids && !ids.empty?
        return ids
    else
        return nil
    end
  end

  def repo_search term, readable_list
    Repository.search :load=>true do
      query {string term, {:default_field=>'name'}}
      filter "and", [
          {:terms => {:id => readable_list}},
          {:terms => {:enabled => [true]}}
      ]
    end
  end


  #Given a product_search, and a repo_search, return a
  # product_id =>  [repo_ids]   hash
  def extract_repo_ids product_ids, repo_search_params
    repo_ids = []

    if repo_search_params.is_a? Array
      repo_ids = repo_search_params
    elsif repo_search_params
      readable = Repository.libraries_content_readable(current_organization).pluck(:id)
      repo_ids = repo_search(repo_search_params, readable).collect{|r| r.id}
    else
      if !product_ids.empty?
        products = Product.readable(current_organization).where(:id=>product_ids)
      else
        products = Product.readable(current_organization)
      end
      products.each do |p|
        repo_ids = repo_ids + Repository.enabled.libraries_content_readable(current_organization).in_product(p).pluck(:id)
      end
    end

    product_repo_map = {}

    Repository.where(:id=>repo_ids).each do |r|
      product_repo_map[r.product.id] ||= []
      product_repo_map[r.product.id] << r.id
    end
    product_repo_map
  end

  def metadata_row(total_count, current_count, data, unique_id, parent_id=nil)
    to_ret = {:total=>total_count,  :current_count=>current_count, :page_size=>current_user.page_size,
       :data=>data, :id=>"repo_metadata_#{unique_id}",
       :metadata=>true
    }

    to_ret[:parent_id] = parent_id if parent_id
    to_ret
  end

  def spanned_product_content product_id, repo_ids, content_type, search_obj, search_mode = :all, environments = []
    rows = []
    product = Product.find(product_id)
    content_rows = []
    product_envs = {}
    product_envs.default = 0
    accessible_env_ids = KTEnvironment.content_readable(current_organization).pluck(:id)

    repo_ids.each do |repo_id|
      repo = Repository.find(repo_id)
      repo_span = spanned_repo_content(repo, content_type,  search_obj, 0, search_mode, environments)
      if repo_span
        rows << {:name=>repo.name, :cols=>repo_span[:repo_cols], :id=>"repo_#{repo.id}", 
                 :parent_id=>"product_#{product_id}"}
        repo_span[:repo_cols].values.each do |span|
          product_envs[span[:id]] += span[:display]
        end
        content_rows += repo_span[:content_rows]
        if repo_span[:total] > current_user.page_size
          content_rows <<  metadata_row(repo_span[:total], current_user.page_size,
                                        {:repo_id=>repo.id}, repo.id, "repo_#{repo.id}")
        end
      end
    end
    cols = {}
    product_envs.each{|env_id, count| cols[env_id] = {:id=>env_id, :display=>count} if accessible_env_ids.include?(env_id)}
    if rows.empty?
      return nil
    else
      return [{:name=>product.name, :id=>"product_#{product_id}", :cols=>cols}] + rows + content_rows
    end
  end

  #Given a repo and a pkg_search (id array or hash),
  #  return a array of {:id=>env_id, :display=>search.total}
  #
  #
  def spanned_repo_content library_repo, content_type, content_search_obj, offset=0, search_mode = :all, environments = []
    spanning_repos = library_repo.environmental_instances
    accessible_env_ids = KTEnvironment.content_readable(current_organization).pluck(:id)

    unless environments.nil? || environments.empty?
      spanning_repos.delete_if do |repo|
        !(environments.include? repo.environment)
      end
      if search_mode != :all && spanning_repos.length < environments.length
        # if the number of environments is greater than the repos to compare
        # it implies that one of the envs does not have this repo
        # which means that there is nothing shared between em
        # and all rows are "not shared" or "unique"
        return nil if search_mode == :shared
        search_mode = :all
      end
    end
    to_ret = {}
    content_attribute = content_type.to_sym == :package ? 'nvrea' : 'id'
    content_class = content_type.to_sym == :package ? Glue::Pulp::Package : Glue::Pulp::Errata
    content = multi_repo_content_search(content_class, content_search_obj, spanning_repos, offset, content_attribute, search_mode)

    return nil if content.total == 0

    spanning_repos.each do |repo|
      results = multi_repo_content_search(content_class, content_search_obj, spanning_repos, offset, content_attribute, search_mode,repo)
      to_ret[repo.environment_id] = {:id=>repo.environment_id, :display=>results.total} if accessible_env_ids.include?(repo.environment_id)
    end

    {:content_rows=>spanning_content_rows(content, content_type, library_repo, spanning_repos),
     :repo_cols=>to_ret, :total=>content.total}
  end


  # perform a content search (errata or package)
  #
  # content_class   either Glue::Pulp::Package or Glue::Pulp::Errata
  # search_obj      either a search string or array of ids
  # repo            repo to search in
  # offset          offset of the search
  # default_field   default field to search if none specifiec
  def  multi_repo_content_search( content_class, search_obj, repos, offset, default_field, search_mode = :all, in_repo = nil)
    user = current_user
    search = Tire::Search::Search.new(content_class.index)
    search.instance_eval do
      query do
        if search_obj.is_a?(Array) || search_obj.nil?
          all
        else
          string search_obj, {:default_field=>default_field}
        end
      end
      sort { by "#{default_field}_sort", 'asc'}
      fields [:id, :name, :nvrea, :repoids, :type]
      size user.page_size
      from offset
      if  search_obj.is_a? Array
        filter :terms, :id => search_obj
      end
      if in_repo
        filter :terms, :repoids => [in_repo.pulp_id]
      end
    end
    repoids = repos.collect{|r| r.pulp_id}
    Katello::PackageUtils.setup_shared_unique_filter(repoids, search_mode, search)
    search.perform.results
  rescue Tire::Search::SearchRequestFailed => e
    Support.array_with_total
  end


  # creates rows out of a list of content (Errata or package) for a particular
  #     library repo and its spanning clones across environments
  #
  # content_list   list of package or errata items
  # id_prefix      prefix for the rows (either 'package' or 'errata')
  # parent_repo    the library repo instance (or the parent row)
  # spanned_repos  all other instances of repos across all environments
  def spanning_content_rows(content_list, id_prefix, parent_repo, spanned_repos)
    env_ids = KTEnvironment.content_readable(current_organization).pluck(:id)
    to_ret = [] 
    for item in content_list:
      if id_prefix == 'package'
        display = package_display(item)
      else
        display = errata_display(item)
      end
      row = {:id=>"repo_#{parent_repo.id}_#{id_prefix}_#{item.id}", :parent_id=>"repo_#{parent_repo.id}", :cols=>{},
             :name=>display}
      spanned_repos.each do |repo|
        if item.repoids.include? repo.pulp_id
            row[:cols][repo.environment_id] = {:id=>repo.environment_id} if env_ids.include?(repo.environment_id)
        end
      end 
      to_ret << row
    end
    to_ret
  end 

end<|MERGE_RESOLUTION|>--- conflicted
+++ resolved
@@ -212,11 +212,7 @@
     end
 
     cols = {}
-<<<<<<< HEAD
-    sort_repos(@repos).each{|r| cols[r.id] = {:id=>r.id, :name=>r.name}}
-=======
-    @repos.each{|r| cols[r.id] = {:id=>r.id, :content => repo_compare_name_display(r) }}
->>>>>>> 25959631
+    sort_repos(@repos).each{|r| cols[r.id] = {:id=>r.id, :content => repo_compare_name_display(r)}}
     rows += [metadata_row(packages.total, offset.to_i + rows.length, {:repos=>params[:repos]}, 'compare')] if packages.total > current_user.page_size
     render :json => {:rows=>rows, :cols=>cols, :name=>_("Repository Comparison")}
   end
