--- conflicted
+++ resolved
@@ -112,20 +112,21 @@
     render :json=>rows
   end
 
-<<<<<<< HEAD
+
   #similar to :packages, but only returns package rows with an offset for a specific repo
   def packages_items
     repo = Repository.where(:id=>params[:repo_id])
     pkgs = spanned_repo_packages(repo, process_params(:packages), params[:offset]) || {:pkg_rows=>[]}
     render :json=>pkgs
-=======
+  end
+
+
   def repo_packages
     packages = Glue::Pulp::Package.search('', params[:offset], current_user.page_size, [@repo.pulp_id])
     rows = packages.collect do |pack|
       {:name => pack.nvrea, :id => pack.id, :cols => {:description => {:display => pack.description}}}
     end
     render :json => rows
->>>>>>> 85e62532
   end
 
   def repo_errata
