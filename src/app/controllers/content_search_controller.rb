#
# Copyright 2011 Red Hat, Inc.
#
# This software is licensed to you under the GNU General Public
# License as published by the Free Software Foundation; either version
# 2 of the License (GPLv2) or (at your option) any later version.
# There is NO WARRANTY for this software, express or implied,
# including the implied warranties of MERCHANTABILITY,
# NON-INFRINGEMENT, or FITNESS FOR A PARTICULAR PURPOSE. You should
# have received a copy of GPLv2 along with this software; if not, see
# http://www.gnu.org/licenses/old-licenses/gpl-2.0.txt.

class ContentSearchController < ApplicationController


  def rules
    contents_test = lambda{true}


    {
        :index => lambda{true},
        :errata => contents_test,
        :products => contents_test,
        :repos => contents_test,
        :my_environments => contents_test,


    }
  end

  def index
    render :index, :locals=>{:environments=>my_environments}
  end

  def my_environments
    paths = current_organization.promotion_paths
    library = {:id=>current_organization.library.id, :name=>current_organization.library.name, :select=>true}
    paths.collect do |path|
      [library] + path.collect{|e| {:id=>e.id, :name=>e.name, :select=>true} }
    end
  end

  def errata
   render :json=>[] 
  end

  def products
    ids = param_product_ids 
    if !ids.empty?
      products = current_organization.products.where(:id=>ids)
    else
      products = current_organization.products
    end
    render :json=>product_rows(products)
  end

  def repos
    
    repo_ids = process_params :repos
    product_ids = param_product_ids

    if repo_ids.is_a? Array #repos were auto_completed
        repos = Repository.readable(current_organization.library).where(:id=>repo_ids)

    elsif repo_ids #repos were searched
      readable = Repository.readable(current_organization.library).collect{|r| r.id}
      repos = repo_search(repo_ids, readable)
    elsif !product_ids.empty? #products were autocompleted
        repos = []
        Product.readable(current_organization).where(:id=>product_ids).each do |p|
          repos = repos + Repository.readable_for_product(current_organization.library, p)
        end
    else #get all
        repos = Repository.readable(current_organization.library)
    end

    products = repos.collect{|r| r.product}.uniq
    render :json=>(product_rows(products) + repo_rows(repos))
  end

<<<<<<< HEAD

  def packages
    repo_ids_in = process_params :repos
    product_ids_in = param_product_ids
    package_ids_in = process_params :packages

    repo_ids = nil


    if repo_ids_in.is_a? Array
      repo_ids = repo_ids_in
    elsif repo_ids_in
      readable = Repository.readable(current_organization.library).collect{|r| r.id}
      repo_ids = repo_search(repo_ids, readable).collect{|r| r.id}
    else
      if !product_ids_in.empty?
        products = Product.readable(current_organization).where(:id=>product_ids_in)
      else
        products = Product.readable(current_organization)
      end
      repo_ids = []
      products.each do |p|
        repo_ids = repo_ids + Repository.readable_for_product(current_organization.library, p).collect{|r| r.id}
      end
    end

    product_repo_map = {}

    Repository.where(:id=>repo_ids).each do |r|
      product_repo_map[r.product.id] ||= []
      product_repo_map[r.product.id] << r.id
    end

    rows = []
    product_repo_map.each{|p_id, repo_ids| rows = rows + (spanned_product_package_count(p_id, repo_ids, package_ids_in) || [])}
    render :json=>rows
  end

=======
>>>>>>> c05c70f7
  private


  def repo_rows repos
    repos.collect do |repo|
        all_repos = repo.other_repos_with_same_product_and_content + [repo.pulp_id]
        cols = {}
        Repository.where(:pulp_id=>all_repos).each do |r|
          cols[r.environment.id] = {:hover => r.package_count}
        end
        {:id=>"repo_#{repo.id}", :parent_id=>"product_#{repo.product.id}", :name=>repo.name, :cols=>cols}
    end
  end

  def product_rows products
    products.collect do |p|
      cols = {}
      p.environments.collect do |env|
        cols[env.id] = {:display => p.total_package_count(env)}
      end
       {:id=>"product_#{p.id}", :name=>p.name, :cols=>cols}
    end
  end

  def param_product_ids 
    ids = params[:products][:autocomplete].collect{|p|p["id"]} if params[:products]
    ids || []
  end

  def process_params type
    ids = params[type][:autocomplete].collect{|p|p["id"]} if params[type] && params[type][:autocomplete]
    search = params[type][:search] if params[type] && params[type][:search]
    if search && !search.empty?
        return search
    elsif ids && !ids.empty?
        return ids
    else
        return nil
    end
  end

  def repo_search term, readable_list
    Repository.search :load=>true do
      query {string term, {:default_field=>'name'}}
      filter "and", [
          {:terms => {:id => readable_list}},
          {:terms => {:enabled => [true]}}
      ]
    end
  end


  def spanned_product_package_count product_id, repo_ids, pkg_search
    rows = []
    product = Product.find(product_id)
    product_envs = {}
    product_envs.default = 0

    repo_ids.each do |repo_id|
      repo = Repository.find(repo_id)
      repo_span = spanned_repo_package_count(repo, pkg_search)
      if repo_span
        rows << {:name=>repo.name, :cols=>repo_span, :id=>"repo_#{repo.id}", :parent_id=>"product_#{product_id}"}
        repo_span.values.each do |span|
          product_envs[span[:id]] += span[:display]
        end
      end
    end
    cols = {}
    product_envs.each{|env_id, count| cols[env_id] = {:id=>env_id, :display=>count}}
    if rows.empty?
      return nil
    else
      return [{:name=>product.name, :id=>"product_#{product_id}", :cols=>cols}] + rows
    end
  end

  #Given a repo and a pkg_search (id array or hash),
  #  return a array of {:id=>env_id, :display=>search.total}
  def spanned_repo_package_count repo, pkg_search

    spanning_repos = repo.other_repos_with_same_product_and_content + [repo.pulp_id]


    to_ret = {}
    repo_total = 0



    Repository.where(:pulp_id=>spanning_repos).each do |repo|
      a = Time.now
      search = Tire.search Glue::Pulp::Package.index do
        query do
          if pkg_search.is_a?(Array) || pkg_search.nil?
            all
          else
            string pkg_search, {:default_field=>'nvrea'}
          end
        end

        if  pkg_search.is_a? Array
          filter :terms, :id => package_ids_in
        end
        filter :terms, :repoids => [repo.pulp_id]
      end
      b = Time.now
      print (b - a)*1000
      print "\n"
      results = search.results
      repo_total += results.total
      to_ret[repo.environment_id] = {:id=>repo.environment_id, :display=>results.total}
    end
    repo_total == 0 ? nil : to_ret
  end
end<|MERGE_RESOLUTION|>--- conflicted
+++ resolved
@@ -78,8 +78,6 @@
     render :json=>(product_rows(products) + repo_rows(repos))
   end
 
-<<<<<<< HEAD
-
   def packages
     repo_ids_in = process_params :repos
     product_ids_in = param_product_ids
@@ -117,8 +115,6 @@
     render :json=>rows
   end
 
-=======
->>>>>>> c05c70f7
   private
 
 
