--- conflicted
+++ resolved
@@ -15,15 +15,13 @@
   require 'rubygems'
   require 'active_support/json'
 
-<<<<<<< HEAD
+
   skip_before_filter :authorize
-  before_filter :find_organization
+  before_filter :find_organization, :only => [:show, :edit, :update, :destroy, :index, :new, :create]
   before_filter :authorize
-  before_filter :find_environment, :only => [:show, :edit, :update, :destroy]
-=======
-  before_filter :find_organization, :only => [:show, :edit, :update, :destroy, :index, :new, :create]
   before_filter :find_environment, :only => [:show, :edit, :update, :destroy, :system_templates]
->>>>>>> 3e01b6ba
+
+  
   around_filter :catch_exceptions
 
   def section_id
@@ -38,7 +36,8 @@
       :edit => view_rule,
       :create => manage_rule,
       :update => manage_rule,
-      :destroy => manage_rule
+      :destroy => manage_rule,
+      :system_templates => view_rule
     }
   end
 
