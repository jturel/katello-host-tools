--- conflicted
+++ resolved
@@ -138,13 +138,8 @@
     begin
       env_id = (params[:id].blank? ? nil : params[:id]) || params[:env_id]
       @environment = KTEnvironment.find env_id
-<<<<<<< HEAD
     rescue => error
-      notice _("Couldn't find environment with ID=%d") % env_id, {:level => :error}
-=======
-    rescue Exception => error
       notify.error _("Couldn't find environment with ID=%d") % env_id
->>>>>>> 7e126ab0
       execute_after_filters
       render :text => error, :status => :bad_request
     end
