--- conflicted
+++ resolved
@@ -135,15 +135,9 @@
 
     User.current = User.hidden.first
 
-<<<<<<< HEAD
     repo_id = params['payload']['repo_id']
     repo = Repository.where(:pulp_id =>repo_id).first
-    raise _("Could not find repository #{repo_id}") if repo.nil?
-=======
-    args = ActiveSupport::JSON.decode(request.body.read).with_indifferent_access
-    repo = Repository.where(:pulp_id =>args[:repo_id]).first
     raise _("Couldn't find repository '%s'") % repo.name if repo.nil?
->>>>>>> 5c113ae9
     Rails.logger.info("Sync_complete called for #{repo.name}, running after_sync.")
     repo.async(:organization=>repo.environment.organization).after_sync(params[:task_id])
     render :text=>""
