#
# Copyright 2011 Red Hat, Inc.
#
# This software is licensed to you under the GNU General Public
# License as published by the Free Software Foundation; either version
# 2 of the License (GPLv2) or (at your option) any later version.
# There is NO WARRANTY for this software, express or implied,
# including the implied warranties of MERCHANTABILITY,
# NON-INFRINGEMENT, or FITNESS FOR A PARTICULAR PURPOSE. You should
# have received a copy of GPLv2 along with this software; if not, see
# http://www.gnu.org/licenses/old-licenses/gpl-2.0.txt.

class Api::SystemsController < Api::ApiController
  respond_to :json

  before_filter :verify_presence_of_organization_or_environment, :only => [:create, :index]
  before_filter :find_organization, :only => [:create, :index]
  before_filter :find_only_environment, :only => [:create]
  before_filter :find_environment, :only => [:create, :index]
<<<<<<< HEAD
  before_filter :find_system, :only => [:destroy, :show, :update, :regenerate_identity_certificates, :upload_package_profile, :package_profile]
=======
  before_filter :find_system, :only => [:destroy, :show, :update, :regenerate_identity_certificates, :upload_package_profile, :errata]
>>>>>>> 0da1c837

  def create
    system = System.create!(params.merge({:environment => @environment})).to_json
    render :json => system
  end

  def regenerate_identity_certificates
    @system.regenerate_identity_certificates
    render :json => @system.to_json
  end

  def update
    # not sure if this is the best way to do this...
    @system.description = params[:description] if params[:description]
    @system.name = params[:name] if params[:name]
    @system.location = params[:location] if params[:location]
    @system.facts = params[:facts] if params.has_key?(:facts)
    
    @system.save!
    render :json => @system.to_json
  end

  def index
    # expected parameters
    expected_params = params.slice('name')
    error_msg = "No systems found" if expected_params.empty?
    error_msg = "Couldn't find system '#{expected_params[:name]}'" unless expected_params.empty?
    unless @environment.nil?
      systems = @environment.systems.where(expected_params)
      raise HttpErrors::NotFound, _(error_msg + " in environment '#{@environment.name}'") if systems.empty?
    else
      systems = @organization.systems.where(expected_params)
      raise HttpErrors::NotFound, _(error_msg + " in organization '#{@organization.name}'") if systems.empty?
    end
    render :json => systems.to_json
  end

  def show
    render :json => @system.to_json
  end

  def destroy
    @system.destroy
    render :text => _("Deleted system '#{params[:id]}'"), :status => 204
  end

<<<<<<< HEAD
  def package_profile
    render :json => @system.package_profile.sort {|a,b| a["name"].downcase <=> b["name"].downcase}.to_json
=======
  def errata
    render :json => Pulp::Consumer.errata(@system.uuid)
>>>>>>> 0da1c837
  end
  
  def upload_package_profile
    raise HttpError::BadRequest, _("No package profile received for #{@system.name}") unless params.has_key?(:_json)
    @system.upload_package_profile(params[:_json])
    render :json => @system.to_json
  end

  def find_organization
    return unless (params.has_key?(:organization_id) or params.has_key?(:owner))

    id = (params[:organization_id] || params[:owner]).tr(' ', '_')
    @organization = Organization.first(:conditions => {:cp_key => id})
    raise HttpErrors::NotFound, _("Couldn't find organization '#{id}'") if @organization.nil?
    @organization
  end

  def find_only_environment
    if @organization && !params.has_key?(:environment_id)
      raise HttpErrors::BadRequest, _("Organization #{@organization.name} has 'Locker' environment only. Please create an environment for system registration.") if @organization.environments.empty?
      raise HttpErrors::BadRequest, _("Organization #{@organization.name} has more than one environment. Please specify target environment for system registration.") if @organization.environments.size > 1
      @environment = @organization.environments.first and return
    end
  end

  def find_environment
    return unless params.has_key?(:environment_id)

    @environment = KPEnvironment.find(params[:environment_id])
    raise HttpErrors::NotFound, _("Couldn't find environment '#{params[:environment_id]}'") if @environment.nil?
    @environment
  end

  def verify_presence_of_organization_or_environment
    return if params.has_key?(:organization_id) or params.has_key?(:owner) or params.has_key?(:environment_id)
    raise HttpErrors::BadRequest, _("Either organization id or environment id needs to be specified")
  end

  def find_system
    @system = System.first(:conditions => {:uuid => params[:id]})
    raise HttpErrors::NotFound, _("Couldn't find system '#{params[:id]}'") if @system.nil?
    @system
  end

end<|MERGE_RESOLUTION|>--- conflicted
+++ resolved
@@ -17,11 +17,7 @@
   before_filter :find_organization, :only => [:create, :index]
   before_filter :find_only_environment, :only => [:create]
   before_filter :find_environment, :only => [:create, :index]
-<<<<<<< HEAD
-  before_filter :find_system, :only => [:destroy, :show, :update, :regenerate_identity_certificates, :upload_package_profile, :package_profile]
-=======
-  before_filter :find_system, :only => [:destroy, :show, :update, :regenerate_identity_certificates, :upload_package_profile, :errata]
->>>>>>> 0da1c837
+  before_filter :find_system, :only => [:destroy, :show, :update, :regenerate_identity_certificates, :upload_package_profile, :errata, :package_profile]
 
   def create
     system = System.create!(params.merge({:environment => @environment})).to_json
@@ -68,13 +64,12 @@
     render :text => _("Deleted system '#{params[:id]}'"), :status => 204
   end
 
-<<<<<<< HEAD
   def package_profile
     render :json => @system.package_profile.sort {|a,b| a["name"].downcase <=> b["name"].downcase}.to_json
-=======
+  end
+  
   def errata
     render :json => Pulp::Consumer.errata(@system.uuid)
->>>>>>> 0da1c837
   end
   
   def upload_package_profile
