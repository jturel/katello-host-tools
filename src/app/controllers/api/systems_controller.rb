--- conflicted
+++ resolved
@@ -20,14 +20,7 @@
   before_filter :find_system, :only => [:destroy, :show, :update, :regenerate_identity_certificates]
 
   def create
-<<<<<<< HEAD
     system = System.create!(params.merge({:environment => @environment})).to_json
-=======
-    org_name = params[:owner] || params[:org_name]
-    org = Organization.find_by_name(org_name)
-    raise _("Couldn't find organization '#{params[:org_name]}'") if org.nil?
-    system = System.create!(params.merge({:organization => org})).to_json
->>>>>>> 4f8e8e95
     render :json => system
   end
 
@@ -59,21 +52,14 @@
     render :text => _("Deleted system '#{params[:id]}'"), :status => 204
   end
 
-<<<<<<< HEAD
   def find_organization
-    return unless params.has_key?(:organization_id)
+    return unless (params.has_key?(:organization_id) or params.has_key?(:owner))
 
-    @organization = Organization.first(:conditions => {:cp_key => params[:organization_id]})
-    render :text => _("Couldn't find organization '#{params[:organization_id]}'"), :status => 404 and return if @organization.nil?
+    id = params[:organization_id] or params[:owner]
+    @organization = Organization.first(:conditions => {:cp_key => id})
+    render :text => _("Couldn't find organization '#{id}'"), :status => 404 and return if @organization.nil?
     @organization
   end
-=======
-#  def find_organization
-#    @organization = Organization.first(:conditions => {:cp_key => params[:organization_id]})
-#    render :text => _("Couldn't find organization '#{params[:organization_id]}'"), :status => 404 and return if @organization.nil?
-#    @organization
-#  end
->>>>>>> 4f8e8e95
 
   def find_only_environment
     if @organization && !params.has_key?(:environment_id)
