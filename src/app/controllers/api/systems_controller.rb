#
# Copyright 2011 Red Hat, Inc.
#
# This software is licensed to you under the GNU General Public
# License as published by the Free Software Foundation; either version
# 2 of the License (GPLv2) or (at your option) any later version.
# There is NO WARRANTY for this software, express or implied,
# including the implied warranties of MERCHANTABILITY,
# NON-INFRINGEMENT, or FITNESS FOR A PARTICULAR PURPOSE. You should
# have received a copy of GPLv2 along with this software; if not, see
# http://www.gnu.org/licenses/old-licenses/gpl-2.0.txt.

class Api::SystemsController < Api::ApiController
  respond_to :json

  before_filter :verify_presence_of_organization_or_environment, :only => [:create, :index]
  before_filter :find_organization, :only => [:create, :index]
  before_filter :find_only_environment, :only => [:create]
  before_filter :find_environment, :only => [:create, :index]
<<<<<<< HEAD
  before_filter :find_system, :only => [:destroy, :show, :update, :regenerate_identity_certificates, :upload_package_profile]
=======
  before_filter :find_system, :only => [:destroy, :show, :update, :regenerate_identity_certificates, :packages, :upload_package_profile, :errata]
>>>>>>> 1f552830

  def create
    system = System.create!(params.merge({:environment => @environment})).to_json
    render :json => system
  end

  def regenerate_identity_certificates
    @system.regenerate_identity_certificates
    render :json => @system.to_json
  end

  def update
    # only facts can be updated atm
    if params.has_key?(:facts)
      @system.facts = params[:facts]
      @system.save!
    end
    render :json => @system.to_json
  end

  def index
    # expected parameters
    expected_params = params.slice('name')
    (render :json => @environment.systems.where(expected_params).to_json and return) unless @environment.nil?
    render :json => @organization.systems.where(expected_params).to_json
  end

  def show
    render :json => @system.to_json
  end

  def destroy
     @system.destroy
    render :text => _("Deleted system '#{params[:id]}'"), :status => 204
  end

<<<<<<< HEAD
=======
  def packages
    packages = @system.packages.sort {|a,b| a.nvrea.downcase <=> b.nvrea.downcase}
    render :partial=>"packages", :locals=>{:system=>@system, :packages => packages}
  end

  def errata
    render :json => Pulp::Consumer.errata(@system.uuid)
  end
  
>>>>>>> 1f552830
  def upload_package_profile
    @system.upload_package_profile(params[:_json])
    render :json => @system.to_json # not sure if this is correct
  end

  def find_organization
    return unless (params.has_key?(:organization_id) or params.has_key?(:owner))

    id = params[:organization_id] || params[:owner]
    @organization = Organization.first(:conditions => {:cp_key => id})
    raise HttpErrors::NotFound, _("Couldn't find organization '#{id}'") if @organization.nil?
    @organization
  end

  def find_only_environment
    if @organization && !params.has_key?(:environment_id)
      raise HttpErrors::BadRequest, _("Organization #{@organization.name} has 'Locker' environment only. Please create an environment for system registration.") if @organization.environments.empty?
      raise HttpErrors::BadRequest, _("Organization #{@organization.name} has more than one environment. Please specify target environment for system registration.") if @organization.environments.size > 1
      @environment = @organization.environments.first and return
    end
  end

  def find_environment
    return unless params.has_key?(:environment_id)

    @environment = KPEnvironment.find(params[:environment_id])
    raise HttpErrors::NotFound, _("Couldn't find environment '#{params[:environment_id]}'") if @environment.nil?
    @environment
  end

  def verify_presence_of_organization_or_environment
    return if params.has_key?(:organization_id) or params.has_key?(:owner) or params.has_key?(:environment_id)
    raise HttpErrors::BadRequest, _("Either organization id or environment id needs to be specified")
  end

  def find_system
    @system = System.first(:conditions => {:uuid => params[:id]})
    raise HttpErrors::NotFound, _("Couldn't find system '#{params[:id]}'") if @system.nil?
    @system
  end

end<|MERGE_RESOLUTION|>--- conflicted
+++ resolved
@@ -17,11 +17,7 @@
   before_filter :find_organization, :only => [:create, :index]
   before_filter :find_only_environment, :only => [:create]
   before_filter :find_environment, :only => [:create, :index]
-<<<<<<< HEAD
-  before_filter :find_system, :only => [:destroy, :show, :update, :regenerate_identity_certificates, :upload_package_profile]
-=======
-  before_filter :find_system, :only => [:destroy, :show, :update, :regenerate_identity_certificates, :packages, :upload_package_profile, :errata]
->>>>>>> 1f552830
+  before_filter :find_system, :only => [:destroy, :show, :update, :regenerate_identity_certificates, :upload_package_profile, :errata]
 
   def create
     system = System.create!(params.merge({:environment => @environment})).to_json
@@ -58,18 +54,10 @@
     render :text => _("Deleted system '#{params[:id]}'"), :status => 204
   end
 
-<<<<<<< HEAD
-=======
-  def packages
-    packages = @system.packages.sort {|a,b| a.nvrea.downcase <=> b.nvrea.downcase}
-    render :partial=>"packages", :locals=>{:system=>@system, :packages => packages}
-  end
-
   def errata
     render :json => Pulp::Consumer.errata(@system.uuid)
   end
   
->>>>>>> 1f552830
   def upload_package_profile
     @system.upload_package_profile(params[:_json])
     render :json => @system.to_json # not sure if this is correct
