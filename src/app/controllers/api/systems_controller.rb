--- conflicted
+++ resolved
@@ -159,15 +159,10 @@
   end
 
   def upload_package_profile
-<<<<<<< HEAD
     if AppConfig.katello?
-      raise HttpError::BadRequest, _("No package profile received for #{@system.name}") unless params.has_key?(:_json)
+      raise HttpErrors::BadRequest, _("No package profile received for #{@system.name}") unless params.has_key?(:_json)
       @system.upload_package_profile(params[:_json])
     end
-=======
-    raise HttpErrors::BadRequest, _("No package profile received for #{@system.name}") unless params.has_key?(:_json)
-    @system.upload_package_profile(params[:_json])
->>>>>>> 164702af
     render :json => @system.to_json
   end
 
