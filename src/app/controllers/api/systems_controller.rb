#
# Copyright 2011 Red Hat, Inc.
#
# This software is licensed to you under the GNU General Public
# License as published by the Free Software Foundation; either version
# 2 of the License (GPLv2) or (at your option) any later version.
# There is NO WARRANTY for this software, express or implied,
# including the implied warranties of MERCHANTABILITY,
# NON-INFRINGEMENT, or FITNESS FOR A PARTICULAR PURPOSE. You should
# have received a copy of GPLv2 along with this software; if not, see
# http://www.gnu.org/licenses/old-licenses/gpl-2.0.txt.

class Api::SystemsController < Api::ApiController
  respond_to :json

  before_filter :verify_presence_of_organization_or_environment, :only => [:create, :index]
  before_filter :find_organization, :only => [:create, :index]
  before_filter :find_only_environment, :only => [:create]
  before_filter :find_environment, :only => [:create, :index]
  before_filter :find_system, :only => [:destroy, :show, :update, :regenerate_identity_certificates, :upload_package_profile]

  def create
    system = System.create!(params.merge({:environment => @environment})).to_json
    render :json => system
  end

  def regenerate_identity_certificates
    @system.regenerate_identity_certificates
    render :json => @system.to_json
  end

  def update
    # only facts can be updated atm
    if params.has_key?(:facts)
      @system.facts = params[:facts]
      @system.save!
    end
    render :json => @system.to_json
  end

  def index
    # expected parameters
    expected_params = params.slice('name')
    (render :json => @environment.systems.where(expected_params).to_json and return) unless @environment.nil?
    render :json => @organization.systems.where(expected_params).to_json
  end

  def show
    render :json => @system.to_json
  end

  def destroy
     @system.destroy
    render :text => _("Deleted system '#{params[:id]}'"), :status => 204
  end

<<<<<<< HEAD
  def packages
    render :json => @system.packages.sort {|a,b| a["name"].downcase <=> b["name"].downcase}.to_json
  end
  
=======
>>>>>>> d0f0e650
  def upload_package_profile
    raise HttpError::BadRequest, _("No package profile received for #{@system.name}") unless params.has_key?(:_json)
    @system.upload_package_profile(params[:_json])
    render :json => @system.to_json
  end

  def find_organization
    return unless (params.has_key?(:organization_id) or params.has_key?(:owner))

    id = (params[:organization_id] || params[:owner]).tr(' ', '_')
    @organization = Organization.first(:conditions => {:cp_key => id})
    raise HttpErrors::NotFound, _("Couldn't find organization '#{id}'") if @organization.nil?
    @organization
  end

  def find_only_environment
    if @organization && !params.has_key?(:environment_id)
      raise HttpErrors::BadRequest, _("Organization #{@organization.name} has 'Locker' environment only. Please create an environment for system registration.") if @organization.environments.empty?
      raise HttpErrors::BadRequest, _("Organization #{@organization.name} has more than one environment. Please specify target environment for system registration.") if @organization.environments.size > 1
      @environment = @organization.environments.first and return
    end
  end

  def find_environment
    return unless params.has_key?(:environment_id)

    @environment = KPEnvironment.find(params[:environment_id])
    raise HttpErrors::NotFound, _("Couldn't find environment '#{params[:environment_id]}'") if @environment.nil?
    @environment
  end

  def verify_presence_of_organization_or_environment
    return if params.has_key?(:organization_id) or params.has_key?(:owner) or params.has_key?(:environment_id)
    raise HttpErrors::BadRequest, _("Either organization id or environment id needs to be specified")
  end

  def find_system
    @system = System.first(:conditions => {:uuid => params[:id]})
    raise HttpErrors::NotFound, _("Couldn't find system '#{params[:id]}'") if @system.nil?
    @system
  end

end<|MERGE_RESOLUTION|>--- conflicted
+++ resolved
@@ -54,13 +54,10 @@
     render :text => _("Deleted system '#{params[:id]}'"), :status => 204
   end
 
-<<<<<<< HEAD
   def packages
     render :json => @system.packages.sort {|a,b| a["name"].downcase <=> b["name"].downcase}.to_json
   end
   
-=======
->>>>>>> d0f0e650
   def upload_package_profile
     raise HttpError::BadRequest, _("No package profile received for #{@system.name}") unless params.has_key?(:_json)
     @system.upload_package_profile(params[:_json])
