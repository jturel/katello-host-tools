--- conflicted
+++ resolved
@@ -56,17 +56,10 @@
   end
 
   def find_package
-<<<<<<< HEAD
     @package = Package.find(params[:id])
-    raise HttpErrors::NotFound, _("Package with id '#{params[:id]}' not found") if @package.nil?
-    # and check ownership of it
-    raise HttpErrors::NotFound, _("Package '#{params[:id]}' not found within the repository") unless @package.repoids.include? @repo.pulp_id
-=======
-    @package = Resources::Pulp::Package.find(params[:id])
     raise HttpErrors::NotFound, _("Package with id '%s' not found") % params[:id] if @package.nil?
     # and check ownership of it
-    raise HttpErrors::NotFound, _("Package '%s' not found within the repository") % params[:id]  unless @package['repoids'].include? @repo.pulp_id
->>>>>>> 5c113ae9
+    raise HttpErrors::NotFound, _("Package '%s' not found within the repository") % params[:id]  unless @package.repoids.include? @repo.pulp_id
     @package
   end
 end