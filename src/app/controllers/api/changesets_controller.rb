#
# Copyright 2011 Red Hat, Inc.
#
# This software is licensed to you under the GNU General Public
# License as published by the Free Software Foundation; either version
# 2 of the License (GPLv2) or (at your option) any later version.
# There is NO WARRANTY for this software, express or implied,
# including the implied warranties of MERCHANTABILITY,
# NON-INFRINGEMENT, or FITNESS FOR A PARTICULAR PURPOSE. You should
# have received a copy of GPLv2 along with this software; if not, see
# http://www.gnu.org/licenses/old-licenses/gpl-2.0.txt.

class Api::ChangesetsController < Api::ApiController

  before_filter :find_changeset, :only => [:show, :update, :destroy, :promote, :apply, :dependencies]
  before_filter :find_environment
  before_filter :authorize

  def rules
    read_perm    = lambda { @environment.changesets_readable? }
    manage_perm  = lambda { @environment.changesets_manageable? }
    promote_perm = lambda { @environment.changesets_promotable? }
    { :index        => read_perm,
      :show         => read_perm,
      :dependencies => read_perm,
      :create       => manage_perm,
      :update       => manage_perm,
      :promote      => promote_perm,
      :apply        => promote_perm,
      :destroy      => manage_perm,
    }
  end

  respond_to :json

  api :GET, "/organizations/:organization_id/environments/:environment_id/changesets", "List changesets in an environment"
  param :name, String, :desc => "An optional changeset name to filter upon"
  def index
    changesets = Changeset.select("changesets.*, environments.name AS environment_name").
        joins(:environment).where(params.slice(:name, :environment_id))
    render :json => changesets.to_json
  end

  api :GET, "/changesets/:id", "Show a changeset"
  def show
    render :json => @changeset.to_json(:include => [:products, :packages, :errata, :repos, :system_templates,
                                                    :distributions])
  end

  api :PUT, "/changesets/:id", "Update a changeset"
  param :changeset, Hash do
    param :description, String, :desc => "The description of the changeset"
    param :name, String, :desc => "The name of the changeset"
  end
  def update
    @changeset.attributes = params[:changeset].slice(:name, :description)
    @changeset.save!

    render :json => @changeset
  end

  api :GET, "/changesets/:id/dependencies", "List the Depenencies for a changeset"
  def dependencies
    render :json => @changeset.calc_dependencies.to_json
  end

  api :POST, "/organizations/:organization_id/environments/:environment_id/changesets", "Create a changeset"
  param :changeset, Hash do
    param :description, String, :allow_nil => true, :desc => "The description of the changeset"
    param :name, String, :desc => "The name of the changeset"
  end
  def create
    csType = params[:changeset][:type]
    if params[:changeset][:type] == 'PROMOTION'
      @changeset = PromotionChangeset.new(params[:changeset])
    elsif params[:changeset][:type] == 'DELETION'
      @changeset = DeletionChangeset.new(params[:changeset])
    else
      raise HttpErrors::ApiError, _("Unknown changeset type, must be PROMOTION or DELETION: #{csType}")
    end

    @changeset.environment = @environment
    @changeset.save!

    render :json => @changeset
  end

<<<<<<< HEAD
  # DEPRICATED - TODO: Note this in the new API doc format
=======
  api :POST, "/changesets/:id/promote", "Promote a changeset into a new envrionment"
>>>>>>> 7c3acc13
  def promote
    @changeset.state = Changeset::REVIEW
    @changeset.save!
    async_job = @changeset.apply :async => true
    render :json => async_job, :status => 202
  end

  def apply
    @changeset.state = Changeset::REVIEW
    @changeset.save!
    async_job = @changeset.apply :async => true
    render :json => async_job, :status => 202
  end

<<<<<<< HEAD

=======
  api :DELETE, "/changesets/:id", "Destroy a changeset"
>>>>>>> 7c3acc13
  def destroy
    @changeset.destroy
    render :text => _("Deleted changeset '#{params[:id]}'"), :status => 200
  end

  def find_changeset
    @changeset = Changeset.find(params[:id])
    raise HttpErrors::NotFound, _("Couldn't find changeset '#{params[:id]}'") if @changeset.nil?
    @environment = @changeset.environment
    @changeset
  end

  def find_environment
    if @changeset
      @environment = @changeset.environment
    elsif params[:environment_id]
      @environment = KTEnvironment.find(params[:environment_id])
      raise HttpErrors::NotFound, _("Couldn't find environment '#{params[:environment_id]}'") if @environment.nil?
      @environment
    end
  end

end<|MERGE_RESOLUTION|>--- conflicted
+++ resolved
@@ -85,11 +85,8 @@
     render :json => @changeset
   end
 
-<<<<<<< HEAD
   # DEPRICATED - TODO: Note this in the new API doc format
-=======
-  api :POST, "/changesets/:id/promote", "Promote a changeset into a new envrionment"
->>>>>>> 7c3acc13
+  api :POST, "/changesets/:id/promote", "Promote a changeset into a new envrionment."
   def promote
     @changeset.state = Changeset::REVIEW
     @changeset.save!
@@ -104,11 +101,7 @@
     render :json => async_job, :status => 202
   end
 
-<<<<<<< HEAD
-
-=======
   api :DELETE, "/changesets/:id", "Destroy a changeset"
->>>>>>> 7c3acc13
   def destroy
     @changeset.destroy
     render :text => _("Deleted changeset '#{params[:id]}'"), :status => 200
