--- conflicted
+++ resolved
@@ -20,16 +20,12 @@
   skip_before_filter :authorize
 
   def index
-<<<<<<< HEAD
-    repo = Repository.find_by_pulp_id(params[:repository_id])
-    render :json => repo.errata
-=======
     filter = params.slice(:repoid, :product_id, :environment_id, :type, :severity).symbolize_keys
     unless filter[:repoid] or filter[:environment_id]
       raise HttpErrors::BadRequest.new(_("Repo id or environment must be provided"))
     end
     render :json => Glue::Pulp::Errata.filter(filter)
->>>>>>> 0220ef21
+
   end
 
   def show
