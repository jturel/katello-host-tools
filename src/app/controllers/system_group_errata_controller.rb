--- conflicted
+++ resolved
@@ -61,13 +61,8 @@
     errata_ids = params[:errata_ids]
     job = @group.install_errata(errata_ids)
     
-<<<<<<< HEAD
     notify.success _("Errata scheduled for install.")
-    render :text => job.pulp_id
-=======
-    notice _("Errata scheduled for install.")
     render :text => job.id
->>>>>>> 0e273d46
   rescue Exception => error
     errors error
     render :text => error, :status => :bad_request
