--- conflicted
+++ resolved
@@ -61,15 +61,9 @@
     errata_ids = params[:errata_ids]
     job = @group.install_errata(errata_ids)
     
-<<<<<<< HEAD
-    notice _("Errata scheduled for install.")
-    render :text => job.pulp_id
-  rescue => error
-=======
     notify.success _("Errata scheduled for install.")
     render :text => job.id
-  rescue Exception => error
->>>>>>> 7e126ab0
+  rescue => error
     errors error
     render :text => error, :status => :bad_request
   end
