--- conflicted
+++ resolved
@@ -24,17 +24,6 @@
   :email => 'root@localhost')
 user_admin.save!
 
-<<<<<<< HEAD
-# "nobody" user (do not change his name 'anonymous')
-user_anonymous = User.find_or_create_by_username(
-  :roles => [ anonymous_role ],
-  :username => 'anonymous',
-  :password => Password.generate_random_string(16),
-  :email => 'root@localhost',
-  :disabled => true)
-
-=======
->>>>>>> bc81fa81
 # create the default org = "admin" if none exist
 first_org = Organization.find_or_create_by_name(:name => "ACME_Corporation", :description => "ACME Corporation Organization", :cp_key => 'ACME_Corporation')
 
