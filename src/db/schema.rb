--- conflicted
+++ resolved
@@ -11,11 +11,7 @@
 #
 # It's strongly recommended to check this file into your version control system.
 
-<<<<<<< HEAD
-ActiveRecord::Schema.define(:version => 20130318171849) do
-=======
 ActiveRecord::Schema.define(:version => 20130319162919) do
->>>>>>> d8abfab7
 
   create_table "activation_keys", :force => true do |t|
     t.string   "name"
