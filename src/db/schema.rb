--- conflicted
+++ resolved
@@ -240,10 +240,7 @@
     t.string   "locked_by"
     t.datetime "created_at",                :null => false
     t.datetime "updated_at",                :null => false
-<<<<<<< HEAD
-=======
     t.string   "queue"
->>>>>>> a283dbfc
   end
 
   add_index "delayed_jobs", ["priority", "run_at"], :name => "delayed_jobs_priority"
