--- conflicted
+++ resolved
@@ -11,11 +11,7 @@
 #
 # It's strongly recommended to check this file into your version control system.
 
-<<<<<<< HEAD
-ActiveRecord::Schema.define(:version => 20130307213229) do
-=======
 ActiveRecord::Schema.define(:version => 20130321121430) do
->>>>>>> 62c4c337
 
   create_table "activation_keys", :force => true do |t|
     t.string   "name"
@@ -303,8 +299,8 @@
     t.string   "content_type",                   :null => false
     t.integer  "filter_id",                      :null => false
     t.boolean  "inclusion",    :default => true
-    t.datetime "created_at"
-    t.datetime "updated_at"
+    t.datetime "created_at",                     :null => false
+    t.datetime "updated_at",                     :null => false
   end
 
   add_index "filter_rules", ["filter_id"], :name => "index_filter_rules_on_filter_id"
@@ -312,8 +308,8 @@
   create_table "filters", :force => true do |t|
     t.integer  "content_view_definition_id"
     t.string   "name",                       :null => false
-    t.datetime "created_at"
-    t.datetime "updated_at"
+    t.datetime "created_at",                 :null => false
+    t.datetime "updated_at",                 :null => false
   end
 
   add_index "filters", ["content_view_definition_id"], :name => "index_filters_on_content_view_definition_id"
