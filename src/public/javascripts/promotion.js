/**
 Copyright 2011 Red Hat, Inc.

 This software is licensed to you under the GNU General Public
 License as published by the Free Software Foundation; either version
 2 of the License (GPLv2) or (at your option) any later version.
 There is NO WARRANTY for this software, express or implied,
 including the implied warranties of MERCHANTABILITY,
 NON-INFRINGEMENT, or FITNESS FOR A PARTICULAR PURPOSE. You should
 have received a copy of GPLv2 along with this software; if not, see
 http://www.gnu.org/licenses/old-licenses/gpl-2.0.txt.
*/


var promotion_page = (function($){
    var types =             ["errata", "product", "package", "repo"],
        subtypes =          ["errata", "package", "repo"],
        changeset_queue =   [],
        changeset_data =    {},
        interval_id =       undefined,
        current_changeset = undefined,
        current_product =   undefined,
        changeset_tree =    undefined,
        
        start_timer = function() {
            interval_id = setInterval(push_changeset, 1000);
        },
        stop_timer = function() {
          clearInterval(interval_id);
        },
        update_dep_size = function() {
            if ($('#depend_size').length) {
                $.ajax({
                    type: "GET",
                    url: $('#depend_size').attr("data-url"),
                    cache: false,
                    success: function(data) {
                        $('#depend_size').html(data);
                    }
                })
            }
        },
        //Finds the add/remove buttons in the left pane
        find_button = function(id, type) {
            return $("a[class~=content_add_remove][data-id=" + common.escapeId(id) + "][data-type=" + type + "]");
        },
        push_changeset = function() {
    
            if(changeset_queue.length > 0 &&  current_changeset) {
                stop_timer();
                data = [];
                while(changeset_queue.length > 0) {
                    data.push(changeset_queue.shift());
                }
                
                //var changeset_id = current_changeset.id;
                current_changeset.update(data,
                    function(data) {
                        if (changeset_queue.length !== 0 && data.changeset) {
                            //don't update timestamp
                        }
                        else {
                            if(data.changeset) {
                                current_changeset = changeset_obj(data.changeset);
                                reset_page();
                                changeset_tree.rerender_content();
                            }
                            else {
                                current_changeset.set_timestamp(data.timestamp);
                            }
                        }
    
                        //update_dep_size();
                        start_timer();
                    },
                    throw_error);
            }
    
        },
        throw_error = function() {
            $("#error_dialog").dialog({
                closeOnEscape: false,
                modal: true,
                //Remove the close button
                open: function(event, ui) { $(".ui-dialog-titlebar-close").hide(); }
            });
    
        },
        modify_changeset = function(id, display, type, product_id) {
            var changeset = current_changeset;
            var adding = true;
            if ( changeset && changeset.has_item(type, id, product_id)) {
                adding = false;
            }
    
            var button = find_button(id, type);
            var product_name = content_breadcrumb['details_' + product_id].name;
            if (adding) {
                button.html(i18n.remove).addClass("remove_" + type).removeClass('add_'+type);
                if( type !== 'product'){
                    if( changeset.productCount() === 0 ){
                        add_product_breadcrumbs(changeset.id, product_id, product_name);
                    }
                }
                changeset.add_item(type, id, display, product_id, product_name);
                changeset_tree.rerender_content();
            }
            else {
                button.html(i18n.add).addClass("add_" + type).removeClass('remove_' + type);
                changeset.remove_item(type, id, product_id);
                if( type !== 'product' ){
                    var product = changeset.products[product_id];
                    if( !product.errata.length && !product.package.length && !product.repo.length ){
                        delete changeset.products[product_id];
                        changeset_tree.render_content('changeset_' + changeset.id);
                    } else {
                        changeset_tree.rerender_content();
                    }
                } else {
                    changeset_tree.rerender_content();       
                }
            }
            sort_changeset();
            draw_status();
            changeset_queue.push([type, id, display, adding, product_id]);
        },
        sort_changeset = function() {
            $(".right_tree .will_have_content").find("li").sortElements(function(a,b){
                    var a_html = $(a).find(".sort_attr").html();
                    var b_html = $(b).find(".sort_attr").html();
                    if (a_html && b_html ) {
                        return  a_html.toUpperCase() >
                                b_html.toUpperCase() ? 1 : -1;
                    }
            });
        },
        show_dependencies = function() {
            var dialog = $('#dialog_content');
            $.ajax({
                type: "GET",
                url: $(this).attr("data-url"),
                cache: false,
                success: function(data) {
                    dialog.html(data);
                    $('#deptabs').tabs();
                }
            });
            dialog.html("<img src='/images/spinner.gif'>");
            dialog.dialog({height:600, width:400});
        },
        env_change = function(env_id, element) {
            var url = element.attr("data-url");
            window.location = url;
        },
        set_current_changeset = function(hash_id) {
            var id = hash_id.split("_");
            if (id[0] === "changesets") {
                current_changeset = undefined;
                reset_page();
                $("#delete_changeset").addClass("disabled");
            }
            else if (current_changeset === undefined) {
                
            }
            else if (id[0] === "changeset" && id[1] !==  current_changeset.id) {
               current_changeset = undefined;
            }
            else {
                reset_page();
            }
        },
        fetch_changeset = function(changeset_id, callback) {
    
                $("#changeset_loading").css("z-index", 300);
                $.ajax({
                    type: "GET",
                    url: "/changesets/" + changeset_id + "/object/",
                    cache: false,
                    success: function(data) {
                        $("#changeset_loading").css("z-index", -1);
                        current_changeset = changeset_obj(data);
                        reset_page();
                        $("#delete_changeset").removeClass("disabled");
                        callback();
                    }});
    
        },
        set_current_product = function(hash_id) {
            var id = hash_id.split("_");
            if (id.length > 1) {
                current_product = id[id.length - 1];
            }
            else {
                current_product = undefined; //reset product
            }
            reset_page();
    
        },
        draw_status = function() {
            if (current_changeset === undefined) {
                $('#changeset_status').html('');
            }
            else {
                //array of  [type, quantity] arrays
                var counts = [];

                var prod_count = 0;
                $.each(current_changeset.products, function(key, product){
                    if (product.all) {
                        prod_count+=1;
                    }
                });
                counts.push(["product", prod_count]);


                $.each(subtypes, function(index,type) {
                    var amount = 0;
                    $.each(current_changeset.products, function(key, product){
                        amount += product[type].length;
                    });
                    counts.push([type, amount]);
                });

                //convert counts into human readable format
                var strings = [];
                $.each(counts, function(index, item){
                     if (item[1] === 1) {
                        strings.push(item[1] + " " + i18n[item[0] + "_singular"]);
                    }
                    else if (item[1] > 1) {
                         strings.push(item[1] + " " + i18n[item[0] + "_plural"]);
                    }                   
                });

                if(strings.length === 0) {
                    $('#changeset_status').html(i18n.summary + " " + i18n.changeset_empty);
                }
                else {
                    $('#changeset_status').html(i18n.summary + " " + strings.join(", "));
                }
            }

        },
        /*
         *  Resets anything that is listed to have the correct button value
         *    if there is no changeset selected this will reset everything
         *    This will be called when a new changeset is loaded, or when the user
         *    moves from page to page in the content (left hand) side
         *    //TODO make more efficient by identify exactly which page we are on and only reseting those buttons
         */
        reset_page = function() {
            if (current_changeset) {
                if (current_product) {
                    var product = current_changeset.products[current_product];
                    if( product !== undefined && product.all !== undefined ){
                        disable_all(subtypes);
                    } else {
                        jQuery.each(subtypes, function(index, type){
                            var buttons = $('#list').find("a[class~=content_add_remove][data-type=" + type + "]");
                            buttons.html(i18n.add).removeClass('remove_' + type).addClass("add_" + type).removeClass("disabled");
                            if (product) {
                                jQuery.each(product[type], function(index, item) {
                                    $("a[class~=content_add_remove][data-type=" + type+ "][data-id=" + item.id +"]").html(i18n.remove).removeClass('add_' + type).addClass("remove_" + type);
                                });
                            }
                        });
                    }
                } else {
                    var buttons = $('#list').find("a[class~=content_add_remove][data-type=product]");
                    buttons.removeClass('disabled');
                    $.each(current_changeset.products, function(index, item) {
                        if( buttons.attr('id') === ('add_remove_product_' + item.id) ){
                            buttons.html(i18n.remove).removeClass('add_product').addClass("remove_product").removeClass("disabled");
                        }
                    });
                }
            } else {
                disable_all(types);
            }
    
            //Reset the review/promote/cancel button
            var action_btn =  $("#changeset_action");
            var cancel_btn = $("#review_cancel");
            if (current_changeset) {
               action_btn.show();
                if (current_changeset.is_new()) {
                    cancel_btn.hide();
                    action_btn.html(i18n.review);
                    $("#changeset_tree .tree_breadcrumb").removeClass("locked_breadcrumb");
                    $("#cslist").removeClass("locked");
                    $('#locked_icon').remove();
                    $(".content_add_remove").show();
                }
                else { //in review stage
                    cancel_btn.show();
                    action_btn.html(i18n.promote);
                    $("#changeset_tree .tree_breadcrumb").addClass("locked_breadcrumb");
                    $("#changeset_tree .tree_breadcrumb").append('<img id="locked_icon" class="fl locked_icon" src="/images/icons/locked.png">');
                    $("#cslist").addClass("locked");
                    $(".content_add_remove").hide();
                }
            }
            else {
                $("#changeset_tree .tree_breadcrumb").removeClass("locked_breadcrumb");
                $("#cslist").removeClass("locked");
                $('#locked_icon').remove();
                $(".content_add_remove").show();
                cancel_btn.hide();
                action_btn.hide();
            }
<<<<<<< HEAD
        }
        else {
            cancel_btn.hide();
            action_btn.hide();
        }


    },
    disable_all: function(){
        jQuery.each(promotion_page.types, function(index, type){
            var buttons = $("a[class~=content_add_remove][data-type=" + type + "]");
            buttons.addClass('disabled').html(i18n.add);
        });        
    },
    checkUsersInResponse: function(users) {
      if (users.length > 0) {
        var msg = users.join(", ") + ' ' + i18n.viewing;
        $('#changeset_users').html(msg).fadeIn(); 
      }
      else {
        $('#changeset_users').fadeOut("slow", function() { $(this).html(""); });
      }
    },
    add_product_breadcrumbs: function(changeset_id, product_id, product_name){
        var productBC = 'product-cs_' + changeset_id + '_' + product_id;
        changeset_breadcrumb[productBC] = {
            cache: null,
            client_render: true,
            name: product_name,
            trail: ['changesets', 'changeset_8'],
            url: 'url'
        };
        changeset_breadcrumb['package-cs_' + changeset_id + '_' + product_id] = {
            cache: null,
            client_render: true,
            name: "Packages",
            trail: ['changesets', 'changeset_8', productBC],
            url: ''
        };
        changeset_breadcrumb['errata-cs_' + changeset_id + '_' + product_id] = {
            cache: null,
            client_render: true,
            name: "Errata",
            trail: ['changesets', 'changeset_8', productBC],
            url: ''
        };
        changeset_breadcrumb['repo-cs_' + changeset_id + '_' + product_id] = {
            cache: null,
            client_render: true,
            name: "Repositories",
            trail: ['changesets', 'changeset_8', productBC],
            url: ''
        };
    },
    cs_filter : function(word){
        console.log($("li:contains('" + word + "')"));
        return false;
    }
};
=======
    
            draw_status();
    
    
        },
        disable_all = function(types){
            var types = types || subtypes;
            jQuery.each(types, function(index, type){
                var buttons = $("a[class~=content_add_remove][data-type=" + type + "]");
                buttons.addClass('disabled').html(i18n.add);
            });        
        },
        checkUsersInResponse = function(users) {
          if (users.length > 0) {
            var msg = users.join(", ") + ' ' + i18n.viewing;
            $('#changeset_users').html(msg).fadeIn(); 
          }
          else {
            $('#changeset_users').fadeOut("slow", function() { $(this).html(""); });
          }
        },
        add_product_breadcrumbs = function(changeset_id, product_id, product_name){
            var productBC = 'product-cs_' + changeset_id + '_' + product_id;
            var changesetBC = "changeset_" + changeset_id;
            changeset_breadcrumb[productBC] = {
                cache: null,
                client_render: true,
                name: product_name,
                trail: ['changesets', changesetBC],
                url: 'url'
            }
            changeset_breadcrumb['package-cs_' + changeset_id + '_' + product_id] = {
                cache: null,
                client_render: true,
                name: "Packages",
                trail: ['changesets', changesetBC, productBC],
                url: ''
            }
            changeset_breadcrumb['errata-cs_' + changeset_id + '_' + product_id] = {
                cache: null,
                client_render: true,
                name: "Errata",
                trail: ['changesets', changesetBC, productBC],
                url: ''
            }
            changeset_breadcrumb['repo-cs_' + changeset_id + '_' + product_id] = {
                cache: null,
                client_render: true,
                name: "Repositories",
                trail: ['changesets', changesetBC, productBC],
                url: ''
            }
        };
        
    return {
        subtypes:               subtypes,
        get_changeset_tree:     function(){return changeset_tree;},
        set_changeset_tree:     function(ct){changeset_tree = ct;},
        get_changeset:          function(){return current_changeset;},
        set_changeset:          function(cs){current_changeset = cs;},
        modify_changeset:       modify_changeset,
        sort_changeset:         sort_changeset,
        fetch_changeset:        fetch_changeset,
        set_current_changeset:  set_current_changeset,
        set_current_product:    set_current_product,
        show_dependencies:      show_dependencies,
        env_change:             env_change,
        checkUsersInResponse:   checkUsersInResponse,
        start_timer:            start_timer,
        reset_page:             reset_page,
        throw_error:            throw_error
    };
}(jQuery));
>>>>>>> db7b8918


var changeset_obj = function(data_struct) {
    var id = data_struct["id"],
        timestamp = data_struct["timestamp"],
        products = data_struct.products;
        is_new = data_struct.is_new;

    var change_state = function(state, on_success, on_error) {
          $.ajax({
            contentType:"application/json",
            type: "PUT",
            url: "/changesets/" + id,
            data: JSON.stringify({timestamp:timestamp, state:state}),
            cache: false,
            success: function(data) {
                timestamp = data.timestamp;
                is_new = (state === "new");
                on_success();
            },
            error: function(data) {
                if (data.changeset) {
                    alert("The changeset has changed");
                    promotion_page.set_changeset( changeset_obj(data.changeset) );
                }
                else {
                    promotion_page.throw_error();
                }
            }
          });
    };

    return {
        id:id,
        products: products,
        is_new : function() {return is_new},
        set_timestamp:function(ts) { timestamp = ts},
        timestamp: function(){return timestamp},
        productCount: function(){
            var count = 0;
            
            for( item in products ){
                if( products.hasOwnProperty(item) ){
                    count += 1;
                }
            }
            return count;
        },
        has_item: function(type, id, product_id) {
            var found = undefined;
            if( type === 'product'){
                if( products.hasOwnProperty(id) ){
                    return true;
                }
            }
            if( products.hasOwnProperty(product_id) ){
                jQuery.each(products[product_id][type], function(index, item) {
                    if(item.id == id){
                        found = true;
                        return false;
                    }
                });
            }
            return found !== undefined;
        },
        add_item:function (type, id, display_name, product_id, product_name) {
            if( type === 'product' ){
                products[id] = {'name': display_name, 'id': id, 'package':[], 'errata':[], 'repo':[], 'all': true}
            } else { 
                if ( products[product_id] === undefined ) {
                    products[product_id] = {'name': product_name, 'id': product_id, 'package':[], 'errata':[], 'repo':[]}
                }
                products[product_id][type].push({name:display_name, id:id})
            } 
        },
        remove_item:function(type, id, product_id) {
            if( type === 'product' ){
                delete products[id];
            } else if (products[product_id] !== undefined) {
                $.each(products[product_id][type], function(index,item) {
                    if (item.id === id) {
                        products[product_id][type].splice(index,1);
                        return false;//Exit out of the loop
                    }  
                });
            }
        },
        review: function(on_success, on_error) {
            change_state("review", on_success, on_error);
            changeset_breadcrumb['changeset_' + id].is_new = false;
        },
        cancel_review: function(on_success, on_error) {
            change_state("new", on_success, on_error);
            changeset_breadcrumb['changeset_' + id].is_new = true;
        },
        promote: function(on_success, on_error) {
         $.ajax({
            contentType:"application/json",
            type: "POST",
            url: "/changesets/" + id + "/promote",
            cache: false,
            success: function(data) {
                on_success();
            }});
        },
        update: function(items, on_success, on_error) {
          var data = [];
          $.each(items, function(index, value) {
              var item = {};
              item["type"] = value[0];
              item["item_id"] = value[1];
              item["item_name"] = value[2];
              item["adding"] = value[3];
              if (value[4]) {
                  item["product_id"] = value[4];
              }
              data.push(item);
            });
          $.ajax({
            contentType:"application/json",
            type: "PUT",
            url: "/changesets/" + id,
            data: JSON.stringify({data:data, timestamp:timestamp}),
            cache: false,
            success: on_success,
            error: on_error
          });
        }
    }
};

//make jQuery Contains case insensitive
$.expr[':'].Contains = function(a, i, m) {
  return $(a).text().toUpperCase()
      .indexOf(m[3].toUpperCase()) >= 0;
};
$.expr[':'].contains = function(a, i, m) {
  return $(a).text().toUpperCase()
      .indexOf(m[3].toUpperCase()) >= 0;
};

//doc ready
$(document).ready(function() {

    //promotion_page.update_dep_size();
    promotion_page.start_timer();

    $(".content_add_remove").live('click', function() {
	
	   if( !$(this).hasClass('disabled') ){


          var environment_id = $(this).attr('data-environment_id');
          var id = $(this).attr('data-id');
          var display = $(this).attr('data-display_name');
          var type = $(this).attr('data-type');
          var prod_id = $(this).attr('data-product_id');
          promotion_page.modify_changeset(id, display, type, prod_id);
       }
    });
    
    $('#changeset_users').hide();

    //initiate the left tree
  	var contentTree = sliding_tree("content_tree", {breadcrumb:content_breadcrumb,
                                      default_tab:"content",
                                      bbq_tag:"content",
                                      tab_change_cb: promotion_page.set_current_product});

  	promotion_page.set_changeset_tree( sliding_tree("changeset_tree", {breadcrumb:changeset_breadcrumb,
                                      default_tab:"changesets",
                                      bbq_tag:"changeset",
                                      //render_cb: promotion_page.set_current_changeset,
                                      render_cb: promotionsRenderer.render,
                                      //use this do do anything before the next changeset or pane is rendered
                                      prerender_cb: function() {
                                          promotion_page.set_current_changeset
                                      },
                                      tab_change_cb: function(hash_id) {
                                          //promotion_page.set_current_changeset(hash_id);
                                          promotion_page.sort_changeset();
                                      }}));

    //need to reset page during the extended scroll
    panel.extended_cb = promotion_page.reset_page;

    $('#depend_list').live('click', promotion_page.show_dependencies);

    //set function for env selection callback
    env_select.click_callback = promotion_page.env_change;

    registerEvents();

    $(document).ajaxComplete(function(event, xhr, options){
        var userHeader = xhr.getResponseHeader('X-ChangesetUsers');
        if(userHeader != null) {
          var userj = $.parseJSON(userHeader); 
          promotion_page.checkUsersInResponse(userj);
        }
    });
<<<<<<< HEAD

    //click and animate the filter for changeset
    var bcs = null;
    var bcs_height = 0;
    $('.search_button').toggle(
        function() {
            bcs = $('.breadcrumb_search');
            bcs_height = bcs.height();
            bcs.animate({ "height": bcs_height+36}, { duration: 200, queue: false });
            $("#search_form").css("opacity", "0").show();
            $("#search_form").animate({"width":"240px", "opacity":"1"}, { duration: 200, queue: false });
            $(this).animate({backgroundPosition:"-32px 0"}, { duration: 200, queue: false });
        },function() {
            $("#search_form").fadeOut('fast', function(){bcs.animate({ "height": bcs_height }, 'fast');});
            $(this).animate({backgroundPosition:"0 0"}, { duration: 200, queue: false });
        }
    );

    //bind to the #search_form to make it useful
    $('#search_form').submit(function(){
        $('#search').keyup();
        return false;
    });

    $('#search').live('keyup', function(){
        if ($.trim($(this).val()).length >= 2) {
            $("#cslist .has_content li:not(:contains('" + $(this).val() + "'))").filter(':not').fadeOut();
        } else {
            $(".has_content li").fadeIn();
        }
    });
    $('#search').val("").keyup();
        
=======
    
     var container = $('#container');
     var original_top = Math.floor($('.left').position(top).top);
     if(container.length > 0){
         var bodyY = parseInt(container.offset().top, 10) - 20;
         $(window).scroll(function () {
             panel.handleScroll($('#changeset_tree'), container, original_top, bodyY, 0);
         });
    }
>>>>>>> db7b8918
});

var registerEvents = function(){
    $('#save_changeset_button').live('click', function(){
        $.ajax({
          type: "POST",
          url: "/changesets/",
          data: $('#new_changeset').serialize(),
          cache: false,
          success: function(data){
              $.extend(changeset_breadcrumb, data.breadcrumb);
              promotion_page.set_changeset(changeset_obj(data.changeset));
              promotion_page.get_changeset_tree().render_content('changeset_' + data.id);
              panel.closePanel($('#panel'));
          }
        });
    });
    
    $("#delete_changeset").click(function() {
        var button = $(this);
        var id = promotion_page.get_changeset().id;
        if (button.hasClass('disabled')){
            return false;
        }
        var answer = confirm(button.attr('data-confirm-text'));
        if (answer) {
            button.addClass('disabled');
            $.ajax({
                type: "DELETE",
                url: button.attr('data-url') + '/' + id,
                cache: false,
                success: function(data){
                    delete changeset_breadcrumb['changeset_' + id];
                    promotion_page.set_current_changeset('changesets');
                    promotion_page.get_changeset_tree().render_content('changesets');
                }
            });
       }
    });

    $("#changeset_action").live('click', function() {
       var button = $(this);
        if (button.hasClass('disabled')){
            return false;
        }
        button.addClass("disabled");
        var cs = promotion_page.get_changeset();
        if(cs.is_new()) {
            cs.review(function() {
                $("#changeset_action").html(i18n.promote).attr("data-confirm", i18n.promote_confirm);
                $("#review_cancel").show();
                button.removeClass("disabled");
                promotion_page.reset_page();
                promotion_page.get_changeset_tree().rerender_content();
            });
        }
        else {
            cs.promote(function() {
                
            });
        }
    });

    $("#review_cancel").live('click', function() {
        $("#review_cancel").addClass("disabled");
        var cs = promotion_page.get_changeset();
        cs.cancel_review(function() {
            $("#changeset_action").html(i18n.review);
            $("#review_cancel").hide();
            $("#review_cancel").removeClass("disabled");
            promotion_page.reset_page();
            promotion_page.get_changeset_tree().rerender_content();
        });
    });

};

var promotionsRenderer = (function(){
    var render = function(hash, render_cb){
            if( hash === 'changesets'){
                render_cb(templateLibrary.changesetsList(changeset_breadcrumb));
            }
            else {
                var changeset_id = hash.split("_")[1];
                var product_id = hash.split("_")[2]; 

                if (promotion_page.get_changeset() === undefined) {
                    promotion_page.fetch_changeset(changeset_id, function() {
                        render_cb(getContent(hash));
                    });
                }
                else {
                    render_cb(getContent(hash));
                }
            }
        },
        getContent =  function(hash) {
            var changeset_id = hash.split("_")[1];
                product_id = hash.split("_")[2],
                key = hash.split("_")[0],
                changeset = promotion_page.get_changeset(),
                inReviewPhase = changeset.is_new();
            
            if (key === 'package-cs'){
                return templateLibrary.listItems(changeset.products, "package", product_id, inReviewPhase);
            }
            else if (key === 'errata-cs'){
                return templateLibrary.listItems(changeset.products, "errata", product_id, inReviewPhase);
            }
            else if (key === 'repo-cs'){
                return templateLibrary.listItems(changeset.products, "repo", product_id, inReviewPhase);
            }
            else if (key === 'product-cs'){
                return templateLibrary.productDetailList(changeset.products[product_id], promotion_page.subtypes, changeset_id);
            }
            else if (hash.split("_")[0] === 'changeset'){
                return templateLibrary.productList(changeset, changeset.id, inReviewPhase);
            }
        };

    return {
        render: render
    };
})();

var templateLibrary = (function(){
    var changesetsListItem = function(id, name){
            var html ='<li>' + '<div class="slide_link" id="' + id + '">'
            if (!changeset_breadcrumb[id].is_new) {
                html += '<img  class="fl locked_icon" src="/images/icons/locked.png">'
            }

            html += '<span class="sort_attr">'+ name + '</span></div></li>';
            return html;
        },
        changesetsList = function(changesets){
            var html = '<ul>';
            for( item in changesets){
                if( changesets.hasOwnProperty(item) ){
                    //do the search filter here
                    if( item.split("_")[0] === "changeset" ){
                        html += changesetsListItem(item, changesets[item].name);
                    }
                }
            }
            html += '</ul>';
            return html;
        },
        productDetailList = function(product, subtypes, changeset_id) {
            var html = '<ul>';
             jQuery.each(subtypes, function(index, type) {
                html += '<li><div class="slide_link" id="' + type +'-cs_' + changeset_id + '_' + product.id + '">';
                html += '<span class="sort_attr">' + i18n[type] + ' (' + product[type].length
                        + ')</span></li>';
             });
            html += '</ul>';
            return html;
        },
        listItems = function(products, type, product_id, showButton) {
            var html = '<ul>';
            var items = products[product_id][type];
            if (items.length === 0) {
                return i18n["no_" + type]; //no_errata no_package no_repo
            }
            jQuery.each(items, function(index, item) {
               //for item names that mach item.name from search hash
               html += listItem(item.id, item.name, type, product_id, showButton);
            });
            html += '</ul>';
            return html;
        },
        listItem = function(id, name, type, product_id, showButton) {
            var anchor = "";
            if ( showButton ){
                anchor = '<a ' + 'class="fr content_add_remove remove_' + type + ' + st_button"'
                                + 'data-type="' + type + '" data-product_id="' + product_id +  '" data-id="' + id + '">';
                            anchor += i18n.remove + "</a>";
                        
            }
            return '<li>' + anchor + '<div class="no_slide"><span class="sort_attr">'  + name + '</div></span></li>';

        },
        productList = function(changeset, changeset_id, showButton){
            var html = '<ul>', 
                product, provider,
                all, 
                products = changeset.products;
            
            if( changeset.productCount() === 0 ){
                html += i18n['no_products'];
            } else {
                for( key in products ){
                    if( products.hasOwnProperty(key) ){
                        product = products[key];
                        provider = (product.provider === 'REDHAT') ? 'rh' : 'custom';
                        all = product.all ? 'no_slide' : 'slide_link';
                        html += productListItem(changeset_id, key, product.name, provider, all, showButton)
                    }
                }
            }
            
            html += '</ul>';
            return html;
        },
        productListItem = function(changeset_id, product_id, name, provider, slide_link, showButton){
            var anchor = "";
            if ( showButton ){
                anchor = '<a class="st_button content_add_remove fr remove_product" data-display_name="' +
                    name +'" data-id="' + product_id + '" data-type="product" id="add_remove_product_' + product_id +
                    '" data-product_id="' + product_id +
                    '">' + i18n.remove + '</a>';
            }
            return '<li class="clear">' + anchor +
                    '<div class="' + slide_link + '" id="product-cs_' + changeset_id + '_' + product_id + '">' +
                    '<span class="' + provider + '-product-sprite"></span>' +
                    '<span class="product-icon sort_attr" >' + name + '</span>' +
                    '</div></li>';
        };
    
    return {
        changesetsList: changesetsList,
        productList: productList,
        listItems : listItems,
        productDetailList: productDetailList
    };
})();<|MERGE_RESOLUTION|>--- conflicted
+++ resolved
@@ -308,22 +308,17 @@
                 cancel_btn.hide();
                 action_btn.hide();
             }
-<<<<<<< HEAD
-        }
-        else {
-            cancel_btn.hide();
-            action_btn.hide();
-        }
-
-
-    },
-    disable_all: function(){
-        jQuery.each(promotion_page.types, function(index, type){
+
+            draw_status();
+    }, 
+    disable_all = function(types){
+        var types = types || subtypes;
+        jQuery.each(types, function(index, type){
             var buttons = $("a[class~=content_add_remove][data-type=" + type + "]");
             buttons.addClass('disabled').html(i18n.add);
         });        
     },
-    checkUsersInResponse: function(users) {
+    checkUsersInResponse = function(users) {
       if (users.length > 0) {
         var msg = users.join(", ") + ' ' + i18n.viewing;
         $('#changeset_users').html(msg).fadeIn(); 
@@ -332,96 +327,38 @@
         $('#changeset_users').fadeOut("slow", function() { $(this).html(""); });
       }
     },
-    add_product_breadcrumbs: function(changeset_id, product_id, product_name){
+    add_product_breadcrumbs = function(changeset_id, product_id, product_name){
         var productBC = 'product-cs_' + changeset_id + '_' + product_id;
+        var changesetBC = "changeset_" + changeset_id
         changeset_breadcrumb[productBC] = {
             cache: null,
             client_render: true,
             name: product_name,
-            trail: ['changesets', 'changeset_8'],
+            trail: ['changesets', changesetBC],
             url: 'url'
         };
         changeset_breadcrumb['package-cs_' + changeset_id + '_' + product_id] = {
             cache: null,
             client_render: true,
             name: "Packages",
-            trail: ['changesets', 'changeset_8', productBC],
+            trail: ['changesets', changesetBC, productBC],
             url: ''
         };
         changeset_breadcrumb['errata-cs_' + changeset_id + '_' + product_id] = {
             cache: null,
             client_render: true,
             name: "Errata",
-            trail: ['changesets', 'changeset_8', productBC],
+            trail: ['changesets', changesetBC, productBC],
             url: ''
         };
         changeset_breadcrumb['repo-cs_' + changeset_id + '_' + product_id] = {
             cache: null,
             client_render: true,
             name: "Repositories",
-            trail: ['changesets', 'changeset_8', productBC],
+            trail: ['changesets', changesetBC, productBC],
             url: ''
         };
-    },
-    cs_filter : function(word){
-        console.log($("li:contains('" + word + "')"));
-        return false;
-    }
-};
-=======
-    
-            draw_status();
-    
-    
-        },
-        disable_all = function(types){
-            var types = types || subtypes;
-            jQuery.each(types, function(index, type){
-                var buttons = $("a[class~=content_add_remove][data-type=" + type + "]");
-                buttons.addClass('disabled').html(i18n.add);
-            });        
-        },
-        checkUsersInResponse = function(users) {
-          if (users.length > 0) {
-            var msg = users.join(", ") + ' ' + i18n.viewing;
-            $('#changeset_users').html(msg).fadeIn(); 
-          }
-          else {
-            $('#changeset_users').fadeOut("slow", function() { $(this).html(""); });
-          }
-        },
-        add_product_breadcrumbs = function(changeset_id, product_id, product_name){
-            var productBC = 'product-cs_' + changeset_id + '_' + product_id;
-            var changesetBC = "changeset_" + changeset_id;
-            changeset_breadcrumb[productBC] = {
-                cache: null,
-                client_render: true,
-                name: product_name,
-                trail: ['changesets', changesetBC],
-                url: 'url'
-            }
-            changeset_breadcrumb['package-cs_' + changeset_id + '_' + product_id] = {
-                cache: null,
-                client_render: true,
-                name: "Packages",
-                trail: ['changesets', changesetBC, productBC],
-                url: ''
-            }
-            changeset_breadcrumb['errata-cs_' + changeset_id + '_' + product_id] = {
-                cache: null,
-                client_render: true,
-                name: "Errata",
-                trail: ['changesets', changesetBC, productBC],
-                url: ''
-            }
-            changeset_breadcrumb['repo-cs_' + changeset_id + '_' + product_id] = {
-                cache: null,
-                client_render: true,
-                name: "Repositories",
-                trail: ['changesets', changesetBC, productBC],
-                url: ''
-            }
-        };
+    };
         
     return {
         subtypes:               subtypes,
@@ -442,7 +379,6 @@
         throw_error:            throw_error
     };
 }(jQuery));
->>>>>>> db7b8918
 
 
 var changeset_obj = function(data_struct) {
@@ -643,7 +579,21 @@
           promotion_page.checkUsersInResponse(userj);
         }
     });
-<<<<<<< HEAD
+
+    //bind to the #search_form to make it useful
+    $('#search_form').submit(function(){
+        $('#search').change();
+        return false;
+    });
+
+    $('#search').live('change, keyup', function(){
+        if ($.trim($(this).val()).length >= 2) {
+            $("#cslist .has_content li:not(:contains('" + $(this).val() + "'))").filter(':not').fadeOut('fast');
+        } else {
+            $("#cslist .has_content li").fadeIn('fast');
+        }
+    });
+    $('#search').val("").change();
 
     //click and animate the filter for changeset
     var bcs = null;
@@ -659,25 +609,10 @@
         },function() {
             $("#search_form").fadeOut('fast', function(){bcs.animate({ "height": bcs_height }, 'fast');});
             $(this).animate({backgroundPosition:"0 0"}, { duration: 200, queue: false });
+            $("#cslist .has_content li").fadeIn('fast');
         }
     );
-
-    //bind to the #search_form to make it useful
-    $('#search_form').submit(function(){
-        $('#search').keyup();
-        return false;
-    });
-
-    $('#search').live('keyup', function(){
-        if ($.trim($(this).val()).length >= 2) {
-            $("#cslist .has_content li:not(:contains('" + $(this).val() + "'))").filter(':not').fadeOut();
-        } else {
-            $(".has_content li").fadeIn();
-        }
-    });
-    $('#search').val("").keyup();
         
-=======
     
      var container = $('#container');
      var original_top = Math.floor($('.left').position(top).top);
@@ -687,7 +622,6 @@
              panel.handleScroll($('#changeset_tree'), container, original_top, bodyY, 0);
          });
     }
->>>>>>> db7b8918
 });
 
 var registerEvents = function(){
