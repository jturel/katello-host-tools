--- conflicted
+++ resolved
@@ -474,7 +474,6 @@
             }
 
             draw_status();
-<<<<<<< HEAD
         }, 
         disable_all = function(types){
             var all_types = types || subtypes;
@@ -503,69 +502,6 @@
                 url: 'url'
             };
             changeset_breadcrumb['package-cs_' + changeset_id + '_' + product_id] = {
-=======
-    }, 
-    disable_all = function(types){
-        var all_types = types || subtypes;
-        jQuery.each(all_types, function(index, type){
-            var buttons = $("a[class~=content_add_remove][data-type=" + type + "]");
-            buttons.hide().html(i18n.add);
-        });
-    },
-    checkUsersInResponse = function(users) {
-      if (users.length > 0) {
-        var msg = users.join(", ") + ' ' + i18n.viewing;
-        $('#changeset_users').html(msg).fadeIn(); 
-      }
-      else {
-        $('#changeset_users').fadeOut("slow", function() { $(this).html(""); });
-      }
-    },
-    add_product_breadcrumbs = function(changeset_id, product_id, product_name){
-        var productBC = 'product-cs_' + changeset_id + '_' + product_id;
-        var changesetBC = "changeset_" + changeset_id;
-        changeset_breadcrumb[productBC] = {
-            cache: null,
-            client_render: true,
-            name: product_name,
-            trail: ['changesets', changesetBC],
-            url: 'url'
-        };
-        changeset_breadcrumb['package-cs_' + changeset_id + '_' + product_id] = {
-            cache: null,
-            client_render: true,
-            name: "Packages",
-            trail: ['changesets', changesetBC, productBC],
-            url: ''
-        };
-        changeset_breadcrumb['errata-cs_' + changeset_id + '_' + product_id] = {
-            cache: null,
-            client_render: true,
-            name: "Errata",
-            trail: ['changesets', changesetBC, productBC],
-            url: ''
-        };
-        changeset_breadcrumb['repo-cs_' + changeset_id + '_' + product_id] = {
-            cache: null,
-            client_render: true,
-            name: "Repositories",
-            trail: ['changesets', changesetBC, productBC],
-            url: ''
-        };
-    },
-    add_dependencies= function() {
-
-       if (current_changeset === undefined) {
-           return false;
-       }
-       $.each(current_changeset.getProducts(), function(product_id, product) {
-           var hash = "deps-cs_" + current_changeset.id + "_" + product_id;
-           
-           if (changeset_breadcrumb[hash] === undefined) {
-            var productBC = 'product-cs_' + current_changeset.id + '_' + product_id;
-            var changesetBC = "changeset_" + current_changeset.id;
-            changeset_breadcrumb[hash] = {
->>>>>>> 5e643f89
                 cache: null,
                 client_render: true,
                 name: "Packages",
