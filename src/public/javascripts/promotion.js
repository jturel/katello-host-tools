/**
 Copyright 2011 Red Hat, Inc.

 This software is licensed to you under the GNU General Public
 License as published by the Free Software Foundation; either version
 2 of the License (GPLv2) or (at your option) any later version.
 There is NO WARRANTY for this software, express or implied,
 including the implied warranties of MERCHANTABILITY,
 NON-INFRINGEMENT, or FITNESS FOR A PARTICULAR PURPOSE. You should
 have received a copy of GPLv2 along with this software; if not, see
 http://www.gnu.org/licenses/old-licenses/gpl-2.0.txt.
*/


var promotion_page = {
    types: ["errata", "product", "package", "repo"],
    subtypes: ["errata", "package", "repo"],
    changeset_queue:[],
    changeset_data: {},
    interval_id: undefined,
    current_changeset: undefined,
    current_product: undefined,
    start_timer: function() {
        interval_id = setInterval(promotion_page.push_changeset, 1000);
    },
    stop_timer: function() {
      clearInterval(interval_id);
    },
    update_dep_size: function() {
        if ($('#depend_size').length) {
            $.ajax({
                type: "GET",
                url: $('#depend_size').attr("data-url"),
                cache: false,
                success: function(data) {
                    $('#depend_size').html(data);
                }
            })
        }
    },
    //Finds the add/remove buttons in the left pane
    find_button: function(id, type) {
        return $("a[class~=content_add_remove][data-id=" + common.escapeId(id) + "][data-type=" + type + "]")
    },
    //Finds the remove button/label in the right pane
    find_changeset_button: function(id, type) {
        return $(".right").find("a[data-id=" + common.escapeId(id) + "][data-type=" + type + "]")
    },
    new_changeset_button: function(id, type, display_name) {
        return jQuery('<a/>', {
            'data-id': id,
            'data-type': type,
            'data-display_name':display_name,
            'class': 'changeset_remove changeset_remove_' + type, //These classes come from changesets/_changeset.html.haml
            'text': display_name
        });
    },
    push_changeset: function() {
        if(promotion_page.changeset_queue.length > 0 &&  promotion_page.current_changeset) {
            promotion_page.stop_timer();
            data = [];
            while(promotion_page.changeset_queue.length > 0) {
                data.push(promotion_page.changeset_queue.shift());
            }
            
            var changeset_id = promotion_page.current_changeset.id;
            change_set.update(changeset_id, data, promotion_page.current_changeset.timestamp,
                function(data) {
                    if (promotion_page.changeset_queue.length === 0) {
                        if(data.changeset) {
                            promotion_page.reset_changeset(data.changeset);
                        }
                        promotion_page.current_changeset.timestamp = data.timestamp;
                    }
                    promotion_page.update_dep_size();
                    promotion_page.start_timer();
                },
                function() { //Got an error, revert
                    $("#error_dialog").dialog({
                        closeOnEscape: false,
                        modal: true,
                        //Remove the close button
                        open: function(event, ui) { $(".ui-dialog-titlebar-close").hide(); }
                    });


                });
        }

    },
    modify_changeset: function(id, display, type, product_id) {
        var adding = true;
        if (promotion_page.current_changeset && promotion_page.current_changeset.has_item(type, id, product_id)) {
            adding = false;
        }

        var ids = {};
        ids[id] = display;


        if (adding) {
            promotion_page.add_changeset_page_item(id, type, display);
            promotion_page.sort_changeset(type);
        }
        else {
            promotion_page.remove_changeset_page_item(id, type, display);
        }
        promotion_page.changeset_queue.push([type, id, display, adding, product_id]);
    },
    //Resets the changeset list from a given changeset hash
    reset_changeset: function(data) {
        //Reset the left panel buttons to 'add', they will get flipped to remove if needed
        $("a[class~=content_add_remove][data-id=" + id + "]").addClass("add_" + type).removeClass('remove_' + type);

        jQuery.each(promotion_page.types, function(index, type){
            $('#changeset-items-' + type).html("");
           jQuery.each(data[type], function(index, item) {
                promotion_page.add_changeset_page_item(item.id, type, item.name)
            });
        });
    },
    add_changeset_page_item: function(id,type, display) {
        var button = promotion_page.find_button(id, type);
        button.html('Remove').addClass("remove_" + type).removeClass('add_'+type);
        $('#changeset-items-' + type).append(promotion_page.new_changeset_button(id, type, display));
    },
    remove_changeset_page_item: function(id, type, display) {
        var button = promotion_page.find_button(id, type);
        button.html('Add').addClass("add_" + type).removeClass('remove_' + type);
        promotion_page.find_changeset_button(id, type).remove();
    },
    sort_changeset: function(type) {
        $('.changeset_remove_' + type).sortElements(function(a,b){
           return $(a).attr("data-display_name") > $(b).attr("data-display_name") ? 1 : -1;
        });
    },

    ids_in_changeset: function(type) {
        var ids = {};
        $("a[class~=changeset_remove][data-type=" + type + "]").each(function() {
            ids[$(this).attr("data-id")] = $(this).attr("data-display_name") || "";
        });
        return ids;
    },
    show_dependencies: function() {
        var dialog = $('#dialog_content');
        $.ajax({
            type: "GET",
            url: $(this).attr("data-url"),
            cache: false,
            success: function(data) {
                dialog.html(data);
                $('#deptabs').tabs();
            }
        });
        dialog.html("<img src='/images/spinner.gif'>");
        dialog.dialog({height:600, width:400});
    },
    env_change: function(env_id, element) {
        var url = element.attr("data-url");
        window.location = url;
    },
    set_current_changeset: function(hash_id) {
        var id = hash_id.split("_");
        if (id[0] === "changesets") {
            promotion_page.current_changeset = undefined;
            promotion_page.reset_page();
        }
        else if (id[0] === "changeset" || promotion_page.current_changeset === undefined) {
            $.ajax({
                type: "GET",
                url: "/changesets/" + id[1] + "/object/",
                cache: false,
                success: function(data) {
                    promotion_page.current_changeset = changeset_obj(data);
                    promotion_page.reset_page();
                    $("#delete_changeset").removeClass("disabled");
                }
            });
        }
<<<<<<< HEAD
        else if (id[0] === "changesets") {
            promotion_page.current_changeset = undefined;
            promotion_page.reset_page();
            $("#delete_changeset").addClass("disabled");
        }
=======

>>>>>>> 7011a826
    },
    set_current_product: function(hash_id) {
        var id = hash_id.split("_");
        if (id.length > 1) {
            promotion_page.current_product = id[id.length - 1];
        }
        else {
            promotion_page.current_product = undefined; //reset product
        }
        promotion_page.reset_page();

    },
    /*
     *  Resets anything that is listed to have the correct button value
     *    if there is no changeset selected this will reset everything
     *    This will be called when a new changeset is loaded, or when the user
     *    moves from page to page in the content (left hand) side
     *    //TODO make more efficient by identify exactly which page we are on and only reseting those buttons
     */
    reset_page: function() {
        if (promotion_page.current_product) {
            if (promotion_page.current_changeset) {
                var product = promotion_page.current_changeset.products[promotion_page.current_product];
                jQuery.each(promotion_page.subtypes, function(index, type){
                    var buttons = $('#list').find("a[class~=content_add_remove][data-type=" + type + "]");
                    buttons.html(i18n.add).removeClass('remove_' + type).addClass("add_" + type).removeClass("disabled");
                    jQuery.each(product[type], function(index, item) {
                        $("a[class~=content_add_remove][data-type=" + type+ "][data-id=" + item.id +"]").html(i18n.remove).removeClass('add_' + type).addClass("remove_" + type);
                    });
                });
            }
            else {
                jQuery.each(promotion_page.subtypes, function(index, type){
                    var buttons = $("a[class~=content_add_remove][data-type=" + type + "]");
                    buttons.addClass('disabled');
                });
            }
        }
    },
    /*
     *
     */
    reset_changeset: function() {

    },
    checkUsersInResponse: function(users) {
      //TODO: update the div for which users are editing
      var l = users.length
      var user = users[0];
      return;
    }
};


var changeset_obj = function(data_struct) {
    var id = data_struct["id"];
    var timestamp = data_struct["timestamp"];

    return {
        id:id,
        products: data_struct,
        set_timestamp:function(ts) { timestamp = ts},
        timestamp: function(){return timestamp},
        has_item: function(type, item_id, product) {
            jQuery.each(data_struct[product][type], function(index, item) {
                if(item.id === item_id){
                    return true;
                }
            });
            return false;
        }
    }
};


$(document).ready(function() {

    //promotion_page.update_dep_size();
    promotion_page.start_timer();

    $(".content_add_remove").live('click', function() {
	
      var environment_id = $(this).attr('data-environment_id');
      var id = $(this).attr('data-id');
      var display = $(this).attr('data-display_name');
      var type = $(this).attr('data-type');
      var prod_id = $(this).attr('data-product_id');
      
      promotion_page.modify_changeset(id, display, type, prod_id);
    });
    
    
    $(".changeset_remove").live('click', function() {
    
      var id = $(this).attr('data-id');
      var display = $(this).attr('data-display_name');
      var type = $(this).attr('data-type');
      
      promotion_page.modify_changeset(id, display, type);
    });     

    //initiate the left tree
  	var contentTree = sliding_tree("content_tree", {breadcrumb:content_breadcrumb,
                                      default_tab:"content",
                                      bbq_tag:"content",
                                      tab_change_cb: promotion_page.set_current_product});

  	var changesetTree = sliding_tree("changeset_tree", {breadcrumb:changeset_breadcrumb,
                                      default_tab:"changesets",
                                      bbq_tag:"changeset",
                                      tab_change_cb: promotion_page.set_current_changeset});
  	

    $('#depend_list').live('click', promotion_page.show_dependencies);

    //set function for env selection callback
    env_select.click_callback = promotion_page.env_change;

    registerEvents(changesetTree);

    $(document).ajaxComplete(function(event, xhr, options){
        var userHeader = xhr.getResponseHeader('X-ChangesetUsers');
        if(userHeader != null) {
          var userj = $.parseJSON(userHeader); 
          promotion_page.checkUsersInResponse(userj);
        }
    });
        
});

var registerEvents = function(changesetTree){
    $('#save_changeset_button').live('click', function(){
        $.ajax({
          type: "POST",
          url: "/changesets/",
          data: $('#new_changeset').serialize(),
          cache: false,
          success: function(data){
              var split = changeset_breadcrumb['changesets'].content.split('</ul>');
              split = split[0] + data.html + '</ul>';
              changeset_breadcrumb['changesets'].content = split;

              $.extend(changeset_breadcrumb, data.breadcrumb);
              changesetTree.render_content('changeset_' + data.id);
              panel.closePanel($('#panel'));
          }
        });
    });
    
    $("#delete_changeset").click(function() {
        var button = $(this);
        var id = promotion_page.current_changeset.id;
        if (button.hasClass('disabled')){
            return false;
        }
        var answer = confirm(button.attr('data-confirm-text'));
        if (answer) {
            button.addClass('disabled');
            $.ajax({
                type: "DELETE",
                url: button.attr('data-url') + '/' + id,
                cache: false,
                success: function(data){
                    delete changeset_breadcrumb['changeset_' + id];
                    promotion_page.set_current_changeset('changesets');
                    changesetTree.render_content('changesets');
                }
            });
       }
    });
};<|MERGE_RESOLUTION|>--- conflicted
+++ resolved
@@ -165,6 +165,7 @@
         if (id[0] === "changesets") {
             promotion_page.current_changeset = undefined;
             promotion_page.reset_page();
+            $("#delete_changeset").addClass("disabled");
         }
         else if (id[0] === "changeset" || promotion_page.current_changeset === undefined) {
             $.ajax({
@@ -178,15 +179,6 @@
                 }
             });
         }
-<<<<<<< HEAD
-        else if (id[0] === "changesets") {
-            promotion_page.current_changeset = undefined;
-            promotion_page.reset_page();
-            $("#delete_changeset").addClass("disabled");
-        }
-=======
-
->>>>>>> 7011a826
     },
     set_current_product: function(hash_id) {
         var id = hash_id.split("_");
