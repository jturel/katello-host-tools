/**
 Copyright 2011 Red Hat, Inc.

 This software is licensed to you under the GNU General Public
 License as published by the Free Software Foundation; either version
 2 of the License (GPLv2) or (at your option) any later version.
 There is NO WARRANTY for this software, express or implied,
 including the implied warranties of MERCHANTABILITY,
 NON-INFRINGEMENT, or FITNESS FOR A PARTICULAR PURPOSE. You should
 have received a copy of GPLv2 along with this software; if not, see
 http://www.gnu.org/licenses/old-licenses/gpl-2.0.txt.
*/


var promotion_page = {
    types: ["errata", "product", "package", "repo"],
    subtypes: ["errata", "package", "repo"],
    changeset_queue:[],
    changeset_data: {},
    interval_id: undefined,
    current_changeset: undefined,
    current_product: undefined,
    changeset_tree: undefined,
    start_timer: function() {
        interval_id = setInterval(promotion_page.push_changeset, 1000);
    },
    stop_timer: function() {
      clearInterval(interval_id);
    },
    update_dep_size: function() {
        if ($('#depend_size').length) {
            $.ajax({
                type: "GET",
                url: $('#depend_size').attr("data-url"),
                cache: false,
                success: function(data) {
                    $('#depend_size').html(data);
                }
            })
        }
    },
    //Finds the add/remove buttons in the left pane
    find_button: function(id, type) {
        return $("a[class~=content_add_remove][data-id=" + common.escapeId(id) + "][data-type=" + type + "]");
    },
    push_changeset: function() {

        if(promotion_page.changeset_queue.length > 0 &&  promotion_page.current_changeset) {
            promotion_page.stop_timer();
            data = [];
            while(promotion_page.changeset_queue.length > 0) {
                data.push(promotion_page.changeset_queue.shift());
            }
            
            //var changeset_id = promotion_page.current_changeset.id;
            promotion_page.current_changeset.update(data,
                function(data) {
                    if (promotion_page.changeset_queue.length !== 0 && data.changeset) {
                        //don't update timestamp
                    }
                    else {
                        if(data.changeset) {
                            promotion_page.current_changeset = changeset_obj(data.changeset);
                            console.log("Resetting page - after refresh");
                            promotion_page.reset_page();
                            promotion_page.changeset_tree.rerender_content();
                        }
                        else {
                            promotion_page.current_changeset.set_timestamp(data.timestamp);
                        }
                    }

                    //promotion_page.update_dep_size();
                    promotion_page.start_timer();
                },
                promotion_page.throw_error);
        }

    },
    throw_error: function() {
        $("#error_dialog").dialog({
            closeOnEscape: false,
            modal: true,
            //Remove the close button
            open: function(event, ui) { $(".ui-dialog-titlebar-close").hide(); }
        });

    },
    modify_changeset: function(id, display, type, product_id) {
        var changeset = promotion_page.current_changeset;
        var adding = true;
        if ( changeset && changeset.has_item(type, id, product_id)) {
            adding = false;
        }

        var button = promotion_page.find_button(id, type);
        var product_name = content_breadcrumb['details_' + product_id].name;
        if (adding) {
            button.html(i18n.remove).addClass("remove_" + type).removeClass('add_'+type);
            if( type !== 'product'){
                if( changeset.productCount() === 0 ){
                    promotion_page.add_product_breadcrumbs(changeset.id, product_id, product_name);
                }
            }
            changeset.add_item(type, id, display, product_id, product_name);
        }
        else {
            button.html(i18n.add).addClass("add_" + type).removeClass('remove_' + type);
            changeset.remove_item(type, id, product_id);
        }
        promotion_page.changeset_tree.rerender_content();
        promotion_page.sort_changeset();
        promotion_page.changeset_queue.push([type, id, display, adding, product_id]);
    },
    sort_changeset: function() {
        return false;
        console.log("SORTING");
        $(".right_tree .will_have_content").find("li").sortElements(function(a,b){
            if (a && b) {
                return $(a).children("span").first().html().toUpperCase() >
                        $(b).children("span").first().html().toUpperCase() ? 1 : -1;
            }
        });
    },
    show_dependencies: function() {
        var dialog = $('#dialog_content');
        $.ajax({
            type: "GET",
            url: $(this).attr("data-url"),
            cache: false,
            success: function(data) {
                dialog.html(data);
                $('#deptabs').tabs();
            }
        });
        dialog.html("<img src='/images/spinner.gif'>");
        dialog.dialog({height:600, width:400});
    },
    env_change: function(env_id, element) {
        var url = element.attr("data-url");
        window.location = url;
    },
    set_current_changeset: function(hash_id) {
        var id = hash_id.split("_");
        if (id[0] === "changesets") {
            promotion_page.current_changeset = undefined;
            promotion_page.reset_page();
            $("#delete_changeset").addClass("disabled");
        }
        else if (promotion_page.current_changeset === undefined) {
            
        }
        else if (id[0] === "changeset" && id[1] !==  promotion_page.current_changeset.id) {
           promotion_page.current_changeset = undefined;
        }
        else {
            promotion_page.reset_page();
        }
    },
    fetch_changeset: function(changeset_id, callback) {

            $("#changeset_loading").css("z-index", 300);
            $.ajax({
                type: "GET",
                url: "/changesets/" + changeset_id + "/object/",
                cache: false,
                success: function(data) {
                    $("#changeset_loading").css("z-index", -1);
                    promotion_page.current_changeset = changeset_obj(data);
                    promotion_page.reset_page();
                    $("#delete_changeset").removeClass("disabled");
                    callback();
                }});

    },
    set_current_product: function(hash_id) {
        var id = hash_id.split("_");
        if (id.length > 1) {
            promotion_page.current_product = id[id.length - 1];
        }
        else {
            promotion_page.current_product = undefined; //reset product
        }
        promotion_page.reset_page();

    },
    /*
     *  Resets anything that is listed to have the correct button value
     *    if there is no changeset selected this will reset everything
     *    This will be called when a new changeset is loaded, or when the user
     *    moves from page to page in the content (left hand) side
     *    //TODO make more efficient by identify exactly which page we are on and only reseting those buttons
     */
    reset_page: function() {
        if (promotion_page.current_changeset) {
            if (promotion_page.current_product) {
                var product = promotion_page.current_changeset.products[promotion_page.current_product];
                if( product !== undefined && product.all !== undefined ){
                    promotion_page.disable_all();
                } else {
                    jQuery.each(promotion_page.subtypes, function(index, type){
                        var buttons = $('#list').find("a[class~=content_add_remove][data-type=" + type + "]");
                        buttons.html(i18n.add).removeClass('remove_' + type).addClass("add_" + type).removeClass("disabled");
                        if (product) {
                            jQuery.each(product[type], function(index, item) {
                                $("a[class~=content_add_remove][data-type=" + type+ "][data-id=" + item.id +"]").html(i18n.remove).removeClass('add_' + type).addClass("remove_" + type);
                            });
                        }
                    });
                }
            } else {
                var buttons = $('#list').find("a[class~=content_add_remove][data-type=product]");
                buttons.removeClass('disabled');
                $.each(promotion_page.current_changeset.products, function(index, item) {
                    if( buttons.attr('id') === ('add_remove_product_' + item.id) ){
                        buttons.html(i18n.remove).removeClass('add_product').addClass("remove_product").removeClass("disabled");
                    }
                });
            }
        } else {
            promotion_page.disable_all();
        }

        //Reset the review/promote/cancel button
        var action_btn =  $("#changeset_action");
        var cancel_btn = $("#review_cancel");
        if (promotion_page.current_changeset) {
           action_btn.show();
            if (promotion_page.current_changeset.is_new()) {
                cancel_btn.hide();
                action_btn.html(i18n.review);
                $("#changeset_tree .tree_breadcrumb").removeClass("locked_breadcrumb");
                $("#cslist").removeClass("locked");
            }
            else {
                cancel_btn.show();
                action_btn.html(i18n.promote);
                $("#changeset_tree .tree_breadcrumb").addClass("locked_breadcrumb");
                $("#cslist").addClass("locked");
            }
        }
        else {
            $("#changeset_tree .tree_breadcrumb").removeClass("locked_breadcrumb");
            $("#cslist").removeClass("locked");
            cancel_btn.hide();
            action_btn.hide();
        }


    },
    disable_all: function(){
        jQuery.each(promotion_page.types, function(index, type){
            var buttons = $("a[class~=content_add_remove][data-type=" + type + "]");
            buttons.addClass('disabled').html(i18n.add);
        });        
    },
    checkUsersInResponse: function(users) {
      if (users.length > 0) {
        var msg = users.join(", ") + ' ' + i18n.viewing;
        $('#changeset_users').html(msg).fadeIn(); 
      }
      else {
        $('#changeset_users').fadeOut("slow", function() { $(this).html(""); });
      }
    },
    add_product_breadcrumbs: function(changeset_id, product_id, product_name){
        var productBC = 'product-cs_' + changeset_id + '_' + product_id;
        changeset_breadcrumb[productBC] = {
            cache: null,
            client_render: true,
            name: product_name,
            trail: ['changesets', 'changeset_8'],
            url: 'url'
        }
        changeset_breadcrumb['package-cs_' + changeset_id + '_' + product_id] = {
            cache: null,
            client_render: true,
            name: "Packages",
            trail: ['changesets', 'changeset_8', productBC],
            url: ''
        }
        changeset_breadcrumb['errata-cs_' + changeset_id + '_' + product_id] = {
            cache: null,
            client_render: true,
            name: "Errata",
            trail: ['changesets', 'changeset_8', productBC],
            url: ''
        }
        changeset_breadcrumb['repo-cs_' + changeset_id + '_' + product_id] = {
            cache: null,
            client_render: true,
            name: "Repositories",
            trail: ['changesets', 'changeset_8', productBC],
            url: ''
        }
    }
};


var changeset_obj = function(data_struct) {
    var id = data_struct["id"],
        timestamp = data_struct["timestamp"],
        products = data_struct.products;
        is_new = data_struct.is_new;

    var change_state = function(state, on_success, on_error) {
          $.ajax({
            contentType:"application/json",
            type: "PUT",
            url: "/changesets/" + id,
            data: JSON.stringify({timestamp:timestamp, state:state}),
            cache: false,
            success: function(data) {
                timestamp = data.timestamp;
                
                is_new = (state === "new");
                console.log("ISNEW: " + is_new);
                on_success();
            },
            error: function(data) {
                if (data.changeset) {
                    alert("The changeset has changed");
                    promotion_page.current_changeset = changeset_obj(data.changeset);
                }
                else {
                    promotion_page.throw_error();
                }
            }
          });
    };

    return {
        id:id,
        is_new : function() {return is_new},
        products: products,
        set_timestamp:function(ts) { timestamp = ts},
        timestamp: function(){return timestamp},
        productCount: function(){
            var count = 0;
            
            for( item in products ){
                if( products.hasOwnProperty(item) ){
                    count += 1;
                }
            }
            return count;
        },
        has_item: function(type, id, product_id) {
            var found = undefined;
            if( type === 'product'){
                if( products.hasOwnProperty(id) ){
                    return true;
                }
            }
            if( products.hasOwnProperty(product_id) ){
                jQuery.each(products[product_id][type], function(index, item) {
                    if(item.id == id){
                        found = true;
                        return false;
                    }
                });
            }
            return found !== undefined;
        },
        add_item:function (type, id, display_name, product_id, product_name) {
            if( type === 'product' ){
                products[id] = {'name': display_name, 'package':[], 'errata':[], 'repo':[], 'all': true}
            } else { 
                if ( products[product_id] === undefined ) {
                    products[product_id] = {'name': product_name, 'package':[], 'errata':[], 'repo':[]}
                }
                products[product_id][type].push({name:display_name, id:id})
            } 
        },
        remove_item:function(type, id, product_id) {
            console.log(type + "," + id + "," + product_id);

            if( type === 'product' ){
                delete products[id];
            } else if (products[product_id] !== undefined) {
                $.each(products[product_id][type], function(index,item) {
                    if (item.id === id) {
                        products[product_id][type].splice(index,1);
                        return false;//Exit out of the loop
                    }  
                });
            }
        },
        review: function(on_success, on_error) {
            change_state("review", on_success, on_error);
        },
        cancel_review: function(on_success, on_error) {
            change_state("new", on_success, on_error);
        },
        promote: function() {

        },
        update: function(items, on_success, on_error) {
          var data = [];
          $.each(items, function(index, value) {
              var item = {};
              item["type"] = value[0];
              item["item_id"] = value[1];
              item["item_name"] = value[2];
              item["adding"] = value[3];
              if (value[4]) {
                  item["product_id"] = value[4];
              }
              data.push(item);
            });
          $.ajax({
            contentType:"application/json",
            type: "PUT",
            url: "/changesets/" + id,
            data: JSON.stringify({data:data, timestamp:timestamp}),
            cache: false,
            success: on_success,
            error: on_error
          });
        }
    }
};


$(document).ready(function() {

    //promotion_page.update_dep_size();
    promotion_page.start_timer();

    $(".content_add_remove").live('click', function() {
	
	   if( !$(this).hasClass('disabled') ){


          var environment_id = $(this).attr('data-environment_id');
          var id = $(this).attr('data-id');
          var display = $(this).attr('data-display_name');
          var type = $(this).attr('data-type');
          var prod_id = $(this).attr('data-product_id');
          promotion_page.modify_changeset(id, display, type, prod_id);
       }
    });
    
    $('#changeset_users').hide();

    //initiate the left tree
  	var contentTree = sliding_tree("content_tree", {breadcrumb:content_breadcrumb,
                                      default_tab:"content",
                                      bbq_tag:"content",
                                      tab_change_cb: promotion_page.set_current_product});

  	promotion_page.changeset_tree = sliding_tree("changeset_tree", {breadcrumb:changeset_breadcrumb,
                                      default_tab:"changesets",
                                      bbq_tag:"changeset",
                                      //render_cb: promotion_page.set_current_changeset,
                                      render_cb: promotionsRenderer.render,
                                      prerender_cb: promotion_page.set_current_changeset,
                                      tab_change_cb: function(hash_id) {
                                          //promotion_page.set_current_changeset(hash_id);
                                          promotion_page.sort_changeset();
                                      }});



    $('#depend_list').live('click', promotion_page.show_dependencies);

    //set function for env selection callback
    env_select.click_callback = promotion_page.env_change;

    registerEvents(promotion_page.changeset_tree);

    $(document).ajaxComplete(function(event, xhr, options){
        var userHeader = xhr.getResponseHeader('X-ChangesetUsers');
        if(userHeader != null) {
          var userj = $.parseJSON(userHeader); 
          promotion_page.checkUsersInResponse(userj);
        }
    });
        
});

var registerEvents = function(changesetTree){
    $('#save_changeset_button').live('click', function(){
        $.ajax({
          type: "POST",
          url: "/changesets/",
          data: $('#new_changeset').serialize(),
          cache: false,
          success: function(data){
              $.extend(changeset_breadcrumb, data.breadcrumb);
              promotion_page.current_changeset = changeset_obj(data.changeset);
              changesetTree.render_content('changeset_' + data.id);
              panel.closePanel($('#panel'));
          }
        });
    });
    
    $("#delete_changeset").click(function() {
        var button = $(this);
        var id = promotion_page.current_changeset.id;
        if (button.hasClass('disabled')){
            return false;
        }
        var answer = confirm(button.attr('data-confirm-text'));
        if (answer) {
            button.addClass('disabled');
            $.ajax({
                type: "DELETE",
                url: button.attr('data-url') + '/' + id,
                cache: false,
                success: function(data){
                    delete changeset_breadcrumb['changeset_' + id];
                    promotion_page.set_current_changeset('changesets');
                    changesetTree.render_content('changesets');
                }
            });
       }
    });

    $("#changeset_action").live('click', function() {
       var button = $(this);
        if (button.hasClass('disabled')){
            return false;
        }
        button.addClass("disabled");
        var cs = promotion_page.current_changeset;
        if(cs.is_new()) {
            cs.review(function() {
                $("#changeset_action").html(i18n.promote).attr("data-confirm", i18n.promote_confirm);
                $("#review_cancel").show();
                button.removeClass("disabled");
                promotion_page.reset_page();
            });
        }
        else {
            cs.promote();
        }
    });

    $("#review_cancel").live('click', function() {
        $("#review_cancel").addClass("disabled");
        var cs = promotion_page.current_changeset;
        cs.cancel_review(function() {
            $("#changeset_action").html(i18n.review);
            $("#review_cancel").hide();
            $("#review_cancel").removeClass("disabled");
            promotion_page.reset_page();
        });
    });

};

var promotionsRenderer = (function($){
    var render = function(hash, render_cb){
            if( hash === 'changesets'){
                render_cb(templateLibrary.changesetsList(changeset_breadcrumb));
            }
            else {
                var changeset_id = hash.split("_")[1];
                var product_id = hash.split("_")[2]; 

                if (promotion_page.current_changeset === undefined) {
                    promotion_page.fetch_changeset(changeset_id, function() {
                        render_cb(getContent(hash));
                    });
                }
                else {
                    render_cb(getContent(hash));
                }
            }
        },
        getContent =  function(hash) {
            var changeset_id = hash.split("_")[1];
            var product_id = hash.split("_")[2];
            var key = hash.split("_")[0];
            if (key === 'package-cs'){
                return templateLibrary.listItems("package", product_id, changeset_id);
            }
            else if (key === 'errata-cs'){
                return templateLibrary.listItems("errata", product_id, changeset_id);
            }
            else if (key === 'repo-cs'){
                return templateLibrary.listItems("repo", product_id, changeset_id);
            }
            else if (key === 'product-cs'){
                return templateLibrary.productDetailList(product_id, changeset_id);
            }
            else if (hash.split("_")[0] === 'changeset'){
                return templateLibrary.productList(promotion_page.current_changeset.products, promotion_page.current_changeset.id);
            }
        };

    return {
        render: render
    };
})(jQuery);

var templateLibrary = (function(){
    var changesetsListItem = function(id, name){
            return '<li>' + '<div class="slide_link" id="' + id + '">'
                    + name + '</div></li>';    
        },
        changesetsList = function(changesets){
            var html = '<ul>';
            for( item in changesets){
                if( changesets.hasOwnProperty(item) ){
                    //do the search filter here
                    if( item.split("_")[0] === "changeset" ){
                        html += changesetsListItem(item, changesets[item].name);
                    }
                }
            }
            html += '</ul>';
            return html;
        },
        productDetailList = function(product_id, changeset_id) {
            var html = '<ul>';
             jQuery.each(promotion_page.subtypes, function(index, type) {
                html += '<li><div class="slide_link" id="' + type +'-cs_' + changeset_id + '_' + product_id + '">';
                html += '<span>' + i18n[type] + ' (' + promotion_page.current_changeset.products[product_id][type].length
                        + ')</span></li>';
             });
            html += '</ul>';
            return html;
        },
        listItems = function(type, product_id, changeset_id) {
            var html = '<ul>';
            var items = promotion_page.current_changeset.products[product_id][type];
            if (items.length === 0) {
                return i18n["no_" + type]; //no_errata no_package no_repo
            }
            jQuery.each(items, function(index, item) {
               //for item names that mach item.name from search hash
               html += listItem(item.id, item.name, type, product_id);
            });
            html += '</ul>';
            return html;
        },
        listItem = function(id, name, type, product_id) {
            var anchor = "";
            if (promotion_page.current_changeset.is_new()){
                anchor = '<a ' + 'class="fl content_add_remove remove_' + type + ' + button"'
                                + 'data-type="' + type + '" data-product_id="' + product_id +  '" data-id="' + id + '">';
                            anchor += i18n.remove + "</a>";
                        
            }
            return '<li>' + anchor + '<span class="item">'  + name + '</span></li>';

        },
        productList = function(products, changeset_id){
            var html = '<ul>', 
                product, provider,
                all, 
                count = 0;
            
            for( key in products ){
                if( products.hasOwnProperty(key) ){
                    product = products[key];
                    provider = (product.provider === 'REDHAT') ? 'rh' : 'custom';
                    all = product.all ? 'no_slide' : 'slide_link';
                    html += productListItem(changeset_id, key, product.name, provider, all)
                }
                count += 1;
            }
            if( count === 0 ){
                html += i18n['no_products'];
            }
            html += '</ul>';
            return html;
        },
        productListItem = function(changeset_id, product_id, name, provider, slide_link){
<<<<<<< HEAD
            return '<li class="clear">' + 
                    '<a class="content_add_remove button fl remove_product" data-display_name="' + 
                    name +'" data-id="' + 
                    product_id + '" data-type="product" id="add_remove_product_' + product_id +
                    '" data-product_id="' + product_id + 
                    '">Remove</a>' +
=======
            var anchor = "";
            if (promotion_page.current_changeset.is_new()){
                anchor = '<a class="content_add_remove button fl remove_product" data-display_name="' +
                    name +'" data-id="' + product_id + '" data-type="product" id="add_remove_product_' + product_id +
                    '">Remove</a>';
            }

            return '<li class="clear">' + anchor +
>>>>>>> e3f3a3e1
                    '<div class="' + slide_link + '" id="product-cs_' + changeset_id + '_' + product_id + '">' +
                    '<span class="' + provider + '-product-sprite"></span>' +
                    '<span class="product-icon" >' + name + '</span>' +
                    '</div></li>';
        };
    
    return {
        changesetsList: changesetsList,
        productList: productList,
        listItems : listItems,
        productDetailList: productDetailList
    };
})();<|MERGE_RESOLUTION|>--- conflicted
+++ resolved
@@ -586,7 +586,8 @@
                 return templateLibrary.productDetailList(product_id, changeset_id);
             }
             else if (hash.split("_")[0] === 'changeset'){
-                return templateLibrary.productList(promotion_page.current_changeset.products, promotion_page.current_changeset.id);
+                var reviewPhase = promotion_page.current_changeset.is_new();
+                return templateLibrary.productList(promotion_page.current_changeset, promotion_page.current_changeset.id, reviewPhase);
             }
         };
 
@@ -647,45 +648,38 @@
             return '<li>' + anchor + '<span class="item">'  + name + '</span></li>';
 
         },
-        productList = function(products, changeset_id){
+        productList = function(changeset, changeset_id, showButton){
             var html = '<ul>', 
                 product, provider,
                 all, 
-                count = 0;
+                products = changeset.products;
             
-            for( key in products ){
-                if( products.hasOwnProperty(key) ){
-                    product = products[key];
-                    provider = (product.provider === 'REDHAT') ? 'rh' : 'custom';
-                    all = product.all ? 'no_slide' : 'slide_link';
-                    html += productListItem(changeset_id, key, product.name, provider, all)
-                }
-                count += 1;
-            }
-            if( count === 0 ){
+            if( changeset.productCount() === 0 ){
                 html += i18n['no_products'];
-            }
+            } else {
+                for( key in products ){
+                    if( products.hasOwnProperty(key) ){
+                        product = products[key];
+                        provider = (product.provider === 'REDHAT') ? 'rh' : 'custom';
+                        all = product.all ? 'no_slide' : 'slide_link';
+                        html += productListItem(changeset_id, key, product.name, provider, all, showButton)
+                    }
+                }
+            }
+            
             html += '</ul>';
             return html;
         },
-        productListItem = function(changeset_id, product_id, name, provider, slide_link){
-<<<<<<< HEAD
-            return '<li class="clear">' + 
-                    '<a class="content_add_remove button fl remove_product" data-display_name="' + 
-                    name +'" data-id="' + 
-                    product_id + '" data-type="product" id="add_remove_product_' + product_id +
-                    '" data-product_id="' + product_id + 
-                    '">Remove</a>' +
-=======
+        productListItem = function(changeset_id, product_id, name, provider, slide_link, showButton){
             var anchor = "";
-            if (promotion_page.current_changeset.is_new()){
+            if ( showButton ){
                 anchor = '<a class="content_add_remove button fl remove_product" data-display_name="' +
                     name +'" data-id="' + product_id + '" data-type="product" id="add_remove_product_' + product_id +
+                    '" data-product_id="' + product_id +
                     '">Remove</a>';
             }
 
             return '<li class="clear">' + anchor +
->>>>>>> e3f3a3e1
                     '<div class="' + slide_link + '" id="product-cs_' + changeset_id + '_' + product_id + '">' +
                     '<span class="' + provider + '-product-sprite"></span>' +
                     '<span class="product-icon" >' + name + '</span>' +
