/**
 Copyright 2011 Red Hat, Inc.

 This software is licensed to you under the GNU General Public
 License as published by the Free Software Foundation; either version
 2 of the License (GPLv2) or (at your option) any later version.
 There is NO WARRANTY for this software, express or implied,
 including the implied warranties of MERCHANTABILITY,
 NON-INFRINGEMENT, or FITNESS FOR A PARTICULAR PURPOSE. You should
 have received a copy of GPLv2 along with this software; if not, see
 http://www.gnu.org/licenses/old-licenses/gpl-2.0.txt.
*/



KT.options = {
    action_bar: undefined,
    template_tree: undefined,
    content_tree: undefined,
    current_template: undefined,
    templates: undefined
    
};

KT.templates = function() {
    var buttons = {
        edit: undefined,
        remove: undefined,
        save: undefined,
        download: undefined,
        discard_dialog: undefined,
        save_dialog: undefined

    },
    fetch_template = function(template_id, callback) {
        $("#tree_loading").css("z-index", 300);
        $.ajax({
            type: "GET",
            url: KT.common.rootURL() + "/system_templates/" + template_id + "/object/",
            cache: false,
            success: function(data) {
                $("#tree_loading").css("z-index", -1);
                KT.options.current_template = data;
                callback();
            }});
    },
    set_current_name = function(name) {
        var id = KT.options.current_template.id;
        KT.options.current_template.name = name;
        KT.template_breadcrumb["details_" + id].name = name;
        $.each(KT.options.templates, function(index, item){
            if (item.template_id === id) {
                item.template_name = name;
                return true;
            }
        });
    },
    set_current_description = function(desc) {
        KT.options.current_template.description = desc;
    },
    remove_template = function(id) {
        delete KT.template_breadcrumb["details_" + id];
        $.each(KT.options.templates, function(index, item){
            if (item && item.template_id === id) {
                KT.options.templates.splice(index, 1);
                return true;
            }
        });
        KT.options.template_tree.render_content("templates");
    },
    add_new_template = function(id, name) {
        var hash = {template_name:name, template_id:id};
        KT.options.templates.push(hash);
        add_new_template_bcs(id, name);
        KT.options.template_tree.render_content("details_" + id);
    },
    add_new_template_bcs = function(id, name) {
        var bc = KT.template_breadcrumb;
        var template_root = 'details_' + id;
        bc[template_root] = {
            cache: null,
            client_render: true,
            name: name,
            trail: ['templates'],
            url: 'url'
        };
        bc['packages_' + id] = {
            cache: null,
            client_render: true,
            name: i18n.packages,
            trail: ['templates', template_root],
            url: ''
        };
        bc['products_' + id ] = {
            cache: null,
            client_render: true,
            name: i18n.products,
            trail: ['templates', template_root],
            url: ''
        };
        
    },
    in_pkg_array = function(name) {
        var to_ret = -1;
        $.each(KT.options.current_template.packages, function(index, item) {
            if (item.name === name) {
                to_ret = index;
                return false;
            }
        });
        return to_ret;
    },
    has_package = function(name) {
        return in_pkg_array(name) > -1;
    },
    add_package = function(name) {
      var pkgs = KT.options.current_template.packages;
      if (!has_package(name)) {
        pkgs.push({name:name});
      }
      KT.options.current_template.modified = true;
      KT.options.template_tree.rerender_content();
    },
    remove_package = function(name) {
        var pkgs = KT.options.current_template.packages;
        var loc = in_pkg_array(name);
        if (loc > -1) {
            pkgs.splice(loc, 1);
            KT.options.current_template.modified = true;
            change_content_toggle(name, false);
            KT.options.template_tree.rerender_content();
        }
    },
    reset_page = function() {
        if (KT.options.current_template === undefined || !KT.permissions.editable) {
            buttons.edit.addClass("disabled");
            buttons.remove.addClass("disabled");
            buttons.save.addClass("disabled");
            buttons.download.addClass("disabled");
            $('.package_add_remove').hide();
            $('.product_add_remove').hide();
        }
        else {
            buttons.edit.removeClass("disabled");
            buttons.remove.removeClass("disabled");
            buttons.download.removeClass("disabled");
            if (KT.options.current_template.modified) {
                buttons.save.removeClass("disabled");
            }
            else {
                buttons.save.addClass("disabled");
            }

            //handle packages
            $('.package_add_remove').not('.working').show().text(i18n.add_plus); //reset all add/remove to add
            $.each(KT.options.current_template.packages, function(index, item){
                var btn = $('a[data-name=' + item.name + '].package_add_remove').not('.working');
                if (btn.length > 0) {
                    btn.text(i18n.remove);
                }
            });

            //handle products
            $('.product_add_remove').not('.working').show().text(i18n.add_plus); //reset all add/remove to add
            $.each(KT.options.current_template.products, function(index, item){
                var btn = $('a[data-id=' + item.id + '].product_add_remove').not('.working');
                if (btn.length > 0) {
                    btn.text(i18n.remove);
                }
            });
        }
        sort_content();
    },
    throw_error = function() {
        $("#error_dialog").dialog({
            closeOnEscape: false,
            modal: true,
            //Remove the close button
            open: function(event, ui) { $(".ui-dialog-titlebar-close").hide(); }
        });

    },
    sort_content = function() {
        $(".right_tree .will_have_content").find("li").sortElements(function(a,b){
                var a_html = $(a).find(".sort_attr").html();
                var b_html = $(b).find(".sort_attr").html();
                if (a_html && b_html ) {
                    return  a_html.toUpperCase() >
                            b_html.toUpperCase() ? 1 : -1;
                }
        });
    },
    change_content_toggle = function(pkg_name, adding) {
        var btn = $("a[data-name=" + pkg_name + "]");
        if (btn.length > 0) {
            if (adding) {
                btn.text(i18n.remove);
            }
            else {
                btn.text(i18n.add_plus);
            }
        }
    },
    in_product_array = function(id) {
        var to_ret = -1;
        $.each(KT.options.current_template.products, function(index, item) {
            if (item.id  + "" === id + "") {
                to_ret = index;
                return false;
            }
        });
        return to_ret;
    },
    add_product = function(name, id) {
        if (!has_product(name, id)) {
          KT.options.current_template.products.push({name:name, id:id});
          KT.options.current_template.modified = true;
          KT.options.template_tree.rerender_content();
        }
    },
    has_product = function(name, id) {
        return in_product_array(id) > -1;
    },
    remove_product = function(name, id) {
        var products = KT.options.current_template.products;
        var loc = in_product_array(id);
        if (loc > -1) {
            products.splice(loc, 1);
            KT.options.current_template.modified = true;
            KT.options.template_tree.rerender_content();
        }
    };
    
    return {
        fetch_template: fetch_template,
        add_new_template: add_new_template,
        remove_template: remove_template,
        set_current_name: set_current_name,
        set_current_description: set_current_description,
        reset_page: reset_page,
        buttons: buttons,
        throw_error: throw_error,
        sort_content: sort_content,
        add_package: add_package,
        remove_package: remove_package,
        has_package: has_package,
        add_product: add_product,
        remove_product: remove_product,
        has_product: has_product
    };


}();


KT.template_renderer = function() {

    //responsible for checking if we need a new template, if not
    //  then unload the old
    var template_check = function(id, cb) {
        var current = KT.options.current_template;

        if (id === undefined) {
            KT.options.current_template = undefined;
            cb();
        }
        else if (current === undefined || current.id != id) {
            KT.templates.fetch_template(id, function() {
                cb();
            });
        }
        else {
            cb();
        }
    },
    render_hash = function(hash_id, render_cb) {
        var node = hash_id.split('_')[0];
        var template_id = hash_id.split('_')[1];
        var curr_t = KT.options.current_template;
        var modified = false;

        if(curr_t && (hash_id === "templates" ||  template_id + "" !== curr_t.id + "")) {
            modified = curr_t.modified;
        }

        var after_cb = function() {
            template_check(template_id, function() {
                var content = "";
                if (hash_id === "templates") {
                    content = template_list();
                }
                else if(node === "details") {
                    content = details(template_id);
                }
                else if (node === "packages") {
                    content = packages();
                }
                else if (node === "products") {
                    content = products();
                }
                else {
                    console.log("Can't render: " +  id);
                }
                render_cb(content);
            });
        };
        if (modified) {
            KT.actions.open_modified_dialog(function(){
                KT.templates.buttons.save.click();
            }, after_cb);
        }
        else {
            after_cb();
        }
    },
    list_item = function(id, text, is_slide_link) {
        var html = '<li class="' + (is_slide_link ? 'slide_link' : '')  + '">';
        html += '<div class="link_details simple_link" id="' + id + '">';
        html += '<span class="sort_attr">' + text + '</span>';
        html += "</div></li>";
        return html ;
    },
    package_item = function(pkg_name) {
        var html = '<li class="">';
        html += '<div class="simple_link" id=pkg_"' + pkg_name + '">';
        html += '<span class="sort_attr">' + pkg_name + '</span>';
        if (KT.permissions.editable) {
            html += '<a id="" class="fr st_button remove_package">' + i18n.remove + '</a>';
        }
        html += "</div></li>";
        return html ;
    },
    packages = function() {
        var html = "";
        if (KT.permissions.editable) {
            html += '<ul ><li class="content_input_item"><form id="add_package_form">';
            html += '<input id="add_package_input" type="text" size="33"><form>  ';
            html += '<a id="add_package" class="fr st_button ">' + i18n.add_plus + '</a>';
            html += ' </li></ul>';
        }

        html +=  '<ul class="filterable">';
        $.each(KT.options.current_template.packages, function(index, item) {
            html += package_item(item.name);
            
        });
        return html + "</ul>";
    },
    product_item = function(name, id) {
        var html = '<li class="">';
        html += '<div class="simple_link" id=prod_"' + id + '">';
        html += '<span class="sort_attr">' + name + '</span>';
        if (KT.permissions.editable) {
            html += '<a id="" class="fr st_button remove_product" data-id="' + id + '" data-name="'+ name + '">';
            html += i18n.remove + '</a>';
        }
        html += "</div></li>";
        return html ;
    },
    products = function() {
        var html = "";
        if (KT.permissions.editable) {
            html += '<ul><li class="content_input_item"><form id="add_product_form">';
            html += '<input id="add_product_input" type="text" size="33"><form>  ';
            html += '<a id="add_product" class="fr st_button ">' + i18n.add_plus + '</a>';
            html += ' </li></ul>';
        }
        html +=  '<ul class="filterable">';
        $.each(KT.options.current_template.products, function(index, item) {
            html += product_item(item.name, item.id);

        });
        return html + "</ul>";
    },
    details = function(t_id) {
        var html = "<ul>";
        $.each([['products_', i18n.products], ['packages_', i18n.packages]], function(index, item_set) {
            html += list_item(item_set[0] + t_id, item_set[1], true);
        });
        return html + "</ul>";
    },
    template_list = function() {
        var templates = KT.options.templates;
        if (templates.length === 0) {
            return i18n.templates_empty;
        }

        var html = '<ul class="filterable">';
        $.each(templates, function(index, template) {
            html += list_item("details_" + template.template_id, template.template_name, true);
        });
        html += "</ul>";
        return html;
    };

    return {
        render_hash: render_hash
    };
}();



KT.auto_complete_box = function(params) {

    var settings = {
        values: undefined,       //either a url, an array, or a callback of items for auto_completion
        default_text: undefined,  //default text to go into the search box if desired
        input_id: undefined,
        form_id: undefined,
        add_btn_id: undefined,
        add_text: i18n.add_plus,
        add_cb: function(t, cb){}
    };
    $.extend( settings, params );
    
    var add_item_from_input = function(e) {
        var item = $("#" + settings.input_id).attr("value");
        var add_btn = $("#" + settings.add_btn_id);
        
        e.preventDefault();
        if (item.length === 0 || item === settings.default_text ||item.length === 0 ){
                return;
        }
        add_btn.addClass("working");
        add_item_base(item, true);
    },
    add_item_base = function(item, focus) {
        var input = $("#" + settings.input_id);
        var add_btn = $("#" + settings.add_btn_id);
        
        add_btn.html("<img  src='images/spinner.gif'>");
        input.attr("disabled", "disabled");
        input.autocomplete('disable');
        input.autocomplete('close');

        settings.add_cb(item, function(){
            add_success_cleanup();
            if (focus) {
                $('#' + settings.input_id).focus();
            }
        });

    },
    add_success_cleanup = function() {
        //re-lookup all items, since a redraw may have happened
        var input = $("#" + settings.input_id);
        var add_btn = $("#" + settings.add_btn_id);
        add_btn.removeClass('working');
        if (add_btn.text() === "") {
            add_btn.html(settings.add_text);
        }
        input.removeAttr('disabled');
        input.autocomplete('enable');
    },
    manually_add = function(item) {
        add_item_base(item, false);
    },
    error = function() {
        var input = $("#" + settings.input_id);
        input.addClass("error");

    };

    //initialization

    var input = $("#" + settings.input_id);
    var form = $("#" + settings.form_id);
    var add_btn = $("#" + settings.add_btn_id);
    if (settings.default_text) {
        input.val(settings.default_text);
        input.focus(function() {
            if (input.val() === settings.default_text) {
                input.val("");
            }
        });
        input.blur(function() {
            if(input.val() === "") {
                input.val(settings.default_text);
            }
        });
    }
    
    input.autocomplete({
        source: settings.values
    });

    add_btn.live('click', add_item_from_input);
    form.submit(add_item_from_input);

    return {
        manually_add: manually_add,
        error: error
    };
};


KT.product_actions = (function() {
    var current_input = undefined;
    
    var register_autocomplete = function() {
        current_input = KT.auto_complete_box({
            values:       Object.keys(KT.product_hash),
            default_text: i18n.product_search_text,
            input_id:     "add_product_input",
            form_id:      "add_product_form",
            add_btn_id:   "add_product",
            add_cb:       verify_add_product
        });
    },
    verify_add_product = function(name, cleanup_cb) {
        var names = Object.keys(KT.product_hash);
        
        if ($.inArray(name, names) > -1) {        
            KT.templates.add_product(name, KT.product_hash[name]);
        }
        else {
            current_input.error();
        }
        cleanup_cb();
    },
    register_events = function() {
        $(".remove_product").live('click', function() {
            var btn = $(this);
            var id = btn.attr("data-id");
            var name = btn.attr("data-name");

            if (name && id) {

                KT.templates.remove_product(name, id);
            }
        });
        $(".product_add_remove").live('click', function(){
            var btn = $(this);
            var name = btn.attr("data-name");
            var id = btn.attr("data-id");

            if (KT.templates.has_product(name, id)) {
                //need to remove
                KT.templates.remove_product(name, id);
            }
            else {
                //need to add
                btn.html("<img  src='images/spinner.gif'>");
                current_input.manually_add(name, KT.product_hash[name]);
            }
        });

    };

    return {
        register_autocomplete: register_autocomplete,
        register_events: register_events
    };

})();

KT.package_actions = (function() {
    var current_input = undefined;

    //called everytime 'packages is loaded'
    var register_autocomplete = function() {
        current_input = KT.auto_complete_box({
            values:       auto_complete_call,
            default_text: i18n.package_search_text,
            input_id:     "add_package_input",
            form_id:      "add_package_form",
            add_btn_id:   "add_package",
            add_cb:       verify_add_package
        });
    },
    verify_add_package = function(name, cleanup_cb){
        $.ajax({
            type: "GET",
            url: KT.common.rootURL() + '/system_templates/auto_complete_package',
            data: {name:name},
            cache: false,
            success: function(data){
                if ($.inArray(name, data) > -1) {
                    KT.templates.add_package(name);
                }
                else {
                    current_input.error();
                }
                cleanup_cb();
            },
            error: KT.templates.throw_error
        });
    },
    auto_complete_call = function(req, response_cb) {
        $.ajax({
            type: "GET",
            url: KT.common.rootURL() + '/system_templates/auto_complete_package',
            data: {name:req.term},
            cache: false,
            success: function(data){
                response_cb(data.splice(0, 20)); //only show 20 packages at a time
            },
            error: KT.templates.throw_error
        });
    },
    //called once on page load
    register_events = function() {
        $(".remove_package").live('click', function() {
            var pkg = $(this).siblings("span").text();
            if (pkg && pkg.length > 0) {
                KT.templates.remove_package(pkg);
            }
        });
        
        $(".package_add_remove").live('click', function(){
            var btn = $(this);
            var name = btn.attr("data-name");
            if (KT.templates.has_package(name)) {
                //need to remove
                KT.templates.remove_package(name);
            }
            else {
                //need to add
                btn.html("<img  src='images/spinner.gif'>");
                current_input.manually_add(name);
            }
        });

    };
    return {
        register_events: register_events,
        register_autocomplete: register_autocomplete
    };
})();


//Actions related with templates (CRUD)
KT.actions =  (function(){
    var options = KT.options;
    var buttons = KT.templates.buttons;
    var toggle_edit = function(is_opening) {
        var text = i18n.edit_close_label;
        if (is_opening.opening) {
            var curr = KT.options.current_template;
            $("#edit_template_name").text(curr.name);
            $("#edit_template_description").text(curr.description);
            KT.editable.setup_editable_name(curr.id, function(name){
                KT.templates.set_current_name(name);
                KT.options.template_tree.rerender_breadcrumb();
            });
            KT.editable.setup_editable_description(curr.id, function(desc){
                KT.templates.set_current_description(desc);
            });
        }
        else {
            text = i18n.edit_label;
        }
        reset_buttons();
        buttons.edit.find(".text").text(text);

        return {};
    },
    toggle_download = function(is_opening) {

    },
    close_modified_dialog = function() {
        $("#modified_dialog").dialog('close');
         buttons.save_dialog.unbind('click');
        buttons.save_dialog.unbind('click');
    },
    open_modified_dialog = function(save_cb, next_cb) {
        var text = i18n.modify_message;
        text = text.replace("$TEMPLATE", options.current_template.name);
        
       $("#modified_dialog").dialog('open');
       $("#modified_dialog").find(".text").text(text);

       buttons.save_dialog.click(function() {
           close_modified_dialog();
           save_cb();
           next_cb();
       });
       buttons.discard_dialog.click(function() {
           close_modified_dialog();
           next_cb();
       });
    },
    reset_buttons = function() {
        buttons.edit.find(".text").text(i18n.edit_label);
    },
    toggle_list = {

            'template_edit': { container 	: 'edit_template_container',
<<<<<<< HEAD
                                setup_fn: toggle_edit
            },
            'template_download': { container 	: 'download_template_container',
                                setup_fn: toggle_edit
=======
            					button		: 'edit_template',
                                setup_fn	: toggle_edit

>>>>>>> 165cd5c4
            }

    },

    register_events = function() {

        $("#panel").delegate('form[id^=new_system_template]', 'submit', function(e) {
            var button = $('#template_save');
            var  slide_button = $('#add_template');
            
            e.preventDefault(); //disable submit
            button.attr('disabled', 'disabled');
            slide_button.addClass("disabled");

            $(this).ajaxSubmit({
                    success:function(data) {
                        button.removeAttr("disabled");
                        slide_button.removeClass("disabled");
                        KT.panel.closePanel($("#panel"));
                        KT.templates.add_new_template(data.id, data.name);
                    },
                    error:function() {
                        button.removeAttr("disabled");
                        slide_button.removeClass("disabled");
                    }
            });
        });
        buttons.download.click(function(e){
            // e.preventDefault();  //stop the browser from following
            // url = KT.common.rootURL() + '/system_templates/' + options.current_template.id + '/download',
            // window.location.href = url;
            options.action_bar.toggle('template_download');
            return false;
        });
        buttons.remove.click(function(){
            if ( $(this).hasClass('disabled') || !KT.options.current_template ){
                return false;
            }
            KT.common.customConfirm($(this).attr('data-confirm-text'), function(){
                $.ajax({
                    type: "DELETE",
                    url: KT.common.rootURL() + '/system_templates/' + options.current_template.id,
                    cache: false,
                    success: function(data){
                        KT.templates.remove_template(options.current_template.id);
                    },
                    error: KT.templates.throw_error
                });
            });
            return false;
        });

        $('#save_template').live('click', function(){
            if ($(this).hasClass("disabled")) {
                return false;
            }
            $('#save_template').addClass("disabled");
            $("#tree_saving").css("z-index", 300);
            var current = KT.options.current_template;
            var data = {
                packages: current.packages,
                products: current.products
            };
            $.ajax({
                type: "PUT",
                contentType:"application/json",
                url: KT.common.rootURL() + '/system_templates/' + options.current_template.id + '/update_content/',
                data: JSON.stringify(data),
                cache: false,
                success: function(data){
                    $("#tree_saving").css("z-index", -1);
                    KT.options.current_template = data;
                },
                error: KT.templates.throw_error
            });
            return false;
        });
    };
    return {
        toggle_list: toggle_list,
        register_events: register_events,
        open_modified_dialog: open_modified_dialog
    };
})();




//Setup jeditable stuff
KT.editable = {
    setup_editable_name : function(id, success) {
        $('.edit_template_name').each(function() {
            $(this).editable(KT.common.rootURL() + "/system_templates/" + id, {
                type        :  'text',
                width       :  250,
                method      :  'PUT',
                name        :  $(this).attr('name'),
                cancel      :  i18n.cancel,
                submit      :  i18n.save,
                indicator   :  i18n.saving,
                tooltip     :  i18n.clickToEdit,
                placeholder :  i18n.clickToEdit,
                submitdata  :  {authenticity_token: AUTH_TOKEN},
                onsuccess   :  success,
                onerror     :  function(settings, original, xhr) {
                    original.reset();
                }
            });
        });
    },
    setup_editable_description : function(id, success) {
        $('.edit_template_description').each(function() {
            $(this).editable(KT.common.rootURL() + "/system_templates/" + id, {
                type        :  'textarea',
                rows        :  6,
                cols        : 30,
                method      :  'PUT',
                name        :  $(this).attr('name'),
                cancel      :  i18n.cancel,
                submit      :  i18n.save,
                indicator   :  i18n.saving,
                tooltip     :  i18n.clickToEdit,
                placeholder :  i18n.clickToEdit,
                submitdata  :  {authenticity_token: AUTH_TOKEN},
                onsuccess   :  success,
                onerror     :  function(settings, original, xhr) {
                    original.reset();
                }
            });
        });

    }
};



$(document).ready(function() {

    var buttons =KT.templates.buttons;
    buttons.edit = $("#edit_template");
    buttons.remove = $("#remove_template");
    buttons.download = $("#download_template");
    buttons.save = $("#save_template");
    buttons.save_dialog = $("#save_dialog");
    buttons.discard_dialog = $("#discard_dialog");

    $("#modified_dialog").dialog({modal: true, width: 400, autoOpen: false});



    KT.options.templates = KT.template_breadcrumb["templates"].templates;

    KT.options.content_tree = sliding_tree("content_tree", {
                            breadcrumb      :  KT.content_breadcrumb,
                            default_tab     :  "products",
                            bbq_tag         :  "products",
                            base_icon       :  'home_img',
                            enable_search   :  false,
                            tab_change_cb   :  function(hash_id) {
                                KT.templates.reset_page();
                            }
                        });

    KT.options.template_tree = sliding_tree("template_tree", {
                            breadcrumb      :  KT.template_breadcrumb,
                            default_tab     :  "templates",
                            bbq_tag         :  "template",
                            base_icon       :  'home_img',
                            render_cb       :  KT.template_renderer.render_hash,
                            tab_change_cb   :  function(hash) {
                                KT.package_actions.register_autocomplete();
                                KT.product_actions.register_autocomplete();
                                KT.templates.reset_page();
                            },
                            enable_search   :  true,
                            enable_float	:  true
                        });

 

    KT.options.action_bar = sliding_tree.ActionBar(KT.actions.toggle_list);
    KT.actions.register_events();
    KT.package_actions.register_events();
    KT.product_actions.register_events();


    //Handle scrolling
    KT.panel.registerPanel($('#template_tree'), $('#template_tree').width() + 50);

    //Ask the user if they really want to leave the page if the template isn't saved
    window.onbeforeunload = function(){
        if(KT.options.current_template && KT.options.current_template.modified){
            return i18n.leave_page.replace("$TEMPLATE",  KT.options.current_template.name);
        }
    };


});<|MERGE_RESOLUTION|>--- conflicted
+++ resolved
@@ -686,16 +686,10 @@
     toggle_list = {
 
             'template_edit': { container 	: 'edit_template_container',
-<<<<<<< HEAD
                                 setup_fn: toggle_edit
             },
             'template_download': { container 	: 'download_template_container',
                                 setup_fn: toggle_edit
-=======
-            					button		: 'edit_template',
-                                setup_fn	: toggle_edit
-
->>>>>>> 165cd5c4
             }
 
     },
