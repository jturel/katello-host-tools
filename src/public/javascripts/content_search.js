--- conflicted
+++ resolved
@@ -27,7 +27,7 @@
 });
 
 
-<<<<<<< HEAD
+
 KT.content_search = function(paths_in){
     var browse_box, old_search_params, env_select, comparison_grid, paths,
         cache = KT.content_search_cache,
@@ -43,17 +43,6 @@
                            issued : {id:'issued', name:i18n.issued}
                          }
                       }
-=======
-KT.content_search = function(paths){
-    var browse_box, old_search_params, env_select;
-    var init = function(){
-        var initial_search = $.bbq.getState('search'),
-            initial_envs = $.bbq.getState('environments');
-
-        comparison_grid = KT.comparison_grid();
-        if(!initial_envs && paths[0]){
-            initial_envs = [paths[0][0]] ;
->>>>>>> d71f8fb0
         }
     },
     search_urls = {errata:KT.routes.errata_content_search_index_path(),
@@ -122,7 +111,7 @@
     do_search = function(search_params){
         var url, subgrid, tmp_search;
         old_search_params = $.bbq.getState('search');
-<<<<<<< HEAD
+
         if (search_params === undefined){
             handle_response([]);
         }
@@ -131,11 +120,7 @@
             tmp_search = utils.clone(search_params);
             delete tmp_search['subgrid'];
             cache.save_state(comparison_grid, tmp_search);
-=======
-        if (urls[search_params.content_type] ){
-
             $(document).trigger('loading.comparison_grid');
->>>>>>> d71f8fb0
             $.ajax({
                 type: 'GET',
                 contentType:"application/json",
@@ -170,9 +155,8 @@
             console.log(search_params);
         }
     },
-<<<<<<< HEAD
     draw_grid = function(data){
-        $(document).trigger('draw.comparison_grid', [data]);
+        comparison_grid.set_rows(data);
     },
     bind_hover_events = function(){
         var grid = $('#comparison_grid');
@@ -188,10 +172,6 @@
             comparison_grid.show_columns(environments);
             env_select.reposition();
         });
-=======
-    handle_response = function(data){
-        comparison_grid.set_rows(data);
->>>>>>> d71f8fb0
     };
 
 
