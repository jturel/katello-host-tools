--- conflicted
+++ resolved
@@ -51,19 +51,16 @@
     current_env: undefined,
     environment_select:  function(env_id, cb) {
         panel.closePanel($('#panel'));
-<<<<<<< HEAD
-        list.complete_refresh('/changesets/items?env_id=' + env_id, cb);
-=======
+
         list.complete_refresh(KT.common.rootURL() + '/changesets/items?env_id=' + env_id);
->>>>>>> 83ef7a96
+        
     },
     signal_rename: function(changeset_id, name) {
         list.refresh('changeset_' + changeset_id, $('#changeset').attr("data-ajax_url"));
     },
     environment_search:  function(env_id) {
         panel.closePanel($('#panel'));
-<<<<<<< HEAD
-        list.complete_refresh('/changesets/items?env_id=' + env_id + '&search=' + $('#search').val());
+        list.complete_refresh(KT.common.rootURL() + '/changesets/items?env_id=' + env_id + '&search=' + $('#search').val());
     },
     hash_change: function() {
         var env_id = $.bbq.getState("env_id");
@@ -80,10 +77,6 @@
         else {
             panel.hash_change();
         }
-
-=======
-        list.complete_refresh(KT.common.rootURL() + '/changesets/items?env_id=' + env_id + '&search=' + $('#search').val());
->>>>>>> 83ef7a96
     }
 
 };