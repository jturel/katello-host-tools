--- conflicted
+++ resolved
@@ -96,19 +96,12 @@
             button.addClass('disabled');
             var username = $('#username_field').val();
             var password = $('#password_field').val();
-<<<<<<< HEAD
             var email = $('#email_field').val();
-            $.ajax({
-                type: "POST",
-                url: button.attr('data-url'),
-                data: { "user":{"username":username, "password":password, "email":email}},
-=======
             var env_id = $(".path_link.active").attr('data-env_id');
             $.ajax({
                 type: "POST",
                 url: button.attr('data-url'),
-                data: { "user":{"username":username, "password":password, "env_id":env_id }},
->>>>>>> d3ac13ec
+                data: { "user":{"username":username, "password":password, "email":email, "env_id":env_id }},
                 cache: false,
                 success: function(data) {
                     button.removeClass('disabled');
