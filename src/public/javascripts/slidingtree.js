--- conflicted
+++ resolved
@@ -89,22 +89,13 @@
                                //oldPanel.css({"position": "relative"})
                            });
             //the new pane, move it into view
-<<<<<<< HEAD
+
             newPanel.effect("slide", {"direction":settings.direction}, 500, 
                                 function() {
                                    newPanel.removeClass("no_content");
                                    newPanel.addClass("has_content");
                                    //newPanel.css({"position": "relative"})                              
                                 });
-=======
-            setTimeout(function(){
-                        newPanel.effect("slide", {"direction":settings.direction}, 500,
-                                    function() {
-                                       newPanel.removeClass("no_content");
-                                       newPanel.addClass("has_content");
-                                    });
-            }, 500);
->>>>>>> 92bb654c
 
             settings.direction = undefined;
         }        
