--- conflicted
+++ resolved
@@ -32,19 +32,9 @@
     return {
         morePackages : function(){
             var list = $('.packages');
-<<<<<<< HEAD
-            var dataScrollURL = list.attr("data-scroll_url");
-            var page_size = list.attr("data-page_size");
-            console.log(dataScrollURL + ", page_size: " + page_size);
-            list.parent().append($('<div/>', {
-                'id': "list-spinner"
-            }));
-            $('#list-spinner').html( "<img src='images/spinner.gif' class='ajax_scroll'>");
-=======
             var more = $('#more');
             var spinner = $('#list-spinner');
             var dataScrollURL = more.attr("data-scroll_url");
->>>>>>> ef44b4b4
 
             var offset = parseInt(more.attr("data-offset"), 10) + parseInt(more.attr("data-page_size"), 10);
             dataScrollURL = dataScrollURL + "?offset=" + offset + "&pkg_order="+ $('#package_sort').attr("data-sort") +"&";
