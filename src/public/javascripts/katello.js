/**
 Copyright 2011 Red Hat, Inc.

 This software is licensed to you under the GNU General Public
 License as published by the Free Software Foundation; either version
 2 of the License (GPLv2) or (at your option) any later version.
 There is NO WARRANTY for this software, express or implied,
 including the implied warranties of MERCHANTABILITY,
 NON-INFRINGEMENT, or FITNESS FOR A PARTICULAR PURPOSE. You should
 have received a copy of GPLv2 along with this software; if not, see
 http://www.gnu.org/licenses/old-licenses/gpl-2.0.txt.
*/


/*
 * Katello Global JavaScript File
 * Author: @jrist
 * Date: 09/01/2010
 */


//Katello global object namespace that all others should be attached to
var KT = {};
KT.widget = {};

KT.utils = _.noConflict();

//i18n global variable
var i18n = {};

function localize(data) {
	for (var key in data) {
		i18n[key] =  data[key];
	}
}

function update_status() {
  var statusElement = $(".status");
  var i = setInterval(function() {
      $.ajax({
          url: "#{@_request.fullpath}",
          dataType: 'json',
          success: function (json, status, xhr) {
              statusElement.text(json.status);
              if (xhr.status == 200) clearInterval(i);
          },
          error: function (xhr, status, error) {
              statusElement.text(jQuery.parseJSON(xhr.responseText).message);
              clearInterval(i);
          }
      });
  }, 1000);
}  

// Common functionality throughout Katello

// Simple function to dump a message to the browser error log
function log(msg) {
    setTimeout(function() {
        throw new Error(msg);
    }, 0);
}

KT.helptip =  (function($) {
    var enable = function(key, url) {
        $.ajax({
          type: "POST",
          url: url,
          data: { "key":key},
          cache: false
          });
        },
        disable = function(key, url) {
          $.ajax({
            type: "POST",
            url: url,
            data: { "key":key},
            cache: false
           });
        },
        handle_close = function(){
          var key = this.id.split("helptip-opened_")[1],
              url = $(this).attr('data-url');

          $("#helptip-opened_" + key).hide();
          $("#helptip-closed_" + key).show(); 
          
          $(document).trigger('helptip-closed');
          
          disable(key, url);
        },
        handle_open = function(){
          var key = this.id.split("helptip-closed_")[1],
              url = $(this).attr('data-url');

          $("#helptip-opened_" + key).show();
          $("#helptip-closed_" + key).hide();
          
          $(document).trigger('helptip-opened');
          
          enable(key, url);
        };
        
    return {
        handle_close    :    handle_close,
        handle_open     :    handle_open
    };
})(jQuery);


//Add backwards compatible version of Object.keys
// https://developer.mozilla.org/en/JavaScript/Reference/Global_Objects/Object/keys
if(!Object.keys) {
    Object.keys = function(o){
     if (o !== Object(o))
        throw new TypeError('Object.keys called on non-object');
     var ret=[],p;
     for(p in o) {
       if(Object.prototype.hasOwnProperty.call(o,p)){
         ret.push(p);
       }
     }
     return ret;
  };
}


//override the jQuery UJS $.rails.allowAction
$.rails.allowAction = function(element) {
    var message = element.data('confirm'),
    answer = false, callback;
    if (!message) { return true; }

    if ($.rails.fire(element, 'confirm')) {
        KT.common.customConfirm({
            message: message,
            yes_callback: function() {
                callback = $.rails.fire(element, 'confirm:complete', [answer]);
                if(callback) {
                    var oldAllowAction = $.rails.allowAction;
                    $.rails.allowAction = function() { return true; };
                    element.trigger('click');
                    $.rails.allowAction = oldAllowAction;
                }
            }
        });
    }
    return false;
};

//make jQuery Contains case insensitive
$.expr[':'].Contains = function(a, i, m) {
  return $(a).text().toUpperCase().indexOf(m[3].toUpperCase()) >= 0;
};
$.expr[':'].contains = function(a, i, m) {
  return $(a).text().toUpperCase().indexOf(m[3].toUpperCase()) >= 0;
};

//requires jQuery
KT.common = (function() {
    var root_url = undefined; 
    return {
        height: function() {
            return $(window).height();
        },
        width: function() {
            return $(window).width();
        },
        scrollTop: function() {
            return $(window).scrollTop();
        },
        scrollLeft: function() {
            return $(window).scrollLeft();
        },
        decode: function(value){
            var decoded = decodeURIComponent(value);
            return decoded.replace(/\+/g, " ");
        },
        escapeId: function(myid) {
            return myid.replace(/([ #;&,.%+*~\':"!^$[\]()=>|\/])/g,'\\$1')
        },
        customConfirm : function (params) {
          var settings = {
              message: undefined,
              warning_message: undefined,
              yes_text: i18n.yes,
              no_text: i18n.no,
              yes_callback: function(){},
              no_callback: function(){},
              include_cancel: false
          },
          confirmTrue = new Boolean(true),
          confirmFalse = new Boolean(false);

          $.extend(settings, params);

          var message = "<div style='margin:20px;'><span class='status_confirm_icon'/><div style='margin-left: 24px; display:table;height:1%;'>" + settings.message + "</div></div>",
              warning_message = (settings.warning_message === undefined) ? undefined : "<div style='margin:20px;'><span class='status_warning_icon'/><div style='margin-left: 24px; display:table;height:1%;color:red;'>" + settings.warning_message + "</div></div>",
              html = (warning_message === undefined) ? message : "<div>"+message+warning_message+"</div>",
              buttons = {
                "Yes": {
                  click : function () {
                    $(this).dialog("close");
                    $(this).dialog("destroy");
                    settings.yes_callback();
                    return confirmTrue;
                  },
                  'class' : 'button',
                  'text' : settings.yes_text
                },
                "No": {
                  click:function () {
                    $(this).dialog("close");
                    $(this).dialog("destroy");
                    settings.no_callback();
                    return confirmFalse;
                  },
                  'class' : 'button',
                  'text' : settings.no_text
                }
              };

          if(settings.include_cancel === true) {
              buttons["Cancel"] = {
                click:function () {
                  $(this).dialog("close");
                  $(this).dialog("destroy");
                  return confirmFalse;
                },
                'class' : 'button',
                'text' : i18n.cancel
              };
          }

          $(html).dialog({
            closeOnEscape: true,
            open: function (event, ui) {
                $('.ui-dialog-titlebar-close').hide();
                $('.confirmation').find('.ui-button')[1].focus();
            },
            modal: true,
            resizable: false,
            width: 450,
            title: i18n.confirmation,
            dialogClass: "confirmation",
            buttons: buttons
          });
        },
        customAlert : function(message) {
          var html = "<div style='margin:20px;'><span class='status_exclamation_icon'/><div style='margin-left: 24px; display:table;height:1%;'>" + message + "</div></div>";
          $(html).dialog({
            closeOnEscape: true,
            open: function (event, ui) { $('.ui-dialog-titlebar-close').hide(); },
            modal: true,
            resizable: false,
            width: 300,
            title: i18n.alert,
            dialogClass: "alert",
            stack: false,
            buttons: {
                "Ok": {
                  click : function () {
                    $(this).dialog("close");
                    $(this).dialog("destroy");
                    return false;
                  },
                  'class' : 'button',
                  'text' : i18n.ok
                }
            }
          });
        },
        orgSwitcherSetup : function() {
            //org switcher
            var button = $('#switcherButton');
            var container = $('#switcherContainer');
            var box = $('#switcherBox');
            var form = $('#switcherForm');
            var orgbox = $('#orgbox');
            var orgboxapi = null;
            button.removeAttr('href');
            button.click(function(switcher) {
                box.fadeToggle('fast');
                button.toggleClass('active');
                container.toggleClass('active');
                if(button.hasClass('active')){
                    if(!(box.hasClass('jspScrollable'))){
                      //the horizontalDragMaxWidth kills the horizontal scroll bar
                      // (on purpose, since we have ellipsis...)
                      orgbox.jScrollPane({ hideFocus: true, horizontalDragMaxWidth: 0 });
                      orgboxapi = orgbox.data('jsp');
                    }
                    $.ajax({
                        type: "GET",
                        url: orgbox.attr("data-url"),
                        cache: false,
                        success: function(data) {
                          orgboxapi.getContentPane().html(data);
                          orgboxapi.reinitialise();
                        },
                        error: function(data) {
                          orgboxapi.getContentPane().html("<p>User is not allowed to access any Organizations.</p>");
                          orgboxapi.reinitialise();
                        }
                    });
                }
            });
            form.mouseup(function() {
                return false;
            });
            $(document).mouseup(function(switcher) {
                if(!($(switcher.target).parent('#switcherContainer').length > 0)) {
                    button.removeClass('active');
                    container.removeClass('active');
                    box.fadeOut('fast');
                }
            });
        },
        orgBoxRefresh : function (){
          var orgbox = $('#orgbox');
          var orgboxapi = orgbox.data('jsp');
          orgboxapi.reinitialise();
        },
        orgFilterSetup : function(){
            $('form.filter').submit(function(){
                $('#orgfilter_input').change();
                return false;
            });
            $('#orgfilter_input').live('change, keyup', function(){
                if ($.trim($(this).val()).length >= 2) {
                    $("#orgbox a:not(:contains('" + $(this).val() + "'))").filter(':not').fadeOut('fast');
                    $("#orgbox a:contains('" + $(this).val() + "')").filter(':hidden').fadeIn('fast');
                } else {
                    $("#orgbox a").fadeIn('fast');
                }
            });
            $('#orgfilter_input').val("").change();
        },
        rootURL : function() {
            if (root_url === undefined) {
                //root_url = $('#root_url').attr('data-url');
                root_url = KT.config['root_url'];
            }
            return root_url;
        },
        getSearchParams : function(val) {
            var search_string = $.bbq.getState('list_search');

        	if( search_string ){
        		return { 'search' : search_string };	
        	} else {
        		return false;
        	}
        },
        spinner_path : function() {
          return KT.common.rootURL() + "images/embed/icons/spinner.gif";
        },
        jscroll_init: function(element) {
            element.jScrollPane({ hideFocus: true });
        },
        jscroll_resize: function(element) {
            element.resize(function(event){
                var element = $('.scroll-pane');
                if (element.length){
                    element.data('jsp').reinitialise();
                }
            });
        },
        to_human_readable_bytes : function(bytes) {
            var sizes = ['B', 'KB', 'MB', 'GB', 'TB', 'PB'],
                i;
            
            if (bytes == 0) { 
                return '0';
            } else {
                i = parseInt(Math.floor(Math.log(bytes) / Math.log(1024)));
                return ((i == 0) ? (bytes / Math.pow(1024, i)) : (bytes / Math.pow(1024, i)).toFixed(1)) + ' ' + sizes[i];
            }
        },
        icon_hover_change : function(element, shade){
            var background_position,
                icon = element.find('i[data-change_on_hover="' + shade + '"]'),
                shade_position;

            if( icon.length > 0 ){
                background_position = icon.css('background-position');
                background_position = background_position.split(" ");

                shade_position = (background_position[1] === "0" || background_position[1] === "0px") ? ' -16px' : ' 0';
                background_position = background_position[0] + shade_position;

                icon.css({ 'background-position' : background_position });
            }
        },
        link_hover_setup : function(shade){
            $('a').live('mouseenter',
                function(){ KT.common.icon_hover_change($(this), shade); }
            ).live('mouseleave',
                function(){ KT.common.icon_hover_change($(this), shade); }
            );
        }
    };
})();


var client_common = {
    create: function(data, url, on_success, on_error) {
      $.ajax({
        type: "POST",
        url: url,
        data: data,
        cache: false,
        success: on_success,
        error: on_error
      });
    },
    destroy: function(url, on_success, on_error) {
      $.ajax({
        type: "DELETE",
        url: url,
        cache: false,
        success: on_success,
        error: on_error
      });
    }
};

/**
 * Document Ready function
 */
$(document).ready(function (){
<<<<<<< HEAD
	//Add a handler so that if any input has focus
	//   our keyboard shortcuts don't steal it
	$(":input").focus(function() {
		onInputField = true;
	}).blur(function() {
		onInputField = false;
	});

  //Add a handler for helptips
  $(".helptip-open").live('click', KT.helptip.handle_close);
  $(".helptip-close").live('click', KT.helptip.handle_open);

  // Add a handler for ellipsis
  $(".one-line-ellipsis").ellipsis(true);
  $(".tipsify").tipsy({ live : true, gravity: 's', fade: true, delayIn : 350 });
  $(".tipsify-west").tipsy({ gravity: 'w', hoverable : 'true' });

  KT.common.orgSwitcherSetup();
  KT.common.orgFilterSetup();

    KT.common.link_hover_setup('dark');
=======
    //Add a handler so that if any input has focus
    //   our keyboard shortcuts don't steal it
    $(":input").focus(function() {
        onInputField = true;
    }).blur(function() {
        onInputField = false;
    });

    //Add a handler for helptips
    $(".helptip-open").live('click', KT.helptip.handle_close);
    $(".helptip-close").live('click', KT.helptip.handle_open);

    // Add a handler for ellipsis
    $(".one-line-ellipsis").ellipsis(true);
    $(".tipsify").tipsy({ live : true, gravity: 's', fade: true, delayIn : 350 });
    $(".tipsify-west").tipsy({ gravity: 'w', hoverable : 'true' });

    KT.tipsy.custom.enable_forms_tooltips();

    KT.common.orgSwitcherSetup();
    KT.common.orgFilterSetup();
>>>>>>> 4e55363a
});

/**
 * Window Ready function
 */
$(window).ready(function(){
    $('.fc').parent().css({"text-align":"center"});
    //all purpose display loading icon for ajax calls
    $("#loading").bind("ajaxSend", function(){
      $(this).show();
      $('body').css('cursor', 'wait');
    }).bind("ajaxComplete", function(){
      $(this).hide();
      $('body').css('cursor', 'default');
    });
    $().UItoTop({ easingType: 'easeOutQuart' });

    //allow all buttons with class .button to be clicked via enter or space button
    $('.button').live('keyup', function(e){
        if(e.which == 13 || e.which == 32)
        {
            $(this).click();
        }
    });

    window.alert = function(message){KT.common.customAlert(message);return false;};
    $.rails.confirm = function(message) {
        KT.common.customConfirm({message: message}); return false;
    };
});<|MERGE_RESOLUTION|>--- conflicted
+++ resolved
@@ -429,29 +429,8 @@
  * Document Ready function
  */
 $(document).ready(function (){
-<<<<<<< HEAD
-	//Add a handler so that if any input has focus
-	//   our keyboard shortcuts don't steal it
-	$(":input").focus(function() {
-		onInputField = true;
-	}).blur(function() {
-		onInputField = false;
-	});
-
-  //Add a handler for helptips
-  $(".helptip-open").live('click', KT.helptip.handle_close);
-  $(".helptip-close").live('click', KT.helptip.handle_open);
-
-  // Add a handler for ellipsis
-  $(".one-line-ellipsis").ellipsis(true);
-  $(".tipsify").tipsy({ live : true, gravity: 's', fade: true, delayIn : 350 });
-  $(".tipsify-west").tipsy({ gravity: 'w', hoverable : 'true' });
-
-  KT.common.orgSwitcherSetup();
-  KT.common.orgFilterSetup();
-
     KT.common.link_hover_setup('dark');
-=======
+
     //Add a handler so that if any input has focus
     //   our keyboard shortcuts don't steal it
     $(":input").focus(function() {
@@ -473,7 +452,7 @@
 
     KT.common.orgSwitcherSetup();
     KT.common.orgFilterSetup();
->>>>>>> 4e55363a
+
 });
 
 /**
