/**
 Copyright 2011 Red Hat, Inc.

 This software is licensed to you under the GNU General Public
 License as published by the Free Software Foundation; either version
 2 of the License (GPLv2) or (at your option) any later version.
 There is NO WARRANTY for this software, express or implied,
 including the implied warranties of MERCHANTABILITY,
 NON-INFRINGEMENT, or FITNESS FOR A PARTICULAR PURPOSE. You should
 have received a copy of GPLv2 along with this software; if not, see
 http://www.gnu.org/licenses/old-licenses/gpl-2.0.txt.
*/

//some variables that are used throughout the panel
var thisPanel  = null;
var subpanel = null;
var subpanelSpacing = 35;
var panelLeft = null;

$(document).ready(function() {
    $('.left').resize(function(){
        panelLeft = $(this).width();
        var apanel = $('.panel');
        $('.block').width(panelLeft-17);
        apanel.width(940-panelLeft);
        $('.right').width(910-panelLeft);
        if(apanel.hasClass('opened')){ apanel.css({"left":(panelLeft)}); }
        $('.left #new').css({"width":"10em"});
        $('.list-title').width(panelLeft);
        $('#list-title').width(panelLeft);
        if( $(this).hasClass('column_panel_3') ){
            var fontsize = Math.floor((panelLeft/430)*100);
            //if it's bigger than 100%, make it 100%.
            fontsize = (fontsize > 100) ? 100 : fontsize;
            $('#systems .block').css({"font-size": parseInt(fontsize, 10) + "%"});
        }
    });
    $('.left').resize();

    //$('#list .block').linkHover({"timeout":200});
    thisPanel = $("#panel");
    subpanel = $('#subpanel');

    var activeBlock = null;
    var activeBlockId = null;
    var ajax_url = null;
    var original_top = Math.floor($('.left').position(top).top);
    var subpanel_top =  Math.floor($('.left').position(top).top + subpanelSpacing);

    $('#panel-frame').css({"top" : original_top});
    $('#subpanel-frame').css({"top" : subpanel_top});
    panel.panelResize($('#panel_main'), false);
    panel.panelResize($('#subpanel_main'), true);

    $('.block').live('click', function(e) {
        activeBlock = $(this);
        ajax_url = activeBlock.attr("data-ajax_url");
        activeBlockId = activeBlock.attr('id');

        if(e.ctrlKey && !thisPanel.hasClass('opened')) {
            if(activeBlock.hasClass('active')){activeBlock.removeClass('active');}
            else {
                activeBlock.addClass('active');
            }
        } else {
            if(activeBlock.hasClass('active')){ panel.closePanel(thisPanel); }
            else { $.bbq.pushState({panel:activeBlockId}); }
        }
        //update the selected count
        panel.updateResult();

        return false;
    });


    $('.close').live("click", function() {
        if($(this).attr("data-close") === "panel" ||
          ($(this).attr("data-close") !== "subpanel" && $(this).parent().parent().hasClass('opened'))) {
            panel.closePanel(thisPanel);
            panel.closeSubPanel(subpanel);
        }
        else {//closing the subpanel
            panel.closeSubPanel(subpanel);
        }
        return false;
    });

    $(window).resize(function(){
        panel.panelResize($('#panel_main'), false);
        panel.panelResize($('#subpanel_main'), true);
        panel.handleScrollResize($('#panel-frame'), container, original_top, bodyY, 0);
        panel.handleScrollResize($('#subpanel-frame'), container, subpanel_top, bodyY, 1);
    });

    $('#maincontent').resize(function(){
        panel.panelResize($('#panel_main'), false);
        panel.panelResize($('#subpanel_main'), true);
    });

    $('.subpanel_element').live('click', function(){
        panel.openSubPanel($(this).attr('data-url'));
    });

    var container = $('#container');
    if(container.length > 0){
        var bodyY = parseInt(container.offset().top, 10) - 20;
        $(window).scroll(function () {
            panel.handleScroll($('#panel-frame'), container, original_top, bodyY, 0);
            panel.handleScroll($('#subpanel-frame'), container, subpanel_top, bodyY, 1);
        });
        $(window).scroll(panel.scrollExpand);
    }

    // It is possible for the pane (e.g. right) of a panel to contain navigation
    // links.  When that occurs, it should be possible to click the navigation
    // link and only that pane reflect the transition to the new page. The element
    // below helps to facilitate that by binding to the click event for a navigation
    // element with the specified id, sending a request to the server using the link
    // selected and then replacing the content of the pane with the response.
    $('.navigation_element > a').live('click', function ()
    {
        // if a view is a pane within a panel
        $.ajax({
            cache: 'false',
            type: 'GET',
            url: $(this).attr('href'),
            dataType: 'html',
            success: function(data) {
                $(".panel-content").html(data);
                panel.panelResize($('#panel_main'), false);
            }
        });
        return false;
    });

    $('.left').resizable({maxWidth: 550,
                                    minWidth: 350,
                                    grid: 25,
                                    handles: 'e',
                                    autoHide: true
                                  });
    $('.search').fancyQueries();

    //hash change for panel to trigger on refresh or back/forward or link passing
    $(window).bind( 'hashchange', panel.hash_change);
    $(window).trigger( 'hashchange' );

//end doc ready
});

var list = (function(){
   return {
       last_child : function() {
         return $("#list").children().last();
       },
       add : function(html) {
           $('#list').append($(html).hide().fadeIn(function(){
               $(this).addClass("add", 250, function(){
                   $(this).removeClass("add", 250);
               });
           }));
           return false;
       },
       remove : function(id){
           $('#' + id).fadeOut(function(){
               $(this).empty().remove();
           });
           return false;
       },
       complete_refresh: function(url) {
        $('#list').html('<img src="images/spinner.gif">');
        list.refresh("list", url);
       },
       refresh : function(id, url){
           var jQid = $('#' + id);
            $.ajax({
                cache: 'false',
                type: 'GET',
                url: url,
                dataType: 'html',
                success: function(data) {
                    notices.checkNotices();
                    jQid.html(data);
                }
            });
           return false;
       }
   };
})();

var panel = (function(){
    return {
        extended_cb         : function() {}, //callback for post extended scroll
        expand_cb           : function() {}, //callback after a pane is loaded
        contract_cb         : function() {},
        switch_content_cb   : function() {},
        select_item :    function(activeBlockId) {
            thisPanel = $("#panel");
            subpanel = $('#subpanel');

            var activeBlock = $('#' + activeBlockId);
            var ajax_url = activeBlock.attr("data-ajax_url");
            var previousBlockId = null;

            if(!thisPanel.hasClass('opened') && thisPanel.attr("data-id") !== activeBlockId){
                $('.block.active').removeClass('active');
                // Open the Panel                           /4
                thisPanel.animate({ left: (panelLeft) + "px", opacity: 1}, 200, function(){
                    $(this).css({"z-index":"200"});
                }).removeClass('closed').addClass('opened').attr('data-id', activeBlockId);
                activeBlock.addClass('active');
                previousBlockId = activeBlockId;
                panel.panelAjax(activeBlockId, ajax_url, thisPanel, false);
            } else if (thisPanel.hasClass('opened') && thisPanel.attr("data-id") !== activeBlockId){
                panel.switch_content_cb();
                $('.block.active').removeClass('active');
                panel.closeSubPanel(subpanel); //close the subpanel if it is open
                // Keep the thisPanel open if they click another block
                // remove previous classes besides opened
                thisPanel.addClass('opened').attr('data-id', activeBlockId);
                $("#" + previousBlockId).removeClass('active');
                activeBlock.addClass('active');
                previousBlockId = activeBlockId;
                thisPanel.removeClass('closed');
                panel.panelAjax(activeBlockId, ajax_url, thisPanel, false);
            } else {
                // Close the Panel
                // Remove previous classes besides opened
                //previousBlockId = activeBlockId;
                //panel.closeSubPanel(subpanel);
                //panel.closePanel(thisPanel);
            }
        },
        panelAjax : function(name, ajax_url, thisPanel, isSubpanel) {
            var spinner = thisPanel.find('.spinner');
            var panelContent = thisPanel.find(".panel-content");
            spinner.show();
            panelContent.hide();
            panel.expand_cb(name);

            $.ajax({
                cache: true,
                url: ajax_url,
                dataType: 'html',
                success: function (data, status, xhr) {
                    var pc = panelContent.html(data);
                    spinner.hide();
                    pc.fadeIn(function(){$(".panel-content :input:visible:enabled:first").focus();});
                    //panel.expand_cb(name);
                    if( isSubpanel ){
                        panel.panelResize($('#subpanel_main'), isSubpanel);
                    } else {
                        panel.panelResize($('#panel_main'), isSubpanel);
                    }
                },
                error: function (xhr, status, error) {
                    spinner.hide();
                    panelContent.html("<h2>Error</h2><p>There was an error retrieving that row: " + error + "</p>").fadeIn();

                }
            });
        },
        /* must pass a jQuery object */
        panelResize : function(paneljQ, isSubpanel){
            var new_top = Math.floor($('.left').position(top).top);
<<<<<<< HEAD
            var headerSpacing = $('#panel .head').height() + $('#panel .subnav').height() + 67;
            var height = $(window).height() - $('#subheader').height() - $('#head').height() - $('.subnav').height() - headerSpacing - 100;            
            
=======
            var headerSpacing = $('.head').height() + $('.subnav').height();
            var height = $(window).height() - $('#subheader').height() - $('#head').height() - $('.subnav').height() - headerSpacing - 100;
            var panelFrame = paneljQ.parent().parent().parent().parent();

>>>>>>> 0024b385
            new_top = isSubpanel ? (new_top + subpanelSpacing) : new_top;
            panelFrame.animate({top: new_top}, 250);

            //if there is a lot in the list, make the panel a bit larger
            if ($('#content').height() > 642){
                var extraHeight =  common.height() - 192;
                if (isSubpanel) {
                    extraHeight -= subpanelSpacing;
                }
                paneljQ.height(extraHeight);
            } else {
                var leftPanel = $('.left');
                
                if( leftPanel.height() <= height + headerSpacing + 80){
                    height = leftPanel.height() - headerSpacing;
                } else {
                    height += 110;
                }
                
                paneljQ.height(height);
            }
            if( paneljQ.length ){
                paneljQ.data('jsp').reinitialise();
            }
            return paneljQ;
        },
        closePanel : function(jPanel){
            var content = jPanel.find('.panel-content');
            $('.block.active').removeClass('active');
            jPanel.animate({
                left: 0,
                opacity: 0
            }, 400, function(){
                $(this).css({"z-index":"0"});
                $(this).parent().css({"z-index":"1"});
            }).removeClass('opened').addClass('closed').attr("data-id", "");
            content.html('');
            $.bbq.removeState("panel");
            panel.updateResult();
            panel.contract_cb(name);
            return false;
        },
        closeSubPanel : function(jPanel){
            if(jPanel.hasClass("opened")){
                jPanel.animate({
                    left: 0,
                    opacity: 0
                }, 400, function(){
                    $(this).css({"z-index":"0"});
                    $(this).parent().css({"z-index":"0"});
                }).removeClass('opened').addClass('closed');
                panel.updateResult();
            }
            return false;
        },
        updateResult : function(){
            $('#select-result').html($('.block.active').length + " items selected.");
        },
        openSubPanel : function(url) {
            var thisPanel = $('#subpanel');
            thisPanel.animate({ left: panelLeft + "px", opacity: 1}, 200, function(){
                $(this).css({"z-index":"204"});
                $(this).parent().css({"z-index":"2"});
            }).removeClass('closed').addClass('opened');
            panel.panelAjax('', url, $('#subpanel-frame'), true);


        },
        retrievingNewContent : false,
        scrollExpand : function() { //If we are scrolling past the bottom, we need to request more data
            var list = $('#list');
            if (list.hasClass("ajaxScroll") && !panel.retrievingNewContent &&
                    $(window).scrollTop() >=  ($(document).height() - $(window).height()) - 700) {
                panel.retrievingNewContent = true;
                var offset = list.find(".block").size();
                var page_size = list.attr("data-page_size");
                if (parseInt(page_size) > parseInt(offset)) {
                    return; //If we have fewer items than the pagesize, don't try to fetch anything else
                }

                var url = list.attr("data-scroll_url");
                var search = $.deparam($.param.querystring()).search;
                var params = {"offset":offset};
                if (search)
                    params.search = search;
                
                list.append(jQuery('<div/>', {
                    'id': "list-spinner"
                }));
                $('#list-spinner').html( "<img src='/images/spinner.gif' class='ajax_scroll'>");

                $.ajax({
                    type: "GET",
                    url: jQuery.param.querystring(url, params),
                    cache: false,
                    success: function(data) {
                        var expand_list = $('.expand_list');
                        panel.retrievingNewContent = false;
                        expand_list.append(data);
                        $('#list-spinner').remove();
                        
                        if (data.length == 0) {
                            list.removeClass("ajaxScroll");
                        }
                        panel.extended_cb();
                    },
                    error: function() {
                        $('#list-spinner').remove();
                        panel.retrievingNewContent = false;
                    }
                });
            }
        },
        handleScroll : function(jQPanel, container, top, bodyY, spacing, offset) {
            var scrollY = common.scrollTop(),
                scrollX = common.scrollLeft(),
                isfixed = jQPanel.css('position') === 'fixed';
            
            offset = offset ? offset : 10;
            offset += $('#maincontent').offset().left;
            
            if(jQPanel.length > 0){
                if ( scrollY < bodyY    ) {
                    jQPanel.css({
                        position: 'absolute',
                        top: top,
                        left: ''
                    });
                } else {
                    jQPanel.stop().css({
                        position: 'fixed',
                        top: 40 + subpanelSpacing*spacing,
                        left: -scrollX + offset
                    });
                }
            }
        },
        handleScrollResize : function(jQPanel, container, top, bodyY, spacing, offset) {
            if(jQPanel.length > 0){
                if( jQPanel.css('position') === 'fixed'){
                    jQPanel.css('left', '');
                }
            }
        },
        hash_change: function(event) {
            var refresh = $.bbq.getState("panel");
            if(refresh){ 
                panel.select_item(refresh);
            }
            return false;
        }
    };

})();<|MERGE_RESOLUTION|>--- conflicted
+++ resolved
@@ -263,16 +263,10 @@
         /* must pass a jQuery object */
         panelResize : function(paneljQ, isSubpanel){
             var new_top = Math.floor($('.left').position(top).top);
-<<<<<<< HEAD
-            var headerSpacing = $('#panel .head').height() + $('#panel .subnav').height() + 67;
-            var height = $(window).height() - $('#subheader').height() - $('#head').height() - $('.subnav').height() - headerSpacing - 100;            
-            
-=======
             var headerSpacing = $('.head').height() + $('.subnav').height();
             var height = $(window).height() - $('#subheader').height() - $('#head').height() - $('.subnav').height() - headerSpacing - 100;
             var panelFrame = paneljQ.parent().parent().parent().parent();
 
->>>>>>> 0024b385
             new_top = isSubpanel ? (new_top + subpanelSpacing) : new_top;
             panelFrame.animate({top: new_top}, 250);
 
