--- conflicted
+++ resolved
@@ -14,7 +14,6 @@
 KT.panel.list.registerPage('sync_plans', { create : 'new_sync_plan' });
 
 $(document).ready(function() {
-
   $.editable.addInputType( 'datepicker', {
 
     /* create input element */
@@ -46,10 +45,9 @@
       };
       input.datepicker(datepicker);
     }
-  } );
+  });
 
   $.editable.addInputType( 'timepicker', {
-
     /* create input element */
     element: function( settings, original ) {
       var form = $( this ), input = $( '<input data-change="false"/>' );
@@ -66,27 +64,18 @@
       input.timepickr({convention: 12})
       .click();
     }
-  } );
+  });
+  //set the date picker and time picker to only initialize on callback of the panel expansion
+  KT.panel.set_expand_cb(function(){
+      $("#datepicker").datepicker({
+          changeMonth: true,
+          changeYear: true
+      });
 
+       $("#timepicker").timepickr({
+          convention: 12,
+          trigger: "focus"
+       });
+  });
 
-<<<<<<< HEAD
-  $("#timepicker").live('mousedown', function() {
-     $(this).timepickr({
-       convention: 12
-     });
-  });
-=======
-    KT.panel.set_expand_cb(function(){
-        $("#datepicker").datepicker({
-            changeMonth: true,
-            changeYear: true
-        });
-
-         $("#timepicker").timepickr({
-            convention: 12,
-            trigger: "focus"
-         });
-    });
-
->>>>>>> 6c20fa10
 });