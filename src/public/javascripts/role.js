/**
 Copyright 2011 Red Hat, Inc.

 This software is licensed to you under the GNU General Public
 License as published by the Free Software Foundation; either version
 2 of the License (GPLv2) or (at your option) any later version.
 There is NO WARRANTY for this software, express or implied,
 including the implied warranties of MERCHANTABILITY,
 NON-INFRINGEMENT, or FITNESS FOR A PARTICULAR PURPOSE. You should
 have received a copy of GPLv2 along with this software; if not, see
 http://www.gnu.org/licenses/old-licenses/gpl-2.0.txt.
*/




$(document).ready(function() {

    $('#save_role_button').live('click',roles_page.create_new_role);

});


<<<<<<< HEAD
var roles_page = (function() {
    //Re-creates new buttons that might have been added
    var reset_buttons = function() {
        $('input[data_type=tags]:radio:checked').trigger("change");
        $('input[data_type=verbs]:radio:checked').trigger("change");
    },
    show_permission = function(event) {
        $(this).hide();
        $(this).siblings("div[id^=opened_]").show();
    },
    remove_permission = function () {
        var role_id = $(this).attr("data_role_id");
        var perm_id = $(this).attr("data_perm_id");

        $.ajax({
            type: "PUT",
            url: "/roles/" + role_id,
            data: { "role":{ "permissions_attributes": {"0":
                                                {"id": perm_id,
                                                "_destroy":1} }}},
            cache: false
        });

        $(this).closest(".permission").remove();
        $("#permissions :hidden[value=" + perm_id+ "]").remove();
    },
    add_permission = function() {
        var button = $(this);

        if (button.hasClass("disabled")) {return false;}
        if ($('.new_permission_save').length  > 0) {return false;}

        button.addClass("disabled");

        $.ajax({
            type: "GET",
            url: button.attr("data_url"),
            data: {"role_id":button.attr("data_id")},
            cache: false,
            success: function(data) {
                button.removeClass("disabled");
                $(data).insertBefore("#add_permission");
            },
            error: function(data) {button.removeClass("disabled");},
            dataType: "html"
        });

    },
    cancel_permission = function() {
        var button = $(this);
        if (button.hasClass("disabled")){return false;}
        var parent = button.parents("div[id^=permission_]");

        if(button.attr("data_is_new") == "true"){
            parent.remove();
        }
        else {
            button.addClass("disabled");
            $.ajax({
                type: "GET",
                url: button.attr("data_url"),
                data: {"role_id":button.attr("data_role_id"), "perm_id":button.attr("data_perm_id")},
                cache: false,
                success: function(data) {
                 button.removeClass("disabled");
                 parent.replaceWith(data);
                },
                 error: function(){button.removeClass("disabled");},
                dataType: "html"
            });            
        }
    },
    form_submit = function(event){
        var button = $(this);
        if (button.hasClass("disabled")){return false;}
        button.addClass("disabled");
        // we want to submit the form using Ajax (prevent page refresh)
        event.preventDefault();
        // store reference to the form
        var form = $(this).closest("form");
        // grab the url from the form element
        var url = form.attr('action');
        var method = form.attr('method');
        // prepare the form data to send
        var dataToSend = form.serialize();

        var on_success = function(dataReceived){
            button.removeClass("disabled");
            var perm_div = form.closest("div[id^=permission_]");
            perm_div.replaceWith(dataReceived);
            reset_buttons();
        };

        $.ajax({
            type: method,
            url: url,
            data: dataToSend,
            cache: false,
            success: on_success,
            error: function(){button.removeClass("disabled");},
            dataType: "html"
        });        
    },
    create_new_role = function (){
=======
var roles_page = function($) {
    var create_new_role = function (){
>>>>>>> 5e643f89
        var button = $(this);
        if (button.hasClass("disabled")) {return false;}
        button.addClass("disabled");

        $.ajax({
            type: "POST",
            url: "/roles/",
            data: { "role":{"name":$('#role_name_field').val()}},
            cache: false,
            success: function(data) {
                  list.add(data);
                  panel.closePanel($('#panel'));
                },
            error: function(){button.removeClass("disabled");}
        });
    };


    return {
        create_new_role : create_new_role,
    }
<<<<<<< HEAD
})();
=======
}(jQuery);
>>>>>>> 5e643f89
<|MERGE_RESOLUTION|>--- conflicted
+++ resolved
@@ -20,116 +20,8 @@
 
 });
 
-
-<<<<<<< HEAD
-var roles_page = (function() {
-    //Re-creates new buttons that might have been added
-    var reset_buttons = function() {
-        $('input[data_type=tags]:radio:checked').trigger("change");
-        $('input[data_type=verbs]:radio:checked').trigger("change");
-    },
-    show_permission = function(event) {
-        $(this).hide();
-        $(this).siblings("div[id^=opened_]").show();
-    },
-    remove_permission = function () {
-        var role_id = $(this).attr("data_role_id");
-        var perm_id = $(this).attr("data_perm_id");
-
-        $.ajax({
-            type: "PUT",
-            url: "/roles/" + role_id,
-            data: { "role":{ "permissions_attributes": {"0":
-                                                {"id": perm_id,
-                                                "_destroy":1} }}},
-            cache: false
-        });
-
-        $(this).closest(".permission").remove();
-        $("#permissions :hidden[value=" + perm_id+ "]").remove();
-    },
-    add_permission = function() {
-        var button = $(this);
-
-        if (button.hasClass("disabled")) {return false;}
-        if ($('.new_permission_save').length  > 0) {return false;}
-
-        button.addClass("disabled");
-
-        $.ajax({
-            type: "GET",
-            url: button.attr("data_url"),
-            data: {"role_id":button.attr("data_id")},
-            cache: false,
-            success: function(data) {
-                button.removeClass("disabled");
-                $(data).insertBefore("#add_permission");
-            },
-            error: function(data) {button.removeClass("disabled");},
-            dataType: "html"
-        });
-
-    },
-    cancel_permission = function() {
-        var button = $(this);
-        if (button.hasClass("disabled")){return false;}
-        var parent = button.parents("div[id^=permission_]");
-
-        if(button.attr("data_is_new") == "true"){
-            parent.remove();
-        }
-        else {
-            button.addClass("disabled");
-            $.ajax({
-                type: "GET",
-                url: button.attr("data_url"),
-                data: {"role_id":button.attr("data_role_id"), "perm_id":button.attr("data_perm_id")},
-                cache: false,
-                success: function(data) {
-                 button.removeClass("disabled");
-                 parent.replaceWith(data);
-                },
-                 error: function(){button.removeClass("disabled");},
-                dataType: "html"
-            });            
-        }
-    },
-    form_submit = function(event){
-        var button = $(this);
-        if (button.hasClass("disabled")){return false;}
-        button.addClass("disabled");
-        // we want to submit the form using Ajax (prevent page refresh)
-        event.preventDefault();
-        // store reference to the form
-        var form = $(this).closest("form");
-        // grab the url from the form element
-        var url = form.attr('action');
-        var method = form.attr('method');
-        // prepare the form data to send
-        var dataToSend = form.serialize();
-
-        var on_success = function(dataReceived){
-            button.removeClass("disabled");
-            var perm_div = form.closest("div[id^=permission_]");
-            perm_div.replaceWith(dataReceived);
-            reset_buttons();
-        };
-
-        $.ajax({
-            type: method,
-            url: url,
-            data: dataToSend,
-            cache: false,
-            success: on_success,
-            error: function(){button.removeClass("disabled");},
-            dataType: "html"
-        });        
-    },
-    create_new_role = function (){
-=======
-var roles_page = function($) {
+var roles_page = (function($) {
     var create_new_role = function (){
->>>>>>> 5e643f89
         var button = $(this);
         if (button.hasClass("disabled")) {return false;}
         button.addClass("disabled");
@@ -151,8 +43,4 @@
     return {
         create_new_role : create_new_role,
     }
-<<<<<<< HEAD
-})();
-=======
-}(jQuery);
->>>>>>> 5e643f89
+})(jQuery);