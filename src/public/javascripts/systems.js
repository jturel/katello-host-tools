--- conflicted
+++ resolved
@@ -70,10 +70,8 @@
 	}
    
   if (window.env_select !== undefined) {
-<<<<<<< HEAD
     env_select.click_callback = KT.systems_page.env_change;
   }
-=======
     //env_select.click_callback = systems_page.env_change;
     $.bbq.pushState({env_id : env_select.get_selected_env()});
     env_select.click_callback = function(env_id) {
@@ -84,7 +82,6 @@
   KT.panel.set_expand_cb(function() {
     KT.subs.initialize_edit();
   });
->>>>>>> 5a44f75b
 
   KT.systems_page.registerActions();
 
@@ -92,8 +89,26 @@
 });
 
 KT.systems_page = (function() {
-
-    var registerActions= function() {
+  return {
+    env_change : function(env_id, element) {
+      var url = element.attr("data-url");
+      window.location = url;
+    },
+    create_system : function(data) {
+        var button = data.find('input[type|="submit"]');
+        button.attr("disabled","disabled");
+        data.ajaxSubmit({
+            success: function(data) {
+                list.add(data);
+                KT.panel.closePanel($('#panel'));
+                KT.panel.select_item(list.last_child().attr("id"));
+            },
+            error: function(e) {
+                button.removeAttr('disabled');
+            }
+        });
+    },
+    registerActions : function() {
         var remove = $(".panel_action[data-id=remove_systems]");
         KT.panel.actions.registerAction("remove_systems",
             {  url: remove.attr("data-url"),
@@ -105,32 +120,7 @@
                }
             }
         );
-    };
-
-  return {
-    env_change : function(env_id, element) {
-      var url = element.attr("data-url");
-      window.location = url;
-    },
-<<<<<<< HEAD
-    registerActions: registerActions
-=======
-  create_system : function(data) {
-      var button = data.find('input[type|="submit"]');
-      button.attr("disabled","disabled");
-      data.ajaxSubmit({
-          success: function(data) {
-              list.add(data);
-              KT.panel.closePanel($('#panel'));
-              KT.panel.select_item(list.last_child().attr("id"));
-          },
-          error: function(e) {
-              button.removeAttr('disabled');
-          }
-      });
-  }
-
->>>>>>> 5a44f75b
+    }
   }
 })();
 
@@ -159,21 +149,18 @@
             });
         });
     },
-<<<<<<< HEAD
-=======
     save_selected_environment = function(env_id) {
         // save the id of the env selected
         $("#system_environment_id").attr('value', env_id);
-   },
-   initialize_edit = function() {
-      reset_env_select();
-   },
+    },
+    initialize_edit = function() {
+       reset_env_select();
+    },
     reset_env_select = function() {
         $('#path-expanded').hide();
         env_select.reset_hover();
         env_select.recalc_scroll();
     },
->>>>>>> 5a44f75b
     subSetup = function(){
         var subform = $('#subscribe');
         var subbutton = $('#sub_submit');
@@ -236,6 +223,5 @@
         save_selected_environment: save_selected_environment,
         initialize_edit: initialize_edit,
         reset_env_select: reset_env_select
-
     }
 }();