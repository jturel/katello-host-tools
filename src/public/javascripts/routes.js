--- conflicted
+++ resolved
@@ -1,12 +1,17 @@
 (function(){
 
+  var defaults = {
+    prefix: '',
+    format: ''
+  };
+  
   var Utils = {
 
     serialize: function(obj){
       if (obj === null) {return '';}
       var s = [];
       for (prop in obj){
-        s.push(prop + "=" + obj[prop]);
+        s.push(prop + "=" + encodeURIComponent(obj[prop].toString()));
       }
       if (s.length === 0) {
         return '';
@@ -18,14 +23,25 @@
       return path.replace(/\/+/g, "/").replace(/[\)\(]/g, "").replace(/\.$/m, '').replace(/\/$/m, '');
     },
 
+    extract: function(name, options) {
+      var o = undefined;
+      if (options.hasOwnProperty(name)) {
+        o = options[name];
+        delete options[name];
+      } else if (defaults.hasOwnProperty(name)) {
+        o = defaults[name];
+      }
+      return o;
+    },
+
     extract_format: function(options) {
-      var format =  options.hasOwnProperty("format") ? options.format : window.KT.routes.options.default_format;
+      var format = options.hasOwnProperty("format") ? options.format : defaults.format;
       delete options.format;
       return format ? "." + format : "";
     },
 
     extract_options: function(number_of_params, args) {
-      if (args.length >= number_of_params) {
+      if (args.length > number_of_params) {
         return typeof(args[args.length-1]) == "object" ?  args.pop() : {};
       } else {
         return {};
@@ -37,26 +53,42 @@
         return "";
       }
       if (typeof(object) == "object") {
-        return (object.to_param || object.id).toString();
+        return (object.to_param || object.id || object).toString();
       } else {
         return object.toString();
       }
     },
 
-    build_path: function(number_of_params, parts, args) {
+    build_path: function(number_of_params, parts, optional_params, args) {
       args = Array.prototype.slice.call(args);
-      result = Utils.get_prefix();
+      var result = Utils.get_prefix();
       var opts = Utils.extract_options(number_of_params, args);
+      if (args.length > number_of_params) {
+        throw new Error("Too many parameters provided for path")
+      }
+      var params_count = 0, optional_params_count = 0;
       for (var i=0; i < parts.length; i++) {
-        value = args.shift();
-        part = parts[i];
-        if (Utils.specified(value)) {
+        var part = parts[i];
+        if (Utils.optional_part(part)) {
+          var name = optional_params[optional_params_count];
+          optional_params_count++;
+          // try and find the option in opts
+          var optional = Utils.extract(name, opts);
+          if (Utils.specified(optional)) {
+            result += part;
+            result += Utils.path_identifier(optional);
+          }
+        } else {
           result += part;
-          result += Utils.path_identifier(value);
-        } else if (!Utils.optional_part(part)) {
-          //TODO: make it strict
-          //throw new Error("Can not build path: required parameter is null or undefined.");
-          result += part;
+          if (params_count < number_of_params) {
+            params_count++;
+            var value = args.shift();
+            if (Utils.specified(value)) {
+              result += Utils.path_identifier(value);
+            } else {
+              throw new Error("Insufficient parameters to build path")
+            }
+          }
         }
       }
       var format = Utils.extract_format(opts);
@@ -72,7 +104,7 @@
     },
 
     get_prefix: function(){
-      var prefix = window.KT.routes.options.prefix;
+      var prefix = defaults.prefix;
 
       if( prefix !== "" ){
         prefix = prefix.match('\/$') ? prefix : ( prefix + '/');
@@ -84,2250 +116,1230 @@
   };
 
   window.KT.routes = {
-<<<<<<< HEAD
-// api_subscriptions => /api/subscriptions(.:format)
-  api_subscriptions_path: function(options) {
-  return Utils.build_path(1, ["/api/subscriptions"], arguments)
+// package_group_categories_api_repository => /api/repositories/:id/package_group_categories(.:format)
+  package_group_categories_api_repository_path: function(_format, options) {
+  return Utils.build_path(1, ["/api/repositories/", "/package_group_categories"], ["id"], arguments)
+  },
+// edit_api_organization => /api/organizations/:id/edit(.:format)
+  edit_api_organization_path: function(_id, options) {
+  return Utils.build_path(1, ["/api/organizations/", "/edit"], ["format"], arguments)
+  },
+// edit_account => /account/edit(.:format)
+  edit_account_path: function(options) {
+  return Utils.build_path(0, ["/account/edit"], ["format"], arguments)
+  },
+// repositories_api_environment_product => /api/environments/:environment_id/products/:id/repositories(.:format)
+  repositories_api_environment_product_path: function(_environment_id, _id, options) {
+  return Utils.build_path(2, ["/api/environments/", "/products/", "/repositories"], ["format"], arguments)
+  },
+// edit_api_changeset_product => /api/changesets/:changeset_id/products/:id/edit(.:format)
+  edit_api_changeset_product_path: function(_changeset_id, _id, options) {
+  return Utils.build_path(2, ["/api/changesets/", "/products/", "/edit"], ["format"], arguments)
+  },
+// items_gpg_keys => /gpg_keys/items(.:format)
+  items_gpg_keys_path: function(options) {
+  return Utils.build_path(0, ["/gpg_keys/items"], ["format"], arguments)
+  },
+// distributions_promotion => /promotions/:id/distributions(.:format)
+  distributions_promotion_path: function(_id, options) {
+  return Utils.build_path(1, ["/promotions/", "/distributions"], ["format"], arguments)
+  },
+// sync_management => /sync_management/:id(.:format)
+  sync_management_path: function(_id, options) {
+  return Utils.build_path(1, ["/sync_management/"], ["format"], arguments)
+  },
+// pools_api_activation_key => /api/activation_keys/:id/pools(.:format)
+  pools_api_activation_key_path: function(_id, options) {
+  return Utils.build_path(1, ["/api/activation_keys/", "/pools"], ["format"], arguments)
+  },
+// new_api_system_packages => /api/systems/:system_id/packages/new(.:format)
+  new_api_system_packages_path: function(_system_id, options) {
+  return Utils.build_path(1, ["/api/systems/", "/packages/new"], ["format"], arguments)
+  },
+// verbs_and_scopes => /roles/:organization_id/resource_type/verbs_and_scopes(.:format)
+  verbs_and_scopes_path: function(_organization_id, options) {
+  return Utils.build_path(1, ["/roles/", "/resource_type/verbs_and_scopes"], ["format"], arguments)
+  },
+// edit_repository => /repositories/:id/edit(.:format)
+  edit_repository_path: function(_id, options) {
+  return Utils.build_path(1, ["/repositories/", "/edit"], ["format"], arguments)
+  },
+// disable_helptip_users => /users/disable_helptip(.:format)
+  disable_helptip_users_path: function(options) {
+  return Utils.build_path(0, ["/users/disable_helptip"], ["format"], arguments)
+  },
+// download_debug_certificate_organization => /organizations/:id/download_debug_certificate(.:format)
+  download_debug_certificate_organization_path: function(_id, options) {
+  return Utils.build_path(1, ["/organizations/", "/download_debug_certificate"], ["format"], arguments)
+  },
+// edit_api_changeset_repository => /api/changesets/:changeset_id/repositories/:id/edit(.:format)
+  edit_api_changeset_repository_path: function(_changeset_id, _id, options) {
+  return Utils.build_path(2, ["/api/changesets/", "/repositories/", "/edit"], ["format"], arguments)
+  },
+// import_manifest_api_provider => /api/providers/:id/import_manifest(.:format)
+  import_manifest_api_provider_path: function(_id, options) {
+  return Utils.build_path(1, ["/api/providers/", "/import_manifest"], ["format"], arguments)
+  },
+// system_template => /system_templates/:id(.:format)
+  system_template_path: function(_id, options) {
+  return Utils.build_path(1, ["/system_templates/"], ["format"], arguments)
+  },
+// changelog_package => /packages/:id/changelog(.:format)
+  changelog_package_path: function(_id, options) {
+  return Utils.build_path(1, ["/packages/", "/changelog"], ["format"], arguments)
+  },
+// subscriptions_system => /systems/:id/subscriptions(.:format)
+  subscriptions_system_path: function(_id, options) {
+  return Utils.build_path(1, ["/systems/", "/subscriptions"], ["format"], arguments)
+  },
+// auto_complete_search_changesets => /changesets/auto_complete_search(.:format)
+  auto_complete_search_changesets_path: function(options) {
+  return Utils.build_path(0, ["/changesets/auto_complete_search"], ["format"], arguments)
+  },
+// object_system_template => /system_templates/:id/object(.:format)
+  object_system_template_path: function(_id, options) {
+  return Utils.build_path(1, ["/system_templates/", "/object"], ["format"], arguments)
+  },
+// items_systems => /systems/items(.:format)
+  items_systems_path: function(options) {
+  return Utils.build_path(0, ["/systems/items"], ["format"], arguments)
+  },
+// edit_gpg_key => /gpg_keys/:id/edit(.:format)
+  edit_gpg_key_path: function(_id, options) {
+  return Utils.build_path(1, ["/gpg_keys/", "/edit"], ["format"], arguments)
+  },
+// provider => /providers/:id(.:format)
+  provider_path: function(_id, options) {
+  return Utils.build_path(1, ["/providers/"], ["format"], arguments)
+  },
+// sync_management_sync => /sync_management/sync(.:format)
+  sync_management_sync_path: function(options) {
+  return Utils.build_path(0, ["/sync_management/sync"], ["format"], arguments)
+  },
+// report_api_organization_systems => /api/organizations/:organization_id/systems/report(.:format)
+  report_api_organization_systems_path: function(_organization_id, options) {
+  return Utils.build_path(1, ["/api/organizations/", "/systems/report"], ["format"], arguments)
+  },
+// new_api_template_product => /api/templates/:template_id/products/new(.:format)
+  new_api_template_product_path: function(_template_id, options) {
+  return Utils.build_path(1, ["/api/templates/", "/products/new"], ["format"], arguments)
+  },
+// edit_organization_environment => /organizations/:organization_id/environments/:id/edit(.:format)
+  edit_organization_environment_path: function(_organization_id, _id, options) {
+  return Utils.build_path(2, ["/organizations/", "/environments/", "/edit"], ["format"], arguments)
+  },
+// items_filters => /filters/items(.:format)
+  items_filters_path: function(options) {
+  return Utils.build_path(0, ["/filters/items"], ["format"], arguments)
+  },
+// packages_erratum => /errata/:id/packages(.:format)
+  packages_erratum_path: function(_id, options) {
+  return Utils.build_path(1, ["/errata/", "/packages"], ["format"], arguments)
+  },
+// packages_system_system_packages => /systems/:system_id/system_packages/packages(.:format)
+  packages_system_system_packages_path: function(_system_id, options) {
+  return Utils.build_path(1, ["/systems/", "/system_packages/packages"], ["format"], arguments)
+  },
+// auto_complete_locker_repositories => /repositories/auto_complete_locker(.:format)
+  auto_complete_locker_repositories_path: function(options) {
+  return Utils.build_path(0, ["/repositories/auto_complete_locker"], ["format"], arguments)
+  },
+// edit_changeset => /changesets/:id/edit(.:format)
+  edit_changeset_path: function(_id, options) {
+  return Utils.build_path(1, ["/changesets/", "/edit"], ["format"], arguments)
+  },
+// new_api_template_package_group => /api/templates/:template_id/package_groups/new(.:format)
+  new_api_template_package_group_path: function(_template_id, options) {
+  return Utils.build_path(1, ["/api/templates/", "/package_groups/new"], ["format"], arguments)
+  },
+// user_session => /user_session(.:format)
+  user_session_path: function(options) {
+  return Utils.build_path(0, ["/user_session"], ["format"], arguments)
+  },
+// filters => /filters(.:format)
+  filters_path: function(options) {
+  return Utils.build_path(0, ["/filters"], ["format"], arguments)
+  },
+// favorite_search_index => /search/favorite(.:format)
+  favorite_search_index_path: function(options) {
+  return Utils.build_path(0, ["/search/favorite"], ["format"], arguments)
+  },
+// operations => /operations(.:format)
+  operations_path: function(options) {
+  return Utils.build_path(0, ["/operations"], ["format"], arguments)
+  },
+// edit_system_template => /system_templates/:id/edit(.:format)
+  edit_system_template_path: function(_id, options) {
+  return Utils.build_path(1, ["/system_templates/", "/edit"], ["format"], arguments)
+  },
+// pools_api_system => /api/systems/:id/pools(.:format)
+  pools_api_system_path: function(_id, options) {
+  return Utils.build_path(1, ["/api/systems/", "/pools"], ["format"], arguments)
+  },
+// sync_dashboard_index => /dashboard/sync(.:format)
+  sync_dashboard_index_path: function(options) {
+  return Utils.build_path(0, ["/dashboard/sync"], ["format"], arguments)
+  },
+// edit_provider_product_repository => /providers/:provider_id/products/:product_id/repositories/:id/edit(.:format)
+  edit_provider_product_repository_path: function(_provider_id, _product_id, _id, options) {
+  return Utils.build_path(3, ["/providers/", "/products/", "/repositories/", "/edit"], ["format"], arguments)
+  },
+// edit_api_template => /api/templates/:id/edit(.:format)
+  edit_api_template_path: function(_id, options) {
+  return Utils.build_path(1, ["/api/templates/", "/edit"], ["format"], arguments)
+  },
+// add_subscriptions_activation_key => /activation_keys/:id/add_subscriptions(.:format)
+  add_subscriptions_activation_key_path: function(_id, options) {
+  return Utils.build_path(1, ["/activation_keys/", "/add_subscriptions"], ["format"], arguments)
+  },
+// dashboard_index => /dashboard(.:format)
+  dashboard_index_path: function(options) {
+  return Utils.build_path(0, ["/dashboard"], ["format"], arguments)
+  },
+// products_organization_environment => /organizations/:organization_id/environments/:id/products(.:format)
+  products_organization_environment_path: function(_organization_id, _id, options) {
+  return Utils.build_path(2, ["/organizations/", "/environments/", "/products"], ["format"], arguments)
+  },
+// items_providers => /providers/items(.:format)
+  items_providers_path: function(options) {
+  return Utils.build_path(0, ["/providers/items"], ["format"], arguments)
+  },
+// organizations => /organizations(.:format)
+  organizations_path: function(options) {
+  return Utils.build_path(0, ["/organizations"], ["format"], arguments)
+  },
+// new_filter => /filters/new(.:format)
+  new_filter_path: function(options) {
+  return Utils.build_path(0, ["/filters/new"], ["format"], arguments)
+  },
+// package_groups_api_repository => /api/repositories/:id/package_groups(.:format)
+  package_groups_api_repository_path: function(_format, options) {
+  return Utils.build_path(1, ["/api/repositories/", "/package_groups"], ["id"], arguments)
+  },
+// new_api_organization => /api/organizations/new(.:format)
+  new_api_organization_path: function(options) {
+  return Utils.build_path(0, ["/api/organizations/new"], ["format"], arguments)
+  },
+// new_account => /account/new(.:format)
+  new_account_path: function(options) {
+  return Utils.build_path(0, ["/account/new"], ["format"], arguments)
+  },
+// auto_complete_search_activation_keys => /activation_keys/auto_complete_search(.:format)
+  auto_complete_search_activation_keys_path: function(options) {
+  return Utils.build_path(0, ["/activation_keys/auto_complete_search"], ["format"], arguments)
+  },
+// providers => /providers(.:format)
+  providers_path: function(options) {
+  return Utils.build_path(0, ["/providers"], ["format"], arguments)
+  },
+// update_content_system_template => /system_templates/:id/update_content(.:format)
+  update_content_system_template_path: function(_id, options) {
+  return Utils.build_path(1, ["/system_templates/", "/update_content"], ["format"], arguments)
+  },
+// new_api_changeset_product => /api/changesets/:changeset_id/products/new(.:format)
+  new_api_changeset_product_path: function(_changeset_id, options) {
+  return Utils.build_path(1, ["/api/changesets/", "/products/new"], ["format"], arguments)
+  },
+// auto_complete_search_gpg_keys => /gpg_keys/auto_complete_search(.:format)
+  auto_complete_search_gpg_keys_path: function(options) {
+  return Utils.build_path(0, ["/gpg_keys/auto_complete_search"], ["format"], arguments)
+  },
+// promotion => /promotions/:id(.:format)
+  promotion_path: function(_id, options) {
+  return Utils.build_path(1, ["/promotions/"], ["format"], arguments)
+  },
+// edit_api_user_role => /api/users/:user_id/roles/:id/edit(.:format)
+  edit_api_user_role_path: function(_user_id, _id, options) {
+  return Utils.build_path(2, ["/api/users/", "/roles/", "/edit"], ["format"], arguments)
+  },
+// content_api_gpg_key => /api/gpg_keys/:id/content(.:format)
+  content_api_gpg_key_path: function(_id, options) {
+  return Utils.build_path(1, ["/api/gpg_keys/", "/content"], ["format"], arguments)
+  },
+// edit_organization => /organizations/:id/edit(.:format)
+  edit_organization_path: function(_id, options) {
+  return Utils.build_path(1, ["/organizations/", "/edit"], ["format"], arguments)
+  },
+// new_repository => /repositories/new(.:format)
+  new_repository_path: function(options) {
+  return Utils.build_path(0, ["/repositories/new"], ["format"], arguments)
+  },
+// enable_helptip_users => /users/enable_helptip(.:format)
+  enable_helptip_users_path: function(options) {
+  return Utils.build_path(0, ["/users/enable_helptip"], ["format"], arguments)
+  },
+// events_organization => /organizations/:id/events(.:format)
+  events_organization_path: function(_id, options) {
+  return Utils.build_path(1, ["/organizations/", "/events"], ["format"], arguments)
+  },
+// gpg_key => /gpg_keys/:id(.:format)
+  gpg_key_path: function(_id, options) {
+  return Utils.build_path(1, ["/gpg_keys/"], ["format"], arguments)
+  },
+// new_api_changeset_repository => /api/changesets/:changeset_id/repositories/new(.:format)
+  new_api_changeset_repository_path: function(_changeset_id, options) {
+  return Utils.build_path(1, ["/api/changesets/", "/repositories/new"], ["format"], arguments)
+  },
+// import_products_api_provider => /api/providers/:id/import_products(.:format)
+  import_products_api_provider_path: function(_id, options) {
+  return Utils.build_path(1, ["/api/providers/", "/import_products"], ["format"], arguments)
+  },
+// edit_system => /systems/:id/edit(.:format)
+  edit_system_path: function(_id, options) {
+  return Utils.build_path(1, ["/systems/", "/edit"], ["format"], arguments)
+  },
+// promotion_progress_changeset => /changesets/:id/promotion_progress(.:format)
+  promotion_progress_changeset_path: function(_id, options) {
+  return Utils.build_path(1, ["/changesets/", "/promotion_progress"], ["format"], arguments)
+  },
+// errata_promotion => /promotions/:id/errata(.:format)
+  errata_promotion_path: function(_id, options) {
+  return Utils.build_path(1, ["/promotions/", "/errata"], ["format"], arguments)
+  },
+// activation_key => /activation_keys/:id(.:format)
+  activation_key_path: function(_id, options) {
+  return Utils.build_path(1, ["/activation_keys/"], ["format"], arguments)
+  },
+// auto_complete_search_providers => /providers/auto_complete_search(.:format)
+  auto_complete_search_providers_path: function(options) {
+  return Utils.build_path(0, ["/providers/auto_complete_search"], ["format"], arguments)
+  },
+// product => /products/:id(.:format)
+  product_path: function(_id, options) {
+  return Utils.build_path(1, ["/products/"], ["format"], arguments)
+  },
+// edit_api_provider => /api/providers/:id/edit(.:format)
+  edit_api_provider_path: function(_id, options) {
+  return Utils.build_path(1, ["/api/providers/", "/edit"], ["format"], arguments)
+  },
+// new_gpg_key => /gpg_keys/new(.:format)
+  new_gpg_key_path: function(options) {
+  return Utils.build_path(0, ["/gpg_keys/new"], ["format"], arguments)
+  },
+// changeset => /changesets/:id(.:format)
+  changeset_path: function(_id, options) {
+  return Utils.build_path(1, ["/changesets/"], ["format"], arguments)
+  },
+// package => /packages/:id(.:format)
+  package_path: function(_id, options) {
+  return Utils.build_path(1, ["/packages/"], ["format"], arguments)
+  },
+// promotion_details_system_template => /system_templates/:id/promotion_details(.:format)
+  promotion_details_system_template_path: function(_id, options) {
+  return Utils.build_path(1, ["/system_templates/", "/promotion_details"], ["format"], arguments)
+  },
+// auto_complete_search_systems => /systems/auto_complete_search(.:format)
+  auto_complete_search_systems_path: function(options) {
+  return Utils.build_path(0, ["/systems/auto_complete_search"], ["format"], arguments)
+  },
+// new_organization_environment => /organizations/:organization_id/environments/new(.:format)
+  new_organization_environment_path: function(_organization_id, options) {
+  return Utils.build_path(1, ["/organizations/", "/environments/new"], ["format"], arguments)
+  },
+// edit_api_template_package => /api/templates/:template_id/packages/:id/edit(.:format)
+  edit_api_template_package_path: function(_template_id, _format, options) {
+  return Utils.build_path(2, ["/api/templates/", "/packages/", "/edit"], ["id"], arguments)
+  },
+// sync_schedules_apply => /sync_schedules/apply(.:format)
+  sync_schedules_apply_path: function(options) {
+  return Utils.build_path(0, ["/sync_schedules/apply"], ["format"], arguments)
+  },
+// organization_provider => /organizations/:organization_id/providers/:id(.:format)
+  organization_provider_path: function(_organization_id, _id, options) {
+  return Utils.build_path(2, ["/organizations/", "/providers/"], ["format"], arguments)
+  },
+// new_changeset => /changesets/new(.:format)
+  new_changeset_path: function(options) {
+  return Utils.build_path(0, ["/changesets/new"], ["format"], arguments)
+  },
+// auto_complete_products_repos_filters => /filters/auto_complete_products_repos(.:format)
+  auto_complete_products_repos_filters_path: function(options) {
+  return Utils.build_path(0, ["/filters/auto_complete_products_repos"], ["format"], arguments)
+  },
+// system_system_packages => /systems/:system_id/system_packages(.:format)
+  system_system_packages_path: function(_system_id, options) {
+  return Utils.build_path(1, ["/systems/", "/system_packages"], ["format"], arguments)
+  },
+// update_products_filter => /filters/:id/update_products(.:format)
+  update_products_filter_path: function(_id, options) {
+  return Utils.build_path(1, ["/filters/", "/update_products"], ["format"], arguments)
+  },
+// status_system_errata => /systems/:system_id/errata/status(.:format)
+  status_system_errata_path: function(_system_id, options) {
+  return Utils.build_path(1, ["/systems/", "/errata/status"], ["format"], arguments)
+  },
+// new_system_template => /system_templates/new(.:format)
+  new_system_template_path: function(options) {
+  return Utils.build_path(0, ["/system_templates/new"], ["format"], arguments)
+  },
+// edit_api_template_package_group_category => /api/templates/:template_id/package_group_categories/:id/edit(.:format)
+  edit_api_template_package_group_category_path: function(_template_id, _id, options) {
+  return Utils.build_path(2, ["/api/templates/", "/package_group_categories/", "/edit"], ["format"], arguments)
+  },
+// errata_api_system => /api/systems/:id/errata(.:format)
+  errata_api_system_path: function(_id, options) {
+  return Utils.build_path(1, ["/api/systems/", "/errata"], ["format"], arguments)
+  },
+// details_promotion => /promotions/:id/details(.:format)
+  details_promotion_path: function(_id, options) {
+  return Utils.build_path(1, ["/promotions/", "/details"], ["format"], arguments)
+  },
+// system_errata => /systems/:system_id/errata(.:format)
+  system_errata_path: function(_system_id, options) {
+  return Utils.build_path(1, ["/systems/", "/errata"], ["format"], arguments)
+  },
+// new_provider_product_repository => /providers/:provider_id/products/:product_id/repositories/new(.:format)
+  new_provider_product_repository_path: function(_provider_id, _product_id, options) {
+  return Utils.build_path(2, ["/providers/", "/products/", "/repositories/new"], ["format"], arguments)
+  },
+// new_api_template => /api/templates/new(.:format)
+  new_api_template_path: function(options) {
+  return Utils.build_path(0, ["/api/templates/new"], ["format"], arguments)
+  },
+// show_user_session => /user_session(.:format)
+  show_user_session_path: function(options) {
+  return Utils.build_path(0, ["/user_session"], ["format"], arguments)
+  },
+// owner => /owners/:id(.:format)
+  owner_path: function(_id, options) {
+  return Utils.build_path(1, ["/owners/"], ["format"], arguments)
+  },
+// remove_subscriptions_activation_key => /activation_keys/:id/remove_subscriptions(.:format)
+  remove_subscriptions_activation_key_path: function(_id, options) {
+  return Utils.build_path(1, ["/activation_keys/", "/remove_subscriptions"], ["format"], arguments)
+  },
+// promotions => /promotions(.:format)
+  promotions_path: function(options) {
+  return Utils.build_path(0, ["/promotions"], ["format"], arguments)
+  },
+// subscriptions_dashboard_index => /dashboard/subscriptions(.:format)
+  subscriptions_dashboard_index_path: function(options) {
+  return Utils.build_path(0, ["/dashboard/subscriptions"], ["format"], arguments)
+  },
+// provider_product => /providers/:provider_id/products/:id(.:format)
+  provider_product_path: function(_provider_id, _id, options) {
+  return Utils.build_path(2, ["/providers/", "/products/"], ["format"], arguments)
+  },
+// allowed_orgs_user_session => /user_session/allowed_orgs(.:format)
+  allowed_orgs_user_session_path: function(options) {
+  return Utils.build_path(0, ["/user_session/allowed_orgs"], ["format"], arguments)
+  },
+// system => /systems/:id(.:format)
+  system_path: function(_id, options) {
+  return Utils.build_path(1, ["/systems/"], ["format"], arguments)
+  },
+// role => /roles/:id(.:format)
+  role_path: function(_id, options) {
+  return Utils.build_path(1, ["/roles/"], ["format"], arguments)
+  },
+// edit_user => /users/:id/edit(.:format)
+  edit_user_path: function(_id, options) {
+  return Utils.build_path(1, ["/users/", "/edit"], ["format"], arguments)
+  },
+// environment => /environments/:id(.:format)
+  environment_path: function(_id, options) {
+  return Utils.build_path(1, ["/environments/"], ["format"], arguments)
+  },
+// download_system_template => /system_templates/:id/download(.:format)
+  download_system_template_path: function(_id, options) {
+  return Utils.build_path(1, ["/system_templates/", "/download"], ["format"], arguments)
+  },
+// report_api_environment_systems => /api/environments/:environment_id/systems/report(.:format)
+  report_api_environment_systems_path: function(_environment_id, options) {
+  return Utils.build_path(1, ["/api/environments/", "/systems/report"], ["format"], arguments)
+  },
+// password_reset => /password_resets/:id(.:format)
+  password_reset_path: function(_id, options) {
+  return Utils.build_path(1, ["/password_resets/"], ["format"], arguments)
+  },
+// role_permission_destroy => /roles/:role_id/permission/:permission_id/destroy_permission(.:format)
+  role_permission_destroy_path: function(_role_id, _permission_id, options) {
+  return Utils.build_path(2, ["/roles/", "/permission/", "/destroy_permission"], ["format"], arguments)
+  },
+// notices_auto_complete_search => /notices/auto_complete_search(.:format)
+  notices_auto_complete_search_path: function(options) {
+  return Utils.build_path(0, ["/notices/auto_complete_search"], ["format"], arguments)
+  },
+// edit_activation_key => /activation_keys/:id/edit(.:format)
+  edit_activation_key_path: function(_id, options) {
+  return Utils.build_path(1, ["/activation_keys/", "/edit"], ["format"], arguments)
+  },
+// new_api_user_role => /api/users/:user_id/roles/new(.:format)
+  new_api_user_role_path: function(_user_id, options) {
+  return Utils.build_path(1, ["/api/users/", "/roles/new"], ["format"], arguments)
+  },
+// edit_api_changeset_package => /api/changesets/:changeset_id/packages/:id/edit(.:format)
+  edit_api_changeset_package_path: function(_changeset_id, _id, options) {
+  return Utils.build_path(2, ["/api/changesets/", "/packages/", "/edit"], ["format"], arguments)
+  },
+// items_users => /users/items(.:format)
+  items_users_path: function(options) {
+  return Utils.build_path(0, ["/users/items"], ["format"], arguments)
+  },
+// environments_partial_organization => /organizations/:id/environments_partial(.:format)
+  environments_partial_organization_path: function(_id, options) {
+  return Utils.build_path(1, ["/organizations/", "/environments_partial"], ["format"], arguments)
+  },
+// edit_environment => /environments/:id/edit(.:format)
+  edit_environment_path: function(_id, options) {
+  return Utils.build_path(1, ["/environments/", "/edit"], ["format"], arguments)
+  },
+// edit_role => /roles/:id/edit(.:format)
+  edit_role_path: function(_id, options) {
+  return Utils.build_path(1, ["/roles/", "/edit"], ["format"], arguments)
+  },
+// new_organization => /organizations/new(.:format)
+  new_organization_path: function(options) {
+  return Utils.build_path(0, ["/organizations/new"], ["format"], arguments)
+  },
+// available_verbs_api_roles => /api/roles/available_verbs(.:format)
+  available_verbs_api_roles_path: function(options) {
+  return Utils.build_path(0, ["/api/roles/available_verbs"], ["format"], arguments)
+  },
+// system_erratum => /systems/:system_id/errata/:id(.:format)
+  system_erratum_path: function(_system_id, _id, options) {
+  return Utils.build_path(2, ["/systems/", "/errata/"], ["format"], arguments)
+  },
+// object_changeset => /changesets/:id/object(.:format)
+  object_changeset_path: function(_id, options) {
+  return Utils.build_path(1, ["/changesets/", "/object"], ["format"], arguments)
+  },
+// update_environment_user => /users/:id/update_environment(.:format)
+  update_environment_user_path: function(_id, options) {
+  return Utils.build_path(1, ["/users/", "/update_environment"], ["format"], arguments)
+  },
+// role_create_permission => /roles/:role_id/create_permission(.:format)
+  role_create_permission_path: function(_role_id, options) {
+  return Utils.build_path(1, ["/roles/", "/create_permission"], ["format"], arguments)
+  },
+// edit_api_changeset_distribution => /api/changesets/:changeset_id/distributions/:id/edit(.:format)
+  edit_api_changeset_distribution_path: function(_changeset_id, _id, options) {
+  return Utils.build_path(2, ["/api/changesets/", "/distributions/", "/edit"], ["format"], arguments)
+  },
+// edit_api_organization_environment => /api/organizations/:organization_id/environments/:id/edit(.:format)
+  edit_api_organization_environment_path: function(_organization_id, _id, options) {
+  return Utils.build_path(2, ["/api/organizations/", "/environments/", "/edit"], ["format"], arguments)
+  },
+// new_api_provider => /api/providers/new(.:format)
+  new_api_provider_path: function(options) {
+  return Utils.build_path(0, ["/api/providers/new"], ["format"], arguments)
+  },
+// facts_system => /systems/:id/facts(.:format)
+  facts_system_path: function(_id, options) {
+  return Utils.build_path(1, ["/systems/", "/facts"], ["format"], arguments)
+  },
+// repositories_api_product => /api/products/:id/repositories(.:format)
+  repositories_api_product_path: function(_id, options) {
+  return Utils.build_path(1, ["/api/products/", "/repositories"], ["format"], arguments)
+  },
+// roles_show_permission => /roles/show_permission(.:format)
+  roles_show_permission_path: function(options) {
+  return Utils.build_path(0, ["/roles/show_permission"], ["format"], arguments)
+  },
+// user => /users/:id(.:format)
+  user_path: function(_id, options) {
+  return Utils.build_path(1, ["/users/"], ["format"], arguments)
+  },
+// organization_environments => /organizations/:organization_id/environments(.:format)
+  organization_environments_path: function(_organization_id, options) {
+  return Utils.build_path(1, ["/organizations/", "/environments"], ["format"], arguments)
+  },
+// new_api_template_package => /api/templates/:template_id/packages/new(.:format)
+  new_api_template_package_path: function(_template_id, options) {
+  return Utils.build_path(1, ["/api/templates/", "/packages/new"], ["format"], arguments)
+  },
+// product_packages_system_templates => /system_templates/product_packages(.:format)
+  product_packages_system_templates_path: function(options) {
+  return Utils.build_path(0, ["/system_templates/product_packages"], ["format"], arguments)
+  },
+// edit_owner => /owners/:id/edit(.:format)
+  edit_owner_path: function(_id, options) {
+  return Utils.build_path(1, ["/owners/", "/edit"], ["format"], arguments)
+  },
+// new_user_session => /user_session/new(.:format)
+  new_user_session_path: function(options) {
+  return Utils.build_path(0, ["/user_session/new"], ["format"], arguments)
+  },
+// auto_complete_search_filters => /filters/auto_complete_search(.:format)
+  auto_complete_search_filters_path: function(options) {
+  return Utils.build_path(0, ["/filters/auto_complete_search"], ["format"], arguments)
+  },
+// remove_system_system_packages => /systems/:system_id/system_packages/remove(.:format)
+  remove_system_system_packages_path: function(_system_id, options) {
+  return Utils.build_path(1, ["/systems/", "/system_packages/remove"], ["format"], arguments)
+  },
+// items_roles => /roles/items(.:format)
+  items_roles_path: function(options) {
+  return Utils.build_path(0, ["/roles/items"], ["format"], arguments)
+  },
+// edit_organization_provider => /organizations/:organization_id/providers/:id/edit(.:format)
+  edit_organization_provider_path: function(_organization_id, _id, options) {
+  return Utils.build_path(2, ["/organizations/", "/providers/", "/edit"], ["format"], arguments)
+  },
+// products_filter => /filters/:id/products(.:format)
+  products_filter_path: function(_id, options) {
+  return Utils.build_path(1, ["/filters/", "/products"], ["format"], arguments)
+  },
+// install_system_errata => /systems/:system_id/errata/install(.:format)
+  install_system_errata_path: function(_system_id, options) {
+  return Utils.build_path(1, ["/systems/", "/errata/install"], ["format"], arguments)
+  },
+// new_api_template_package_group_category => /api/templates/:template_id/package_group_categories/new(.:format)
+  new_api_template_package_group_category_path: function(_template_id, options) {
+  return Utils.build_path(1, ["/api/templates/", "/package_group_categories/new"], ["format"], arguments)
+  },
+// packages_api_system => /api/systems/:id/packages(.:format)
+  packages_api_system_path: function(_id, options) {
+  return Utils.build_path(1, ["/api/systems/", "/packages"], ["format"], arguments)
+  },
+// sync_plan => /sync_plans/:id(.:format)
+  sync_plan_path: function(_id, options) {
+  return Utils.build_path(1, ["/sync_plans/"], ["format"], arguments)
+  },
+// provider_product_repositories => /providers/:provider_id/products/:product_id/repositories(.:format)
+  provider_product_repositories_path: function(_provider_id, _product_id, options) {
+  return Utils.build_path(2, ["/providers/", "/products/", "/repositories"], ["format"], arguments)
+  },
+// sync_plans => /sync_plans(.:format)
+  sync_plans_path: function(options) {
+  return Utils.build_path(0, ["/sync_plans"], ["format"], arguments)
+  },
+// rails_info_properties => /rails/info/properties(.:format)
+  rails_info_properties_path: function(options) {
+  return Utils.build_path(0, ["/rails/info/properties"], ["format"], arguments)
+  },
+// root => /(.:format)
+  root_path: function(options) {
+  return Utils.build_path(0, ["/"], ["format"], arguments)
+  },
+// systems_dashboard_index => /dashboard/systems(.:format)
+  systems_dashboard_index_path: function(options) {
+  return Utils.build_path(0, ["/dashboard/systems"], ["format"], arguments)
+  },
+// new_environment => /environments/new(.:format)
+  new_environment_path: function(options) {
+  return Utils.build_path(0, ["/environments/new"], ["format"], arguments)
+  },
+// edit_provider_product => /providers/:provider_id/products/:id/edit(.:format)
+  edit_provider_product_path: function(_provider_id, _id, options) {
+  return Utils.build_path(2, ["/providers/", "/products/", "/edit"], ["format"], arguments)
+  },
+// sync_management_sync_status => /sync_management/sync_status(.:format)
+  sync_management_sync_status_path: function(options) {
+  return Utils.build_path(0, ["/sync_management/sync_status"], ["format"], arguments)
+  },
+// available_subscriptions_activation_key => /activation_keys/:id/available_subscriptions(.:format)
+  available_subscriptions_activation_key_path: function(_id, options) {
+  return Utils.build_path(1, ["/activation_keys/", "/available_subscriptions"], ["format"], arguments)
+  },
+// repositories_api_organization_environment => /api/organizations/:organization_id/environments/:id/repositories(.:format)
+  repositories_api_organization_environment_path: function(_organization_id, _id, options) {
+  return Utils.build_path(2, ["/api/organizations/", "/environments/", "/repositories"], ["format"], arguments)
+  },
+// import_status_owner => /owners/:id/import_status(.:format)
+  import_status_owner_path: function(_id, options) {
+  return Utils.build_path(1, ["/owners/", "/import_status"], ["format"], arguments)
+  },
+// system_templates_promotion => /promotions/:id/system_templates(.:format)
+  system_templates_promotion_path: function(_id, options) {
+  return Utils.build_path(1, ["/promotions/", "/system_templates"], ["format"], arguments)
+  },
+// activation_keys => /activation_keys(.:format)
+  activation_keys_path: function(options) {
+  return Utils.build_path(0, ["/activation_keys"], ["format"], arguments)
+  },
+// new_user => /users/new(.:format)
+  new_user_path: function(options) {
+  return Utils.build_path(0, ["/users/new"], ["format"], arguments)
+  },
+// filter => /filters/:id(.:format)
+  filter_path: function(_id, options) {
+  return Utils.build_path(1, ["/filters/"], ["format"], arguments)
+  },
+// edit_password_reset => /password_resets/:id/edit(.:format)
+  edit_password_reset_path: function(_id, options) {
+  return Utils.build_path(1, ["/password_resets/", "/edit"], ["format"], arguments)
+  },
+// destroy_favorite_search_index => /search/favorite/:id(.:format)
+  destroy_favorite_search_index_path: function(_id, options) {
+  return Utils.build_path(1, ["/search/favorite/"], ["format"], arguments)
+  },
+// new_activation_key => /activation_keys/new(.:format)
+  new_activation_key_path: function(options) {
+  return Utils.build_path(0, ["/activation_keys/new"], ["format"], arguments)
+  },
+// new_api_changeset_package => /api/changesets/:changeset_id/packages/new(.:format)
+  new_api_changeset_package_path: function(_changeset_id, options) {
+  return Utils.build_path(1, ["/api/changesets/", "/packages/new"], ["format"], arguments)
+  },
+// items_organizations => /organizations/items(.:format)
+  items_organizations_path: function(options) {
+  return Utils.build_path(0, ["/organizations/items"], ["format"], arguments)
+  },
+// organization => /organizations/:id(.:format)
+  organization_path: function(_id, options) {
+  return Utils.build_path(1, ["/organizations/"], ["format"], arguments)
+  },
+// new_role => /roles/new(.:format)
+  new_role_path: function(options) {
+  return Utils.build_path(0, ["/roles/new"], ["format"], arguments)
+  },
+// auto_complete_search_users => /users/auto_complete_search(.:format)
+  auto_complete_search_users_path: function(options) {
+  return Utils.build_path(0, ["/users/auto_complete_search"], ["format"], arguments)
+  },
+// notices_note_count => /notices/note_count(.:format)
+  notices_note_count_path: function(options) {
+  return Utils.build_path(0, ["/notices/note_count"], ["format"], arguments)
+  },
+// promote_changeset => /changesets/:id/promote(.:format)
+  promote_changeset_path: function(_id, options) {
+  return Utils.build_path(1, ["/changesets/", "/promote"], ["format"], arguments)
+  },
+// edit_environment_user => /users/:id/edit_environment(.:format)
+  edit_environment_user_path: function(_id, options) {
+  return Utils.build_path(1, ["/users/", "/edit_environment"], ["format"], arguments)
+  },
+// roles => /roles(.:format)
+  roles_path: function(options) {
+  return Utils.build_path(0, ["/roles"], ["format"], arguments)
+  },
+// edit_product => /products/:id/edit(.:format)
+  edit_product_path: function(_id, options) {
+  return Utils.build_path(1, ["/products/", "/edit"], ["format"], arguments)
+  },
+// edit_api_role => /api/roles/:id/edit(.:format)
+  edit_api_role_path: function(_id, options) {
+  return Utils.build_path(1, ["/api/roles/", "/edit"], ["format"], arguments)
+  },
+// new_api_changeset_distribution => /api/changesets/:changeset_id/distributions/new(.:format)
+  new_api_changeset_distribution_path: function(_changeset_id, options) {
+  return Utils.build_path(1, ["/api/changesets/", "/distributions/new"], ["format"], arguments)
+  },
+// new_api_organization_environment => /api/organizations/:organization_id/environments/new(.:format)
+  new_api_organization_environment_path: function(_organization_id, options) {
+  return Utils.build_path(1, ["/api/organizations/", "/environments/new"], ["format"], arguments)
+  },
+// more_products_system => /systems/:id/more_products(.:format)
+  more_products_system_path: function(_id, options) {
+  return Utils.build_path(1, ["/systems/", "/more_products"], ["format"], arguments)
+  },
+// auto_complete_locker_packages => /packages/auto_complete_locker(.:format)
+  auto_complete_locker_packages_path: function(options) {
+  return Utils.build_path(0, ["/packages/auto_complete_locker"], ["format"], arguments)
+  },
+// validate_api_template => /api/templates/:id/validate(.:format)
+  validate_api_template_path: function(_id, options) {
+  return Utils.build_path(1, ["/api/templates/", "/validate"], ["format"], arguments)
+  },
+// email_logins_password_resets => /password_resets/email_logins(.:format)
+  email_logins_password_resets_path: function(options) {
+  return Utils.build_path(0, ["/password_resets/email_logins"], ["format"], arguments)
+  },
+// enable_repo => /repositories/:id/enable_repo(.:format)
+  enable_repo_path: function(_id, options) {
+  return Utils.build_path(1, ["/repositories/", "/enable_repo"], ["format"], arguments)
+  },
+// bulk_destroy_systems => /systems/bulk_destroy(.:format)
+  bulk_destroy_systems_path: function(options) {
+  return Utils.build_path(0, ["/systems/bulk_destroy"], ["format"], arguments)
+  },
+// add_system_system_packages => /systems/:system_id/system_packages/add(.:format)
+  add_system_system_packages_path: function(_system_id, options) {
+  return Utils.build_path(1, ["/systems/", "/system_packages/add"], ["format"], arguments)
+  },
+// auto_complete_search_roles => /roles/auto_complete_search(.:format)
+  auto_complete_search_roles_path: function(options) {
+  return Utils.build_path(0, ["/roles/auto_complete_search"], ["format"], arguments)
+  },
+// new_organization_provider => /organizations/:organization_id/providers/new(.:format)
+  new_organization_provider_path: function(_organization_id, options) {
+  return Utils.build_path(1, ["/organizations/", "/providers/new"], ["format"], arguments)
+  },
+// edit_provider => /providers/:id/edit(.:format)
+  edit_provider_path: function(_id, options) {
+  return Utils.build_path(1, ["/providers/", "/edit"], ["format"], arguments)
+  },
+// items_system_templates => /system_templates/items(.:format)
+  items_system_templates_path: function(options) {
+  return Utils.build_path(0, ["/system_templates/items"], ["format"], arguments)
+  },
+// new_owner => /owners/new(.:format)
+  new_owner_path: function(options) {
+  return Utils.build_path(0, ["/owners/new"], ["format"], arguments)
+  },
+// edit_api_template_parameter => /api/templates/:template_id/parameters/:id/edit(.:format)
+  edit_api_template_parameter_path: function(_template_id, _id, options) {
+  return Utils.build_path(2, ["/api/templates/", "/parameters/", "/edit"], ["format"], arguments)
+  },
+// environments => /environments(.:format)
+  environments_path: function(options) {
+  return Utils.build_path(0, ["/environments"], ["format"], arguments)
+  },
+// remove_packages_filter => /filters/:id/remove_packages(.:format)
+  remove_packages_filter_path: function(_id, options) {
+  return Utils.build_path(1, ["/filters/", "/remove_packages"], ["format"], arguments)
+  },
+// distribution => /distributions/:id(.:format)
+  distribution_path: function(_format, options) {
+  return Utils.build_path(1, ["/distributions/"], ["id"], arguments)
+  },
+// products => /products(.:format)
+  products_path: function(options) {
+  return Utils.build_path(0, ["/products"], ["format"], arguments)
+  },
+// items_system_errata => /systems/:system_id/errata/items(.:format)
+  items_system_errata_path: function(_system_id, options) {
+  return Utils.build_path(1, ["/systems/", "/errata/items"], ["format"], arguments)
+  },
+// edit_sync_plan => /sync_plans/:id/edit(.:format)
+  edit_sync_plan_path: function(_id, options) {
+  return Utils.build_path(1, ["/sync_plans/", "/edit"], ["format"], arguments)
+  },
+// update_repo_gpg_key_provider_product_repository => /providers/:provider_id/products/:product_id/repositories/:id/update_gpg_key(.:format)
+  update_repo_gpg_key_provider_product_repository_path: function(_provider_id, _product_id, _id, options) {
+  return Utils.build_path(3, ["/providers/", "/products/", "/repositories/", "/update_gpg_key"], ["format"], arguments)
+  },
+// subscriptions => /subscriptions(.:format)
+  subscriptions_path: function(options) {
+  return Utils.build_path(0, ["/subscriptions"], ["format"], arguments)
+  },
+// edit_api_template_distribution => /api/templates/:template_id/distributions/:id/edit(.:format)
+  edit_api_template_distribution_path: function(_template_id, _id, options) {
+  return Utils.build_path(2, ["/api/templates/", "/distributions/", "/edit"], ["format"], arguments)
+  },
+// new_provider_product => /providers/:provider_id/products/new(.:format)
+  new_provider_product_path: function(_provider_id, options) {
+  return Utils.build_path(1, ["/providers/", "/products/new"], ["format"], arguments)
+  },
+// applied_subscriptions_activation_key => /activation_keys/:id/applied_subscriptions(.:format)
+  applied_subscriptions_activation_key_path: function(_id, options) {
+  return Utils.build_path(1, ["/activation_keys/", "/applied_subscriptions"], ["format"], arguments)
+  },
+// promotions_dashboard_index => /dashboard/promotions(.:format)
+  promotions_dashboard_index_path: function(options) {
+  return Utils.build_path(0, ["/dashboard/promotions"], ["format"], arguments)
+  },
+// system_events => /systems/:system_id/events(.:format)
+  system_events_path: function(_system_id, options) {
+  return Utils.build_path(1, ["/systems/", "/events"], ["format"], arguments)
+  },
+// items_system_events => /systems/:system_id/events/items(.:format)
+  items_system_events_path: function(_system_id, options) {
+  return Utils.build_path(1, ["/systems/", "/events/items"], ["format"], arguments)
+  },
+// schedule_provider => /providers/:id/schedule(.:format)
+  schedule_provider_path: function(_id, options) {
+  return Utils.build_path(1, ["/providers/", "/schedule"], ["format"], arguments)
+  },
+// edit_filter => /filters/:id/edit(.:format)
+  edit_filter_path: function(_id, options) {
+  return Utils.build_path(1, ["/filters/", "/edit"], ["format"], arguments)
+  },
+// import_owner => /owners/:id/import(.:format)
+  import_owner_path: function(_id, options) {
+  return Utils.build_path(1, ["/owners/", "/import"], ["format"], arguments)
+  },
+// sync_management_index => /sync_management/index(.:format)
+  sync_management_index_path: function(options) {
+  return Utils.build_path(0, ["/sync_management/index"], ["format"], arguments)
+  },
+// edit_api_consumer => /api/consumers/:id/edit(.:format)
+  edit_api_consumer_path: function(_id, options) {
+  return Utils.build_path(1, ["/api/consumers/", "/edit"], ["format"], arguments)
+  },
+// edit_api_activation_key => /api/activation_keys/:id/edit(.:format)
+  edit_api_activation_key_path: function(_id, options) {
+  return Utils.build_path(1, ["/api/activation_keys/", "/edit"], ["format"], arguments)
+  },
+// promote_api_changeset => /api/changesets/:id/promote(.:format)
+  promote_api_changeset_path: function(_id, options) {
+  return Utils.build_path(1, ["/api/changesets/", "/promote"], ["format"], arguments)
+  },
+// new_password_reset => /password_resets/new(.:format)
+  new_password_reset_path: function(options) {
+  return Utils.build_path(0, ["/password_resets/new"], ["format"], arguments)
+  },
+// password_resets => /password_resets(.:format)
+  password_resets_path: function(options) {
+  return Utils.build_path(0, ["/password_resets"], ["format"], arguments)
+  },
+// products_promotion => /promotions/:id/products(.:format)
+  products_promotion_path: function(_id, options) {
+  return Utils.build_path(1, ["/promotions/", "/products"], ["format"], arguments)
+  },
+// new_system => /systems/new(.:format)
+  new_system_path: function(options) {
+  return Utils.build_path(0, ["/systems/new"], ["format"], arguments)
+  },
+// items_sync_plans => /sync_plans/items(.:format)
+  items_sync_plans_path: function(options) {
+  return Utils.build_path(0, ["/sync_plans/items"], ["format"], arguments)
+  },
+// auto_complete_search_organizations => /organizations/auto_complete_search(.:format)
+  auto_complete_search_organizations_path: function(options) {
+  return Utils.build_path(0, ["/organizations/auto_complete_search"], ["format"], arguments)
+  },
+// notices => /notices(.:format)
+  notices_path: function(options) {
+  return Utils.build_path(0, ["/notices"], ["format"], arguments)
+  },
+// product_comps_system_templates => /system_templates/product_comps(.:format)
+  product_comps_system_templates_path: function(options) {
+  return Utils.build_path(0, ["/system_templates/product_comps"], ["format"], arguments)
+  },
+// edit_user_session => /user_session/edit(.:format)
+  edit_user_session_path: function(options) {
+  return Utils.build_path(0, ["/user_session/edit"], ["format"], arguments)
+  },
+// jammit => /assets/:package.:extension(.:format)
+  jammit_path: function(_package, _format, options) {
+  return Utils.build_path(2, ["/assets/", "."], ["extension"], arguments)
+  },
+// edit_api_user => /api/users/:id/edit(.:format)
+  edit_api_user_path: function(_id, options) {
+  return Utils.build_path(1, ["/api/users/", "/edit"], ["format"], arguments)
+  },
+// edit_api_changeset_erratum => /api/changesets/:changeset_id/errata/:id/edit(.:format)
+  edit_api_changeset_erratum_path: function(_changeset_id, _id, options) {
+  return Utils.build_path(2, ["/api/changesets/", "/errata/", "/edit"], ["format"], arguments)
+  },
+// logout => /logout(.:format)
+  logout_path: function(options) {
+  return Utils.build_path(0, ["/logout"], ["format"], arguments)
+  },
+// update_roles_user => /users/:id/update_roles(.:format)
+  update_roles_user_path: function(_id, options) {
+  return Utils.build_path(1, ["/users/", "/update_roles"], ["format"], arguments)
+  },
+// new_product => /products/new(.:format)
+  new_product_path: function(options) {
+  return Utils.build_path(0, ["/products/new"], ["format"], arguments)
+  },
+// account => /account(.:format)
+  account_path: function(options) {
+  return Utils.build_path(0, ["/account"], ["format"], arguments)
+  },
+// history_search_index => /search/history(.:format)
+  history_search_index_path: function(options) {
+  return Utils.build_path(0, ["/search/history"], ["format"], arguments)
+  },
+// dependencies_changeset => /changesets/:id/dependencies(.:format)
+  dependencies_changeset_path: function(_id, options) {
+  return Utils.build_path(1, ["/changesets/", "/dependencies"], ["format"], arguments)
+  },
+// new_api_role => /api/roles/new(.:format)
+  new_api_role_path: function(options) {
+  return Utils.build_path(0, ["/api/roles/new"], ["format"], arguments)
+  },
+// products_api_provider => /api/providers/:id/products(.:format)
+  products_api_provider_path: function(_id, options) {
+  return Utils.build_path(1, ["/api/providers/", "/products"], ["format"], arguments)
+  },
+// products_system => /systems/:id/products(.:format)
+  products_system_path: function(_id, options) {
+  return Utils.build_path(1, ["/systems/", "/products"], ["format"], arguments)
+  },
+// items_changesets => /changesets/items(.:format)
+  items_changesets_path: function(options) {
+  return Utils.build_path(0, ["/changesets/items"], ["format"], arguments)
+  },
+// dependencies_package => /packages/:id/dependencies(.:format)
+  dependencies_package_path: function(_id, options) {
+  return Utils.build_path(1, ["/packages/", "/dependencies"], ["format"], arguments)
+  },
+// edit_api_changeset_template => /api/changesets/:changeset_id/templates/:id/edit(.:format)
+  edit_api_changeset_template_path: function(_changeset_id, _id, options) {
+  return Utils.build_path(2, ["/api/changesets/", "/templates/", "/edit"], ["format"], arguments)
+  },
+// edit_api_organization_sync_plan => /api/organizations/:organization_id/sync_plans/:id/edit(.:format)
+  edit_api_organization_sync_plan_path: function(_organization_id, _id, options) {
+  return Utils.build_path(2, ["/api/organizations/", "/sync_plans/", "/edit"], ["format"], arguments)
+  },
+// export_api_template => /api/templates/:id/export(.:format)
+  export_api_template_path: function(_id, options) {
+  return Utils.build_path(1, ["/api/templates/", "/export"], ["format"], arguments)
+  },
+// repositories => /repositories(.:format)
+  repositories_path: function(options) {
+  return Utils.build_path(0, ["/repositories"], ["format"], arguments)
+  },
+// environments_systems => /systems/environments(.:format)
+  environments_systems_path: function(options) {
+  return Utils.build_path(0, ["/systems/environments"], ["format"], arguments)
+  },
+// system_event => /systems/:system_id/events/:id(.:format)
+  system_event_path: function(_system_id, _id, options) {
+  return Utils.build_path(2, ["/systems/", "/events/"], ["format"], arguments)
+  },
+// role_permission_update => /roles/:role_id/permission/:permission_id/update_permission(.:format)
+  role_permission_update_path: function(_role_id, _permission_id, options) {
+  return Utils.build_path(2, ["/roles/", "/permission/", "/update_permission"], ["format"], arguments)
+  },
+// organization_providers => /organizations/:organization_id/providers(.:format)
+  organization_providers_path: function(_organization_id, options) {
+  return Utils.build_path(1, ["/organizations/", "/providers"], ["format"], arguments)
+  },
+// new_provider => /providers/new(.:format)
+  new_provider_path: function(options) {
+  return Utils.build_path(0, ["/providers/new"], ["format"], arguments)
+  },
+// auto_complete_search_system_templates => /system_templates/auto_complete_search(.:format)
+  auto_complete_search_system_templates_path: function(options) {
+  return Utils.build_path(0, ["/system_templates/auto_complete_search"], ["format"], arguments)
+  },
+// notices_details => /notices/:id/details(.:format)
+  notices_details_path: function(_id, options) {
+  return Utils.build_path(1, ["/notices/", "/details"], ["format"], arguments)
+  },
+// repos_promotion => /promotions/:id/repos(.:format)
+  repos_promotion_path: function(_id, options) {
+  return Utils.build_path(1, ["/promotions/", "/repos"], ["format"], arguments)
+  },
+// new_api_template_parameter => /api/templates/:template_id/parameters/new(.:format)
+  new_api_template_parameter_path: function(_template_id, options) {
+  return Utils.build_path(1, ["/api/templates/", "/parameters/new"], ["format"], arguments)
+  },
+// system_templates => /system_templates(.:format)
+  system_templates_path: function(options) {
+  return Utils.build_path(0, ["/system_templates"], ["format"], arguments)
+  },
+// add_packages_filter => /filters/:id/add_packages(.:format)
+  add_packages_filter_path: function(_id, options) {
+  return Utils.build_path(1, ["/filters/", "/add_packages"], ["format"], arguments)
+  },
+// filelist_distribution => /distributions/:id/filelist(.:format)
+  filelist_distribution_path: function(_format, options) {
+  return Utils.build_path(1, ["/distributions/", "/filelist"], ["id"], arguments)
+  },
+// status_system_system_packages => /systems/:system_id/system_packages/status(.:format)
+  status_system_system_packages_path: function(_system_id, options) {
+  return Utils.build_path(1, ["/systems/", "/system_packages/status"], ["format"], arguments)
+  },
+// users => /users(.:format)
+  users_path: function(options) {
+  return Utils.build_path(0, ["/users"], ["format"], arguments)
+  },
+// new_sync_plan => /sync_plans/new(.:format)
+  new_sync_plan_path: function(options) {
+  return Utils.build_path(0, ["/sync_plans/new"], ["format"], arguments)
+  },
+// new_api_template_distribution => /api/templates/:template_id/distributions/new(.:format)
+  new_api_template_distribution_path: function(_template_id, options) {
+  return Utils.build_path(1, ["/api/templates/", "/distributions/new"], ["format"], arguments)
+  },
+// login => /login(.:format)
+  login_path: function(options) {
+  return Utils.build_path(0, ["/login"], ["format"], arguments)
+  },
+// subscriptions_activation_keys => /activation_keys/subscriptions(.:format)
+  subscriptions_activation_keys_path: function(options) {
+  return Utils.build_path(0, ["/activation_keys/subscriptions"], ["format"], arguments)
+  },
+// errata_dashboard_index => /dashboard/errata(.:format)
+  errata_dashboard_index_path: function(options) {
+  return Utils.build_path(0, ["/dashboard/errata"], ["format"], arguments)
+  },
+// provider_products => /providers/:provider_id/products(.:format)
+  provider_products_path: function(_provider_id, options) {
+  return Utils.build_path(1, ["/providers/", "/products"], ["format"], arguments)
+  },
+// repositories_api_organization_product => /api/organizations/:organization_id/products/:id/repositories(.:format)
+  repositories_api_organization_product_path: function(_organization_id, _id, options) {
+  return Utils.build_path(2, ["/api/organizations/", "/products/", "/repositories"], ["format"], arguments)
+  },
+// more_events_system_events => /systems/:system_id/events/more_events(.:format)
+  more_events_system_events_path: function(_system_id, options) {
+  return Utils.build_path(1, ["/systems/", "/events/more_events"], ["format"], arguments)
+  },
+// products_repos_provider => /providers/:id/products_repos(.:format)
+  products_repos_provider_path: function(_id, options) {
+  return Utils.build_path(1, ["/providers/", "/products_repos"], ["format"], arguments)
+  },
+// systems => /systems(.:format)
+  systems_path: function(options) {
+  return Utils.build_path(0, ["/systems"], ["format"], arguments)
+  },
+// new_api_consumer => /api/consumers/new(.:format)
+  new_api_consumer_path: function(options) {
+  return Utils.build_path(0, ["/api/consumers/new"], ["format"], arguments)
+  },
+// new_api_activation_key => /api/activation_keys/new(.:format)
+  new_api_activation_key_path: function(options) {
+  return Utils.build_path(0, ["/api/activation_keys/new"], ["format"], arguments)
+  },
+// enable_api_repository => /api/repositories/:id/enable(.:format)
+  enable_api_repository_path: function(_format, options) {
+  return Utils.build_path(1, ["/api/repositories/", "/enable"], ["id"], arguments)
+  },
+// auto_complete_search_sync_plans => /sync_plans/auto_complete_search(.:format)
+  auto_complete_search_sync_plans_path: function(options) {
+  return Utils.build_path(0, ["/sync_plans/auto_complete_search"], ["format"], arguments)
+  },
+// changesets => /changesets(.:format)
+  changesets_path: function(options) {
+  return Utils.build_path(0, ["/changesets"], ["format"], arguments)
+  },
+// report_api_users => /api/users/report(.:format)
+  report_api_users_path: function(options) {
+  return Utils.build_path(0, ["/api/users/report"], ["format"], arguments)
+  },
+// sync_schedules_index => /sync_schedules/index(.:format)
+  sync_schedules_index_path: function(options) {
+  return Utils.build_path(0, ["/sync_schedules/index"], ["format"], arguments)
+  },
+// products_repos_gpg_key => /gpg_keys/:id/products_repos(.:format)
+  products_repos_gpg_key_path: function(_id, options) {
+  return Utils.build_path(1, ["/gpg_keys/", "/products_repos"], ["format"], arguments)
   },
 // new_api_user => /api/users/new(.:format)
   new_api_user_path: function(options) {
-  return Utils.build_path(1, ["/api/users/new"], arguments)
-  },
-// api_environment_templates => /api/environments/:environment_id/templates(.:format)
-  api_environment_templates_path: function(_environment_id, options) {
-  return Utils.build_path(2, ["/api/environments/", "/templates"], arguments)
-  },
-// new_api_template_package_group_category => /api/templates/:template_id/package_group_categories/new(.:format)
-  new_api_template_package_group_category_path: function(_template_id, options) {
-  return Utils.build_path(2, ["/api/templates/", "/package_group_categories/new"], arguments)
-  },
-// object_changeset => /changesets/:id/object(.:format)
-  object_changeset_path: function(_id, options) {
-  return Utils.build_path(2, ["/changesets/", "/object"], arguments)
-  },
-// role_create_permission => /roles/:role_id/create_permission(.:format)
-  role_create_permission_path: function(_role_id, options) {
-  return Utils.build_path(2, ["/roles/", "/create_permission"], arguments)
-  },
-// api_templates => /api/templates(.:format)
-  api_templates_path: function(options) {
-  return Utils.build_path(1, ["/api/templates"], arguments)
-  },
-// jammit => /assets/:package.:extension(.:format)
-  jammit_path: function(_package, _extension, options) {
-  return Utils.build_path(3, ["/assets/", "."], arguments)
-  },
-// api_pools => /api/pools(.:format)
-  api_pools_path: function(options) {
-  return Utils.build_path(1, ["/api/pools"], arguments)
-  },
-// api_organization_filters => /api/organizations/:organization_id/filters(.:format)
-  api_organization_filters_path: function(_organization_id, options) {
-  return Utils.build_path(2, ["/api/organizations/", "/filters"], arguments)
-  },
-// repositories_api_organization_environment => /api/organizations/:organization_id/environments/:id/repositories(.:format)
-  repositories_api_organization_environment_path: function(_organization_id, _id, options) {
-  return Utils.build_path(3, ["/api/organizations/", "/environments/", "/repositories"], arguments)
-  },
-// roles_show_permission => /roles/show_permission(.:format)
-  roles_show_permission_path: function(options) {
-  return Utils.build_path(1, ["/roles/show_permission"], arguments)
-  },
-// organization_environments => /organizations/:organization_id/environments(.:format)
-  organization_environments_path: function(_organization_id, options) {
-  return Utils.build_path(2, ["/organizations/", "/environments"], arguments)
-  },
-// provider_products => /providers/:provider_id/products(.:format)
-  provider_products_path: function(_provider_id, options) {
-  return Utils.build_path(2, ["/providers/", "/products"], arguments)
-  },
-// password_resets => /password_resets(.:format)
-  password_resets_path: function(options) {
-  return Utils.build_path(1, ["/password_resets"], arguments)
-  },
-// auto_complete_search_users => /users/auto_complete_search(.:format)
-  auto_complete_search_users_path: function(options) {
-  return Utils.build_path(1, ["/users/auto_complete_search"], arguments)
-  },
-// api_changeset => /api/changesets/:id(.:format)
-  api_changeset_path: function(_id, options) {
-  return Utils.build_path(2, ["/api/changesets/"], arguments)
-  },
-// edit_environment_user => /users/:id/edit_environment(.:format)
-  edit_environment_user_path: function(_id, options) {
-  return Utils.build_path(2, ["/users/", "/edit_environment"], arguments)
-  },
-// items_roles => /roles/items(.:format)
-  items_roles_path: function(options) {
-  return Utils.build_path(1, ["/roles/items"], arguments)
-  },
-// edit_organization_provider => /organizations/:organization_id/providers/:id/edit(.:format)
-  edit_organization_provider_path: function(_organization_id, _id, options) {
-  return Utils.build_path(3, ["/organizations/", "/providers/", "/edit"], arguments)
-  },
-// products_repos_provider => /providers/:id/products_repos(.:format)
-  products_repos_provider_path: function(_id, options) {
-  return Utils.build_path(2, ["/providers/", "/products_repos"], arguments)
-  },
-// edit_product => /products/:id/edit(.:format)
-  edit_product_path: function(_id, options) {
-  return Utils.build_path(2, ["/products/", "/edit"], arguments)
-  },
-// new_user_session => /user_session/new(.:format)
-  new_user_session_path: function(options) {
-  return Utils.build_path(1, ["/user_session/new"], arguments)
-  },
-// api_puppetclasses => /api/puppetclasses(.:format)
-  api_puppetclasses_path: function(options) {
-  return Utils.build_path(1, ["/api/puppetclasses"], arguments)
-=======
+  return Utils.build_path(0, ["/api/users/new"], ["format"], arguments)
+  },
+// new_api_changeset_erratum => /api/changesets/:changeset_id/errata/new(.:format)
+  new_api_changeset_erratum_path: function(_changeset_id, options) {
+  return Utils.build_path(1, ["/api/changesets/", "/errata/new"], ["format"], arguments)
+  },
+// edit_api_system_packages => /api/systems/:system_id/packages/edit(.:format)
+  edit_api_system_packages_path: function(_system_id, options) {
+  return Utils.build_path(1, ["/api/systems/", "/packages/edit"], ["format"], arguments)
+  },
+// system_templates_organization_environment => /organizations/:organization_id/environments/:id/system_templates(.:format)
+  system_templates_organization_environment_path: function(_organization_id, _id, options) {
+  return Utils.build_path(2, ["/organizations/", "/environments/", "/system_templates"], ["format"], arguments)
+  },
+// gpg_keys => /gpg_keys(.:format)
+  gpg_keys_path: function(options) {
+  return Utils.build_path(0, ["/gpg_keys"], ["format"], arguments)
+  },
+// search_index => /search(.:format)
+  search_index_path: function(options) {
+  return Utils.build_path(0, ["/search"], ["format"], arguments)
+  },
+// sync_management_product_status => /sync_management/product_status(.:format)
+  sync_management_product_status_path: function(options) {
+  return Utils.build_path(0, ["/sync_management/product_status"], ["format"], arguments)
+  },
+// name_changeset => /changesets/:id/name(.:format)
+  name_changeset_path: function(_id, options) {
+  return Utils.build_path(1, ["/changesets/", "/name"], ["format"], arguments)
+  },
+// repository => /repositories/:id(.:format)
+  repository_path: function(_id, options) {
+  return Utils.build_path(1, ["/repositories/"], ["format"], arguments)
+  },
+// clear_helptips_user => /users/:id/clear_helptips(.:format)
+  clear_helptips_user_path: function(_id, options) {
+  return Utils.build_path(1, ["/users/", "/clear_helptips"], ["format"], arguments)
+  },
+// product_create_api_provider => /api/providers/:id/product_create(.:format)
+  product_create_api_provider_path: function(_id, options) {
+  return Utils.build_path(1, ["/api/providers/", "/product_create"], ["format"], arguments)
+  },
+// update_subscriptions_system => /systems/:id/update_subscriptions(.:format)
+  update_subscriptions_system_path: function(_id, options) {
+  return Utils.build_path(1, ["/systems/", "/update_subscriptions"], ["format"], arguments)
+  },
+// list_changesets => /changesets/list(.:format)
+  list_changesets_path: function(options) {
+  return Utils.build_path(0, ["/changesets/list"], ["format"], arguments)
+  },
+// filelist_package => /packages/:id/filelist(.:format)
+  filelist_package_path: function(_id, options) {
+  return Utils.build_path(1, ["/packages/", "/filelist"], ["format"], arguments)
+  },
+// new_api_changeset_template => /api/changesets/:changeset_id/templates/new(.:format)
+  new_api_changeset_template_path: function(_changeset_id, options) {
+  return Utils.build_path(1, ["/api/changesets/", "/templates/new"], ["format"], arguments)
+  },
+// new_api_organization_sync_plan => /api/organizations/:organization_id/sync_plans/new(.:format)
+  new_api_organization_sync_plan_path: function(_organization_id, options) {
+  return Utils.build_path(1, ["/api/organizations/", "/sync_plans/new"], ["format"], arguments)
+  },
+// import_api_templates => /api/templates/import(.:format)
+  import_api_templates_path: function(options) {
+  return Utils.build_path(0, ["/api/templates/import"], ["format"], arguments)
+  },
+// user_session_logout => /user_session/logout(.:format)
+  user_session_logout_path: function(options) {
+  return Utils.build_path(0, ["/user_session/logout"], ["format"], arguments)
+  },
+// env_items_systems => /systems/env_items(.:format)
+  env_items_systems_path: function(options) {
+  return Utils.build_path(0, ["/systems/env_items"], ["format"], arguments)
+  },
+// tasks_api_organization_systems => /api/organizations/:organization_id/systems/tasks(.:format)
+  tasks_api_organization_systems_path: function(_organization_id, options) {
+  return Utils.build_path(1, ["/api/organizations/", "/systems/tasks"], ["format"], arguments)
+  },
+// edit_api_template_product => /api/templates/:template_id/products/:id/edit(.:format)
+  edit_api_template_product_path: function(_template_id, _id, options) {
+  return Utils.build_path(2, ["/api/templates/", "/products/", "/edit"], ["format"], arguments)
+  },
+// organization_environment => /organizations/:organization_id/environments/:id(.:format)
+  organization_environment_path: function(_organization_id, _id, options) {
+  return Utils.build_path(2, ["/organizations/", "/environments/"], ["format"], arguments)
+  },
+// set_org_user_session => /user_session/set_org(.:format)
+  set_org_user_session_path: function(options) {
+  return Utils.build_path(0, ["/user_session/set_org"], ["format"], arguments)
+  },
 // packages_filter => /filters/:id/packages(.:format)
   packages_filter_path: function(_id, options) {
-  return Utils.build_path(2, ["/filters/", "/packages"], arguments)
+  return Utils.build_path(1, ["/filters/", "/packages"], ["format"], arguments)
   },
 // erratum => /errata/:id(.:format)
   erratum_path: function(_id, options) {
-  return Utils.build_path(2, ["/errata/"], arguments)
+  return Utils.build_path(1, ["/errata/"], ["format"], arguments)
+  },
+// more_packages_system_system_packages => /systems/:system_id/system_packages/more_packages(.:format)
+  more_packages_system_system_packages_path: function(_system_id, options) {
+  return Utils.build_path(1, ["/systems/", "/system_packages/more_packages"], ["format"], arguments)
   },
 // edit_api_template_package_group => /api/templates/:template_id/package_groups/:id/edit(.:format)
   edit_api_template_package_group_path: function(_template_id, _id, options) {
-  return Utils.build_path(3, ["/api/templates/", "/package_groups/", "/edit"], arguments)
->>>>>>> 1ad1f43d
-  },
-// auto_complete_search_activation_keys => /activation_keys/auto_complete_search(.:format)
-  auto_complete_search_activation_keys_path: function(options) {
-  return Utils.build_path(1, ["/activation_keys/auto_complete_search"], arguments)
-  },
-<<<<<<< HEAD
+  return Utils.build_path(2, ["/api/templates/", "/package_groups/", "/edit"], ["format"], arguments)
+  },
 // notices_get_new => /notices/get_new(.:format)
   notices_get_new_path: function(options) {
-  return Utils.build_path(1, ["/notices/get_new"], arguments)
-  },
-// auto_complete_locker_packages => /packages/auto_complete_locker(.:format)
-  auto_complete_locker_packages_path: function(options) {
-  return Utils.build_path(1, ["/packages/auto_complete_locker"], arguments)
-  },
-// packages_api_system => /api/systems/:id/packages(.:format)
-  packages_api_system_path: function(_id, options) {
-  return Utils.build_path(2, ["/api/systems/", "/packages"], arguments)
-=======
-// providers => /providers(.:format)
-  providers_path: function(options) {
-  return Utils.build_path(1, ["/providers"], arguments)
-  },
-// products => /products(.:format)
-  products_path: function(options) {
-  return Utils.build_path(1, ["/products"], arguments)
+  return Utils.build_path(0, ["/notices/get_new"], ["format"], arguments)
   },
 // packages_promotion => /promotions/:id/packages(.:format)
   packages_promotion_path: function(_id, options) {
-  return Utils.build_path(2, ["/promotions/", "/packages"], arguments)
+  return Utils.build_path(1, ["/promotions/", "/packages"], ["format"], arguments)
+  },
+// items_activation_keys => /activation_keys/items(.:format)
+  items_activation_keys_path: function(options) {
+  return Utils.build_path(0, ["/activation_keys/items"], ["format"], arguments)
   },
 // product_repos_system_templates => /system_templates/product_repos(.:format)
   product_repos_system_templates_path: function(options) {
-  return Utils.build_path(1, ["/system_templates/product_repos"], arguments)
->>>>>>> 1ad1f43d
-  },
-// items_activation_keys => /activation_keys/items(.:format)
-  items_activation_keys_path: function(options) {
-  return Utils.build_path(1, ["/activation_keys/items"], arguments)
-  },
-// bulk_destroy_systems => /systems/bulk_destroy(.:format)
-  bulk_destroy_systems_path: function(options) {
-  return Utils.build_path(1, ["/systems/bulk_destroy"], arguments)
+  return Utils.build_path(0, ["/system_templates/product_repos"], ["format"], arguments)
   },
 // notices_dashboard_index => /dashboard/notices(.:format)
   notices_dashboard_index_path: function(options) {
-  return Utils.build_path(1, ["/dashboard/notices"], arguments)
-  },
-<<<<<<< HEAD
-// api_system => /api/systems/:id(.:format)
-  api_system_path: function(_id, options) {
-  return Utils.build_path(2, ["/api/systems/"], arguments)
-  },
-// logout => /logout(.:format)
-  logout_path: function(options) {
-  return Utils.build_path(1, ["/logout"], arguments)
-  },
-// add_system_system_packages => /systems/:system_id/system_packages/add(.:format)
-  add_system_system_packages_path: function(_system_id, options) {
-  return Utils.build_path(2, ["/systems/", "/system_packages/add"], arguments)
-  },
-// items_system_templates => /system_templates/items(.:format)
-  items_system_templates_path: function(options) {
-  return Utils.build_path(1, ["/system_templates/items"], arguments)
-  },
-// new_owner => /owners/new(.:format)
-  new_owner_path: function(options) {
-  return Utils.build_path(1, ["/owners/new"], arguments)
-  },
-// new_environment => /environments/new(.:format)
-  new_environment_path: function(options) {
-  return Utils.build_path(1, ["/environments/new"], arguments)
-  },
-// new_api_organization_environment => /api/organizations/:organization_id/environments/new(.:format)
-  new_api_organization_environment_path: function(_organization_id, options) {
-  return Utils.build_path(2, ["/api/organizations/", "/environments/new"], arguments)
-  },
-// api_providers => /api/providers(.:format)
-  api_providers_path: function(options) {
-  return Utils.build_path(1, ["/api/providers"], arguments)
-  },
-// system_templates_promotion => /promotions/:id/system_templates(.:format)
-  system_templates_promotion_path: function(_id, options) {
-  return Utils.build_path(2, ["/promotions/", "/system_templates"], arguments)
-  },
-// subscriptions => /subscriptions(.:format)
-  subscriptions_path: function(options) {
-  return Utils.build_path(1, ["/subscriptions"], arguments)
-  },
-// remove_packages_filter => /filters/:id/remove_packages(.:format)
-  remove_packages_filter_path: function(_id, options) {
-  return Utils.build_path(2, ["/filters/", "/remove_packages"], arguments)
-  },
-// distribution => /distributions/:id(.:format)
-  distribution_path: function(_id, options) {
-  return Utils.build_path(2, ["/distributions/"], arguments)
-  },
-// items_system_errata => /systems/:system_id/errata/items(.:format)
-  items_system_errata_path: function(_system_id, options) {
-  return Utils.build_path(2, ["/systems/", "/errata/items"], arguments)
-=======
+  return Utils.build_path(0, ["/dashboard/notices"], ["format"], arguments)
+  },
 // provider_product_repository => /providers/:provider_id/products/:product_id/repositories/:id(.:format)
   provider_product_repository_path: function(_provider_id, _product_id, _id, options) {
-  return Utils.build_path(4, ["/providers/", "/products/", "/repositories/"], arguments)
+  return Utils.build_path(3, ["/providers/", "/products/", "/repositories/"], ["format"], arguments)
+  },
+// owners => /owners(.:format)
+  owners_path: function(options) {
+  return Utils.build_path(0, ["/owners"], ["format"], arguments)
   },
 // redhat_provider_providers => /providers/redhat_provider(.:format)
   redhat_provider_providers_path: function(options) {
-  return Utils.build_path(1, ["/providers/redhat_provider"], arguments)
->>>>>>> 1ad1f43d
-  },
-// report_api_environment_systems => /api/environments/:environment_id/systems/report(.:format)
-  report_api_environment_systems_path: function(_environment_id, options) {
-  return Utils.build_path(2, ["/api/environments/", "/systems/report"], arguments)
-  },
-// systems => /systems(.:format)
-  systems_path: function(options) {
-  return Utils.build_path(1, ["/systems"], arguments)
-  },
-<<<<<<< HEAD
-// system_templates => /system_templates(.:format)
-  system_templates_path: function(options) {
-  return Utils.build_path(1, ["/system_templates"], arguments)
-  },
-// edit_account => /account/edit(.:format)
-  edit_account_path: function(options) {
-  return Utils.build_path(1, ["/account/edit"], arguments)
-=======
-// new_api_user_role => /api/users/:user_id/roles/new(.:format)
-  new_api_user_role_path: function(_user_id, options) {
-  return Utils.build_path(2, ["/api/users/", "/roles/new"], arguments)
->>>>>>> 1ad1f43d
-  },
-// edit_api_changeset_package => /api/changesets/:changeset_id/packages/:id/edit(.:format)
-  edit_api_changeset_package_path: function(_changeset_id, _id, options) {
-  return Utils.build_path(3, ["/api/changesets/", "/packages/", "/edit"], arguments)
-  },
-// distributions_promotion => /promotions/:id/distributions(.:format)
-  distributions_promotion_path: function(_id, options) {
-  return Utils.build_path(2, ["/promotions/", "/distributions"], arguments)
-  },
-<<<<<<< HEAD
-// destroy_favorite_search_index => /search/favorite/:id(.:format)
-  destroy_favorite_search_index_path: function(_id, options) {
-  return Utils.build_path(2, ["/search/favorite/"], arguments)
-  },
-// edit_password_reset => /password_resets/:id/edit(.:format)
-  edit_password_reset_path: function(_id, options) {
-  return Utils.build_path(2, ["/password_resets/", "/edit"], arguments)
-  },
-// items_gpg_keys => /gpg_keys/items(.:format)
-  items_gpg_keys_path: function(options) {
-  return Utils.build_path(1, ["/gpg_keys/items"], arguments)
-=======
-// available_verbs_api_roles => /api/roles/available_verbs(.:format)
-  available_verbs_api_roles_path: function(options) {
-  return Utils.build_path(1, ["/api/roles/available_verbs"], arguments)
-  },
-// new_api_system_packages => /api/systems/:system_id/packages/new(.:format)
-  new_api_system_packages_path: function(_system_id, options) {
-  return Utils.build_path(2, ["/api/systems/", "/packages/new"], arguments)
->>>>>>> 1ad1f43d
-  },
-// remove_system_system_packages => /systems/:system_id/system_packages/remove(.:format)
-  remove_system_system_packages_path: function(_system_id, options) {
-  return Utils.build_path(2, ["/systems/", "/system_packages/remove"], arguments)
-  },
-// verbs_and_scopes => /roles/:organization_id/resource_type/verbs_and_scopes(.:format)
-  verbs_and_scopes_path: function(_organization_id, options) {
-  return Utils.build_path(2, ["/roles/", "/resource_type/verbs_and_scopes"], arguments)
-  },
-// edit_repository => /repositories/:id/edit(.:format)
-  edit_repository_path: function(_id, options) {
-  return Utils.build_path(2, ["/repositories/", "/edit"], arguments)
-  },
-<<<<<<< HEAD
-// new_role => /roles/new(.:format)
-  new_role_path: function(options) {
-  return Utils.build_path(1, ["/roles/new"], arguments)
-  },
-// provider => /providers/:id(.:format)
-  provider_path: function(_id, options) {
-  return Utils.build_path(2, ["/providers/"], arguments)
-  },
-// edit_filter => /filters/:id/edit(.:format)
-  edit_filter_path: function(_id, options) {
-  return Utils.build_path(2, ["/filters/", "/edit"], arguments)
-=======
-// disable_helptip_users => /users/disable_helptip(.:format)
-  disable_helptip_users_path: function(options) {
-  return Utils.build_path(1, ["/users/disable_helptip"], arguments)
->>>>>>> 1ad1f43d
-  },
-// download_debug_certificate_organization => /organizations/:id/download_debug_certificate(.:format)
-  download_debug_certificate_organization_path: function(_id, options) {
-  return Utils.build_path(2, ["/organizations/", "/download_debug_certificate"], arguments)
-  },
-// edit_api_changeset_distribution => /api/changesets/:changeset_id/distributions/:id/edit(.:format)
-  edit_api_changeset_distribution_path: function(_changeset_id, _id, options) {
-  return Utils.build_path(3, ["/api/changesets/", "/distributions/", "/edit"], arguments)
-  },
-<<<<<<< HEAD
-// api_users => /api/users(.:format)
-  api_users_path: function(options) {
-  return Utils.build_path(1, ["/api/users"], arguments)
-=======
-// import_manifest_api_provider => /api/providers/:id/import_manifest(.:format)
-  import_manifest_api_provider_path: function(_id, options) {
-  return Utils.build_path(2, ["/api/providers/", "/import_manifest"], arguments)
-  },
-// changelog_package => /packages/:id/changelog(.:format)
-  changelog_package_path: function(_id, options) {
-  return Utils.build_path(2, ["/packages/", "/changelog"], arguments)
->>>>>>> 1ad1f43d
-  },
-// subscriptions_system => /systems/:id/subscriptions(.:format)
-  subscriptions_system_path: function(_id, options) {
-  return Utils.build_path(2, ["/systems/", "/subscriptions"], arguments)
-  },
-// auto_complete_search_changesets => /changesets/auto_complete_search(.:format)
-  auto_complete_search_changesets_path: function(options) {
-  return Utils.build_path(1, ["/changesets/auto_complete_search"], arguments)
-  },
-// repositories_api_product => /api/products/:id/repositories(.:format)
-  repositories_api_product_path: function(_id, options) {
-  return Utils.build_path(2, ["/api/products/", "/repositories"], arguments)
-  },
-// items_systems => /systems/items(.:format)
-  items_systems_path: function(options) {
-  return Utils.build_path(1, ["/systems/items"], arguments)
-  },
-<<<<<<< HEAD
-// sync_management_sync => /sync_management/sync(.:format)
-  sync_management_sync_path: function(options) {
-  return Utils.build_path(1, ["/sync_management/sync"], arguments)
-  },
-// new_system => /systems/new(.:format)
-  new_system_path: function(options) {
-  return Utils.build_path(1, ["/systems/new"], arguments)
-=======
-// environments => /environments(.:format)
-  environments_path: function(options) {
-  return Utils.build_path(1, ["/environments"], arguments)
->>>>>>> 1ad1f43d
-  },
-// edit_gpg_key => /gpg_keys/:id/edit(.:format)
-  edit_gpg_key_path: function(_id, options) {
-  return Utils.build_path(2, ["/gpg_keys/", "/edit"], arguments)
-  },
-<<<<<<< HEAD
-// api_organization_uebercert => /api/organizations/:organization_id/uebercert(.:format)
-  api_organization_uebercert_path: function(_organization_id, options) {
-  return Utils.build_path(2, ["/api/organizations/", "/uebercert"], arguments)
-  },
-// api_organization_products => /api/organizations/:organization_id/products(.:format)
-  api_organization_products_path: function(_organization_id, options) {
-  return Utils.build_path(2, ["/api/organizations/", "/products"], arguments)
-  },
-// changesets => /changesets(.:format)
-  changesets_path: function(options) {
-  return Utils.build_path(1, ["/changesets"], arguments)
-  },
-// product_comps_system_templates => /system_templates/product_comps(.:format)
-  product_comps_system_templates_path: function(options) {
-  return Utils.build_path(1, ["/system_templates/product_comps"], arguments)
-=======
-// object_system_template => /system_templates/:id/object(.:format)
-  object_system_template_path: function(_id, options) {
-  return Utils.build_path(2, ["/system_templates/", "/object"], arguments)
->>>>>>> 1ad1f43d
-  },
-// new_api_template_product => /api/templates/:template_id/products/new(.:format)
-  new_api_template_product_path: function(_template_id, options) {
-  return Utils.build_path(2, ["/api/templates/", "/products/new"], arguments)
-  },
-<<<<<<< HEAD
-// provider_product_repository => /providers/:provider_id/products/:product_id/repositories/:id(.:format)
-  provider_product_repository_path: function(_provider_id, _product_id, _id, options) {
-  return Utils.build_path(4, ["/providers/", "/products/", "/repositories/"], arguments)
-  },
-// api_organization => /api/organizations/:id(.:format)
-  api_organization_path: function(_id, options) {
-  return Utils.build_path(2, ["/api/organizations/"], arguments)
-  },
-// update_roles_user => /users/:id/update_roles(.:format)
-  update_roles_user_path: function(_id, options) {
-  return Utils.build_path(2, ["/users/", "/update_roles"], arguments)
-=======
-// sync_management_sync_status => /sync_management/sync_status(.:format)
-  sync_management_sync_status_path: function(options) {
-  return Utils.build_path(1, ["/sync_management/sync_status"], arguments)
-  },
-// available_subscriptions_activation_key => /activation_keys/:id/available_subscriptions(.:format)
-  available_subscriptions_activation_key_path: function(_id, options) {
-  return Utils.build_path(2, ["/activation_keys/", "/available_subscriptions"], arguments)
-  },
-// systems_dashboard_index => /dashboard/systems(.:format)
-  systems_dashboard_index_path: function(options) {
-  return Utils.build_path(1, ["/dashboard/systems"], arguments)
-  },
-// edit_organization_environment => /organizations/:organization_id/environments/:id/edit(.:format)
-  edit_organization_environment_path: function(_organization_id, _id, options) {
-  return Utils.build_path(3, ["/organizations/", "/environments/", "/edit"], arguments)
-  },
-// auto_complete_locker_repositories => /repositories/auto_complete_locker(.:format)
-  auto_complete_locker_repositories_path: function(options) {
-  return Utils.build_path(1, ["/repositories/auto_complete_locker"], arguments)
-  },
-// edit_changeset => /changesets/:id/edit(.:format)
-  edit_changeset_path: function(_id, options) {
-  return Utils.build_path(2, ["/changesets/", "/edit"], arguments)
-  },
-// items_filters => /filters/items(.:format)
-  items_filters_path: function(options) {
-  return Utils.build_path(1, ["/filters/items"], arguments)
->>>>>>> 1ad1f43d
-  },
-// packages_erratum => /errata/:id/packages(.:format)
-  packages_erratum_path: function(_id, options) {
-  return Utils.build_path(2, ["/errata/", "/packages"], arguments)
-  },
-// new_api_template_package_group => /api/templates/:template_id/package_groups/new(.:format)
-  new_api_template_package_group_path: function(_template_id, options) {
-  return Utils.build_path(2, ["/api/templates/", "/package_groups/new"], arguments)
-  },
-<<<<<<< HEAD
-// notices => /notices(.:format)
-  notices_path: function(options) {
-  return Utils.build_path(1, ["/notices"], arguments)
-  },
-// redhat_provider_providers => /providers/redhat_provider(.:format)
-  redhat_provider_providers_path: function(options) {
-  return Utils.build_path(1, ["/providers/redhat_provider"], arguments)
-  },
-// new_product => /products/new(.:format)
-  new_product_path: function(options) {
-  return Utils.build_path(1, ["/products/new"], arguments)
-  },
-// product => /products/:id(.:format)
-  product_path: function(_id, options) {
-  return Utils.build_path(2, ["/products/"], arguments)
-  },
-// api_product => /api/products/:id(.:format)
-  api_product_path: function(_id, options) {
-  return Utils.build_path(2, ["/api/products/"], arguments)
-  },
-// products_system => /systems/:id/products(.:format)
-  products_system_path: function(_id, options) {
-  return Utils.build_path(2, ["/systems/", "/products"], arguments)
-  },
-// dependencies_package => /packages/:id/dependencies(.:format)
-  dependencies_package_path: function(_id, options) {
-  return Utils.build_path(2, ["/packages/", "/dependencies"], arguments)
-  },
-// environments_systems => /systems/environments(.:format)
-  environments_systems_path: function(options) {
-  return Utils.build_path(1, ["/systems/environments"], arguments)
-=======
-// favorite_search_index => /search/favorite(.:format)
-  favorite_search_index_path: function(options) {
-  return Utils.build_path(1, ["/search/favorite"], arguments)
-  },
-// edit_system_template => /system_templates/:id/edit(.:format)
-  edit_system_template_path: function(_id, options) {
-  return Utils.build_path(2, ["/system_templates/", "/edit"], arguments)
-  },
-// rails_info_properties => /rails/info/properties(.:format)
-  rails_info_properties_path: function(options) {
-  return Utils.build_path(1, ["/rails/info/properties"], arguments)
-  },
-// pools_api_system => /api/systems/:id/pools(.:format)
-  pools_api_system_path: function(_id, options) {
-  return Utils.build_path(2, ["/api/systems/", "/pools"], arguments)
->>>>>>> 1ad1f43d
-  },
-// sync_dashboard_index => /dashboard/sync(.:format)
-  sync_dashboard_index_path: function(options) {
-  return Utils.build_path(1, ["/dashboard/sync"], arguments)
-  },
-<<<<<<< HEAD
-// api_systems => /api/systems(.:format)
-  api_systems_path: function(options) {
-  return Utils.build_path(1, ["/api/systems"], arguments)
-  },
-// dashboard_index => /dashboard(.:format)
-  dashboard_index_path: function(options) {
-  return Utils.build_path(1, ["/dashboard"], arguments)
-  },
-// auto_complete_search_system_templates => /system_templates/auto_complete_search(.:format)
-  auto_complete_search_system_templates_path: function(options) {
-  return Utils.build_path(1, ["/system_templates/auto_complete_search"], arguments)
-  },
-// add_subscriptions_activation_key => /activation_keys/:id/add_subscriptions(.:format)
-  add_subscriptions_activation_key_path: function(_id, options) {
-  return Utils.build_path(2, ["/activation_keys/", "/add_subscriptions"], arguments)
-=======
-// edit_provider_product_repository => /providers/:provider_id/products/:product_id/repositories/:id/edit(.:format)
-  edit_provider_product_repository_path: function(_provider_id, _product_id, _id, options) {
-  return Utils.build_path(4, ["/providers/", "/products/", "/repositories/", "/edit"], arguments)
-  },
-// users => /users(.:format)
-  users_path: function(options) {
-  return Utils.build_path(1, ["/users"], arguments)
-  },
-// edit_api_template => /api/templates/:id/edit(.:format)
-  edit_api_template_path: function(_id, options) {
-  return Utils.build_path(2, ["/api/templates/", "/edit"], arguments)
->>>>>>> 1ad1f43d
-  },
-// products_organization_environment => /organizations/:organization_id/environments/:id/products(.:format)
-  products_organization_environment_path: function(_organization_id, _id, options) {
-  return Utils.build_path(3, ["/organizations/", "/environments/", "/products"], arguments)
-  },
-// items_providers => /providers/items(.:format)
-  items_providers_path: function(options) {
-  return Utils.build_path(1, ["/providers/items"], arguments)
-  },
-<<<<<<< HEAD
-// account => /account(.:format)
-  account_path: function(options) {
-  return Utils.build_path(1, ["/account"], arguments)
-  },
-// add_packages_filter => /filters/:id/add_packages(.:format)
-  add_packages_filter_path: function(_id, options) {
-  return Utils.build_path(2, ["/filters/", "/add_packages"], arguments)
-=======
-// edit_environment => /environments/:id/edit(.:format)
-  edit_environment_path: function(_id, options) {
-  return Utils.build_path(2, ["/environments/", "/edit"], arguments)
->>>>>>> 1ad1f43d
-  },
-// product => /products/:id(.:format)
-  product_path: function(_id, options) {
-  return Utils.build_path(2, ["/products/"], arguments)
-  },
-// status_system_system_packages => /systems/:system_id/system_packages/status(.:format)
-  status_system_system_packages_path: function(_system_id, options) {
-  return Utils.build_path(2, ["/systems/", "/system_packages/status"], arguments)
-  },
-<<<<<<< HEAD
-// report_api_organization_systems => /api/organizations/:organization_id/systems/report(.:format)
-  report_api_organization_systems_path: function(_organization_id, options) {
-  return Utils.build_path(2, ["/api/organizations/", "/systems/report"], arguments)
-  },
-// export_api_template => /api/templates/:id/export(.:format)
-  export_api_template_path: function(_id, options) {
-  return Utils.build_path(2, ["/api/templates/", "/export"], arguments)
-  },
-// new_account => /account/new(.:format)
-  new_account_path: function(options) {
-  return Utils.build_path(1, ["/account/new"], arguments)
-  },
-// auto_complete_search_activation_keys => /activation_keys/auto_complete_search(.:format)
-  auto_complete_search_activation_keys_path: function(options) {
-  return Utils.build_path(1, ["/activation_keys/auto_complete_search"], arguments)
-  },
-// gpg_key => /gpg_keys/:id(.:format)
-  gpg_key_path: function(_id, options) {
-  return Utils.build_path(2, ["/gpg_keys/"], arguments)
-  },
-// api_repository_sync_index => /api/repositories/:repository_id/sync(.:format)
-  api_repository_sync_index_path: function(_repository_id, options) {
-  return Utils.build_path(2, ["/api/repositories/", "/sync"], arguments)
-  },
-// api_template_packages => /api/templates/:template_id/packages(.:format)
-  api_template_packages_path: function(_template_id, options) {
-  return Utils.build_path(2, ["/api/templates/", "/packages"], arguments)
-  },
-// owner => /owners/:id(.:format)
-  owner_path: function(_id, options) {
-  return Utils.build_path(2, ["/owners/"], arguments)
-=======
-// organization => /organizations/:id(.:format)
-  organization_path: function(_id, options) {
-  return Utils.build_path(2, ["/organizations/"], arguments)
-  },
-// jammit => /assets/:package.:extension(.:format)
-  jammit_path: function(_package, _extension, options) {
-  return Utils.build_path(3, ["/assets/", "."], arguments)
-  },
-// filters => /filters(.:format)
-  filters_path: function(options) {
-  return Utils.build_path(1, ["/filters"], arguments)
-  },
-// update_content_system_template => /system_templates/:id/update_content(.:format)
-  update_content_system_template_path: function(_id, options) {
-  return Utils.build_path(2, ["/system_templates/", "/update_content"], arguments)
->>>>>>> 1ad1f43d
-  },
-// new_api_changeset_package => /api/changesets/:changeset_id/packages/new(.:format)
-  new_api_changeset_package_path: function(_changeset_id, options) {
-  return Utils.build_path(2, ["/api/changesets/", "/packages/new"], arguments)
-  },
-// edit_organization => /organizations/:id/edit(.:format)
-  edit_organization_path: function(_id, options) {
-  return Utils.build_path(2, ["/organizations/", "/edit"], arguments)
-  },
-<<<<<<< HEAD
-// gpg_keys => /gpg_keys(.:format)
-  gpg_keys_path: function(options) {
-  return Utils.build_path(1, ["/gpg_keys"], arguments)
-  },
-// products => /products(.:format)
-  products_path: function(options) {
-  return Utils.build_path(1, ["/products"], arguments)
-  },
-// new_password_reset => /password_resets/new(.:format)
-  new_password_reset_path: function(options) {
-  return Utils.build_path(1, ["/password_resets/new"], arguments)
-  },
-// auto_complete_search_gpg_keys => /gpg_keys/auto_complete_search(.:format)
-  auto_complete_search_gpg_keys_path: function(options) {
-  return Utils.build_path(1, ["/gpg_keys/auto_complete_search"], arguments)
-  },
-// edit_api_activation_key => /api/activation_keys/:id/edit(.:format)
-  edit_api_activation_key_path: function(_id, options) {
-  return Utils.build_path(2, ["/api/activation_keys/", "/edit"], arguments)
-=======
-// new_repository => /repositories/new(.:format)
-  new_repository_path: function(options) {
-  return Utils.build_path(1, ["/repositories/new"], arguments)
->>>>>>> 1ad1f43d
-  },
-// enable_helptip_users => /users/enable_helptip(.:format)
-  enable_helptip_users_path: function(options) {
-  return Utils.build_path(1, ["/users/enable_helptip"], arguments)
-  },
-// events_organization => /organizations/:id/events(.:format)
-  events_organization_path: function(_id, options) {
-  return Utils.build_path(2, ["/organizations/", "/events"], arguments)
-  },
-<<<<<<< HEAD
-// changeset => /changesets/:id(.:format)
-  changeset_path: function(_id, options) {
-  return Utils.build_path(2, ["/changesets/"], arguments)
-  },
-// owners => /owners(.:format)
-  owners_path: function(options) {
-  return Utils.build_path(1, ["/owners"], arguments)
-  },
-// system => /systems/:id(.:format)
-  system_path: function(_id, options) {
-  return Utils.build_path(2, ["/systems/"], arguments)
-  },
-// edit_user_session => /user_session/edit(.:format)
-  edit_user_session_path: function(options) {
-  return Utils.build_path(1, ["/user_session/edit"], arguments)
-=======
-// add_system_system_packages => /systems/:system_id/system_packages/add(.:format)
-  add_system_system_packages_path: function(_system_id, options) {
-  return Utils.build_path(2, ["/systems/", "/system_packages/add"], arguments)
->>>>>>> 1ad1f43d
-  },
-// edit_api_role => /api/roles/:id/edit(.:format)
-  edit_api_role_path: function(_id, options) {
-  return Utils.build_path(2, ["/api/roles/", "/edit"], arguments)
-  },
-<<<<<<< HEAD
-// environment => /environments/:id(.:format)
-  environment_path: function(_id, options) {
-  return Utils.build_path(2, ["/environments/"], arguments)
-  },
-// report_api_users => /api/users/report(.:format)
-  report_api_users_path: function(options) {
-  return Utils.build_path(1, ["/api/users/report"], arguments)
-=======
-// new_api_changeset_distribution => /api/changesets/:changeset_id/distributions/new(.:format)
-  new_api_changeset_distribution_path: function(_changeset_id, options) {
-  return Utils.build_path(2, ["/api/changesets/", "/distributions/new"], arguments)
->>>>>>> 1ad1f43d
-  },
-// import_products_api_provider => /api/providers/:id/import_products(.:format)
-  import_products_api_provider_path: function(_id, options) {
-  return Utils.build_path(2, ["/api/providers/", "/import_products"], arguments)
-  },
-// gpg_keys => /gpg_keys(.:format)
-  gpg_keys_path: function(options) {
-  return Utils.build_path(1, ["/gpg_keys"], arguments)
-  },
-// edit_system => /systems/:id/edit(.:format)
-  edit_system_path: function(_id, options) {
-  return Utils.build_path(2, ["/systems/", "/edit"], arguments)
-  },
-// promotion_progress_changeset => /changesets/:id/promotion_progress(.:format)
-  promotion_progress_changeset_path: function(_id, options) {
-  return Utils.build_path(2, ["/changesets/", "/promotion_progress"], arguments)
-  },
-<<<<<<< HEAD
-// rails_info_properties => /rails/info/properties(.:format)
-  rails_info_properties_path: function(options) {
-  return Utils.build_path(1, ["/rails/info/properties"], arguments)
-=======
-// errata_promotion => /promotions/:id/errata(.:format)
-  errata_promotion_path: function(_id, options) {
-  return Utils.build_path(2, ["/promotions/", "/errata"], arguments)
-  },
-// auto_complete_search_providers => /providers/auto_complete_search(.:format)
-  auto_complete_search_providers_path: function(options) {
-  return Utils.build_path(1, ["/providers/auto_complete_search"], arguments)
->>>>>>> 1ad1f43d
-  },
-// edit_api_provider => /api/providers/:id/edit(.:format)
-  edit_api_provider_path: function(_id, options) {
-  return Utils.build_path(2, ["/api/providers/", "/edit"], arguments)
-  },
-<<<<<<< HEAD
-// items_changesets => /changesets/items(.:format)
-  items_changesets_path: function(options) {
-  return Utils.build_path(1, ["/changesets/items"], arguments)
-  },
-// edit_system_template => /system_templates/:id/edit(.:format)
-  edit_system_template_path: function(_id, options) {
-  return Utils.build_path(2, ["/system_templates/", "/edit"], arguments)
-  },
-// new_gpg_key => /gpg_keys/new(.:format)
-  new_gpg_key_path: function(options) {
-  return Utils.build_path(1, ["/gpg_keys/new"], arguments)
-  },
-// filters => /filters(.:format)
-  filters_path: function(options) {
-  return Utils.build_path(1, ["/filters"], arguments)
+  return Utils.build_path(0, ["/providers/redhat_provider"], ["format"], arguments)
+  },
+// status_system_events => /systems/:system_id/events/status(.:format)
+  status_system_events_path: function(_system_id, options) {
+  return Utils.build_path(1, ["/systems/", "/events/status"], ["format"], arguments)
   },
 // discovery_api_organization_repositories => /api/organizations/:organization_id/repositories/discovery(.:format)
   discovery_api_organization_repositories_path: function(_organization_id, options) {
-  return Utils.build_path(2, ["/api/organizations/", "/repositories/discovery"], arguments)
-=======
-// owner => /owners/:id(.:format)
-  owner_path: function(_id, options) {
-  return Utils.build_path(2, ["/owners/"], arguments)
-  },
-// sync_plans => /sync_plans(.:format)
-  sync_plans_path: function(options) {
-  return Utils.build_path(1, ["/sync_plans"], arguments)
-  },
-// edit_sync_plan => /sync_plans/:id/edit(.:format)
-  edit_sync_plan_path: function(_id, options) {
-  return Utils.build_path(2, ["/sync_plans/", "/edit"], arguments)
-  },
-// promotion_details_system_template => /system_templates/:id/promotion_details(.:format)
-  promotion_details_system_template_path: function(_id, options) {
-  return Utils.build_path(2, ["/system_templates/", "/promotion_details"], arguments)
-  },
-// auto_complete_search_systems => /systems/auto_complete_search(.:format)
-  auto_complete_search_systems_path: function(options) {
-  return Utils.build_path(1, ["/systems/auto_complete_search"], arguments)
->>>>>>> 1ad1f43d
-  },
-// system_template => /system_templates/:id(.:format)
-  system_template_path: function(_id, options) {
-  return Utils.build_path(2, ["/system_templates/"], arguments)
-  },
-<<<<<<< HEAD
-// enable_repo => /repositories/:id/enable_repo(.:format)
-  enable_repo_path: function(_id, options) {
-  return Utils.build_path(2, ["/repositories/", "/enable_repo"], arguments)
-=======
-// promotions_dashboard_index => /dashboard/promotions(.:format)
-  promotions_dashboard_index_path: function(options) {
-  return Utils.build_path(1, ["/dashboard/promotions"], arguments)
->>>>>>> 1ad1f43d
-  },
-// new_organization_environment => /organizations/:organization_id/environments/new(.:format)
-  new_organization_environment_path: function(_organization_id, options) {
-  return Utils.build_path(2, ["/organizations/", "/environments/new"], arguments)
-  },
-<<<<<<< HEAD
-// edit_api_organization => /api/organizations/:id/edit(.:format)
-  edit_api_organization_path: function(_id, options) {
-  return Utils.build_path(2, ["/api/organizations/", "/edit"], arguments)
-  },
-// role_permission_update => /roles/:role_id/permission/:permission_id/update_permission(.:format)
-  role_permission_update_path: function(_role_id, _permission_id, options) {
-  return Utils.build_path(3, ["/roles/", "/permission/", "/update_permission"], arguments)
-=======
-// system => /systems/:id(.:format)
-  system_path: function(_id, options) {
-  return Utils.build_path(2, ["/systems/"], arguments)
-  },
-// applied_subscriptions_activation_key => /activation_keys/:id/applied_subscriptions(.:format)
-  applied_subscriptions_activation_key_path: function(_id, options) {
-  return Utils.build_path(2, ["/activation_keys/", "/applied_subscriptions"], arguments)
-  },
-// edit_api_template_package => /api/templates/:template_id/packages/:id/edit(.:format)
-  edit_api_template_package_path: function(_template_id, _id, options) {
-  return Utils.build_path(3, ["/api/templates/", "/packages/", "/edit"], arguments)
-  },
-// new_changeset => /changesets/new(.:format)
-  new_changeset_path: function(options) {
-  return Utils.build_path(1, ["/changesets/new"], arguments)
-  },
-// activation_keys => /activation_keys(.:format)
-  activation_keys_path: function(options) {
-  return Utils.build_path(1, ["/activation_keys"], arguments)
-  },
-// auto_complete_products_repos_filters => /filters/auto_complete_products_repos(.:format)
-  auto_complete_products_repos_filters_path: function(options) {
-  return Utils.build_path(1, ["/filters/auto_complete_products_repos"], arguments)
-  },
-// items_system_events => /systems/:system_id/events/items(.:format)
-  items_system_events_path: function(_system_id, options) {
-  return Utils.build_path(2, ["/systems/", "/events/items"], arguments)
-  },
-// organization_provider => /organizations/:organization_id/providers/:id(.:format)
-  organization_provider_path: function(_organization_id, _id, options) {
-  return Utils.build_path(3, ["/organizations/", "/providers/"], arguments)
->>>>>>> 1ad1f43d
-  },
-// update_products_filter => /filters/:id/update_products(.:format)
-  update_products_filter_path: function(_id, options) {
-  return Utils.build_path(2, ["/filters/", "/update_products"], arguments)
-  },
-// sync_management_index => /sync_management/index(.:format)
-  sync_management_index_path: function(options) {
-  return Utils.build_path(1, ["/sync_management/index"], arguments)
-  },
-<<<<<<< HEAD
-// sync_schedules_apply => /sync_schedules/apply(.:format)
-  sync_schedules_apply_path: function(options) {
-  return Utils.build_path(1, ["/sync_schedules/apply"], arguments)
-  },
-// repos_promotion => /promotions/:id/repos(.:format)
-  repos_promotion_path: function(_id, options) {
-  return Utils.build_path(2, ["/promotions/", "/repos"], arguments)
-  },
-// clear_helptips_user => /users/:id/clear_helptips(.:format)
-  clear_helptips_user_path: function(_id, options) {
-  return Utils.build_path(2, ["/users/", "/clear_helptips"], arguments)
-  },
-// api_consumer => /api/consumers/:id(.:format)
-  api_consumer_path: function(_id, options) {
-  return Utils.build_path(2, ["/api/consumers/"], arguments)
-=======
-// new_system_template => /system_templates/new(.:format)
-  new_system_template_path: function(options) {
-  return Utils.build_path(1, ["/system_templates/new"], arguments)
->>>>>>> 1ad1f43d
-  },
-// edit_api_template_package_group_category => /api/templates/:template_id/package_group_categories/:id/edit(.:format)
-  edit_api_template_package_group_category_path: function(_template_id, _id, options) {
-  return Utils.build_path(3, ["/api/templates/", "/package_group_categories/", "/edit"], arguments)
-  },
-<<<<<<< HEAD
-// environments => /environments(.:format)
-  environments_path: function(options) {
-  return Utils.build_path(1, ["/environments"], arguments)
-=======
-// errata_api_system => /api/systems/:id/errata(.:format)
-  errata_api_system_path: function(_id, options) {
-  return Utils.build_path(2, ["/api/systems/", "/errata"], arguments)
-  },
-// new_provider_product_repository => /providers/:provider_id/products/:product_id/repositories/new(.:format)
-  new_provider_product_repository_path: function(_provider_id, _product_id, options) {
-  return Utils.build_path(3, ["/providers/", "/products/", "/repositories/new"], arguments)
->>>>>>> 1ad1f43d
-  },
-// root => /(.:format)
-  root_path: function(options) {
-  return Utils.build_path(1, ["/"], arguments)
-  },
-// update_subscriptions_system => /systems/:id/update_subscriptions(.:format)
-  update_subscriptions_system_path: function(_id, options) {
-  return Utils.build_path(2, ["/systems/", "/update_subscriptions"], arguments)
-  },
-// details_promotion => /promotions/:id/details(.:format)
-  details_promotion_path: function(_id, options) {
-  return Utils.build_path(2, ["/promotions/", "/details"], arguments)
-  },
-// new_api_template => /api/templates/new(.:format)
-  new_api_template_path: function(options) {
-  return Utils.build_path(1, ["/api/templates/new"], arguments)
-  },
-<<<<<<< HEAD
-// user => /users/:id(.:format)
-  user_path: function(_id, options) {
-  return Utils.build_path(2, ["/users/"], arguments)
-  },
-// api_system_subscription => /api/systems/:system_id/subscriptions/:id(.:format)
-  api_system_subscription_path: function(_system_id, _id, options) {
-  return Utils.build_path(3, ["/api/systems/", "/subscriptions/"], arguments)
-  },
-// remove_subscriptions_activation_key => /activation_keys/:id/remove_subscriptions(.:format)
-  remove_subscriptions_activation_key_path: function(_id, options) {
-  return Utils.build_path(2, ["/activation_keys/", "/remove_subscriptions"], arguments)
-  },
-// subscriptions_dashboard_index => /dashboard/subscriptions(.:format)
-  subscriptions_dashboard_index_path: function(options) {
-  return Utils.build_path(1, ["/dashboard/subscriptions"], arguments)
-=======
-// operations => /operations(.:format)
-  operations_path: function(options) {
-  return Utils.build_path(1, ["/operations"], arguments)
-  },
-// show_user_session => /user_session(.:format)
-  show_user_session_path: function(options) {
-  return Utils.build_path(1, ["/user_session"], arguments)
->>>>>>> 1ad1f43d
-  },
-// provider_product => /providers/:provider_id/products/:id(.:format)
-  provider_product_path: function(_provider_id, _id, options) {
-  return Utils.build_path(3, ["/providers/", "/products/"], arguments)
-  },
-// allowed_orgs_user_session => /user_session/allowed_orgs(.:format)
-  allowed_orgs_user_session_path: function(options) {
-  return Utils.build_path(1, ["/user_session/allowed_orgs"], arguments)
-  },
-// notices => /notices(.:format)
-  notices_path: function(options) {
-  return Utils.build_path(1, ["/notices"], arguments)
-  },
-// edit_user => /users/:id/edit(.:format)
-  edit_user_path: function(_id, options) {
-  return Utils.build_path(2, ["/users/", "/edit"], arguments)
-  },
-<<<<<<< HEAD
-// more_packages_system_system_packages => /systems/:system_id/system_packages/more_packages(.:format)
-  more_packages_system_system_packages_path: function(_system_id, options) {
-  return Utils.build_path(2, ["/systems/", "/system_packages/more_packages"], arguments)
-  },
-// new_filter => /filters/new(.:format)
-  new_filter_path: function(options) {
-  return Utils.build_path(1, ["/filters/new"], arguments)
-  },
-// api_organization_providers => /api/organizations/:organization_id/providers(.:format)
-  api_organization_providers_path: function(_organization_id, options) {
-  return Utils.build_path(2, ["/api/organizations/", "/providers"], arguments)
-=======
-// roles => /roles(.:format)
-  roles_path: function(options) {
-  return Utils.build_path(1, ["/roles"], arguments)
->>>>>>> 1ad1f43d
-  },
-// edit_api_consumer => /api/consumers/:id/edit(.:format)
-  edit_api_consumer_path: function(_id, options) {
-  return Utils.build_path(2, ["/api/consumers/", "/edit"], arguments)
-  },
-<<<<<<< HEAD
-// auto_complete_search_providers => /providers/auto_complete_search(.:format)
-  auto_complete_search_providers_path: function(options) {
-  return Utils.build_path(1, ["/providers/auto_complete_search"], arguments)
-=======
-// edit_api_activation_key => /api/activation_keys/:id/edit(.:format)
-  edit_api_activation_key_path: function(_id, options) {
-  return Utils.build_path(2, ["/api/activation_keys/", "/edit"], arguments)
-  },
-// promote_api_changeset => /api/changesets/:id/promote(.:format)
-  promote_api_changeset_path: function(_id, options) {
-  return Utils.build_path(2, ["/api/changesets/", "/promote"], arguments)
->>>>>>> 1ad1f43d
-  },
-// download_system_template => /system_templates/:id/download(.:format)
-  download_system_template_path: function(_id, options) {
-  return Utils.build_path(2, ["/system_templates/", "/download"], arguments)
-  },
-<<<<<<< HEAD
-// user_session => /user_session(.:format)
-  user_session_path: function(options) {
-  return Utils.build_path(1, ["/user_session"], arguments)
-  },
-// promotion_details_system_template => /system_templates/:id/promotion_details(.:format)
-  promotion_details_system_template_path: function(_id, options) {
-  return Utils.build_path(2, ["/system_templates/", "/promotion_details"], arguments)
-  },
-// root => /(.:format)
-  root_path: function(options) {
-  return Utils.build_path(1, ["/"], arguments)
-  },
-// notices_auto_complete_search => /notices/auto_complete_search(.:format)
-  notices_auto_complete_search_path: function(options) {
-  return Utils.build_path(1, ["/notices/auto_complete_search"], arguments)
-  },
-// edit_activation_key => /activation_keys/:id/edit(.:format)
-  edit_activation_key_path: function(_id, options) {
-  return Utils.build_path(2, ["/activation_keys/", "/edit"], arguments)
-  },
-// systems => /systems(.:format)
-  systems_path: function(options) {
-  return Utils.build_path(1, ["/systems"], arguments)
-  },
-// new_api_activation_key => /api/activation_keys/new(.:format)
-  new_api_activation_key_path: function(options) {
-  return Utils.build_path(1, ["/api/activation_keys/new"], arguments)
-=======
-// password_reset => /password_resets/:id(.:format)
-  password_reset_path: function(_id, options) {
-  return Utils.build_path(2, ["/password_resets/"], arguments)
-  },
-// role_permission_destroy => /roles/:role_id/permission/:permission_id/destroy_permission(.:format)
-  role_permission_destroy_path: function(_role_id, _permission_id, options) {
-  return Utils.build_path(3, ["/roles/", "/permission/", "/destroy_permission"], arguments)
->>>>>>> 1ad1f43d
-  },
-// enable_repo => /repositories/:id/enable_repo(.:format)
-  enable_repo_path: function(_id, options) {
-  return Utils.build_path(2, ["/repositories/", "/enable_repo"], arguments)
-  },
-// edit_api_user => /api/users/:id/edit(.:format)
-  edit_api_user_path: function(_id, options) {
-  return Utils.build_path(2, ["/api/users/", "/edit"], arguments)
-  },
-<<<<<<< HEAD
-// users => /users(.:format)
-  users_path: function(options) {
-  return Utils.build_path(1, ["/users"], arguments)
-  },
-// filter => /filters/:id(.:format)
-  filter_path: function(_id, options) {
-  return Utils.build_path(2, ["/filters/"], arguments)
-=======
-// edit_api_changeset_erratum => /api/changesets/:changeset_id/errata/:id/edit(.:format)
-  edit_api_changeset_erratum_path: function(_changeset_id, _id, options) {
-  return Utils.build_path(3, ["/api/changesets/", "/errata/", "/edit"], arguments)
-  },
-// items_users => /users/items(.:format)
-  items_users_path: function(options) {
-  return Utils.build_path(1, ["/users/items"], arguments)
-  },
-// notices_details => /notices/:id/details(.:format)
-  notices_details_path: function(_id, options) {
-  return Utils.build_path(2, ["/notices/", "/details"], arguments)
-  },
-// environments_partial_organization => /organizations/:id/environments_partial(.:format)
-  environments_partial_organization_path: function(_id, options) {
-  return Utils.build_path(2, ["/organizations/", "/environments_partial"], arguments)
-  },
-// system_event => /systems/:system_id/events/:id(.:format)
-  system_event_path: function(_system_id, _id, options) {
-  return Utils.build_path(3, ["/systems/", "/events/"], arguments)
->>>>>>> 1ad1f43d
-  },
-// edit_role => /roles/:id/edit(.:format)
-  edit_role_path: function(_id, options) {
-  return Utils.build_path(2, ["/roles/", "/edit"], arguments)
-  },
-// new_organization => /organizations/new(.:format)
-  new_organization_path: function(options) {
-  return Utils.build_path(1, ["/organizations/new"], arguments)
-  },
-// new_api_role => /api/roles/new(.:format)
-  new_api_role_path: function(options) {
-  return Utils.build_path(1, ["/api/roles/new"], arguments)
-  },
-<<<<<<< HEAD
-// search_index => /search(.:format)
-  search_index_path: function(options) {
-  return Utils.build_path(1, ["/search"], arguments)
-  },
-// name_changeset => /changesets/:id/name(.:format)
-  name_changeset_path: function(_id, options) {
-  return Utils.build_path(2, ["/changesets/", "/name"], arguments)
-=======
-// status_system_system_packages => /systems/:system_id/system_packages/status(.:format)
-  status_system_system_packages_path: function(_system_id, options) {
-  return Utils.build_path(2, ["/systems/", "/system_packages/status"], arguments)
->>>>>>> 1ad1f43d
-  },
-// object_changeset => /changesets/:id/object(.:format)
-  object_changeset_path: function(_id, options) {
-  return Utils.build_path(2, ["/changesets/", "/object"], arguments)
-  },
-<<<<<<< HEAD
-// api_task => /api/tasks/:id(.:format)
-  api_task_path: function(_id, options) {
-  return Utils.build_path(2, ["/api/tasks/"], arguments)
-=======
-// promotion => /promotions/:id(.:format)
-  promotion_path: function(_id, options) {
-  return Utils.build_path(2, ["/promotions/"], arguments)
-  },
-// update_environment_user => /users/:id/update_environment(.:format)
-  update_environment_user_path: function(_id, options) {
-  return Utils.build_path(2, ["/users/", "/update_environment"], arguments)
-  },
-// role_create_permission => /roles/:role_id/create_permission(.:format)
-  role_create_permission_path: function(_role_id, options) {
-  return Utils.build_path(2, ["/roles/", "/create_permission"], arguments)
->>>>>>> 1ad1f43d
-  },
-// edit_api_changeset_template => /api/changesets/:changeset_id/templates/:id/edit(.:format)
-  edit_api_changeset_template_path: function(_changeset_id, _id, options) {
-  return Utils.build_path(3, ["/api/changesets/", "/templates/", "/edit"], arguments)
-  },
-<<<<<<< HEAD
-// new_system_template => /system_templates/new(.:format)
-  new_system_template_path: function(options) {
-  return Utils.build_path(1, ["/system_templates/new"], arguments)
-=======
-// edit_api_organization_environment => /api/organizations/:organization_id/environments/:id/edit(.:format)
-  edit_api_organization_environment_path: function(_organization_id, _id, options) {
-  return Utils.build_path(3, ["/api/organizations/", "/environments/", "/edit"], arguments)
-  },
-// new_api_provider => /api/providers/new(.:format)
-  new_api_provider_path: function(options) {
-  return Utils.build_path(1, ["/api/providers/new"], arguments)
->>>>>>> 1ad1f43d
-  },
-// sync_management => /sync_management/:id(.:format)
-  sync_management_path: function(_id, options) {
-  return Utils.build_path(2, ["/sync_management/"], arguments)
-  },
-<<<<<<< HEAD
-// list_changesets => /changesets/list(.:format)
-  list_changesets_path: function(options) {
-  return Utils.build_path(1, ["/changesets/list"], arguments)
-  },
-// api_organization_activation_keys => /api/organizations/:organization_id/activation_keys(.:format)
-  api_organization_activation_keys_path: function(_organization_id, options) {
-  return Utils.build_path(2, ["/api/organizations/", "/activation_keys"], arguments)
-=======
-// filter => /filters/:id(.:format)
-  filter_path: function(_id, options) {
-  return Utils.build_path(2, ["/filters/"], arguments)
->>>>>>> 1ad1f43d
-  },
-// facts_system => /systems/:id/facts(.:format)
-  facts_system_path: function(_id, options) {
-  return Utils.build_path(2, ["/systems/", "/facts"], arguments)
-  },
-<<<<<<< HEAD
-// user_session_logout => /user_session/logout(.:format)
-  user_session_logout_path: function(options) {
-  return Utils.build_path(1, ["/user_session/logout"], arguments)
-=======
-// subscriptions => /subscriptions(.:format)
-  subscriptions_path: function(options) {
-  return Utils.build_path(1, ["/subscriptions"], arguments)
-  },
-// errata_dashboard_index => /dashboard/errata(.:format)
-  errata_dashboard_index_path: function(options) {
-  return Utils.build_path(1, ["/dashboard/errata"], arguments)
-  },
-// roles_show_permission => /roles/show_permission(.:format)
-  roles_show_permission_path: function(options) {
-  return Utils.build_path(1, ["/roles/show_permission"], arguments)
-  },
-// organization_environments => /organizations/:organization_id/environments(.:format)
-  organization_environments_path: function(_organization_id, options) {
-  return Utils.build_path(2, ["/organizations/", "/environments"], arguments)
->>>>>>> 1ad1f43d
-  },
-// new_provider_product_repository => /providers/:provider_id/products/:product_id/repositories/new(.:format)
-  new_provider_product_repository_path: function(_provider_id, _product_id, options) {
-  return Utils.build_path(3, ["/providers/", "/products/", "/repositories/new"], arguments)
-  },
-// activation_key => /activation_keys/:id(.:format)
-  activation_key_path: function(_id, options) {
-  return Utils.build_path(2, ["/activation_keys/"], arguments)
-  },
-// new_api_template_package => /api/templates/:template_id/packages/new(.:format)
-  new_api_template_package_path: function(_template_id, options) {
-  return Utils.build_path(2, ["/api/templates/", "/packages/new"], arguments)
-  },
-<<<<<<< HEAD
-// set_org_user_session => /user_session/set_org(.:format)
-  set_org_user_session_path: function(options) {
-  return Utils.build_path(1, ["/user_session/set_org"], arguments)
-=======
-// new_user_session => /user_session/new(.:format)
-  new_user_session_path: function(options) {
-  return Utils.build_path(1, ["/user_session/new"], arguments)
->>>>>>> 1ad1f43d
-  },
-// login => /login(.:format)
-  login_path: function(options) {
-  return Utils.build_path(1, ["/login"], arguments)
-  },
-// package => /packages/:id(.:format)
-  package_path: function(_id, options) {
-  return Utils.build_path(2, ["/packages/"], arguments)
-  },
-// auto_complete_search_filters => /filters/auto_complete_search(.:format)
-  auto_complete_search_filters_path: function(options) {
-  return Utils.build_path(1, ["/filters/auto_complete_search"], arguments)
-  },
-<<<<<<< HEAD
-// edit_api_consumer => /api/consumers/:id/edit(.:format)
-  edit_api_consumer_path: function(_id, options) {
-  return Utils.build_path(2, ["/api/consumers/", "/edit"], arguments)
-=======
-// more_events_system_events => /systems/:system_id/events/more_events(.:format)
-  more_events_system_events_path: function(_system_id, options) {
-  return Utils.build_path(2, ["/systems/", "/events/more_events"], arguments)
-  },
-// items_roles => /roles/items(.:format)
-  items_roles_path: function(options) {
-  return Utils.build_path(1, ["/roles/items"], arguments)
-  },
-// edit_organization_provider => /organizations/:organization_id/providers/:id/edit(.:format)
-  edit_organization_provider_path: function(_organization_id, _id, options) {
-  return Utils.build_path(3, ["/organizations/", "/providers/", "/edit"], arguments)
->>>>>>> 1ad1f43d
-  },
-// product_packages_system_templates => /system_templates/product_packages(.:format)
-  product_packages_system_templates_path: function(options) {
-  return Utils.build_path(1, ["/system_templates/product_packages"], arguments)
-  },
-<<<<<<< HEAD
-// changelog_package => /packages/:id/changelog(.:format)
-  changelog_package_path: function(_id, options) {
-  return Utils.build_path(2, ["/packages/", "/changelog"], arguments)
-=======
-// edit_owner => /owners/:id/edit(.:format)
-  edit_owner_path: function(_id, options) {
-  return Utils.build_path(2, ["/owners/", "/edit"], arguments)
->>>>>>> 1ad1f43d
-  },
-// products_filter => /filters/:id/products(.:format)
-  products_filter_path: function(_id, options) {
-  return Utils.build_path(2, ["/filters/", "/products"], arguments)
-  },
-<<<<<<< HEAD
-// items_systems => /systems/items(.:format)
-  items_systems_path: function(options) {
-  return Utils.build_path(1, ["/systems/items"], arguments)
-=======
-// new_api_template_package_group_category => /api/templates/:template_id/package_group_categories/new(.:format)
-  new_api_template_package_group_category_path: function(_template_id, options) {
-  return Utils.build_path(2, ["/api/templates/", "/package_group_categories/new"], arguments)
-  },
-// packages_api_system => /api/systems/:id/packages(.:format)
-  packages_api_system_path: function(_id, options) {
-  return Utils.build_path(2, ["/api/systems/", "/packages"], arguments)
-  },
-// password_resets => /password_resets(.:format)
-  password_resets_path: function(options) {
-  return Utils.build_path(1, ["/password_resets"], arguments)
->>>>>>> 1ad1f43d
-  },
-// system_template => /system_templates/:id(.:format)
-  system_template_path: function(_id, options) {
-  return Utils.build_path(2, ["/system_templates/"], arguments)
-  },
-// api => /api(.:format)
-  api_path: function(options) {
-  return Utils.build_path(1, ["/api"], arguments)
-  },
-// sync_plan => /sync_plans/:id(.:format)
-  sync_plan_path: function(_id, options) {
-  return Utils.build_path(2, ["/sync_plans/"], arguments)
-  },
-<<<<<<< HEAD
-// packages_promotion => /promotions/:id/packages(.:format)
-  packages_promotion_path: function(_id, options) {
-  return Utils.build_path(2, ["/promotions/", "/packages"], arguments)
-  },
-// download_system_template => /system_templates/:id/download(.:format)
-  download_system_template_path: function(_id, options) {
-  return Utils.build_path(2, ["/system_templates/", "/download"], arguments)
-  },
-// api_system_subscriptions => /api/systems/:system_id/subscriptions(.:format)
-  api_system_subscriptions_path: function(_system_id, options) {
-  return Utils.build_path(2, ["/api/systems/", "/subscriptions"], arguments)
-=======
-// provider_product_repositories => /providers/:provider_id/products/:product_id/repositories(.:format)
-  provider_product_repositories_path: function(_provider_id, _product_id, options) {
-  return Utils.build_path(3, ["/providers/", "/products/", "/repositories"], arguments)
-  },
-// new_environment => /environments/new(.:format)
-  new_environment_path: function(options) {
-  return Utils.build_path(1, ["/environments/new"], arguments)
->>>>>>> 1ad1f43d
-  },
-// sync_management_sync_status => /sync_management/sync_status(.:format)
-  sync_management_sync_status_path: function(options) {
-  return Utils.build_path(1, ["/sync_management/sync_status"], arguments)
-  },
-<<<<<<< HEAD
-// available_subscriptions_activation_key => /activation_keys/:id/available_subscriptions(.:format)
-  available_subscriptions_activation_key_path: function(_id, options) {
-  return Utils.build_path(2, ["/activation_keys/", "/available_subscriptions"], arguments)
-=======
-// edit_provider_product => /providers/:provider_id/products/:id/edit(.:format)
-  edit_provider_product_path: function(_provider_id, _id, options) {
-  return Utils.build_path(3, ["/providers/", "/products/", "/edit"], arguments)
->>>>>>> 1ad1f43d
-  },
-// systems_dashboard_index => /dashboard/systems(.:format)
-  systems_dashboard_index_path: function(options) {
-  return Utils.build_path(1, ["/dashboard/systems"], arguments)
-  },
-// repositories_api_organization_environment => /api/organizations/:organization_id/environments/:id/repositories(.:format)
-  repositories_api_organization_environment_path: function(_organization_id, _id, options) {
-  return Utils.build_path(3, ["/api/organizations/", "/environments/", "/repositories"], arguments)
-  },
-// packages_erratum => /errata/:id/packages(.:format)
-  packages_erratum_path: function(_id, options) {
-  return Utils.build_path(2, ["/errata/", "/packages"], arguments)
-  },
-// packages_system_system_packages => /systems/:system_id/system_packages/packages(.:format)
-  packages_system_system_packages_path: function(_system_id, options) {
-  return Utils.build_path(2, ["/systems/", "/system_packages/packages"], arguments)
-  },
-// system_templates_promotion => /promotions/:id/system_templates(.:format)
-  system_templates_promotion_path: function(_id, options) {
-  return Utils.build_path(2, ["/promotions/", "/system_templates"], arguments)
-  },
-<<<<<<< HEAD
-// api_organization_tasks => /api/organizations/:organization_id/tasks(.:format)
-  api_organization_tasks_path: function(_organization_id, options) {
-  return Utils.build_path(2, ["/api/organizations/", "/tasks"], arguments)
-=======
-// new_user => /users/new(.:format)
-  new_user_path: function(options) {
-  return Utils.build_path(1, ["/users/new"], arguments)
-  },
-// import_status_owner => /owners/:id/import_status(.:format)
-  import_status_owner_path: function(_id, options) {
-  return Utils.build_path(2, ["/owners/", "/import_status"], arguments)
->>>>>>> 1ad1f43d
-  },
-// new_api_consumer => /api/consumers/new(.:format)
-  new_api_consumer_path: function(options) {
-  return Utils.build_path(1, ["/api/consumers/new"], arguments)
-  },
-<<<<<<< HEAD
-// organization => /organizations/:id(.:format)
-  organization_path: function(_id, options) {
-  return Utils.build_path(2, ["/organizations/"], arguments)
-  },
-// new_api_template_product => /api/templates/:template_id/products/new(.:format)
-  new_api_template_product_path: function(_template_id, options) {
-  return Utils.build_path(2, ["/api/templates/", "/products/new"], arguments)
-  },
-// new_activation_key => /activation_keys/new(.:format)
-  new_activation_key_path: function(options) {
-  return Utils.build_path(1, ["/activation_keys/new"], arguments)
-  },
-// api_activation_keys => /api/activation_keys(.:format)
-  api_activation_keys_path: function(options) {
-  return Utils.build_path(1, ["/api/activation_keys"], arguments)
-=======
-// new_api_activation_key => /api/activation_keys/new(.:format)
-  new_api_activation_key_path: function(options) {
-  return Utils.build_path(1, ["/api/activation_keys/new"], arguments)
-  },
-// enable_api_repository => /api/repositories/:id/enable(.:format)
-  enable_api_repository_path: function(_id, options) {
-  return Utils.build_path(2, ["/api/repositories/", "/enable"], arguments)
->>>>>>> 1ad1f43d
-  },
-// report_api_users => /api/users/report(.:format)
-  report_api_users_path: function(options) {
-  return Utils.build_path(1, ["/api/users/report"], arguments)
-  },
-// edit_password_reset => /password_resets/:id/edit(.:format)
-  edit_password_reset_path: function(_id, options) {
-  return Utils.build_path(2, ["/password_resets/", "/edit"], arguments)
-  },
-<<<<<<< HEAD
-// distributions_promotion => /promotions/:id/distributions(.:format)
-  distributions_promotion_path: function(_id, options) {
-  return Utils.build_path(2, ["/promotions/", "/distributions"], arguments)
-  },
-// api_erratum => /api/errata/:id(.:format)
-  api_erratum_path: function(_id, options) {
-  return Utils.build_path(2, ["/api/errata/"], arguments)
-=======
-// repositories => /repositories(.:format)
-  repositories_path: function(options) {
-  return Utils.build_path(1, ["/repositories"], arguments)
-  },
-// destroy_favorite_search_index => /search/favorite/:id(.:format)
-  destroy_favorite_search_index_path: function(_id, options) {
-  return Utils.build_path(2, ["/search/favorite/"], arguments)
-  },
-// role => /roles/:id(.:format)
-  role_path: function(_id, options) {
-  return Utils.build_path(2, ["/roles/"], arguments)
-  },
-// new_api_user => /api/users/new(.:format)
-  new_api_user_path: function(options) {
-  return Utils.build_path(1, ["/api/users/new"], arguments)
->>>>>>> 1ad1f43d
-  },
-// new_api_changeset_erratum => /api/changesets/:changeset_id/errata/new(.:format)
-  new_api_changeset_erratum_path: function(_changeset_id, options) {
-  return Utils.build_path(2, ["/api/changesets/", "/errata/new"], arguments)
-  },
-// items_organizations => /organizations/items(.:format)
-  items_organizations_path: function(options) {
-  return Utils.build_path(1, ["/organizations/items"], arguments)
-  },
-<<<<<<< HEAD
-// verbs_and_scopes => /roles/:organization_id/resource_type/verbs_and_scopes(.:format)
-  verbs_and_scopes_path: function(_organization_id, options) {
-  return Utils.build_path(2, ["/roles/", "/resource_type/verbs_and_scopes"], arguments)
-  },
-// notices_note_count => /notices/note_count(.:format)
-  notices_note_count_path: function(options) {
-  return Utils.build_path(1, ["/notices/note_count"], arguments)
-  },
-// download_debug_certificate_organization => /organizations/:id/download_debug_certificate(.:format)
-  download_debug_certificate_organization_path: function(_id, options) {
-  return Utils.build_path(2, ["/organizations/", "/download_debug_certificate"], arguments)
-  },
-// api_user => /api/users/:id(.:format)
-  api_user_path: function(_id, options) {
-  return Utils.build_path(2, ["/api/users/"], arguments)
-=======
-// new_role => /roles/new(.:format)
-  new_role_path: function(options) {
-  return Utils.build_path(1, ["/roles/new"], arguments)
-  },
-// auto_complete_search_users => /users/auto_complete_search(.:format)
-  auto_complete_search_users_path: function(options) {
-  return Utils.build_path(1, ["/users/auto_complete_search"], arguments)
-  },
-// promote_changeset => /changesets/:id/promote(.:format)
-  promote_changeset_path: function(_id, options) {
-  return Utils.build_path(2, ["/changesets/", "/promote"], arguments)
-  },
-// edit_environment_user => /users/:id/edit_environment(.:format)
-  edit_environment_user_path: function(_id, options) {
-  return Utils.build_path(2, ["/users/", "/edit_environment"], arguments)
->>>>>>> 1ad1f43d
-  },
-// system_templates => /system_templates(.:format)
-  system_templates_path: function(options) {
-  return Utils.build_path(1, ["/system_templates"], arguments)
-  },
-// edit_product => /products/:id/edit(.:format)
-  edit_product_path: function(_id, options) {
-  return Utils.build_path(2, ["/products/", "/edit"], arguments)
-  },
-// more_packages_system_system_packages => /systems/:system_id/system_packages/more_packages(.:format)
-  more_packages_system_system_packages_path: function(_system_id, options) {
-  return Utils.build_path(2, ["/systems/", "/system_packages/more_packages"], arguments)
-  },
-// new_api_changeset_template => /api/changesets/:changeset_id/templates/new(.:format)
-  new_api_changeset_template_path: function(_changeset_id, options) {
-  return Utils.build_path(2, ["/api/changesets/", "/templates/new"], arguments)
-  },
-// new_api_organization_environment => /api/organizations/:organization_id/environments/new(.:format)
-  new_api_organization_environment_path: function(_organization_id, options) {
-  return Utils.build_path(2, ["/api/organizations/", "/environments/new"], arguments)
-  },
-// more_products_system => /systems/:id/more_products(.:format)
-  more_products_system_path: function(_id, options) {
-  return Utils.build_path(2, ["/systems/", "/more_products"], arguments)
-  },
-<<<<<<< HEAD
-// edit_api_template => /api/templates/:id/edit(.:format)
-  edit_api_template_path: function(_id, options) {
-  return Utils.build_path(2, ["/api/templates/", "/edit"], arguments)
-  },
-// provider_product_repositories => /providers/:provider_id/products/:product_id/repositories(.:format)
-  provider_product_repositories_path: function(_provider_id, _product_id, options) {
-  return Utils.build_path(3, ["/providers/", "/products/", "/repositories"], arguments)
-=======
-// notices_get_new => /notices/get_new(.:format)
-  notices_get_new_path: function(options) {
-  return Utils.build_path(1, ["/notices/get_new"], arguments)
-  },
-// auto_complete_locker_packages => /packages/auto_complete_locker(.:format)
-  auto_complete_locker_packages_path: function(options) {
-  return Utils.build_path(1, ["/packages/auto_complete_locker"], arguments)
-  },
-// tasks_api_organization_systems => /api/organizations/:organization_id/systems/tasks(.:format)
-  tasks_api_organization_systems_path: function(_organization_id, options) {
-  return Utils.build_path(2, ["/api/organizations/", "/systems/tasks"], arguments)
-  },
-// validate_api_template => /api/templates/:id/validate(.:format)
-  validate_api_template_path: function(_id, options) {
-  return Utils.build_path(2, ["/api/templates/", "/validate"], arguments)
-  },
-// email_logins_password_resets => /password_resets/email_logins(.:format)
-  email_logins_password_resets_path: function(options) {
-  return Utils.build_path(1, ["/password_resets/email_logins"], arguments)
-  },
-// items_activation_keys => /activation_keys/items(.:format)
-  items_activation_keys_path: function(options) {
-  return Utils.build_path(1, ["/activation_keys/items"], arguments)
-  },
-// bulk_destroy_systems => /systems/bulk_destroy(.:format)
-  bulk_destroy_systems_path: function(options) {
-  return Utils.build_path(1, ["/systems/bulk_destroy"], arguments)
->>>>>>> 1ad1f43d
-  },
-// notices_dashboard_index => /dashboard/notices(.:format)
-  notices_dashboard_index_path: function(options) {
-  return Utils.build_path(1, ["/dashboard/notices"], arguments)
-  },
-<<<<<<< HEAD
-// enable_helptip_users => /users/enable_helptip(.:format)
-  enable_helptip_users_path: function(options) {
-  return Utils.build_path(1, ["/users/enable_helptip"], arguments)
-  },
-// edit_organization_environment => /organizations/:organization_id/environments/:id/edit(.:format)
-  edit_organization_environment_path: function(_organization_id, _id, options) {
-  return Utils.build_path(3, ["/organizations/", "/environments/", "/edit"], arguments)
-  },
-// promotion => /promotions/:id(.:format)
-  promotion_path: function(_id, options) {
-  return Utils.build_path(2, ["/promotions/"], arguments)
-  },
-// edit_provider_product => /providers/:provider_id/products/:id/edit(.:format)
-  edit_provider_product_path: function(_provider_id, _id, options) {
-  return Utils.build_path(3, ["/providers/", "/products/", "/edit"], arguments)
-  },
-// new_api_consumer => /api/consumers/new(.:format)
-  new_api_consumer_path: function(options) {
-  return Utils.build_path(1, ["/api/consumers/new"], arguments)
-=======
-// new_filter => /filters/new(.:format)
-  new_filter_path: function(options) {
-  return Utils.build_path(1, ["/filters/new"], arguments)
-  },
-// status_system_events => /systems/:system_id/events/status(.:format)
-  status_system_events_path: function(_system_id, options) {
-  return Utils.build_path(2, ["/systems/", "/events/status"], arguments)
-  },
-// auto_complete_search_roles => /roles/auto_complete_search(.:format)
-  auto_complete_search_roles_path: function(options) {
-  return Utils.build_path(1, ["/roles/auto_complete_search"], arguments)
-  },
-// new_organization_provider => /organizations/:organization_id/providers/new(.:format)
-  new_organization_provider_path: function(_organization_id, options) {
-  return Utils.build_path(2, ["/organizations/", "/providers/new"], arguments)
-  },
-// edit_provider => /providers/:id/edit(.:format)
-  edit_provider_path: function(_id, options) {
-  return Utils.build_path(2, ["/providers/", "/edit"], arguments)
->>>>>>> 1ad1f43d
-  },
-// items_system_templates => /system_templates/items(.:format)
-  items_system_templates_path: function(options) {
-  return Utils.build_path(1, ["/system_templates/items"], arguments)
-  },
-<<<<<<< HEAD
-// edit_environment => /environments/:id/edit(.:format)
-  edit_environment_path: function(_id, options) {
-  return Utils.build_path(2, ["/environments/", "/edit"], arguments)
-  },
-// edit_system => /systems/:id/edit(.:format)
-  edit_system_path: function(_id, options) {
-  return Utils.build_path(2, ["/systems/", "/edit"], arguments)
-=======
-// new_owner => /owners/new(.:format)
-  new_owner_path: function(options) {
-  return Utils.build_path(1, ["/owners/new"], arguments)
->>>>>>> 1ad1f43d
-  },
-// edit_api_template_parameter => /api/templates/:template_id/parameters/:id/edit(.:format)
-  edit_api_template_parameter_path: function(_template_id, _id, options) {
-  return Utils.build_path(3, ["/api/templates/", "/parameters/", "/edit"], arguments)
-  },
-<<<<<<< HEAD
-// activation_key => /activation_keys/:id(.:format)
-  activation_key_path: function(_id, options) {
-  return Utils.build_path(2, ["/activation_keys/"], arguments)
-  },
-// promotions => /promotions(.:format)
-  promotions_path: function(options) {
-  return Utils.build_path(1, ["/promotions"], arguments)
-=======
-// remove_packages_filter => /filters/:id/remove_packages(.:format)
-  remove_packages_filter_path: function(_id, options) {
-  return Utils.build_path(2, ["/filters/", "/remove_packages"], arguments)
->>>>>>> 1ad1f43d
-  },
-// distribution => /distributions/:id(.:format)
-  distribution_path: function(_id, options) {
-  return Utils.build_path(2, ["/distributions/"], arguments)
-  },
-// changesets => /changesets(.:format)
-  changesets_path: function(options) {
-  return Utils.build_path(1, ["/changesets"], arguments)
-  },
-// update_repo_gpg_key_provider_product_repository => /providers/:provider_id/products/:product_id/repositories/:id/update_gpg_key(.:format)
-  update_repo_gpg_key_provider_product_repository_path: function(_provider_id, _product_id, _id, options) {
-  return Utils.build_path(4, ["/providers/", "/products/", "/repositories/", "/update_gpg_key"], arguments)
-  },
-<<<<<<< HEAD
-// edit_sync_plan => /sync_plans/:id/edit(.:format)
-  edit_sync_plan_path: function(_id, options) {
-  return Utils.build_path(2, ["/sync_plans/", "/edit"], arguments)
-  },
-// auto_complete_search_systems => /systems/auto_complete_search(.:format)
-  auto_complete_search_systems_path: function(options) {
-  return Utils.build_path(1, ["/systems/auto_complete_search"], arguments)
-=======
-// edit_account => /account/edit(.:format)
-  edit_account_path: function(options) {
-  return Utils.build_path(1, ["/account/edit"], arguments)
-  },
-// edit_api_template_distribution => /api/templates/:template_id/distributions/:id/edit(.:format)
-  edit_api_template_distribution_path: function(_template_id, _id, options) {
-  return Utils.build_path(3, ["/api/templates/", "/distributions/", "/edit"], arguments)
->>>>>>> 1ad1f43d
-  },
-// new_provider_product => /providers/:provider_id/products/new(.:format)
-  new_provider_product_path: function(_provider_id, options) {
-  return Utils.build_path(2, ["/providers/", "/products/new"], arguments)
-  },
-// applied_subscriptions_activation_key => /activation_keys/:id/applied_subscriptions(.:format)
-  applied_subscriptions_activation_key_path: function(_id, options) {
-  return Utils.build_path(2, ["/activation_keys/", "/applied_subscriptions"], arguments)
-  },
-// promotions_dashboard_index => /dashboard/promotions(.:format)
-  promotions_dashboard_index_path: function(options) {
-  return Utils.build_path(1, ["/dashboard/promotions"], arguments)
-  },
-// discovery_api_organization_repositories => /api/organizations/:organization_id/repositories/discovery(.:format)
-  discovery_api_organization_repositories_path: function(_organization_id, options) {
-  return Utils.build_path(2, ["/api/organizations/", "/repositories/discovery"], arguments)
-  },
-// promotions => /promotions(.:format)
-  promotions_path: function(options) {
-  return Utils.build_path(1, ["/promotions"], arguments)
-  },
-<<<<<<< HEAD
-// operations => /operations(.:format)
-  operations_path: function(options) {
-  return Utils.build_path(1, ["/operations"], arguments)
-  },
-// auto_complete_products_repos_filters => /filters/auto_complete_products_repos(.:format)
-  auto_complete_products_repos_filters_path: function(options) {
-  return Utils.build_path(1, ["/filters/auto_complete_products_repos"], arguments)
-  },
-// system_system_packages => /systems/:system_id/system_packages(.:format)
-  system_system_packages_path: function(_system_id, options) {
-  return Utils.build_path(2, ["/systems/", "/system_packages"], arguments)
-  },
-// api_organization_environment => /api/organizations/:organization_id/environments/:id(.:format)
-  api_organization_environment_path: function(_organization_id, _id, options) {
-  return Utils.build_path(3, ["/api/organizations/", "/environments/"], arguments)
-=======
-// schedule_provider => /providers/:id/schedule(.:format)
-  schedule_provider_path: function(_id, options) {
-  return Utils.build_path(2, ["/providers/", "/schedule"], arguments)
-  },
-// edit_filter => /filters/:id/edit(.:format)
-  edit_filter_path: function(_id, options) {
-  return Utils.build_path(2, ["/filters/", "/edit"], arguments)
->>>>>>> 1ad1f43d
-  },
-// import_owner => /owners/:id/import(.:format)
-  import_owner_path: function(_id, options) {
-  return Utils.build_path(2, ["/owners/", "/import"], arguments)
-  },
-<<<<<<< HEAD
-// update_products_filter => /filters/:id/update_products(.:format)
-  update_products_filter_path: function(_id, options) {
-  return Utils.build_path(2, ["/filters/", "/update_products"], arguments)
-  },
-// status_system_errata => /systems/:system_id/errata/status(.:format)
-  status_system_errata_path: function(_system_id, options) {
-  return Utils.build_path(2, ["/systems/", "/errata/status"], arguments)
-  },
-// sync_management_index => /sync_management/index(.:format)
-  sync_management_index_path: function(options) {
-  return Utils.build_path(1, ["/sync_management/index"], arguments)
-  },
-// api_template_product => /api/templates/:template_id/products/:id(.:format)
-  api_template_product_path: function(_template_id, _id, options) {
-  return Utils.build_path(3, ["/api/templates/", "/products/"], arguments)
-  },
-// items_sync_plans => /sync_plans/items(.:format)
-  items_sync_plans_path: function(options) {
-  return Utils.build_path(1, ["/sync_plans/items"], arguments)
-=======
-// package_group_categories_api_repository => /api/repositories/:id/package_group_categories(.:format)
-  package_group_categories_api_repository_path: function(_id, options) {
-  return Utils.build_path(2, ["/api/repositories/", "/package_group_categories"], arguments)
-  },
-// edit_api_organization => /api/organizations/:id/edit(.:format)
-  edit_api_organization_path: function(_id, options) {
-  return Utils.build_path(2, ["/api/organizations/", "/edit"], arguments)
-  },
-// account => /account(.:format)
-  account_path: function(options) {
-  return Utils.build_path(1, ["/account"], arguments)
-  },
-// repositories_api_environment_product => /api/environments/:environment_id/products/:id/repositories(.:format)
-  repositories_api_environment_product_path: function(_environment_id, _id, options) {
-  return Utils.build_path(3, ["/api/environments/", "/products/", "/repositories"], arguments)
-  },
-// edit_api_changeset_product => /api/changesets/:changeset_id/products/:id/edit(.:format)
-  edit_api_changeset_product_path: function(_changeset_id, _id, options) {
-  return Utils.build_path(3, ["/api/changesets/", "/products/", "/edit"], arguments)
-  },
-// new_password_reset => /password_resets/new(.:format)
-  new_password_reset_path: function(options) {
-  return Utils.build_path(1, ["/password_resets/new"], arguments)
-  },
-// logout => /logout(.:format)
-  logout_path: function(options) {
-  return Utils.build_path(1, ["/logout"], arguments)
-  },
-// sync_management_sync => /sync_management/sync(.:format)
-  sync_management_sync_path: function(options) {
-  return Utils.build_path(1, ["/sync_management/sync"], arguments)
->>>>>>> 1ad1f43d
-  },
-// products_promotion => /promotions/:id/products(.:format)
-  products_promotion_path: function(_id, options) {
-  return Utils.build_path(2, ["/promotions/", "/products"], arguments)
-  },
-// new_system => /systems/new(.:format)
-  new_system_path: function(options) {
-  return Utils.build_path(1, ["/systems/new"], arguments)
-  },
-<<<<<<< HEAD
-// system_errata => /systems/:system_id/errata(.:format)
-  system_errata_path: function(_system_id, options) {
-  return Utils.build_path(2, ["/systems/", "/errata"], arguments)
-=======
-// edit_gpg_key => /gpg_keys/:id/edit(.:format)
-  edit_gpg_key_path: function(_id, options) {
-  return Utils.build_path(2, ["/gpg_keys/", "/edit"], arguments)
->>>>>>> 1ad1f43d
-  },
-// pools_api_activation_key => /api/activation_keys/:id/pools(.:format)
-  pools_api_activation_key_path: function(_id, options) {
-  return Utils.build_path(2, ["/api/activation_keys/", "/pools"], arguments)
-  },
-// product_comps_system_templates => /system_templates/product_comps(.:format)
-  product_comps_system_templates_path: function(options) {
-  return Utils.build_path(1, ["/system_templates/product_comps"], arguments)
-  },
-// edit_user_session => /user_session/edit(.:format)
-  edit_user_session_path: function(options) {
-  return Utils.build_path(1, ["/user_session/edit"], arguments)
-  },
-<<<<<<< HEAD
-// edit_provider => /providers/:id/edit(.:format)
-  edit_provider_path: function(_id, options) {
-  return Utils.build_path(2, ["/providers/", "/edit"], arguments)
-  },
-// events_organization => /organizations/:id/events(.:format)
-  events_organization_path: function(_id, options) {
-  return Utils.build_path(2, ["/organizations/", "/events"], arguments)
-=======
-// auto_complete_search_organizations => /organizations/auto_complete_search(.:format)
-  auto_complete_search_organizations_path: function(options) {
-  return Utils.build_path(1, ["/organizations/auto_complete_search"], arguments)
->>>>>>> 1ad1f43d
-  },
-// provider => /providers/:id(.:format)
-  provider_path: function(_id, options) {
-  return Utils.build_path(2, ["/providers/"], arguments)
-  },
-// edit_api_changeset_repository => /api/changesets/:changeset_id/repositories/:id/edit(.:format)
-  edit_api_changeset_repository_path: function(_changeset_id, _id, options) {
-  return Utils.build_path(3, ["/api/changesets/", "/repositories/", "/edit"], arguments)
-  },
-<<<<<<< HEAD
-// edit_api_user => /api/users/:id/edit(.:format)
-  edit_api_user_path: function(_id, options) {
-  return Utils.build_path(2, ["/api/users/", "/edit"], arguments)
-=======
-// update_roles_user => /users/:id/update_roles(.:format)
-  update_roles_user_path: function(_id, options) {
-  return Utils.build_path(2, ["/users/", "/update_roles"], arguments)
-  },
-// new_product => /products/new(.:format)
-  new_product_path: function(options) {
-  return Utils.build_path(1, ["/products/new"], arguments)
->>>>>>> 1ad1f43d
-  },
-// packages_system_system_packages => /systems/:system_id/system_packages/packages(.:format)
-  packages_system_system_packages_path: function(_system_id, options) {
-  return Utils.build_path(2, ["/systems/", "/system_packages/packages"], arguments)
-  },
-// history_search_index => /search/history(.:format)
-  history_search_index_path: function(options) {
-  return Utils.build_path(1, ["/search/history"], arguments)
-  },
-// dependencies_changeset => /changesets/:id/dependencies(.:format)
-  dependencies_changeset_path: function(_id, options) {
-  return Utils.build_path(2, ["/changesets/", "/dependencies"], arguments)
-  },
-// products_api_provider => /api/providers/:id/products(.:format)
-  products_api_provider_path: function(_id, options) {
-  return Utils.build_path(2, ["/api/providers/", "/products"], arguments)
-  },
-<<<<<<< HEAD
-// role => /roles/:id(.:format)
-  role_path: function(_id, options) {
-  return Utils.build_path(2, ["/roles/"], arguments)
-  },
-// new_api_template => /api/templates/new(.:format)
-  new_api_template_path: function(options) {
-  return Utils.build_path(1, ["/api/templates/new"], arguments)
-  },
-// update_repo_gpg_key_provider_product_repository => /providers/:provider_id/products/:product_id/repositories/:id/update_gpg_key(.:format)
-  update_repo_gpg_key_provider_product_repository_path: function(_provider_id, _product_id, _id, options) {
-  return Utils.build_path(4, ["/providers/", "/products/", "/repositories/", "/update_gpg_key"], arguments)
-  },
-// api_organization_filter => /api/organizations/:organization_id/filters/:id(.:format)
-  api_organization_filter_path: function(_organization_id, _id, options) {
-  return Utils.build_path(3, ["/api/organizations/", "/filters/"], arguments)
-  },
-// items_users => /users/items(.:format)
-  items_users_path: function(options) {
-  return Utils.build_path(1, ["/users/items"], arguments)
-  },
-// notices_details => /notices/:id/details(.:format)
-  notices_details_path: function(_id, options) {
-  return Utils.build_path(2, ["/notices/", "/details"], arguments)
-  },
-// new_organization_environment => /organizations/:organization_id/environments/new(.:format)
-  new_organization_environment_path: function(_organization_id, options) {
-  return Utils.build_path(2, ["/organizations/", "/environments/new"], arguments)
-  },
-// new_provider_product => /providers/:provider_id/products/new(.:format)
-  new_provider_product_path: function(_provider_id, options) {
-  return Utils.build_path(2, ["/providers/", "/products/new"], arguments)
-  },
-// api_consumers => /api/consumers(.:format)
-  api_consumers_path: function(options) {
-  return Utils.build_path(1, ["/api/consumers"], arguments)
-  },
-// promote_api_changeset => /api/changesets/:id/promote(.:format)
-  promote_api_changeset_path: function(_id, options) {
-  return Utils.build_path(2, ["/api/changesets/", "/promote"], arguments)
-  },
-// system_erratum => /systems/:system_id/errata/:id(.:format)
-  system_erratum_path: function(_system_id, _id, options) {
-  return Utils.build_path(3, ["/systems/", "/errata/"], arguments)
-  },
-// new_changeset => /changesets/new(.:format)
-  new_changeset_path: function(options) {
-  return Utils.build_path(1, ["/changesets/new"], arguments)
-  },
-// update_environment_user => /users/:id/update_environment(.:format)
-  update_environment_user_path: function(_id, options) {
-  return Utils.build_path(2, ["/users/", "/update_environment"], arguments)
-  },
-// organization_provider => /organizations/:organization_id/providers/:id(.:format)
-  organization_provider_path: function(_organization_id, _id, options) {
-  return Utils.build_path(3, ["/organizations/", "/providers/"], arguments)
-  },
-// login => /login(.:format)
-  login_path: function(options) {
-  return Utils.build_path(1, ["/login"], arguments)
-  },
-// schedule_provider => /providers/:id/schedule(.:format)
-  schedule_provider_path: function(_id, options) {
-  return Utils.build_path(2, ["/providers/", "/schedule"], arguments)
-  },
-// package => /packages/:id(.:format)
-  package_path: function(_id, options) {
-  return Utils.build_path(2, ["/packages/"], arguments)
-=======
-// products_system => /systems/:id/products(.:format)
-  products_system_path: function(_id, options) {
-  return Utils.build_path(2, ["/systems/", "/products"], arguments)
-  },
-// items_changesets => /changesets/items(.:format)
-  items_changesets_path: function(options) {
-  return Utils.build_path(1, ["/changesets/items"], arguments)
-  },
-// dependencies_package => /packages/:id/dependencies(.:format)
-  dependencies_package_path: function(_id, options) {
-  return Utils.build_path(2, ["/packages/", "/dependencies"], arguments)
-  },
-// report_api_organization_systems => /api/organizations/:organization_id/systems/report(.:format)
-  report_api_organization_systems_path: function(_organization_id, options) {
-  return Utils.build_path(2, ["/api/organizations/", "/systems/report"], arguments)
-  },
-// export_api_template => /api/templates/:id/export(.:format)
-  export_api_template_path: function(_id, options) {
-  return Utils.build_path(2, ["/api/templates/", "/export"], arguments)
-  },
-// environments_systems => /systems/environments(.:format)
-  environments_systems_path: function(options) {
-  return Utils.build_path(1, ["/systems/environments"], arguments)
-  },
-// sync_dashboard_index => /dashboard/sync(.:format)
-  sync_dashboard_index_path: function(options) {
-  return Utils.build_path(1, ["/dashboard/sync"], arguments)
-  },
-// owners => /owners(.:format)
-  owners_path: function(options) {
-  return Utils.build_path(1, ["/owners"], arguments)
-  },
-// dashboard_index => /dashboard(.:format)
-  dashboard_index_path: function(options) {
-  return Utils.build_path(1, ["/dashboard"], arguments)
-  },
-// role_permission_update => /roles/:role_id/permission/:permission_id/update_permission(.:format)
-  role_permission_update_path: function(_role_id, _permission_id, options) {
-  return Utils.build_path(3, ["/roles/", "/permission/", "/update_permission"], arguments)
-  },
-// organization_providers => /organizations/:organization_id/providers(.:format)
-  organization_providers_path: function(_organization_id, options) {
-  return Utils.build_path(2, ["/organizations/", "/providers"], arguments)
-  },
-// new_provider => /providers/new(.:format)
-  new_provider_path: function(options) {
-  return Utils.build_path(1, ["/providers/new"], arguments)
-  },
-// auto_complete_search_system_templates => /system_templates/auto_complete_search(.:format)
-  auto_complete_search_system_templates_path: function(options) {
-  return Utils.build_path(1, ["/system_templates/auto_complete_search"], arguments)
-  },
-// add_subscriptions_activation_key => /activation_keys/:id/add_subscriptions(.:format)
-  add_subscriptions_activation_key_path: function(_id, options) {
-  return Utils.build_path(2, ["/activation_keys/", "/add_subscriptions"], arguments)
-  },
-// repos_promotion => /promotions/:id/repos(.:format)
-  repos_promotion_path: function(_id, options) {
-  return Utils.build_path(2, ["/promotions/", "/repos"], arguments)
-  },
-// new_api_template_parameter => /api/templates/:template_id/parameters/new(.:format)
-  new_api_template_parameter_path: function(_template_id, options) {
-  return Utils.build_path(2, ["/api/templates/", "/parameters/new"], arguments)
->>>>>>> 1ad1f43d
-  },
-// add_packages_filter => /filters/:id/add_packages(.:format)
-  add_packages_filter_path: function(_id, options) {
-  return Utils.build_path(2, ["/filters/", "/add_packages"], arguments)
-  },
-<<<<<<< HEAD
-// new_sync_plan => /sync_plans/new(.:format)
-  new_sync_plan_path: function(options) {
-  return Utils.build_path(1, ["/sync_plans/new"], arguments)
-  },
-// roles => /roles(.:format)
-  roles_path: function(options) {
-  return Utils.build_path(1, ["/roles"], arguments)
-  },
-// facts_system => /systems/:id/facts(.:format)
-  facts_system_path: function(_id, options) {
-  return Utils.build_path(2, ["/systems/", "/facts"], arguments)
-  },
-// api_status => /api/status(.:format)
-  api_status_path: function(options) {
-  return Utils.build_path(1, ["/api/status"], arguments)
-  },
-// errata_api_system => /api/systems/:id/errata(.:format)
-  errata_api_system_path: function(_id, options) {
-  return Utils.build_path(2, ["/api/systems/", "/errata"], arguments)
-=======
-// filelist_distribution => /distributions/:id/filelist(.:format)
-  filelist_distribution_path: function(_id, options) {
-  return Utils.build_path(2, ["/distributions/", "/filelist"], arguments)
-  },
-// new_account => /account/new(.:format)
-  new_account_path: function(options) {
-  return Utils.build_path(1, ["/account/new"], arguments)
-  },
-// new_api_template_distribution => /api/templates/:template_id/distributions/new(.:format)
-  new_api_template_distribution_path: function(_template_id, options) {
-  return Utils.build_path(2, ["/api/templates/", "/distributions/new"], arguments)
->>>>>>> 1ad1f43d
-  },
-// errata_dashboard_index => /dashboard/errata(.:format)
-  errata_dashboard_index_path: function(options) {
-  return Utils.build_path(1, ["/dashboard/errata"], arguments)
-  },
-<<<<<<< HEAD
-// subscriptions_activation_keys => /activation_keys/subscriptions(.:format)
-  subscriptions_activation_keys_path: function(options) {
-  return Utils.build_path(1, ["/activation_keys/subscriptions"], arguments)
-  },
-// details_promotion => /promotions/:id/details(.:format)
-  details_promotion_path: function(_id, options) {
-  return Utils.build_path(2, ["/promotions/", "/details"], arguments)
-  },
-// api_provider_sync_index => /api/providers/:provider_id/sync(.:format)
-  api_provider_sync_index_path: function(_provider_id, options) {
-  return Utils.build_path(2, ["/api/providers/", "/sync"], arguments)
-  },
-// edit_owner => /owners/:id/edit(.:format)
-  edit_owner_path: function(_id, options) {
-  return Utils.build_path(2, ["/owners/", "/edit"], arguments)
-  },
-// show_user_session => /user_session(.:format)
-  show_user_session_path: function(options) {
-  return Utils.build_path(1, ["/user_session"], arguments)
-  },
-// auto_complete_search_filters => /filters/auto_complete_search(.:format)
-  auto_complete_search_filters_path: function(options) {
-  return Utils.build_path(1, ["/filters/auto_complete_search"], arguments)
-  },
-// remove_system_system_packages => /systems/:system_id/system_packages/remove(.:format)
-  remove_system_system_packages_path: function(_system_id, options) {
-  return Utils.build_path(2, ["/systems/", "/system_packages/remove"], arguments)
-  },
-// organizations => /organizations(.:format)
-  organizations_path: function(options) {
-  return Utils.build_path(1, ["/organizations"], arguments)
-=======
-// provider_products => /providers/:provider_id/products(.:format)
-  provider_products_path: function(_provider_id, options) {
-  return Utils.build_path(2, ["/providers/", "/products"], arguments)
->>>>>>> 1ad1f43d
-  },
-// sync_management => /sync_management/:id(.:format)
-  sync_management_path: function(_id, options) {
-  return Utils.build_path(2, ["/sync_management/"], arguments)
-  },
-<<<<<<< HEAD
-// edit_api_organization_environment => /api/organizations/:organization_id/environments/:id/edit(.:format)
-  edit_api_organization_environment_path: function(_organization_id, _id, options) {
-  return Utils.build_path(3, ["/api/organizations/", "/environments/", "/edit"], arguments)
-=======
-// repositories_api_organization_product => /api/organizations/:organization_id/products/:id/repositories(.:format)
-  repositories_api_organization_product_path: function(_organization_id, _id, options) {
-  return Utils.build_path(3, ["/api/organizations/", "/products/", "/repositories"], arguments)
-  },
-// products_repos_provider => /providers/:id/products_repos(.:format)
-  products_repos_provider_path: function(_id, options) {
-  return Utils.build_path(2, ["/providers/", "/products_repos"], arguments)
-  },
-// package_groups_api_repository => /api/repositories/:id/package_groups(.:format)
-  package_groups_api_repository_path: function(_id, options) {
-  return Utils.build_path(2, ["/api/repositories/", "/package_groups"], arguments)
->>>>>>> 1ad1f43d
-  },
-// new_api_organization => /api/organizations/new(.:format)
-  new_api_organization_path: function(options) {
-  return Utils.build_path(1, ["/api/organizations/new"], arguments)
-  },
-<<<<<<< HEAD
-// install_system_errata => /systems/:system_id/errata/install(.:format)
-  install_system_errata_path: function(_system_id, options) {
-  return Utils.build_path(2, ["/systems/", "/errata/install"], arguments)
-=======
-// gpg_key => /gpg_keys/:id(.:format)
-  gpg_key_path: function(_id, options) {
-  return Utils.build_path(2, ["/gpg_keys/"], arguments)
-  },
-// user => /users/:id(.:format)
-  user_path: function(_id, options) {
-  return Utils.build_path(2, ["/users/"], arguments)
->>>>>>> 1ad1f43d
-  },
-// new_api_changeset_product => /api/changesets/:changeset_id/products/new(.:format)
-  new_api_changeset_product_path: function(_changeset_id, options) {
-  return Utils.build_path(2, ["/api/changesets/", "/products/new"], arguments)
-  },
-<<<<<<< HEAD
-// sync_plans => /sync_plans(.:format)
-  sync_plans_path: function(options) {
-  return Utils.build_path(1, ["/sync_plans"], arguments)
-  },
-// products_filter => /filters/:id/products(.:format)
-  products_filter_path: function(_id, options) {
-  return Utils.build_path(2, ["/filters/", "/products"], arguments)
-  },
-// api_template_products => /api/templates/:template_id/products(.:format)
-  api_template_products_path: function(_template_id, options) {
-  return Utils.build_path(2, ["/api/templates/", "/products"], arguments)
-=======
-// system_events => /systems/:system_id/events(.:format)
-  system_events_path: function(_system_id, options) {
-  return Utils.build_path(2, ["/systems/", "/events"], arguments)
->>>>>>> 1ad1f43d
-  },
-// auto_complete_search_sync_plans => /sync_plans/auto_complete_search(.:format)
-  auto_complete_search_sync_plans_path: function(options) {
-  return Utils.build_path(1, ["/sync_plans/auto_complete_search"], arguments)
-  },
-<<<<<<< HEAD
-// providers => /providers(.:format)
-  providers_path: function(options) {
-  return Utils.build_path(1, ["/providers"], arguments)
-  },
-// api_repository_errata => /api/repositories/:repository_id/errata(.:format)
-  api_repository_errata_path: function(_repository_id, options) {
-  return Utils.build_path(2, ["/api/repositories/", "/errata"], arguments)
-  },
-// new_api_template_package => /api/templates/:template_id/packages/new(.:format)
-  new_api_template_package_path: function(_template_id, options) {
-  return Utils.build_path(2, ["/api/templates/", "/packages/new"], arguments)
-  },
-// password_reset => /password_resets/:id(.:format)
-  password_reset_path: function(_id, options) {
-  return Utils.build_path(2, ["/password_resets/"], arguments)
-  },
-// role_permission_destroy => /roles/:role_id/permission/:permission_id/destroy_permission(.:format)
-  role_permission_destroy_path: function(_role_id, _permission_id, options) {
-  return Utils.build_path(3, ["/roles/", "/permission/", "/destroy_permission"], arguments)
-  },
-// products_repos_gpg_key => /gpg_keys/:id/products_repos(.:format)
-  products_repos_gpg_key_path: function(_id, options) {
-  return Utils.build_path(2, ["/gpg_keys/", "/products_repos"], arguments)
-  },
-// activation_keys => /activation_keys(.:format)
-  activation_keys_path: function(options) {
-  return Utils.build_path(1, ["/activation_keys"], arguments)
-  },
-// sync_schedules_index => /sync_schedules/index(.:format)
-  sync_schedules_index_path: function(options) {
-  return Utils.build_path(1, ["/sync_schedules/index"], arguments)
-  },
-// api_package => /api/packages/:id(.:format)
-  api_package_path: function(_id, options) {
-  return Utils.build_path(2, ["/api/packages/"], arguments)
-  },
-// api_repository => /api/repositories/:id(.:format)
-  api_repository_path: function(_id, options) {
-  return Utils.build_path(2, ["/api/repositories/"], arguments)
-  },
-// api_template_package_groups => /api/templates/:template_id/package_groups(.:format)
-  api_template_package_groups_path: function(_template_id, options) {
-  return Utils.build_path(2, ["/api/templates/", "/package_groups"], arguments)
-  },
-// sync_management_product_status => /sync_management/product_status(.:format)
-  sync_management_product_status_path: function(options) {
-  return Utils.build_path(1, ["/sync_management/product_status"], arguments)
-  },
-// environments_partial_organization => /organizations/:id/environments_partial(.:format)
-  environments_partial_organization_path: function(_id, options) {
-  return Utils.build_path(2, ["/organizations/", "/environments_partial"], arguments)
-  },
-// new_user => /users/new(.:format)
-  new_user_path: function(options) {
-  return Utils.build_path(1, ["/users/new"], arguments)
-=======
-// edit_api_user_role => /api/users/:user_id/roles/:id/edit(.:format)
-  edit_api_user_role_path: function(_user_id, _id, options) {
-  return Utils.build_path(3, ["/api/users/", "/roles/", "/edit"], arguments)
-  },
-// content_api_gpg_key => /api/gpg_keys/:id/content(.:format)
-  content_api_gpg_key_path: function(_id, options) {
-  return Utils.build_path(2, ["/api/gpg_keys/", "/content"], arguments)
-  },
-// changeset => /changesets/:id(.:format)
-  changeset_path: function(_id, options) {
-  return Utils.build_path(2, ["/changesets/"], arguments)
-  },
-// new_api_changeset_repository => /api/changesets/:changeset_id/repositories/new(.:format)
-  new_api_changeset_repository_path: function(_changeset_id, options) {
-  return Utils.build_path(2, ["/api/changesets/", "/repositories/new"], arguments)
->>>>>>> 1ad1f43d
-  },
-// edit_api_system_packages => /api/systems/:system_id/packages/edit(.:format)
-  edit_api_system_packages_path: function(_system_id, options) {
-  return Utils.build_path(2, ["/api/systems/", "/packages/edit"], arguments)
-  },
-// system_templates_organization_environment => /organizations/:organization_id/environments/:id/system_templates(.:format)
-  system_templates_organization_environment_path: function(_organization_id, _id, options) {
-  return Utils.build_path(3, ["/organizations/", "/environments/", "/system_templates"], arguments)
-  },
-<<<<<<< HEAD
-// new_provider => /providers/new(.:format)
-  new_provider_path: function(options) {
-  return Utils.build_path(1, ["/providers/new"], arguments)
-  },
-// import_status_owner => /owners/:id/import_status(.:format)
-  import_status_owner_path: function(_id, options) {
-  return Utils.build_path(2, ["/owners/", "/import_status"], arguments)
-=======
-// system_system_packages => /systems/:system_id/system_packages(.:format)
-  system_system_packages_path: function(_system_id, options) {
-  return Utils.build_path(2, ["/systems/", "/system_packages"], arguments)
-  },
-// environment => /environments/:id(.:format)
-  environment_path: function(_id, options) {
-  return Utils.build_path(2, ["/environments/"], arguments)
-  },
-// search_index => /search(.:format)
-  search_index_path: function(options) {
-  return Utils.build_path(1, ["/search"], arguments)
-  },
-// sync_schedules_apply => /sync_schedules/apply(.:format)
-  sync_schedules_apply_path: function(options) {
-  return Utils.build_path(1, ["/sync_schedules/apply"], arguments)
-  },
-// name_changeset => /changesets/:id/name(.:format)
-  name_changeset_path: function(_id, options) {
-  return Utils.build_path(2, ["/changesets/", "/name"], arguments)
-  },
-// repository => /repositories/:id(.:format)
-  repository_path: function(_id, options) {
-  return Utils.build_path(2, ["/repositories/"], arguments)
-  },
-// clear_helptips_user => /users/:id/clear_helptips(.:format)
-  clear_helptips_user_path: function(_id, options) {
-  return Utils.build_path(2, ["/users/", "/clear_helptips"], arguments)
-  },
-// product_create_api_provider => /api/providers/:id/product_create(.:format)
-  product_create_api_provider_path: function(_id, options) {
-  return Utils.build_path(2, ["/api/providers/", "/product_create"], arguments)
-  },
-// filelist_package => /packages/:id/filelist(.:format)
-  filelist_package_path: function(_id, options) {
-  return Utils.build_path(2, ["/packages/", "/filelist"], arguments)
-  },
-// user_session => /user_session(.:format)
-  user_session_path: function(options) {
-  return Utils.build_path(1, ["/user_session"], arguments)
-  },
-// update_subscriptions_system => /systems/:id/update_subscriptions(.:format)
-  update_subscriptions_system_path: function(_id, options) {
-  return Utils.build_path(2, ["/systems/", "/update_subscriptions"], arguments)
-  },
-// list_changesets => /changesets/list(.:format)
-  list_changesets_path: function(options) {
-  return Utils.build_path(1, ["/changesets/list"], arguments)
-  },
-// import_api_templates => /api/templates/import(.:format)
-  import_api_templates_path: function(options) {
-  return Utils.build_path(1, ["/api/templates/import"], arguments)
-  },
-// env_items_systems => /systems/env_items(.:format)
-  env_items_systems_path: function(options) {
-  return Utils.build_path(1, ["/systems/env_items"], arguments)
-  },
-// user_session_logout => /user_session/logout(.:format)
-  user_session_logout_path: function(options) {
-  return Utils.build_path(1, ["/user_session/logout"], arguments)
-  },
-// edit_api_template_product => /api/templates/:template_id/products/:id/edit(.:format)
-  edit_api_template_product_path: function(_template_id, _id, options) {
-  return Utils.build_path(3, ["/api/templates/", "/products/", "/edit"], arguments)
-  },
-// organizations => /organizations(.:format)
-  organizations_path: function(options) {
-  return Utils.build_path(1, ["/organizations"], arguments)
-  },
-// set_org_user_session => /user_session/set_org(.:format)
-  set_org_user_session_path: function(options) {
-  return Utils.build_path(1, ["/user_session/set_org"], arguments)
-  },
-// remove_subscriptions_activation_key => /activation_keys/:id/remove_subscriptions(.:format)
-  remove_subscriptions_activation_key_path: function(_id, options) {
-  return Utils.build_path(2, ["/activation_keys/", "/remove_subscriptions"], arguments)
-  },
-// subscriptions_dashboard_index => /dashboard/subscriptions(.:format)
-  subscriptions_dashboard_index_path: function(options) {
-  return Utils.build_path(1, ["/dashboard/subscriptions"], arguments)
-  },
-// organization_environment => /organizations/:organization_id/environments/:id(.:format)
-  organization_environment_path: function(_organization_id, _id, options) {
-  return Utils.build_path(3, ["/organizations/", "/environments/"], arguments)
->>>>>>> 1ad1f43d
+  return Utils.build_path(1, ["/api/organizations/", "/repositories/discovery"], ["format"], arguments)
   }}
 ;
-  
-  window.KT.routes.options = {
-    prefix: '',
-    default_format: '',
-  };
-
-
+  window.KT.routes.options = defaults;
 })();