--- conflicted
+++ resolved
@@ -16,13 +16,8 @@
 %global confdir deploy/common
 
 Name:           katello
-<<<<<<< HEAD
-Version:        0.1.155
-Release:        2%{?dist}
-=======
 Version:        0.1.160
 Release:        1%{?dist}
->>>>>>> a09f96f6
 Summary:        A package for managing application life-cycle for Linux systems
 BuildArch:      noarch
 
@@ -353,10 +348,6 @@
 fi
 
 %changelog
-<<<<<<< HEAD
-* Thu Dec 22 2011 Shannon Hughes <shughes@redhat.com> 0.1.155-2
-- system engine build (shughes@redhat.com)
-=======
 * Tue Jan 03 2012 Lukas Zapletal <lzap+git@redhat.com> 0.1.160-1
 - moving /distributions API into /repositories path
 - disabling auto-complete on tupane pages
@@ -384,7 +375,6 @@
 - 768047 - promotions - let user know if promotion fails
 - 754609 - Sync status on dashboard now rounded percent.
 
->>>>>>> a09f96f6
 * Thu Dec 22 2011 Ivan Necas <inecas@redhat.com> 0.1.155-1
 - periodic rebuild
 * Wed Dec 21 2011 Mike McCune <mmccune@redhat.com> 0.1.154-1
@@ -401,14 +391,6 @@
   (ehelms@redhat.com)
 - making filters more flexible within application controller
   (jsherril@redhat.com)
-<<<<<<< HEAD
-- Automatic commit of package [katello] release [0.1.147-2].
-  (shughes@redhat.com)
-- system engine eng build (shughes@redhat.com)
-- Merge remote-tracking branch 'katello/master' into branding
-  (shughes@redhat.com)
-=======
->>>>>>> katello/master
 - fixing provider search to not show redhat provider (jsherril@redhat.com)
 - adding elasticsearch plugin log to logrotate for katello
   (jsherril@redhat.com)
@@ -442,113 +424,9 @@
 - adding initial system searching (jsherril@redhat.com)
 - product/repo saving for providers (jsherril@redhat.com)
 - adding provider searching (jsherril@redhat.com)
-<<<<<<< HEAD
-- Automatic commit of package [katello] release [0.1.143-2].
-  (shughes@redhat.com)
-- system engine build (shughes@redhat.com)
-- Merge remote-tracking branch 'katello/master' into branding
-  (shughes@redhat.com)
 - controller support for indexed (jsherril@redhat.com)
 - search - initial full text search additions (jsherril@redhat.com)
 - Gemfile Update - adding Tire to gemfile (jsherril@redhat.com)
-- Automatic commit of package [katello] release [0.1.135-2].
-  (shughes@redhat.com)
-- brew build (shughes@redhat.com)
-- brew build (shughes@redhat.com)
-- Merge remote-tracking branch 'katello/master' into branding
-  (shughes@redhat.com)
-- Merge branch 'BRANDING' of git+ssh://axiom.rdu.redhat.com/scm/git/system-
-  engine into branding (shughes@redhat.com)
-- Automatic commit of package [katello] release [0.1.130-2].
-  (shughes@redhat.com)
-- system engine build (shughes@redhat.com)
-- Merge remote-tracking branch 'katello/master' into branding
-  (shughes@redhat.com)
-- Automatic commit of package [katello] release [0.1.126-2].
-  (shughes@redhat.com)
-- new system engine build (shughes@redhat.com)
-- Merge remote-tracking branch 'katello/master' into branding
-  (shughes@redhat.com)
-- add in branding helper for System Engine (shughes@redhat.com)
-- Automatic commit of package [katello] release [0.1.120-2].
-  (shughes@redhat.com)
-- build for system engine (shughes@redhat.com)
-- Merge remote-tracking branch 'katello/master' into branding
-  (shughes@redhat.com)
-- Automatic commit of package [katello] release [0.1.117-2].
-  (shughes@redhat.com)
-- katello build (shughes@redhat.com)
-- Merge remote-tracking branch 'katello/master' into branding
-  (shughes@redhat.com)
-- Less spacing for the header text, grid_6 as a result for the left side.
-  (jrist@redhat.com)
-- prep release for sys engine build (shughes@redhat.com)
-- Merge remote-tracking branch 'katello/master' into branding
-  (shughes@redhat.com)
-- Merge remote-tracking branch 'katello/master' into branding
-  (shughes@redhat.com)
-- Automatic commit of package [katello] release [0.1.110-2].
-  (shughes@redhat.com)
-- system engine build (shughes@redhat.com)
-- Merge remote-tracking branch 'katello/master' into branding
-  (shughes@redhat.com)
-- Automatic commit of package [katello] release [0.1.108-2].
-  (shughes@redhat.com)
-- system engine build (shughes@redhat.com)
-- Merge remote-tracking branch 'katello/master' into branding
-  (shughes@redhat.com)
-- Merge remote-tracking branch 'katello/master' into branding
-  (shughes@redhat.com)
-- rely on redhat-logos for rh-logo image (shughes@redhat.com)
-- Automatic commit of package [katello] release [0.1.106-2].
-  (shughes@redhat.com)
-- Minor change to letter spacing. (jrist@redhat.com)
-- build for system-engine (shughes@redhat.com)
-- Merge remote-tracking branch 'katello/master' into branding
-  (shughes@redhat.com)
-- Rename of look.scss to _look.scss for branding. (jrist@redhat.com)
-- Application helper for katello title. (jrist@redhat.com)
-- Merge remote-tracking branch 'katello/master' into branding
-  (shughes@redhat.com)
-- Automatic commit of package [katello] release [0.1.103-2].
-  (shughes@redhat.com)
-- build bump release (shughes@redhat.com)
-- Merge remote-tracking branch 'katello/master' into branding
-  (shughes@redhat.com)
-- Automatic commit of package [katello] release [0.1.102-2].
-  (shughes@redhat.com)
-- bump release for build (shughes@redhat.com)
-- sync up spec with katello (shughes@redhat.com)
-- Merge remote-tracking branch 'katello/master' into branding
-  (shughes@redhat.com)
-- Merge remote-tracking branch 'katello/master' into branding
-  (shughes@redhat.com)
-- Merge remote-tracking branch 'katello/master' into branding
-  (shughes@redhat.com)
-- Automatic commit of package [katello] release [0.1.101-2].
-  (shughes@redhat.com)
-- bump release (shughes@redhat.com)
-- fix rpm macro syntax (shughes@redhat.com)
-- move branding processing (shughes@redhat.com)
-- remove sprites from branding (shughes@redhat.com)
-- Merge remote-tracking branch 'katello/master' into branding
-  (shughes@redhat.com)
-- Removing katello.scss to limit overrides.  Added look.scss to make it
-  simpler. (jrist@redhat.com)
-- Merge remote-tracking branch 'katello/master' into branding
-  (shughes@redhat.com)
-- Merge remote-tracking branch 'katello/master' into branding
-  (shughes@redhat.com)
-=======
-- controller support for indexed (jsherril@redhat.com)
-- search - initial full text search additions (jsherril@redhat.com)
-- Gemfile Update - adding Tire to gemfile (jsherril@redhat.com)
-
-* Wed Dec 21 2011 Lukas Zapletal <lzap+git@redhat.com> 0.1.151-1
-
-* Tue Dec 20 2011 Lukas Zapletal <lzap+git@redhat.com> 0.1.149-1
-- 
->>>>>>> katello/master
 
 * Mon Dec 19 2011 Lukas Zapletal <lzap+git@redhat.com> 0.1.148-1
 - Revert "765888 - Error during promotion"
