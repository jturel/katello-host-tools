# vim: sw=4:ts=4:et
#
# Copyright 2011 Red Hat, Inc.
#
# This software is licensed to you under the GNU General Public
# License as published by the Free Software Foundation; either version
# 2 of the License (GPLv2) or (at your option) any later version.
# There is NO WARRANTY for this software, express or implied,
# including the implied warranties of MERCHANTABILITY,
# NON-INFRINGEMENT, or FITNESS FOR A PARTICULAR PURPOSE. You should
# have received a copy of GPLv2 along with this software; if not, see
# http://www.gnu.org/licenses/old-licenses/gpl-2.0.txt.

%global homedir %{_datarootdir}/%{name}
%global datadir %{_sharedstatedir}/%{name}
%global confdir deploy/common

Name:           katello
<<<<<<< HEAD
Version:        0.1.233
Release:        2%{?dist}
=======
Version:        0.1.235
Release:        1%{?dist}
>>>>>>> 737ec3f5
Summary:        A package for managing application life-cycle for Linux systems
BuildArch:      noarch

Group:          Applications/Internet
License:        GPLv2
URL:            http://www.katello.org

# How to create the source tarball:
#
# git clone git://git.fedorahosted.org/git/katello.git/
# yum install tito
# cd src/
# tito build --tag katello-%{version}-%{release} --tgz
Source0:        %{name}-%{version}.tar.gz
BuildRoot:      %{_tmppath}/%{name}-%{version}-%{release}-root-%(%{__id_u} -n)

Requires:        %{name}-common
Requires:        %{name}-glue-pulp
Requires:        %{name}-glue-foreman
Requires:        %{name}-glue-candlepin
Requires:        %{name}-selinux
Conflicts:       %{name}-headpin

%description
Provides a package for managing application life-cycle for Linux systems.

%package common
BuildArch:      noarch
Summary:        Common bits for all Katello instances
Requires:       httpd
Requires:       mod_ssl
Requires:       openssl
Requires:       elasticsearch
Requires:       rubygems
Requires:       rubygem(rails) >= 3.0.10
Requires:       rubygem(haml) >= 3.1.2
Requires:       rubygem(haml-rails)
Requires:       rubygem(json)
Requires:       rubygem(rest-client)
Requires:       rubygem(jammit)
Requires:       rubygem(rails_warden)
Requires:       rubygem(net-ldap)
Requires:       rubygem(compass) >= 0.11.5
Requires:       rubygem(compass-960-plugin) >= 0.10.4
Requires:       rubygem(oauth)
Requires:       rubygem(i18n_data) >= 0.2.6
Requires:       rubygem(gettext_i18n_rails)
Requires:       rubygem(simple-navigation) >= 3.3.4
Requires:       rubygem(pg)
Requires:       rubygem(delayed_job) >= 2.1.4
Requires:       rubygem(acts_as_reportable) >= 1.1.1
Requires:       rubygem(pdf-writer) >= 1.1.8
Requires:       rubygem(ruport) >= 1.6.3
Requires:       rubygem(daemons) >= 1.1.4
Requires:       rubygem(uuidtools)
Requires:       rubygem(thin)
Requires:       rubygem(fssm)
Requires:       rubygem(sass)
Requires:       rubygem(chunky_png)
Requires:       rubygem(tire)

%if 0%{?rhel} == 6
Requires:       redhat-logos >= 60.0.14
%endif

# <workaround> for 714167 - undeclared dependencies (regin & multimap)
# TODO - uncomment the statement once we push patched actionpack to our EL6 repo
#%if 0%{?fedora} && 0%{?fedora} <= 15
Requires:       rubygem(regin)
#%endif
# </workaround>

Requires(pre):  shadow-utils
Requires(preun): chkconfig
Requires(preun): initscripts
Requires(post): chkconfig
Requires(postun): initscripts coreutils sed

BuildRequires:  coreutils findutils sed
BuildRequires:  rubygems
BuildRequires:  rubygem-rake
BuildRequires:  rubygem(gettext)
BuildRequires:  rubygem(jammit)
BuildRequires:  rubygem(chunky_png)
BuildRequires:  rubygem(fssm) >= 0.2.7
BuildRequires:  rubygem(compass) >= 0.11.5
BuildRequires:  rubygem(compass-960-plugin) >= 0.10.4

%description common
Common bits for all Katello instances


%package all
BuildArch:      noarch
Summary:        A meta-package to pull in all components for Katello
Requires:       %{name}
Requires:       %{name}-configure
Requires:       %{name}-cli
Requires:       postgresql-server
Requires:       postgresql
Requires:       pulp
Requires:       candlepin-tomcat6

%description all
This is the Katello meta-package.  If you want to install Katello and all
of its dependencies on a single machine, you should install this package
and then run katello-configure to configure everything.

%package glue-pulp
BuildArch:      noarch
Summary:         Katello connection classes for the Pulp backend
Requires:        %{name}-common

%description glue-pulp
Katello connection classes for the Pulp backend

%package glue-foreman
BuildArch:      noarch
Summary:         Katello connection classes for the Foreman backend
Requires:        %{name}-common

%description glue-foreman
Katello connection classes for the Foreman backend

%package glue-candlepin
BuildArch:      noarch
Summary:         Katello connection classes for the Candlepin backend
Requires:        %{name}-common

%description glue-candlepin
Katello connection classes for the Candlepin backend

%prep
%setup -q

%build
#configure Bundler
rm -f Gemfile.lock
sed -i '/@@@DEV_ONLY@@@/,$d' Gemfile

#pull in branding if present
if [ -d branding ] ; then
  cp -r branding/* .
fi

#compile SASS files
echo Compiling SASS files...
compass compile

#generate Rails JS/CSS/... assets
echo Generating Rails assets...
jammit --config config/assets.yml -f


#create mo-files for L10n (since we miss build dependencies we can't use #rake gettext:pack)
echo Generating gettext files...
ruby -e 'require "rubygems"; require "gettext/tools"; GetText.create_mofiles(:po_root => "locale", :mo_root => "locale")'

%install
rm -rf %{buildroot}
#prepare dir structure
install -d -m0755 %{buildroot}%{homedir}
install -d -m0755 %{buildroot}%{datadir}
install -d -m0755 %{buildroot}%{datadir}/tmp
install -d -m0755 %{buildroot}%{datadir}/tmp/pids
install -d -m0755 %{buildroot}%{_sysconfdir}/%{name}
install -d -m0755 %{buildroot}%{_localstatedir}/log/%{name}

# clean the application directory before installing
[ -d tmp ] && rm -rf tmp

#copy the application to the target directory
mkdir .bundle
mv ./deploy/bundle-config .bundle/config
cp -R .bundle * %{buildroot}%{homedir}

#copy configs and other var files (will be all overwriten with symlinks)
install -m 600 config/%{name}.yml %{buildroot}%{_sysconfdir}/%{name}/%{name}.yml
install -m 644 config/environments/production.rb %{buildroot}%{_sysconfdir}/%{name}/environment.rb

#copy init scripts and sysconfigs
install -Dp -m0644 %{confdir}/%{name}.sysconfig %{buildroot}%{_sysconfdir}/sysconfig/%{name}
install -Dp -m0755 %{confdir}/%{name}.init %{buildroot}%{_initddir}/%{name}
install -Dp -m0755 %{confdir}/%{name}-jobs.init %{buildroot}%{_initddir}/%{name}-jobs
install -Dp -m0644 %{confdir}/%{name}.completion.sh %{buildroot}%{_sysconfdir}/bash_completion.d/%{name}
install -Dp -m0644 %{confdir}/%{name}.logrotate %{buildroot}%{_sysconfdir}/logrotate.d/%{name}
install -Dp -m0644 %{confdir}/%{name}-jobs.logrotate %{buildroot}%{_sysconfdir}/logrotate.d/%{name}-jobs
install -Dp -m0644 %{confdir}/%{name}.httpd.conf %{buildroot}%{_sysconfdir}/httpd/conf.d/%{name}.conf
install -Dp -m0644 %{confdir}/thin.yml %{buildroot}%{_sysconfdir}/%{name}/
install -Dp -m0644 %{confdir}/mapping.yml %{buildroot}%{_sysconfdir}/%{name}/

#overwrite config files with symlinks to /etc/katello
ln -svf %{_sysconfdir}/%{name}/%{name}.yml %{buildroot}%{homedir}/config/%{name}.yml
#ln -svf %{_sysconfdir}/%{name}/database.yml %{buildroot}%{homedir}/config/database.yml
ln -svf %{_sysconfdir}/%{name}/environment.rb %{buildroot}%{homedir}/config/environments/production.rb

#create symlinks for some db/ files
ln -svf %{datadir}/schema.rb %{buildroot}%{homedir}/db/schema.rb

#create symlinks for data
ln -sv %{_localstatedir}/log/%{name} %{buildroot}%{homedir}/log
ln -sv %{datadir}/tmp %{buildroot}%{homedir}/tmp

#create symlink for Gemfile.lock (it's being regenerated each start)
ln -svf %{datadir}/Gemfile.lock %{buildroot}%{homedir}/Gemfile.lock

#re-configure database to the /var/lib/katello directory
sed -Ei 's/\s*database:\s+db\/(.*)$/  database: \/var\/lib\/katello\/\1/g' %{buildroot}%{homedir}/config/database.yml

#remove files which are not needed in the homedir
rm -rf %{buildroot}%{homedir}/README
rm -rf %{buildroot}%{homedir}/LICENSE
rm -rf %{buildroot}%{homedir}/doc
rm -rf %{buildroot}%{homedir}/deploy
rm -rf %{buildroot}%{homedir}/%{name}.spec
rm -f %{buildroot}%{homedir}/lib/tasks/.gitkeep
rm -f %{buildroot}%{homedir}/public/stylesheets/.gitkeep
rm -f %{buildroot}%{homedir}/vendor/plugins/.gitkeep

#branding
if [ -d branding ] ; then
  ln -svf %{_datadir}/icons/hicolor/24x24/apps/system-logo-icon.png %{buildroot}%{homedir}/public/images/rh-logo.png
  ln -svf %{_sysconfdir}/favicon.png %{buildroot}%{homedir}/public/images/favicon.png
  rm -rf %{buildroot}%{homedir}/branding
fi

#remove development tasks
rm %{buildroot}%{homedir}/lib/tasks/rcov.rake
rm %{buildroot}%{homedir}/lib/tasks/yard.rake
rm %{buildroot}%{homedir}/lib/tasks/hudson.rake

#correct permissions
find %{buildroot}%{homedir} -type d -print0 | xargs -0 chmod 755
find %{buildroot}%{homedir} -type f -print0 | xargs -0 chmod 644
chmod +x %{buildroot}%{homedir}/script/*
chmod a+r %{buildroot}%{homedir}/ca/redhat-uep.pem

%clean
rm -rf %{buildroot}

%post common
#Add /etc/rc*.d links for the script
/sbin/chkconfig --add %{name}

%postun common
#update config/initializers/secret_token.rb with new key
NEWKEY=$(</dev/urandom tr -dc A-Za-z0-9 | head -c128)
sed -i "s/^Src::Application.config.secret_token = '.*'/Src::Application.config.secret_token = '$NEWKEY'/" \
    %{homedir}/config/initializers/secret_token.rb

if [ "$1" -ge "1" ] ; then
    /sbin/service %{name} condrestart >/dev/null 2>&1 || :
fi

%files
%attr(600, katello, katello)
%defattr(-,root,root)
%{homedir}/app/controllers
%{homedir}/app/helpers
%{homedir}/app/mailers
%{homedir}/app/models/*.rb
%{homedir}/app/stylesheets
%{homedir}/app/views
%{homedir}/autotest
%{homedir}/ca
%{homedir}/config
%{homedir}/db/migrate/
%{homedir}/db/products.json
%{homedir}/db/seeds.rb
%{homedir}/integration_spec
%{homedir}/lib/*.rb
%{homedir}/lib/navigation
%{homedir}/lib/resources/cdn.rb
%{homedir}/lib/tasks
%{homedir}/lib/util
%{homedir}/locale
%{homedir}/public
%{homedir}/script
%{homedir}/spec
%{homedir}/tmp
%{homedir}/vendor
%{homedir}/.bundle
%{homedir}/config.ru
%{homedir}/Gemfile
%{homedir}/Gemfile.lock
%{homedir}/Rakefile

%files common
%defattr(-,root,root)
%doc README LICENSE doc/
%config(noreplace) %{_sysconfdir}/%{name}/%{name}.yml
%config %{_sysconfdir}/%{name}/thin.yml
%config %{_sysconfdir}/httpd/conf.d/%{name}.conf
%config %{_sysconfdir}/%{name}/environment.rb
%config %{_sysconfdir}/logrotate.d/%{name}
%config %{_sysconfdir}/logrotate.d/%{name}-jobs
%config %{_sysconfdir}/%{name}/mapping.yml
%config(noreplace) %{_sysconfdir}/sysconfig/%{name}
%{_initddir}/%{name}
%{_initddir}/%{name}-jobs
%{_sysconfdir}/bash_completion.d/%{name}
%{homedir}/log
%{homedir}/db/schema.rb

%defattr(-, katello, katello)
%{_localstatedir}/log/%{name}
%{datadir}

%files glue-pulp
%{homedir}/app/models/glue/pulp
%{homedir}/lib/resources/pulp.rb

%files glue-candlepin
%{homedir}/app/models/glue/candlepin
%{homedir}/app/models/glue/provider.rb
%{homedir}/lib/resources/candlepin.rb

%files glue-foreman
%{homedir}/lib/resources/foreman.rb

%files all

%pre common
# Add the "katello" user and group
getent group %{name} >/dev/null || groupadd -r %{name}
getent passwd %{name} >/dev/null || \
    useradd -r -g %{name} -d %{homedir} -s /sbin/nologin -c "Katello" %{name}
exit 0

%preun common
if [ $1 -eq 0 ] ; then
    /sbin/service %{name} stop >/dev/null 2>&1
    /sbin/chkconfig --del %{name}
fi

%changelog
<<<<<<< HEAD
* Fri Feb 10 2012 Jordan OMara <jomara@redhat.com> 0.1.233-2
- Fixed headpin-only bug in glue-candlepin
=======
* Fri Feb 10 2012 Mike McCune <mmccune@redhat.com> 0.1.234-1
- 789516 - Promotions - fix ability to add products and distros to a changeset
  (bbuckingham@redhat.com)
- 741499-Added code to deal with weird user current org behaviour
  (paji@redhat.com)

>>>>>>> 737ec3f5
* Fri Feb 10 2012 Lukas Zapletal <lzap+git@redhat.com> 0.1.232-1
- 789144 - promotions - redindex pkgs and errata after promotion of product or
  repo

* Fri Feb 10 2012 Ivan Necas <inecas@redhat.com> 0.1.230-1
- periodic build

* Thu Feb 09 2012 Jordan OMara <jomara@redhat.com> 0.1.229-2
- 788708 - Mike McCune - Need a bootstrap.sh style script for system registration
- 755028 - Brad Buckingham - spinner.gif missing in non-locker envs
- 787302 - Brad Buckingham - Promotion of changeset fails with wrong number of arguments (1 for 2)
- 788599 - Brad Buckingham - Unable to select a distribution on a system template
- 768014 - Lukáš Zapletal - katello-configure with answer-file org_name fails
- 771957 - Partha Aji - Cannot recreate org with same name

* Thu Feb 09 2012 Mike McCune <mmccune@redhat.com> 0.1.229-1
- rebuild

* Thu Feb 09 2012 Jordan OMara <jomara@redhat.com> 0.1.228-2
- 788599  Brad Buckingham - Unable to select a distribution on a system template
- 786438  Tomas Strachota - [package info] failure - 705: unexpected token at 'null'
- 788149  Brad Buckingham - 'format_time' error visiting activation key subscription tab
- 768254  Ivan Necas - Empty repo list in case of 2nd manifest import and in different org
- 788078  Bryan Kearney - Distro arch is ignored
- 786572  Mike McCune - elasticsearch can get killed due to out of memory errors.
- 788228  Mike McCune - manifest upload too large
- 768254  Ivan Necas - Empty repo list in case of 2nd manifest import and in different org

* Wed Feb 08 2012 Jordan OMara <jomara@redhat.com> 0.1.228-1
- Updating the spec to split out common/katello to facilitate headpin
  (jomara@redhat.com)
- comment - better todo comment for unwrapping (lzap+git@redhat.com)
- comment - removing unnecessary todo (lzap+git@redhat.com)

* Wed Feb 08 2012 Jordan OMara <jomara@redhat.com>
- Updating the spec to split out common/katello to facilitate headpin
  (jomara@redhat.com)
- comment - better todo comment for unwrapping (lzap+git@redhat.com)

* Tue Feb 07 2012 Mike McCune <mmccune@redhat.com> 0.1.225-2
- brew build
* Tue Feb 07 2012 Mike McCune <mmccune@redhat.com>
- brew build
* Tue Feb 07 2012 Ivan Necas <inecas@redhat.com> 0.1.225-1
- 768254 - scope products API by organization (inecas@redhat.com)

* Tue Feb 07 2012 Lukas Zapletal <lzap+git@redhat.com> 0.1.224-1
- binding - better error reporting fix

* Tue Feb 07 2012 Lukas Zapletal <lzap+git@redhat.com> 0.1.223-1
- binding - better error reporting
- infra - improving rake routes script
- 740964 - Added validation to make sure that there is atleast 1 user in the
  Administrator/superadmin role
- system template - update repos to use elastic search query
- 769425 - set minimum width of selector box

* Mon Feb 06 2012 Jordan OMara <jomara@redhat.com> 0.1.222-2
- 787745 MODIFIED - Brad Buckingham - Getting "404 Resource Not Found" when trying to Download a System Template
- 786598 MODIFIED - Brad Buckingham - System Templates - issues exist when same repo name used across multiple products
- 785799 MODIFIED - Tom McKay - Importing manifest failed with force selected.
- 766968 MODIFIED - Partha Aji - Dashboard - user with limited permissions can see the dashboard
- 771957 MODIFIED - Partha Aji - Cannot recreate org with same name
- 771886 MODIFIED - Brad Buckingham - UI remains in processing state after triggering a package install via system packages
- 784280    ON_QA - Lukáš Zapletal - SELinux denials during system cli test
- 740007 MODIFIED - Partha Aji - Dates & time across katello aren't internationalized
- 771957 MODIFIED - Partha Aji - Cannot recreate org with same name
- 786110 MODIFIED - Brad Buckingham - Removal of system template fails if Repo  added
- 786586 MODIFIED - Brad Buckingham - System Templates - repository duplicated in TDL export
- 786222 MODIFIED - Brad Buckingham - Unable to export a system template containing a <repository> for a single RHEL release
- 758441 MODIFIED - Shannon Hughes - Need an "Expand/Collapse All" button on the Sync Management page
- 786200 MODIFIED - Tom McKay - Machine Type in the Subscriptions page does not need to be there.
- 754526 MODIFIED - Tom McKay - Cannot unset a user's default env
- 786574 MODIFIED - Tom McKay - consumer returned from /katello/api/consumer/$id missing autoheal value

* Mon Feb 06 2012 Mike McCune <mmccune@redhat.com> 0.1.222-1
- 787745 - system template - fix download containing distros
  (bbuckingham@redhat.com)

* Mon Feb 06 2012 Lukas Zapletal <lzap+git@redhat.com> 0.1.221-1
- binding - implementing the glue logic
- spec - removing some warning messages
- binding - adding cp_label to repository model class
- 785799 - show error message suggesting use of force upload not shown when
  force upload is already set
- 786598 - system templates - improve support for repos having same name

* Mon Feb 06 2012 Ivan Necas <inecas@redhat.com> 0.1.220-1
- periodic build
* Fri Feb 03 2012 Ivan Necas <inecas@redhat.com> 0.1.218-1
- Fix problem with admin user password in production mode (inecas@redhat.com)

* Fri Feb 03 2012 Lukas Zapletal <lzap+git@redhat.com> 0.1.215-1
- logging - setting default production level to 'warn'
- 771886 - system packages - fix ui staying in processing state on pkg install

* Thu Feb 02 2012 Mike McCune <mmccune@redhat.com> 0.1.214-1
- rebuild
* Thu Feb 02 2012 Lukas Zapletal <lzap+git@redhat.com> 0.1.213-1
- spec - moving newrelic gem out of test env (faster)
- spec - making unit tests faster
- spec - optimizing unit tests
- binding - fetch existing bound repos from pulp
- repos - removing unused repo_id class method
- 786110 - system template - fix failure on removal if repo added

* Wed Feb 01 2012 Mike McCune <mmccune@redhat.com> 0.1.211-1
- rebuild
* Wed Feb 01 2012 Lukas Zapletal <lzap+git@redhat.com> 0.1.210-1
- binding - consumer must exist
- binding - implementing security rule
- errors - better error handling of 404 for CLI
- binding - adding enabled_repos controller action

* Wed Feb 01 2012 Lukas Zapletal <lzap+git@redhat.com> 0.1.208-1
- 753318: add headers to sync schedule lists
- 786160 - password reset - resolve error when saving task status

* Tue Jan 31 2012 Lukas Zapletal <lzap+git@redhat.com> 0.1.207-1
- 757817-Added code to show Activation Keys page if user has AK read privileges
- Promotion Search: Fixes for broken unit tests related to adding
  index_packages during promotion.
- 782959,747827,782239 - i18n issues creating pulp users & repos were fixed
- activation keys - fix missing navigation for Available Subscriptions
- Promotion Search - Fixes issue with tupane slider showing up partially inside
  the left side tree.
- providers - fix broken arrow for products and repos
- update to translation strings
- Added "Environment" to Initial environment page on new Org.
- 748060 - fix bbq on promotions page
- Promotion Search - Changes to init search widget state on load properly.
- Promotion Search - Re-factors search enabling on sliding tree to be more
  stand alone and decoupled.  Fixes issues with search widget not closing
  properly on tab changes.
- 757094 - Product should be readable even it has no enabled repos
- Promotion Search - Adds proper checks when there is no next environment for
  listing promotable packages.
- Promotion Search - Initial work to enable package search on the promotions
  page with proper calculations.

* Mon Jan 30 2012 Lukas Zapletal <lzap+git@redhat.com> 0.1.206-1
- 785703 - fixing user creation code

* Mon Jan 30 2012 Lukas Zapletal <lzap+git@redhat.com> 0.1.205-1
- 785703 - increasing logging for seed script fix

* Mon Jan 30 2012 Lukas Zapletal <lzap+git@redhat.com> 0.1.204-1
- Revert "Make default logging level be warn"

* Mon Jan 30 2012 Lukas Zapletal <lzap+git@redhat.com> 0.1.203-1
- 785703 - increasing logging for seed script

* Mon Jan 30 2012 Lukas Zapletal <lzap+git@redhat.com> 0.1.202-1
- changesets - fixed validations It was not checking whether the distribution's
  repo has been promoted. Validations for other content is also simplified by
  this commit.
- 783402 - unique constraint for templates in changeset
- debugging - replacing most info logs with debug
- katello-debug was having an issue with symlinks

* Fri Jan 27 2012 Mike McCune <mmccune@redhat.com> 0.1.201-1
- rebuild

* Fri Jan 27 2012 Martin Bačovský <mbacovsk@redhat.com> 0.1.200-1
- rename-locker - renamed locker in javascript (mbacovsk@redhat.com)
- 785168 - Do not remove dots from pulp ids (lzap+git@redhat.com)
- nicer errors for CLI and RHSM when service is down (lzap+git@redhat.com)
- 769954 - org and repo names in custom repo content label (inecas@redhat.com)

* Thu Jan 26 2012 Shannon Hughes <shughes@redhat.com> 0.1.197-2
- se build (shughes@redhat.com)

* Thu Jan 26 2012 Mike McCune <mmccune@redhat.com> 0.1.198-1
- periodic rebuild

* Thu Jan 26 2012 Shannon Hughes <shughes@redhat.com> 0.1.197-1
- update to i18n strings (shughes@redhat.com)
- 784679 - fixed prefs error on system subscription page that was causing the
  page to not load. [stolen from tomckay] (jomara@redhat.com)
- rename-locker - fixed locker that sneaked back during merge
  (mbacovsk@redhat.com)
- Gettext:find from master was going to be a HUGE pain. (jrist@redhat.com)
- rename-branding - Fix for a small typo. (jrist@redhat.com)
- Old string cleanup from pre-gettext days. (jrist@redhat.com)
- rename-locker - fixed paths in test helper (mbacovsk@redhat.com)
- 783511 - Wider menus for branding rename. (jrist@redhat.com)
- rename-locker - locker renamed in controllers and views (mbacovsk@redhat.com)
- locker-rename - locker renamed in model (mbacovsk@redhat.com)
- locker-rename db mgration (mbacovsk@redhat.com)
- 783512,783511,783509,783508 - Additional work for branding rename.      - New
  strings for changes.      - Fixed a spec test since it failed properly, yay!
  (jrist@redhat.com)
- 783512,783511,783509,783508 -More work for branding rename.
  (jrist@redhat.com)
- 783512,783511,783509,783508 - Initial work for branding rename.
  (jrist@redhat.com)
- Fixed error on parsing json error messagae (mbacovsk@redhat.com)
- 784607 - katello production.log can rapidly increase in size
  (lzap+git@redhat.com)
- 767475 - system packages - disable content form when no pkg/group is included
  (bbuckingham@redhat.com)
- 772744 - Removing accounts views/controllers period (jomara@redhat.com)
- 761553 - adding better UI for non-admin viewing roles (jomara@redhat.com)
- 773368 - GPG keys - update to show product the repo is associated with
  (bbuckingham@redhat.com)
- translation i18n files (shughes@redhat.com)
- adding some more password util specs (lzap+git@redhat.com)

* Tue Jan 24 2012 Martin Bačovský <mbacovsk@redhat.com> 0.1.195-1
- 782775 - Unify unsubscription in RHSM and Katello CLI (mbacovsk@redhat.com)

* Mon Jan 23 2012 Mike McCune <mmccune@redhat.com> 0.1.194-1
- daily rebuild
* Mon Jan 23 2012 Mike McCune <mmccune@redhat.com> 0.1.193-1
- perodic rebuild
* Mon Jan 23 2012 Lukas Zapletal <lzap+git@redhat.com> 0.1.192-1
- selinux - adding requirement for the main package

* Mon Jan 23 2012 Lukas Zapletal <lzap+git@redhat.com> 0.1.191-1
- adding comment to the katello spec
- Revert "adding first cut of our SELinux policy"

* Mon Jan 23 2012 Lukas Zapletal <lzap+git@redhat.com> 0.1.190-1
- adding first cut of our SELinux policy

* Fri Jan 20 2012 Mike McCune <mmccune@redhat.com> 0.1.189-1
- rebuild

* Fri Jan 20 2012 Mike McCune <mmccune@redhat.com> 0.1.188-1
- Periodic rebuild

* Fri Jan 20 2012 Lukas Zapletal <lzap+git@redhat.com> 0.1.187-1
- fix for listing available tags of KTEnvironment

* Fri Jan 20 2012 Lukas Zapletal <lzap+git@redhat.com> 0.1.186-1
- perms - fake /api/packages/ path for rhsm
- Fix to a previous commit related to user default env permissions
- Minor edits to i18n some strings
- Pushing a missed i18n string
- 783328,783320,773603-Fixed environments : user permissions issues
- 783323 - i18ned resource types names
- 754616 - Attempted fix for menu hover jiggle.  - Moved up the third level nav
  1 px.  - Tweaked the hoverIntent settings a tiny bit.
- 782883 - Updated branding_helper.rb to include headpin strings
- 782883 - AppConfig.katello? available, headpin strings added
- 769619 - Fix for repo enable/disable behavior.

* Thu Jan 19 2012 Lukas Zapletal <lzap+git@redhat.com> 0.1.185-1
- Bumping candlepin version to 0.5.10
- 773686 - Fixes issue with system template package add input box becoming
  unusable after multiple package adds.
- perms - fixing unit tests after route rename
- perms - moving /errata/id under /repositories API
- perms - moving /packages/id under /repositories API
- 761667 - JSON error message from candlepin parsed correctly

* Thu Jan 19 2012 Ivan Necas <inecas@redhat.com> 0.1.184-1
- periodic build

* Wed Jan 18 2012 Mike McCune <mmccune@redhat.com> 0.1.183-1
- 761576 - removing CSS and jquery plugins for simplePassMeter
  (mmccune@redhat.com)
- 761576 - removing the password strength meter (mmccune@redhat.com)
- Moves javascript to bottom of html page and removes redundant i18n partials
  to the base katello layout. (ehelms@redhat.com)
- 771957-Made the org deletion code a little better (paji@redhat.com)

* Wed Jan 18 2012 Ivan Necas <inecas@redhat.com> 0.1.182-1
- periodic build
* Wed Jan 18 2012 Ivan Necas <inecas@redhat.com> 0.1.181-1
- gpg cli support
* Fri Jan 13 2012 Lukas Zapletal <lzap+git@redhat.com> 0.1.178-1
- api perms review - tasks
- 771957 - Fixed an org deletion failure issue
- 755522 - fixing issue where adding filters to a product in the UI did not
  actually take effect in pulp
- adding elasticsearch to ping api
- disabling fade in for sync page
- 773137 - Made the  system search stuff adhre to permissions logic
- 746913 fix sync plan time, incorrectly using date var
- removing obsolete strings
- removing scoped search  from existing models

* Tue Jan 10 2012 Mike McCune <mmccune@redhat.com> 0.1.174-1
- fixing critical issue with 2pane search rendering
* Tue Jan 10 2012 Ivan Necas <inecas@redhat.com> 0.1.173-1
- katello-agent - fix task refreshing (inecas@redhat.com)
- fixing self roles showing up in the UI (jsherril@redhat.com)

* Tue Jan 10 2012 Ivan Necas <inecas@redhat.com> 0.1.172-1
- repetitive build

* Fri Jan 06 2012 Mike McCune <mmccune@redhat.com> 0.1.170-1
- updated translation strings (shughes@redhat.com)
- Bug 768953 - Creating a new system from the webui fails to display
  Environment ribbon correctly
* Fri Jan 06 2012 Ivan Necas <inecas@redhat.com> 0.1.168-1
- 771911 - keep facts on system update (inecas@redhat.com)

* Thu Jan 05 2012 Mike McCune <mmccune@redhat.com> 0.1.167-1
- Periodic rebuild with tons of new stuff, check git for features

* Wed Jan 04 2012 Shannon Hughes <shughes@redhat.com> 0.1.165-1
- 766977 fixing org box dropdown mouse sensitivity (shughes@redhat.com)
- Add elastic search to the debug collection (bkearney@redhat.com)
- 750117 - Fixes issue with duplicate search results being returned that
  stemmed from pressing enter within the search field too many times.
  (ehelms@redhat.com)
- translated strings from zanata (shughes@redhat.com)
- 752177 - Adds clearing of search hash when search input is cleared manually
  or via Clear from dropdown. (ehelms@redhat.com)
- 769905 remove yum 3.2.29 requirements from katello (shughes@redhat.com)

* Wed Jan 04 2012 Ivan Necas <inecas@redhat.com> 0.1.163-1
- periodic rebuild

* Tue Jan 03 2012 Lukas Zapletal <lzap+git@redhat.com> 0.1.160-1
- moving /distributions API into /repositories path
- disabling auto-complete on tupane pages
- system templates - fix packages, groups and repos to be consistent w/
  promotions
- system templates - fix label on template tree for repos
- system templates - fix specs broken by addition of repo
- system template - updates to tdl for handling templates containing individual
  repos
- system template - update to allow adding individual repos to template
- auto_search_complete - allow controller to provide object for permissions
  check
- Add missing Copyright headers.
- Added permission to list the readable repositories in an environment

* Mon Jan 02 2012 Lukas Zapletal <lzap+git@redhat.com> 0.1.157-1
- api perms review - activation keys
- 751033 - adding subscriptions to activation key exception
- perms - changesets permission review

* Fri Dec 23 2011 Lukas Zapletal <lzap+git@redhat.com> 0.1.156-1
- api perms - changesets unittests
- api perms - changesets
- permission coverage rake spec improvement
- 768047 - promotions - let user know if promotion fails
- 754609 - Sync status on dashboard now rounded percent.

* Thu Dec 22 2011 Ivan Necas <inecas@redhat.com> 0.1.155-1
- periodic rebuild
* Wed Dec 21 2011 Mike McCune <mmccune@redhat.com> 0.1.154-1
- removing indexing for changesets, as its not needed currently
  (jsherril@redhat.com)
- make sure that katello prefix is part of the gpg url (ohadlevy@redhat.com)
* Wed Dec 21 2011 Justin Sherrill <jsherril@redhat.com> 0.1.153-1
- fixing routes.js (jsherril@redhat.com)
- reverting to old package behavior (jsherril@redhat.com)
- unit test fix (jsherril@redhat.com)
- fixing broken unit tests
- ignoring tire if running tests
- Search: Adds button disabling on unsearchable content within sliding tree.
  (ehelms@redhat.com)
- making filters more flexible within application controller
  (jsherril@redhat.com)
- fixing provider search to not show redhat provider (jsherril@redhat.com)
- adding elasticsearch plugin log to logrotate for katello
  (jsherril@redhat.com)
- changing system templates auto complete to use elastic search
  (jsherril@redhat.com)
- adding package search for promotions (jsherril@redhat.com)
- Merge branch 'search' of ssh://git.fedorahosted.org/git/katello into search
  (paji@redhat.com)
- Added a way to delete the search indices when the DB was reset
  (paji@redhat.com)
- Search: Adds search on sliding tree to bbq. (ehelms@redhat.com)
- Search: Enables simple form search widget for content sliding tree on
  promotion page. (ehelms@redhat.com)
- Search: Adds ability to enable a full search widget within a sliding tree and
  adds to the content tree on promotions page. (ehelms@redhat.com)
- Sliding Tree: Refactor to sliding tree to turn the previous search widget
  into a pure filter widget. (ehelms@redhat.com)
- Search: Changes to sliding tree filtering to make way for adding sliding tree
  search. (ehelms@redhat.com)
- making user sorting be on a non-analyzed login attribute
  (jsherril@redhat.com)
- Adding delayed job after kicking off repo sync to index packages, made
  packages sortable (jsherril@redhat.com)
- fixing ordering for systems (jsherril@redhat.com)
- converting to not use a generic katello index for each model and fixing sort
  on systems and provider (jsherril@redhat.com)
- Merge branch 'master' into search (mmccune@redhat.com)
- 768191 - adding elasticsearch to our specfile (mmccune@redhat.com)
- test (jsherril@redhat.com)
- test (jsherril@redhat.com)
- adding initial system searching (jsherril@redhat.com)
- product/repo saving for providers (jsherril@redhat.com)
- adding provider searching (jsherril@redhat.com)
- controller support for indexed (jsherril@redhat.com)
- search - initial full text search additions (jsherril@redhat.com)
- Gemfile Update - adding Tire to gemfile (jsherril@redhat.com)

* Mon Dec 19 2011 Lukas Zapletal <lzap+git@redhat.com> 0.1.148-1
- Revert "765888 - Error during promotion"
- ak - fixing unit tests
- ak - subscribing according products
- Bug 768388 - Perpetual spinner cursor upon changing a user's org.
  https://bugzilla.redhat.com/show_bug.cgi?id=768388 + Incorrectly loading
  env_select.js twice which was causing javascript errors   and these resulted
  in spinner not clearing
- Changes organizations tupane subnavigation to be consistent with others.

* Wed Dec 14 2011 Ivan Necas <inecas@redhat.com> 0.1.144-1
- 753804 - fix for duplicite product name exception (inecas@redhat.com)
- 741656 - fix query on resource type for search (bbuckingham@redhat.com)
- fixing typos in the seeds script (lzap+git@redhat.com)

* Wed Dec 14 2011 Shannon Hughes <shughes@redhat.com> 0.1.143-1
- + Bug 766888 - Clicking environment on system creation screen doesn't select
  an Env   https://bugzilla.redhat.com/show_bug.cgi?id=766888   The environment
  selector on the Systems pages were broken in several ways, including just not
  being hooked up properly. Two env selectors cannot co-exist in the same page
  so when the New System is opened when viewing systems by environment, the
  selector is not shown but instead just the name of the current environment.
  (thomasmckay@redhat.com)
- quick fix for ee653b28 - broke cli completely (lzap+git@redhat.com)
- 765888 - Error during promotion - unittests (lzap+git@redhat.com)
- 765888 - Error during promotion (lzap+git@redhat.com)
- 761526 - password reset - clear the token on password reset
  (bbuckingham@redhat.com)
- 732444 - Moves Red Hat products to the top of the sync management list sorted
  alphabetically followed by custom products sorted alphabetically.
  (ehelms@redhat.com)
- Changes all tupane slide out view to have Details tab and moves that tab to
  the last position. (ehelms@redhat.com)
- Removes older navigation files that appear no longer needed.
  (ehelms@redhat.com)
- system packages - minor change to status text (bbuckingham@redhat.com)

* Tue Dec 13 2011 Ivan Necas <inecas@redhat.com> 0.1.142-1
- Fix db:seed script not being able to create admin user (inecas@redhat.com)
- 753804 - handling marketing products (inecas@redhat.com)
- Fix handling of 404 from Pulp repositories API (inecas@redhat.com)
- committing czech rails locales (lzap+git@redhat.com)

* Tue Dec 13 2011 Lukas Zapletal <lzap+git@redhat.com> 0.1.141-1
- marking all katello packages as noarch again
- 766933 - katello.yml is world readable including db uname/password
- 766939 - security_token.rb should be regenerated on each install
- making seed script idempotent

* Tue Dec 13 2011 Ivan Necas <inecas@redhat.com> 0.1.140-1
- reimport-manifest - save content into repo groupid on import
  (inecas@redhat.com)

* Mon Dec 12 2011 Lukas Zapletal <lzap+git@redhat.com> 0.1.138-1
- 760290 - read only role has now permissions

* Fri Dec 09 2011 Ivan Necas <inecas@redhat.com> 0.1.136-1
- 758219 - make labels for custom content unique (inecas@redhat.com)
- spec test fix for create system (TODO: add default env tests)
  (thomasmckay@redhat.com)
- Merge branch 'master' into BZ-761726 (thomasmckay@redhat.com)
- BZ-761710 (thomasmckay@redhat.com)
- fixed another rescue handler (thomasmckay@redhat.com)

* Thu Dec 08 2011 Mike McCune <mmccune@redhat.com> 0.1.133-1
- periodic rebuild

* Thu Dec 08 2011 Ivan Necas <inecas@redhat.com> 0.1.132-1
- reimport-manifest - don't delete untracked products when importing
  (inecas@redhat.com)
- reimport-manifest - don't manipulate CP content on promotion
  (inecas@redhat.com)
- reimport-manifest - repos relative paths conform with content url
  (inecas@redhat.com)
- reimport-manifest - support for force option while manifest import
  (inecas@redhat.com)

* Wed Dec 07 2011 Shannon Hughes <shughes@redhat.com> 0.1.130-1
- bump version to fix tags (shughes@redhat.com)

* Wed Dec 07 2011 Shannon Hughes <shughes@redhat.com> 0.1.129-1
- user roles - spec test for roles api (tstrachota@redhat.com)
- user roles - new api controller (tstrachota@redhat.com)
- fix long name breadcrumb trails in roles (shughes@redhat.com)
- Fix for jrist being an idiot and putting in some bad code.`
  (jrist@redhat.com)

* Tue Dec 06 2011 Mike McCune <mmccune@redhat.com> 0.1.128-1
- periodic rebuild

* Tue Dec 06 2011 Shannon Hughes <shughes@redhat.com> 0.1.126-1
- break out branding from app controller (shughes@redhat.com)

* Tue Dec 06 2011 Lukas Zapletal <lzap+git@redhat.com> 0.1.125-1
- Revert "759533 - proper path for distributions"

* Fri Dec 02 2011 Mike McCune <mmccune@redhat.com> 0.1.123-1
- periodic rebuild

* Fri Dec 02 2011 Lukas Zapletal <lzap+git@redhat.com> 0.1.122-1
- adding 4th column to the list_permissions
- adding rake list_permissions task

* Thu Dec 01 2011 Mike McCune <mmccune@redhat.com> 0.1.120-1
 - periodic rebuild
* Wed Nov 30 2011 Mike McCune <mmccune@redhat.com> 0.1.118-1
- periodic rebuild
* Tue Nov 29 2011 Shannon Hughes <shughes@redhat.com> 0.1.117-1
- fix user tab so editable fields wrap (shughes@redhat.com)
- Fixes issue with new template for repositories from adding in gpg key.
  (ehelms@redhat.com)
- rake jsroutes (thomasmckay@redhat.com)
- + display green/yellow/red icon next to installed software products + changed
  order of packages tab for progression Subscriptions->Software->Packages +
  TODO: refactor products code based upon sys-packages branch + TODO: hide
  "More..." button if number of installed products is less than page size
  (thomasmckay@redhat.com)
- installed products listed now (still need clean up) (thomasmckay@redhat.com)
- infrastructure for system/products based upon system/packages
  (thomasmckay@redhat.com)
- Removing errant console.log that breaks FF3.6 (ehelms@redhat.com)

* Tue Nov 29 2011 Lukas Zapletal <lzap+git@redhat.com> 0.1.116-1
- adding template to the system info cli call
- more info when RecordInvalid is thrown
- Org Deletion - ensuring things are cleaned up properly during org deletion
- GPG Keys: Adds gpg key helptip.
- Merge branch 'master' into gpg
- GPG Keys: Adds uploading gpg key during edit and attempts to fix issues with
  Firefox and gpg key ajax upload.
- GPG key: Adds uploading key on creating new key from the UI.
- GPG Keys: Adds dialog for setting GPG key of product for all underlying
  repositories.
- Routing error page doesn't need user credentials
- Added some gpg key controller tests
- added some unit tests to deal with gpg keys
- Moved the super admin method to authorization_helper_methods.rb from
  login_helper_methods.rb for more consistency
- Added a reset_repo_gpgs method to reset the gpg keys of the sub product
- GPG Keys: Adds UI code to check for setting all underlying repositories with
  products GPG key on edit.
- GPG Keys: Adds view, action and route for viewing the products and
  repositories a GPG key is associated with from the details pane of a key.
- GPG Key: Adds key association to products on create and update views.
- GPG Key: Adds association of GPG key when creating repository.
- GPG Key: Adds ability to edit a repository and change the GPG key.
- Added some methods to do permission checks on repos
- Added some methods to do permission checks on products
- GPG keys: Modifies edit box for pasting key and removes upload.
- GPG keys: Adds edit support for name and pasted gpg key.
- Adding products and repositories helpers
- GPG Keys: Adds functional GPG new key view.
- GPG Keys: Adds update to controller.
- Added code for repo controller to accept gpg
- Updated some controller methods to deal with associating gpg keys on
  products/repos
- Added a menu entry for the GPG stuff
- GPG Keys: Updated jsroutes for GPG keys.
- GPG Keys: Fixes for create with permissions.
- GPG Keys: Adds create controller actions to handle both pasted GPG keys and
  uploaded GPG keys.
- GPG Keys: Adds code for handling non-CRUD controller actions.
- GPG Keys: Adds basic routes.
- GPG Keys: Adds javascript scaffolding and activation of 2pane AJAX for GPG
  Keys.
- GPG Keys: Initial view scaffolding.
- GPG Keys: Fixes issues with Rails naming conventions.
- GPG Keys: Adds basic controller and helper shell. Adds suite of unit tests
  for TDD.
- Added some permission checking, scoped and searching on names
- Adding a product association to gpg keys
- Renamed Gpg to GpgKey
- Initial commit of the Gpg Model mappings + Migration scripts

* Mon Nov 28 2011 Lukas Zapletal <lzap+git@redhat.com> 0.1.115-1
- tdl validations - backend and cli
- tdl validation - model code

* Fri Nov 25 2011 Lukas Zapletal <lzap+git@redhat.com> 0.1.114-1
- Revert "Automatic commit of package [katello] release [0.1.114-1]."
- Automatic commit of package [katello] release [0.1.114-1].
- 757094 - use arel structure instead of the array for repos

* Thu Nov 24 2011 Lukas Zapletal <lzap+git@redhat.com> 0.1.113-1
- fixing typo (space)
- 755730 - exported RHEL templates mapping
- rh providers - restriction in adding products to rh providers via api
- bug - better error message when making unauthetincated call
- repo block - fixes in spec tests
- repo blacklist - flag for displaying enabled repos via api
- repo blacklist - product api lists always all products
- repo blacklist - flag for displaying disabled products via api
- repo blacklist - enable api blocked for custom repositories
- repo blacklist - api for enabling/disabling repos
- password_reset - fix i18n for emails
- changing some translation strings upon request

* Tue Nov 22 2011 Lukas Zapletal <lzap+git@redhat.com> 0.1.112-1
- fixed failing spec tests all caused by new parameter in
  Candlepin::Consumer#update
- template export - spec tests for disabled export form a Library
- template export - disabled exporting templates from Library envs
- moved auto-heal down next to current subs
- system templates - fixing issue where distributions were not browsable on a
  newly created template without refreshing
- positioned auto-heal button; comment-removed the Socket and Guest Requirement
  (since were hard-code data populated)
- fixed missing call to 'render' at end of #update
- use PUT instead of POST
- autoheal checkbox on system; toggling not working

* Fri Nov 18 2011 Shannon Hughes <shughes@redhat.com> 0.1.111-1
- 755048 - handle multiple ks trees for a template (inecas@redhat.com)

* Thu Nov 17 2011 Shannon Hughes <shughes@redhat.com> 0.1.110-1
- Revert "fix sync disabled submit button to not sync when disabled"
  (shughes@redhat.com)
- 747032 - Fixed a bugby error in the dashboard whenever you had more than one
  synced products (paji@redhat.com)

* Thu Nov 17 2011 Shannon Hughes <shughes@redhat.com> 0.1.109-1
- fix sync disabled submit button to not sync when disabled
  (shughes@redhat.com)
- 754215 - Small temporary fix for max height on CS Trees. (jrist@redhat.com)

* Wed Nov 16 2011 shughes@redhat.com
- Pie chart updates now functions with actual data. (jrist@redhat.com)
- Fix for pie chart on dashboard page. (jrist@redhat.com)
- Fixed a permission check to only load syncplans belonging to a specific org
  as opposed to syncplnas belongign to all org (paji@redhat.com)

* Wed Nov 16 2011 Shannon Hughes <shughes@redhat.com> 0.1.107-1
- Merge branch 'master' of ssh://git.fedorahosted.org/git/katello
  (jsherril@redhat.com)
- removing duplicated method (jsherril@redhat.com)
- incorporate redhat-logos rpm for system engine installs (shughes@redhat.com)
- 754442 - handle error status codes from CDN (inecas@redhat.com)
- 754207 - fixing issue where badly formed cdn_proxy would throw a non-sensical
  error, and we would attempt to parse a nil host (jsherril@redhat.com)
- Merge branch 'master' into sys-status (thomasmckay@redhat.com)
- minor verbage change to label: Host Type to System Type
  (thomasmckay@redhat.com)
- Merge branch 'master' into sys-status (thomasmckay@redhat.com)
- Merge branch 'master' into sys-status (thomasmckay@redhat.com)
- Merge branch 'master' into sys-status (thomasmckay@redhat.com)
- added compliant until date (thomasmckay@redhat.com)
- display a system's subscription status and colored icon
  (thomasmckay@redhat.com)
- Merge branch 'master' into sys-status (thomasmckay@redhat.com)
- display dashboard system status (thomasmckay@redhat.com)

* Wed Nov 16 2011 Brad Buckingham <bbuckingham@redhat.com> 0.1.106-1
- async job - fix for broken promotions (bbuckingham@redhat.com)

* Wed Nov 16 2011 Lukas Zapletal <lzap+git@redhat.com> 0.1.105-1
- 754430 - Product promotion fails as katello-jobs doesn't start
- system templates - adding support for adding a distribution to a system
  template in the ui
- Fixed a unit test failure
- Small fix to get the redhat enablement working in FF 3.6
- Fix to make the product.readable call only  out RH products that do not have
  any repositories enabled
- Added a message asking the user to enable repos after manifest was uploaded
- 751407 - root_controller doesn't require user authorization
- Made Product.readable call now adhere to  repo enablement constructs
- Small fix to improve the permission debug message
- bug - RAILS_ENV was ignored for thin
- Small fix to import_history, changes to styling for tabs on rh providers
  page.
- Moving the upload top right.
- Moved the redhat provider haml to a more appropriate location
- Updated some permissions on the redhat providers page
- Update to get the redhat providers repo enablement code to work.
- color shade products for sync status
- adding migration for removal of releaes version
- sync management - making sync page use major/minor versions that was added
- sync mangement - getting rid of major version
- sync management - fixing repository cancel
- fixing repo spec tests
- sync management - fixing button disabling
- sync management - fix for syncing multiple repos
- disable sync button if no repos are selected
- sync management - fixing cancel sync
- merge conflict
- sync management - adding show only syncing button
- js cleanup for progress bars
- For now automatically including all the repos in the repos call
- Initial commit on an updated repo data model to handle things like whitelists
  for rh
- handle product status progress when 100 percent
- smooth out repo progress bar for recent completed syncs
- ubercharged progress bar for previous completed syncs
- fix missing array return of pulp sync status
- sync management - fixing repo progress and adding product progress
- sync management - somre more fixes
- sync management - getting sync status showing up correct
- fixing some merge issues
- support sync status 1-call to server
- sync management - dont start periodical updater until we have added all the
  initial syncing repos
- sync management - a couple of periodical updater fixes
- removing unneeded view
- sync management - lots of javascript changes, a lot of stuff still broken
- sync management - some page/js modifications
- sync management - moving repos preopulation to a central place
- sync management =  javascript improvements
- sync mgmnt - fixing sync call
- sync management - adding sorting for repos and categories
- sync management - custom products showing up correctly now
- sync management - making table expand by major version/ minor version/arch
- use new pulp sync status, history task objects
- caching repo data and sync status to reduce sync management load time to ~40s
- adding ability to preload lazy accessors
- repos - adding release version attribute and importing

* Tue Nov 15 2011 Shannon Hughes <shughes@redhat.com> 0.1.104-1
- Reverting look.scss to previous contents. (jrist@redhat.com)
- tdl-repos - use repo name for name attribute (inecas@redhat.com)
- Merge branch 'master' into password_reset (bbuckingham@redhat.com)
- password reset - add server to logins email, ignore errors on requests for
  email (bbuckingham@redhat.com)
- cdn-proxy - accept url as well as host for cdn proxy (inecas@redhat.com)
- cdn-proxy - let proxy to be configured when calling CDN (inecas@redhat.com)
- 752863 - katello service will return "OK" on error (lzap+git@redhat.com)
- Rename of look.scss to _look.scss to reflect the fact that it's an import.
  Fixed the text-shadow deprecation error we were seeing on compass compile.
  (jrist@redhat.com)
- user edit - add 'save' text to form... lost in merge (bbuckingham@redhat.com)
- Merge branch 'master' into password_reset (bbuckingham@redhat.com)
- password reset - updates from code inspection (bbuckingham@redhat.com)
- Merge branch 'master' into password_reset (bbuckingham@redhat.com)
- password reset - fixes for issues found in production install
  (bbuckingham@redhat.com)
- katello.spec - adding mailers to be included in rpm (bbuckingham@redhat.com)
- password reset - fix issue w/ redirect to login after reset
  (bbuckingham@redhat.com)
- installler - minor update to setting of email in seeds.rb
  (bbuckingham@redhat.com)
- Merge branch 'master' into password_reset (bbuckingham@redhat.com)
- password reset - adding specs for new controller (bbuckingham@redhat.com)
- Merge branch 'master' into password_reset (bbuckingham@redhat.com)
- cli - add email address to 'user' as a required attribute
  (bbuckingham@redhat.com)
- password reset - replace flash w/ notices, add config options to
  katello.yml...ec (bbuckingham@redhat.com)
- password reset - update so that emails are sent asynchronously
  (bbuckingham@redhat.com)
- password reset - misc fixes (bbuckingham@redhat.com)
- password reset - add ability to send user login based on email
  (bbuckingham@redhat.com)
- password reset - chgs to support the actual password reset
  (bbuckingham@redhat.com)
- password reset - chgs to dev env to configure sendmail
  (bbuckingham@redhat.com)
- password reset - initial commit w/ logic for resetting user password
  (bbuckingham@redhat.com)
- Users specs - fixes for req'd email address and new tests
  (bbuckingham@redhat.com)
- Users - add email address (model/controller/view) (bbuckingham@redhat.com)

* Mon Nov 14 2011 Shannon Hughes <shughes@redhat.com> 0.1.103-1
- fix up branding file pulls (shughes@redhat.com)
- rescue exceptions retrieving a system's guests and host
  (thomasmckay@redhat.com)
- 750120 - search - fix error on org search (bbuckingham@redhat.com)
- scoped_search - updating to gem version 2.3.6 (bbuckingham@redhat.com)
- fix brand processing of source files (shughes@redhat.com)

* Mon Nov 14 2011 Lukas Zapletal <lzap+git@redhat.com> 0.1.102-1
- 753329 - distros - fix to support distros containing space in the id
- TODO: Unsure how to test this after making :host, :guests use lazy_accessor
- 749258 - new state 'failed' for changesets
- fixed save button on edit user password
- guests of a host cleanly displayed
- adding rootpw tag to the TDL export
- corrected test for creating user w/o env
- manifest import - fixes in orchestration - content remained created in library
  env - fixed infinite recursive call of set_repos
- + both new user and modifying a user's environment now work + TODO: probably
  need to wordsmith form labels
- user#create updated for optional default env
- + don't require an initial environment for new org + new user default org/env
  choice box allows none (controller not updated yet)
- installed-products - API supports consumer installedProducts
- clean up of branch merge defaultorgenv
- correctly pass default env during user create and update
- comment and whitespace cleanup
- updated rspec tests for new default org and environment
- minor clean-up
- Security enhancements for default org and environment
- Updating KAtello to work with older subscription managers (5.7) that expect
  displayMessage in the return JSON
- User environment edit page no longer clicks a link in order to refresh the
  page after a successful update, but rather fills in the new data via AJAX
- Fixing a display message when creating an organization
- Not allowing a superadmin to create a user if the org does not ahave any
  environments from which to choose
- Now older subscription managers can register against Katello without
  providing an org or environment
- You can now change the default environment for a user on the
  Administration/Users/Environments tab
- updating config file secret
- Adding missing file
- Middle of ajax environments_partial call
- Moved the user new JS to the callback in user.js instead of a separate file
  for easier debugging.
- Saving a default permission whever a new user is created, although the
  details will likely change
- Now when you create an org you MUST specify a default environment. If you do
  not the org you created will be destroyed and you will be given proper error
  messages. I added a feature to pass a prepend string to the error in case
  there are two items you are trying to create on the page. It would have been
  easier to just prepend it at the time of message creation, but that would
  have affected every page. Perhaps we can revisit this in the future
- In the middle of stuff
- begin to display guests/host for a system
- major-minor - fix down migration
- major-minor - Parsing releasever and saving result to db
- white-space

* Thu Nov 10 2011 Shannon Hughes <shughes@redhat.com> 0.1.101-1
- disable sync KBlimit (shughes@redhat.com)
- repos - orchestration fix, 'del_content' was not returning true when there
  was nothing to delete (tstrachota@redhat.com)
- 746339 - System Validates on the uniqueness of name (lzap+git@redhat.com)
- repos - orchestration fix, deleting a repo was not deleting the product
  content (tstrachota@redhat.com)

* Wed Nov 09 2011 Shannon Hughes <shughes@redhat.com> 0.1.100-1
- virt-who - support host-guests systems relationship (inecas@redhat.com)
- virt-who - support uploading the guestIds to Candlepin (inecas@redhat.com)
- sync api - fix for listing status of promoted repos A condition that ensures
  synchronization of repos only in the Library was too restrictive and affected
  also other actions. (tstrachota@redhat.com)
- 741961 - Removed traces of the anonymous user since he is no longer needed
  (paji@redhat.com)
- repo api - fix in spec tests for listing products (tstrachota@redhat.com)
- repos api - filtering by name in listing repos of a product
  (tstrachota@redhat.com)
- Merge branch 'master' into repo-remodel (paji@redhat.com)
- API - add status route for api to return the current version
  (inecas@redhat.com)
- include treetable.js in custom providers (thomasmckay@redhat.com)
- user spec tests - fix for pulp orchestration (tstrachota@redhat.com)
- Updated Gemfile.lock (inecas@redhat.com)
- 751844 - Fix for max height on right_tree sliding_container.
  (jrist@redhat.com)
- Merge branch 'master' into repo-remodel (paji@redhat.com)
- Refactored look and katello a little bit because of an order of operations
  error.` (jrist@redhat.com)
- Pulling out the header and maincontent and putting into a new SCSS file,
  look.scss for purposes of future ability to change subtle look and feel
  easily. (jrist@redhat.com)
- Switched the 3rd level nav to hoverIntent. (jrist@redhat.com)
- branding changes (shughes@redhat.com)
- Merge branch 'master' of ssh://git.fedorahosted.org/git/katello
  (mmccune@redhat.com)
- removed display of bundled products (thomasmckay@redhat.com)
- grouping by stacking_id now (thomasmckay@redhat.com)
- now group by subscription productId (thomasmckay@redhat.com)
- grouping by product name (which isn't right but treetable is working mostly
  (thomasmckay@redhat.com)
- show expansion with bundled products in a subscription
  (thomasmckay@redhat.com)
- changesets - added unique constraint on repos (tstrachota@redhat.com)
- Fixed distributions related spec tests (paji@redhat.com)
- Fixed sync related spec tests (paji@redhat.com)
- Fixed repo related spec tests (paji@redhat.com)
- Fixed packages test (paji@redhat.com)
- Fixed errata spec tests (paji@redhat.com)
- Merge branch 'master' into repo-remodel (paji@redhat.com)
- Fixed some repo related unit tests (paji@redhat.com)
- Removed the ChangesetRepo table + object and made it connect to the
  Repository model directly (paji@redhat.com)
- Merge branch 'master' into repo-remodel (paji@redhat.com)
- repo - using pulp id instead of AR id in pulp api calls
  (tstrachota@redhat.com)
- distributions api - fix for listing (tstrachota@redhat.com)
- Fixed some package group related tests (paji@redhat.com)
- Fixed errata based cli tests (paji@redhat.com)
- Some fixes involving issues with cli-system-test (paji@redhat.com)
- Merge branch 'master' into repo-remodel (paji@redhat.com)
- Fixed environment based spec tests (paji@redhat.com)
- Merge branch 'master' into repo-remodel (paji@redhat.com)
- Merge branch 'master' into repo-remodel (paji@redhat.com)
- removed spacing to deal with a warning (paji@redhat.com)
- Fixed the Systemtemplate spec tests (paji@redhat.com)
- Fixed errata tests (paji@redhat.com)
- Fixed sync related spec tests (paji@redhat.com)
- Fixed distribution spec tests (paji@redhat.com)
- Fixed Rep  related spec tests (paji@redhat.com)
- Fixed changeset tests (paji@redhat.com)
- fixed product spec tests that came up after master merge (paji@redhat.com)
- fixed more merge conflicts (paji@redhat.com)
- Fixed a bunch of merge conflicts (paji@redhat.com)
- More unit test fixes on the system templates stuff (paji@redhat.com)
- Fixed a good chunk of the product + repo seoc tests (paji@redhat.com)
- Merge branch 'master' into repo-remodel (paji@redhat.com)
- fixed some unit tests (paji@redhat.com)
- Fixed the repo destroy (paji@redhat.com)
- Master merge + fixed conflicts (paji@redhat.com)
- Adding the env products model (paji@redhat.com)
- Fixed merge conflicts related to master merge (paji@redhat.com)
- Added code to check for repo name conflicts before insert (paji@redhat.com)
- Updated repo code to work with promotions (paji@redhat.com)
- Added some error reporting for glue errors (paji@redhat.com)
- Glue::Pulp::Repo.find is now replaced by Repository.find_by_pulp_id now that
  we have the repository data model. (paji@redhat.com)
- Fixed a sync alert issue related to the new repo model (paji@redhat.com)
- Got the repo delete functionality working (paji@redhat.com)
- Merge branch 'master' into repo-remodel (paji@redhat.com)
- fixed the delete script for this model (paji@redhat.com)
- Got the sync pages to work with the new repo model (paji@redhat.com)
- Got the repo view to render the source url correctly (paji@redhat.com)
- Modified the code to get repo delete call working (paji@redhat.com)
- Updated the environment model to do a proper list products call
  (paji@redhat.com)
- Merge branch 'master' into repo-remodel (paji@redhat.com)
- Merge branch 'master' into repo-remodel (paji@redhat.com)
- Removed some wasted  comments (paji@redhat.com)
- Added environment mappings to the repo object and got product.repos search
  working (paji@redhat.com)
- Initial commit of the repo remodeling where the repository is created in
  katello (paji@redhat.com)

* Mon Nov 07 2011 Mike McCune <mmccune@redhat.com> 0.1.99-1
- misc rel-eng updates based on new RPMs from Fedora (mmccune@redhat.com)
* Wed Nov 02 2011 Lukas Zapletal <lzap+git@redhat.com> 0.1.98-1
- 702052 - db fields length limit review
- unit test fix
- filters - some styling improvements, as well as some permission fixes
- adding katello-job logrotate script
- moving simplify_changeset out of application controller
- Merge branch 'breakup-puppet'
- Remove trailing spaces
- filter - fixing issue where you could add a repo even if one wasnt selected
- improving package filter chosen styling
- converting chosen css to scss
- filters - fixing javascript load issue
- fixing initial_action for panel after merge
- improving error reporting for the API calls
- 731670 - improving error reporting when deleting users
- 750246 - promote content of product to different environments
- repo promotion - fix for failure when promoting a repo for second time
- Promotions - fix ajax scrolling for promotions, errata and pkgs
- repo promotion - fix for creating content (after wrong rebase)
- repo promotion - fix in spec tests
- cp content - content type taken from the provider's type
- fix for promoting repos - changeset was passing wrong parameters - repo
  promotion refactored, removed parameter for content (it is now created inside
  the repo object)
- better error messages for template validations
- adding some delays in the PulpTaskStatus
- parameter -m no longer an option in katello-jobs
- adding migration to the reset-dbs script
- templates - spec test fix
- templates - promoting parent templates
- distros - removing tdl validation
- distros - adding distribution tdl unit tests
- distros - adding package groups to TDL
- distros - adding name-version-url-arch to TDL export
- distros - adding distributions unit tests
- distros - adding import/export unit tests
- distros - adding importing
- distros - adding exporting
- distros - adding templ. distribution validator
- adding new configuration value debug_rest
- distros - adding cli portion for adding/removing distros
- distros - marking find_template as private method
- distros - adding system template handling code
- distros - adding system_template_distribution table
- distros - adding family, variant, version in CLI
- Merge branch 'filters-ui'
- filters - unit test fix and addition
- filters - adapting for  new panel ajax code
- fxiing merge conflict
- templates - spec test for checking revision numbers after promotion
- templates - fix for increased revision numbers after promotion
- filters - adding spec test for ui controller
- updated TDL schema + corresponding changes in template export & tests
- filters - fixing a few issues, such as empty package list message not going
  away/coming back
- filters - fixing empty message not appearing and dissappearing as needed
- filters - a couple more filters fixes
- filters - removing repos from select repos select box when they are selected
- filters - a few ui related fixes
- filters - package imporovements
- filters - some page changes as well as adding revert filter to products and
  repos
- filters - making products and repos add incrementally instead of re-rendering
  the entire product list
- filters - hooking up add/remove packages to the backend, as well as a few
  javascript fixes
- Merge branch 'filters' into filters-ui
- filters - hooking up product and repos to backend
- filters - improving adding removing of products and repos
- package filters - adding javascript product and repository adding
- added filters controller spec
- filters controller spec
- merge conflict
- adding/removal of packages from filters supports rollbacks now
- added support for updating of package lists of filters
- filters - a few package auto complete fixes
- filters - adding auto complete for packages, and moving library package search
  to central place from system templates controller
- moving some javascript i18n to a common area for autocomplete
- spliting out the auto complete javascript object to its own file for reuse
- filters - adding the ui part of package adding and removing, not hooked up to
  the backend since it doesnt work yet
- tupane - adding support for expanding to actions other than :edit
- filters - making filters use name instead of pulp_id, and adding remove
- merge conflict
- filters - adding initial edit code
- fixing issue where provider description was marked with the incorrect class
- forgot to commit migration for filter-product join table
- added support for filter create/list/show/delete operations in katello cli
- filters - adding creation of package filters in the ui
- more filter-related tests
- filters - initial package filtering ui
- merge conflict
- support for addition/removal of filters to already promoted products
- fixing gemfile url
- Merge branch 'master' into filters-ui
- fixed a few issues in filters controller
- application of filters during promotion
- tests around persisting of filter-product association
- fixed a few issues around association of filters with repos
- added support for associating of filters with products
- fixed a misspelled method name
- applying filters to products step 1

* Fri Oct 28 2011 Shannon Hughes <shughes@redhat.com> 0.1.97-1
- Fixed an activation key error were all activation keys across musltiple orgs
  were deemed readable if Activationkeys in one org was accessible
  (paji@redhat.com)
- Fix for systems page javascript error when no env_select on the page.
  (ehelms@redhat.com)
- Merge branch 'master' into distros (bbuckingham@redhat.com)
- Merge branch 'master' into tupane-actions (jrist@redhat.com)
- Fixed the actions thing. (jrist@redhat.com)
- temporarily commenting out test that verifies validity of system template TDL
  export generated by katello (waiting for an updated schema from aeolus team)
  (dmitri@redhat.com)
- Small fix for actions. (jrist@redhat.com)
- Promotions - update to only allow promotion of distro, if repo has been
  promoted (bbuckingham@redhat.com)
- Changeset history - fix expand/collapse arrow (bbuckingham@redhat.com)
- Fixing right actions area post merge. (jrist@redhat.com)
- Merge branch 'master' into tupane-actions (jrist@redhat.com)
- fixed failing tests (dmitri@redhat.com)
- template export in tdl now has clientcert, clientkey, and persisted fields
  (dmitri@redhat.com)
- New system on create for systems page.  Fixed offset/position bug on panel
  due to container now being relative for menu. (jrist@redhat.com)
- Minor fix for the margin-top on third_level nav. (jrist@redhat.com)
- Third_level nav working well. (jrist@redhat.com)
- Menu - Fixes issue with third level nav hover not being displayed properly.
  (ehelms@redhat.com)
- Moved thirdLevelNavSetup to menu.js. (jrist@redhat.com)
- Tweaked the experience of the tabs to be a bit snappier. (jrist@redhat.com)
- Another change to the menu to make it behave a bit better. (jrist@redhat.com)
- Hover on subnav working with a few quirks that I need to work out.
  (jrist@redhat.com)
- Menu.scss. (jrist@redhat.com)
- Initial pass at menu. (jrist@redhat.com)
- removing another console.log (mmccune@redhat.com)
- remove console log output that was breaking FF 3.6 (mmccune@redhat.com)
- Fixes for broken scss files when compass attempts to compile them for builds.
  (ehelms@redhat.com)
- Merge branch 'master' into distros (bbuckingham@redhat.com)
- Merge branch 'master' into errata_filter (bbuckingham@redhat.com)
- errata_filter - ui - update the severity value for low severity
  (bbuckingham@redhat.com)
- errata_filter - ui - update the severity value for low severity
  (bbuckingham@redhat.com)
- repo querying - simple repo cache changed to work with new pulp api
  (tstrachota@redhat.com)
- repo querying - hack to enable queries with multiple groupids when using
  oauth temporary solution until it gets fixed in pulp (tstrachota@redhat.com)
- adding env_id to unit tests (mmccune@redhat.com)
- Merge branch 'master' into tdl-download (mmccune@redhat.com)
- adding dialog and download buttons for template download from env
  (mmccune@redhat.com)
- Moves some widget css into separate scss files. (ehelms@redhat.com)
- Merge branch 'master' into tupane (ehelms@redhat.com)
- Tupane - Fixes for spec tests. (ehelms@redhat.com)
- errata_filter - add stub to resolve error w/ test in promotions controller
  (bbuckingham@redhat.com)
- delayed-job - log errors backtrace in log file (inecas@redhat.com)
- Merge branch 'master' into tupane (ehelms@redhat.com)
- Tupane - Env Select - Adds ajax environment search to systems by environment
  page. (ehelms@redhat.com)
- nvrea-optional - adding pack to template accepts both nvre and nvrea
  (inecas@redhat.com)
- nvrea-options - remove unused code (inecas@redhat.com)
- nvrea-optional - parse_nvrea_nvre for parsing both formats together
  (inecas@redhat.com)
- nvrea-optional - refactor spec test and lib (inecas@redhat.com)
- prod orch - fix for deleting subscriptions of provided products
  (tstrachota@redhat.com)
- updated Gemfile.lock (dmitri+git@redhat.com)
- fixed failing tests (dmitri@redhat.com)
- added ruport-related gems to Gemfile (dmitri@redhat.com)
- Merge branch 'reports' (dmitri@redhat.com)
- prod orch - fix in rh provider import test (ui controller)
  (tstrachota@redhat.com)
- prod orch - fixes in spec tests (tstrachota@redhat.com)
- prod orch - deleting content from provider after manifest import
  (tstrachota@redhat.com)
- prod orch - fix for deleting prducts (tstrachota@redhat.com)
- prod orch - fix for deleting repositories - CP content is deleted upon
  deletion of the first repo associated with it (tstrachota@redhat.com)
- prod orch - added content id to repo groupids (tstrachota@redhat.com)
- prod orch - saving sync schedules refactored (tstrachota@redhat.com)
- prod orch - fix for getting repos for a product It was caching repositories
  filtered by search params -> second call with different search parameters
  would return wrong results. (tstrachota@redhat.com)
- prod orch - saving sync schedule in all repos on product update
  (tstrachota@redhat.com)
- prod orch - creating product content upon first promotion
  (tstrachota@redhat.com)
- prod orch - method for checking if one cdn path is substitute of the other in
  CdnVarSubstitutor (tstrachota@redhat.com)
- prod orch - deleting unused products after manifest import - deleting
  products that were in the manifest but don't belong to the owner
  (tstrachota@redhat.com)
- prod orch - new orchestration for product creation and manifest import
  (tstrachota@redhat.com)
- products - no content in CP when a product is created (tstrachota@redhat.com)
- Merge branch 'master' into tdl-download (mmccune@redhat.com)
- moving download to a pop-up pane so you can select env + distro
  (mmccune@redhat.com)
- Merge branch 'master' into distros (bbuckingham@redhat.com)
- Merge branch 'master' into errata_filter (bbuckingham@redhat.com)
- Tupane - Systems - Fixing search for creation and editing for System CRUD.
  (ehelms@redhat.com)
- Promotions - mark distributions as promoted, if they have already been
  (bbuckingham@redhat.com)
- Tupane - Fixes for unit tests after merging in master. (ehelms@redhat.com)
- Promotions - add distributions to changeset history... fix expander/collapse
  image in js (bbuckingham@redhat.com)
- fixing nil bug found on the code review - fix (lzap+git@redhat.com)
- Merge branch 'master' into tupane (ehelms@redhat.com)
- fixing nil bug found on the code review (lzap+git@redhat.com)
- dep calc - fixes in displaying the dependencies (tstrachota@redhat.com)
- dep calc - disabling dep. calc. in promotion tests (tstrachota@redhat.com)
- dep calc - promoting dependencies (tstrachota@redhat.com)
- dep calc - returning dependencies with dependency_of (tstrachota@redhat.com)
- dep calc - new column dependency_of in changeset dependencies
  (tstrachota@redhat.com)
- dep calc - refactoring and performance improvement - not calculating
  dependencies for packages that are included in any product or repository in
  the changeset (tstrachota@redhat.com)
- calc dep - methods for listing not included errata and packages
  (tstrachota@redhat.com)
- calc dep - calc_dependencies(bool) split into two methods
  (tstrachota@redhat.com)
- Fixed an accidental remove in katello.js from commit
  ec6ce7a262af3b9c349fb98c1d58ad774206dffb (paji@redhat.com)
- Promotions - distributions - spec test updates (bbuckingham@redhat.com)
- Promotions - distributions - changes to allow for promotion
  (bbuckingham@redhat.com)
- Tupane - Search - Spec test fixes for ajaxification of search.
  (ehelms@redhat.com)
- referenced proper ::Product class... again (thomasmckay@redhat.com)
- referenced proper ::Product class (thomasmckay@redhat.com)
- Promotions - distributions - additional changes to properly support changeset
  operations (bbuckingham@redhat.com)
- Tupane - Adds notice on edit when edited item no longer meets search
  criteria. (ehelms@redhat.com)
- Promotions - distributions - add/remove/view on changeset
  (bbuckingham@redhat.com)
- Promotions - distros - ui chg to allow adding to changeset
  (bbuckingham@redhat.com)
- Errata - update so that 'severity' will have an accessor
  (bbuckingham@redhat.com)
- Errata - filter - fix the severity values (bbuckingham@redhat.com)
- Tupane - Removes unnecessary anonymous function from list initialization.
  (ehelms@redhat.com)
- Tupane - Search - Refactors items function to be uniform across controllers.
  Adds total items and total results items counts. Refactors panel
  functionality to separate list and panel functions. (ehelms@redhat.com)
- Promotions - errata - some cleanup based on ui review discussion
  (bbuckingham@redhat.com)
- Promotions - system templates - make list in ui consistent w/ others in
  breadcrumb (bbuckingham@redhat.com)
- Merge branch 'master' into tdl-download (mmccune@redhat.com)
- Promotions - errata - update show to omit 'self' and include available links
  provided in errata (bbuckingham@redhat.com)
- Promotions - errata - update format of title for breadcrumb and errata
  details (bbuckingham@redhat.com)
- Errata Filters - UI - updates to integrate w/ backend errata filters
  (bbuckingham@redhat.com)
- Tupane - Search - Adds special notification if newly created object does not
  meet search criteria. (ehelms@redhat.com)
- Tupane - Refactors items controller function to be less repetitive.
  (ehelms@redhat.com)
- Tupane - Fixes changeset history page that requires extra attribute when
  searching for environment. (ehelms@redhat.com)
- errata-filters - filter all errata for a product (inecas@redhat.com)
- errata-filters - use only Pulp::Repo.errata for filtering (inecas@redhat.com)
- Tupane - Adds number of total items and current items in list to left side
  list in UI. (ehelms@redhat.com)
- Tupane - Adds message specific settings to notices and adds special notice to
  organization creation for new objects that don't meet search criteria.
  (ehelms@redhat.com)
- errata-filters - update failing tests (inecas@redhat.com)
- errata-filters - API and CLI support for filtering on severity
  (inecas@redhat.com)
- errata-filters - API and CLI restrict filtering errata on an environment
  (inecas@redhat.com)
- errata-filters - API and CLI allow errata filtering on multiple repos
  (inecas@redhat.com)
- errata-filters - API and CLI support for filtering errata by type
  (inecas@redhat.com)
- Removing the 'new' for systems_controller since it isn't quite there yet.
  (jrist@redhat.com)
- Various tupane fixes, enhancements, and modifications to styling.  More...
  - Stylize the options dialog in actions   - Remove the arrows on multi-select
  - Fix the .new to be fixed height all the time.   -  Fix the "2 items
  selected to be less space   - Move the box down, yo.   - Add Select None
  (jrist@redhat.com)
- Errata Filters - ui - initial changes to promotions breadcrumb
  (bbuckingham@redhat.com)
- Tupane - Search - Fixes for autocomplete drop down and left list not sizing
  properly on search. (ehelms@redhat.com)
- Tupane - Search - Converts fancyqueries to use new ajax search.
  (ehelms@redhat.com)
- Tupane - Search - Removes scoped search standard jquery autocompletion widget
  and replaces it with similar one fitted for Katello's needs.
  (ehelms@redhat.com)
- tupane - adding support for actions to be disabled if nothing is selected
  (jsherril@redhat.com)
- Tupane - Search - Re-factors extended scroll to use new search parameters.
  (ehelms@redhat.com)
- Search - Converts search to an ajax operation to refresh and update left side
  list. (ehelms@redhat.com)
- Fixes issue with navigationg graphic showing up on roles page tupanel.
  (ehelms@redhat.com)
- Merge branch 'master' into tupane (ehelms@redhat.com)
- Tupane - Changes pages to use new action to register with panel in
  javascript. (ehelms@redhat.com)
- Tupane - Moves list javascript object to new namespace. Moves newly created
  objects to top of the left hand list. (ehelms@redhat.com)
- Tupane - Converts the rest of ajax loading left hand list object creations to
  new style that respects search parameters. (ehelms@redhat.com)
- adding bulk delete system spec test (jsherril@redhat.com)
- tupane actions - adding icon to system bulk remove (jsherril@redhat.com)
- tupane actions - moving KT.panel action functions to KT.panel.actions
  (jsherril@redhat.com)
- Fixed the refresh of the number of items to happen automatically without
  being called. (jrist@redhat.com)
- System removal refresh of items number.. (jrist@redhat.com)
- Tupane - ActivationKeys - Changes Activation Keys to use creation format that
  respects search filters. (ehelms@redhat.com)
- Tupane - Role - Cleanup of role creation with addition of description field.
  Moves role creation in UI to new form to respect search parameters.
  (ehelms@redhat.com)
- Tupane - Modifies left hand list to obey search parameters and adds the
  ability to specify a create action on the page for automatic handling of
  creation of new objects with respect to the search parameters.
  (ehelms@redhat.com)
- re-created reports functionality after botched merge (dmitri@redhat.com)
- two pane system actions - adding remove action for bulk systems
  (jsherril@redhat.com)
- Tupane - Converts Content Management tab to use left list ajax loading.
  (ehelms@redhat.com)
- Tupane - Converts Organizations tab to ajax list loading. (ehelms@redhat.com)
- Tupane - Converts Administration tab to ajax list loading.
  (ehelms@redhat.com)
- Merge branch 'master' into tupane (ehelms@redhat.com)
- Tupane - Converts systems tab items to use new ajax loading in left hand
  list. (ehelms@redhat.com)
- Merge branch 'master' into tdl-download (mmccune@redhat.com)
- first hack to try and get the sub-edit panel to pop up (mmccune@redhat.com)
- Tupane - Initial commit of changes to loading of left hand list on tupane
  pages via ajax. (ehelms@redhat.com)
- Tupanel - Updates to tupanel slide out for smoother sliding up and down
  elongated lists.  Fix for extended scroll causing slide out panel to overrun
  footer. (ehelms@redhat.com)

* Mon Oct 24 2011 Shannon Hughes <shughes@redhat.com> 0.1.96-1
- Merge branch 'master' of ssh://git.fedorahosted.org/git/katello
  (bkearney@redhat.com)
- Allow headpin and katello-common to install together (bkearney@redhat.com)
- Small fix for browse/upload overlap. (jrist@redhat.com)
- pools - one more unit test (lzap+git@redhat.com)
- pools - list of available unit test (lzap+git@redhat.com)
- tdl-repos-references - validate TDL in unit tests against xsd
  (inecas@redhat.com)
- tdl-repos-references - tdl repos references direct to pulp repo
  (inecas@redhat.com)
- templates - fix for cloning to an environment (tstrachota@redhat.com)
- Systems - minor change to view to address warning during render...
  (bbuckingham@redhat.com)
- Promotions - distributions - make list in ui consistent w/ products list
  (bbuckingham@redhat.com)
- Minor fix for potential overlap of Upload button on Redhat Provider page.
  (jrist@redhat.com)
- cli-akeys-pools - show pools in activation key details (inecas@redhat.com)
- cli-akeys-pools - set allocated to 1 (inecas@redhat.com)
- cli-akeys-pools - refactor spec tests (inecas@redhat.com)
- cli-akeys-pools - remove subscriptions from a activation kay
  (inecas@redhat.com)
- cli-akeys-pools - add subscription to a key through CLI (inecas@redhat.com)
- 747805 - Fix for not being able to create an environment when subpanel div
  was "in the way" via z-index and layering. (jrist@redhat.com)
- Fixing tests for System create (tsmart@redhat.com)
- Rendering the proper lsit item for a system once it has been created
  (tsmart@redhat.com)
- Minor changes to new page for systems.  Using systems_path with
  action=>create automatically defaults to post.  Doing so was because of the
  server prefix.  Also fixed the scrollbar at the bottom of the page to be
  grid_8 for the surrounding page. (jrist@redhat.com)
- If you do not have an environment selected, then we tell you to go set a
  default (tsmart@redhat.com)
- Fixing System create error validation return (tsmart@redhat.com)
- Adding environment selector to the System Create page (tsmart@redhat.com)
- Cherry picking first System CRUD commit (tsmart@redhat.com)
- Tweaks to System/Subscriptions based on feedback:    + Fix date CSS padding
  + "Available" to "Quantity" in Available table    + Remove "Total" column in
  Available table    + Add "SLA" to Available table (thomasmckay@redhat.com)
- pools - adding multi entitlement flag to the list (cli) (lzap+git@redhat.com)
- pools - making use of system.available_pools_full (lzap+git@redhat.com)
- pools - rename sys_consumed_entitlements as consumed_entitlements
  (lzap+git@redhat.com)
- pools - moving sys_consumed_entitlements into glue (lzap+git@redhat.com)
- pools - rename sys_available_pools as available_pools_full
  (lzap+git@redhat.com)
- pools - moving sys_available_pools into glue (lzap+git@redhat.com)
- pools - listing of available pools (lzap+git@redhat.com)
- refactoring - extending pool glue class (lzap+git@redhat.com)
- refactoring - extending pool glue class (lzap+git@redhat.com)
- removing unused code (lzap+git@redhat.com)
- Prevent from using sqlite as the database engine (inecas@redhat.com)
- Wrapping up today's git mess. (jrist@redhat.com)
- Revert "Revert "Red Hat Provider layout refactor" - upload is not working
  now..." (jrist@redhat.com)
- Revert "Fix for provider.js upload file." (jrist@redhat.com)
- Revert "Merge branch 'upload_fix'" (jrist@redhat.com)
- Merge branch 'upload_fix' (jrist@redhat.com)
- Fix for provider.js upload file. (jrist@redhat.com)
- Revert "Red Hat Provider layout refactor" - upload is not working now...
  (jrist@redhat.com)
- Red Hat Provider layout refactor (jrist@redhat.com)
- Removed jeditable classes off repo pages since attributes there are not
  editable anymore (paji@redhat.com)
- Break up the katello rpms into component parts (bkearney@redhat.com)
- Very minor padding issue on .dash (jrist@redhat.com)
- Fix for flot/canvas on IE. (jrist@redhat.com)
- BZ#747343 https://bugzilla.redhat.com/show_bug.cgi?id=747343 In fix to show
  subscriptions w/o products, the provider was not being checked.
  (thomasmckay@redhat.com)
- Based on jrist feedback: + add padding to rows to account for fatter spinner
  + don't increment spinner value if non-zero on checkbox click + alternate row
  coloring (maintain color on exanding rows) (thomasmckay@redhat.com)
- Unsubscribe now unsubscribes from individual entitlements, not the entire
  pool. (Only useful for multi-entitlement subscriptions where the user may
  have subscribed to multiple quantities.) (thomasmckay@redhat.com)
- adjusted tables for custom provider product, updated columns
  (thomasmckay@redhat.com)
- handle comma-separated gpgUrl values. change display of subscription from
  label to div to clean up display style (thomasmckay@redhat.com)
- subscription content url is needs the content source prefix before it is a
  clickable link (thomasmckay@redhat.com)
- changed subscription details to a list instead of a table; much cleaner
  looking (thomasmckay@redhat.com)
- data added to expanding subscription tree (thomasmckay@redhat.com)
- first cut of expander for subscription details (data fake)
  (thomasmckay@redhat.com)
- updated table info for available, including removing spinner for non-multi
  (thomasmckay@redhat.com)
- updated table info for currently subscribed (thomasmckay@redhat.com)
- 737678 - Made the provider left panes and other left panes use ellipsis
  (paji@redhat.com)

* Tue Oct 18 2011 Lukas Zapletal <lzap+git@redhat.com> 0.1.95-1
- switching to XML vs JSON for template download
- Errata - packages - list based on name-[epoch:]-version-release.arch
- 745617 fix for product sync selection
- tdl - modifying /export to return TDL format
- tdl - refactoring export_string to export_as_json
- reset dbs script now correctly load variables
- 744067 - Promotions - Errata UI - clean up format on Details tab

* Mon Oct 17 2011 Lukas Zapletal <lzap+git@redhat.com> 0.1.94-1
- adding db:truncate rake task
- templates - spec tests for revisions
- templates - fix for increasing revision numbers after update
- fixes #745245 Filter on provider page fails with postgres error
- Fixed a unit test
- 740979 - Gave provider read access for users with org sync permission
- 744067 - Promotions - Errata UI - clean up format on Packages tab
- 741416 - organizations ui - list orgs using same sort order as on roles pg

* Fri Oct 14 2011 Shannon Hughes <shughes@redhat.com> 0.1.93-1
- bump up scoped_search version to 2.3.4 (shughes@redhat.com)
- 745315 -changing application controller to not include all helpers in all
  controllers, this stops helper methods with the same name from overwriding
  each other (jsherril@redhat.com)
- 740969 - Fixed a bug where tab was being inserted. Tab is invalid for names
  (paji@redhat.com)
- 720432 - Moves the small x that closes the filter on sliding tree widgets to
  be directly to the right of the filter. (ehelms@redhat.com)
- 745279 - UI - fix deletion of repo (bbuckingham@redhat.com)
- 739588-Made the systems update call raise the error message the correct way
  (paji@redhat.com)
- 735975 - Fix for user delete link showing up for self roles page
  (paji@redhat.com)
- Added code to fix a menu highlighting issue (paji@redhat.com)
- 743415 - removing uneeded files (mmccune@redhat.com)
- update to translations (shughes@redhat.com)
- 744285 - bulletproof the spec test for repo_id (inecas@redhat.com)
- Fix for accidentaly faling tests (inecas@redhat.com)
- adding new zanata translation file (shughes@redhat.com)
- search - fix system save and notices search (bbuckingham@redhat.com)
- 744285 - Change format of repo id (inecas@redhat.com)
- Fixed a bunch of unit tests (paji@redhat.com)
- Fixed progress bar and spacing on sync management page. (jrist@redhat.com)
- Updated the ordering on the content-management menu items (paji@redhat.com)
- Refactored the create_menu method to allow navs of multiple levels
  (paji@redhat.com)
- Ported all the nav items across (paji@redhat.com)
- Added a construct to automatically imply checking for a sub level if the top
  level is missing (paji@redhat.com)
- Just added spaces to every line to keep the tabbing loking right
  (paji@redhat.com)
- Added the systems tab. (paji@redhat.com)
- Added dashboard menus and fixed a bunch of navs (paji@redhat.com)
- Reorganized the navigation a bit (paji@redhat.com)
- Modified the rendering structure to use independent nav items
  (paji@redhat.com)
- Moved menu rb to helpers since its a better fit there.. soon going to
  reorganize the files there (paji@redhat.com)
- Adding the new menu.rb to generate menu (paji@redhat.com)
- Initial commit on getting a dynamic navigation (paji@redhat.com)
- Merge branch 'comps' (jsherril@redhat.com)
- system templates - fixing last issues with comps groups (jsherril@redhat.com)
- removing z-index on helptip open icon so it does not hover over 3rd level
  navigation menu (jsherril@redhat.com)
- Moved the help tip on the redhat providers page show up at the right spot
  (paji@redhat.com)
- reduce number of sync threads (shughes@redhat.com)
- search - several fixes for issues on auto-complete (bbuckingham@redhat.com)
- tests - adding system template package group test for the ui controller
  (jsherril@redhat.com)
- 744191 - prevent some changes on red hat provider (inecas@redhat.com)
- 744191 - Prevent deleting Red Hat provider (inecas@redhat.com)
- system templates - removign uneeded route (jsherril@redhat.com)
- system templates - package groups auto complete working (jsherril@redhat.com)
- system templates - hooked up comps groups with backend with the exception of
  auto complete (jsherril@redhat.com)
- Merge branch 'master' into comps (jsherril@redhat.com)
- system templates - adding  addition and removal of package groups in the web
  ui, still does not save to server (jsherril@redhat.com)
- system templates - properly listing package groups respecting page size
  limits (jsherril@redhat.com)
- system templates - adding real package groups to system templates page
  (jsherril@redhat.com)
- system templates - adding initial ui framework for package groups in system
  templates (jsherril@redhat.com)
- system templates - adding initial comps listing for products (with fake data)
  (jsherril@redhat.com)

* Tue Oct 11 2011 Lukas Zapletal <lzap+git@redhat.com> 0.1.92-1
- Installation does not pull in katello-cli
- Revert "added ruport-related gems to Gemfile"
- jslint - fix warnings reported during build
- templates - fix in spec tests for exporting/importing
- templates - fix for cloning to next environment - added nvres to export - fix
  for importing package groups
- added ruport-related gems to Gemfile
- JsRoutes - Fix for rake task to generate javascript routes.

* Mon Oct 10 2011 Brad Buckingham <bbuckingham@redhat.com> 0.1.91-1
- scoped_search - Gemfile updates to support scoped_search 2.3.4
  (bbuckingham@redhat.com)
- 741656 - roles - search - chgs for search by perm type and verbs
  (bbuckingham@redhat.com)
- Switch of arch and support level on subscriptions page. (jrist@redhat.com)
- repo delete - cli for deleting single repos (tstrachota@redhat.com)
- repo delete - api for deleting single repos (tstrachota@redhat.com)
- Enable running rake task for production env from git repo (inecas@redhat.com)
- Fix check on sqlite when setting up db under root for production
  (inecas@redhat.com)
- Remove failing check on sqlite for root (inecas@redhat.com)
- users - fix user name on edit screen (bbuckingham@redhat.com)
- Set default rake task (inecas@redhat.com)
- Merge branch 'master' into bz731203 (bbuckingham@redhat.com)
- fixed failing roles_controller_spec (dmitri@redhat.com)
- Merge branch 'filters' (dmitri@redhat.com)
- import-stage-manifest - remove hard-coded supported archs (inecas@redhat.com)
- fix in log message (tstrachota@redhat.com)
- org orchestration - deleting dependent providers moved to orchestration layer
  Having it handled by :dependent => :destroy caused wrong order of deleting
  the records. The organization in Candlepin was deleted before providers and
  products. This led to record-not-found errors. (tstrachota@redhat.com)
- products - delete all repos in all environments when deleting a product
  (tstrachota@redhat.com)
- products - route and api for deleting products (tstrachota@redhat.com)
- Added the download icon to the system template page. (jrist@redhat.com)
- 731203 - changes so that update to the object id are reflected in pane header
  (bbuckingham@redhat.com)
- 743646: fix sync due to bad rail route paths (shughes@redhat.com)
- 731203 - update panes to use object name in header/title
  (bbuckingham@redhat.com)
- 731203 - updates to support ellipsis in header of tupane layout
  (bbuckingham@redhat.com)
- fields residing in pulp are now present in the output of index
  (dmitri@redhat.com)
- create/delete operations for filters are working now (dmitri@redhat.com)
- first cut of filters used during promotion of content from Library
  (dmitri@redhat.com)

* Fri Oct 07 2011 Lukas Zapletal <lzap+git@redhat.com> 0.1.90-1
- fix for katello-reset-dbs - pgsql support for initdb
- sms - introducing subscriptions controller
- sms - refactoring subscription -> subscriptions path
- sms - moving subscriptions list action into the backend
- sms - moving unsubscribe action into the backend
- dashboard - one last css vertical spacing issue fix
- making css for navigation require a little space in the subnav if there are
  no subnav elements
- dashboard - fixing issue where user with no orgs would recieve an error upon
  login
- panel - minor update to escape special characters in id
- dashboard - more dashboard css fixes
- 741669 - fixing issue where user with no org could not access their own user
  details page
- dashboard - adding ui tweaks from uxd

* Thu Oct 06 2011 Shannon Hughes <shughes@redhat.com> 0.1.89-1
- adding reporting gems deps (shughes@redhat.com)

* Thu Oct 06 2011 Shannon Hughes <shughes@redhat.com> 0.1.88-1
- adding yum fix until 3.2.29 hits zstream/pulp (shughes@redhat.com)
- provider - search changes resulting from split of Custom and Red Hat
  providers (bbuckingham@redhat.com)
- 715369 - use ellipsis on search favorites/history w/ long names
  (bbuckingham@redhat.com)
- repo - default value for content type when creating new repo
  (tstrachota@redhat.com)
- sms - useless comment (lzap+git@redhat.com)
- templates - removed old way of promoting templates directly
  (tstrachota@redhat.com)
- import-stage-manifest - set content type for created repo (inecas@redhat.com)
- dashboard - fixing issue where promotions ellipsis was not configured
  correctly (jsherril@redhat.com)
- dashboard - updating subscription status scss as per request
  (jsherril@redhat.com)

* Wed Oct 05 2011 Shannon Hughes <shughes@redhat.com> 0.1.87-1
- adding redhat-uep.pem to katello ca (shughes@redhat.com)
- dashboard - prevent a divide by zero (jsherril@redhat.com)
- import-stage-manifest - fix relative path for imported repos
  (inecas@redhat.com)
- Do not call reset-oauth in %post, candlepin and pulp are not installed at
  that time anyway. (jpazdziora@redhat.com)
- 739680 - include candlepin error text in error notice on manifest upload
  error (bbuckingham@redhat.com)
- import-stage-manifest - use redhat-uep.pem as feed_ca (inecas@redhat.com)
- import-stage-manifest - refactor certificate loading (inecas@redhat.com)
- import-stage-manifest - fix failing spec tests (inecas@redhat.com)
- import-stage-manifest - fix validations for options (inecas@redhat.com)
- import-stage-manifest - fix ssl verification (inecas@redhat.com)
- import-stage-manifest - small refactoring (inecas@redhat.com)
- import-stage-manifest - short documentation (inecas@redhat.com)
- import-stage-manifest - remove unused code (inecas@redhat.com)
- import-stage-manifest - use CDN to substitute vars in content url
  (inecas@redhat.com)
- import-stage-manifest - class for loading variable values from CDN
  (inecas@redhat.com)
- import-stage-manifest - refactor (inecas@redhat.com)
- import-stage-manifest - fix unit tests (inecas@redhat.com)
- import-stage-manifest - substitute release ver (inecas@redhat.com)
- packagegroups - cli changed to work with array returned from api instead of
  hashes that were returned formerly (tstrachota@redhat.com)
- templates - fixes in spec tests (tstrachota@redhat.com)
- templates - validations for package groups and group categories
  (tstrachota@redhat.com)
- package groups - groups and group categories returned in an array instead of
  in a hash (tstrachota@redhat.com)
- templates api - removed old content update (tstrachota@redhat.com)
- packages search - find latest returns array of all latest packages not only
  the first latest package found (tstrachota@redhat.com)
- templates - package groups and categories identified by name -repo ids and
  category/group ids removed (tstrachota@redhat.com)
- added index for system_template_id on system_template_packages
  (tstrachota@redhat.com)
- templates - update changes name of all environment clones
  (tstrachota@redhat.com)
- templates api - added new controller for updating templates
  (tstrachota@redhat.com)
- templates api - fix for failure in listing all templates in the system
  (tstrachota@redhat.com)
- Temporarily removing dashboard pull-down. (jrist@redhat.com)
- 740340 - manifest upload - validate file input provided
  (bbuckingham@redhat.com)
- 740970 - adding detection if a password contains the username
  (jsherril@redhat.com)
- 741669 - adding a way for users to modify their own user details
  (jsherril@redhat.com)
- Fixed providers show  + edit page to not show provider type (paji@redhat.com)
- Merge branch 'master' into notices (bbuckingham@redhat.com)
- Merge branch 'master' of ssh://git.fedorahosted.org/git/katello
  (bbuckingham@redhat.com)
- dashboard - adding arrow to the right of the gear (jsherril@redhat.com)
- a-keys - fix delete and behavior on create (bbuckingham@redhat.com)
- Merge branch 'master' into akeys (bbuckingham@redhat.com)
- a-keys - fix view specs (bbuckingham@redhat.com)
- a-keys - fix controller specs (bbuckingham@redhat.com)
- a-keys - mods to handle nil env on akey create (bbuckingham@redhat.com)
- Alternating family rows in Activation Keys by way of Ruby's handy cycle
  method. (jrist@redhat.com)
- a-keys - (TO BE REVERTED) temporary commit to duplicate subscriptions
  (bbuckingham@redhat.com)
- a-keys - some refactor/cleanup of js to use KT namespace
  (bbuckingham@redhat.com)
- a-keys - js fix so that clearing filter does not leave children shown
  (bbuckingham@redhat.com)
- a-keys - css updates for subscriptions (bbuckingham@redhat.com)
- a-keys - change the text used to request update to template
  (bbuckingham@redhat.com)
- a-keys - update scss to remove some of the table css used by akey
  subscriptions (bbuckingham@redhat.com)
- Merge branch 'master' into akeys (bbuckingham@redhat.com)
- a-keys - init env_select when edit pane is initialized
  (bbuckingham@redhat.com)
- a-keys - add cancel button to general tab (bbuckingham@redhat.com)
- a-keys - subscriptions - updates to support listing by product
  (bbuckingham@redhat.com)
- a-keys - update to disable the Add/Remove button after click
  (bbuckingham@redhat.com)
- a-keys - subscriptions - update to include type (virtual/physical)
  (bbuckingham@redhat.com)
- a-keys - applied subs - add link to add subs (bbuckingham@redhat.com)
- a-keys - initial changes for applied subscriptions page
  (bbuckingham@redhat.com)
- a-keys - initial changes for available subscriptions page
  (bbuckingham@redhat.com)
- Merge branch 'master' into akeys (bbuckingham@redhat.com)
- a-keys - new/edit - updates to highlight the need to change template, on env
  change... (bbuckingham@redhat.com)
- a-keys - edit - fix broken 'save' (bbuckingham@redhat.com)
- a-keys - subscriptions - add applied/available placeholders for view and
  controller (bbuckingham@redhat.com)
- a-keys - add Applied and Available subscriptions to navigation
  (bbuckingham@redhat.com)
- a-keys - new/edit - disable save buttons while retrieving template/product
  info (bbuckingham@redhat.com)
- a-keys - new - update to set env to the first available
  (bbuckingham@redhat.com)
- a-keys - remove the edit_environment action (bbuckingham@redhat.com)
- a-keys - edit - update to list products in the env selected
  (bbuckingham@redhat.com)
- a-keys - update new key ui to use environment selector
  (bbuckingham@redhat.com)
- a-keys - update setting of env and system template on general tab...
  (bbuckingham@redhat.com)
- notices - change to fix broken tests (bbuckingham@redhat.com)
- notices - change to support closing previous failure notices on a success
  (bbuckingham@redhat.com)
- notices - adding controller_name and action_name to notices
  (bbuckingham@redhat.com)

* Tue Oct 04 2011 Lukas Zapletal <lzap+git@redhat.com> 0.1.86-1
- Added some rendering on products and repos page to explicity differentiate
  the 2
- dashboard - removing system list and expanding height of big_widget and
  small_widget
- Updated katello-js to work with multiple third level navs
- 740921 - When editing a permission verbs and tags that were part of the
  permission will now show up as selected already.
- Roles UI - Fix for edit role slide up container not working after previous
  changes to the way the action bar works.
- tupane - fixing extended scroll spinner showing up on most pages
- panel - rendering generic rows more efficiently
- 740365 - fixing issue with systems sorting and extended scroll, where limits
  were being placed before teh sorting happened
- Fixes for Roles UI action bar edit breaking after trying to edit more than 1.
- 737138 - Adds action bar buttons on roles pages to tab index and adds enter
  button press handlers to activate actions.
- 733722 - When hitting enter after editing an input will cause the next button
  to click.
- 741399 - Fixes for Global permissions to hide 'On' field for all resource
  types.
- Tupane - Changes for consistency of tupane css.
- 741422 - Roles UI - Fixes issue with sliding tree expanding in height instead
  of overflowing container.
- Row/grouping coloring for products and repos.
- Fixed a unit test failure
- Got pretty much the providers functionality done with this
- Initial commit related to the provider page redesign
- sms - cli system subscribe command
- Commiting a bunch of unit fixes
- Made organization create a default redhat provider on its inception
- Updated dashboard systems snippet. fixed a couple of bugs w.r.t ellipsis
- Dashboard - lighter hr color, and shorter big_widgets.
- 740936 - Roles UI - Fixes issue with back button disappearing, container
  border not surrounding actior bar and with wrong containers being displayed
  for permission create.
- BZ 741357: fixed a spelling mistake in katello-jobs.init
- Revert "BZ 741357: fixed a spelling mistake in katello-jobs.init"
- BZ 741357: fixed a spelling mistake in katello-jobs.init
- 741444/741648/739981/739655 - update *.js.haml to use the new KT namespace
  for javascript
- Added some modifications for the dashboard systems overview widget to include
  the product name
- add a spec test to the new download
- Adding system template download button.
- Updated the dashboard systems view to be more consistent and show an icon if
  entitlements are valid
- Moved methods from the systems_help to application so that the time
  formatting can be conisistent across all helpers
- Lighter color footer version.
- Tupane - Fixes typo from earlier change related to tupane closing not
  scrolling back up to top.
- dashboard - making subscription widget load with the page
- Added some better error handling and removed katello_error.haml as we can do
  the same with katello.haml
- dashboard - fixing issue where errata would not expand properly when loaded
  via async, also moved jscroll initalization to a more central place
- dashboard - fixing issue where scrollbar would not initialize for ajax loaded
  widgets
- dashboard - removing console.logs
- dashboard - making all widgets load asyncronously
  dashboard
- Changes to the dashboard layout.
- dashboard - adding errata widget with fake data
- Dashboard gear icon in button.
- 739654 - Tupane - Fixes issue with tupane jumping to top of page upon being
  closed.
- katello-all -- a meta-package to pull in all components for Katello.
- Stroke 0 on dashboard pie graph.
- 736090 - Tupane - Fixes for tupane drifting into footer.
- 736828 - Promotions - Fixes packages tupane to close whenever the breadcrumb
  is navigated away from the packages list.
- Overlay for graph on sub status for dasyboard.  Fix for a few small bad haml
  and js things.
- Fixed a var name goofup
- dashboard - adding owner infor object to katello and having the dashboard use
  it for total systems
- dashboard - fixing color values to work properly in firefox
- Updated some scss styling to lengthen the scroll
- Added a message to show empty systems
- Added  some styling on the systems snippet
- dashboard - adding subscription widget for dashboard with fake data
- Added the ellipsis widget
- glue - caching teh sync status object in repos to reduce overhead
- dashboard - a few visual fixes
- Fixed some merge conflicts
- Initial cut of the systems snippet on the dashboard
- dashboard - adding sync dashboard widget
- dashboard - making helper function names more consistent
- dashboard - fixing changeset link and fixing icon links on promotions
- Made the current_organization failure check to also log the exception trace
- dashboard - mostly got promotions pane on dashboard working
- dashboard - got notices dashboard widget in place
- move the SSL fix into the rpm files
- Additional work on the dashboard L&F.  Still need gear in dropbutton and
  content in dashboard boxes.
- Changes to the dashboard UI headers.
- Dashboard initial layout. Added new icons to the action-icons.png as well as
  the chart overlay for the pie chart for subscriptions.
- search - modifications to support service prefix (e.g. /katello)
- search - add completer_scope to role model
- search - systems - update to properly handle autocomplete
- search - initial commit to address auto-complete support w/ perms

* Tue Sep 27 2011 Shannon Hughes <shughes@redhat.com> 0.1.85-1
- remove capistrano from our deps (shughes@redhat.com)
- 736093 - Tupanel - Changes to tupanel to handle helptip open and close.
  (ehelms@redhat.com)
- rhsm fetch environment with owner information (lzap+git@redhat.com)
- spec tests - fix after change in api for listing templates
  (tstrachota@redhat.com)
- templates - removed content validator (tstrachota@redhat.com)
- templates api - fix for getting template by name (tstrachota@redhat.com)
- product sync - fixed too many arguments error (tstrachota@redhat.com)
- templates - spec tests for promotions and packages (tstrachota@redhat.com)
- package search - reordered parameters more logically (tstrachota@redhat.com)
- changesets - removed unused method (tstrachota@redhat.com)
- templates - spec test fixes (tstrachota@redhat.com)
- repos - method clone id moved from product to repo (tstrachota@redhat.com)
- templates - removed unused methods (tstrachota@redhat.com)
- templates - validation for packages (tstrachota@redhat.com)
- templates promotion - fix for spec tests (tstrachota@redhat.com)
- async tasks - pulp status not saving new records after refresh
  (tstrachota@redhat.com)
- template promotions - added promotions of packages (tstrachota@redhat.com)
- templates - fix for unique nvre package validator the previous one was
  failing for validation after updates (tstrachota@redhat.com)
- templates - unique nvre validator for packages (tstrachota@redhat.com)
- templates - adding packages by nvre (tstrachota@redhat.com)
- spec tests - tests for package utils (tstrachota@redhat.com)
- package utils - methods for parsing and building nvrea
  (tstrachota@redhat.com)
- repos - helper methods for searching packages (tstrachota@redhat.com)
- templates - removed errata from update controller (tstrachota@redhat.com)
- template promotions - promotion of products from a template
  (tstrachota@redhat.com)
- changesets - api for adding templates to changesets (tstrachota@redhat.com)
- templates - fixed spec tests after errata removal (tstrachota@redhat.com)
- templates - removed errata from imports, exports and promotions
  (tstrachota@redhat.com)
- templates - deleted TemplateErrata model (tstrachota@redhat.com)
- templates - errata removed from model (tstrachota@redhat.com)
- Tupanel - Fixes issue with tupanel ajax data being inserted twice into DOM.
  (ehelms@redhat.com)
- Tupanel - Fixes smoothness issue between normal tupane and sliding tree.
  (ehelms@redhat.com)
- Tupanel - Fixes for resizing and height setting.  Fixes for subpanel.
  (ehelms@redhat.com)
- Merge branch 'master' into tupanel (ehelms@redhat.com)
- Tupanel - Changes to tupanel for look and feel and consistency.
  (ehelms@redhat.com)
- fixed a bunch of tests that were failing because of new user orchestration
  (dmitri@redhat.com)
- pulp user with 'super-users' role are now being created when a katello user
  is created (dmitri@redhat.com)
- first cut at pulp user glue layer (dmitri@redhat.com)
- added interface for pulp user-related operations (dmitri@redhat.com)
- added glue layer for pulp user (dmitri@redhat.com)
- 740254 - dep API in pulp changed - these changes reflect new struct
  (mmccune@redhat.com)
- make sure we only capture everything after /katello/ and not /katello*
  (mmccune@redhat.com)
- adding in mod_ssl requirement. previously this was beeing indirectly pulled
  in by pulp but katello should require it as well. (shughes@redhat.com)
- bump down rack-test. 0.5.7 is only needed. (shughes@redhat.com)
- Merge branch 'master' into routesjs (ehelms@redhat.com)
- import-stage-manifest - prepare a valid name for a product
  (inecas@redhat.com)
- Remove debug messages to stdout (inecas@redhat.com)
- import-stage-manifest - use pulp-valid names for repos (inecas@redhat.com)
- import-stage-manifest - temp solution for not-supported archs in Pulp
  (inecas@redhat.com)
- import-stage-manifest - support for more archs with one content
  (inecas@redhat.com)
- import-stage-manifest - refactor clone repo id - remove duplicities
  (inecas@redhat.com)
- import-stage-manifest - make clone_repo_id instance method
  (inecas@redhat.com)
- import-stage-manifest - tests for clone repo id (inecas@redhat.com)
- JsRoutes - Adds the base functionality to use and generate the Rails routes
  in Javascript. (ehelms@redhat.com)
- Adds js-routes gem as a development gem. (ehelms@redhat.com)
- Tupane - A slew of changes to how the tupane slideout works with regards to
  positioning. (ehelms@redhat.com)
- bump down tzinfo version. actionpack/activerecord only need > 3.23
  (shughes@redhat.com)
- Tupanel - Cleanup and fixes for making the tupanel slide out panel stop at
  the bottom. (ehelms@redhat.com)

* Fri Sep 23 2011 Lukas Zapletal <lzap+git@redhat.com> 0.1.84-1
- asub - adding unit tests
- asub - ak subscribes to pool which starts most recently
- asub - renaming KTSubscription to KTPool
- Merge branch 'master' into rails309
- adding dep for rails 3.0.10
- new deps for rails 3.0.10
- 740389 - include repoid and remove unused security checks
- Merge branch 'master' into rails309
- bumping candlepin to the latest rev
- Promoted content enabled by default
- fixed a bug with parsing of oauth provider parameters
- Hid the select all/none button if the user doesnt have any syncable
  products..
- More roles controller spec fixes
- Roles - Fixes for spec tests that made assumptions that don't hold true on
  postgres.
- Added some comments for app controller
- Roles UI - Updates to edit permission workflow as a result of changes to add
  permission workflow.
- Roles Spec - Adds unit tests to cover CRUD on permissions.
- Roles UI - Fixes to permission add workflow for edge cases.
- Roles UI - Modifies role add permission workflow to add a progress bar and
  move the name and description to the bottom of the workflow.
- Added some padding for perm denied message
- Updated the config file to illustrate the use of allow_roles_logging..
- forgot to evalute the exception correctly
- Added ordering for roles based on names
- Added a config entry allow_roles_logging for roles logs to be printed on the
  output log. This was becasue roles check was cluttering the console window.
- Made the rails error messages log a nice stack trace
- packagegroups-templates - better validation messages
- packagegroups-templates - fix for notification message
- More user-friendly validation failed message in CLI
- removing an unused migration
- Disable unstable spec test
- Merge branch 'master' of ssh://git.fedorahosted.org/git/katello
- regin dep issue workaround enabled for EL6 now
- removed access control from UebercertsController
- Merge branch 'uebercert'
- updates routes to support uebercert operations
- fixed a few issues with uebercert controller specs
- katello now uses cp's uebercert generation/retrieval
- gemfile mods for rails 3.0.9
- fixed a bunch of issues during uebercert generation
- first cut at supporting ueber certs
- ueber cert - adding cli support

* Tue Sep 20 2011 Lukas Zapletal <lzap+git@redhat.com> 0.1.83-1
- Updates on the promotion controller page to deal with weird permission models
- 732444 - make sure we uppercase before we sort so it is case indifferent
- fixed an accidental typo
- Updated the promotions page nav and rules to work correctly
- Updated the handling of the 500 error to deal with null org cases
- 734526 - improving error messages for promotions to include changeset names.
- 733270 - fix failing unit tests
- 733270 - validate uniquenss of system name
- 734882 - format RestClient error message only for katello-cli agent
- 734882 - User-Agent header in katello-cli and custom error messages
- changed candlepin url in Candlepin::Consumer integration tests
- removing unecessary debug line that was causing JS errors
- notices - making default polling inverval 120s (when omitted from conf)
- activation keys - fixing new env selector for activation keys
- fixing poor coding around enabling create due to permission that had creeped
  into multiple controllers
- 739200 - moving system template new button to the top left instead of on the
  bottom action bar
- system templates - updating page to ensure list items are vertical centered,
  required due to some changes by ehelms
- javascript - some fixes for the new panel object
- merging in env-selector
- env-select - adding more javascript documentation and improving spacing
  calculations
- Fix proxy to candlepin due to change RAILS_RELATIVE_URL_ROOT
- env-select - fixing a few spacing issues as well as having selected item be
  expanded more so than others
- 738762 - SSLVerifyClient for apache+thin
- env select - corrected env select widget to work with the expanding nodes
- 722439 - adding version to the footer
- Roles UI - Fix for broken role editing on the UI.
- env select - fixing up the new environment selector and ditching the old
  jbreadcrumb
- Two other small changes to fix the hidden features of subscribe and
  unsubscribe.
- Fix for .hidden not working :)
- Roles UI - Fixes broken add permission workflow.
- Fixes a number of look and feel issues related to sliding tree items and
  clicking list items.
- Changes multiselect to have add from list on the left and add to list on the
  right. Moves multiselect widget css to its own file.
- Fixes for changes to panel javascript due to rebase.
- Fixes for editing a permission when setting the all tags or all verbs.
- A refactor of panel in preparation for changes to address a series of bugs
  related to making the slide out panel of tupane more robust.
- Roles UI - Adds back missing css for blue box around roles widget.
- CSS cleanup focused on organizing colors and adding more variable
  definitions.
- initial breadcrumb revamp

* Thu Sep 15 2011 Lukas Zapletal <lzap+git@redhat.com> 0.1.82-1
- removing two unnecessarry macros in spec file
- correcting workaround for BZ 714167 (undeclared dependencies) in spec
- adding copyright and modeline to our spec files
- correcting indentatin (Jan Pazdziora)
- packagegroups - add pacakge groups and categories to JSON
- pacakgegroups - refactor template exports to meet Ruby conventions
- packagegroups - add to string export of template
- packagegroups - support for group and categories in temp import
- adding two configuration values debug_pulp_proxy
- promotions - fixing error where you could not add a product
- Fixed some unit tests...
- 734460 - Fix to have the roles UI complain on bad role names
- Fix to get tags.formatted to work with the new changes
- Fixed several broken tests in postgres
- Removed 'tags' table for we could just deal with that using unique tag ids.
  To avoid the dreaded "explicit cast" exception when joining tags to entity
  ids table in postgres (example - Environments), we need tags to be integers.
  All our tags at the present time are integers anyway so this seems an easy
  enough change.
- refactor - remove debug message to stdout
- fixed a few issues with repo creation on manifest import test
- added support for preserving of repo metadata during import of manifests
- 738200 - use action_name instead of params[:action]
- templates api - route for listing templates in an environment

* Tue Sep 13 2011 Brad Buckingham <bbuckingham@redhat.com> 0.1.81-1
- notices - fix change to app controller that accidentally affected notices
  (bbuckingham@redhat.com)
- systems - spec test fix (jsherril@redhat.com)
- panel - fixing issue where panel closing would not close the subpanel
  (jsherril@redhat.com)
- 733157 - removing ability to change prior environment, and showing correct
  prior on details/edit page (jsherril@redhat.com)
- notices - fixing javascript error that happens when uploading a manifest via
  the UI (jsherril@redhat.com)
- 734894 - promotions - fixing issue where hover text on promoting changeset
  would still say it is being promoted even after it has been promoted
  (jsherril@redhat.com)
- Subscriptions udpates, packages fix, ui spinner fix, universal KT object for
  applying subs. (jrist@redhat.com)
- Subscription quantity inside spinner now. (jrist@redhat.com)
- 403 code, 500 code, and some changes to the 500 render. (jrist@redhat.com)
- Fix for the look of the error. (jrist@redhat.com)
- 404 and 500 error pages. (jrist@redhat.com)
- Fixed a unit test (paji@redhat.com)
- adding logging catch for notices that are objects we dont expect
  (jsherril@redhat.com)
- 737563 - Subscription Manager fails permissions on accessing subscriptions
  (lzap+git@redhat.com)
- 736141 - Systems Registration perms need to be reworked (lzap+git@redhat.com)
- Revert "736384 - workaround for perm. denied (unit test)"
  (lzap+git@redhat.com)
- Revert "736384 - workaround for perm. denied for rhsm registration"
  (lzap+git@redhat.com)
- remove-depretactions - use let variables insted of constants in rspec
  (inecas@redhat.com)
- remove-deprecations - already defined constant in katello_url_helper
  (inecas@redhat.com)
- remove-deprecations - Object#id deprecated (inecas@redhat.com)
- remove-deprecations - use errors.add :base instead of add_to_base
  (inecas@redhat.com)
- remove-deprecations - should_not be_redirect insted of redirect_to()
  (inecas@redhat.com)
- remove-deprecations - validate overriding (inecas@redhat.com)
- Fixed the tags_for to return an empty array instead of nil and also removed
  the list tags in org since we are not doling out org perms on a per org basis
  (paji@redhat.com)
- system templates - adding more rules spec tests (jsherril@redhat.com)
- Fix typo in template error messages (inecas@redhat.com)
- packagegroups-templates - CLI for package groups in templates
  (inecas@redhat.com)
- packagegroups-templates - assigning packege group categories to template
  (inecas@redhat.com)
- packagegroups-templates - assigning package groups to system templates
  (inecas@redhat.com)
- templates - unittest fix (tstrachota@redhat.com)
- unit test fixes (jsherril@redhat.com)
- Fixes to get  the promotion pages working (paji@redhat.com)
- Fix on system template model - no_tag was returning map instead of array
  (paji@redhat.com)
- Merge branch 'master' into template-ui (jsherril@redhat.com)
- system templates - making sure that all ui elements are looked up again in
  each function in case they are redrawn (jsherril@redhat.com)
- system templates - making jslint happy, and looking up elements that may have
  been redrawn (jsherril@redhat.com)
- system templates - a few javascript fixes for product removal
  (jsherril@redhat.com)
- Updated katello.js to keep jslint happy (paji@redhat.com)
- Updated katello.js to keep jslint happy (paji@redhat.com)
- Updated katello.js to keep jslint happy (paji@redhat.com)
- Code changes to make jslint happy (paji@redhat.com)
- Fixed some system template conflict handling issues (paji@redhat.com)
- system templates - adding permission for system templates
  (jsherril@redhat.com)
- system templates - fixing things that broke due to master merge
  (jsherril@redhat.com)
- merge fix (jsherril@redhat.com)
- system templates - fixing issue with firefox showing a longer form than
  chrome causing the add button to go to another line (jsherril@redhat.com)
- Added a 'details' page for system templates promotion (paji@redhat.com)
- changeset history - adding bbq support for cs history, and making bbq work
  properly on this page for panel (jsherril@redhat.com)
- Added a system templates details page needed for promotion (paji@redhat.com)
- Quick fix on promotions javascript to get the add/remove properly showing up
  (paji@redhat.com)
- 734899 - fixing issue where changeset history would default to library
  (jsherril@redhat.com)
- changeset history - adding indentation to content items (jsherril@redhat.com)
- Added some auth rules for changeset updating (paji@redhat.com)
- adding system templates to changeset history and fixing spacing issues with
  accordion (jsherril@redhat.com)
- Got the add remove working on system templates (paji@redhat.com)
- system templates - fixing action bar buttons from not changing name properly
  (jsherril@redhat.com)
- Added code to show 'empty' templates (paji@redhat.com)
-  fixing merge conflict (jsherril@redhat.com)
- system templates - adapting the system templates tow ork with the new action
  bar api (jsherril@redhat.com)
- Fixed errors that crept up in a previous commit (paji@redhat.com)
- Fixed the simplyfy_changeset to have an init :system_templates
  (paji@redhat.com)
- Made got the add/remove system templates functionality somewhat working
  (paji@redhat.com)
- fixing merge conflicts (jsherril@redhat.com)
- system templates - adding additional tests (jsherril@redhat.com)
- system templates - adding help tip (jsherril@redhat.com)
- system templates - adding & removing from content pane now works as well as
  saving product changes within the template (jsherril@redhat.com)
- system templates - adding working auto complete box for products
  (jsherril@redhat.com)
- system-templates - making the auto complete box more abstract so products can
  still use it, as well as adding product rendering (jsherril@redhat.com)
- system templates - adding missing view (jsherril@redhat.com)
- breaking out packge actions to their own js object (jsherril@redhat.com)
- Initial cut of the system templates promotion page - Add/remove changeset
  functionality TBD (paji@redhat.com)
- system template - add warning when browsing away from an unsaved changeset
  (jsherril@redhat.com)
- system template - fixing issue where clicking add when default search text
  was there would attempt to add a package (jsherril@redhat.com)
- system templates - added save dialog for moving away from a template when it
  was modified (jsherril@redhat.com)
- sliding tree - making it so that links to invalid breadcrumb entries redirect
  to teh default tab (jsherril@redhat.com)
- system templates - got floating box to work with scrolling properly and list
  to have internal scrolling instead of making the box bigger
  (jsherril@redhat.com)
- system templates - adding package add/remove on left hand content panel, and
  only showing package names (jsherril@redhat.com)
- system template - only show 20 packages in auto complete drop down
  (jsherril@redhat.com)
- Adding changeset to system templates connection (paji@redhat.com)
- adding saving indicator and moving tree_loading css to be a class instead of
  an id (jsherril@redhat.com)
- adding package validation before adding (jsherril@redhat.com)
- adding autocomplete for packages on system template page
  (jsherril@redhat.com)
- making save functionality work to actually save template packages
  (jsherril@redhat.com)
- added client side adding of packages to system templates
  (jsherril@redhat.com)
- adding search and sorting to templates page (jsherril@redhat.com)
- moving system templates to a sliding tree and to the content section
  (jsherril@redhat.com)
- making sure sliding tree does not double render on page load
  (jsherril@redhat.com)
- only allowing modification of a system template in library within system
  templates controller (jsherril@redhat.com)
- adding spec tests for system_templates controller (jsherril@redhat.com)
- fixing row height on system templates (jsherril@redhat.com)
- adding initial system template CRUD (jsherril@redhat.com)

* Mon Sep 12 2011 Lukas Zapletal <lzap+git@redhat.com> 0.1.80-1
- error text now include 'Warning' not to confuse users
- initscript - removing temporary sleep
- initscript - removing pid removal
- 736716 - product api was returning 2 ids per product
- 736438 - implement permission check for list_owners
- 736438 - move list_owners from orgs to users controller
- app server - updates to use thin Rack handler vs script/thin
- script/rails - adding back in... needed to run rails console
- Merge branch 'master' of ssh://git.fedorahosted.org/git/katello
- renaming the 2 providers to something more useful
- Changeset History - Fix for new URL scheme on changeset history page.
- Roles UI - Adds selected color border to roles slide out widget and removes
  arrow from left list on roles page only.

* Fri Sep 09 2011 Brad Buckingham <bbuckingham@redhat.com> 0.1.79-1
- Merge branch 'master' into thin (mmccune@redhat.com)
- Merge branch 'master' into thin (mmccune@redhat.com)
- moving new thin and httpd conf files to match existing config locations
  (mmccune@redhat.com)
- Simplify the stop command and make sure status works (mmccune@redhat.com)
- JS - fix image paths in javascript (bbuckingham@redhat.com)
- Promotions packages - replace hardcoded path w/ helper
  (bbuckingham@redhat.com)
- katello.init - update thin start so that log/pid files are owned by katello
  (bbuckingham@redhat.com)
- Views - updates to support /katello prefix (bbuckingham@redhat.com)
- Views/JS - updates to support /katello prefix (bbuckingham@redhat.com)
- Merge branch 'master' into thin (bbuckingham@redhat.com)
- app server - update apache katello.conf to use candlepin cert
  (bbuckingham@redhat.com)
- View warning - address view warning on Org->Subscriptions (Object#id vs
  Object#object_id) (bbuckingham@redhat.com)
- View warnings - address view warnings resulting from incorrect usage of
  form_tag (bbuckingham@redhat.com)
- app server - changes to support /katello prefix in base path
  (bbuckingham@redhat.com)
- app server - removing init.d/thin (bbuckingham@redhat.com)
- katello.spec - add thin.yml to files (bbuckingham@redhat.com)
- katello.spec - remove thin/thin.conf (bbuckingham@redhat.com)
- promotion.js - uncomment line accidentally committed (bbuckingham@redhat.com)
- app server - setting relative paths on fonts/images in css & js
  (bbuckingham@redhat.com)
- Views - update to use image_tag helper (bbuckingham@redhat.com)
- app server - removing script/rails ... developers will instead use
  script/thin start (bbuckingham@redhat.com)
- Apache - first pass update to katello.conf to add SSL
  (bbuckingham@redhat.com)
- thin - removing etc/thin/thin.yml (bbuckingham@redhat.com)
- forgot to add this config file (mmccune@redhat.com)
- adding new 'thin' startup script (mmccune@redhat.com)
- moving thin into a katello config (mmccune@redhat.com)
- first pass at having Katello use thin and apache together
  (mmccune@redhat.com)

* Thu Sep 08 2011 Brad Buckingham <bbuckingham@redhat.com> 0.1.78-1
- scoped_search - bumping version to 2.3.3 (bbuckingham@redhat.com)
- 735747 - fixing issue where creating a permission with create verb would
  result in an error (jsherril@redhat.com)
- Changes from using controller_name (a pre-defined rails function) to using
  controller_display_name for use in setting model object ids in views.
  (ehelms@redhat.com)
- 736440 - Failures based on authorization return valid json
  (tstrachota@redhat.com)
- default newrelic profiling to false in dev mode (shughes@redhat.com)
- Merge branch 'oauth_provider' (dmitri@redhat.com)
- added support for katello api acting as a 2-legged oauth provider
  (dmitri@redhat.com)

* Thu Sep 08 2011 Lukas Zapletal <lzap+git@redhat.com> 0.1.77-1
- puppet - adding initdb 'run twice' check
- 731158: add ajax call to update sync duration
- sync-status removing finish_time from ui
- sync status - add sync duration calculations
- sync status - update title per QE request
- 731158: remove 'not synced' status and leave blank
- 734196 - Disabled add and remove buttons in roles sliding tree after they
  have been clicked to prevent multiple server calls.
- Merge branch 'master' of ssh://git.fedorahosted.org/git/katello
- 725842 - Fix for Search: fancyqueries dropdown - alignment
- Merge branch 'master' into roles-ui
- Role - Disabled the resizing on the roles ui sliding tree.
- Fix for when system has no packages - should not see list or filter.
- Fix for systems with no packages.
- 736148 - update code to properly cancel a sync and render it in UI
- Role - Changes to display of full access label on organizations in roles ui
  list when a permission granting full access is removed.
- 731158: misc improvements to sync status page
- 736384 - workaround for perm. denied (unit test)
- Role - Look and feel fixes for displaying of no current permissions message.
- 734448 - Fix for Broken 'logout' link at web page's footer o    modified:
  src/app/views/layouts/_footer.haml
- Package sort asc and desc via header.  Ajax refresh and indicators.
- 736384 - workaround for perm. denied for rhsm registration
- Roles - Adds text to empty permissions list instructing user what to do next
  for global and organizational permissions.
- Merge branch 'master' into roles-ui
- 736251 - use content name for repo id when importing manifest
- templates - it is possible to create/edit only templates in the library -
  added checks into template controller - spec tests fixed according to changes
- Packages offset loading via "More..." now working with registered system.
- 734026 - removing uneeded debug line that caused syncs to fail
- packagegroups - refactor: move menthods to Glue::Pulp::Repo
- Merge branch 'master' into sub
- product - removed org name from product name
- Api for listing package groups and categories
- Fixing error with spinner on pane.
- Refresh of subs page.
- Area to re-render subs.
- unsubscribe support for sub pools
- Merge branch 'subway' of ssh://git.fedorahosted.org/git/katello into subway
- Fix for avail_subs vs. consumed_subs.
- move sys pools and avail pools to private methods, reuse
- Adds class requirement 'filterable' on sliding lists that should be
  filterable by search box.
- Update to permission detail view to display verbs and tags in a cleaner way.
- Adds step indicators on permission create.  Adds more validation handling for
  blank name.
- initial subscription consumption, sunny day
- Fixes to permission add and edit flow for consistency.
- More subscriptions work. Rounded top box with shadow and borders.  Fixed some
  other stuff with spinner.
- Updated subscription spinner to have useful info.
- More work on subscriptions page.
- Small change for wrong sub.poolId.
- Added a spinner to subscriptions.
- fix error on not grabbing latest subscription pools
- Fixed views for subscriptions.
- Merge branch 'subway' of ssh://git.fedorahosted.org/git/katello into subway
- Fixed a non i18n string.
- support mvc better for subscriptions availability and consumption
- Role editing commit that adds workflow functionality.  This also provides
  updated and edits to the create permission workflow.
- Modifies sliding tree action bar to require an identifier for the toggled
  item and a dictionary with the container and setup function to be called.
  This was in order to re-use the same HTML container for two different
  actions.
- change date format for sub expires
- changing to DateTime to Date for expires sub
- Wires up edit permission button and adds summary for viewing an individual
  permission.
- Switches from ROLES object to KT.roles object.
- added consumed value for pool of subs
- Subscriptions page changes to include consumed and non-consumed.
- Subscriptions page coming along.
- remove debugger line
- add expires to subscriptions
- Subscriptions page.  Mostly mocked up (no css yet).
- cleaning up subscriptions logic
- add in subscription qty for systems
- Small change to subscriptions page, uploading of assets for new subscriptions
  page.
* Mon Sep 05 2011 Lukas Zapletal <lzap+git@redhat.com> 0.1.76-1
- 730358 - repo discovery now uses asynchronous tasks - the route has been
  changed to /organizations/ID/repositories/discovery/
- 735359 - Don't create content in CP when creating a repo.
- Fixed a couple of errors that occured due to wrong sql in postgres
- reset-dbs - katello-jobs are restarted now
- Changes roles and permission success and error notices to include the name of
  the role/permission and fit the format of other pages.
- Validate uniqueness of repo name within a product scope
- products - cp name now join of <org_name>-<product_name> used to be
  <provider_name>-<product_name>
- sync - comparing strings instead of symbols in sync_status fix for AR
  returning symbols
- sync - fix for sync_status failing when there were no syncable subitems
  (repos for product, products for providers)
- sync - change in product&provider sync_status logic
- provider sync status - cli + api
- sync - spec tests for cancel and index actions
- Fixes for editing name of changeset on changeset history page.
- Further re-work of HTML and JS model naming convention.  Changes the behavior
  of setting the HTML id for each model type by introducing a simple
  controller_name function that returns the controller name to be used for
  tupane, edit, delete and list items.
- Adds KT javascript global object for all other modules to attach to. Moves
  helptip and common to be attached to KT.
- Changes to Users page to fit new HTML model id convention.
- Changes Content Management page items to use new HTML model id convention.
- Changes to Systems page for HTML and JS model id.
- Changes Organizations section to use of new HTML model id convention.
- Changes to model id's in views.
- 734851 - service katello start - Permission denied
- Refactor providers - remove unused routes

* Wed Aug 31 2011 Lukas Zapletal <lzap+git@redhat.com> 0.1.75-1
- 734833 - service katello-jobs stop shows non-absolute home (ArgumentError)
- Refactor repo path generator
- Merge branch 'repo-path'
- Fix failing repo spec
- Pulp repo for Library products consistent with other envs
- 734755 - Service katello-jobs status shows no file or directory
- Refactor generating repo id when cloning
- Change CP content url to product/repo
- Scope system by readable permissions
- Scope users by readable permissions
- Scope products by readability scope
- Refactor - move providers from OrganziationController
- Fix scope error - readable repositories
- Remove unused code: OrganizationController#providers
- Authorization rules - fix for systmes auth check
- More specific test case pro changeset permissions
- Scope products for environment by readable providers
- Fix bug in permissions
- Scope orgranizations list in API by the readable permissions
- Fix failing spec
- Authorization rules for API actions
- Integrate authorization rules to API controllers
- Merge remote-tracking branch 'origin/master' into repo-path
- Format of CP content url: /org/env/productName/repoName

* Tue Aug 30 2011 Partha Aji <paji@redhat.com> 0.1.74-1
- Fixed more bugs related to the katello.yml and spec (paji@redhat.com)

* Tue Aug 30 2011 Partha Aji <paji@redhat.com> 0.1.73-1
- Fixed the db directory link (paji@redhat.com)
- Updated some spacing issues (paji@redhat.com)

* Tue Aug 30 2011 Partha Aji <paji@redhat.com> 0.1.72-1
- Updated spec to not include database yml in etc katello and instead for the
  user to user /etc/katello/katello.yml for db info (paji@redhat.com)
- Fixed an accidental goof up in the systems controllers test (paji@redhat.com)
- made a more comprehensive test matrix for systems (paji@redhat.com)
- Added rules based tests to test systems controller (paji@redhat.com)
- Added rules for sync_schedules spec (paji@redhat.com)
- Added tests for sync plans (paji@redhat.com)
- Added rules tests for subscriptions (paji@redhat.com)
- Restricted the routes for subscriptions  + dashboard resource to only :index
  (paji@redhat.com)
- Added tests for repositories controller (paji@redhat.com)
- Updated routes in a for a bunch of resources limiting em tp see exactly what
  they can see (paji@redhat.com)
- Added unit tests for products controller (paji@redhat.com)
- fixing permission denied on accounts controller (jsherril@redhat.com)
- 731540 - Sync Plans - update edit UI to use sync_plan vs plan
  (bbuckingham@redhat.com)
- added rules checking for environment (paji@redhat.com)
- Added tests for operations controller (paji@redhat.com)
- Bug fix - resource should be in plural when checking permissions
  (inecas@redhat.com)
- adding sync management controller rules tests (jsherril@redhat.com)
- adding users controller rules tests (jsherril@redhat.com)
- adding roles controller rules tests (jsherril@redhat.com)
- 734033 - deleteUser API call fails (inecas@redhat.com)
- 734080 - katello now returns orgs for owner (lzap+git@redhat.com)

* Fri Aug 26 2011 Justin Sherrill <jsherril@redhat.com> 0.1.71-1
- fixing a couple issues with promotions (jsherril@redhat.com)
- adding some missing navigation permission checking (jsherril@redhat.com)
- fixing issue where logout would throw a permission denied
  (jsherril@redhat.com)
- adding provider roles spec tests (jsherril@redhat.com)
- Decreasing min validate_length for name fields to 2.  (Kept getting denied
  for "QA"). (jrist@redhat.com)
- Raising a permission denied exception of org is required, but not present.
  Previously we would log the user out, which does not make much sense
  (jsherril@redhat.com)
- KPEnvironment (and subsequent kp_environment(s)) => KTEnvironment (and
  kt_environment(s)). (jrist@redhat.com)
- fixing broken unit tests (jsherril@redhat.com)
- Fixed an issue where clicking on notices caused a user with no org perms to
  log out (paji@redhat.com)
- adding promotions permissions spec tests (jsherril@redhat.com)
- Fixed some unit tests (paji@redhat.com)
- Updated the protected shared example and unit tests (paji@redhat.com)
- spec tests - modification after changes in product model/controller
  (tstrachota@redhat.com)
- fix for product name validations (tstrachota@redhat.com)
- products cli - now displaying provider name (tstrachota@redhat.com)
- products cli - fixed commands according to recent changes
  (tstrachota@redhat.com)
- products - name unique in scope of product's organziation
  (tstrachota@redhat.com)
- products - name unique in scope of provider now + product sync info reworked
  (tstrachota@redhat.com)
- product api - added synchronization data (tstrachota@redhat.com)
- sync - api for sync status and cancelling (tstrachota@redhat.com)
- katello-jobs.init executable (tstrachota@redhat.com)
- changeset controller (jsherril@redhat.com)
- removed an accidental typo (paji@redhat.com)
- Added authorization controller tests based of ivan's initial work
  (paji@redhat.com)
- adding small simplification to notices (jsherril@redhat.com)
- Fixes broken promotions page icons. (ehelms@redhat.com)
- Fixes issue with incorrect icon being displayed for custom products.
  (ehelms@redhat.com)
- 732920 - Fixes issue with right side panel in promotions moving up and down
  with scroll bar unncessarily. (ehelms@redhat.com)
- Adds missing changeset loading spinner. (ehelms@redhat.com)
- Code cleanup and fixes for filter box on promotions and roles page styling
  and actions. (ehelms@redhat.com)
- making sure sync plans page only shows readable products
  (jsherril@redhat.com)
- fixing issue where promotions would not highlight the correct nav
  (jsherril@redhat.com)
- Merge branch 'master' of ssh://git.fedorahosted.org/git/katello
  (ehelms@redhat.com)
- Javascript syntax and error fixing. (ehelms@redhat.com)
- Merge branch 'master' into roles-ui (paji@redhat.com)
- removing uneeded test (jsherril@redhat.com)
- Merge branch 'master' into perf (shughes@redhat.com)
- Merge branch 'roles-ui' of ssh://git.fedorahosted.org/git/katello into roles-
  ui (ehelms@redhat.com)
- Fixes to roles ui widget as a result of a re-factor as a result of bug
  729728. (ehelms@redhat.com)
- Fixed perm spec bug (paji@redhat.com)
- Further Merge conflicts as a result of merging master in. (ehelms@redhat.com)
- fixing spec tests (jsherril@redhat.com)
- Merge branch 'master' into roles-ui (ehelms@redhat.com)
- adding version for newrelic gem (shughes@redhat.com)
- adding dev gem newrelic (shughes@redhat.com)
- config for newrelic profiling (shughes@redhat.com)
- Fix failing tests - controller authorization rules (inecas@redhat.com)
- Persmissions rspec - use before(:each) instead of before(:all)
  (inecas@redhat.com)
- Shared example for authorization rules (inecas@redhat.com)
- improving reset-dbs script (lzap+git@redhat.com)
- Fixed some changeset controller tests (paji@redhat.com)
- fixing spec test (jsherril@redhat.com)
- Fixed a spec test in user controllers (paji@redhat.com)
- Made the syncable check a lambda function (paji@redhat.com)
- Fixed some unit tests (paji@redhat.com)
- 729728 - Makes it so that clicking anywhere inside a highlighted row on
  promotions page will click it instead of just a narrow strip of the
  highlighted row. (ehelms@redhat.com)
- Fixes issue with changeset loading as a result of previous bug fix.
  (ehelms@redhat.com)
- converting promotions to use a more simple url scheme that helps navigation
  not have to worry about which environments the user can access via promotions
  (jsherril@redhat.com)
- Fixed the panel sliding up and down. (jrist@redhat.com)
- Fixed panel sliding up and down when closing or opening helptips.
  (jrist@redhat.com)
- make sure we delete all the pulp database files vs just the 1
  (mmccune@redhat.com)
- Fixed merge conflicts (paji@redhat.com)
- restructured the any  rules  in org to be in environment to be more
  consistent (paji@redhat.com)
- 726724 - Fixes Validation Error text not showing up in notices.
  (ehelms@redhat.com)
- removed beaker rake task (dmitri@redhat.com)
- Fixed a rules bug that would wrongly return nil instead of true .
  (paji@redhat.com)
- commented-out non localhost setting for candlepin integration tests
  (dmitri@redhat.com)
- commented-out non localhost setting for candlepin integration tests
  (dmitri@redhat.com)
- first cut at candlepin integration tests (dmitri@redhat.com)
- fixing issue with System.any_readable? referring to self instead of org
  (jsherril@redhat.com)
- fixing systems to only look up what the user can read (jsherril@redhat.com)
- Notices - fix specs broken in in the roles refactor (bbuckingham@redhat.com)
- removing error message from initdb script (lzap+git@redhat.com)
- 723308 - verbose environment information should list names not ids
  (inecas@redhat.com)
- Made the code use environment ids instead of collecting one env at a time
  (paji@redhat.com)
- 732846 - reverting back to working code (mmccune@redhat.com)
- 732846 - purposefully checking in syntax error - see if jenkins fails
  (mmccune@redhat.com)
- Merge branch 'master' of ssh://git.fedorahosted.org/git/katello
  (mmccune@redhat.com)
- 732846 - adding a javascript lint to our unit tests and fixing errors
  (mmccune@redhat.com)
- Added protect_from_forgery for user_sessinos_controller - now passes auth
  token on post. (jrist@redhat.com)
- auto_tab_index - introduce a view helper to simplify adding tabindex to forms
  (bbuckingham@redhat.com)
- Role - Changes to javascript permission lockdown. (ehelms@redhat.com)
- Role - Adds tab order to permission widget input and some look and feel
  changes. (ehelms@redhat.com)
- Role - Makes permission name unique with a role and an organization.
  (ehelms@redhat.com)
- Role - Adds disable to Done button to prevent multiple clicks.
  (ehelms@redhat.com)
- Roles - updating role ui to use the new permissions model
  (bbuckingham@redhat.com)
- Re-factor of Roles-UI javascript for performance. (ehelms@redhat.com)
- Modified the super admin before destroy query to use the new way to do super
  admins (paji@redhat.com)
- Re-factoring and fixes for setting summary on roles ui. (ehelms@redhat.com)
- Adds better form and flow rest on permission widget. (ehelms@redhat.com)
- Fixes for wrong verbs showing up initially in permission widget.  Fix for
  non-display of tags on global permissions. (ehelms@redhat.com)
- Changes filter to input box.  Adds fixes for validation during permission
  creation. (ehelms@redhat.com)
- Users - fix issue where user update would remove user's roles
  (bbuckingham@redhat.com)
- Navigation related changes to hide different resources (paji@redhat.com)
- Fixing the initial summary on roles-ui page. (jrist@redhat.com)
- `Merge branch 'roles-ui' of ssh://git.fedorahosted.org/git/katello into
  roles-ui (jrist@redhat.com)
- Sliding tree summaries. (jrist@redhat.com)
- Role - Adds client side validation to permission widget steps.
  (ehelms@redhat.com)
- Adds enhancements to add/remove of users and permissions. (ehelms@redhat.com)
- Fixing a bunch of labels and the "shadow bar" on panels without nav.
  (jrist@redhat.com)
- Revert "729115 - Fix for overpass font request failure in FF.  Caused by
  ordering of request for font type." (jrist@redhat.com)
- 729115 - Fix for overpass font request failure in FF.  Caused by ordering of
  request for font type. (jrist@redhat.com)
- Merge branch 'roles-ui' of ssh://git.fedorahosted.org/git/katello into roles-
  ui (jrist@redhat.com)
- 722432 - Fix for CSRF exploit on /logout (jrist@redhat.com)
- Role - Adds fixes for sliding tree that led to multiple hashchange handlers
  and inconsistent navigation. (ehelms@redhat.com)
- Merge branch 'roles-ui' of ssh://git.fedorahosted.org/git/katello into roles-
  ui (jrist@redhat.com)
- Activation Keys - fix specs resulting from roles and perms changes
  (bbuckingham@redhat.com)
- 730754 - Fix for rendering of wider panels. (jrist@redhat.com)
- Fixes background issues on roles and permissions on users page.
  (ehelms@redhat.com)
- Moves bulk of roles sliding tree code to new file.  Changes paradigm to load
  bulk of roles editing javascript code once and have initialization/resets
  occur on individual ajax loads. (ehelms@redhat.com)
- Roles - update env breadcrumb path used by akeys...etc to better handle
  scenarios involving permissions (bbuckingham@redhat.com)
- unbind live click handler for non syncable schedules (shughes@redhat.com)
- js call to disable non syncable schedule commits (shughes@redhat.com)
- removing unnecessary products loop (shughes@redhat.com)
- Removed the 'allow' method in roles, since it was being used only in tests.
  So moved it to tests (paji@redhat.com)
- Rounded bottom corners on third level subnav. Added bg. (jrist@redhat.com)
- Merge branch 'roles-ui' of ssh://git.fedorahosted.org/git/katello into roles-
  ui (jrist@redhat.com)
- Third-level nav hover. (jrist@redhat.com)
- fix bug with viewing systems with nil environments (shughes@redhat.com)
- 3rd level nav bumped up to 2nd level for systems (shughes@redhat.com)
- remove 3rd level nav from systems page (shughes@redhat.com)
- making promotions controller rules more readable (jsherril@redhat.com)
- Subscriptions - fix accidental commit... :( (bbuckingham@redhat.com)
- having the systems environment page default to an environment the user can
  actually read (jsherril@redhat.com)
- fixing issue where changesets history would default to a changeset that the
  user was not able to read (jsherril@redhat.com)
- fixing permission for accessing the promotions page (jsherril@redhat.com)
- remove provider sync perms from schedules (shughes@redhat.com)
- update sync mgt to use org syncable perms (shughes@redhat.com)
- remove sync from provider. moved to org. (shughes@redhat.com)
- readable perms update to remove sync (shughes@redhat.com)
- Roles - Activation Keys - add the logic to UI side to honor permissions
  (bbuckingham@redhat.com)
- making the promotions page honor roles and perms (jsherril@redhat.com)
- fixing issue with sync_schedules (jsherril@redhat.com)
- Fixes for the filter. (jrist@redhat.com)
- Merge branch 'roles-ui' of ssh://git.fedorahosted.org/git/katello into roles-
  ui (jrist@redhat.com)
- Converted orgSwitcher to an ajax call for each click. Added a filter.
  (jrist@redhat.com)
- Fixed a tags glitch that was checking for id instead of name
  (paji@redhat.com)
- Fix for reseting add permission widget. (ehelms@redhat.com)
- Role - Adds support for all tags and all verbs selection when adding a
  permission. (ehelms@redhat.com)
- update product to be syncable only by org sync access (shughes@redhat.com)
- disable sync submit btn if user does not have syncable products
  (shughes@redhat.com)
- change sync plans to use org syncable permission (shughes@redhat.com)
- add sync resource to orgs (shughes@redhat.com)
- fix sync plan create/edit access (shughes@redhat.com)
- adjust sync plan to use provider readable access (shughes@redhat.com)
- remove sync plan resource type (shughes@redhat.com)
- remove sync plan permission on model (shughes@redhat.com)
- Fixed bunch of lookups that were checking on org tags instead of looking at
  org scope (paji@redhat.com)
- Fixed a typo in the perms query to make it not look for tags names for
  :organizations (paji@redhat.com)
- Fixed a typo (paji@redhat.com)
- Roles - remove debugger statement from roles controller
  (bbuckingham@redhat.com)
- Roles - fix typo on systems controller (bbuckingham@redhat.com)
- fix qunit tests for rails.allowedAction (shughes@redhat.com)
- Role - Fix for permission creation workflow. (ehelms@redhat.com)
- Role - Adds function to Tag to display pretty name of tags on permission
  detail view. (ehelms@redhat.com)
- Role - Adds display of verb and resource type names in proper formatting when
  viewing permission details. (ehelms@redhat.com)
- Role - First cut of permission widget with step through flow.
  (ehelms@redhat.com)
- Role - Re-factoring for clarity and preparation for permission widget.
  (ehelms@redhat.com)
- Role - Fix to update role name in list upon edit. (ehelms@redhat.com)
- sync js cleanup and more comments (shughes@redhat.com)
- Role - Activation Keys - add resource type, model and controller controls
  (bbuckingham@redhat.com)
- disable product repos that are not syncable by permissions
  (shughes@redhat.com)
- adding snippet to restrict tags returned for eric (jsherril@redhat.com)
- remove unwanted images for sync drop downs (shughes@redhat.com)
- Updated the navs to deal with org less login (paji@redhat.com)
- Quick fix to remove the Organization.first reference (paji@redhat.com)
- Made the login page choose the first 'accessible org' as users org
  (paji@redhat.com)
- filter out non syncable products (shughes@redhat.com)
- nil org check for authorized verbs (shughes@redhat.com)
- check if product is readable/syncable, sync mgt (shughes@redhat.com)
- adding check for nil org for authorized verbs (shughes@redhat.com)
- blocking off product remove link if provider isnt editable
  (jsherril@redhat.com)
- merging in master (jsherril@redhat.com)
- Role - Fixes fetching of verbs and tags on reload of global permission.
  (ehelms@redhat.com)
- Role - Adds missing user add/remove breadcrumb code.  Fixes for sending all
  types across and not displaying all type in UI.  Fixes sending multiple verbs
  and tags to work properly. (ehelms@redhat.com)
- Made it easier to give all_types access by letting one use all_type = method
  (paji@redhat.com)
- Role - Adds missing user add/remove breadcrumb code.  Fixes for sending all
  type across and not displaying all type in UI.  Fixes sending multiple verbs
  and tags to work properly. (ehelms@redhat.com)
- fixing issue with creation, and nested attribute not validating correctly
  (jsherril@redhat.com)
- Added some permission checking code on the save of a permission so that the
  perms with invalid resource types or verbs don;t get created
  (paji@redhat.com)
- Role - Adds validation to prevent blank name on permissions.
  (ehelms@redhat.com)
- Role - Fixes typo (ehelms@redhat.com)
- Role - Refactor to move generic actionbar code into sliding tree and add
  roles namespace to role_edit module. (ehelms@redhat.com)
- unit test fixes and adding some (jsherril@redhat.com)
- adding validator for permissions (jsherril@redhat.com)
- fix for verb check where symbol and string were not comparing correctly
  (jsherril@redhat.com)
- Made resource type called 'All' instead of using nil for 'all' so that one
  can now check if user has permissions to all in a more transparent manner
  (paji@redhat.com)
- making system environments work with env selector and permissions
  (jsherril@redhat.com)
- Role - Adds 'all' types selection to UI and allows creation of full access
  permissions on organizations. (ehelms@redhat.com)
- adapting promotions to use the env_selector with auth (jsherril@redhat.com)
- switching to a simpler string substitution that wont blow up on nil
  (mmccune@redhat.com)
- Merge branch 'roles-ui' of ssh://git.fedorahosted.org/git/katello into roles-
  ui (jrist@redhat.com)
- Org switcher with box shadow. (jrist@redhat.com)
- fixing the include on last child of env selector being at wrong level
  (jsherril@redhat.com)
- moving nohover mixin to mixins scss file (jsherril@redhat.com)
- making env-selector only accept environments the user has access to, will
  temporarily break other pages using the env selector (jsherril@redhat.com)
- Role - Fixes for opening and closing of edit subpanels from roles actionbar.
  (ehelms@redhat.com)
- Role - Adds button highlighting and text changes on add permission.
  (ehelms@redhat.com)
- Role - Changes role removal button location.  Moves role removal to bottom
  actionbar and implements custom confirm dialog. (ehelms@redhat.com)
- Merge branch 'roles-ui' of ssh://git.fedorahosted.org/git/katello into roles-
  ui (jrist@redhat.com)
- Org switcher with scroll pane. (jrist@redhat.com)
- made a method shorter (paji@redhat.com)
- Adding list filtering to roles and users (paji@redhat.com)
- LoginArrow for org switcher. (jrist@redhat.com)
- Merge branch 'roles-ui' of ssh://git.fedorahosted.org/git/katello into roles-
  ui (jrist@redhat.com)
- Working org switcher. Bit more to do, but it works :) (jrist@redhat.com)
- Added list filtering for org controllers (paji@redhat.com)
- Added code to accept org or org_id so that people sending org_ids to
  allowed_to can deal with it ok (paji@redhat.com)
- Role - Fix for tags not displaying properly on add permission.
  (ehelms@redhat.com)
- Made the names of the scopes more sensible... (paji@redhat.com)
- Role - Adds Global permission adding and fixes to getting permission details
  with bbq hash rendering. (ehelms@redhat.com)
- Role - Fix for creating new role.  Cleans up role.js (ehelms@redhat.com)
- Tupane - Removes previous custom_panel variable from tupane options and moves
  the logic into the role_edit.js file for overiding a single panel. New
  callbacks added to tupane javascript panel object. (ehelms@redhat.com)
- Role - Moved i18n for role edit to index page to only load once.  Added
  display of global permissions in list. Added heading for add permission
  widget.  Added basic global permission add widget. (ehelms@redhat.com)
- Role - Adds bbq hash clearing on panel close. (ehelms@redhat.com)
- fixing more unit tests (jsherril@redhat.com)
- Update the permissions query to effectively deal with organization resource
  vs any other resource type (paji@redhat.com)
- Fixed a permissions issue with providers page (paji@redhat.com)
- Added a display_verbs method to permissions to get a nice list of verbs
  needed by the UI (paji@redhat.com)
- added read in the non global list for orgs (paji@redhat.com)
- Role - Hides tags on adding permission when organization is selected.
  (ehelms@redhat.com)
- fixing list_tags to only show tags within an org for ones that should do so
  (jsherril@redhat.com)
- fixing merge from master conflict (jsherril@redhat.com)
- some spec test fixes (jsherril@redhat.com)
- Added a 'global' tag for verbs in a model to denote verbs that are global vs
  local (paji@redhat.com)
- Updated the debug message on perms (paji@redhat.com)
- Role - Adds cacheing of organization verbs_and_tags. (ehelms@redhat.com)
- Role - Adds Name and Description to a permission.  Adds Name and Description
  to add permission UI widget.  Adds viewing of permissiond etails in sliding
  tree. (ehelms@redhat.com)
- blocking off UI elements based on read/write perms for changeset history
  (jsherril@redhat.com)
- fixing permission http methods (jsherril@redhat.com)
- Role - Adds permission removal from Organization. (ehelms@redhat.com)
- Role - Adds pop-up panel close on breadcrumb change. (ehelms@redhat.com)
- fixing issue where environments would not show tags (jsherril@redhat.com)
- Role - Adds the ability to add and remove users from a role.
  (ehelms@redhat.com)
- spec test for user allowed orgs perms (shughes@redhat.com)
- Role - Adds permission add functionality with controller changes to return
  breadcrumb for new permission.  Adds element sorting within roles sliding
  tree. (ehelms@redhat.com)
- Role - Adds population of add permission ui widget with permission data based
  on the current organization being browsed. (ehelms@redhat.com)
- Role - Adds missing i18n call. (ehelms@redhat.com)
- Roles - Changes verbs_and_scopes route to take in organization_id and not
  resource_type.  Changes the generated verbs_and_scopes object to do it for
  all resource types based on the organization id. (ehelms@redhat.com)
- Role - Adds organization_id parameter to list_tags and tags_for methods.
  (ehelms@redhat.com)
- Role - Changes to allow multiple slide up screens from sliding tree actionbar
  and skeleton of add permission section. (ehelms@redhat.com)
- Role - Adds global count display and fixes non count object display problems.
  (ehelms@redhat.com)
- Role - Adds global permission checking.  Adds global permissions listing in
  sliding tree and adds counts to both Organization and Globals.
  (ehelms@redhat.com)
- Role - Added Globals breadcrumb and changed main load page from Organizations
  to Permissions. (ehelms@redhat.com)
- Role - Adds role detail editing to UI and controller support fixes.
  (ehelms@redhat.com)
- Role - Adds actionbar to roles sliding tree and two default buttons for add
  and edit that do not perform any actions.  Refactors more of sliding tree
  into katello.scss. (ehelms@redhat.com)
- Roles - Adds resizing to roles sliding tree to fill up right side panel
  entirely.  Adds status bar to bottom of sliding tree. Adds Remove and Close
  buttons. (ehelms@redhat.com)
- Roles - Changes to use custom panel option and make sliding tree fill up
  panel on roles page.  Adds base breadcrumb for Role name that leads down
  paths of either Organizations or Users. (ehelms@redhat.com)
- Changes to tupanel sizing calculations and changes to sliding tree to handle
  non-image based first breadcrumb. (ehelms@redhat.com)
- Tupane - Adds new option for customizing overall panel look and feel for
  specific widgets on slide out. (ehelms@redhat.com)
- Roles - Initial commit of sliding tree roles viewer. (ehelms@redhat.com)
- Roles - Adds basic roles breadcrumb that populates all organizations.
  (ehelms@redhat.com)
- Changesets - Moves breadcrumb creation to centralized helper and modularizes
  each major breadcrumb generator. (ehelms@redhat.com)
- Adds unminified jscrollpane for debugging. Sets jscrollpane elements to hide
  focus and prevent outline. (ehelms@redhat.com)
- Added a scope based auth filtering strategy that could be used
  acrossdifferent models (paji@redhat.com)
- locking down sync plans according to roles (jsherril@redhat.com)
- adding back accounts controller since it is a valid stub
  (jsherril@redhat.com)
- removing unused controllers (jsherril@redhat.com)
- hiding UI widets for systems based on roles (jsherril@redhat.com)
- removing consumers controller (jsherril@redhat.com)
- fix for org selection of allowed orgs (shughes@redhat.com)
- spec tests for org selector (shughes@redhat.com)
- blocking UI widgets for organizations based on roles (jsherril@redhat.com)
- route for org selector (shughes@redhat.com)
- stubbing out user sesson spec tests for org selector (shughes@redhat.com)
- ability to select org (shughes@redhat.com)
- hiding select UI widgets based on roles in users controller
  (jsherril@redhat.com)
- Added code to return all details about a resource type as opposed to just the
  name for the roles perms pages (paji@redhat.com)
- renaming couple of old updatable methods to editable (jsherril@redhat.com)
- adding ability to get the list of available organizations for a user
  (jsherril@redhat.com)
- walling off access to UI bits in providers management (jsherril@redhat.com)
- fixing operations controller rules (jsherril@redhat.com)
- fixing user controller roles (jsherril@redhat.com)
- some roles controller fixes for rules (jsherril@redhat.com)
- fixing rules controller rules (jsherril@redhat.com)
- fixing a few more controllers (jsherril@redhat.com)
- fixing rules for subscriptions controller (jsherril@redhat.com)
- Made the roles controller deal with the new model based rules
  (paji@redhat.com)
- Made permission model deal with 'no-tag' verbs (paji@redhat.com)
- fixing sync mgmnt controller rules (jsherril@redhat.com)
- adding better rules for provider, products, and repositories
  (jsherril@redhat.com)
- fixing organization and environmental rules (jsherril@redhat.com)
- getting promotions and changesets working with new role structure, fixing
  user referencing (jsherril@redhat.com)
- making editable updatable (jsherril@redhat.com)
- adding system rules (jsherril@redhat.com)
- adding rules to subscription page (jsherril@redhat.com)
- removing with indifferent access, since authorize now handles this
  (jsherril@redhat.com)
- adding environment rule enforcement (jsherril@redhat.com)
- adding rules to the promotions controller (jsherril@redhat.com)
- adding operations rules for role enforcement (jsherril@redhat.com)
- adding roles enforcement for the changesets controller (jsherril@redhat.com)
- Merge branch 'master' into roles-ui (ehelms@redhat.com)
- using org instead of org_id for rules (jsherril@redhat.com)
- adding rules for sync management and modifying the sync management javascript
  to send product ids (jsherril@redhat.com)
- Fixed some rules for org_controller and added rules for users and roles pages
  (paji@redhat.com)
- making provider permission rules more generic (jsherril@redhat.com)
- moving subscriptions and subscriptions update to different actions, and
  adding permission rules for providers, products, and repositories controllers
  (jsherril@redhat.com)
- Cleaned up the notices to authorize based with out a user perm. Don;t see a
  case for auth on notices. (paji@redhat.com)
- Made the app controller accept a rules manifest from each controller before
  authorizing (paji@redhat.com)
- Initial commit on the the org controllers authorization (paji@redhat.com)
- Removed the use of superadmin flag since its a permission now
  (paji@redhat.com)
- Roles cleanup + unit tests cleanup (paji@redhat.com)
- Optimized the permission check query from the Users side (paji@redhat.com)
- Updated database.yml so that one could now update katello.yml for db info
  (paji@redhat.com)
- Improved the allowed_to method to make use of rails scoping features
  (paji@redhat.com)
- Removed a duplicated unit test (paji@redhat.com)
- Fixed the role file to more elegantly handle the allowed_to and not
  allowed_to cases (paji@redhat.com)
- Updated the permissions model to deal with nil orgs and nil resource types
  (paji@redhat.com)
- Initial commit on Updated Roles UI functionality (paji@redhat.com)

* Tue Aug 23 2011 Lukas Zapletal <lzap+git@redhat.com> 0.1.70-1
- fixing miscommited database.yml
- adding kill_pg_connection rake task
- cli tests - removing assumeyes option
- a workaround for candlepin issue: gpgUrl for content must exist, as it is
  used during entitlement certificate generation
- no need to specify content id for promoted repositories, as candlepin will
  assign it

* Tue Aug 23 2011 Lukas Zapletal <lzap+git@redhat.com> 0.1.69-1
- 731670 - prevent user from deleting himself
- 731670 - reformatting rescue block
- ignore case for url validation
- add in spec tests for invalid/valid file urls
- support file based urls for validation
- spec fixes
- merging changeset promotion status to master
- hiding the promotion progress bar and replacing it with just text, also
  stopping the fade out upon completion
- fixing issue with promotions where if the repo didnt exist in the next env it
  would fail
- two spec fixes
- a few promotion fixes, waiting on syncing was n ot working, client side
  updater was caching
- fixing promotion backend to sync the cloned repo and not the repo that you
  are promoting
- changing notice on promotion
- fixing issue where promotion could cause a db lock error, fixed by not
  modifying the outside of itself
- fixing issue where promoted changeset was not removed from the
  changeset_breadcrumb
- Promotion - Adjusts alignment of changesets in the list when progress and
  locked.
- Promotions - Changes to alignment in changesets when being promoted and
  locked.
- Promtoions - Fixes issue with title not appearing on a changeset being
  promoted. Changes from redirect on promote of a changeset to return user to
  list of changesets to see progress.
- fixing types of changesets shown on the promotions page
- removed rogue debugger statement
- Promotions - Progress polling for a finished changeset now ceases upon
  promotion reaching 100%.
- Fixes issue with lock icon showing up when progress. Fixes issue with looking
  for progress as a number - should receive string.
- adding some non-accurate progress incrementing to changesets
- Promotions - Updated to submit progress information from real data off of
  changest task status.
- getting async job working with promotions
- Added basic progress spec test. Added route for getting progress along with
  stubbed controller action to return progress for a changeset.
- Adds new callback when rendering is done for changeset lists that adds locks
  and progress bars as needed on changeset list load.
- Adds javascript functionality to set a progress bar on a changeset, update it
  and remove it. Adds javascript functionality to add and remove locked status
  icons from changests.
- adding changeset dependencies to be stored upon promotion time

* Mon Aug 22 2011 Lukas Zapletal <lzap+git@redhat.com> 0.1.68-1
- init script - fixing schema.rb permissions check
- katello-jobs - suppressing error message for status info

* Mon Aug 22 2011 Lukas Zapletal <lzap+git@redhat.com> 0.1.67-1
- reset script - adding -f (force) option
- reset script - missing candlepin restart string
- fixed a broken Api::SyncController test

* Fri Aug 19 2011 Lukas Zapletal <lzap+git@redhat.com> 0.1.66-1
- katello-job - init.d script has proper name now
- katello-job - temp files now in /var/lib/katello/tmp
- katello-job - improving RAILS_ENV setting
- adding Api::SyncController specs that I forgot to add earlier

* Fri Aug 19 2011 Lukas Zapletal <lzap+git@redhat.com> 0.1.65-1
- katello-job - adding new init script for delayed_job
- 731810 Deleteing a provider renders an server side error
- spec tests for Glue::Pulp::Repo
- merge of repo#get_{env,product,org} functionality
- repo sync - check for syncing only repos in library
- updated routes to support changes in rhsm related to explicit specification
  of owners
- Activation Keys - fix API rspec tests
- Fix running rspec tests - move corrupted tests to pending
- Api::SyncController, with tests now

* Wed Aug 17 2011 Mike McCune <mmccune@redhat.com> 0.1.64-1
 - period tagging of Katello.
* Mon Aug 15 2011 Lukas Zapletal <lzap+git@redhat.com> 0.1.63-1
- 714167 - undeclared dependencies (regin & multimap)
- Revert "714167 - broken dependencies is F14"
- 725495 - katello service should return a valid result

* Mon Aug 15 2011 Lukas Zapletal <lzap+git@redhat.com> 0.1.62-1
- 714167 - broken dependencies is F14
- CLI - show last sync status in repo info and status
- Import manifest for custom provider - friendly error message
- better code coverage for changeset api controller
- adding the correct route for package profile update
- new (better?) logo
- adding sysvinit script permission check for schema.rb
- allowing users to override rake setup denial
- Moved jquery.ui.tablefilter.js into the jquery/plugins dir to conform with
  convention.
- Working packages scrollExpand (morePackages).
- Semi-working packages page.
- System Packages scrolling work.
- Currently not working packages scrolling.
- System Packages - filter.
- fix for broken changeset controller spec tests
- now logging both stdout and stderr in the initdb.log
- forcing users not to run rake setup in prod mode
- changeset cli - both environment id and name are displayed in lisitng and
  info
- fox for repo repo promotion
- fixed spec tests after changes in validation of changesets
- fixed typo in model changeset_erratum
- changesets - can't add packs/errata from repo that has not been promoted yet
- changesets - fix for packages and errata removal

* Fri Aug 12 2011 Lukas Zapletal <lzap+git@redhat.com> 0.1.61-1
- rpm in /usr/share/katello - introducing KATELLO_DATA_DIR

* Fri Aug 12 2011 Lukas Zapletal <lzap+git@redhat.com> 0.1.60-1
- katello rpm now installs to /usr/share/katello
- fixing cancel sync DELETE action call
- fixed api for listing products
- changesets - products required by packages/errata/repos are no longer being
  promoted
- changeset validations - can't add items from product that has not been
  promoted yet
- 727627 - Fix for not being able to go to Sync page.
- final solution for better RestClient exception messages
- only relevant logs are rotated now
- Have the rake task emit wiki markup as well
- added option to update system's location via python client

* Wed Aug 10 2011 Lukas Zapletal <lzap+git@redhat.com> 0.1.59-1
- improving katello-reset-dbs script
- Fixes for failing activation_keys and organization tests.
- Grid_16 wrap on subnav for systems.
- Additional work on confirm boxes.
- Confirm override on environments, products, repositories, providers, and
  organizations.
- Working alert override.
- Merged in changes from refactor of confirm.
- Add in a new rake task to generate the API

* Tue Aug 09 2011 Lukas Zapletal <lzap+git@redhat.com> 0.1.58-1
- solution to bundle install issues
- initial commit of reset-dbs script
- fixing repo sync
- improving REST exception messages
- fixing more katello-cli tests
- custom partial for tupane system show calls
- 720442: fixing system refresh on name update
- 726402: fix for nil object on sys env page
- 729110: fix for product sync status visual updates
- Upgrading check to Candlepin 0.4.10-1
- removing commented code from api systems controller spec
- changing to different url validation. can now be used outside of model layer.
- spec tests for repositories controller
- 728295: check for valid urls for yum repos
- adding spec tests for api systems_controller (upload packages, view packages,
  update a system)
- added functionality to api systems controller in :index, :update, and
  :package_profile
- support for checking missing url protocols
- changing pulp consumer update messages to show old name
- improve protocol match on reg ex url validation
- removing a debugger statement
- fixing broken orchestration in pulp consumer
- spec test for katello url helper
- fix url helper to match correct length port numbers
- url helper validator (http, https, ftp, ipv4)
- Revert "fix routing problem for POST /organizations/:organzation_id/systems"
- fix routing problem for POST /organizations/:organzation_id/systems (=)
- pretty_routes now prints some message to the stdout
- added systems packages routes and update to systems
- fixed pulp consumer package profile upload and added consumer update to pulp
  resource
- adding to systems_controller spec tests and other small changes.
- fixing find_organization in api/systems_controller.
- added action in api systems controller to get full package list for a
  specific system.

* Thu Aug 04 2011 Lukas Zapletal <lzap+git@redhat.com> 0.1.57-1
- spec - adding regin dep as workaround for BZ 714167 (F14/15)

* Wed Aug 03 2011 Lukas Zapletal <lzap+git@redhat.com> 0.1.56-1
- spec - introducing bundle install in %build section
- Merge branch 'system_errata'
- added a test for Api::SystemsController#errata call
- listing of errata by system is functional now
- added a script to make rake routes output prettier
- Views - update grid in various partial to account for panel size change
- Providers - fix error on inline edit for Products and Repos
- removing unused systems action - list systems
- 726760 - Notices: Fixes issue with promotion notice appearing on every page.
  Fixes issue with synchronous notices not being marked as viewed.
- Tupane - Fixes issue with main panel header word-wrapping on long titles.
- 727358 - Tupane: Fixes issue with tupane subpanel header text word-wrapping.
- 2Panel - Makes font resizing occur only on three column panels.
- matching F15 gem versions for tzinfo and i18n
- changing the home directory of katello to /usr/lib64/katello after recent
  spec file changes
- Merge branch 'master' of ssh://git.fedorahosted.org/git/katello
- fixed pulp-proxy-controller to be correct http action
- Merge branch 'master' into system_errata
- added support for listing errata by system

* Mon Aug 01 2011 Lukas Zapletal <lzap+git@redhat.com> 0.1.55-1
- spec - rpmlint cleanup
- making changeset history show items by product
- adding descripiton to changeset history page
- 726768 - jnotify - close notice on x click and update to fade quicker on
  close
- 2panel - Adds default left panel sizing depending on number of columns for
  left panel in 2 panel views.  Adds option to 2panel for default width to be
  customizably set using left_panel_width option.
- Changes sizing of provider new page to not cause horizntal scroll bar at
  minimum width.
- fixed reporting of progress during repo synchronization in UI
- fixed an issue with Api::ActivationKeysController#index when list of all keys
  for an environment was being retrieved
- Added api support for activation keys
- Refactor - Converts all remaining javascript inclusions to new style of
  inclusion that places scripts in the head.
- Adds resize event listener to scroll-pane to account for any element in a
  tupane panel that increases the size of the panel and thus leads to needing a
  scroll pane reinitialization.
- Edits to enlarge tupane to take advantage of more screen real estate.
  Changeset package selection now highlights to match the rest of the
  promotions page highlighting.
- General UI - disable hover on Library when Library not clickable
- api error reporting - final solution
- Revert "introducing application error exception for API"
- Revert "ApiError - fixing unit tests"
- ApiError - fixing unit tests
- introducing application error exception for API
- fixing depcheck helper script
- Adds scroll pane support for roles page when clicking add permission button.
- removal of jasmine and addition of webrat, nokogiri
- Activation Keys - enabled specs that required webrat matchers
- spec_helper - update to support using webrat
- adding description for changeset creation
- Tupane - Fixes for tupane fixed position scrolling to allow proper behavior
  when window resolution is below the minimum 960px.
- remove jasmine from deps
- adding dev testing gems
- added Api::ActivationController spec
- added activation keys api controller
- Merge branch 'master' of ssh://git.fedorahosted.org/git/katello
- fixing merge issues with changeset dependencies
- initial dependency spec test
- adding changeset dependency resolving take 2
- Merge branch 'master' into a-keys
- making changeset dep. solving work on product level instead of across the
  entire environment
- adding description to Changeset object, and allowing editing of the
  description
- adding icons and fixing some spacing with changeset controls
- updated control bar for changesets, including edit
- Fix for a-keys row height.
- Merge branch 'master' into a-keys
- Merge branch 'a-keys' of ssh://git.fedorahosted.org/git/katello into a-keys
- Fixes issue where when a jeditable field was clicked on, and expanded the
  contents of a panel beyond visible no scroll bar would previously appear.
  This change involved a slight re-factor to jeditable helpers to trim down and
  re-factor commonality.  Also, this change involved edits to the jeditable
  plugin itself, thus as of this commit jquery.jeditable is no longer in sync
  with the original repository.
- Activation Keys - removing unused js
- Merge branch 'master' into a-keys
- Activation Keys - add environment to search
- Merge branch 'a-keys' of ssh://git.fedorahosted.org/git/katello into a-keys
- Activation Keys - update to use new tupane layout + spec impacts
- Merge branch 'master' into a-keys
- test for multiple subscriptions assignement to keys
- Activation Keys - make it more obvious that user should select env :)
- Activation Keys - adding some additional specs (e.g. for default env)
- Activation Keys - removing empty spec
- Activation Keys - removing checkNotices from update_subscriptions
- Activation Keys - add Remove link to the subscriptions tab
- Merge branch 'master' into a-keys
- Acttivatino Keys - Adding support for default environment
- spec test for successful subscription updates
- spec test for invalid activation key subscription update
- correctly name spec description
- spec model for multiple akey subscription assigment
- akey subscription update sync action
- ajax call to update akey subscriptions
- akey subscription update action
- fix route for akey subscription updates
- refactor akey subscription list
- bi direction test for akeys/subscriptions
- models for activation key subscription mapping
- Activation Keys - fix failed specs
- Activation Keys - adding helptip text to panel and general pane
- Merge branch 'master' into a-keys
- Activation Keys - ugh.. clean up validation previous commit
- Activation Keys - update so key name is unique within an org
- Activation Key - fix akey create
- Activation Keys - initial specs for views
- Activation Keys - update edit view to improve testability
- Activation Keys - update _new partial to eliminate warning during render
- Activation Keys - removing unused _form partial
- multiselect support for akey subscriptions
- Merge branch 'master' into a-keys
- Activation Keys - update to ensure error notice is generated on before_filter
  error
- adding in activation key mapping to subscriptions
- add jquery multiselect to akey subscription associations
- views for activation key association to subscriptions
- Navigation - remove Groups from Systems subnav
- Activation Keys - controller specs for initial crud support
- adding activation key routes for handling subscription paths
- Activation Keys - fix the _edit view post adding subnav
- Activation Keys - adding the forgotten views...
- Activation Keys - added subnav for subscriptions
- Merge branch 'master' into a-keys
- initial akey model spec tests
- Activation Keys - update index to request based on current org and fix model
  error
- Activation Keys - model - org and env associations
- Merge branch 'master' into a-keys
- Sync Plans - refactor editable to remove duplication
- Systems - refactor editabl to remove duplication
- Environment - refactor editable to remove duplication
- Organization - refactor editable to remove duplication
- Providers - refactor editable to remove duplication
- Merge branch 'master' into a-keys
- Merge branch 'master' into a-keys
- Activation Keys - first commit - initial support for CRUD

* Wed Jul 27 2011 Lukas Zapletal <lzap+git@redhat.com> 0.1.54-1
- spec - logging level can be now specified in the sysconfig
- bug 726030 - Webrick wont start with the -d (daemon) option
- spec - service start forces you to run initdb first
- adding a warning message in the sysconfig comment setting
- Merge branch 'pack-profile'
- production.rb now symlinked to /etc/katello/environment.rb
- 725793 - Permission denied stylesheets/fancyqueries.css
- 725901 - Permission errors in RPM
- 720421 - Promotions Page: Adds fade in of items that meet search criteria
  that have previously been hidden due to previously not meeting a given search
  criteria.
- ignore zanta cache files
- Merge branch 'master' into pack-profile
- added pulp-consumer creation in system registration, uploading pulp-consumer
  package-profile via api, tests
- Merge branch 'master' into pack-profile
- increased priority of candlepin consumer creation to go before pulp
- Merge branch 'master' into pack-profile
- renaming/adding some candlepin and pulp consumer methods.
- proxy controller changes

* Tue Jul 26 2011 Shannon Hughes <shughes@redhat.com> 0.1.53-1
- modifying initd directory using fedora recommendation,
  https://fedoraproject.org/wiki/Packaging/RPMMacros (shughes@redhat.com)

* Tue Jul 26 2011 Mike McCune <mmccune@redhat.com> 0.1.52-1
- periodic rebuild to get past tito bug

* Mon Jul 25 2011 Shannon Hughes <shughes@redhat.com> 0.1.51-1
- upgrade to compas-960-plugin 0.10.4 (shughes@redhat.com)
- upgrade to compas 0.11.5 (shughes@redhat.com)
- upgrade to haml 3.1.2 (shughes@redhat.com)
- spec - fixing katello.org url (lzap+git@redhat.com)
- Upgrades jQuery to 1.6.2. Changes Qunit tests to reflect jQuery version
  change and placement of files from Refactor. (ehelms@redhat.com)
- Fixes height issue with subpanel when left panel is at its minimum height.
  Fixes issue with subpanel close button closing both main and subpanel.
  (ehelms@redhat.com)
* Fri Jul 22 2011 Shannon Hughes <shughes@redhat.com> 0.1.50-1
- Simple-navigation 3.3.4 fixes.  Also fake-systems needed bundle exec before
  rails runner. (jrist@redhat.com)
- adding new simple-navigation deps to lock (shughes@redhat.com)
- bumping simple navigation to 3.3.4 (shughes@redhat.com)
- adding new simple-navigation 3.3.4 (shughes@redhat.com)
- Merge branch 'master' into refactor (eric.d.helms@gmail.com)
- fixed a failing Api::ProductsController spec (dmitri@redhat.com)
- fixed several failing tests in katello-cli-simple-test suite
  (dmitri@redhat.com)
- CSS Refactor - Modifies tupane height to be shorter if the left pane is
  shorter so as not to overrun the footer. (ehelms@redhat.com)
- Improved the roles unit test a bit to look by name instead of id. To better
  indicate the ordering (paji@redhat.com)
- Merge branch 'master' into refactor (ehelms@redhat.com)
- Merge branch 'master' of ssh://git.fedorahosted.org/git/katello
  (ehelms@redhat.com)
- changesets - update cli and controller now taking packs/errata/repos from
  precisely given products (tstrachota@redhat.com)
- Merge branch 'master' into refactor (ehelms@redhat.com)
- Merge branch 'master' of ssh://git.fedorahosted.org/git/katello
  (ehelms@redhat.com)
- fix for the deprecated TaskStatus in changesets (tstrachota@redhat.com)
- Adding organization to permission (paji@redhat.com)
- CSS Refactpr - Reverts katello.spec back to that of master.
  (ehelms@redhat.com)
- Merge branch 'master' into refactor (ehelms@redhat.com)
- Merge branch 'master' of ssh://git.fedorahosted.org/git/katello
  (ehelms@redhat.com)
- adding task_status to changeset (jsherril@redhat.com)
- adding qunit tests for changeset conflict calculation (jsherril@redhat.com)
- async jobs now allow for tracking of progress of pulp sync processes
  (dmitri@redhat.com)
- removed unused Pool and PoolsController (dmitri@redhat.com)
- changesets - fix for spec tests #2 (tstrachota@redhat.com)
- changesets - fixed spec tests (tstrachota@redhat.com)
- changesets - fixed controller (tstrachota@redhat.com)
- changesets - model validations (tstrachota@redhat.com)
- changesets - fixed model methods for adding and removing items
  (tstrachota@redhat.com)
- changesets - fix for async promotions not being executed because of wrong
  changeset state (tstrachota@redhat.com)
- changesets - async promotions controller (tstrachota@redhat.com)
- changesets model - skipping items already promoted with product promotions
  (tstrachota@redhat.com)
- changesets api - promotions controller (tstrachota@redhat.com)
- changesets - model changed to be ready for asynchronous promotions
  (tstrachota@redhat.com)
- Merge branch 'master' into refactor (ehelms@redhat.com)
- Merge branch 'master' of ssh://git.fedorahosted.org/git/katello
  (ehelms@redhat.com)
- 720991 - Segmentation Fault during Roles - Add Permission
  (lzap+git@redhat.com)
- renaming password.rb to password_spec.rb (lzap+git@redhat.com)
- Fixed a broken unit test (paji@redhat.com)
- fixing broken promote (jsherril@redhat.com)
- fixing broken unit test (jsherril@redhat.com)
- adding conflict diffing for changesets in the UI, so the user is notified
  what changed (jsherril@redhat.com)
- disable logging for periodic updater (jsherril@redhat.com)
- 719426 - Fixed an issue with an unecessary group by clause causing postgres
  to go bonkers on roles index page (paji@redhat.com)
- CSS Refactor - Changes to edit panels that need new tupane subpanel layout.
  (ehelms@redhat.com)
- Merge branch 'master' into refactor (ehelms@redhat.com)
- Merge branch 'master' of ssh://git.fedorahosted.org/git/katello
  (ehelms@redhat.com)
- CSS Refactor - Changes the tupane subpanel to conform with the new tupane
  layout and changes environment, product and repo creation to fit new layout.
  (ehelms@redhat.com)
- CSS Refactor - Changes tupane sizing to work with window resize and sets a
  min height. (ehelms@redhat.com)
- update 32x32 icon. add physical/virtual system icons. (jimmac@gmail.com)
- CSS Refactor - Changes to changeset history page to use tupane layout.
  (ehelms@redhat.com)
- CSS Refactor - Changes promotions page partials that use tupane to use new
  layout. (ehelms@redhat.com)
- CSS Refactor - Changes sync plans page to new tupane layout.
  (ehelms@redhat.com)
- CSS Refactor - Converts providers page to use tupane layout.
  (ehelms@redhat.com)
- CSS Refactor - Modifies users and roles pages to use new tupane layout.
  (ehelms@redhat.com)
- CSS Refactor - Converts organization tupane partials to use new layout.
  (ehelms@redhat.com)
- CSS Refactor - Changes to the size of the spinner in the tupane.
  (ehelms@redhat.com)
- CSS Refactor - Changes to the systems tupane pages to respect new scroll bar
  and tupane layout formatting. (ehelms@redhat.com)
- General UI - fixes in before_filters (bbuckingham@redhat.com)
- increasing required candlepin version to 0.4.5 (lzap+git@redhat.com)
- making the incorrect warning message more bold (lzap+git@redhat.com)
- rails startup now logs to /var/log/katello/startup.log (lzap+git@redhat.com)
- 720834 - Provider URL now being stripped at the model level via a
  before_validation. (For real this time.) (jrist@redhat.com)
- CSS Refactor - Further enhancements to tupane layout.  Moves scrollbar CSS in
  SASS format and appends to the end of katello.sass. (ehelms@redhat.com)
- Sync Plans - update model validation to have name unique within org
  (bbuckingham@redhat.com)
- CSS Refactor - Changes to tupane layout to add navigation and main content
  sections. (ehelms@redhat.com)
- Revert "720834 - Provider URL now being stripped at the model level via a
  before_validation." (jrist@redhat.com)
- 720834 - Provider URL now being stripped at the model level via a
  before_validation. (jrist@redhat.com)
- CSS Refactor - Adds a shell layout for content being rendered into the tupane
  panel.  Partials being rendered to go into the tupane panel can now specify
  the tupane_layout and be constructed to put the proper pieces into the proper
  places.  See organizations/_edit.html.haml for an example.
  (ehelms@redhat.com)
- CSS Refactor - Adjusts the tupane panel to size itself based on the window
  height for larger resolutions. (ehelms@redhat.com)
- CSS Refactor - Minor change to placement of javascript and stylesheets
  included from views. (ehelms@redhat.com)
- fixing missing route for organization system list (lzap+git@redhat.com)
- Backing out 720834 fix temporarily. (jrist@redhat.com)
- 720834 - Provider URL now being stripped at the model level via a
  before_validation. (jrist@redhat.com)
- Removed redundant definition. (ehelms@redhat.com)
- added a couple of tests to validate changeset creation during template
  promotion (dmitri@redhat.com)
- CSS Refactor - Re-organizes javascript files. (ehelms@redhat.com)
- Merge branch 'refactor' of ssh://git.fedorahosted.org/git/katello into
  refactor (ehelms@redhat.com)
- CSS Refactor - Adds new helper for layout functions in views. Specifically
  adds in function for including javascript in the HTML head. See
  promotions/show.html.haml or _env_select.html.haml for examples.
  (ehelms@redhat.com)
- 722431 - Improved jQuery jNotify to include an "Always Closable" flag.  Also
  moved the notifications to the middle top of the screen, rather than floated
  right. (jrist@redhat.com)
- fixed template promotions when performed through api (dmitri@redhat.com)
- 721327 - more correcting gem versions to match (mmccune@redhat.com)
- 721327 - cleaning up mail version numbers to match what is in Fedora
  (mmccune@redhat.com)
- Merge branch 'master' of ssh://git.fedorahosted.org/git/katello
  (ehelms@redhat.com)
- replacing internal urls in the default config (lzap+git@redhat.com)
- changesets - model spec tests (tstrachota@redhat.com)
- changesets - fixed remove_product deleting the product from db
  (tstrachota@redhat.com)
- changesets api - controller spec tests (tstrachota@redhat.com)
- changesets api - moved logic for adding content from controller to model
  (tstrachota@redhat.com)
- changesets cli - partial updates of content (tstrachota@redhat.com)
- changesets cli - listing (tstrachota@redhat.com)
- changesets api - controller for partial updates of a content
  (tstrachota@redhat.com)
- changesets api - create, read, destroy actions in controller
  (tstrachota@redhat.com)
- changesets api - controller stub (tstrachota@redhat.com)
- Merge branch 'refactor' of ssh://git.fedorahosted.org/git/katello into
  refactor (jrist@redhat.com)
- A few minor fixes for changeset filter and "home" icon. (jrist@redhat.com)
- added product synchronization (async) (dmitri@redhat.com)
- Merge branch 'tasks' (dmitri@redhat.com)
- 720412 - changing promotions helptip to say that a changeset needs to be
  created, as well as hiding add buttons if a piece of content cannot be added
  instead of disabling it (jsherril@redhat.com)
- added specs for TaskStatus model and controller (dmitri@redhat.com)
- removed Glue::Pulp::Sync (dmitri@redhat.com)
- Merge branch 'master' of ssh://git.fedorahosted.org/git/katello
  (ehelms@redhat.com)

* Thu Jun 23 2011 Lukas Zapletal <lzap+git@redhat.com> 0.1.49-1
- fixing db/schema.rb symlink in the spec
- adding environment support to initdb script
- remove commented debugger in header
- 715421: fix for product size after successful repo(s) sync
- ownergeddon - fixing unit tests
- ownergeddon - organization is needed for systems now
- db/schema.rb now symlinked into /var/lib/katello
- new initscript 'initdb' command
- ownergeddon - bumping version to 0.4.4 for candlepin
- ownergeddon - improving error message
- ownergeddon - support for explicit org
- ownergeddon - user now created using new API
- ownergeddon - user refactoring
- ownergeddon - introducing CPUser entity
- ownergeddon - refactoring name_to_key
- ownergeddon - whitespace
- fixed tests that contained failing environment creation
- fixed failing environment creation test
- Small change for padding around helptip.
- 6692 & 6691: removed hardcoded admin user, as well as usernames and passwords
  from katello config file
- 707274
- Added coded related to listing system's packages
- Stylesheets import cleanup to remove redundancies.
- Refactored systems page css to extend basic block and modify only specific
  attributes.
- Re-factored creating custom rows in lists to be a true/false option that when
  true attempts to call render_rows.  Any page implementing custom rows in a
  list view should provide a render_rows function in the helper to handle it.
- Added toggle all to sync management page.
- Removal of schedule reboot and uptime from systems detail.
- Adds to the custom system list display to show additional details within a
  system information block.  Follows the three column convention placing
  details in a particular column.
- Added new css class to lists that are supposed to be ajax scrollable to
  provide better support across variations of ajax scroll usage.
- Change to fix empty columns in the left panel from being displayed without
  width and causing column misalignment.
- Changes system list to display registered and last checkin date as main
  column headers.  Switches from standard column rendering to use custom column
  rendering function via custom_columns in the systems helper module.
- Adds new option to the two panel display, :custom_columns, whereby a function
  name can be passed that will do the work of rendering the columns in the left
  side of the panel.  This is for cases when column data needs custom
  manipulation or data rows need a customized look and feel past the standard
  table look and feel.
- Made an initializer change so that cp_type is handled right
- Updated a test to create tmp dir unless it exists
- Fixed the provider_spec to actually test if the subscriptions called the
  right thing in candlepin
- fixing sql error to hopefully work with postgresql
- adding missing permission for sync_schedules
- using a better authenication checking query with some more tests
- migrating anonymous_role to not user ar_
- a couple more roles fixes
- changing roles to not populate nil resource types or nil tags
- Added spec tests for notices_controller.
- adding missing operations resource_type to seeds
- changing the roles subsystem to use the same types/verbs for active record
  and controller access
- removing old roles that were adding errant types to the database
- fixing odd sudden broken path link, possibly due to rails upgrade
- adding back subscriptions to provider filter

* Fri Jun 17 2011 Justin Sherrill <jsherril@redhat.com> 0.1.48-1
- removing hudson task during rpm building (jsherril@redhat.com)
- added api repository controller tests for repository discovery
  (dmitri@redhat.com)
- Search - adding some spec tests (bbuckingham@redhat.com)
- Removed improper test case from systems controller. (ehelms@redhat.com)
- Added systems_controller spec tests for wider coverage. (ehelms@redhat.com)
- Added system_helper_methods for spec testing that mocks the backend
  Candlepin:Consumer call to allow for controller testing against ActiveRecord.
  (ehelms@redhat.com)
- adding qunit test files for testswarm server (shughes@scooby.rdu.redhat.com)
- 6489: added support for repository discovery during custom product creation
  (dmitri@appliedlogic.ca)
- forcing a Require when task runs, doesnt seem to pick it up otherwise
  (katello-devel@redhat.com)
- testing taking out the ci_reports section for now (katello-devel@redhat.com)
- Merge branch 'master' of ssh://git.fedorahosted.org/git/katello
  (adprice@redhat.com)
- added specs to test against fix for bug #701406 (adprice@redhat.com)
- Fixed the unit tests for sync schedule controller (paji@redhat.com)
- converting some legacy role work arounds to the new role map in role.rb
  (jsherril@redhat.com)
- adding missing katello.yml (jsherril@redhat.com)
- 701406 - fixed issue where api was looking for org via displayName instead of
  key (adprice@redhat.com)

* Thu Jun 16 2011 Justin Sherrill <jsherril@redhat.com> 0.1.47-1
- initial public build

* Tue Jun 14 2011 Mike McCune <mmccune@redhat.com> 0.1.46-1
- initial changelog<|MERGE_RESOLUTION|>--- conflicted
+++ resolved
@@ -16,13 +16,8 @@
 %global confdir deploy/common
 
 Name:           katello
-<<<<<<< HEAD
-Version:        0.1.233
-Release:        2%{?dist}
-=======
 Version:        0.1.235
 Release:        1%{?dist}
->>>>>>> 737ec3f5
 Summary:        A package for managing application life-cycle for Linux systems
 BuildArch:      noarch
 
@@ -359,17 +354,15 @@
 fi
 
 %changelog
-<<<<<<< HEAD
+* Fri Feb 10 2012 Mike McCune <mmccune@redhat.com> 0.1.234-1
+- 789516 - Promotions - fix ability to add products and distros to a changeset
+  (bbuckingham@redhat.com)
+- 741499-Added code to deal with weird user current org behaviour
+  (paji@redhat.com)
+
 * Fri Feb 10 2012 Jordan OMara <jomara@redhat.com> 0.1.233-2
 - Fixed headpin-only bug in glue-candlepin
-=======
-* Fri Feb 10 2012 Mike McCune <mmccune@redhat.com> 0.1.234-1
-- 789516 - Promotions - fix ability to add products and distros to a changeset
-  (bbuckingham@redhat.com)
-- 741499-Added code to deal with weird user current org behaviour
-  (paji@redhat.com)
-
->>>>>>> 737ec3f5
+
 * Fri Feb 10 2012 Lukas Zapletal <lzap+git@redhat.com> 0.1.232-1
 - 789144 - promotions - redindex pkgs and errata after promotion of product or
   repo
