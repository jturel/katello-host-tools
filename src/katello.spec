# vim: sw=4:ts=4:et
#
# Copyright 2011 Red Hat, Inc.
#
# This software is licensed to you under the GNU General Public
# License as published by the Free Software Foundation; either version
# 2 of the License (GPLv2) or (at your option) any later version.
# There is NO WARRANTY for this software, express or implied,
# including the implied warranties of MERCHANTABILITY,
# NON-INFRINGEMENT, or FITNESS FOR A PARTICULAR PURPOSE. You should
# have received a copy of GPLv2 along with this software; if not, see
# http://www.gnu.org/licenses/old-licenses/gpl-2.0.txt.

%global homedir %{_datarootdir}/%{name}
%global datadir %{_sharedstatedir}/%{name}
%global confdir deploy/common

Name:           katello
<<<<<<< HEAD
Version:        0.1.135
Release:        2%{?dist}
=======
Version:        0.1.143
Release:        1%{?dist}
>>>>>>> fd39835c
Summary:        A package for managing application life-cycle for Linux systems
BuildArch:      noarch

Group:          Applications/Internet
License:        GPLv2
URL:            http://www.katello.org
Source0:        %{name}-%{version}.tar.gz
BuildRoot:      %{_tmppath}/%{name}-%{version}-%{release}-root-%(%{__id_u} -n)

Requires:        %{name}-common
Requires:        %{name}-glue-pulp
Requires:        %{name}-glue-foreman
Requires:        %{name}-glue-candlepin
Conflicts:       %{name}-headpin

%description
Provides a package for managing application life-cycle for Linux systems.

%package common
BuildArch:      noarch
Summary:        Common bits for all Katello instances
Requires:       httpd
Requires:       mod_ssl
Requires:       openssl
Requires:       rubygems
Requires:       rubygem(rails) >= 3.0.10
Requires:       rubygem(multimap)
Requires:       rubygem(haml) >= 3.1.2
Requires:       rubygem(haml-rails)
Requires:       rubygem(json)
Requires:       rubygem(rest-client)
Requires:       rubygem(jammit)
Requires:       rubygem(rails_warden)
Requires:       rubygem(net-ldap)
Requires:       rubygem(compass) >= 0.11.5
Requires:       rubygem(compass-960-plugin) >= 0.10.4
Requires:       rubygem(oauth)
Requires:       rubygem(i18n_data) >= 0.2.6
Requires:       rubygem(gettext_i18n_rails)
Requires:       rubygem(simple-navigation) >= 3.3.4
Requires:       rubygem(pg)
Requires:       rubygem(scoped_search) >= 2.3.6
Requires:       rubygem(delayed_job) >= 2.1.4
Requires:       rubygem(acts_as_reportable) >= 1.1.1
Requires:       rubygem(pdf-writer) >= 1.1.8
Requires:       rubygem(ruport) >= 1.6.3
Requires:       rubygem(daemons) >= 1.1.4
Requires:       rubygem(uuidtools)
Requires:       rubygem(thin)
Requires:       rubygem(fssm)
Requires:       rubygem(sass)
Requires:       rubygem(chunky_png)

# bz 743816 temp fix until yum update makes to z stream
%if 0%{?rhel} == 6
Requires:       yum >= 3.2.29
Requires:       redhat-logos >= 60.0.14
%endif

# <workaround> for 714167 - undeclared dependencies (regin & multimap)
# TODO - uncomment the statement once we push patched actionpack to our EL6 repo
#%if 0%{?fedora} && 0%{?fedora} <= 15
Requires:       rubygem(regin)
#%endif
# </workaround>

Requires(pre):  shadow-utils
Requires(preun): chkconfig
Requires(preun): initscripts
Requires(post): chkconfig
Requires(postun): initscripts coreutils sed

BuildRequires:  coreutils findutils sed
BuildRequires:  rubygems
BuildRequires:  rubygem-rake
BuildRequires:  rubygem(gettext)
BuildRequires:  rubygem(jammit)
BuildRequires:  rubygem(chunky_png)
BuildRequires:  rubygem(fssm) >= 0.2.7
BuildRequires:  rubygem(compass) >= 0.11.5
BuildRequires:  rubygem(compass-960-plugin) >= 0.10.4

%description common
Common bits for all Katello instances


%package all
BuildArch:      noarch
Summary:        A meta-package to pull in all components for Katello
Requires:       %{name}
Requires:       %{name}-configure
Requires:       %{name}-cli
Requires:       postgresql-server
Requires:       postgresql
Requires:       pulp
Requires:       candlepin-tomcat6

%description all
This is the Katello meta-package.  If you want to install Katello and all
of its dependencies on a single machine, you should install this package
and then run katello-configure to configure everything.

%package glue-pulp
BuildArch:      noarch
Summary:         Katello connection classes for the Pulp backend
Requires:        %{name}-common

%description glue-pulp
Katello connection classes for the Pulp backend

%package glue-foreman
BuildArch:      noarch
Summary:         Katello connection classes for the Foreman backend
Requires:        %{name}-common

%description glue-foreman
Katello connection classes for the Foreman backend

%package glue-candlepin
BuildArch:      noarch
Summary:         Katello connection classes for the Candlepin backend
Requires:        %{name}-common

%description glue-candlepin
Katello connection classes for the Candlepin backend

%prep
%setup -q

%build
#configure Bundler
rm -f Gemfile.lock
sed -i '/@@@DEV_ONLY@@@/,$d' Gemfile

#pull in branding if present
if [ -d branding ] ; then
  cp -r branding/* .
fi

#compile SASS files
echo Compiling SASS files...
compass compile

#generate Rails JS/CSS/... assets
echo Generating Rails assets...
jammit

#create mo-files for L10n (since we miss build dependencies we can't use #rake gettext:pack)
echo Generating gettext files...
ruby -e 'require "rubygems"; require "gettext/tools"; GetText.create_mofiles(:po_root => "locale", :mo_root => "locale")'

%install
rm -rf %{buildroot}
#prepare dir structure
install -d -m0755 %{buildroot}%{homedir}
install -d -m0755 %{buildroot}%{datadir}
install -d -m0755 %{buildroot}%{datadir}/tmp
install -d -m0755 %{buildroot}%{datadir}/tmp/pids
install -d -m0755 %{buildroot}%{_sysconfdir}/%{name}
install -d -m0755 %{buildroot}%{_localstatedir}/log/%{name}

# clean the application directory before installing
[ -d tmp ] && rm -rf tmp

#copy the application to the target directory
mkdir .bundle
mv ./deploy/bundle-config .bundle/config
cp -R .bundle * %{buildroot}%{homedir}

#copy configs and other var files (will be all overwriten with symlinks)
install -m 600 config/%{name}.yml %{buildroot}%{_sysconfdir}/%{name}/%{name}.yml
install -m 644 config/environments/production.rb %{buildroot}%{_sysconfdir}/%{name}/environment.rb

#copy init scripts and sysconfigs
install -Dp -m0644 %{confdir}/%{name}.sysconfig %{buildroot}%{_sysconfdir}/sysconfig/%{name}
install -Dp -m0755 %{confdir}/%{name}.init %{buildroot}%{_initddir}/%{name}
install -Dp -m0755 %{confdir}/%{name}-jobs.init %{buildroot}%{_initddir}/%{name}-jobs
install -Dp -m0644 %{confdir}/%{name}.completion.sh %{buildroot}%{_sysconfdir}/bash_completion.d/%{name}
install -Dp -m0644 %{confdir}/%{name}.logrotate %{buildroot}%{_sysconfdir}/logrotate.d/%{name}
install -Dp -m0644 %{confdir}/%{name}-jobs.logrotate %{buildroot}%{_sysconfdir}/logrotate.d/%{name}-jobs
install -Dp -m0644 %{confdir}/%{name}.httpd.conf %{buildroot}%{_sysconfdir}/httpd/conf.d/%{name}.conf
install -Dp -m0644 %{confdir}/thin.yml %{buildroot}%{_sysconfdir}/%{name}/
install -Dp -m0644 %{confdir}/mapping.yml %{buildroot}%{_sysconfdir}/%{name}/

#overwrite config files with symlinks to /etc/katello
ln -svf %{_sysconfdir}/%{name}/%{name}.yml %{buildroot}%{homedir}/config/%{name}.yml
#ln -svf %{_sysconfdir}/%{name}/database.yml %{buildroot}%{homedir}/config/database.yml
ln -svf %{_sysconfdir}/%{name}/environment.rb %{buildroot}%{homedir}/config/environments/production.rb

#create symlinks for some db/ files
ln -svf %{datadir}/schema.rb %{buildroot}%{homedir}/db/schema.rb

#create symlinks for data
ln -sv %{_localstatedir}/log/%{name} %{buildroot}%{homedir}/log
ln -sv %{datadir}/tmp %{buildroot}%{homedir}/tmp

#create symlink for Gemfile.lock (it's being regenerated each start)
ln -svf %{datadir}/Gemfile.lock %{buildroot}%{homedir}/Gemfile.lock

#re-configure database to the /var/lib/katello directory
sed -Ei 's/\s*database:\s+db\/(.*)$/  database: \/var\/lib\/katello\/\1/g' %{buildroot}%{homedir}/config/database.yml

#remove files which are not needed in the homedir
rm -rf %{buildroot}%{homedir}/README
rm -rf %{buildroot}%{homedir}/LICENSE
rm -rf %{buildroot}%{homedir}/doc
rm -rf %{buildroot}%{homedir}/deploy
rm -rf %{buildroot}%{homedir}/%{name}.spec
rm -f %{buildroot}%{homedir}/lib/tasks/.gitkeep
rm -f %{buildroot}%{homedir}/public/stylesheets/.gitkeep
rm -f %{buildroot}%{homedir}/vendor/plugins/.gitkeep

#branding
if [ -d branding ] ; then
  ln -svf %{_datadir}/icons/hicolor/24x24/apps/system-logo-icon.png %{buildroot}%{homedir}/public/images/rh-logo.png
  ln -svf %{_sysconfdir}/favicon.png %{buildroot}%{homedir}/public/images/favicon.png
  rm -rf %{buildroot}%{homedir}/branding
fi

#remove development tasks
rm %{buildroot}%{homedir}/lib/tasks/rcov.rake
rm %{buildroot}%{homedir}/lib/tasks/yard.rake
rm %{buildroot}%{homedir}/lib/tasks/hudson.rake

#correct permissions
find %{buildroot}%{homedir} -type d -print0 | xargs -0 chmod 755
find %{buildroot}%{homedir} -type f -print0 | xargs -0 chmod 644
chmod +x %{buildroot}%{homedir}/script/*
chmod a+r %{buildroot}%{homedir}/ca/redhat-uep.pem

%clean
rm -rf %{buildroot}

%post common
#Add /etc/rc*.d links for the script
/sbin/chkconfig --add %{name}

%postun common
#update config/initializers/secret_token.rb with new key
NEWKEY=$(</dev/urandom tr -dc A-Za-z0-9 | head -c128)
sed -i "s/^Src::Application.config.secret_token = '.*'/Src::Application.config.secret_token = '$NEWKEY'/" \
    %{homedir}/config/initializers/secret_token.rb

if [ "$1" -ge "1" ] ; then
    /sbin/service %{name} condrestart >/dev/null 2>&1 || :
fi

%files
%attr(600, katello, katello)
%config(noreplace) %{_sysconfdir}/%{name}/%{name}.yml

%files common
%defattr(-,root,root)
%doc README LICENSE doc/
%config %{_sysconfdir}/%{name}/thin.yml
%config %{_sysconfdir}/httpd/conf.d/%{name}.conf
%config %{_sysconfdir}/%{name}/environment.rb
%config %{_sysconfdir}/logrotate.d/%{name}
%config %{_sysconfdir}/logrotate.d/%{name}-jobs
%config %{_sysconfdir}/%{name}/mapping.yml
%config(noreplace) %{_sysconfdir}/sysconfig/%{name}
%{_initddir}/%{name}
%{_initddir}/%{name}-jobs
%{_sysconfdir}/bash_completion.d/%{name}

# Break apart the main bits
%{homedir}/app/controllers
%{homedir}/app/helpers
%{homedir}/app/mailers
%{homedir}/app/models/*.rb
%{homedir}/app/stylesheets
%{homedir}/app/views
%{homedir}/autotest
%{homedir}/ca
%{homedir}/config
%{homedir}/db
%{homedir}/integration_spec
%{homedir}/lib/*.rb
%{homedir}/lib/navigation
%{homedir}/lib/resources/cdn.rb
%{homedir}/lib/tasks
%{homedir}/lib/util
%{homedir}/locale
%{homedir}/log
%{homedir}/public
%{homedir}/script
%{homedir}/spec
%{homedir}/tmp
%{homedir}/vendor
%{homedir}/.bundle
%{homedir}/config.ru
%{homedir}/Gemfile
%{homedir}/Gemfile.lock
%{homedir}/Rakefile

%defattr(-, katello, katello)
%{_localstatedir}/log/%{name}
%{datadir}

%files glue-pulp
%{homedir}/app/models/glue/pulp
%{homedir}/lib/resources/pulp.rb

%files glue-candlepin
%{homedir}/app/models/glue/candlepin
%{homedir}/app/models/glue/provider.rb
%{homedir}/lib/resources/candlepin.rb

%files glue-foreman
%{homedir}/lib/resources/foreman.rb

%files all

%pre common
# Add the "katello" user and group
getent group %{name} >/dev/null || groupadd -r %{name}
getent passwd %{name} >/dev/null || \
    useradd -r -g %{name} -d %{homedir} -s /sbin/nologin -c "Katello" %{name}
exit 0

%preun common
if [ $1 -eq 0 ] ; then
    /sbin/service %{name} stop >/dev/null 2>&1
    /sbin/chkconfig --del %{name}
fi

%changelog
<<<<<<< HEAD
* Thu Dec 08 2011 Shannon Hughes <shughes@redhat.com> 0.1.135-2
- brew build (shughes@redhat.com)
- Merge remote-tracking branch 'katello/master' into branding
  (shughes@redhat.com)
- Merge branch 'BRANDING' of git+ssh://axiom.rdu.redhat.com/scm/git/system-
  engine into branding (shughes@redhat.com)
- Automatic commit of package [katello] release [0.1.130-2].
  (shughes@redhat.com)
- system engine build (shughes@redhat.com)
- Merge remote-tracking branch 'katello/master' into branding
  (shughes@redhat.com)
- Automatic commit of package [katello] release [0.1.126-2].
  (shughes@redhat.com)
- new system engine build (shughes@redhat.com)
- Merge remote-tracking branch 'katello/master' into branding
  (shughes@redhat.com)
- add in branding helper for System Engine (shughes@redhat.com)
- Automatic commit of package [katello] release [0.1.120-2].
  (shughes@redhat.com)
- build for system engine (shughes@redhat.com)
- Merge remote-tracking branch 'katello/master' into branding
  (shughes@redhat.com)
- Automatic commit of package [katello] release [0.1.117-2].
  (shughes@redhat.com)
- katello build (shughes@redhat.com)
- Merge remote-tracking branch 'katello/master' into branding
  (shughes@redhat.com)
- Less spacing for the header text, grid_6 as a result for the left side.
  (jrist@redhat.com)
- prep release for sys engine build (shughes@redhat.com)
- Merge remote-tracking branch 'katello/master' into branding
  (shughes@redhat.com)
- Merge remote-tracking branch 'katello/master' into branding
  (shughes@redhat.com)
- Automatic commit of package [katello] release [0.1.110-2].
  (shughes@redhat.com)
- system engine build (shughes@redhat.com)
- Merge remote-tracking branch 'katello/master' into branding
  (shughes@redhat.com)
- Automatic commit of package [katello] release [0.1.108-2].
  (shughes@redhat.com)
- system engine build (shughes@redhat.com)
- Merge remote-tracking branch 'katello/master' into branding
  (shughes@redhat.com)
- Merge remote-tracking branch 'katello/master' into branding
  (shughes@redhat.com)
- rely on redhat-logos for rh-logo image (shughes@redhat.com)
- Automatic commit of package [katello] release [0.1.106-2].
  (shughes@redhat.com)
- Minor change to letter spacing. (jrist@redhat.com)
- build for system-engine (shughes@redhat.com)
- Merge remote-tracking branch 'katello/master' into branding
  (shughes@redhat.com)
- Rename of look.scss to _look.scss for branding. (jrist@redhat.com)
- Application helper for katello title. (jrist@redhat.com)
- Merge remote-tracking branch 'katello/master' into branding
  (shughes@redhat.com)
- Automatic commit of package [katello] release [0.1.103-2].
  (shughes@redhat.com)
- build bump release (shughes@redhat.com)
- Merge remote-tracking branch 'katello/master' into branding
  (shughes@redhat.com)
- Automatic commit of package [katello] release [0.1.102-2].
  (shughes@redhat.com)
- bump release for build (shughes@redhat.com)
- sync up spec with katello (shughes@redhat.com)
- Merge remote-tracking branch 'katello/master' into branding
  (shughes@redhat.com)
- Merge remote-tracking branch 'katello/master' into branding
  (shughes@redhat.com)
- Merge remote-tracking branch 'katello/master' into branding
  (shughes@redhat.com)
- Automatic commit of package [katello] release [0.1.101-2].
  (shughes@redhat.com)
- bump release (shughes@redhat.com)
- fix rpm macro syntax (shughes@redhat.com)
- move branding processing (shughes@redhat.com)
- remove sprites from branding (shughes@redhat.com)
- Merge remote-tracking branch 'katello/master' into branding
  (shughes@redhat.com)
- Removing katello.scss to limit overrides.  Added look.scss to make it
  simpler. (jrist@redhat.com)
- Merge remote-tracking branch 'katello/master' into branding
  (shughes@redhat.com)
- Merge remote-tracking branch 'katello/master' into branding
  (shughes@redhat.com)
=======
* Wed Dec 14 2011 Shannon Hughes <shughes@redhat.com> 0.1.143-1
- + Bug 766888 - Clicking environment on system creation screen doesn't select
  an Env   https://bugzilla.redhat.com/show_bug.cgi?id=766888   The environment
  selector on the Systems pages were broken in several ways, including just not
  being hooked up properly. Two env selectors cannot co-exist in the same page
  so when the New System is opened when viewing systems by environment, the
  selector is not shown but instead just the name of the current environment.
  (thomasmckay@redhat.com)
- quick fix for ee653b28 - broke cli completely (lzap+git@redhat.com)
- 765888 - Error during promotion - unittests (lzap+git@redhat.com)
- 765888 - Error during promotion (lzap+git@redhat.com)
- 761526 - password reset - clear the token on password reset
  (bbuckingham@redhat.com)
- 732444 - Moves Red Hat products to the top of the sync management list sorted
  alphabetically followed by custom products sorted alphabetically.
  (ehelms@redhat.com)
- Changes all tupane slide out view to have Details tab and moves that tab to
  the last position. (ehelms@redhat.com)
- Removes older navigation files that appear no longer needed.
  (ehelms@redhat.com)
- system packages - minor change to status text (bbuckingham@redhat.com)

* Tue Dec 13 2011 Ivan Necas <inecas@redhat.com> 0.1.142-1
- Fix db:seed script not being able to create admin user (inecas@redhat.com)
- 753804 - handling marketing products (inecas@redhat.com)
- Fix handling of 404 from Pulp repositories API (inecas@redhat.com)
- committing czech rails locales (lzap+git@redhat.com)

* Tue Dec 13 2011 Lukas Zapletal <lzap+git@redhat.com> 0.1.141-1
- marking all katello packages as noarch again
- 766933 - katello.yml is world readable including db uname/password
- 766939 - security_token.rb should be regenerated on each install
- making seed script idempotent

* Tue Dec 13 2011 Ivan Necas <inecas@redhat.com> 0.1.140-1
- reimport-manifest - save content into repo groupid on import
  (inecas@redhat.com)

* Mon Dec 12 2011 Lukas Zapletal <lzap+git@redhat.com> 0.1.138-1
- 760290 - read only role has now permissions

* Fri Dec 09 2011 Ivan Necas <inecas@redhat.com> 0.1.136-1
- 758219 - make labels for custom content unique (inecas@redhat.com)
- spec test fix for create system (TODO: add default env tests)
  (thomasmckay@redhat.com)
- Merge branch 'master' into BZ-761726 (thomasmckay@redhat.com)
- BZ-761710 (thomasmckay@redhat.com)
- fixed another rescue handler (thomasmckay@redhat.com)
>>>>>>> fd39835c

* Thu Dec 08 2011 Mike McCune <mmccune@redhat.com> 0.1.133-1
- periodic rebuild

* Thu Dec 08 2011 Ivan Necas <inecas@redhat.com> 0.1.132-1
- reimport-manifest - don't delete untracked products when importing
  (inecas@redhat.com)
- reimport-manifest - don't manipulate CP content on promotion
  (inecas@redhat.com)
- reimport-manifest - repos relative paths conform with content url
  (inecas@redhat.com)
- reimport-manifest - support for force option while manifest import
  (inecas@redhat.com)

* Wed Dec 07 2011 Shannon Hughes <shughes@redhat.com> 0.1.130-1
- bump version to fix tags (shughes@redhat.com)

* Wed Dec 07 2011 Shannon Hughes <shughes@redhat.com> 0.1.129-1
- user roles - spec test for roles api (tstrachota@redhat.com)
- user roles - new api controller (tstrachota@redhat.com)
- fix long name breadcrumb trails in roles (shughes@redhat.com)
- Fix for jrist being an idiot and putting in some bad code.`
  (jrist@redhat.com)

* Tue Dec 06 2011 Mike McCune <mmccune@redhat.com> 0.1.128-1
- periodic rebuild

* Tue Dec 06 2011 Shannon Hughes <shughes@redhat.com> 0.1.126-1
- break out branding from app controller (shughes@redhat.com)

* Tue Dec 06 2011 Lukas Zapletal <lzap+git@redhat.com> 0.1.125-1
- Revert "759533 - proper path for distributions"

* Fri Dec 02 2011 Mike McCune <mmccune@redhat.com> 0.1.123-1
- periodic rebuild

* Fri Dec 02 2011 Lukas Zapletal <lzap+git@redhat.com> 0.1.122-1
- adding 4th column to the list_permissions
- adding rake list_permissions task

* Thu Dec 01 2011 Mike McCune <mmccune@redhat.com> 0.1.120-1
 - periodic rebuild
* Wed Nov 30 2011 Mike McCune <mmccune@redhat.com> 0.1.118-1
- periodic rebuild
* Tue Nov 29 2011 Shannon Hughes <shughes@redhat.com> 0.1.117-1
- fix user tab so editable fields wrap (shughes@redhat.com)
- Fixes issue with new template for repositories from adding in gpg key.
  (ehelms@redhat.com)
- rake jsroutes (thomasmckay@redhat.com)
- + display green/yellow/red icon next to installed software products + changed
  order of packages tab for progression Subscriptions->Software->Packages +
  TODO: refactor products code based upon sys-packages branch + TODO: hide
  "More..." button if number of installed products is less than page size
  (thomasmckay@redhat.com)
- installed products listed now (still need clean up) (thomasmckay@redhat.com)
- infrastructure for system/products based upon system/packages
  (thomasmckay@redhat.com)
- Removing errant console.log that breaks FF3.6 (ehelms@redhat.com)

* Tue Nov 29 2011 Lukas Zapletal <lzap+git@redhat.com> 0.1.116-1
- adding template to the system info cli call
- more info when RecordInvalid is thrown
- Org Deletion - ensuring things are cleaned up properly during org deletion
- GPG Keys: Adds gpg key helptip.
- Merge branch 'master' into gpg
- GPG Keys: Adds uploading gpg key during edit and attempts to fix issues with
  Firefox and gpg key ajax upload.
- GPG key: Adds uploading key on creating new key from the UI.
- GPG Keys: Adds dialog for setting GPG key of product for all underlying
  repositories.
- Routing error page doesn't need user credentials
- Added some gpg key controller tests
- added some unit tests to deal with gpg keys
- Moved the super admin method to authorization_helper_methods.rb from
  login_helper_methods.rb for more consistency
- Added a reset_repo_gpgs method to reset the gpg keys of the sub product
- GPG Keys: Adds UI code to check for setting all underlying repositories with
  products GPG key on edit.
- GPG Keys: Adds view, action and route for viewing the products and
  repositories a GPG key is associated with from the details pane of a key.
- GPG Key: Adds key association to products on create and update views.
- GPG Key: Adds association of GPG key when creating repository.
- GPG Key: Adds ability to edit a repository and change the GPG key.
- Added some methods to do permission checks on repos
- Added some methods to do permission checks on products
- GPG keys: Modifies edit box for pasting key and removes upload.
- GPG keys: Adds edit support for name and pasted gpg key.
- Adding products and repositories helpers
- GPG Keys: Adds functional GPG new key view.
- GPG Keys: Adds update to controller.
- Added code for repo controller to accept gpg
- Updated some controller methods to deal with associating gpg keys on
  products/repos
- Added a menu entry for the GPG stuff
- GPG Keys: Updated jsroutes for GPG keys.
- GPG Keys: Fixes for create with permissions.
- GPG Keys: Adds create controller actions to handle both pasted GPG keys and
  uploaded GPG keys.
- GPG Keys: Adds code for handling non-CRUD controller actions.
- GPG Keys: Adds basic routes.
- GPG Keys: Adds javascript scaffolding and activation of 2pane AJAX for GPG
  Keys.
- GPG Keys: Initial view scaffolding.
- GPG Keys: Fixes issues with Rails naming conventions.
- GPG Keys: Adds basic controller and helper shell. Adds suite of unit tests
  for TDD.
- Added some permission checking, scoped and searching on names
- Adding a product association to gpg keys
- Renamed Gpg to GpgKey
- Initial commit of the Gpg Model mappings + Migration scripts

* Mon Nov 28 2011 Lukas Zapletal <lzap+git@redhat.com> 0.1.115-1
- tdl validations - backend and cli
- tdl validation - model code

* Fri Nov 25 2011 Lukas Zapletal <lzap+git@redhat.com> 0.1.114-1
- Revert "Automatic commit of package [katello] release [0.1.114-1]."
- Automatic commit of package [katello] release [0.1.114-1].
- 757094 - use arel structure instead of the array for repos

* Thu Nov 24 2011 Lukas Zapletal <lzap+git@redhat.com> 0.1.113-1
- fixing typo (space)
- 755730 - exported RHEL templates mapping
- rh providers - restriction in adding products to rh providers via api
- bug - better error message when making unauthetincated call
- repo block - fixes in spec tests
- repo blacklist - flag for displaying enabled repos via api
- repo blacklist - product api lists always all products
- repo blacklist - flag for displaying disabled products via api
- repo blacklist - enable api blocked for custom repositories
- repo blacklist - api for enabling/disabling repos
- password_reset - fix i18n for emails
- changing some translation strings upon request

* Tue Nov 22 2011 Lukas Zapletal <lzap+git@redhat.com> 0.1.112-1
- fixed failing spec tests all caused by new parameter in
  Candlepin::Consumer#update
- template export - spec tests for disabled export form a Locker
- template export - disabled exporting templates from Locker envs
- moved auto-heal down next to current subs
- system templates - fixing issue where distributions were not browsable on a
  newly created template without refreshing
- positioned auto-heal button; comment-removed the Socket and Guest Requirement
  (since were hard-code data populated)
- fixed missing call to 'render' at end of #update
- use PUT instead of POST
- autoheal checkbox on system; toggling not working

* Fri Nov 18 2011 Shannon Hughes <shughes@redhat.com> 0.1.111-1
- 755048 - handle multiple ks trees for a template (inecas@redhat.com)

* Thu Nov 17 2011 Shannon Hughes <shughes@redhat.com> 0.1.110-1
- Revert "fix sync disabled submit button to not sync when disabled"
  (shughes@redhat.com)
- 747032 - Fixed a bugby error in the dashboard whenever you had more than one
  synced products (paji@redhat.com)

* Thu Nov 17 2011 Shannon Hughes <shughes@redhat.com> 0.1.109-1
- fix sync disabled submit button to not sync when disabled
  (shughes@redhat.com)
- 754215 - Small temporary fix for max height on CS Trees. (jrist@redhat.com)

* Wed Nov 16 2011 shughes@redhat.com
- Pie chart updates now functions with actual data. (jrist@redhat.com)
- Fix for pie chart on dashboard page. (jrist@redhat.com)
- Fixed a permission check to only load syncplans belonging to a specific org
  as opposed to syncplnas belongign to all org (paji@redhat.com)

* Wed Nov 16 2011 Shannon Hughes <shughes@redhat.com> 0.1.107-1
- Merge branch 'master' of ssh://git.fedorahosted.org/git/katello
  (jsherril@redhat.com)
- removing duplicated method (jsherril@redhat.com)
- incorporate redhat-logos rpm for system engine installs (shughes@redhat.com)
- 754442 - handle error status codes from CDN (inecas@redhat.com)
- 754207 - fixing issue where badly formed cdn_proxy would throw a non-sensical
  error, and we would attempt to parse a nil host (jsherril@redhat.com)
- Merge branch 'master' into sys-status (thomasmckay@redhat.com)
- minor verbage change to label: Host Type to System Type
  (thomasmckay@redhat.com)
- Merge branch 'master' into sys-status (thomasmckay@redhat.com)
- Merge branch 'master' into sys-status (thomasmckay@redhat.com)
- Merge branch 'master' into sys-status (thomasmckay@redhat.com)
- added compliant until date (thomasmckay@redhat.com)
- display a system's subscription status and colored icon
  (thomasmckay@redhat.com)
- Merge branch 'master' into sys-status (thomasmckay@redhat.com)
- display dashboard system status (thomasmckay@redhat.com)

* Wed Nov 16 2011 Brad Buckingham <bbuckingham@redhat.com> 0.1.106-1
- async job - fix for broken promotions (bbuckingham@redhat.com)

* Wed Nov 16 2011 Lukas Zapletal <lzap+git@redhat.com> 0.1.105-1
- 754430 - Product promotion fails as katello-jobs doesn't start
- system templates - adding support for adding a distribution to a system
  template in the ui
- Fixed a unit test failure
- Small fix to get the redhat enablement working in FF 3.6
- Fix to make the product.readable call only  out RH products that do not have
  any repositories enabled
- Added a message asking the user to enable repos after manifest was uploaded
- 751407 - root_controller doesn't require user authorization
- Made Product.readable call now adhere to  repo enablement constructs
- Small fix to improve the permission debug message
- bug - RAILS_ENV was ignored for thin
- Small fix to import_history, changes to styling for tabs on rh providers
  page.
- Moving the upload top right.
- Moved the redhat provider haml to a more appropriate location
- Updated some permissions on the redhat providers page
- Update to get the redhat providers repo enablement code to work.
- color shade products for sync status
- adding migration for removal of releaes version
- sync management - making sync page use major/minor versions that was added
- sync mangement - getting rid of major version
- sync management - fixing repository cancel
- fixing repo spec tests
- sync management - fixing button disabling
- sync management - fix for syncing multiple repos
- disable sync button if no repos are selected
- sync management - fixing cancel sync
- merge conflict
- sync management - adding show only syncing button
- js cleanup for progress bars
- For now automatically including all the repos in the repos call
- Initial commit on an updated repo data model to handle things like whitelists
  for rh
- handle product status progress when 100 percent
- smooth out repo progress bar for recent completed syncs
- ubercharged progress bar for previous completed syncs
- fix missing array return of pulp sync status
- sync management - fixing repo progress and adding product progress
- sync management - somre more fixes
- sync management - getting sync status showing up correct
- fixing some merge issues
- support sync status 1-call to server
- sync management - dont start periodical updater until we have added all the
  initial syncing repos
- sync management - a couple of periodical updater fixes
- removing unneeded view
- sync management - lots of javascript changes, a lot of stuff still broken
- sync management - some page/js modifications
- sync management - moving repos preopulation to a central place
- sync management =  javascript improvements
- sync mgmnt - fixing sync call
- sync management - adding sorting for repos and categories
- sync management - custom products showing up correctly now
- sync management - making table expand by major version/ minor version/arch
- use new pulp sync status, history task objects
- caching repo data and sync status to reduce sync management load time to ~40s
- adding ability to preload lazy accessors
- repos - adding release version attribute and importing

* Tue Nov 15 2011 Shannon Hughes <shughes@redhat.com> 0.1.104-1
- Reverting look.scss to previous contents. (jrist@redhat.com)
- tdl-repos - use repo name for name attribute (inecas@redhat.com)
- Merge branch 'master' into password_reset (bbuckingham@redhat.com)
- password reset - add server to logins email, ignore errors on requests for
  email (bbuckingham@redhat.com)
- cdn-proxy - accept url as well as host for cdn proxy (inecas@redhat.com)
- cdn-proxy - let proxy to be configured when calling CDN (inecas@redhat.com)
- 752863 - katello service will return "OK" on error (lzap+git@redhat.com)
- Rename of look.scss to _look.scss to reflect the fact that it's an import.
  Fixed the text-shadow deprecation error we were seeing on compass compile.
  (jrist@redhat.com)
- user edit - add 'save' text to form... lost in merge (bbuckingham@redhat.com)
- Merge branch 'master' into password_reset (bbuckingham@redhat.com)
- password reset - updates from code inspection (bbuckingham@redhat.com)
- Merge branch 'master' into password_reset (bbuckingham@redhat.com)
- password reset - fixes for issues found in production install
  (bbuckingham@redhat.com)
- katello.spec - adding mailers to be included in rpm (bbuckingham@redhat.com)
- password reset - fix issue w/ redirect to login after reset
  (bbuckingham@redhat.com)
- installler - minor update to setting of email in seeds.rb
  (bbuckingham@redhat.com)
- Merge branch 'master' into password_reset (bbuckingham@redhat.com)
- password reset - adding specs for new controller (bbuckingham@redhat.com)
- Merge branch 'master' into password_reset (bbuckingham@redhat.com)
- cli - add email address to 'user' as a required attribute
  (bbuckingham@redhat.com)
- password reset - replace flash w/ notices, add config options to
  katello.yml...ec (bbuckingham@redhat.com)
- password reset - update so that emails are sent asynchronously
  (bbuckingham@redhat.com)
- password reset - misc fixes (bbuckingham@redhat.com)
- password reset - add ability to send user login based on email
  (bbuckingham@redhat.com)
- password reset - chgs to support the actual password reset
  (bbuckingham@redhat.com)
- password reset - chgs to dev env to configure sendmail
  (bbuckingham@redhat.com)
- password reset - initial commit w/ logic for resetting user password
  (bbuckingham@redhat.com)
- Users specs - fixes for req'd email address and new tests
  (bbuckingham@redhat.com)
- Users - add email address (model/controller/view) (bbuckingham@redhat.com)

* Mon Nov 14 2011 Shannon Hughes <shughes@redhat.com> 0.1.103-1
- fix up branding file pulls (shughes@redhat.com)
- rescue exceptions retrieving a system's guests and host
  (thomasmckay@redhat.com)
- 750120 - search - fix error on org search (bbuckingham@redhat.com)
- scoped_search - updating to gem version 2.3.6 (bbuckingham@redhat.com)
- fix brand processing of source files (shughes@redhat.com)

* Mon Nov 14 2011 Lukas Zapletal <lzap+git@redhat.com> 0.1.102-1
- 753329 - distros - fix to support distros containing space in the id
- TODO: Unsure how to test this after making :host, :guests use lazy_accessor
- 749258 - new state 'failed' for changesets
- fixed save button on edit user password
- guests of a host cleanly displayed
- adding rootpw tag to the TDL export
- corrected test for creating user w/o env
- manifest import - fixes in orchestration - content remained created in locker
  env - fixed infinite recursive call of set_repos
- + both new user and modifying a user's environment now work + TODO: probably
  need to wordsmith form labels
- user#create updated for optional default env
- + don't require an initial environment for new org + new user default org/env
  choice box allows none (controller not updated yet)
- installed-products - API supports consumer installedProducts
- clean up of branch merge defaultorgenv
- correctly pass default env during user create and update
- comment and whitespace cleanup
- updated rspec tests for new default org and environment
- minor clean-up
- Security enhancements for default org and environment
- Updating KAtello to work with older subscription managers (5.7) that expect
  displayMessage in the return JSON
- User environment edit page no longer clicks a link in order to refresh the
  page after a successful update, but rather fills in the new data via AJAX
- Fixing a display message when creating an organization
- Not allowing a superadmin to create a user if the org does not ahave any
  environments from which to choose
- Now older subscription managers can register against Katello without
  providing an org or environment
- You can now change the default environment for a user on the
  Administration/Users/Environments tab
- updating config file secret
- Adding missing file
- Middle of ajax environments_partial call
- Moved the user new JS to the callback in user.js instead of a separate file
  for easier debugging.
- Saving a default permission whever a new user is created, although the
  details will likely change
- Now when you create an org you MUST specify a default environment. If you do
  not the org you created will be destroyed and you will be given proper error
  messages. I added a feature to pass a prepend string to the error in case
  there are two items you are trying to create on the page. It would have been
  easier to just prepend it at the time of message creation, but that would
  have affected every page. Perhaps we can revisit this in the future
- In the middle of stuff
- begin to display guests/host for a system
- major-minor - fix down migration
- major-minor - Parsing releasever and saving result to db
- white-space

* Thu Nov 10 2011 Shannon Hughes <shughes@redhat.com> 0.1.101-1
- disable sync KBlimit (shughes@redhat.com)
- repos - orchestration fix, 'del_content' was not returning true when there
  was nothing to delete (tstrachota@redhat.com)
- 746339 - System Validates on the uniqueness of name (lzap+git@redhat.com)
- repos - orchestration fix, deleting a repo was not deleting the product
  content (tstrachota@redhat.com)

* Wed Nov 09 2011 Shannon Hughes <shughes@redhat.com> 0.1.100-1
- virt-who - support host-guests systems relationship (inecas@redhat.com)
- virt-who - support uploading the guestIds to Candlepin (inecas@redhat.com)
- sync api - fix for listing status of promoted repos A condition that ensures
  synchronization of repos only in the Locker was too restrictive and affected
  also other actions. (tstrachota@redhat.com)
- 741961 - Removed traces of the anonymous user since he is no longer needed
  (paji@redhat.com)
- repo api - fix in spec tests for listing products (tstrachota@redhat.com)
- repos api - filtering by name in listing repos of a product
  (tstrachota@redhat.com)
- Merge branch 'master' into repo-remodel (paji@redhat.com)
- API - add status route for api to return the current version
  (inecas@redhat.com)
- include treetable.js in custom providers (thomasmckay@redhat.com)
- user spec tests - fix for pulp orchestration (tstrachota@redhat.com)
- Updated Gemfile.lock (inecas@redhat.com)
- 751844 - Fix for max height on right_tree sliding_container.
  (jrist@redhat.com)
- Merge branch 'master' into repo-remodel (paji@redhat.com)
- Refactored look and katello a little bit because of an order of operations
  error.` (jrist@redhat.com)
- Pulling out the header and maincontent and putting into a new SCSS file,
  look.scss for purposes of future ability to change subtle look and feel
  easily. (jrist@redhat.com)
- Switched the 3rd level nav to hoverIntent. (jrist@redhat.com)
- branding changes (shughes@redhat.com)
- Merge branch 'master' of ssh://git.fedorahosted.org/git/katello
  (mmccune@redhat.com)
- removed display of bundled products (thomasmckay@redhat.com)
- grouping by stacking_id now (thomasmckay@redhat.com)
- now group by subscription productId (thomasmckay@redhat.com)
- grouping by product name (which isn't right but treetable is working mostly
  (thomasmckay@redhat.com)
- show expansion with bundled products in a subscription
  (thomasmckay@redhat.com)
- changesets - added unique constraint on repos (tstrachota@redhat.com)
- Fixed distributions related spec tests (paji@redhat.com)
- Fixed sync related spec tests (paji@redhat.com)
- Fixed repo related spec tests (paji@redhat.com)
- Fixed packages test (paji@redhat.com)
- Fixed errata spec tests (paji@redhat.com)
- Merge branch 'master' into repo-remodel (paji@redhat.com)
- Fixed some repo related unit tests (paji@redhat.com)
- Removed the ChangesetRepo table + object and made it connect to the
  Repository model directly (paji@redhat.com)
- Merge branch 'master' into repo-remodel (paji@redhat.com)
- repo - using pulp id instead of AR id in pulp api calls
  (tstrachota@redhat.com)
- distributions api - fix for listing (tstrachota@redhat.com)
- Fixed some package group related tests (paji@redhat.com)
- Fixed errata based cli tests (paji@redhat.com)
- Some fixes involving issues with cli-system-test (paji@redhat.com)
- Merge branch 'master' into repo-remodel (paji@redhat.com)
- Fixed environment based spec tests (paji@redhat.com)
- Merge branch 'master' into repo-remodel (paji@redhat.com)
- Merge branch 'master' into repo-remodel (paji@redhat.com)
- removed spacing to deal with a warning (paji@redhat.com)
- Fixed the Systemtemplate spec tests (paji@redhat.com)
- Fixed errata tests (paji@redhat.com)
- Fixed sync related spec tests (paji@redhat.com)
- Fixed distribution spec tests (paji@redhat.com)
- Fixed Rep  related spec tests (paji@redhat.com)
- Fixed changeset tests (paji@redhat.com)
- fixed product spec tests that came up after master merge (paji@redhat.com)
- fixed more merge conflicts (paji@redhat.com)
- Fixed a bunch of merge conflicts (paji@redhat.com)
- More unit test fixes on the system templates stuff (paji@redhat.com)
- Fixed a good chunk of the product + repo seoc tests (paji@redhat.com)
- Merge branch 'master' into repo-remodel (paji@redhat.com)
- fixed some unit tests (paji@redhat.com)
- Fixed the repo destroy (paji@redhat.com)
- Master merge + fixed conflicts (paji@redhat.com)
- Adding the env products model (paji@redhat.com)
- Fixed merge conflicts related to master merge (paji@redhat.com)
- Added code to check for repo name conflicts before insert (paji@redhat.com)
- Updated repo code to work with promotions (paji@redhat.com)
- Added some error reporting for glue errors (paji@redhat.com)
- Glue::Pulp::Repo.find is now replaced by Repository.find_by_pulp_id now that
  we have the repository data model. (paji@redhat.com)
- Fixed a sync alert issue related to the new repo model (paji@redhat.com)
- Got the repo delete functionality working (paji@redhat.com)
- Merge branch 'master' into repo-remodel (paji@redhat.com)
- fixed the delete script for this model (paji@redhat.com)
- Got the sync pages to work with the new repo model (paji@redhat.com)
- Got the repo view to render the source url correctly (paji@redhat.com)
- Modified the code to get repo delete call working (paji@redhat.com)
- Updated the environment model to do a proper list products call
  (paji@redhat.com)
- Merge branch 'master' into repo-remodel (paji@redhat.com)
- Merge branch 'master' into repo-remodel (paji@redhat.com)
- Removed some wasted  comments (paji@redhat.com)
- Added environment mappings to the repo object and got product.repos search
  working (paji@redhat.com)
- Initial commit of the repo remodeling where the repository is created in
  katello (paji@redhat.com)

* Mon Nov 07 2011 Mike McCune <mmccune@redhat.com> 0.1.99-1
- misc rel-eng updates based on new RPMs from Fedora (mmccune@redhat.com)
* Wed Nov 02 2011 Lukas Zapletal <lzap+git@redhat.com> 0.1.98-1
- 702052 - db fields length limit review
- unit test fix
- filters - some styling improvements, as well as some permission fixes
- adding katello-job logrotate script
- moving simplify_changeset out of application controller
- Merge branch 'breakup-puppet'
- Remove trailing spaces
- filter - fixing issue where you could add a repo even if one wasnt selected
- improving package filter chosen styling
- converting chosen css to scss
- filters - fixing javascript load issue
- fixing initial_action for panel after merge
- improving error reporting for the API calls
- 731670 - improving error reporting when deleting users
- 750246 - promote content of product to different environments
- repo promotion - fix for failure when promoting a repo for second time
- Promotions - fix ajax scrolling for promotions, errata and pkgs
- repo promotion - fix for creating content (after wrong rebase)
- repo promotion - fix in spec tests
- cp content - content type taken from the provider's type
- fix for promoting repos - changeset was passing wrong parameters - repo
  promotion refactored, removed parameter for content (it is now created inside
  the repo object)
- better error messages for template validations
- adding some delays in the PulpTaskStatus
- parameter -m no longer an option in katello-jobs
- adding migration to the reset-dbs script
- templates - spec test fix
- templates - promoting parent templates
- distros - removing tdl validation
- distros - adding distribution tdl unit tests
- distros - adding package groups to TDL
- distros - adding name-version-url-arch to TDL export
- distros - adding distributions unit tests
- distros - adding import/export unit tests
- distros - adding importing
- distros - adding exporting
- distros - adding templ. distribution validator
- adding new configuration value debug_rest
- distros - adding cli portion for adding/removing distros
- distros - marking find_template as private method
- distros - adding system template handling code
- distros - adding system_template_distribution table
- distros - adding family, variant, version in CLI
- Merge branch 'filters-ui'
- filters - unit test fix and addition
- filters - adapting for  new panel ajax code
- fxiing merge conflict
- templates - spec test for checking revision numbers after promotion
- templates - fix for increased revision numbers after promotion
- filters - adding spec test for ui controller
- updated TDL schema + corresponding changes in template export & tests
- filters - fixing a few issues, such as empty package list message not going
  away/coming back
- filters - fixing empty message not appearing and dissappearing as needed
- filters - a couple more filters fixes
- filters - removing repos from select repos select box when they are selected
- filters - a few ui related fixes
- filters - package imporovements
- filters - some page changes as well as adding revert filter to products and
  repos
- filters - making products and repos add incrementally instead of re-rendering
  the entire product list
- filters - hooking up add/remove packages to the backend, as well as a few
  javascript fixes
- Merge branch 'filters' into filters-ui
- filters - hooking up product and repos to backend
- filters - improving adding removing of products and repos
- package filters - adding javascript product and repository adding
- added filters controller spec
- filters controller spec
- merge conflict
- adding/removal of packages from filters supports rollbacks now
- added support for updating of package lists of filters
- filters - a few package auto complete fixes
- filters - adding auto complete for packages, and moving locker package search
  to central place from system templates controller
- moving some javascript i18n to a common area for autocomplete
- spliting out the auto complete javascript object to its own file for reuse
- filters - adding the ui part of package adding and removing, not hooked up to
  the backend since it doesnt work yet
- tupane - adding support for expanding to actions other than :edit
- filters - making filters use name instead of pulp_id, and adding remove
- merge conflict
- filters - adding initial edit code
- fixing issue where provider description was marked with the incorrect class
- forgot to commit migration for filter-product join table
- added support for filter create/list/show/delete operations in katello cli
- filters - adding creation of package filters in the ui
- more filter-related tests
- filters - initial package filtering ui
- merge conflict
- support for addition/removal of filters to already promoted products
- fixing gemfile url
- Merge branch 'master' into filters-ui
- fixed a few issues in filters controller
- application of filters during promotion
- tests around persisting of filter-product association
- fixed a few issues around association of filters with repos
- added support for associating of filters with products
- fixed a misspelled method name
- applying filters to products step 1

* Fri Oct 28 2011 Shannon Hughes <shughes@redhat.com> 0.1.97-1
- Fixed an activation key error were all activation keys across musltiple orgs
  were deemed readable if Activationkeys in one org was accessible
  (paji@redhat.com)
- Fix for systems page javascript error when no env_select on the page.
  (ehelms@redhat.com)
- Merge branch 'master' into distros (bbuckingham@redhat.com)
- Merge branch 'master' into tupane-actions (jrist@redhat.com)
- Fixed the actions thing. (jrist@redhat.com)
- temporarily commenting out test that verifies validity of system template TDL
  export generated by katello (waiting for an updated schema from aeolus team)
  (dmitri@redhat.com)
- Small fix for actions. (jrist@redhat.com)
- Promotions - update to only allow promotion of distro, if repo has been
  promoted (bbuckingham@redhat.com)
- Changeset history - fix expand/collapse arrow (bbuckingham@redhat.com)
- Fixing right actions area post merge. (jrist@redhat.com)
- Merge branch 'master' into tupane-actions (jrist@redhat.com)
- fixed failing tests (dmitri@redhat.com)
- template export in tdl now has clientcert, clientkey, and persisted fields
  (dmitri@redhat.com)
- New system on create for systems page.  Fixed offset/position bug on panel
  due to container now being relative for menu. (jrist@redhat.com)
- Minor fix for the margin-top on third_level nav. (jrist@redhat.com)
- Third_level nav working well. (jrist@redhat.com)
- Menu - Fixes issue with third level nav hover not being displayed properly.
  (ehelms@redhat.com)
- Moved thirdLevelNavSetup to menu.js. (jrist@redhat.com)
- Tweaked the experience of the tabs to be a bit snappier. (jrist@redhat.com)
- Another change to the menu to make it behave a bit better. (jrist@redhat.com)
- Hover on subnav working with a few quirks that I need to work out.
  (jrist@redhat.com)
- Menu.scss. (jrist@redhat.com)
- Initial pass at menu. (jrist@redhat.com)
- removing another console.log (mmccune@redhat.com)
- remove console log output that was breaking FF 3.6 (mmccune@redhat.com)
- Fixes for broken scss files when compass attempts to compile them for builds.
  (ehelms@redhat.com)
- Merge branch 'master' into distros (bbuckingham@redhat.com)
- Merge branch 'master' into errata_filter (bbuckingham@redhat.com)
- errata_filter - ui - update the severity value for low severity
  (bbuckingham@redhat.com)
- errata_filter - ui - update the severity value for low severity
  (bbuckingham@redhat.com)
- repo querying - simple repo cache changed to work with new pulp api
  (tstrachota@redhat.com)
- repo querying - hack to enable queries with multiple groupids when using
  oauth temporary solution until it gets fixed in pulp (tstrachota@redhat.com)
- adding env_id to unit tests (mmccune@redhat.com)
- Merge branch 'master' into tdl-download (mmccune@redhat.com)
- adding dialog and download buttons for template download from env
  (mmccune@redhat.com)
- Moves some widget css into separate scss files. (ehelms@redhat.com)
- Merge branch 'master' into tupane (ehelms@redhat.com)
- Tupane - Fixes for spec tests. (ehelms@redhat.com)
- errata_filter - add stub to resolve error w/ test in promotions controller
  (bbuckingham@redhat.com)
- delayed-job - log errors backtrace in log file (inecas@redhat.com)
- Merge branch 'master' into tupane (ehelms@redhat.com)
- Tupane - Env Select - Adds ajax environment search to systems by environment
  page. (ehelms@redhat.com)
- nvrea-optional - adding pack to template accepts both nvre and nvrea
  (inecas@redhat.com)
- nvrea-options - remove unused code (inecas@redhat.com)
- nvrea-optional - parse_nvrea_nvre for parsing both formats together
  (inecas@redhat.com)
- nvrea-optional - refactor spec test and lib (inecas@redhat.com)
- prod orch - fix for deleting subscriptions of provided products
  (tstrachota@redhat.com)
- updated Gemfile.lock (dmitri+git@redhat.com)
- fixed failing tests (dmitri@redhat.com)
- added ruport-related gems to Gemfile (dmitri@redhat.com)
- Merge branch 'reports' (dmitri@redhat.com)
- prod orch - fix in rh provider import test (ui controller)
  (tstrachota@redhat.com)
- prod orch - fixes in spec tests (tstrachota@redhat.com)
- prod orch - deleting content from provider after manifest import
  (tstrachota@redhat.com)
- prod orch - fix for deleting prducts (tstrachota@redhat.com)
- prod orch - fix for deleting repositories - CP content is deleted upon
  deletion of the first repo associated with it (tstrachota@redhat.com)
- prod orch - added content id to repo groupids (tstrachota@redhat.com)
- prod orch - saving sync schedules refactored (tstrachota@redhat.com)
- prod orch - fix for getting repos for a product It was caching repositories
  filtered by search params -> second call with different search parameters
  would return wrong results. (tstrachota@redhat.com)
- prod orch - saving sync schedule in all repos on product update
  (tstrachota@redhat.com)
- prod orch - creating product content upon first promotion
  (tstrachota@redhat.com)
- prod orch - method for checking if one cdn path is substitute of the other in
  CdnVarSubstitutor (tstrachota@redhat.com)
- prod orch - deleting unused products after manifest import - deleting
  products that were in the manifest but don't belong to the owner
  (tstrachota@redhat.com)
- prod orch - new orchestration for product creation and manifest import
  (tstrachota@redhat.com)
- products - no content in CP when a product is created (tstrachota@redhat.com)
- Merge branch 'master' into tdl-download (mmccune@redhat.com)
- moving download to a pop-up pane so you can select env + distro
  (mmccune@redhat.com)
- Merge branch 'master' into distros (bbuckingham@redhat.com)
- Merge branch 'master' into errata_filter (bbuckingham@redhat.com)
- Tupane - Systems - Fixing search for creation and editing for System CRUD.
  (ehelms@redhat.com)
- Promotions - mark distributions as promoted, if they have already been
  (bbuckingham@redhat.com)
- Tupane - Fixes for unit tests after merging in master. (ehelms@redhat.com)
- Promotions - add distributions to changeset history... fix expander/collapse
  image in js (bbuckingham@redhat.com)
- fixing nil bug found on the code review - fix (lzap+git@redhat.com)
- Merge branch 'master' into tupane (ehelms@redhat.com)
- fixing nil bug found on the code review (lzap+git@redhat.com)
- dep calc - fixes in displaying the dependencies (tstrachota@redhat.com)
- dep calc - disabling dep. calc. in promotion tests (tstrachota@redhat.com)
- dep calc - promoting dependencies (tstrachota@redhat.com)
- dep calc - returning dependencies with dependency_of (tstrachota@redhat.com)
- dep calc - new column dependency_of in changeset dependencies
  (tstrachota@redhat.com)
- dep calc - refactoring and performance improvement - not calculating
  dependencies for packages that are included in any product or repository in
  the changeset (tstrachota@redhat.com)
- calc dep - methods for listing not included errata and packages
  (tstrachota@redhat.com)
- calc dep - calc_dependencies(bool) split into two methods
  (tstrachota@redhat.com)
- Fixed an accidental remove in katello.js from commit
  ec6ce7a262af3b9c349fb98c1d58ad774206dffb (paji@redhat.com)
- Promotions - distributions - spec test updates (bbuckingham@redhat.com)
- Promotions - distributions - changes to allow for promotion
  (bbuckingham@redhat.com)
- Tupane - Search - Spec test fixes for ajaxification of search.
  (ehelms@redhat.com)
- referenced proper ::Product class... again (thomasmckay@redhat.com)
- referenced proper ::Product class (thomasmckay@redhat.com)
- Promotions - distributions - additional changes to properly support changeset
  operations (bbuckingham@redhat.com)
- Tupane - Adds notice on edit when edited item no longer meets search
  criteria. (ehelms@redhat.com)
- Promotions - distributions - add/remove/view on changeset
  (bbuckingham@redhat.com)
- Promotions - distros - ui chg to allow adding to changeset
  (bbuckingham@redhat.com)
- Errata - update so that 'severity' will have an accessor
  (bbuckingham@redhat.com)
- Errata - filter - fix the severity values (bbuckingham@redhat.com)
- Tupane - Removes unnecessary anonymous function from list initialization.
  (ehelms@redhat.com)
- Tupane - Search - Refactors items function to be uniform across controllers.
  Adds total items and total results items counts. Refactors panel
  functionality to separate list and panel functions. (ehelms@redhat.com)
- Promotions - errata - some cleanup based on ui review discussion
  (bbuckingham@redhat.com)
- Promotions - system templates - make list in ui consistent w/ others in
  breadcrumb (bbuckingham@redhat.com)
- Merge branch 'master' into tdl-download (mmccune@redhat.com)
- Promotions - errata - update show to omit 'self' and include available links
  provided in errata (bbuckingham@redhat.com)
- Promotions - errata - update format of title for breadcrumb and errata
  details (bbuckingham@redhat.com)
- Errata Filters - UI - updates to integrate w/ backend errata filters
  (bbuckingham@redhat.com)
- Tupane - Search - Adds special notification if newly created object does not
  meet search criteria. (ehelms@redhat.com)
- Tupane - Refactors items controller function to be less repetitive.
  (ehelms@redhat.com)
- Tupane - Fixes changeset history page that requires extra attribute when
  searching for environment. (ehelms@redhat.com)
- errata-filters - filter all errata for a product (inecas@redhat.com)
- errata-filters - use only Pulp::Repo.errata for filtering (inecas@redhat.com)
- Tupane - Adds number of total items and current items in list to left side
  list in UI. (ehelms@redhat.com)
- Tupane - Adds message specific settings to notices and adds special notice to
  organization creation for new objects that don't meet search criteria.
  (ehelms@redhat.com)
- errata-filters - update failing tests (inecas@redhat.com)
- errata-filters - API and CLI support for filtering on severity
  (inecas@redhat.com)
- errata-filters - API and CLI restrict filtering errata on an environment
  (inecas@redhat.com)
- errata-filters - API and CLI allow errata filtering on multiple repos
  (inecas@redhat.com)
- errata-filters - API and CLI support for filtering errata by type
  (inecas@redhat.com)
- Removing the 'new' for systems_controller since it isn't quite there yet.
  (jrist@redhat.com)
- Various tupane fixes, enhancements, and modifications to styling.  More...
  - Stylize the options dialog in actions   - Remove the arrows on multi-select
  - Fix the .new to be fixed height all the time.   -  Fix the "2 items
  selected to be less space   - Move the box down, yo.   - Add Select None
  (jrist@redhat.com)
- Errata Filters - ui - initial changes to promotions breadcrumb
  (bbuckingham@redhat.com)
- Tupane - Search - Fixes for autocomplete drop down and left list not sizing
  properly on search. (ehelms@redhat.com)
- Tupane - Search - Converts fancyqueries to use new ajax search.
  (ehelms@redhat.com)
- Tupane - Search - Removes scoped search standard jquery autocompletion widget
  and replaces it with similar one fitted for Katello's needs.
  (ehelms@redhat.com)
- tupane - adding support for actions to be disabled if nothing is selected
  (jsherril@redhat.com)
- Tupane - Search - Re-factors extended scroll to use new search parameters.
  (ehelms@redhat.com)
- Search - Converts search to an ajax operation to refresh and update left side
  list. (ehelms@redhat.com)
- Fixes issue with navigationg graphic showing up on roles page tupanel.
  (ehelms@redhat.com)
- Merge branch 'master' into tupane (ehelms@redhat.com)
- Tupane - Changes pages to use new action to register with panel in
  javascript. (ehelms@redhat.com)
- Tupane - Moves list javascript object to new namespace. Moves newly created
  objects to top of the left hand list. (ehelms@redhat.com)
- Tupane - Converts the rest of ajax loading left hand list object creations to
  new style that respects search parameters. (ehelms@redhat.com)
- adding bulk delete system spec test (jsherril@redhat.com)
- tupane actions - adding icon to system bulk remove (jsherril@redhat.com)
- tupane actions - moving KT.panel action functions to KT.panel.actions
  (jsherril@redhat.com)
- Fixed the refresh of the number of items to happen automatically without
  being called. (jrist@redhat.com)
- System removal refresh of items number.. (jrist@redhat.com)
- Tupane - ActivationKeys - Changes Activation Keys to use creation format that
  respects search filters. (ehelms@redhat.com)
- Tupane - Role - Cleanup of role creation with addition of description field.
  Moves role creation in UI to new form to respect search parameters.
  (ehelms@redhat.com)
- Tupane - Modifies left hand list to obey search parameters and adds the
  ability to specify a create action on the page for automatic handling of
  creation of new objects with respect to the search parameters.
  (ehelms@redhat.com)
- re-created reports functionality after botched merge (dmitri@redhat.com)
- two pane system actions - adding remove action for bulk systems
  (jsherril@redhat.com)
- Tupane - Converts Content Management tab to use left list ajax loading.
  (ehelms@redhat.com)
- Tupane - Converts Organizations tab to ajax list loading. (ehelms@redhat.com)
- Tupane - Converts Administration tab to ajax list loading.
  (ehelms@redhat.com)
- Merge branch 'master' into tupane (ehelms@redhat.com)
- Tupane - Converts systems tab items to use new ajax loading in left hand
  list. (ehelms@redhat.com)
- Merge branch 'master' into tdl-download (mmccune@redhat.com)
- first hack to try and get the sub-edit panel to pop up (mmccune@redhat.com)
- Tupane - Initial commit of changes to loading of left hand list on tupane
  pages via ajax. (ehelms@redhat.com)
- Tupanel - Updates to tupanel slide out for smoother sliding up and down
  elongated lists.  Fix for extended scroll causing slide out panel to overrun
  footer. (ehelms@redhat.com)

* Mon Oct 24 2011 Shannon Hughes <shughes@redhat.com> 0.1.96-1
- Merge branch 'master' of ssh://git.fedorahosted.org/git/katello
  (bkearney@redhat.com)
- Allow headpin and katello-common to install together (bkearney@redhat.com)
- Small fix for browse/upload overlap. (jrist@redhat.com)
- pools - one more unit test (lzap+git@redhat.com)
- pools - list of available unit test (lzap+git@redhat.com)
- tdl-repos-references - validate TDL in unit tests against xsd
  (inecas@redhat.com)
- tdl-repos-references - tdl repos references direct to pulp repo
  (inecas@redhat.com)
- templates - fix for cloning to an environment (tstrachota@redhat.com)
- Systems - minor change to view to address warning during render...
  (bbuckingham@redhat.com)
- Promotions - distributions - make list in ui consistent w/ products list
  (bbuckingham@redhat.com)
- Minor fix for potential overlap of Upload button on Redhat Provider page.
  (jrist@redhat.com)
- cli-akeys-pools - show pools in activation key details (inecas@redhat.com)
- cli-akeys-pools - set allocated to 1 (inecas@redhat.com)
- cli-akeys-pools - refactor spec tests (inecas@redhat.com)
- cli-akeys-pools - remove subscriptions from a activation kay
  (inecas@redhat.com)
- cli-akeys-pools - add subscription to a key through CLI (inecas@redhat.com)
- 747805 - Fix for not being able to create an environment when subpanel div
  was "in the way" via z-index and layering. (jrist@redhat.com)
- Fixing tests for System create (tsmart@redhat.com)
- Rendering the proper lsit item for a system once it has been created
  (tsmart@redhat.com)
- Minor changes to new page for systems.  Using systems_path with
  action=>create automatically defaults to post.  Doing so was because of the
  server prefix.  Also fixed the scrollbar at the bottom of the page to be
  grid_8 for the surrounding page. (jrist@redhat.com)
- If you do not have an environment selected, then we tell you to go set a
  default (tsmart@redhat.com)
- Fixing System create error validation return (tsmart@redhat.com)
- Adding environment selector to the System Create page (tsmart@redhat.com)
- Cherry picking first System CRUD commit (tsmart@redhat.com)
- Tweaks to System/Subscriptions based on feedback:    + Fix date CSS padding
  + "Available" to "Quantity" in Available table    + Remove "Total" column in
  Available table    + Add "SLA" to Available table (thomasmckay@redhat.com)
- pools - adding multi entitlement flag to the list (cli) (lzap+git@redhat.com)
- pools - making use of system.available_pools_full (lzap+git@redhat.com)
- pools - rename sys_consumed_entitlements as consumed_entitlements
  (lzap+git@redhat.com)
- pools - moving sys_consumed_entitlements into glue (lzap+git@redhat.com)
- pools - rename sys_available_pools as available_pools_full
  (lzap+git@redhat.com)
- pools - moving sys_available_pools into glue (lzap+git@redhat.com)
- pools - listing of available pools (lzap+git@redhat.com)
- refactoring - extending pool glue class (lzap+git@redhat.com)
- refactoring - extending pool glue class (lzap+git@redhat.com)
- removing unused code (lzap+git@redhat.com)
- Prevent from using sqlite as the database engine (inecas@redhat.com)
- Wrapping up today's git mess. (jrist@redhat.com)
- Revert "Revert "Red Hat Provider layout refactor" - upload is not working
  now..." (jrist@redhat.com)
- Revert "Fix for provider.js upload file." (jrist@redhat.com)
- Revert "Merge branch 'upload_fix'" (jrist@redhat.com)
- Merge branch 'upload_fix' (jrist@redhat.com)
- Fix for provider.js upload file. (jrist@redhat.com)
- Revert "Red Hat Provider layout refactor" - upload is not working now...
  (jrist@redhat.com)
- Red Hat Provider layout refactor (jrist@redhat.com)
- Removed jeditable classes off repo pages since attributes there are not
  editable anymore (paji@redhat.com)
- Break up the katello rpms into component parts (bkearney@redhat.com)
- Very minor padding issue on .dash (jrist@redhat.com)
- Fix for flot/canvas on IE. (jrist@redhat.com)
- BZ#747343 https://bugzilla.redhat.com/show_bug.cgi?id=747343 In fix to show
  subscriptions w/o products, the provider was not being checked.
  (thomasmckay@redhat.com)
- Based on jrist feedback: + add padding to rows to account for fatter spinner
  + don't increment spinner value if non-zero on checkbox click + alternate row
  coloring (maintain color on exanding rows) (thomasmckay@redhat.com)
- Unsubscribe now unsubscribes from individual entitlements, not the entire
  pool. (Only useful for multi-entitlement subscriptions where the user may
  have subscribed to multiple quantities.) (thomasmckay@redhat.com)
- adjusted tables for custom provider product, updated columns
  (thomasmckay@redhat.com)
- handle comma-separated gpgUrl values. change display of subscription from
  label to div to clean up display style (thomasmckay@redhat.com)
- subscription content url is needs the content source prefix before it is a
  clickable link (thomasmckay@redhat.com)
- changed subscription details to a list instead of a table; much cleaner
  looking (thomasmckay@redhat.com)
- data added to expanding subscription tree (thomasmckay@redhat.com)
- first cut of expander for subscription details (data fake)
  (thomasmckay@redhat.com)
- updated table info for available, including removing spinner for non-multi
  (thomasmckay@redhat.com)
- updated table info for currently subscribed (thomasmckay@redhat.com)
- 737678 - Made the provider left panes and other left panes use ellipsis
  (paji@redhat.com)

* Tue Oct 18 2011 Lukas Zapletal <lzap+git@redhat.com> 0.1.95-1
- switching to XML vs JSON for template download
- Errata - packages - list based on name-[epoch:]-version-release.arch
- 745617 fix for product sync selection
- tdl - modifying /export to return TDL format
- tdl - refactoring export_string to export_as_json
- reset dbs script now correctly load variables
- 744067 - Promotions - Errata UI - clean up format on Details tab

* Mon Oct 17 2011 Lukas Zapletal <lzap+git@redhat.com> 0.1.94-1
- adding db:truncate rake task
- templates - spec tests for revisions
- templates - fix for increasing revision numbers after update
- fixes #745245 Filter on provider page fails with postgres error
- Fixed a unit test
- 740979 - Gave provider read access for users with org sync permission
- 744067 - Promotions - Errata UI - clean up format on Packages tab
- 741416 - organizations ui - list orgs using same sort order as on roles pg

* Fri Oct 14 2011 Shannon Hughes <shughes@redhat.com> 0.1.93-1
- bump up scoped_search version to 2.3.4 (shughes@redhat.com)
- 745315 -changing application controller to not include all helpers in all
  controllers, this stops helper methods with the same name from overwriding
  each other (jsherril@redhat.com)
- 740969 - Fixed a bug where tab was being inserted. Tab is invalid for names
  (paji@redhat.com)
- 720432 - Moves the small x that closes the filter on sliding tree widgets to
  be directly to the right of the filter. (ehelms@redhat.com)
- 745279 - UI - fix deletion of repo (bbuckingham@redhat.com)
- 739588-Made the systems update call raise the error message the correct way
  (paji@redhat.com)
- 735975 - Fix for user delete link showing up for self roles page
  (paji@redhat.com)
- Added code to fix a menu highlighting issue (paji@redhat.com)
- 743415 - removing uneeded files (mmccune@redhat.com)
- update to translations (shughes@redhat.com)
- 744285 - bulletproof the spec test for repo_id (inecas@redhat.com)
- Fix for accidentaly faling tests (inecas@redhat.com)
- adding new zanata translation file (shughes@redhat.com)
- search - fix system save and notices search (bbuckingham@redhat.com)
- 744285 - Change format of repo id (inecas@redhat.com)
- Fixed a bunch of unit tests (paji@redhat.com)
- Fixed progress bar and spacing on sync management page. (jrist@redhat.com)
- Updated the ordering on the content-management menu items (paji@redhat.com)
- Refactored the create_menu method to allow navs of multiple levels
  (paji@redhat.com)
- Ported all the nav items across (paji@redhat.com)
- Added a construct to automatically imply checking for a sub level if the top
  level is missing (paji@redhat.com)
- Just added spaces to every line to keep the tabbing loking right
  (paji@redhat.com)
- Added the systems tab. (paji@redhat.com)
- Added dashboard menus and fixed a bunch of navs (paji@redhat.com)
- Reorganized the navigation a bit (paji@redhat.com)
- Modified the rendering structure to use independent nav items
  (paji@redhat.com)
- Moved menu rb to helpers since its a better fit there.. soon going to
  reorganize the files there (paji@redhat.com)
- Adding the new menu.rb to generate menu (paji@redhat.com)
- Initial commit on getting a dynamic navigation (paji@redhat.com)
- Merge branch 'comps' (jsherril@redhat.com)
- system templates - fixing last issues with comps groups (jsherril@redhat.com)
- removing z-index on helptip open icon so it does not hover over 3rd level
  navigation menu (jsherril@redhat.com)
- Moved the help tip on the redhat providers page show up at the right spot
  (paji@redhat.com)
- reduce number of sync threads (shughes@redhat.com)
- search - several fixes for issues on auto-complete (bbuckingham@redhat.com)
- tests - adding system template package group test for the ui controller
  (jsherril@redhat.com)
- 744191 - prevent some changes on red hat provider (inecas@redhat.com)
- 744191 - Prevent deleting Red Hat provider (inecas@redhat.com)
- system templates - removign uneeded route (jsherril@redhat.com)
- system templates - package groups auto complete working (jsherril@redhat.com)
- system templates - hooked up comps groups with backend with the exception of
  auto complete (jsherril@redhat.com)
- Merge branch 'master' into comps (jsherril@redhat.com)
- system templates - adding  addition and removal of package groups in the web
  ui, still does not save to server (jsherril@redhat.com)
- system templates - properly listing package groups respecting page size
  limits (jsherril@redhat.com)
- system templates - adding real package groups to system templates page
  (jsherril@redhat.com)
- system templates - adding initial ui framework for package groups in system
  templates (jsherril@redhat.com)
- system templates - adding initial comps listing for products (with fake data)
  (jsherril@redhat.com)

* Tue Oct 11 2011 Lukas Zapletal <lzap+git@redhat.com> 0.1.92-1
- Installation does not pull in katello-cli
- Revert "added ruport-related gems to Gemfile"
- jslint - fix warnings reported during build
- templates - fix in spec tests for exporting/importing
- templates - fix for cloning to next environment - added nvres to export - fix
  for importing package groups
- added ruport-related gems to Gemfile
- JsRoutes - Fix for rake task to generate javascript routes.

* Mon Oct 10 2011 Brad Buckingham <bbuckingham@redhat.com> 0.1.91-1
- scoped_search - Gemfile updates to support scoped_search 2.3.4
  (bbuckingham@redhat.com)
- 741656 - roles - search - chgs for search by perm type and verbs
  (bbuckingham@redhat.com)
- Switch of arch and support level on subscriptions page. (jrist@redhat.com)
- repo delete - cli for deleting single repos (tstrachota@redhat.com)
- repo delete - api for deleting single repos (tstrachota@redhat.com)
- Enable running rake task for production env from git repo (inecas@redhat.com)
- Fix check on sqlite when setting up db under root for production
  (inecas@redhat.com)
- Remove failing check on sqlite for root (inecas@redhat.com)
- users - fix user name on edit screen (bbuckingham@redhat.com)
- Set default rake task (inecas@redhat.com)
- Merge branch 'master' into bz731203 (bbuckingham@redhat.com)
- fixed failing roles_controller_spec (dmitri@redhat.com)
- Merge branch 'filters' (dmitri@redhat.com)
- import-stage-manifest - remove hard-coded supported archs (inecas@redhat.com)
- fix in log message (tstrachota@redhat.com)
- org orchestration - deleting dependent providers moved to orchestration layer
  Having it handled by :dependent => :destroy caused wrong order of deleting
  the records. The organization in Candlepin was deleted before providers and
  products. This led to record-not-found errors. (tstrachota@redhat.com)
- products - delete all repos in all environments when deleting a product
  (tstrachota@redhat.com)
- products - route and api for deleting products (tstrachota@redhat.com)
- Added the download icon to the system template page. (jrist@redhat.com)
- 731203 - changes so that update to the object id are reflected in pane header
  (bbuckingham@redhat.com)
- 743646: fix sync due to bad rail route paths (shughes@redhat.com)
- 731203 - update panes to use object name in header/title
  (bbuckingham@redhat.com)
- 731203 - updates to support ellipsis in header of tupane layout
  (bbuckingham@redhat.com)
- fields residing in pulp are now present in the output of index
  (dmitri@redhat.com)
- create/delete operations for filters are working now (dmitri@redhat.com)
- first cut of filters used during promotion of content from Locker
  (dmitri@redhat.com)

* Fri Oct 07 2011 Lukas Zapletal <lzap+git@redhat.com> 0.1.90-1
- fix for katello-reset-dbs - pgsql support for initdb
- sms - introducing subscriptions controller
- sms - refactoring subscription -> subscriptions path
- sms - moving subscriptions list action into the backend
- sms - moving unsubscribe action into the backend
- dashboard - one last css vertical spacing issue fix
- making css for navigation require a little space in the subnav if there are
  no subnav elements
- dashboard - fixing issue where user with no orgs would recieve an error upon
  login
- panel - minor update to escape special characters in id
- dashboard - more dashboard css fixes
- 741669 - fixing issue where user with no org could not access their own user
  details page
- dashboard - adding ui tweaks from uxd

* Thu Oct 06 2011 Shannon Hughes <shughes@redhat.com> 0.1.89-1
- adding reporting gems deps (shughes@redhat.com)

* Thu Oct 06 2011 Shannon Hughes <shughes@redhat.com> 0.1.88-1
- adding yum fix until 3.2.29 hits zstream/pulp (shughes@redhat.com)
- provider - search changes resulting from split of Custom and Red Hat
  providers (bbuckingham@redhat.com)
- 715369 - use ellipsis on search favorites/history w/ long names
  (bbuckingham@redhat.com)
- repo - default value for content type when creating new repo
  (tstrachota@redhat.com)
- sms - useless comment (lzap+git@redhat.com)
- templates - removed old way of promoting templates directly
  (tstrachota@redhat.com)
- import-stage-manifest - set content type for created repo (inecas@redhat.com)
- dashboard - fixing issue where promotions ellipsis was not configured
  correctly (jsherril@redhat.com)
- dashboard - updating subscription status scss as per request
  (jsherril@redhat.com)

* Wed Oct 05 2011 Shannon Hughes <shughes@redhat.com> 0.1.87-1
- adding redhat-uep.pem to katello ca (shughes@redhat.com)
- dashboard - prevent a divide by zero (jsherril@redhat.com)
- import-stage-manifest - fix relative path for imported repos
  (inecas@redhat.com)
- Do not call reset-oauth in %post, candlepin and pulp are not installed at
  that time anyway. (jpazdziora@redhat.com)
- 739680 - include candlepin error text in error notice on manifest upload
  error (bbuckingham@redhat.com)
- import-stage-manifest - use redhat-uep.pem as feed_ca (inecas@redhat.com)
- import-stage-manifest - refactor certificate loading (inecas@redhat.com)
- import-stage-manifest - fix failing spec tests (inecas@redhat.com)
- import-stage-manifest - fix validations for options (inecas@redhat.com)
- import-stage-manifest - fix ssl verification (inecas@redhat.com)
- import-stage-manifest - small refactoring (inecas@redhat.com)
- import-stage-manifest - short documentation (inecas@redhat.com)
- import-stage-manifest - remove unused code (inecas@redhat.com)
- import-stage-manifest - use CDN to substitute vars in content url
  (inecas@redhat.com)
- import-stage-manifest - class for loading variable values from CDN
  (inecas@redhat.com)
- import-stage-manifest - refactor (inecas@redhat.com)
- import-stage-manifest - fix unit tests (inecas@redhat.com)
- import-stage-manifest - substitute release ver (inecas@redhat.com)
- packagegroups - cli changed to work with array returned from api instead of
  hashes that were returned formerly (tstrachota@redhat.com)
- templates - fixes in spec tests (tstrachota@redhat.com)
- templates - validations for package groups and group categories
  (tstrachota@redhat.com)
- package groups - groups and group categories returned in an array instead of
  in a hash (tstrachota@redhat.com)
- templates api - removed old content update (tstrachota@redhat.com)
- packages search - find latest returns array of all latest packages not only
  the first latest package found (tstrachota@redhat.com)
- templates - package groups and categories identified by name -repo ids and
  category/group ids removed (tstrachota@redhat.com)
- added index for system_template_id on system_template_packages
  (tstrachota@redhat.com)
- templates - update changes name of all environment clones
  (tstrachota@redhat.com)
- templates api - added new controller for updating templates
  (tstrachota@redhat.com)
- templates api - fix for failure in listing all templates in the system
  (tstrachota@redhat.com)
- Temporarily removing dashboard pull-down. (jrist@redhat.com)
- 740340 - manifest upload - validate file input provided
  (bbuckingham@redhat.com)
- 740970 - adding detection if a password contains the username
  (jsherril@redhat.com)
- 741669 - adding a way for users to modify their own user details
  (jsherril@redhat.com)
- Fixed providers show  + edit page to not show provider type (paji@redhat.com)
- Merge branch 'master' into notices (bbuckingham@redhat.com)
- Merge branch 'master' of ssh://git.fedorahosted.org/git/katello
  (bbuckingham@redhat.com)
- dashboard - adding arrow to the right of the gear (jsherril@redhat.com)
- a-keys - fix delete and behavior on create (bbuckingham@redhat.com)
- Merge branch 'master' into akeys (bbuckingham@redhat.com)
- a-keys - fix view specs (bbuckingham@redhat.com)
- a-keys - fix controller specs (bbuckingham@redhat.com)
- a-keys - mods to handle nil env on akey create (bbuckingham@redhat.com)
- Alternating family rows in Activation Keys by way of Ruby's handy cycle
  method. (jrist@redhat.com)
- a-keys - (TO BE REVERTED) temporary commit to duplicate subscriptions
  (bbuckingham@redhat.com)
- a-keys - some refactor/cleanup of js to use KT namespace
  (bbuckingham@redhat.com)
- a-keys - js fix so that clearing filter does not leave children shown
  (bbuckingham@redhat.com)
- a-keys - css updates for subscriptions (bbuckingham@redhat.com)
- a-keys - change the text used to request update to template
  (bbuckingham@redhat.com)
- a-keys - update scss to remove some of the table css used by akey
  subscriptions (bbuckingham@redhat.com)
- Merge branch 'master' into akeys (bbuckingham@redhat.com)
- a-keys - init env_select when edit pane is initialized
  (bbuckingham@redhat.com)
- a-keys - add cancel button to general tab (bbuckingham@redhat.com)
- a-keys - subscriptions - updates to support listing by product
  (bbuckingham@redhat.com)
- a-keys - update to disable the Add/Remove button after click
  (bbuckingham@redhat.com)
- a-keys - subscriptions - update to include type (virtual/physical)
  (bbuckingham@redhat.com)
- a-keys - applied subs - add link to add subs (bbuckingham@redhat.com)
- a-keys - initial changes for applied subscriptions page
  (bbuckingham@redhat.com)
- a-keys - initial changes for available subscriptions page
  (bbuckingham@redhat.com)
- Merge branch 'master' into akeys (bbuckingham@redhat.com)
- a-keys - new/edit - updates to highlight the need to change template, on env
  change... (bbuckingham@redhat.com)
- a-keys - edit - fix broken 'save' (bbuckingham@redhat.com)
- a-keys - subscriptions - add applied/available placeholders for view and
  controller (bbuckingham@redhat.com)
- a-keys - add Applied and Available subscriptions to navigation
  (bbuckingham@redhat.com)
- a-keys - new/edit - disable save buttons while retrieving template/product
  info (bbuckingham@redhat.com)
- a-keys - new - update to set env to the first available
  (bbuckingham@redhat.com)
- a-keys - remove the edit_environment action (bbuckingham@redhat.com)
- a-keys - edit - update to list products in the env selected
  (bbuckingham@redhat.com)
- a-keys - update new key ui to use environment selector
  (bbuckingham@redhat.com)
- a-keys - update setting of env and system template on general tab...
  (bbuckingham@redhat.com)
- notices - change to fix broken tests (bbuckingham@redhat.com)
- notices - change to support closing previous failure notices on a success
  (bbuckingham@redhat.com)
- notices - adding controller_name and action_name to notices
  (bbuckingham@redhat.com)

* Tue Oct 04 2011 Lukas Zapletal <lzap+git@redhat.com> 0.1.86-1
- Added some rendering on products and repos page to explicity differentiate
  the 2
- dashboard - removing system list and expanding height of big_widget and
  small_widget
- Updated katello-js to work with multiple third level navs
- 740921 - When editing a permission verbs and tags that were part of the
  permission will now show up as selected already.
- Roles UI - Fix for edit role slide up container not working after previous
  changes to the way the action bar works.
- tupane - fixing extended scroll spinner showing up on most pages
- panel - rendering generic rows more efficiently
- 740365 - fixing issue with systems sorting and extended scroll, where limits
  were being placed before teh sorting happened
- Fixes for Roles UI action bar edit breaking after trying to edit more than 1.
- 737138 - Adds action bar buttons on roles pages to tab index and adds enter
  button press handlers to activate actions.
- 733722 - When hitting enter after editing an input will cause the next button
  to click.
- 741399 - Fixes for Global permissions to hide 'On' field for all resource
  types.
- Tupane - Changes for consistency of tupane css.
- 741422 - Roles UI - Fixes issue with sliding tree expanding in height instead
  of overflowing container.
- Row/grouping coloring for products and repos.
- Fixed a unit test failure
- Got pretty much the providers functionality done with this
- Initial commit related to the provider page redesign
- sms - cli system subscribe command
- Commiting a bunch of unit fixes
- Made organization create a default redhat provider on its inception
- Updated dashboard systems snippet. fixed a couple of bugs w.r.t ellipsis
- Dashboard - lighter hr color, and shorter big_widgets.
- 740936 - Roles UI - Fixes issue with back button disappearing, container
  border not surrounding actior bar and with wrong containers being displayed
  for permission create.
- BZ 741357: fixed a spelling mistake in katello-jobs.init
- Revert "BZ 741357: fixed a spelling mistake in katello-jobs.init"
- BZ 741357: fixed a spelling mistake in katello-jobs.init
- 741444/741648/739981/739655 - update *.js.haml to use the new KT namespace
  for javascript
- Added some modifications for the dashboard systems overview widget to include
  the product name
- add a spec test to the new download
- Adding system template download button.
- Updated the dashboard systems view to be more consistent and show an icon if
  entitlements are valid
- Moved methods from the systems_help to application so that the time
  formatting can be conisistent across all helpers
- Lighter color footer version.
- Tupane - Fixes typo from earlier change related to tupane closing not
  scrolling back up to top.
- dashboard - making subscription widget load with the page
- Added some better error handling and removed katello_error.haml as we can do
  the same with katello.haml
- dashboard - fixing issue where errata would not expand properly when loaded
  via async, also moved jscroll initalization to a more central place
- dashboard - fixing issue where scrollbar would not initialize for ajax loaded
  widgets
- dashboard - removing console.logs
- dashboard - making all widgets load asyncronously
  dashboard
- Changes to the dashboard layout.
- dashboard - adding errata widget with fake data
- Dashboard gear icon in button.
- 739654 - Tupane - Fixes issue with tupane jumping to top of page upon being
  closed.
- katello-all -- a meta-package to pull in all components for Katello.
- Stroke 0 on dashboard pie graph.
- 736090 - Tupane - Fixes for tupane drifting into footer.
- 736828 - Promotions - Fixes packages tupane to close whenever the breadcrumb
  is navigated away from the packages list.
- Overlay for graph on sub status for dasyboard.  Fix for a few small bad haml
  and js things.
- Fixed a var name goofup
- dashboard - adding owner infor object to katello and having the dashboard use
  it for total systems
- dashboard - fixing color values to work properly in firefox
- Updated some scss styling to lengthen the scroll
- Added a message to show empty systems
- Added  some styling on the systems snippet
- dashboard - adding subscription widget for dashboard with fake data
- Added the ellipsis widget
- glue - caching teh sync status object in repos to reduce overhead
- dashboard - a few visual fixes
- Fixed some merge conflicts
- Initial cut of the systems snippet on the dashboard
- dashboard - adding sync dashboard widget
- dashboard - making helper function names more consistent
- dashboard - fixing changeset link and fixing icon links on promotions
- Made the current_organization failure check to also log the exception trace
- dashboard - mostly got promotions pane on dashboard working
- dashboard - got notices dashboard widget in place
- move the SSL fix into the rpm files
- Additional work on the dashboard L&F.  Still need gear in dropbutton and
  content in dashboard boxes.
- Changes to the dashboard UI headers.
- Dashboard initial layout. Added new icons to the action-icons.png as well as
  the chart overlay for the pie chart for subscriptions.
- search - modifications to support service prefix (e.g. /katello)
- search - add completer_scope to role model
- search - systems - update to properly handle autocomplete
- search - initial commit to address auto-complete support w/ perms

* Tue Sep 27 2011 Shannon Hughes <shughes@redhat.com> 0.1.85-1
- remove capistrano from our deps (shughes@redhat.com)
- 736093 - Tupanel - Changes to tupanel to handle helptip open and close.
  (ehelms@redhat.com)
- rhsm fetch environment with owner information (lzap+git@redhat.com)
- spec tests - fix after change in api for listing templates
  (tstrachota@redhat.com)
- templates - removed content validator (tstrachota@redhat.com)
- templates api - fix for getting template by name (tstrachota@redhat.com)
- product sync - fixed too many arguments error (tstrachota@redhat.com)
- templates - spec tests for promotions and packages (tstrachota@redhat.com)
- package search - reordered parameters more logically (tstrachota@redhat.com)
- changesets - removed unused method (tstrachota@redhat.com)
- templates - spec test fixes (tstrachota@redhat.com)
- repos - method clone id moved from product to repo (tstrachota@redhat.com)
- templates - removed unused methods (tstrachota@redhat.com)
- templates - validation for packages (tstrachota@redhat.com)
- templates promotion - fix for spec tests (tstrachota@redhat.com)
- async tasks - pulp status not saving new records after refresh
  (tstrachota@redhat.com)
- template promotions - added promotions of packages (tstrachota@redhat.com)
- templates - fix for unique nvre package validator the previous one was
  failing for validation after updates (tstrachota@redhat.com)
- templates - unique nvre validator for packages (tstrachota@redhat.com)
- templates - adding packages by nvre (tstrachota@redhat.com)
- spec tests - tests for package utils (tstrachota@redhat.com)
- package utils - methods for parsing and building nvrea
  (tstrachota@redhat.com)
- repos - helper methods for searching packages (tstrachota@redhat.com)
- templates - removed errata from update controller (tstrachota@redhat.com)
- template promotions - promotion of products from a template
  (tstrachota@redhat.com)
- changesets - api for adding templates to changesets (tstrachota@redhat.com)
- templates - fixed spec tests after errata removal (tstrachota@redhat.com)
- templates - removed errata from imports, exports and promotions
  (tstrachota@redhat.com)
- templates - deleted TemplateErrata model (tstrachota@redhat.com)
- templates - errata removed from model (tstrachota@redhat.com)
- Tupanel - Fixes issue with tupanel ajax data being inserted twice into DOM.
  (ehelms@redhat.com)
- Tupanel - Fixes smoothness issue between normal tupane and sliding tree.
  (ehelms@redhat.com)
- Tupanel - Fixes for resizing and height setting.  Fixes for subpanel.
  (ehelms@redhat.com)
- Merge branch 'master' into tupanel (ehelms@redhat.com)
- Tupanel - Changes to tupanel for look and feel and consistency.
  (ehelms@redhat.com)
- fixed a bunch of tests that were failing because of new user orchestration
  (dmitri@redhat.com)
- pulp user with 'super-users' role are now being created when a katello user
  is created (dmitri@redhat.com)
- first cut at pulp user glue layer (dmitri@redhat.com)
- added interface for pulp user-related operations (dmitri@redhat.com)
- added glue layer for pulp user (dmitri@redhat.com)
- 740254 - dep API in pulp changed - these changes reflect new struct
  (mmccune@redhat.com)
- make sure we only capture everything after /katello/ and not /katello*
  (mmccune@redhat.com)
- adding in mod_ssl requirement. previously this was beeing indirectly pulled
  in by pulp but katello should require it as well. (shughes@redhat.com)
- bump down rack-test. 0.5.7 is only needed. (shughes@redhat.com)
- Merge branch 'master' into routesjs (ehelms@redhat.com)
- import-stage-manifest - prepare a valid name for a product
  (inecas@redhat.com)
- Remove debug messages to stdout (inecas@redhat.com)
- import-stage-manifest - use pulp-valid names for repos (inecas@redhat.com)
- import-stage-manifest - temp solution for not-supported archs in Pulp
  (inecas@redhat.com)
- import-stage-manifest - support for more archs with one content
  (inecas@redhat.com)
- import-stage-manifest - refactor clone repo id - remove duplicities
  (inecas@redhat.com)
- import-stage-manifest - make clone_repo_id instance method
  (inecas@redhat.com)
- import-stage-manifest - tests for clone repo id (inecas@redhat.com)
- JsRoutes - Adds the base functionality to use and generate the Rails routes
  in Javascript. (ehelms@redhat.com)
- Adds js-routes gem as a development gem. (ehelms@redhat.com)
- Tupane - A slew of changes to how the tupane slideout works with regards to
  positioning. (ehelms@redhat.com)
- bump down tzinfo version. actionpack/activerecord only need > 3.23
  (shughes@redhat.com)
- Tupanel - Cleanup and fixes for making the tupanel slide out panel stop at
  the bottom. (ehelms@redhat.com)

* Fri Sep 23 2011 Lukas Zapletal <lzap+git@redhat.com> 0.1.84-1
- asub - adding unit tests
- asub - ak subscribes to pool which starts most recently
- asub - renaming KTSubscription to KTPool
- Merge branch 'master' into rails309
- adding dep for rails 3.0.10
- new deps for rails 3.0.10
- 740389 - include repoid and remove unused security checks
- Merge branch 'master' into rails309
- bumping candlepin to the latest rev
- Promoted content enabled by default
- fixed a bug with parsing of oauth provider parameters
- Hid the select all/none button if the user doesnt have any syncable
  products..
- More roles controller spec fixes
- Roles - Fixes for spec tests that made assumptions that don't hold true on
  postgres.
- Added some comments for app controller
- Roles UI - Updates to edit permission workflow as a result of changes to add
  permission workflow.
- Roles Spec - Adds unit tests to cover CRUD on permissions.
- Roles UI - Fixes to permission add workflow for edge cases.
- Roles UI - Modifies role add permission workflow to add a progress bar and
  move the name and description to the bottom of the workflow.
- Added some padding for perm denied message
- Updated the config file to illustrate the use of allow_roles_logging..
- forgot to evalute the exception correctly
- Added ordering for roles based on names
- Added a config entry allow_roles_logging for roles logs to be printed on the
  output log. This was becasue roles check was cluttering the console window.
- Made the rails error messages log a nice stack trace
- packagegroups-templates - better validation messages
- packagegroups-templates - fix for notification message
- More user-friendly validation failed message in CLI
- removing an unused migration
- Disable unstable spec test
- Merge branch 'master' of ssh://git.fedorahosted.org/git/katello
- regin dep issue workaround enabled for EL6 now
- removed access control from UebercertsController
- Merge branch 'uebercert'
- updates routes to support uebercert operations
- fixed a few issues with uebercert controller specs
- katello now uses cp's uebercert generation/retrieval
- gemfile mods for rails 3.0.9
- fixed a bunch of issues during uebercert generation
- first cut at supporting ueber certs
- ueber cert - adding cli support

* Tue Sep 20 2011 Lukas Zapletal <lzap+git@redhat.com> 0.1.83-1
- Updates on the promotion controller page to deal with weird permission models
- 732444 - make sure we uppercase before we sort so it is case indifferent
- fixed an accidental typo
- Updated the promotions page nav and rules to work correctly
- Updated the handling of the 500 error to deal with null org cases
- 734526 - improving error messages for promotions to include changeset names.
- 733270 - fix failing unit tests
- 733270 - validate uniquenss of system name
- 734882 - format RestClient error message only for katello-cli agent
- 734882 - User-Agent header in katello-cli and custom error messages
- changed candlepin url in Candlepin::Consumer integration tests
- removing unecessary debug line that was causing JS errors
- notices - making default polling inverval 120s (when omitted from conf)
- activation keys - fixing new env selector for activation keys
- fixing poor coding around enabling create due to permission that had creeped
  into multiple controllers
- 739200 - moving system template new button to the top left instead of on the
  bottom action bar
- system templates - updating page to ensure list items are vertical centered,
  required due to some changes by ehelms
- javascript - some fixes for the new panel object
- merging in env-selector
- env-select - adding more javascript documentation and improving spacing
  calculations
- Fix proxy to candlepin due to change RAILS_RELATIVE_URL_ROOT
- env-select - fixing a few spacing issues as well as having selected item be
  expanded more so than others
- 738762 - SSLVerifyClient for apache+thin
- env select - corrected env select widget to work with the expanding nodes
- 722439 - adding version to the footer
- Roles UI - Fix for broken role editing on the UI.
- env select - fixing up the new environment selector and ditching the old
  jbreadcrumb
- Two other small changes to fix the hidden features of subscribe and
  unsubscribe.
- Fix for .hidden not working :)
- Roles UI - Fixes broken add permission workflow.
- Fixes a number of look and feel issues related to sliding tree items and
  clicking list items.
- Changes multiselect to have add from list on the left and add to list on the
  right. Moves multiselect widget css to its own file.
- Fixes for changes to panel javascript due to rebase.
- Fixes for editing a permission when setting the all tags or all verbs.
- A refactor of panel in preparation for changes to address a series of bugs
  related to making the slide out panel of tupane more robust.
- Roles UI - Adds back missing css for blue box around roles widget.
- CSS cleanup focused on organizing colors and adding more variable
  definitions.
- initial breadcrumb revamp

* Thu Sep 15 2011 Lukas Zapletal <lzap+git@redhat.com> 0.1.82-1
- removing two unnecessarry macros in spec file
- correcting workaround for BZ 714167 (undeclared dependencies) in spec
- adding copyright and modeline to our spec files
- correcting indentatin (Jan Pazdziora)
- packagegroups - add pacakge groups and categories to JSON
- pacakgegroups - refactor template exports to meet Ruby conventions
- packagegroups - add to string export of template
- packagegroups - support for group and categories in temp import
- adding two configuration values debug_pulp_proxy
- promotions - fixing error where you could not add a product
- Fixed some unit tests...
- 734460 - Fix to have the roles UI complain on bad role names
- Fix to get tags.formatted to work with the new changes
- Fixed several broken tests in postgres
- Removed 'tags' table for we could just deal with that using unique tag ids.
  To avoid the dreaded "explicit cast" exception when joining tags to entity
  ids table in postgres (example - Environments), we need tags to be integers.
  All our tags at the present time are integers anyway so this seems an easy
  enough change.
- refactor - remove debug message to stdout
- fixed a few issues with repo creation on manifest import test
- added support for preserving of repo metadata during import of manifests
- 738200 - use action_name instead of params[:action]
- templates api - route for listing templates in an environment

* Tue Sep 13 2011 Brad Buckingham <bbuckingham@redhat.com> 0.1.81-1
- notices - fix change to app controller that accidentally affected notices
  (bbuckingham@redhat.com)
- systems - spec test fix (jsherril@redhat.com)
- panel - fixing issue where panel closing would not close the subpanel
  (jsherril@redhat.com)
- 733157 - removing ability to change prior environment, and showing correct
  prior on details/edit page (jsherril@redhat.com)
- notices - fixing javascript error that happens when uploading a manifest via
  the UI (jsherril@redhat.com)
- 734894 - promotions - fixing issue where hover text on promoting changeset
  would still say it is being promoted even after it has been promoted
  (jsherril@redhat.com)
- Subscriptions udpates, packages fix, ui spinner fix, universal KT object for
  applying subs. (jrist@redhat.com)
- Subscription quantity inside spinner now. (jrist@redhat.com)
- 403 code, 500 code, and some changes to the 500 render. (jrist@redhat.com)
- Fix for the look of the error. (jrist@redhat.com)
- 404 and 500 error pages. (jrist@redhat.com)
- Fixed a unit test (paji@redhat.com)
- adding logging catch for notices that are objects we dont expect
  (jsherril@redhat.com)
- 737563 - Subscription Manager fails permissions on accessing subscriptions
  (lzap+git@redhat.com)
- 736141 - Systems Registration perms need to be reworked (lzap+git@redhat.com)
- Revert "736384 - workaround for perm. denied (unit test)"
  (lzap+git@redhat.com)
- Revert "736384 - workaround for perm. denied for rhsm registration"
  (lzap+git@redhat.com)
- remove-depretactions - use let variables insted of constants in rspec
  (inecas@redhat.com)
- remove-deprecations - already defined constant in katello_url_helper
  (inecas@redhat.com)
- remove-deprecations - Object#id deprecated (inecas@redhat.com)
- remove-deprecations - use errors.add :base instead of add_to_base
  (inecas@redhat.com)
- remove-deprecations - should_not be_redirect insted of redirect_to()
  (inecas@redhat.com)
- remove-deprecations - validate overriding (inecas@redhat.com)
- Fixed the tags_for to return an empty array instead of nil and also removed
  the list tags in org since we are not doling out org perms on a per org basis
  (paji@redhat.com)
- system templates - adding more rules spec tests (jsherril@redhat.com)
- Fix typo in template error messages (inecas@redhat.com)
- packagegroups-templates - CLI for package groups in templates
  (inecas@redhat.com)
- packagegroups-templates - assigning packege group categories to template
  (inecas@redhat.com)
- packagegroups-templates - assigning package groups to system templates
  (inecas@redhat.com)
- templates - unittest fix (tstrachota@redhat.com)
- unit test fixes (jsherril@redhat.com)
- Fixes to get  the promotion pages working (paji@redhat.com)
- Fix on system template model - no_tag was returning map instead of array
  (paji@redhat.com)
- Merge branch 'master' into template-ui (jsherril@redhat.com)
- system templates - making sure that all ui elements are looked up again in
  each function in case they are redrawn (jsherril@redhat.com)
- system templates - making jslint happy, and looking up elements that may have
  been redrawn (jsherril@redhat.com)
- system templates - a few javascript fixes for product removal
  (jsherril@redhat.com)
- Updated katello.js to keep jslint happy (paji@redhat.com)
- Updated katello.js to keep jslint happy (paji@redhat.com)
- Updated katello.js to keep jslint happy (paji@redhat.com)
- Code changes to make jslint happy (paji@redhat.com)
- Fixed some system template conflict handling issues (paji@redhat.com)
- system templates - adding permission for system templates
  (jsherril@redhat.com)
- system templates - fixing things that broke due to master merge
  (jsherril@redhat.com)
- merge fix (jsherril@redhat.com)
- system templates - fixing issue with firefox showing a longer form than
  chrome causing the add button to go to another line (jsherril@redhat.com)
- Added a 'details' page for system templates promotion (paji@redhat.com)
- changeset history - adding bbq support for cs history, and making bbq work
  properly on this page for panel (jsherril@redhat.com)
- Added a system templates details page needed for promotion (paji@redhat.com)
- Quick fix on promotions javascript to get the add/remove properly showing up
  (paji@redhat.com)
- 734899 - fixing issue where changeset history would default to locker
  (jsherril@redhat.com)
- changeset history - adding indentation to content items (jsherril@redhat.com)
- Added some auth rules for changeset updating (paji@redhat.com)
- adding system templates to changeset history and fixing spacing issues with
  accordion (jsherril@redhat.com)
- Got the add remove working on system templates (paji@redhat.com)
- system templates - fixing action bar buttons from not changing name properly
  (jsherril@redhat.com)
- Added code to show 'empty' templates (paji@redhat.com)
-  fixing merge conflict (jsherril@redhat.com)
- system templates - adapting the system templates tow ork with the new action
  bar api (jsherril@redhat.com)
- Fixed errors that crept up in a previous commit (paji@redhat.com)
- Fixed the simplyfy_changeset to have an init :system_templates
  (paji@redhat.com)
- Made got the add/remove system templates functionality somewhat working
  (paji@redhat.com)
- fixing merge conflicts (jsherril@redhat.com)
- system templates - adding additional tests (jsherril@redhat.com)
- system templates - adding help tip (jsherril@redhat.com)
- system templates - adding & removing from content pane now works as well as
  saving product changes within the template (jsherril@redhat.com)
- system templates - adding working auto complete box for products
  (jsherril@redhat.com)
- system-templates - making the auto complete box more abstract so products can
  still use it, as well as adding product rendering (jsherril@redhat.com)
- system templates - adding missing view (jsherril@redhat.com)
- breaking out packge actions to their own js object (jsherril@redhat.com)
- Initial cut of the system templates promotion page - Add/remove changeset
  functionality TBD (paji@redhat.com)
- system template - add warning when browsing away from an unsaved changeset
  (jsherril@redhat.com)
- system template - fixing issue where clicking add when default search text
  was there would attempt to add a package (jsherril@redhat.com)
- system templates - added save dialog for moving away from a template when it
  was modified (jsherril@redhat.com)
- sliding tree - making it so that links to invalid breadcrumb entries redirect
  to teh default tab (jsherril@redhat.com)
- system templates - got floating box to work with scrolling properly and list
  to have internal scrolling instead of making the box bigger
  (jsherril@redhat.com)
- system templates - adding package add/remove on left hand content panel, and
  only showing package names (jsherril@redhat.com)
- system template - only show 20 packages in auto complete drop down
  (jsherril@redhat.com)
- Adding changeset to system templates connection (paji@redhat.com)
- adding saving indicator and moving tree_loading css to be a class instead of
  an id (jsherril@redhat.com)
- adding package validation before adding (jsherril@redhat.com)
- adding autocomplete for packages on system template page
  (jsherril@redhat.com)
- making save functionality work to actually save template packages
  (jsherril@redhat.com)
- added client side adding of packages to system templates
  (jsherril@redhat.com)
- adding search and sorting to templates page (jsherril@redhat.com)
- moving system templates to a sliding tree and to the content section
  (jsherril@redhat.com)
- making sure sliding tree does not double render on page load
  (jsherril@redhat.com)
- only allowing modification of a system template in locker within system
  templates controller (jsherril@redhat.com)
- adding spec tests for system_templates controller (jsherril@redhat.com)
- fixing row height on system templates (jsherril@redhat.com)
- adding initial system template CRUD (jsherril@redhat.com)

* Mon Sep 12 2011 Lukas Zapletal <lzap+git@redhat.com> 0.1.80-1
- error text now include 'Warning' not to confuse users
- initscript - removing temporary sleep
- initscript - removing pid removal
- 736716 - product api was returning 2 ids per product
- 736438 - implement permission check for list_owners
- 736438 - move list_owners from orgs to users controller
- app server - updates to use thin Rack handler vs script/thin
- script/rails - adding back in... needed to run rails console
- Merge branch 'master' of ssh://git.fedorahosted.org/git/katello
- renaming the 2 providers to something more useful
- Changeset History - Fix for new URL scheme on changeset history page.
- Roles UI - Adds selected color border to roles slide out widget and removes
  arrow from left list on roles page only.

* Fri Sep 09 2011 Brad Buckingham <bbuckingham@redhat.com> 0.1.79-1
- Merge branch 'master' into thin (mmccune@redhat.com)
- Merge branch 'master' into thin (mmccune@redhat.com)
- moving new thin and httpd conf files to match existing config locations
  (mmccune@redhat.com)
- Simplify the stop command and make sure status works (mmccune@redhat.com)
- JS - fix image paths in javascript (bbuckingham@redhat.com)
- Promotions packages - replace hardcoded path w/ helper
  (bbuckingham@redhat.com)
- katello.init - update thin start so that log/pid files are owned by katello
  (bbuckingham@redhat.com)
- Views - updates to support /katello prefix (bbuckingham@redhat.com)
- Views/JS - updates to support /katello prefix (bbuckingham@redhat.com)
- Merge branch 'master' into thin (bbuckingham@redhat.com)
- app server - update apache katello.conf to use candlepin cert
  (bbuckingham@redhat.com)
- View warning - address view warning on Org->Subscriptions (Object#id vs
  Object#object_id) (bbuckingham@redhat.com)
- View warnings - address view warnings resulting from incorrect usage of
  form_tag (bbuckingham@redhat.com)
- app server - changes to support /katello prefix in base path
  (bbuckingham@redhat.com)
- app server - removing init.d/thin (bbuckingham@redhat.com)
- katello.spec - add thin.yml to files (bbuckingham@redhat.com)
- katello.spec - remove thin/thin.conf (bbuckingham@redhat.com)
- promotion.js - uncomment line accidentally committed (bbuckingham@redhat.com)
- app server - setting relative paths on fonts/images in css & js
  (bbuckingham@redhat.com)
- Views - update to use image_tag helper (bbuckingham@redhat.com)
- app server - removing script/rails ... developers will instead use
  script/thin start (bbuckingham@redhat.com)
- Apache - first pass update to katello.conf to add SSL
  (bbuckingham@redhat.com)
- thin - removing etc/thin/thin.yml (bbuckingham@redhat.com)
- forgot to add this config file (mmccune@redhat.com)
- adding new 'thin' startup script (mmccune@redhat.com)
- moving thin into a katello config (mmccune@redhat.com)
- first pass at having Katello use thin and apache together
  (mmccune@redhat.com)

* Thu Sep 08 2011 Brad Buckingham <bbuckingham@redhat.com> 0.1.78-1
- scoped_search - bumping version to 2.3.3 (bbuckingham@redhat.com)
- 735747 - fixing issue where creating a permission with create verb would
  result in an error (jsherril@redhat.com)
- Changes from using controller_name (a pre-defined rails function) to using
  controller_display_name for use in setting model object ids in views.
  (ehelms@redhat.com)
- 736440 - Failures based on authorization return valid json
  (tstrachota@redhat.com)
- default newrelic profiling to false in dev mode (shughes@redhat.com)
- Merge branch 'oauth_provider' (dmitri@redhat.com)
- added support for katello api acting as a 2-legged oauth provider
  (dmitri@redhat.com)

* Thu Sep 08 2011 Lukas Zapletal <lzap+git@redhat.com> 0.1.77-1
- puppet - adding initdb 'run twice' check
- 731158: add ajax call to update sync duration
- sync-status removing finish_time from ui
- sync status - add sync duration calculations
- sync status - update title per QE request
- 731158: remove 'not synced' status and leave blank
- 734196 - Disabled add and remove buttons in roles sliding tree after they
  have been clicked to prevent multiple server calls.
- Merge branch 'master' of ssh://git.fedorahosted.org/git/katello
- 725842 - Fix for Search: fancyqueries dropdown - alignment
- Merge branch 'master' into roles-ui
- Role - Disabled the resizing on the roles ui sliding tree.
- Fix for when system has no packages - should not see list or filter.
- Fix for systems with no packages.
- 736148 - update code to properly cancel a sync and render it in UI
- Role - Changes to display of full access label on organizations in roles ui
  list when a permission granting full access is removed.
- 731158: misc improvements to sync status page
- 736384 - workaround for perm. denied (unit test)
- Role - Look and feel fixes for displaying of no current permissions message.
- 734448 - Fix for Broken 'logout' link at web page's footer o    modified:
  src/app/views/layouts/_footer.haml
- Package sort asc and desc via header.  Ajax refresh and indicators.
- 736384 - workaround for perm. denied for rhsm registration
- Roles - Adds text to empty permissions list instructing user what to do next
  for global and organizational permissions.
- Merge branch 'master' into roles-ui
- 736251 - use content name for repo id when importing manifest
- templates - it is possible to create/edit only templates in the locker -
  added checks into template controller - spec tests fixed according to changes
- Packages offset loading via "More..." now working with registered system.
- 734026 - removing uneeded debug line that caused syncs to fail
- packagegroups - refactor: move menthods to Glue::Pulp::Repo
- Merge branch 'master' into sub
- product - removed org name from product name
- Api for listing package groups and categories
- Fixing error with spinner on pane.
- Refresh of subs page.
- Area to re-render subs.
- unsubscribe support for sub pools
- Merge branch 'subway' of ssh://git.fedorahosted.org/git/katello into subway
- Fix for avail_subs vs. consumed_subs.
- move sys pools and avail pools to private methods, reuse
- Adds class requirement 'filterable' on sliding lists that should be
  filterable by search box.
- Update to permission detail view to display verbs and tags in a cleaner way.
- Adds step indicators on permission create.  Adds more validation handling for
  blank name.
- initial subscription consumption, sunny day
- Fixes to permission add and edit flow for consistency.
- More subscriptions work. Rounded top box with shadow and borders.  Fixed some
  other stuff with spinner.
- Updated subscription spinner to have useful info.
- More work on subscriptions page.
- Small change for wrong sub.poolId.
- Added a spinner to subscriptions.
- fix error on not grabbing latest subscription pools
- Fixed views for subscriptions.
- Merge branch 'subway' of ssh://git.fedorahosted.org/git/katello into subway
- Fixed a non i18n string.
- support mvc better for subscriptions availability and consumption
- Role editing commit that adds workflow functionality.  This also provides
  updated and edits to the create permission workflow.
- Modifies sliding tree action bar to require an identifier for the toggled
  item and a dictionary with the container and setup function to be called.
  This was in order to re-use the same HTML container for two different
  actions.
- change date format for sub expires
- changing to DateTime to Date for expires sub
- Wires up edit permission button and adds summary for viewing an individual
  permission.
- Switches from ROLES object to KT.roles object.
- added consumed value for pool of subs
- Subscriptions page changes to include consumed and non-consumed.
- Subscriptions page coming along.
- remove debugger line
- add expires to subscriptions
- Subscriptions page.  Mostly mocked up (no css yet).
- cleaning up subscriptions logic
- add in subscription qty for systems
- Small change to subscriptions page, uploading of assets for new subscriptions
  page.
* Mon Sep 05 2011 Lukas Zapletal <lzap+git@redhat.com> 0.1.76-1
- 730358 - repo discovery now uses asynchronous tasks - the route has been
  changed to /organizations/ID/repositories/discovery/
- 735359 - Don't create content in CP when creating a repo.
- Fixed a couple of errors that occured due to wrong sql in postgres
- reset-dbs - katello-jobs are restarted now
- Changes roles and permission success and error notices to include the name of
  the role/permission and fit the format of other pages.
- Validate uniqueness of repo name within a product scope
- products - cp name now join of <org_name>-<product_name> used to be
  <provider_name>-<product_name>
- sync - comparing strings instead of symbols in sync_status fix for AR
  returning symbols
- sync - fix for sync_status failing when there were no syncable subitems
  (repos for product, products for providers)
- sync - change in product&provider sync_status logic
- provider sync status - cli + api
- sync - spec tests for cancel and index actions
- Fixes for editing name of changeset on changeset history page.
- Further re-work of HTML and JS model naming convention.  Changes the behavior
  of setting the HTML id for each model type by introducing a simple
  controller_name function that returns the controller name to be used for
  tupane, edit, delete and list items.
- Adds KT javascript global object for all other modules to attach to. Moves
  helptip and common to be attached to KT.
- Changes to Users page to fit new HTML model id convention.
- Changes Content Management page items to use new HTML model id convention.
- Changes to Systems page for HTML and JS model id.
- Changes Organizations section to use of new HTML model id convention.
- Changes to model id's in views.
- 734851 - service katello start - Permission denied
- Refactor providers - remove unused routes

* Wed Aug 31 2011 Lukas Zapletal <lzap+git@redhat.com> 0.1.75-1
- 734833 - service katello-jobs stop shows non-absolute home (ArgumentError)
- Refactor repo path generator
- Merge branch 'repo-path'
- Fix failing repo spec
- Pulp repo for Locker products consistent with other envs
- 734755 - Service katello-jobs status shows no file or directory
- Refactor generating repo id when cloning
- Change CP content url to product/repo
- Scope system by readable permissions
- Scope users by readable permissions
- Scope products by readability scope
- Refactor - move providers from OrganziationController
- Fix scope error - readable repositories
- Remove unused code: OrganizationController#providers
- Authorization rules - fix for systmes auth check
- More specific test case pro changeset permissions
- Scope products for environment by readable providers
- Fix bug in permissions
- Scope orgranizations list in API by the readable permissions
- Fix failing spec
- Authorization rules for API actions
- Integrate authorization rules to API controllers
- Merge remote-tracking branch 'origin/master' into repo-path
- Format of CP content url: /org/env/productName/repoName

* Tue Aug 30 2011 Partha Aji <paji@redhat.com> 0.1.74-1
- Fixed more bugs related to the katello.yml and spec (paji@redhat.com)

* Tue Aug 30 2011 Partha Aji <paji@redhat.com> 0.1.73-1
- Fixed the db directory link (paji@redhat.com)
- Updated some spacing issues (paji@redhat.com)

* Tue Aug 30 2011 Partha Aji <paji@redhat.com> 0.1.72-1
- Updated spec to not include database yml in etc katello and instead for the
  user to user /etc/katello/katello.yml for db info (paji@redhat.com)
- Fixed an accidental goof up in the systems controllers test (paji@redhat.com)
- made a more comprehensive test matrix for systems (paji@redhat.com)
- Added rules based tests to test systems controller (paji@redhat.com)
- Added rules for sync_schedules spec (paji@redhat.com)
- Added tests for sync plans (paji@redhat.com)
- Added rules tests for subscriptions (paji@redhat.com)
- Restricted the routes for subscriptions  + dashboard resource to only :index
  (paji@redhat.com)
- Added tests for repositories controller (paji@redhat.com)
- Updated routes in a for a bunch of resources limiting em tp see exactly what
  they can see (paji@redhat.com)
- Added unit tests for products controller (paji@redhat.com)
- fixing permission denied on accounts controller (jsherril@redhat.com)
- 731540 - Sync Plans - update edit UI to use sync_plan vs plan
  (bbuckingham@redhat.com)
- added rules checking for environment (paji@redhat.com)
- Added tests for operations controller (paji@redhat.com)
- Bug fix - resource should be in plural when checking permissions
  (inecas@redhat.com)
- adding sync management controller rules tests (jsherril@redhat.com)
- adding users controller rules tests (jsherril@redhat.com)
- adding roles controller rules tests (jsherril@redhat.com)
- 734033 - deleteUser API call fails (inecas@redhat.com)
- 734080 - katello now returns orgs for owner (lzap+git@redhat.com)

* Fri Aug 26 2011 Justin Sherrill <jsherril@redhat.com> 0.1.71-1
- fixing a couple issues with promotions (jsherril@redhat.com)
- adding some missing navigation permission checking (jsherril@redhat.com)
- fixing issue where logout would throw a permission denied
  (jsherril@redhat.com)
- adding provider roles spec tests (jsherril@redhat.com)
- Decreasing min validate_length for name fields to 2.  (Kept getting denied
  for "QA"). (jrist@redhat.com)
- Raising a permission denied exception of org is required, but not present.
  Previously we would log the user out, which does not make much sense
  (jsherril@redhat.com)
- KPEnvironment (and subsequent kp_environment(s)) => KTEnvironment (and
  kt_environment(s)). (jrist@redhat.com)
- fixing broken unit tests (jsherril@redhat.com)
- Fixed an issue where clicking on notices caused a user with no org perms to
  log out (paji@redhat.com)
- adding promotions permissions spec tests (jsherril@redhat.com)
- Fixed some unit tests (paji@redhat.com)
- Updated the protected shared example and unit tests (paji@redhat.com)
- spec tests - modification after changes in product model/controller
  (tstrachota@redhat.com)
- fix for product name validations (tstrachota@redhat.com)
- products cli - now displaying provider name (tstrachota@redhat.com)
- products cli - fixed commands according to recent changes
  (tstrachota@redhat.com)
- products - name unique in scope of product's organziation
  (tstrachota@redhat.com)
- products - name unique in scope of provider now + product sync info reworked
  (tstrachota@redhat.com)
- product api - added synchronization data (tstrachota@redhat.com)
- sync - api for sync status and cancelling (tstrachota@redhat.com)
- katello-jobs.init executable (tstrachota@redhat.com)
- changeset controller (jsherril@redhat.com)
- removed an accidental typo (paji@redhat.com)
- Added authorization controller tests based of ivan's initial work
  (paji@redhat.com)
- adding small simplification to notices (jsherril@redhat.com)
- Fixes broken promotions page icons. (ehelms@redhat.com)
- Fixes issue with incorrect icon being displayed for custom products.
  (ehelms@redhat.com)
- 732920 - Fixes issue with right side panel in promotions moving up and down
  with scroll bar unncessarily. (ehelms@redhat.com)
- Adds missing changeset loading spinner. (ehelms@redhat.com)
- Code cleanup and fixes for filter box on promotions and roles page styling
  and actions. (ehelms@redhat.com)
- making sure sync plans page only shows readable products
  (jsherril@redhat.com)
- fixing issue where promotions would not highlight the correct nav
  (jsherril@redhat.com)
- Merge branch 'master' of ssh://git.fedorahosted.org/git/katello
  (ehelms@redhat.com)
- Javascript syntax and error fixing. (ehelms@redhat.com)
- Merge branch 'master' into roles-ui (paji@redhat.com)
- removing uneeded test (jsherril@redhat.com)
- Merge branch 'master' into perf (shughes@redhat.com)
- Merge branch 'roles-ui' of ssh://git.fedorahosted.org/git/katello into roles-
  ui (ehelms@redhat.com)
- Fixes to roles ui widget as a result of a re-factor as a result of bug
  729728. (ehelms@redhat.com)
- Fixed perm spec bug (paji@redhat.com)
- Further Merge conflicts as a result of merging master in. (ehelms@redhat.com)
- fixing spec tests (jsherril@redhat.com)
- Merge branch 'master' into roles-ui (ehelms@redhat.com)
- adding version for newrelic gem (shughes@redhat.com)
- adding dev gem newrelic (shughes@redhat.com)
- config for newrelic profiling (shughes@redhat.com)
- Fix failing tests - controller authorization rules (inecas@redhat.com)
- Persmissions rspec - use before(:each) instead of before(:all)
  (inecas@redhat.com)
- Shared example for authorization rules (inecas@redhat.com)
- improving reset-dbs script (lzap+git@redhat.com)
- Fixed some changeset controller tests (paji@redhat.com)
- fixing spec test (jsherril@redhat.com)
- Fixed a spec test in user controllers (paji@redhat.com)
- Made the syncable check a lambda function (paji@redhat.com)
- Fixed some unit tests (paji@redhat.com)
- 729728 - Makes it so that clicking anywhere inside a highlighted row on
  promotions page will click it instead of just a narrow strip of the
  highlighted row. (ehelms@redhat.com)
- Fixes issue with changeset loading as a result of previous bug fix.
  (ehelms@redhat.com)
- converting promotions to use a more simple url scheme that helps navigation
  not have to worry about which environments the user can access via promotions
  (jsherril@redhat.com)
- Fixed the panel sliding up and down. (jrist@redhat.com)
- Fixed panel sliding up and down when closing or opening helptips.
  (jrist@redhat.com)
- make sure we delete all the pulp database files vs just the 1
  (mmccune@redhat.com)
- Fixed merge conflicts (paji@redhat.com)
- restructured the any  rules  in org to be in environment to be more
  consistent (paji@redhat.com)
- 726724 - Fixes Validation Error text not showing up in notices.
  (ehelms@redhat.com)
- removed beaker rake task (dmitri@redhat.com)
- Fixed a rules bug that would wrongly return nil instead of true .
  (paji@redhat.com)
- commented-out non localhost setting for candlepin integration tests
  (dmitri@redhat.com)
- commented-out non localhost setting for candlepin integration tests
  (dmitri@redhat.com)
- first cut at candlepin integration tests (dmitri@redhat.com)
- fixing issue with System.any_readable? referring to self instead of org
  (jsherril@redhat.com)
- fixing systems to only look up what the user can read (jsherril@redhat.com)
- Notices - fix specs broken in in the roles refactor (bbuckingham@redhat.com)
- removing error message from initdb script (lzap+git@redhat.com)
- 723308 - verbose environment information should list names not ids
  (inecas@redhat.com)
- Made the code use environment ids instead of collecting one env at a time
  (paji@redhat.com)
- 732846 - reverting back to working code (mmccune@redhat.com)
- 732846 - purposefully checking in syntax error - see if jenkins fails
  (mmccune@redhat.com)
- Merge branch 'master' of ssh://git.fedorahosted.org/git/katello
  (mmccune@redhat.com)
- 732846 - adding a javascript lint to our unit tests and fixing errors
  (mmccune@redhat.com)
- Added protect_from_forgery for user_sessinos_controller - now passes auth
  token on post. (jrist@redhat.com)
- auto_tab_index - introduce a view helper to simplify adding tabindex to forms
  (bbuckingham@redhat.com)
- Role - Changes to javascript permission lockdown. (ehelms@redhat.com)
- Role - Adds tab order to permission widget input and some look and feel
  changes. (ehelms@redhat.com)
- Role - Makes permission name unique with a role and an organization.
  (ehelms@redhat.com)
- Role - Adds disable to Done button to prevent multiple clicks.
  (ehelms@redhat.com)
- Roles - updating role ui to use the new permissions model
  (bbuckingham@redhat.com)
- Re-factor of Roles-UI javascript for performance. (ehelms@redhat.com)
- Modified the super admin before destroy query to use the new way to do super
  admins (paji@redhat.com)
- Re-factoring and fixes for setting summary on roles ui. (ehelms@redhat.com)
- Adds better form and flow rest on permission widget. (ehelms@redhat.com)
- Fixes for wrong verbs showing up initially in permission widget.  Fix for
  non-display of tags on global permissions. (ehelms@redhat.com)
- Changes filter to input box.  Adds fixes for validation during permission
  creation. (ehelms@redhat.com)
- Users - fix issue where user update would remove user's roles
  (bbuckingham@redhat.com)
- Navigation related changes to hide different resources (paji@redhat.com)
- Fixing the initial summary on roles-ui page. (jrist@redhat.com)
- `Merge branch 'roles-ui' of ssh://git.fedorahosted.org/git/katello into
  roles-ui (jrist@redhat.com)
- Sliding tree summaries. (jrist@redhat.com)
- Role - Adds client side validation to permission widget steps.
  (ehelms@redhat.com)
- Adds enhancements to add/remove of users and permissions. (ehelms@redhat.com)
- Fixing a bunch of labels and the "shadow bar" on panels without nav.
  (jrist@redhat.com)
- Revert "729115 - Fix for overpass font request failure in FF.  Caused by
  ordering of request for font type." (jrist@redhat.com)
- 729115 - Fix for overpass font request failure in FF.  Caused by ordering of
  request for font type. (jrist@redhat.com)
- Merge branch 'roles-ui' of ssh://git.fedorahosted.org/git/katello into roles-
  ui (jrist@redhat.com)
- 722432 - Fix for CSRF exploit on /logout (jrist@redhat.com)
- Role - Adds fixes for sliding tree that led to multiple hashchange handlers
  and inconsistent navigation. (ehelms@redhat.com)
- Merge branch 'roles-ui' of ssh://git.fedorahosted.org/git/katello into roles-
  ui (jrist@redhat.com)
- Activation Keys - fix specs resulting from roles and perms changes
  (bbuckingham@redhat.com)
- 730754 - Fix for rendering of wider panels. (jrist@redhat.com)
- Fixes background issues on roles and permissions on users page.
  (ehelms@redhat.com)
- Moves bulk of roles sliding tree code to new file.  Changes paradigm to load
  bulk of roles editing javascript code once and have initialization/resets
  occur on individual ajax loads. (ehelms@redhat.com)
- Roles - update env breadcrumb path used by akeys...etc to better handle
  scenarios involving permissions (bbuckingham@redhat.com)
- unbind live click handler for non syncable schedules (shughes@redhat.com)
- js call to disable non syncable schedule commits (shughes@redhat.com)
- removing unnecessary products loop (shughes@redhat.com)
- Removed the 'allow' method in roles, since it was being used only in tests.
  So moved it to tests (paji@redhat.com)
- Rounded bottom corners on third level subnav. Added bg. (jrist@redhat.com)
- Merge branch 'roles-ui' of ssh://git.fedorahosted.org/git/katello into roles-
  ui (jrist@redhat.com)
- Third-level nav hover. (jrist@redhat.com)
- fix bug with viewing systems with nil environments (shughes@redhat.com)
- 3rd level nav bumped up to 2nd level for systems (shughes@redhat.com)
- remove 3rd level nav from systems page (shughes@redhat.com)
- making promotions controller rules more readable (jsherril@redhat.com)
- Subscriptions - fix accidental commit... :( (bbuckingham@redhat.com)
- having the systems environment page default to an environment the user can
  actually read (jsherril@redhat.com)
- fixing issue where changesets history would default to a changeset that the
  user was not able to read (jsherril@redhat.com)
- fixing permission for accessing the promotions page (jsherril@redhat.com)
- remove provider sync perms from schedules (shughes@redhat.com)
- update sync mgt to use org syncable perms (shughes@redhat.com)
- remove sync from provider. moved to org. (shughes@redhat.com)
- readable perms update to remove sync (shughes@redhat.com)
- Roles - Activation Keys - add the logic to UI side to honor permissions
  (bbuckingham@redhat.com)
- making the promotions page honor roles and perms (jsherril@redhat.com)
- fixing issue with sync_schedules (jsherril@redhat.com)
- Fixes for the filter. (jrist@redhat.com)
- Merge branch 'roles-ui' of ssh://git.fedorahosted.org/git/katello into roles-
  ui (jrist@redhat.com)
- Converted orgSwitcher to an ajax call for each click. Added a filter.
  (jrist@redhat.com)
- Fixed a tags glitch that was checking for id instead of name
  (paji@redhat.com)
- Fix for reseting add permission widget. (ehelms@redhat.com)
- Role - Adds support for all tags and all verbs selection when adding a
  permission. (ehelms@redhat.com)
- update product to be syncable only by org sync access (shughes@redhat.com)
- disable sync submit btn if user does not have syncable products
  (shughes@redhat.com)
- change sync plans to use org syncable permission (shughes@redhat.com)
- add sync resource to orgs (shughes@redhat.com)
- fix sync plan create/edit access (shughes@redhat.com)
- adjust sync plan to use provider readable access (shughes@redhat.com)
- remove sync plan resource type (shughes@redhat.com)
- remove sync plan permission on model (shughes@redhat.com)
- Fixed bunch of lookups that were checking on org tags instead of looking at
  org scope (paji@redhat.com)
- Fixed a typo in the perms query to make it not look for tags names for
  :organizations (paji@redhat.com)
- Fixed a typo (paji@redhat.com)
- Roles - remove debugger statement from roles controller
  (bbuckingham@redhat.com)
- Roles - fix typo on systems controller (bbuckingham@redhat.com)
- fix qunit tests for rails.allowedAction (shughes@redhat.com)
- Role - Fix for permission creation workflow. (ehelms@redhat.com)
- Role - Adds function to Tag to display pretty name of tags on permission
  detail view. (ehelms@redhat.com)
- Role - Adds display of verb and resource type names in proper formatting when
  viewing permission details. (ehelms@redhat.com)
- Role - First cut of permission widget with step through flow.
  (ehelms@redhat.com)
- Role - Re-factoring for clarity and preparation for permission widget.
  (ehelms@redhat.com)
- Role - Fix to update role name in list upon edit. (ehelms@redhat.com)
- sync js cleanup and more comments (shughes@redhat.com)
- Role - Activation Keys - add resource type, model and controller controls
  (bbuckingham@redhat.com)
- disable product repos that are not syncable by permissions
  (shughes@redhat.com)
- adding snippet to restrict tags returned for eric (jsherril@redhat.com)
- remove unwanted images for sync drop downs (shughes@redhat.com)
- Updated the navs to deal with org less login (paji@redhat.com)
- Quick fix to remove the Organization.first reference (paji@redhat.com)
- Made the login page choose the first 'accessible org' as users org
  (paji@redhat.com)
- filter out non syncable products (shughes@redhat.com)
- nil org check for authorized verbs (shughes@redhat.com)
- check if product is readable/syncable, sync mgt (shughes@redhat.com)
- adding check for nil org for authorized verbs (shughes@redhat.com)
- blocking off product remove link if provider isnt editable
  (jsherril@redhat.com)
- merging in master (jsherril@redhat.com)
- Role - Fixes fetching of verbs and tags on reload of global permission.
  (ehelms@redhat.com)
- Role - Adds missing user add/remove breadcrumb code.  Fixes for sending all
  types across and not displaying all type in UI.  Fixes sending multiple verbs
  and tags to work properly. (ehelms@redhat.com)
- Made it easier to give all_types access by letting one use all_type = method
  (paji@redhat.com)
- Role - Adds missing user add/remove breadcrumb code.  Fixes for sending all
  type across and not displaying all type in UI.  Fixes sending multiple verbs
  and tags to work properly. (ehelms@redhat.com)
- fixing issue with creation, and nested attribute not validating correctly
  (jsherril@redhat.com)
- Added some permission checking code on the save of a permission so that the
  perms with invalid resource types or verbs don;t get created
  (paji@redhat.com)
- Role - Adds validation to prevent blank name on permissions.
  (ehelms@redhat.com)
- Role - Fixes typo (ehelms@redhat.com)
- Role - Refactor to move generic actionbar code into sliding tree and add
  roles namespace to role_edit module. (ehelms@redhat.com)
- unit test fixes and adding some (jsherril@redhat.com)
- adding validator for permissions (jsherril@redhat.com)
- fix for verb check where symbol and string were not comparing correctly
  (jsherril@redhat.com)
- Made resource type called 'All' instead of using nil for 'all' so that one
  can now check if user has permissions to all in a more transparent manner
  (paji@redhat.com)
- making system environments work with env selector and permissions
  (jsherril@redhat.com)
- Role - Adds 'all' types selection to UI and allows creation of full access
  permissions on organizations. (ehelms@redhat.com)
- adapting promotions to use the env_selector with auth (jsherril@redhat.com)
- switching to a simpler string substitution that wont blow up on nil
  (mmccune@redhat.com)
- Merge branch 'roles-ui' of ssh://git.fedorahosted.org/git/katello into roles-
  ui (jrist@redhat.com)
- Org switcher with box shadow. (jrist@redhat.com)
- fixing the include on last child of env selector being at wrong level
  (jsherril@redhat.com)
- moving nohover mixin to mixins scss file (jsherril@redhat.com)
- making env-selector only accept environments the user has access to, will
  temporarily break other pages using the env selector (jsherril@redhat.com)
- Role - Fixes for opening and closing of edit subpanels from roles actionbar.
  (ehelms@redhat.com)
- Role - Adds button highlighting and text changes on add permission.
  (ehelms@redhat.com)
- Role - Changes role removal button location.  Moves role removal to bottom
  actionbar and implements custom confirm dialog. (ehelms@redhat.com)
- Merge branch 'roles-ui' of ssh://git.fedorahosted.org/git/katello into roles-
  ui (jrist@redhat.com)
- Org switcher with scroll pane. (jrist@redhat.com)
- made a method shorter (paji@redhat.com)
- Adding list filtering to roles and users (paji@redhat.com)
- LoginArrow for org switcher. (jrist@redhat.com)
- Merge branch 'roles-ui' of ssh://git.fedorahosted.org/git/katello into roles-
  ui (jrist@redhat.com)
- Working org switcher. Bit more to do, but it works :) (jrist@redhat.com)
- Added list filtering for org controllers (paji@redhat.com)
- Added code to accept org or org_id so that people sending org_ids to
  allowed_to can deal with it ok (paji@redhat.com)
- Role - Fix for tags not displaying properly on add permission.
  (ehelms@redhat.com)
- Made the names of the scopes more sensible... (paji@redhat.com)
- Role - Adds Global permission adding and fixes to getting permission details
  with bbq hash rendering. (ehelms@redhat.com)
- Role - Fix for creating new role.  Cleans up role.js (ehelms@redhat.com)
- Tupane - Removes previous custom_panel variable from tupane options and moves
  the logic into the role_edit.js file for overiding a single panel. New
  callbacks added to tupane javascript panel object. (ehelms@redhat.com)
- Role - Moved i18n for role edit to index page to only load once.  Added
  display of global permissions in list. Added heading for add permission
  widget.  Added basic global permission add widget. (ehelms@redhat.com)
- Role - Adds bbq hash clearing on panel close. (ehelms@redhat.com)
- fixing more unit tests (jsherril@redhat.com)
- Update the permissions query to effectively deal with organization resource
  vs any other resource type (paji@redhat.com)
- Fixed a permissions issue with providers page (paji@redhat.com)
- Added a display_verbs method to permissions to get a nice list of verbs
  needed by the UI (paji@redhat.com)
- added read in the non global list for orgs (paji@redhat.com)
- Role - Hides tags on adding permission when organization is selected.
  (ehelms@redhat.com)
- fixing list_tags to only show tags within an org for ones that should do so
  (jsherril@redhat.com)
- fixing merge from master conflict (jsherril@redhat.com)
- some spec test fixes (jsherril@redhat.com)
- Added a 'global' tag for verbs in a model to denote verbs that are global vs
  local (paji@redhat.com)
- Updated the debug message on perms (paji@redhat.com)
- Role - Adds cacheing of organization verbs_and_tags. (ehelms@redhat.com)
- Role - Adds Name and Description to a permission.  Adds Name and Description
  to add permission UI widget.  Adds viewing of permissiond etails in sliding
  tree. (ehelms@redhat.com)
- blocking off UI elements based on read/write perms for changeset history
  (jsherril@redhat.com)
- fixing permission http methods (jsherril@redhat.com)
- Role - Adds permission removal from Organization. (ehelms@redhat.com)
- Role - Adds pop-up panel close on breadcrumb change. (ehelms@redhat.com)
- fixing issue where environments would not show tags (jsherril@redhat.com)
- Role - Adds the ability to add and remove users from a role.
  (ehelms@redhat.com)
- spec test for user allowed orgs perms (shughes@redhat.com)
- Role - Adds permission add functionality with controller changes to return
  breadcrumb for new permission.  Adds element sorting within roles sliding
  tree. (ehelms@redhat.com)
- Role - Adds population of add permission ui widget with permission data based
  on the current organization being browsed. (ehelms@redhat.com)
- Role - Adds missing i18n call. (ehelms@redhat.com)
- Roles - Changes verbs_and_scopes route to take in organization_id and not
  resource_type.  Changes the generated verbs_and_scopes object to do it for
  all resource types based on the organization id. (ehelms@redhat.com)
- Role - Adds organization_id parameter to list_tags and tags_for methods.
  (ehelms@redhat.com)
- Role - Changes to allow multiple slide up screens from sliding tree actionbar
  and skeleton of add permission section. (ehelms@redhat.com)
- Role - Adds global count display and fixes non count object display problems.
  (ehelms@redhat.com)
- Role - Adds global permission checking.  Adds global permissions listing in
  sliding tree and adds counts to both Organization and Globals.
  (ehelms@redhat.com)
- Role - Added Globals breadcrumb and changed main load page from Organizations
  to Permissions. (ehelms@redhat.com)
- Role - Adds role detail editing to UI and controller support fixes.
  (ehelms@redhat.com)
- Role - Adds actionbar to roles sliding tree and two default buttons for add
  and edit that do not perform any actions.  Refactors more of sliding tree
  into katello.scss. (ehelms@redhat.com)
- Roles - Adds resizing to roles sliding tree to fill up right side panel
  entirely.  Adds status bar to bottom of sliding tree. Adds Remove and Close
  buttons. (ehelms@redhat.com)
- Roles - Changes to use custom panel option and make sliding tree fill up
  panel on roles page.  Adds base breadcrumb for Role name that leads down
  paths of either Organizations or Users. (ehelms@redhat.com)
- Changes to tupanel sizing calculations and changes to sliding tree to handle
  non-image based first breadcrumb. (ehelms@redhat.com)
- Tupane - Adds new option for customizing overall panel look and feel for
  specific widgets on slide out. (ehelms@redhat.com)
- Roles - Initial commit of sliding tree roles viewer. (ehelms@redhat.com)
- Roles - Adds basic roles breadcrumb that populates all organizations.
  (ehelms@redhat.com)
- Changesets - Moves breadcrumb creation to centralized helper and modularizes
  each major breadcrumb generator. (ehelms@redhat.com)
- Adds unminified jscrollpane for debugging. Sets jscrollpane elements to hide
  focus and prevent outline. (ehelms@redhat.com)
- Added a scope based auth filtering strategy that could be used
  acrossdifferent models (paji@redhat.com)
- locking down sync plans according to roles (jsherril@redhat.com)
- adding back accounts controller since it is a valid stub
  (jsherril@redhat.com)
- removing unused controllers (jsherril@redhat.com)
- hiding UI widets for systems based on roles (jsherril@redhat.com)
- removing consumers controller (jsherril@redhat.com)
- fix for org selection of allowed orgs (shughes@redhat.com)
- spec tests for org selector (shughes@redhat.com)
- blocking UI widgets for organizations based on roles (jsherril@redhat.com)
- route for org selector (shughes@redhat.com)
- stubbing out user sesson spec tests for org selector (shughes@redhat.com)
- ability to select org (shughes@redhat.com)
- hiding select UI widgets based on roles in users controller
  (jsherril@redhat.com)
- Added code to return all details about a resource type as opposed to just the
  name for the roles perms pages (paji@redhat.com)
- renaming couple of old updatable methods to editable (jsherril@redhat.com)
- adding ability to get the list of available organizations for a user
  (jsherril@redhat.com)
- walling off access to UI bits in providers management (jsherril@redhat.com)
- fixing operations controller rules (jsherril@redhat.com)
- fixing user controller roles (jsherril@redhat.com)
- some roles controller fixes for rules (jsherril@redhat.com)
- fixing rules controller rules (jsherril@redhat.com)
- fixing a few more controllers (jsherril@redhat.com)
- fixing rules for subscriptions controller (jsherril@redhat.com)
- Made the roles controller deal with the new model based rules
  (paji@redhat.com)
- Made permission model deal with 'no-tag' verbs (paji@redhat.com)
- fixing sync mgmnt controller rules (jsherril@redhat.com)
- adding better rules for provider, products, and repositories
  (jsherril@redhat.com)
- fixing organization and environmental rules (jsherril@redhat.com)
- getting promotions and changesets working with new role structure, fixing
  user referencing (jsherril@redhat.com)
- making editable updatable (jsherril@redhat.com)
- adding system rules (jsherril@redhat.com)
- adding rules to subscription page (jsherril@redhat.com)
- removing with indifferent access, since authorize now handles this
  (jsherril@redhat.com)
- adding environment rule enforcement (jsherril@redhat.com)
- adding rules to the promotions controller (jsherril@redhat.com)
- adding operations rules for role enforcement (jsherril@redhat.com)
- adding roles enforcement for the changesets controller (jsherril@redhat.com)
- Merge branch 'master' into roles-ui (ehelms@redhat.com)
- using org instead of org_id for rules (jsherril@redhat.com)
- adding rules for sync management and modifying the sync management javascript
  to send product ids (jsherril@redhat.com)
- Fixed some rules for org_controller and added rules for users and roles pages
  (paji@redhat.com)
- making provider permission rules more generic (jsherril@redhat.com)
- moving subscriptions and subscriptions update to different actions, and
  adding permission rules for providers, products, and repositories controllers
  (jsherril@redhat.com)
- Cleaned up the notices to authorize based with out a user perm. Don;t see a
  case for auth on notices. (paji@redhat.com)
- Made the app controller accept a rules manifest from each controller before
  authorizing (paji@redhat.com)
- Initial commit on the the org controllers authorization (paji@redhat.com)
- Removed the use of superadmin flag since its a permission now
  (paji@redhat.com)
- Roles cleanup + unit tests cleanup (paji@redhat.com)
- Optimized the permission check query from the Users side (paji@redhat.com)
- Updated database.yml so that one could now update katello.yml for db info
  (paji@redhat.com)
- Improved the allowed_to method to make use of rails scoping features
  (paji@redhat.com)
- Removed a duplicated unit test (paji@redhat.com)
- Fixed the role file to more elegantly handle the allowed_to and not
  allowed_to cases (paji@redhat.com)
- Updated the permissions model to deal with nil orgs and nil resource types
  (paji@redhat.com)
- Initial commit on Updated Roles UI functionality (paji@redhat.com)

* Tue Aug 23 2011 Lukas Zapletal <lzap+git@redhat.com> 0.1.70-1
- fixing miscommited database.yml
- adding kill_pg_connection rake task
- cli tests - removing assumeyes option
- a workaround for candlepin issue: gpgUrl for content must exist, as it is
  used during entitlement certificate generation
- no need to specify content id for promoted repositories, as candlepin will
  assign it

* Tue Aug 23 2011 Lukas Zapletal <lzap+git@redhat.com> 0.1.69-1
- 731670 - prevent user from deleting himself
- 731670 - reformatting rescue block
- ignore case for url validation
- add in spec tests for invalid/valid file urls
- support file based urls for validation
- spec fixes
- merging changeset promotion status to master
- hiding the promotion progress bar and replacing it with just text, also
  stopping the fade out upon completion
- fixing issue with promotions where if the repo didnt exist in the next env it
  would fail
- two spec fixes
- a few promotion fixes, waiting on syncing was n ot working, client side
  updater was caching
- fixing promotion backend to sync the cloned repo and not the repo that you
  are promoting
- changing notice on promotion
- fixing issue where promotion could cause a db lock error, fixed by not
  modifying the outside of itself
- fixing issue where promoted changeset was not removed from the
  changeset_breadcrumb
- Promotion - Adjusts alignment of changesets in the list when progress and
  locked.
- Promotions - Changes to alignment in changesets when being promoted and
  locked.
- Promtoions - Fixes issue with title not appearing on a changeset being
  promoted. Changes from redirect on promote of a changeset to return user to
  list of changesets to see progress.
- fixing types of changesets shown on the promotions page
- removed rogue debugger statement
- Promotions - Progress polling for a finished changeset now ceases upon
  promotion reaching 100%.
- Fixes issue with lock icon showing up when progress. Fixes issue with looking
  for progress as a number - should receive string.
- adding some non-accurate progress incrementing to changesets
- Promotions - Updated to submit progress information from real data off of
  changest task status.
- getting async job working with promotions
- Added basic progress spec test. Added route for getting progress along with
  stubbed controller action to return progress for a changeset.
- Adds new callback when rendering is done for changeset lists that adds locks
  and progress bars as needed on changeset list load.
- Adds javascript functionality to set a progress bar on a changeset, update it
  and remove it. Adds javascript functionality to add and remove locked status
  icons from changests.
- adding changeset dependencies to be stored upon promotion time

* Mon Aug 22 2011 Lukas Zapletal <lzap+git@redhat.com> 0.1.68-1
- init script - fixing schema.rb permissions check
- katello-jobs - suppressing error message for status info

* Mon Aug 22 2011 Lukas Zapletal <lzap+git@redhat.com> 0.1.67-1
- reset script - adding -f (force) option
- reset script - missing candlepin restart string
- fixed a broken Api::SyncController test

* Fri Aug 19 2011 Lukas Zapletal <lzap+git@redhat.com> 0.1.66-1
- katello-job - init.d script has proper name now
- katello-job - temp files now in /var/lib/katello/tmp
- katello-job - improving RAILS_ENV setting
- adding Api::SyncController specs that I forgot to add earlier

* Fri Aug 19 2011 Lukas Zapletal <lzap+git@redhat.com> 0.1.65-1
- katello-job - adding new init script for delayed_job
- 731810 Deleteing a provider renders an server side error
- spec tests for Glue::Pulp::Repo
- merge of repo#get_{env,product,org} functionality
- repo sync - check for syncing only repos in locker
- updated routes to support changes in rhsm related to explicit specification
  of owners
- Activation Keys - fix API rspec tests
- Fix running rspec tests - move corrupted tests to pending
- Api::SyncController, with tests now

* Wed Aug 17 2011 Mike McCune <mmccune@redhat.com> 0.1.64-1
 - period tagging of Katello.
* Mon Aug 15 2011 Lukas Zapletal <lzap+git@redhat.com> 0.1.63-1
- 714167 - undeclared dependencies (regin & multimap)
- Revert "714167 - broken dependencies is F14"
- 725495 - katello service should return a valid result

* Mon Aug 15 2011 Lukas Zapletal <lzap+git@redhat.com> 0.1.62-1
- 714167 - broken dependencies is F14
- CLI - show last sync status in repo info and status
- Import manifest for custom provider - friendly error message
- better code coverage for changeset api controller
- adding the correct route for package profile update
- new (better?) logo
- adding sysvinit script permission check for schema.rb
- allowing users to override rake setup denial
- Moved jquery.ui.tablefilter.js into the jquery/plugins dir to conform with
  convention.
- Working packages scrollExpand (morePackages).
- Semi-working packages page.
- System Packages scrolling work.
- Currently not working packages scrolling.
- System Packages - filter.
- fix for broken changeset controller spec tests
- now logging both stdout and stderr in the initdb.log
- forcing users not to run rake setup in prod mode
- changeset cli - both environment id and name are displayed in lisitng and
  info
- fox for repo repo promotion
- fixed spec tests after changes in validation of changesets
- fixed typo in model changeset_erratum
- changesets - can't add packs/errata from repo that has not been promoted yet
- changesets - fix for packages and errata removal

* Fri Aug 12 2011 Lukas Zapletal <lzap+git@redhat.com> 0.1.61-1
- rpm in /usr/share/katello - introducing KATELLO_DATA_DIR

* Fri Aug 12 2011 Lukas Zapletal <lzap+git@redhat.com> 0.1.60-1
- katello rpm now installs to /usr/share/katello
- fixing cancel sync DELETE action call
- fixed api for listing products
- changesets - products required by packages/errata/repos are no longer being
  promoted
- changeset validations - can't add items from product that has not been
  promoted yet
- 727627 - Fix for not being able to go to Sync page.
- final solution for better RestClient exception messages
- only relevant logs are rotated now
- Have the rake task emit wiki markup as well
- added option to update system's location via python client

* Wed Aug 10 2011 Lukas Zapletal <lzap+git@redhat.com> 0.1.59-1
- improving katello-reset-dbs script
- Fixes for failing activation_keys and organization tests.
- Grid_16 wrap on subnav for systems.
- Additional work on confirm boxes.
- Confirm override on environments, products, repositories, providers, and
  organizations.
- Working alert override.
- Merged in changes from refactor of confirm.
- Add in a new rake task to generate the API

* Tue Aug 09 2011 Lukas Zapletal <lzap+git@redhat.com> 0.1.58-1
- solution to bundle install issues
- initial commit of reset-dbs script
- fixing repo sync
- improving REST exception messages
- fixing more katello-cli tests
- custom partial for tupane system show calls
- 720442: fixing system refresh on name update
- 726402: fix for nil object on sys env page
- 729110: fix for product sync status visual updates
- Upgrading check to Candlepin 0.4.10-1
- removing commented code from api systems controller spec
- changing to different url validation. can now be used outside of model layer.
- spec tests for repositories controller
- 728295: check for valid urls for yum repos
- adding spec tests for api systems_controller (upload packages, view packages,
  update a system)
- added functionality to api systems controller in :index, :update, and
  :package_profile
- support for checking missing url protocols
- changing pulp consumer update messages to show old name
- improve protocol match on reg ex url validation
- removing a debugger statement
- fixing broken orchestration in pulp consumer
- spec test for katello url helper
- fix url helper to match correct length port numbers
- url helper validator (http, https, ftp, ipv4)
- Revert "fix routing problem for POST /organizations/:organzation_id/systems"
- fix routing problem for POST /organizations/:organzation_id/systems (=)
- pretty_routes now prints some message to the stdout
- added systems packages routes and update to systems
- fixed pulp consumer package profile upload and added consumer update to pulp
  resource
- adding to systems_controller spec tests and other small changes.
- fixing find_organization in api/systems_controller.
- added action in api systems controller to get full package list for a
  specific system.

* Thu Aug 04 2011 Lukas Zapletal <lzap+git@redhat.com> 0.1.57-1
- spec - adding regin dep as workaround for BZ 714167 (F14/15)

* Wed Aug 03 2011 Lukas Zapletal <lzap+git@redhat.com> 0.1.56-1
- spec - introducing bundle install in %build section
- Merge branch 'system_errata'
- added a test for Api::SystemsController#errata call
- listing of errata by system is functional now
- added a script to make rake routes output prettier
- Views - update grid in various partial to account for panel size change
- Providers - fix error on inline edit for Products and Repos
- removing unused systems action - list systems
- 726760 - Notices: Fixes issue with promotion notice appearing on every page.
  Fixes issue with synchronous notices not being marked as viewed.
- Tupane - Fixes issue with main panel header word-wrapping on long titles.
- 727358 - Tupane: Fixes issue with tupane subpanel header text word-wrapping.
- 2Panel - Makes font resizing occur only on three column panels.
- matching F15 gem versions for tzinfo and i18n
- changing the home directory of katello to /usr/lib64/katello after recent
  spec file changes
- Merge branch 'master' of ssh://git.fedorahosted.org/git/katello
- fixed pulp-proxy-controller to be correct http action
- Merge branch 'master' into system_errata
- added support for listing errata by system

* Mon Aug 01 2011 Lukas Zapletal <lzap+git@redhat.com> 0.1.55-1
- spec - rpmlint cleanup
- making changeset history show items by product
- adding descripiton to changeset history page
- 726768 - jnotify - close notice on x click and update to fade quicker on
  close
- 2panel - Adds default left panel sizing depending on number of columns for
  left panel in 2 panel views.  Adds option to 2panel for default width to be
  customizably set using left_panel_width option.
- Changes sizing of provider new page to not cause horizntal scroll bar at
  minimum width.
- fixed reporting of progress during repo synchronization in UI
- fixed an issue with Api::ActivationKeysController#index when list of all keys
  for an environment was being retrieved
- Added api support for activation keys
- Refactor - Converts all remaining javascript inclusions to new style of
  inclusion that places scripts in the head.
- Adds resize event listener to scroll-pane to account for any element in a
  tupane panel that increases the size of the panel and thus leads to needing a
  scroll pane reinitialization.
- Edits to enlarge tupane to take advantage of more screen real estate.
  Changeset package selection now highlights to match the rest of the
  promotions page highlighting.
- General UI - disable hover on Locker when Locker not clickable
- api error reporting - final solution
- Revert "introducing application error exception for API"
- Revert "ApiError - fixing unit tests"
- ApiError - fixing unit tests
- introducing application error exception for API
- fixing depcheck helper script
- Adds scroll pane support for roles page when clicking add permission button.
- removal of jasmine and addition of webrat, nokogiri
- Activation Keys - enabled specs that required webrat matchers
- spec_helper - update to support using webrat
- adding description for changeset creation
- Tupane - Fixes for tupane fixed position scrolling to allow proper behavior
  when window resolution is below the minimum 960px.
- remove jasmine from deps
- adding dev testing gems
- added Api::ActivationController spec
- added activation keys api controller
- Merge branch 'master' of ssh://git.fedorahosted.org/git/katello
- fixing merge issues with changeset dependencies
- initial dependency spec test
- adding changeset dependency resolving take 2
- Merge branch 'master' into a-keys
- making changeset dep. solving work on product level instead of across the
  entire environment
- adding description to Changeset object, and allowing editing of the
  description
- adding icons and fixing some spacing with changeset controls
- updated control bar for changesets, including edit
- Fix for a-keys row height.
- Merge branch 'master' into a-keys
- Merge branch 'a-keys' of ssh://git.fedorahosted.org/git/katello into a-keys
- Fixes issue where when a jeditable field was clicked on, and expanded the
  contents of a panel beyond visible no scroll bar would previously appear.
  This change involved a slight re-factor to jeditable helpers to trim down and
  re-factor commonality.  Also, this change involved edits to the jeditable
  plugin itself, thus as of this commit jquery.jeditable is no longer in sync
  with the original repository.
- Activation Keys - removing unused js
- Merge branch 'master' into a-keys
- Activation Keys - add environment to search
- Merge branch 'a-keys' of ssh://git.fedorahosted.org/git/katello into a-keys
- Activation Keys - update to use new tupane layout + spec impacts
- Merge branch 'master' into a-keys
- test for multiple subscriptions assignement to keys
- Activation Keys - make it more obvious that user should select env :)
- Activation Keys - adding some additional specs (e.g. for default env)
- Activation Keys - removing empty spec
- Activation Keys - removing checkNotices from update_subscriptions
- Activation Keys - add Remove link to the subscriptions tab
- Merge branch 'master' into a-keys
- Acttivatino Keys - Adding support for default environment
- spec test for successful subscription updates
- spec test for invalid activation key subscription update
- correctly name spec description
- spec model for multiple akey subscription assigment
- akey subscription update sync action
- ajax call to update akey subscriptions
- akey subscription update action
- fix route for akey subscription updates
- refactor akey subscription list
- bi direction test for akeys/subscriptions
- models for activation key subscription mapping
- Activation Keys - fix failed specs
- Activation Keys - adding helptip text to panel and general pane
- Merge branch 'master' into a-keys
- Activation Keys - ugh.. clean up validation previous commit
- Activation Keys - update so key name is unique within an org
- Activation Key - fix akey create
- Activation Keys - initial specs for views
- Activation Keys - update edit view to improve testability
- Activation Keys - update _new partial to eliminate warning during render
- Activation Keys - removing unused _form partial
- multiselect support for akey subscriptions
- Merge branch 'master' into a-keys
- Activation Keys - update to ensure error notice is generated on before_filter
  error
- adding in activation key mapping to subscriptions
- add jquery multiselect to akey subscription associations
- views for activation key association to subscriptions
- Navigation - remove Groups from Systems subnav
- Activation Keys - controller specs for initial crud support
- adding activation key routes for handling subscription paths
- Activation Keys - fix the _edit view post adding subnav
- Activation Keys - adding the forgotten views...
- Activation Keys - added subnav for subscriptions
- Merge branch 'master' into a-keys
- initial akey model spec tests
- Activation Keys - update index to request based on current org and fix model
  error
- Activation Keys - model - org and env associations
- Merge branch 'master' into a-keys
- Sync Plans - refactor editable to remove duplication
- Systems - refactor editabl to remove duplication
- Environment - refactor editable to remove duplication
- Organization - refactor editable to remove duplication
- Providers - refactor editable to remove duplication
- Merge branch 'master' into a-keys
- Merge branch 'master' into a-keys
- Activation Keys - first commit - initial support for CRUD

* Wed Jul 27 2011 Lukas Zapletal <lzap+git@redhat.com> 0.1.54-1
- spec - logging level can be now specified in the sysconfig
- bug 726030 - Webrick wont start with the -d (daemon) option
- spec - service start forces you to run initdb first
- adding a warning message in the sysconfig comment setting
- Merge branch 'pack-profile'
- production.rb now symlinked to /etc/katello/environment.rb
- 725793 - Permission denied stylesheets/fancyqueries.css
- 725901 - Permission errors in RPM
- 720421 - Promotions Page: Adds fade in of items that meet search criteria
  that have previously been hidden due to previously not meeting a given search
  criteria.
- ignore zanta cache files
- Merge branch 'master' into pack-profile
- added pulp-consumer creation in system registration, uploading pulp-consumer
  package-profile via api, tests
- Merge branch 'master' into pack-profile
- increased priority of candlepin consumer creation to go before pulp
- Merge branch 'master' into pack-profile
- renaming/adding some candlepin and pulp consumer methods.
- proxy controller changes

* Tue Jul 26 2011 Shannon Hughes <shughes@redhat.com> 0.1.53-1
- modifying initd directory using fedora recommendation,
  https://fedoraproject.org/wiki/Packaging/RPMMacros (shughes@redhat.com)

* Tue Jul 26 2011 Mike McCune <mmccune@redhat.com> 0.1.52-1
- periodic rebuild to get past tito bug

* Mon Jul 25 2011 Shannon Hughes <shughes@redhat.com> 0.1.51-1
- upgrade to compas-960-plugin 0.10.4 (shughes@redhat.com)
- upgrade to compas 0.11.5 (shughes@redhat.com)
- upgrade to haml 3.1.2 (shughes@redhat.com)
- spec - fixing katello.org url (lzap+git@redhat.com)
- Upgrades jQuery to 1.6.2. Changes Qunit tests to reflect jQuery version
  change and placement of files from Refactor. (ehelms@redhat.com)
- Fixes height issue with subpanel when left panel is at its minimum height.
  Fixes issue with subpanel close button closing both main and subpanel.
  (ehelms@redhat.com)
* Fri Jul 22 2011 Shannon Hughes <shughes@redhat.com> 0.1.50-1
- Simple-navigation 3.3.4 fixes.  Also fake-systems needed bundle exec before
  rails runner. (jrist@redhat.com)
- adding new simple-navigation deps to lock (shughes@redhat.com)
- bumping simple navigation to 3.3.4 (shughes@redhat.com)
- adding new simple-navigation 3.3.4 (shughes@redhat.com)
- Merge branch 'master' into refactor (eric.d.helms@gmail.com)
- fixed a failing Api::ProductsController spec (dmitri@redhat.com)
- fixed several failing tests in katello-cli-simple-test suite
  (dmitri@redhat.com)
- CSS Refactor - Modifies tupane height to be shorter if the left pane is
  shorter so as not to overrun the footer. (ehelms@redhat.com)
- Improved the roles unit test a bit to look by name instead of id. To better
  indicate the ordering (paji@redhat.com)
- Merge branch 'master' into refactor (ehelms@redhat.com)
- Merge branch 'master' of ssh://git.fedorahosted.org/git/katello
  (ehelms@redhat.com)
- changesets - update cli and controller now taking packs/errata/repos from
  precisely given products (tstrachota@redhat.com)
- Merge branch 'master' into refactor (ehelms@redhat.com)
- Merge branch 'master' of ssh://git.fedorahosted.org/git/katello
  (ehelms@redhat.com)
- fix for the deprecated TaskStatus in changesets (tstrachota@redhat.com)
- Adding organization to permission (paji@redhat.com)
- CSS Refactpr - Reverts katello.spec back to that of master.
  (ehelms@redhat.com)
- Merge branch 'master' into refactor (ehelms@redhat.com)
- Merge branch 'master' of ssh://git.fedorahosted.org/git/katello
  (ehelms@redhat.com)
- adding task_status to changeset (jsherril@redhat.com)
- adding qunit tests for changeset conflict calculation (jsherril@redhat.com)
- async jobs now allow for tracking of progress of pulp sync processes
  (dmitri@redhat.com)
- removed unused Pool and PoolsController (dmitri@redhat.com)
- changesets - fix for spec tests #2 (tstrachota@redhat.com)
- changesets - fixed spec tests (tstrachota@redhat.com)
- changesets - fixed controller (tstrachota@redhat.com)
- changesets - model validations (tstrachota@redhat.com)
- changesets - fixed model methods for adding and removing items
  (tstrachota@redhat.com)
- changesets - fix for async promotions not being executed because of wrong
  changeset state (tstrachota@redhat.com)
- changesets - async promotions controller (tstrachota@redhat.com)
- changesets model - skipping items already promoted with product promotions
  (tstrachota@redhat.com)
- changesets api - promotions controller (tstrachota@redhat.com)
- changesets - model changed to be ready for asynchronous promotions
  (tstrachota@redhat.com)
- Merge branch 'master' into refactor (ehelms@redhat.com)
- Merge branch 'master' of ssh://git.fedorahosted.org/git/katello
  (ehelms@redhat.com)
- 720991 - Segmentation Fault during Roles - Add Permission
  (lzap+git@redhat.com)
- renaming password.rb to password_spec.rb (lzap+git@redhat.com)
- Fixed a broken unit test (paji@redhat.com)
- fixing broken promote (jsherril@redhat.com)
- fixing broken unit test (jsherril@redhat.com)
- adding conflict diffing for changesets in the UI, so the user is notified
  what changed (jsherril@redhat.com)
- disable logging for periodic updater (jsherril@redhat.com)
- 719426 - Fixed an issue with an unecessary group by clause causing postgres
  to go bonkers on roles index page (paji@redhat.com)
- CSS Refactor - Changes to edit panels that need new tupane subpanel layout.
  (ehelms@redhat.com)
- Merge branch 'master' into refactor (ehelms@redhat.com)
- Merge branch 'master' of ssh://git.fedorahosted.org/git/katello
  (ehelms@redhat.com)
- CSS Refactor - Changes the tupane subpanel to conform with the new tupane
  layout and changes environment, product and repo creation to fit new layout.
  (ehelms@redhat.com)
- CSS Refactor - Changes tupane sizing to work with window resize and sets a
  min height. (ehelms@redhat.com)
- update 32x32 icon. add physical/virtual system icons. (jimmac@gmail.com)
- CSS Refactor - Changes to changeset history page to use tupane layout.
  (ehelms@redhat.com)
- CSS Refactor - Changes promotions page partials that use tupane to use new
  layout. (ehelms@redhat.com)
- CSS Refactor - Changes sync plans page to new tupane layout.
  (ehelms@redhat.com)
- CSS Refactor - Converts providers page to use tupane layout.
  (ehelms@redhat.com)
- CSS Refactor - Modifies users and roles pages to use new tupane layout.
  (ehelms@redhat.com)
- CSS Refactor - Converts organization tupane partials to use new layout.
  (ehelms@redhat.com)
- CSS Refactor - Changes to the size of the spinner in the tupane.
  (ehelms@redhat.com)
- CSS Refactor - Changes to the systems tupane pages to respect new scroll bar
  and tupane layout formatting. (ehelms@redhat.com)
- General UI - fixes in before_filters (bbuckingham@redhat.com)
- increasing required candlepin version to 0.4.5 (lzap+git@redhat.com)
- making the incorrect warning message more bold (lzap+git@redhat.com)
- rails startup now logs to /var/log/katello/startup.log (lzap+git@redhat.com)
- 720834 - Provider URL now being stripped at the model level via a
  before_validation. (For real this time.) (jrist@redhat.com)
- CSS Refactor - Further enhancements to tupane layout.  Moves scrollbar CSS in
  SASS format and appends to the end of katello.sass. (ehelms@redhat.com)
- Sync Plans - update model validation to have name unique within org
  (bbuckingham@redhat.com)
- CSS Refactor - Changes to tupane layout to add navigation and main content
  sections. (ehelms@redhat.com)
- Revert "720834 - Provider URL now being stripped at the model level via a
  before_validation." (jrist@redhat.com)
- 720834 - Provider URL now being stripped at the model level via a
  before_validation. (jrist@redhat.com)
- CSS Refactor - Adds a shell layout for content being rendered into the tupane
  panel.  Partials being rendered to go into the tupane panel can now specify
  the tupane_layout and be constructed to put the proper pieces into the proper
  places.  See organizations/_edit.html.haml for an example.
  (ehelms@redhat.com)
- CSS Refactor - Adjusts the tupane panel to size itself based on the window
  height for larger resolutions. (ehelms@redhat.com)
- CSS Refactor - Minor change to placement of javascript and stylesheets
  included from views. (ehelms@redhat.com)
- fixing missing route for organization system list (lzap+git@redhat.com)
- Backing out 720834 fix temporarily. (jrist@redhat.com)
- 720834 - Provider URL now being stripped at the model level via a
  before_validation. (jrist@redhat.com)
- Removed redundant definition. (ehelms@redhat.com)
- added a couple of tests to validate changeset creation during template
  promotion (dmitri@redhat.com)
- CSS Refactor - Re-organizes javascript files. (ehelms@redhat.com)
- Merge branch 'refactor' of ssh://git.fedorahosted.org/git/katello into
  refactor (ehelms@redhat.com)
- CSS Refactor - Adds new helper for layout functions in views. Specifically
  adds in function for including javascript in the HTML head. See
  promotions/show.html.haml or _env_select.html.haml for examples.
  (ehelms@redhat.com)
- 722431 - Improved jQuery jNotify to include an "Always Closable" flag.  Also
  moved the notifications to the middle top of the screen, rather than floated
  right. (jrist@redhat.com)
- fixed template promotions when performed through api (dmitri@redhat.com)
- 721327 - more correcting gem versions to match (mmccune@redhat.com)
- 721327 - cleaning up mail version numbers to match what is in Fedora
  (mmccune@redhat.com)
- Merge branch 'master' of ssh://git.fedorahosted.org/git/katello
  (ehelms@redhat.com)
- replacing internal urls in the default config (lzap+git@redhat.com)
- changesets - model spec tests (tstrachota@redhat.com)
- changesets - fixed remove_product deleting the product from db
  (tstrachota@redhat.com)
- changesets api - controller spec tests (tstrachota@redhat.com)
- changesets api - moved logic for adding content from controller to model
  (tstrachota@redhat.com)
- changesets cli - partial updates of content (tstrachota@redhat.com)
- changesets cli - listing (tstrachota@redhat.com)
- changesets api - controller for partial updates of a content
  (tstrachota@redhat.com)
- changesets api - create, read, destroy actions in controller
  (tstrachota@redhat.com)
- changesets api - controller stub (tstrachota@redhat.com)
- Merge branch 'refactor' of ssh://git.fedorahosted.org/git/katello into
  refactor (jrist@redhat.com)
- A few minor fixes for changeset filter and "home" icon. (jrist@redhat.com)
- added product synchronization (async) (dmitri@redhat.com)
- Merge branch 'tasks' (dmitri@redhat.com)
- 720412 - changing promotions helptip to say that a changeset needs to be
  created, as well as hiding add buttons if a piece of content cannot be added
  instead of disabling it (jsherril@redhat.com)
- added specs for TaskStatus model and controller (dmitri@redhat.com)
- removed Glue::Pulp::Sync (dmitri@redhat.com)
- Merge branch 'master' of ssh://git.fedorahosted.org/git/katello
  (ehelms@redhat.com)

* Thu Jun 23 2011 Lukas Zapletal <lzap+git@redhat.com> 0.1.49-1
- fixing db/schema.rb symlink in the spec
- adding environment support to initdb script
- remove commented debugger in header
- 715421: fix for product size after successful repo(s) sync
- ownergeddon - fixing unit tests
- ownergeddon - organization is needed for systems now
- db/schema.rb now symlinked into /var/lib/katello
- new initscript 'initdb' command
- ownergeddon - bumping version to 0.4.4 for candlepin
- ownergeddon - improving error message
- ownergeddon - support for explicit org
- ownergeddon - user now created using new API
- ownergeddon - user refactoring
- ownergeddon - introducing CPUser entity
- ownergeddon - refactoring name_to_key
- ownergeddon - whitespace
- fixed tests that contained failing environment creation
- fixed failing environment creation test
- Small change for padding around helptip.
- 6692 & 6691: removed hardcoded admin user, as well as usernames and passwords
  from katello config file
- 707274
- Added coded related to listing system's packages
- Stylesheets import cleanup to remove redundancies.
- Refactored systems page css to extend basic block and modify only specific
  attributes.
- Re-factored creating custom rows in lists to be a true/false option that when
  true attempts to call render_rows.  Any page implementing custom rows in a
  list view should provide a render_rows function in the helper to handle it.
- Added toggle all to sync management page.
- Removal of schedule reboot and uptime from systems detail.
- Adds to the custom system list display to show additional details within a
  system information block.  Follows the three column convention placing
  details in a particular column.
- Added new css class to lists that are supposed to be ajax scrollable to
  provide better support across variations of ajax scroll usage.
- Change to fix empty columns in the left panel from being displayed without
  width and causing column misalignment.
- Changes system list to display registered and last checkin date as main
  column headers.  Switches from standard column rendering to use custom column
  rendering function via custom_columns in the systems helper module.
- Adds new option to the two panel display, :custom_columns, whereby a function
  name can be passed that will do the work of rendering the columns in the left
  side of the panel.  This is for cases when column data needs custom
  manipulation or data rows need a customized look and feel past the standard
  table look and feel.
- Made an initializer change so that cp_type is handled right
- Updated a test to create tmp dir unless it exists
- Fixed the provider_spec to actually test if the subscriptions called the
  right thing in candlepin
- fixing sql error to hopefully work with postgresql
- adding missing permission for sync_schedules
- using a better authenication checking query with some more tests
- migrating anonymous_role to not user ar_
- a couple more roles fixes
- changing roles to not populate nil resource types or nil tags
- Added spec tests for notices_controller.
- adding missing operations resource_type to seeds
- changing the roles subsystem to use the same types/verbs for active record
  and controller access
- removing old roles that were adding errant types to the database
- fixing odd sudden broken path link, possibly due to rails upgrade
- adding back subscriptions to provider filter

* Fri Jun 17 2011 Justin Sherrill <jsherril@redhat.com> 0.1.48-1
- removing hudson task during rpm building (jsherril@redhat.com)
- added api repository controller tests for repository discovery
  (dmitri@redhat.com)
- Search - adding some spec tests (bbuckingham@redhat.com)
- Removed improper test case from systems controller. (ehelms@redhat.com)
- Added systems_controller spec tests for wider coverage. (ehelms@redhat.com)
- Added system_helper_methods for spec testing that mocks the backend
  Candlepin:Consumer call to allow for controller testing against ActiveRecord.
  (ehelms@redhat.com)
- adding qunit test files for testswarm server (shughes@scooby.rdu.redhat.com)
- 6489: added support for repository discovery during custom product creation
  (dmitri@appliedlogic.ca)
- forcing a Require when task runs, doesnt seem to pick it up otherwise
  (katello-devel@redhat.com)
- testing taking out the ci_reports section for now (katello-devel@redhat.com)
- Merge branch 'master' of ssh://git.fedorahosted.org/git/katello
  (adprice@redhat.com)
- added specs to test against fix for bug #701406 (adprice@redhat.com)
- Fixed the unit tests for sync schedule controller (paji@redhat.com)
- converting some legacy role work arounds to the new role map in role.rb
  (jsherril@redhat.com)
- adding missing katello.yml (jsherril@redhat.com)
- 701406 - fixed issue where api was looking for org via displayName instead of
  key (adprice@redhat.com)

* Thu Jun 16 2011 Justin Sherrill <jsherril@redhat.com> 0.1.47-1
- initial public build

* Tue Jun 14 2011 Mike McCune <mmccune@redhat.com> 0.1.46-1
- initial changelog<|MERGE_RESOLUTION|>--- conflicted
+++ resolved
@@ -16,13 +16,8 @@
 %global confdir deploy/common
 
 Name:           katello
-<<<<<<< HEAD
-Version:        0.1.135
-Release:        2%{?dist}
-=======
 Version:        0.1.143
 Release:        1%{?dist}
->>>>>>> fd39835c
 Summary:        A package for managing application life-cycle for Linux systems
 BuildArch:      noarch
 
@@ -350,94 +345,6 @@
 fi
 
 %changelog
-<<<<<<< HEAD
-* Thu Dec 08 2011 Shannon Hughes <shughes@redhat.com> 0.1.135-2
-- brew build (shughes@redhat.com)
-- Merge remote-tracking branch 'katello/master' into branding
-  (shughes@redhat.com)
-- Merge branch 'BRANDING' of git+ssh://axiom.rdu.redhat.com/scm/git/system-
-  engine into branding (shughes@redhat.com)
-- Automatic commit of package [katello] release [0.1.130-2].
-  (shughes@redhat.com)
-- system engine build (shughes@redhat.com)
-- Merge remote-tracking branch 'katello/master' into branding
-  (shughes@redhat.com)
-- Automatic commit of package [katello] release [0.1.126-2].
-  (shughes@redhat.com)
-- new system engine build (shughes@redhat.com)
-- Merge remote-tracking branch 'katello/master' into branding
-  (shughes@redhat.com)
-- add in branding helper for System Engine (shughes@redhat.com)
-- Automatic commit of package [katello] release [0.1.120-2].
-  (shughes@redhat.com)
-- build for system engine (shughes@redhat.com)
-- Merge remote-tracking branch 'katello/master' into branding
-  (shughes@redhat.com)
-- Automatic commit of package [katello] release [0.1.117-2].
-  (shughes@redhat.com)
-- katello build (shughes@redhat.com)
-- Merge remote-tracking branch 'katello/master' into branding
-  (shughes@redhat.com)
-- Less spacing for the header text, grid_6 as a result for the left side.
-  (jrist@redhat.com)
-- prep release for sys engine build (shughes@redhat.com)
-- Merge remote-tracking branch 'katello/master' into branding
-  (shughes@redhat.com)
-- Merge remote-tracking branch 'katello/master' into branding
-  (shughes@redhat.com)
-- Automatic commit of package [katello] release [0.1.110-2].
-  (shughes@redhat.com)
-- system engine build (shughes@redhat.com)
-- Merge remote-tracking branch 'katello/master' into branding
-  (shughes@redhat.com)
-- Automatic commit of package [katello] release [0.1.108-2].
-  (shughes@redhat.com)
-- system engine build (shughes@redhat.com)
-- Merge remote-tracking branch 'katello/master' into branding
-  (shughes@redhat.com)
-- Merge remote-tracking branch 'katello/master' into branding
-  (shughes@redhat.com)
-- rely on redhat-logos for rh-logo image (shughes@redhat.com)
-- Automatic commit of package [katello] release [0.1.106-2].
-  (shughes@redhat.com)
-- Minor change to letter spacing. (jrist@redhat.com)
-- build for system-engine (shughes@redhat.com)
-- Merge remote-tracking branch 'katello/master' into branding
-  (shughes@redhat.com)
-- Rename of look.scss to _look.scss for branding. (jrist@redhat.com)
-- Application helper for katello title. (jrist@redhat.com)
-- Merge remote-tracking branch 'katello/master' into branding
-  (shughes@redhat.com)
-- Automatic commit of package [katello] release [0.1.103-2].
-  (shughes@redhat.com)
-- build bump release (shughes@redhat.com)
-- Merge remote-tracking branch 'katello/master' into branding
-  (shughes@redhat.com)
-- Automatic commit of package [katello] release [0.1.102-2].
-  (shughes@redhat.com)
-- bump release for build (shughes@redhat.com)
-- sync up spec with katello (shughes@redhat.com)
-- Merge remote-tracking branch 'katello/master' into branding
-  (shughes@redhat.com)
-- Merge remote-tracking branch 'katello/master' into branding
-  (shughes@redhat.com)
-- Merge remote-tracking branch 'katello/master' into branding
-  (shughes@redhat.com)
-- Automatic commit of package [katello] release [0.1.101-2].
-  (shughes@redhat.com)
-- bump release (shughes@redhat.com)
-- fix rpm macro syntax (shughes@redhat.com)
-- move branding processing (shughes@redhat.com)
-- remove sprites from branding (shughes@redhat.com)
-- Merge remote-tracking branch 'katello/master' into branding
-  (shughes@redhat.com)
-- Removing katello.scss to limit overrides.  Added look.scss to make it
-  simpler. (jrist@redhat.com)
-- Merge remote-tracking branch 'katello/master' into branding
-  (shughes@redhat.com)
-- Merge remote-tracking branch 'katello/master' into branding
-  (shughes@redhat.com)
-=======
 * Wed Dec 14 2011 Shannon Hughes <shughes@redhat.com> 0.1.143-1
 - + Bug 766888 - Clicking environment on system creation screen doesn't select
   an Env   https://bugzilla.redhat.com/show_bug.cgi?id=766888   The environment
@@ -486,7 +393,6 @@
 - Merge branch 'master' into BZ-761726 (thomasmckay@redhat.com)
 - BZ-761710 (thomasmckay@redhat.com)
 - fixed another rescue handler (thomasmckay@redhat.com)
->>>>>>> fd39835c
 
 * Thu Dec 08 2011 Mike McCune <mmccune@redhat.com> 0.1.133-1
 - periodic rebuild
