# vim: sw=4:ts=4:et
#
# Copyright 2011 Red Hat, Inc.
#
# This software is licensed to you under the GNU General Public
# License as published by the Free Software Foundation; either version
# 2 of the License (GPLv2) or (at your option) any later version.
# There is NO WARRANTY for this software, express or implied,
# including the implied warranties of MERCHANTABILITY,
# NON-INFRINGEMENT, or FITNESS FOR A PARTICULAR PURPOSE. You should
# have received a copy of GPLv2 along with this software; if not, see
# http://www.gnu.org/licenses/old-licenses/gpl-2.0.txt.

%global homedir %{_datarootdir}/%{name}
%global datadir %{_sharedstatedir}/%{name}
%global confdir deploy/common

Name:           katello
Version:        0.1.106
Release:        1%{?dist}
Summary:        A package for managing application life-cycle for Linux systems

Group:          Applications/Internet
License:        GPLv2
URL:            http://www.katello.org
Source0:        %{name}-%{version}.tar.gz
BuildRoot:      %{_tmppath}/%{name}-%{version}-%{release}-root-%(%{__id_u} -n)

Requires:        %{name}-common
Requires:        %{name}-glue-pulp
Requires:        %{name}-glue-foreman
Requires:        %{name}-glue-candlepin
Conflicts:       %{name}-headpin

%description
Provides a package for managing application life-cycle for Linux systems.

%package common
Summary:        Common bits for all Katello instances
Requires:       httpd
Requires:       mod_ssl
Requires:       openssl
Requires:       rubygems
Requires:       rubygem(rails) >= 3.0.10
Requires:       rubygem(multimap)
Requires:       rubygem(haml) >= 3.1.2
Requires:       rubygem(haml-rails)
Requires:       rubygem(json)
Requires:       rubygem(rest-client)
Requires:       rubygem(jammit)
Requires:       rubygem(rails_warden)
Requires:       rubygem(net-ldap)
Requires:       rubygem(compass) >= 0.11.5
Requires:       rubygem(compass-960-plugin) >= 0.10.4
Requires:       rubygem(oauth)
Requires:       rubygem(i18n_data) >= 0.2.6
Requires:       rubygem(gettext_i18n_rails)
Requires:       rubygem(simple-navigation) >= 3.3.4
Requires:       rubygem(pg)
Requires:       rubygem(scoped_search) >= 2.3.6
Requires:       rubygem(delayed_job) >= 2.1.4
Requires:       rubygem(acts_as_reportable) >= 1.1.1
Requires:       rubygem(pdf-writer) >= 1.1.8
Requires:       rubygem(ruport) >= 1.6.3
Requires:       rubygem(daemons) >= 1.1.4
Requires:       rubygem(uuidtools)
Requires:       rubygem(thin)
Requires:       rubygem(fssm)
Requires:       rubygem(sass)
Requires:       rubygem(chunky_png)

# bz 743816 temp fix until yum update makes to z stream
%if 0%{?rhel} == 6
Requires:       yum >= 3.2.29
%endif

# <workaround> for 714167 - undeclared dependencies (regin & multimap)
# TODO - uncomment the statement once we push patched actionpack to our EL6 repo
#%if 0%{?fedora} && 0%{?fedora} <= 15
Requires:       rubygem(regin)
#%endif
# </workaround>

Requires(pre):  shadow-utils
Requires(preun): chkconfig
Requires(preun): initscripts
Requires(post): chkconfig
Requires(postun): initscripts

BuildRequires:  coreutils findutils sed
BuildRequires:  rubygems
BuildRequires:  rubygem-rake
BuildRequires:  rubygem(gettext)
BuildRequires:  rubygem(jammit)
BuildRequires:  rubygem(chunky_png)
BuildRequires:  rubygem(fssm) >= 0.2.7
BuildRequires:  rubygem(compass) >= 0.11.5
BuildRequires:  rubygem(compass-960-plugin) >= 0.10.4

BuildArch: noarch

%description common
Common bits for all Katello instances


%package all
Summary:        A meta-package to pull in all components for Katello
Requires:       %{name}
Requires:       %{name}-configure
Requires:       %{name}-cli
Requires:       postgresql-server
Requires:       postgresql
Requires:       pulp
Requires:       candlepin-tomcat6

%description all
This is the Katello meta-package.  If you want to install Katello and all
of its dependencies on a single machine, you should install this package
and then run katello-configure to configure everything.

%package glue-pulp
Summary:         Katello connection classes for the Pulp backend
Requires:        %{name}-common

%description glue-pulp
Katello connection classes for the Pulp backend

%package glue-foreman
Summary:         Katello connection classes for the Foreman backend
Requires:        %{name}-common

%description glue-foreman
Katello connection classes for the Foreman backend

%package glue-candlepin
Summary:         Katello connection classes for the Candlepin backend
Requires:        %{name}-common

%description glue-candlepin
Katello connection classes for the Candlepin backend

%prep
%setup -q

%build
#configure Bundler
rm -f Gemfile.lock
sed -i '/@@@DEV_ONLY@@@/,$d' Gemfile

#pull in branding if present
if [ -d branding ] ; then
  cp -r branding/* .
fi

#compile SASS files
echo Compiling SASS files...
compass compile

#generate Rails JS/CSS/... assets
echo Generating Rails assets...
jammit

#create mo-files for L10n (since we miss build dependencies we can't use #rake gettext:pack)
echo Generating gettext files...
ruby -e 'require "rubygems"; require "gettext/tools"; GetText.create_mofiles(:po_root => "locale", :mo_root => "locale")'

%install
rm -rf %{buildroot}
#prepare dir structure
install -d -m0755 %{buildroot}%{homedir}
install -d -m0755 %{buildroot}%{datadir}
install -d -m0755 %{buildroot}%{datadir}/tmp
install -d -m0755 %{buildroot}%{datadir}/tmp/pids
install -d -m0755 %{buildroot}%{_sysconfdir}/%{name}
install -d -m0755 %{buildroot}%{_localstatedir}/log/%{name}

# clean the application directory before installing
[ -d tmp ] && rm -rf tmp

#copy the application to the target directory
mkdir .bundle
mv ./deploy/bundle-config .bundle/config
cp -R .bundle * %{buildroot}%{homedir}

#copy configs and other var files (will be all overwriten with symlinks)
install -m 644 config/%{name}.yml %{buildroot}%{_sysconfdir}/%{name}/%{name}.yml
#install -m 644 config/database.yml %{buildroot}%{_sysconfdir}/%{name}/database.yml
install -m 644 config/environments/production.rb %{buildroot}%{_sysconfdir}/%{name}/environment.rb

#copy init scripts and sysconfigs
install -Dp -m0644 %{confdir}/%{name}.sysconfig %{buildroot}%{_sysconfdir}/sysconfig/%{name}
install -Dp -m0755 %{confdir}/%{name}.init %{buildroot}%{_initddir}/%{name}
install -Dp -m0755 %{confdir}/%{name}-jobs.init %{buildroot}%{_initddir}/%{name}-jobs
install -Dp -m0644 %{confdir}/%{name}.completion.sh %{buildroot}%{_sysconfdir}/bash_completion.d/%{name}
install -Dp -m0644 %{confdir}/%{name}.logrotate %{buildroot}%{_sysconfdir}/logrotate.d/%{name}
install -Dp -m0644 %{confdir}/%{name}-jobs.logrotate %{buildroot}%{_sysconfdir}/logrotate.d/%{name}-jobs
install -Dp -m0644 %{confdir}/%{name}.httpd.conf %{buildroot}%{_sysconfdir}/httpd/conf.d/%{name}.conf
install -Dp -m0644 %{confdir}/thin.yml %{buildroot}%{_sysconfdir}/%{name}/

#overwrite config files with symlinks to /etc/katello
ln -svf %{_sysconfdir}/%{name}/%{name}.yml %{buildroot}%{homedir}/config/%{name}.yml
#ln -svf %{_sysconfdir}/%{name}/database.yml %{buildroot}%{homedir}/config/database.yml
ln -svf %{_sysconfdir}/%{name}/environment.rb %{buildroot}%{homedir}/config/environments/production.rb

#create symlinks for some db/ files
ln -svf %{datadir}/schema.rb %{buildroot}%{homedir}/db/schema.rb

#create symlinks for data
ln -sv %{_localstatedir}/log/%{name} %{buildroot}%{homedir}/log
ln -sv %{datadir}/tmp %{buildroot}%{homedir}/tmp

#create symlink for Gemfile.lock (it's being regenerated each start)
ln -svf %{datadir}/Gemfile.lock %{buildroot}%{homedir}/Gemfile.lock

#re-configure database to the /var/lib/katello directory
sed -Ei 's/\s*database:\s+db\/(.*)$/  database: \/var\/lib\/katello\/\1/g' %{buildroot}%{homedir}/config/database.yml

#remove files which are not needed in the homedir
rm -rf %{buildroot}%{homedir}/README
rm -rf %{buildroot}%{homedir}/LICENSE
rm -rf %{buildroot}%{homedir}/doc
rm -rf %{buildroot}%{homedir}/deploy
rm -rf %{buildroot}%{homedir}/%{name}.spec
rm -f %{buildroot}%{homedir}/lib/tasks/.gitkeep
rm -f %{buildroot}%{homedir}/public/stylesheets/.gitkeep
rm -f %{buildroot}%{homedir}/vendor/plugins/.gitkeep

#remove staged branding
if [ -d branding ] ; then
  rm -rf %{buildroot}%{homedir}/branding
fi

#remove development tasks
rm %{buildroot}%{homedir}/lib/tasks/rcov.rake
rm %{buildroot}%{homedir}/lib/tasks/yard.rake
rm %{buildroot}%{homedir}/lib/tasks/hudson.rake

#correct permissions
find %{buildroot}%{homedir} -type d -print0 | xargs -0 chmod 755
find %{buildroot}%{homedir} -type f -print0 | xargs -0 chmod 644
chmod +x %{buildroot}%{homedir}/script/*
chmod a+r %{buildroot}%{homedir}/ca/redhat-uep.pem

%clean
rm -rf %{buildroot}

%post common
#Add /etc/rc*.d links for the script
/sbin/chkconfig --add %{name}

%postun common
if [ "$1" -ge "1" ] ; then
    /sbin/service %{name} condrestart >/dev/null 2>&1 || :
fi

%files
%config(noreplace) %{_sysconfdir}/%{name}/%{name}.yml

%files common
%defattr(-,root,root)
%doc README LICENSE doc/
%config %{_sysconfdir}/%{name}/thin.yml
%config %{_sysconfdir}/httpd/conf.d/%{name}.conf
%config %{_sysconfdir}/%{name}/environment.rb
%config %{_sysconfdir}/logrotate.d/%{name}
%config %{_sysconfdir}/logrotate.d/%{name}-jobs
%config(noreplace) %{_sysconfdir}/sysconfig/%{name}
%{_initddir}/%{name}
%{_initddir}/%{name}-jobs
%{_sysconfdir}/bash_completion.d/%{name}

# Break apart the main bits
%{homedir}/app/controllers
%{homedir}/app/helpers
%{homedir}/app/mailers
%{homedir}/app/models/*.rb
%{homedir}/app/stylesheets
%{homedir}/app/views
%{homedir}/autotest
%{homedir}/ca
%{homedir}/config
%{homedir}/db
%{homedir}/integration_spec
%{homedir}/lib/*.rb
%{homedir}/lib/navigation
%{homedir}/lib/resources/cdn.rb
%{homedir}/lib/tasks
%{homedir}/lib/util
%{homedir}/locale
%{homedir}/log
%{homedir}/public
%{homedir}/script
%{homedir}/spec
%{homedir}/tmp
%{homedir}/vendor
%{homedir}/.bundle
%{homedir}/config.ru
%{homedir}/Gemfile
%{homedir}/Gemfile.lock
%{homedir}/Rakefile

%defattr(-, katello, katello)
%{_localstatedir}/log/%{name}
%{datadir}

%files glue-pulp
%{homedir}/app/models/glue/pulp
%{homedir}/lib/resources/pulp.rb

%files glue-candlepin
%{homedir}/app/models/glue/candlepin
%{homedir}/app/models/glue/provider.rb
%{homedir}/lib/resources/candlepin.rb

%files glue-foreman
%{homedir}/lib/resources/foreman.rb

%files all

%pre common
# Add the "katello" user and group
getent group %{name} >/dev/null || groupadd -r %{name}
getent passwd %{name} >/dev/null || \
    useradd -r -g %{name} -d %{homedir} -s /sbin/nologin -c "Katello" %{name}
exit 0

%preun common
if [ $1 -eq 0 ] ; then
    /sbin/service %{name} stop >/dev/null 2>&1
    /sbin/chkconfig --del %{name}
fi

%changelog
<<<<<<< HEAD
<<<<<<< HEAD
* Mon Nov 14 2011 Shannon Hughes <shughes@redhat.com> 0.1.103-2
- build bump release (shughes@redhat.com)
- Merge remote-tracking branch 'katello/master' into branding
  (shughes@redhat.com)
- Rename of look.scss to _look.scss to reflect the fact that it's an import.
  Fixed the text-shadow deprecation error we were seeing on compass compile.
  (jrist@redhat.com)
- Automatic commit of package [katello] release [0.1.102-2].
  (shughes@redhat.com)
- bump release for build (shughes@redhat.com)
- sync up spec with katello (shughes@redhat.com)
- Merge remote-tracking branch 'katello/master' into branding
  (shughes@redhat.com)
- Merge remote-tracking branch 'katello/master' into branding
  (shughes@redhat.com)
- Merge remote-tracking branch 'katello/master' into branding
  (shughes@redhat.com)
- Automatic commit of package [katello] release [0.1.101-2].
  (shughes@redhat.com)
- bump release (shughes@redhat.com)
- fix rpm macro syntax (shughes@redhat.com)
- move branding processing (shughes@redhat.com)
- remove sprites from branding (shughes@redhat.com)
- Merge remote-tracking branch 'katello/master' into branding
  (shughes@redhat.com)
- Removing katello.scss to limit overrides.  Added look.scss to make it
  simpler. (jrist@redhat.com)
- Merge remote-tracking branch 'katello/master' into branding
  (shughes@redhat.com)
- Merge remote-tracking branch 'katello/master' into branding
  (shughes@redhat.com)
=======
=======
* Wed Nov 16 2011 Brad Buckingham <bbuckingham@redhat.com> 0.1.106-1
- async job - fix for broken promotions (bbuckingham@redhat.com)

* Wed Nov 16 2011 Lukas Zapletal <lzap+git@redhat.com> 0.1.105-1
- 754430 - Product promotion fails as katello-jobs doesn't start
- system templates - adding support for adding a distribution to a system
  template in the ui
- Fixed a unit test failure
- Small fix to get the redhat enablement working in FF 3.6
- Fix to make the product.readable call only  out RH products that do not have
  any repositories enabled
- Added a message asking the user to enable repos after manifest was uploaded
- 751407 - root_controller doesn't require user authorization
- Made Product.readable call now adhere to  repo enablement constructs
- Small fix to improve the permission debug message
- bug - RAILS_ENV was ignored for thin
- Small fix to import_history, changes to styling for tabs on rh providers
  page.
- Moving the upload top right.
- Moved the redhat provider haml to a more appropriate location
- Updated some permissions on the redhat providers page
- Update to get the redhat providers repo enablement code to work.
- color shade products for sync status
- adding migration for removal of releaes version
- sync management - making sync page use major/minor versions that was added
- sync mangement - getting rid of major version
- sync management - fixing repository cancel
- fixing repo spec tests
- sync management - fixing button disabling
- sync management - fix for syncing multiple repos
- disable sync button if no repos are selected
- sync management - fixing cancel sync
- merge conflict
- sync management - adding show only syncing button
- js cleanup for progress bars
- For now automatically including all the repos in the repos call
- Initial commit on an updated repo data model to handle things like whitelists
  for rh
- handle product status progress when 100 percent
- smooth out repo progress bar for recent completed syncs
- ubercharged progress bar for previous completed syncs
- fix missing array return of pulp sync status
- sync management - fixing repo progress and adding product progress
- sync management - somre more fixes
- sync management - getting sync status showing up correct
- fixing some merge issues
- support sync status 1-call to server
- sync management - dont start periodical updater until we have added all the
  initial syncing repos
- sync management - a couple of periodical updater fixes
- removing unneeded view
- sync management - lots of javascript changes, a lot of stuff still broken
- sync management - some page/js modifications
- sync management - moving repos preopulation to a central place
- sync management =  javascript improvements
- sync mgmnt - fixing sync call
- sync management - adding sorting for repos and categories
- sync management - custom products showing up correctly now
- sync management - making table expand by major version/ minor version/arch
- use new pulp sync status, history task objects
- caching repo data and sync status to reduce sync management load time to ~40s
- adding ability to preload lazy accessors
- repos - adding release version attribute and importing

>>>>>>> bf8b6d70
* Tue Nov 15 2011 Shannon Hughes <shughes@redhat.com> 0.1.104-1
- Reverting look.scss to previous contents. (jrist@redhat.com)
- tdl-repos - use repo name for name attribute (inecas@redhat.com)
- Merge branch 'master' into password_reset (bbuckingham@redhat.com)
- password reset - add server to logins email, ignore errors on requests for
  email (bbuckingham@redhat.com)
- cdn-proxy - accept url as well as host for cdn proxy (inecas@redhat.com)
- cdn-proxy - let proxy to be configured when calling CDN (inecas@redhat.com)
- 752863 - katello service will return "OK" on error (lzap+git@redhat.com)
- Rename of look.scss to _look.scss to reflect the fact that it's an import.
  Fixed the text-shadow deprecation error we were seeing on compass compile.
  (jrist@redhat.com)
- user edit - add 'save' text to form... lost in merge (bbuckingham@redhat.com)
- Merge branch 'master' into password_reset (bbuckingham@redhat.com)
- password reset - updates from code inspection (bbuckingham@redhat.com)
- Merge branch 'master' into password_reset (bbuckingham@redhat.com)
- password reset - fixes for issues found in production install
  (bbuckingham@redhat.com)
- katello.spec - adding mailers to be included in rpm (bbuckingham@redhat.com)
- password reset - fix issue w/ redirect to login after reset
  (bbuckingham@redhat.com)
- installler - minor update to setting of email in seeds.rb
  (bbuckingham@redhat.com)
- Merge branch 'master' into password_reset (bbuckingham@redhat.com)
- password reset - adding specs for new controller (bbuckingham@redhat.com)
- Merge branch 'master' into password_reset (bbuckingham@redhat.com)
- cli - add email address to 'user' as a required attribute
  (bbuckingham@redhat.com)
- password reset - replace flash w/ notices, add config options to
  katello.yml...ec (bbuckingham@redhat.com)
- password reset - update so that emails are sent asynchronously
  (bbuckingham@redhat.com)
- password reset - misc fixes (bbuckingham@redhat.com)
- password reset - add ability to send user login based on email
  (bbuckingham@redhat.com)
- password reset - chgs to support the actual password reset
  (bbuckingham@redhat.com)
- password reset - chgs to dev env to configure sendmail
  (bbuckingham@redhat.com)
- password reset - initial commit w/ logic for resetting user password
  (bbuckingham@redhat.com)
- Users specs - fixes for req'd email address and new tests
  (bbuckingham@redhat.com)
- Users - add email address (model/controller/view) (bbuckingham@redhat.com)
>>>>>>> katello/master

* Mon Nov 14 2011 Shannon Hughes <shughes@redhat.com> 0.1.103-1
- fix up branding file pulls (shughes@redhat.com)
- rescue exceptions retrieving a system's guests and host
  (thomasmckay@redhat.com)
- 750120 - search - fix error on org search (bbuckingham@redhat.com)
- scoped_search - updating to gem version 2.3.6 (bbuckingham@redhat.com)
- fix brand processing of source files (shughes@redhat.com)

* Mon Nov 14 2011 Lukas Zapletal <lzap+git@redhat.com> 0.1.102-1
- 753329 - distros - fix to support distros containing space in the id
- TODO: Unsure how to test this after making :host, :guests use lazy_accessor
- 749258 - new state 'failed' for changesets
- fixed save button on edit user password
- guests of a host cleanly displayed
- adding rootpw tag to the TDL export
- corrected test for creating user w/o env
- manifest import - fixes in orchestration - content remained created in locker
  env - fixed infinite recursive call of set_repos
- + both new user and modifying a user's environment now work + TODO: probably
  need to wordsmith form labels
- user#create updated for optional default env
- + don't require an initial environment for new org + new user default org/env
  choice box allows none (controller not updated yet)
- installed-products - API supports consumer installedProducts
- clean up of branch merge defaultorgenv
- correctly pass default env during user create and update
- comment and whitespace cleanup
- updated rspec tests for new default org and environment
- minor clean-up
- Security enhancements for default org and environment
- Updating KAtello to work with older subscription managers (5.7) that expect
  displayMessage in the return JSON
- User environment edit page no longer clicks a link in order to refresh the
  page after a successful update, but rather fills in the new data via AJAX
- Fixing a display message when creating an organization
- Not allowing a superadmin to create a user if the org does not ahave any
  environments from which to choose
- Now older subscription managers can register against Katello without
  providing an org or environment
- You can now change the default environment for a user on the
  Administration/Users/Environments tab
- updating config file secret
- Adding missing file
- Middle of ajax environments_partial call
- Moved the user new JS to the callback in user.js instead of a separate file
  for easier debugging.
- Saving a default permission whever a new user is created, although the
  details will likely change
- Now when you create an org you MUST specify a default environment. If you do
  not the org you created will be destroyed and you will be given proper error
  messages. I added a feature to pass a prepend string to the error in case
  there are two items you are trying to create on the page. It would have been
  easier to just prepend it at the time of message creation, but that would
  have affected every page. Perhaps we can revisit this in the future
- In the middle of stuff
- begin to display guests/host for a system
- major-minor - fix down migration
- major-minor - Parsing releasever and saving result to db
- white-space

* Thu Nov 10 2011 Shannon Hughes <shughes@redhat.com> 0.1.101-1
- disable sync KBlimit (shughes@redhat.com)
- repos - orchestration fix, 'del_content' was not returning true when there
  was nothing to delete (tstrachota@redhat.com)
- 746339 - System Validates on the uniqueness of name (lzap+git@redhat.com)
- repos - orchestration fix, deleting a repo was not deleting the product
  content (tstrachota@redhat.com)

* Wed Nov 09 2011 Shannon Hughes <shughes@redhat.com> 0.1.100-1
- virt-who - support host-guests systems relationship (inecas@redhat.com)
- virt-who - support uploading the guestIds to Candlepin (inecas@redhat.com)
- sync api - fix for listing status of promoted repos A condition that ensures
  synchronization of repos only in the Locker was too restrictive and affected
  also other actions. (tstrachota@redhat.com)
- 741961 - Removed traces of the anonymous user since he is no longer needed
  (paji@redhat.com)
- repo api - fix in spec tests for listing products (tstrachota@redhat.com)
- repos api - filtering by name in listing repos of a product
  (tstrachota@redhat.com)
- Merge branch 'master' into repo-remodel (paji@redhat.com)
- API - add status route for api to return the current version
  (inecas@redhat.com)
- include treetable.js in custom providers (thomasmckay@redhat.com)
- user spec tests - fix for pulp orchestration (tstrachota@redhat.com)
- Updated Gemfile.lock (inecas@redhat.com)
- 751844 - Fix for max height on right_tree sliding_container.
  (jrist@redhat.com)
- Merge branch 'master' into repo-remodel (paji@redhat.com)
- Refactored look and katello a little bit because of an order of operations
  error.` (jrist@redhat.com)
- Pulling out the header and maincontent and putting into a new SCSS file,
  look.scss for purposes of future ability to change subtle look and feel
  easily. (jrist@redhat.com)
- Switched the 3rd level nav to hoverIntent. (jrist@redhat.com)
- branding changes (shughes@redhat.com)
- Merge branch 'master' of ssh://git.fedorahosted.org/git/katello
  (mmccune@redhat.com)
- removed display of bundled products (thomasmckay@redhat.com)
- grouping by stacking_id now (thomasmckay@redhat.com)
- now group by subscription productId (thomasmckay@redhat.com)
- grouping by product name (which isn't right but treetable is working mostly
  (thomasmckay@redhat.com)
- show expansion with bundled products in a subscription
  (thomasmckay@redhat.com)
- changesets - added unique constraint on repos (tstrachota@redhat.com)
- Fixed distributions related spec tests (paji@redhat.com)
- Fixed sync related spec tests (paji@redhat.com)
- Fixed repo related spec tests (paji@redhat.com)
- Fixed packages test (paji@redhat.com)
- Fixed errata spec tests (paji@redhat.com)
- Merge branch 'master' into repo-remodel (paji@redhat.com)
- Fixed some repo related unit tests (paji@redhat.com)
- Removed the ChangesetRepo table + object and made it connect to the
  Repository model directly (paji@redhat.com)
- Merge branch 'master' into repo-remodel (paji@redhat.com)
- repo - using pulp id instead of AR id in pulp api calls
  (tstrachota@redhat.com)
- distributions api - fix for listing (tstrachota@redhat.com)
- Fixed some package group related tests (paji@redhat.com)
- Fixed errata based cli tests (paji@redhat.com)
- Some fixes involving issues with cli-system-test (paji@redhat.com)
- Merge branch 'master' into repo-remodel (paji@redhat.com)
- Fixed environment based spec tests (paji@redhat.com)
- Merge branch 'master' into repo-remodel (paji@redhat.com)
- Merge branch 'master' into repo-remodel (paji@redhat.com)
- removed spacing to deal with a warning (paji@redhat.com)
- Fixed the Systemtemplate spec tests (paji@redhat.com)
- Fixed errata tests (paji@redhat.com)
- Fixed sync related spec tests (paji@redhat.com)
- Fixed distribution spec tests (paji@redhat.com)
- Fixed Rep  related spec tests (paji@redhat.com)
- Fixed changeset tests (paji@redhat.com)
- fixed product spec tests that came up after master merge (paji@redhat.com)
- fixed more merge conflicts (paji@redhat.com)
- Fixed a bunch of merge conflicts (paji@redhat.com)
- More unit test fixes on the system templates stuff (paji@redhat.com)
- Fixed a good chunk of the product + repo seoc tests (paji@redhat.com)
- Merge branch 'master' into repo-remodel (paji@redhat.com)
- fixed some unit tests (paji@redhat.com)
- Fixed the repo destroy (paji@redhat.com)
- Master merge + fixed conflicts (paji@redhat.com)
- Adding the env products model (paji@redhat.com)
- Fixed merge conflicts related to master merge (paji@redhat.com)
- Added code to check for repo name conflicts before insert (paji@redhat.com)
- Updated repo code to work with promotions (paji@redhat.com)
- Added some error reporting for glue errors (paji@redhat.com)
- Glue::Pulp::Repo.find is now replaced by Repository.find_by_pulp_id now that
  we have the repository data model. (paji@redhat.com)
- Fixed a sync alert issue related to the new repo model (paji@redhat.com)
- Got the repo delete functionality working (paji@redhat.com)
- Merge branch 'master' into repo-remodel (paji@redhat.com)
- fixed the delete script for this model (paji@redhat.com)
- Got the sync pages to work with the new repo model (paji@redhat.com)
- Got the repo view to render the source url correctly (paji@redhat.com)
- Modified the code to get repo delete call working (paji@redhat.com)
- Updated the environment model to do a proper list products call
  (paji@redhat.com)
- Merge branch 'master' into repo-remodel (paji@redhat.com)
- Merge branch 'master' into repo-remodel (paji@redhat.com)
- Removed some wasted  comments (paji@redhat.com)
- Added environment mappings to the repo object and got product.repos search
  working (paji@redhat.com)
- Initial commit of the repo remodeling where the repository is created in
  katello (paji@redhat.com)

* Mon Nov 07 2011 Mike McCune <mmccune@redhat.com> 0.1.99-1
- misc rel-eng updates based on new RPMs from Fedora (mmccune@redhat.com)
* Wed Nov 02 2011 Lukas Zapletal <lzap+git@redhat.com> 0.1.98-1
- 702052 - db fields length limit review
- unit test fix
- filters - some styling improvements, as well as some permission fixes
- adding katello-job logrotate script
- moving simplify_changeset out of application controller
- Merge branch 'breakup-puppet'
- Remove trailing spaces
- filter - fixing issue where you could add a repo even if one wasnt selected
- improving package filter chosen styling
- converting chosen css to scss
- filters - fixing javascript load issue
- fixing initial_action for panel after merge
- improving error reporting for the API calls
- 731670 - improving error reporting when deleting users
- 750246 - promote content of product to different environments
- repo promotion - fix for failure when promoting a repo for second time
- Promotions - fix ajax scrolling for promotions, errata and pkgs
- repo promotion - fix for creating content (after wrong rebase)
- repo promotion - fix in spec tests
- cp content - content type taken from the provider's type
- fix for promoting repos - changeset was passing wrong parameters - repo
  promotion refactored, removed parameter for content (it is now created inside
  the repo object)
- better error messages for template validations
- adding some delays in the PulpTaskStatus
- parameter -m no longer an option in katello-jobs
- adding migration to the reset-dbs script
- templates - spec test fix
- templates - promoting parent templates
- distros - removing tdl validation
- distros - adding distribution tdl unit tests
- distros - adding package groups to TDL
- distros - adding name-version-url-arch to TDL export
- distros - adding distributions unit tests
- distros - adding import/export unit tests
- distros - adding importing
- distros - adding exporting
- distros - adding templ. distribution validator
- adding new configuration value debug_rest
- distros - adding cli portion for adding/removing distros
- distros - marking find_template as private method
- distros - adding system template handling code
- distros - adding system_template_distribution table
- distros - adding family, variant, version in CLI
- Merge branch 'filters-ui'
- filters - unit test fix and addition
- filters - adapting for  new panel ajax code
- fxiing merge conflict
- templates - spec test for checking revision numbers after promotion
- templates - fix for increased revision numbers after promotion
- filters - adding spec test for ui controller
- updated TDL schema + corresponding changes in template export & tests
- filters - fixing a few issues, such as empty package list message not going
  away/coming back
- filters - fixing empty message not appearing and dissappearing as needed
- filters - a couple more filters fixes
- filters - removing repos from select repos select box when they are selected
- filters - a few ui related fixes
- filters - package imporovements
- filters - some page changes as well as adding revert filter to products and
  repos
- filters - making products and repos add incrementally instead of re-rendering
  the entire product list
- filters - hooking up add/remove packages to the backend, as well as a few
  javascript fixes
- Merge branch 'filters' into filters-ui
- filters - hooking up product and repos to backend
- filters - improving adding removing of products and repos
- package filters - adding javascript product and repository adding
- added filters controller spec
- filters controller spec
- merge conflict
- adding/removal of packages from filters supports rollbacks now
- added support for updating of package lists of filters
- filters - a few package auto complete fixes
- filters - adding auto complete for packages, and moving locker package search
  to central place from system templates controller
- moving some javascript i18n to a common area for autocomplete
- spliting out the auto complete javascript object to its own file for reuse
- filters - adding the ui part of package adding and removing, not hooked up to
  the backend since it doesnt work yet
- tupane - adding support for expanding to actions other than :edit
- filters - making filters use name instead of pulp_id, and adding remove
- merge conflict
- filters - adding initial edit code
- fixing issue where provider description was marked with the incorrect class
- forgot to commit migration for filter-product join table
- added support for filter create/list/show/delete operations in katello cli
- filters - adding creation of package filters in the ui
- more filter-related tests
- filters - initial package filtering ui
- merge conflict
- support for addition/removal of filters to already promoted products
- fixing gemfile url
- Merge branch 'master' into filters-ui
- fixed a few issues in filters controller
- application of filters during promotion
- tests around persisting of filter-product association
- fixed a few issues around association of filters with repos
- added support for associating of filters with products
- fixed a misspelled method name
- applying filters to products step 1

* Fri Oct 28 2011 Shannon Hughes <shughes@redhat.com> 0.1.97-1
- Fixed an activation key error were all activation keys across musltiple orgs
  were deemed readable if Activationkeys in one org was accessible
  (paji@redhat.com)
- Fix for systems page javascript error when no env_select on the page.
  (ehelms@redhat.com)
- Merge branch 'master' into distros (bbuckingham@redhat.com)
- Merge branch 'master' into tupane-actions (jrist@redhat.com)
- Fixed the actions thing. (jrist@redhat.com)
- temporarily commenting out test that verifies validity of system template TDL
  export generated by katello (waiting for an updated schema from aeolus team)
  (dmitri@redhat.com)
- Small fix for actions. (jrist@redhat.com)
- Promotions - update to only allow promotion of distro, if repo has been
  promoted (bbuckingham@redhat.com)
- Changeset history - fix expand/collapse arrow (bbuckingham@redhat.com)
- Fixing right actions area post merge. (jrist@redhat.com)
- Merge branch 'master' into tupane-actions (jrist@redhat.com)
- fixed failing tests (dmitri@redhat.com)
- template export in tdl now has clientcert, clientkey, and persisted fields
  (dmitri@redhat.com)
- New system on create for systems page.  Fixed offset/position bug on panel
  due to container now being relative for menu. (jrist@redhat.com)
- Minor fix for the margin-top on third_level nav. (jrist@redhat.com)
- Third_level nav working well. (jrist@redhat.com)
- Menu - Fixes issue with third level nav hover not being displayed properly.
  (ehelms@redhat.com)
- Moved thirdLevelNavSetup to menu.js. (jrist@redhat.com)
- Tweaked the experience of the tabs to be a bit snappier. (jrist@redhat.com)
- Another change to the menu to make it behave a bit better. (jrist@redhat.com)
- Hover on subnav working with a few quirks that I need to work out.
  (jrist@redhat.com)
- Menu.scss. (jrist@redhat.com)
- Initial pass at menu. (jrist@redhat.com)
- removing another console.log (mmccune@redhat.com)
- remove console log output that was breaking FF 3.6 (mmccune@redhat.com)
- Fixes for broken scss files when compass attempts to compile them for builds.
  (ehelms@redhat.com)
- Merge branch 'master' into distros (bbuckingham@redhat.com)
- Merge branch 'master' into errata_filter (bbuckingham@redhat.com)
- errata_filter - ui - update the severity value for low severity
  (bbuckingham@redhat.com)
- errata_filter - ui - update the severity value for low severity
  (bbuckingham@redhat.com)
- repo querying - simple repo cache changed to work with new pulp api
  (tstrachota@redhat.com)
- repo querying - hack to enable queries with multiple groupids when using
  oauth temporary solution until it gets fixed in pulp (tstrachota@redhat.com)
- adding env_id to unit tests (mmccune@redhat.com)
- Merge branch 'master' into tdl-download (mmccune@redhat.com)
- adding dialog and download buttons for template download from env
  (mmccune@redhat.com)
- Moves some widget css into separate scss files. (ehelms@redhat.com)
- Merge branch 'master' into tupane (ehelms@redhat.com)
- Tupane - Fixes for spec tests. (ehelms@redhat.com)
- errata_filter - add stub to resolve error w/ test in promotions controller
  (bbuckingham@redhat.com)
- delayed-job - log errors backtrace in log file (inecas@redhat.com)
- Merge branch 'master' into tupane (ehelms@redhat.com)
- Tupane - Env Select - Adds ajax environment search to systems by environment
  page. (ehelms@redhat.com)
- nvrea-optional - adding pack to template accepts both nvre and nvrea
  (inecas@redhat.com)
- nvrea-options - remove unused code (inecas@redhat.com)
- nvrea-optional - parse_nvrea_nvre for parsing both formats together
  (inecas@redhat.com)
- nvrea-optional - refactor spec test and lib (inecas@redhat.com)
- prod orch - fix for deleting subscriptions of provided products
  (tstrachota@redhat.com)
- updated Gemfile.lock (dmitri+git@redhat.com)
- fixed failing tests (dmitri@redhat.com)
- added ruport-related gems to Gemfile (dmitri@redhat.com)
- Merge branch 'reports' (dmitri@redhat.com)
- prod orch - fix in rh provider import test (ui controller)
  (tstrachota@redhat.com)
- prod orch - fixes in spec tests (tstrachota@redhat.com)
- prod orch - deleting content from provider after manifest import
  (tstrachota@redhat.com)
- prod orch - fix for deleting prducts (tstrachota@redhat.com)
- prod orch - fix for deleting repositories - CP content is deleted upon
  deletion of the first repo associated with it (tstrachota@redhat.com)
- prod orch - added content id to repo groupids (tstrachota@redhat.com)
- prod orch - saving sync schedules refactored (tstrachota@redhat.com)
- prod orch - fix for getting repos for a product It was caching repositories
  filtered by search params -> second call with different search parameters
  would return wrong results. (tstrachota@redhat.com)
- prod orch - saving sync schedule in all repos on product update
  (tstrachota@redhat.com)
- prod orch - creating product content upon first promotion
  (tstrachota@redhat.com)
- prod orch - method for checking if one cdn path is substitute of the other in
  CdnVarSubstitutor (tstrachota@redhat.com)
- prod orch - deleting unused products after manifest import - deleting
  products that were in the manifest but don't belong to the owner
  (tstrachota@redhat.com)
- prod orch - new orchestration for product creation and manifest import
  (tstrachota@redhat.com)
- products - no content in CP when a product is created (tstrachota@redhat.com)
- Merge branch 'master' into tdl-download (mmccune@redhat.com)
- moving download to a pop-up pane so you can select env + distro
  (mmccune@redhat.com)
- Merge branch 'master' into distros (bbuckingham@redhat.com)
- Merge branch 'master' into errata_filter (bbuckingham@redhat.com)
- Tupane - Systems - Fixing search for creation and editing for System CRUD.
  (ehelms@redhat.com)
- Promotions - mark distributions as promoted, if they have already been
  (bbuckingham@redhat.com)
- Tupane - Fixes for unit tests after merging in master. (ehelms@redhat.com)
- Promotions - add distributions to changeset history... fix expander/collapse
  image in js (bbuckingham@redhat.com)
- fixing nil bug found on the code review - fix (lzap+git@redhat.com)
- Merge branch 'master' into tupane (ehelms@redhat.com)
- fixing nil bug found on the code review (lzap+git@redhat.com)
- dep calc - fixes in displaying the dependencies (tstrachota@redhat.com)
- dep calc - disabling dep. calc. in promotion tests (tstrachota@redhat.com)
- dep calc - promoting dependencies (tstrachota@redhat.com)
- dep calc - returning dependencies with dependency_of (tstrachota@redhat.com)
- dep calc - new column dependency_of in changeset dependencies
  (tstrachota@redhat.com)
- dep calc - refactoring and performance improvement - not calculating
  dependencies for packages that are included in any product or repository in
  the changeset (tstrachota@redhat.com)
- calc dep - methods for listing not included errata and packages
  (tstrachota@redhat.com)
- calc dep - calc_dependencies(bool) split into two methods
  (tstrachota@redhat.com)
- Fixed an accidental remove in katello.js from commit
  ec6ce7a262af3b9c349fb98c1d58ad774206dffb (paji@redhat.com)
- Promotions - distributions - spec test updates (bbuckingham@redhat.com)
- Promotions - distributions - changes to allow for promotion
  (bbuckingham@redhat.com)
- Tupane - Search - Spec test fixes for ajaxification of search.
  (ehelms@redhat.com)
- referenced proper ::Product class... again (thomasmckay@redhat.com)
- referenced proper ::Product class (thomasmckay@redhat.com)
- Promotions - distributions - additional changes to properly support changeset
  operations (bbuckingham@redhat.com)
- Tupane - Adds notice on edit when edited item no longer meets search
  criteria. (ehelms@redhat.com)
- Promotions - distributions - add/remove/view on changeset
  (bbuckingham@redhat.com)
- Promotions - distros - ui chg to allow adding to changeset
  (bbuckingham@redhat.com)
- Errata - update so that 'severity' will have an accessor
  (bbuckingham@redhat.com)
- Errata - filter - fix the severity values (bbuckingham@redhat.com)
- Tupane - Removes unnecessary anonymous function from list initialization.
  (ehelms@redhat.com)
- Tupane - Search - Refactors items function to be uniform across controllers.
  Adds total items and total results items counts. Refactors panel
  functionality to separate list and panel functions. (ehelms@redhat.com)
- Promotions - errata - some cleanup based on ui review discussion
  (bbuckingham@redhat.com)
- Promotions - system templates - make list in ui consistent w/ others in
  breadcrumb (bbuckingham@redhat.com)
- Merge branch 'master' into tdl-download (mmccune@redhat.com)
- Promotions - errata - update show to omit 'self' and include available links
  provided in errata (bbuckingham@redhat.com)
- Promotions - errata - update format of title for breadcrumb and errata
  details (bbuckingham@redhat.com)
- Errata Filters - UI - updates to integrate w/ backend errata filters
  (bbuckingham@redhat.com)
- Tupane - Search - Adds special notification if newly created object does not
  meet search criteria. (ehelms@redhat.com)
- Tupane - Refactors items controller function to be less repetitive.
  (ehelms@redhat.com)
- Tupane - Fixes changeset history page that requires extra attribute when
  searching for environment. (ehelms@redhat.com)
- errata-filters - filter all errata for a product (inecas@redhat.com)
- errata-filters - use only Pulp::Repo.errata for filtering (inecas@redhat.com)
- Tupane - Adds number of total items and current items in list to left side
  list in UI. (ehelms@redhat.com)
- Tupane - Adds message specific settings to notices and adds special notice to
  organization creation for new objects that don't meet search criteria.
  (ehelms@redhat.com)
- errata-filters - update failing tests (inecas@redhat.com)
- errata-filters - API and CLI support for filtering on severity
  (inecas@redhat.com)
- errata-filters - API and CLI restrict filtering errata on an environment
  (inecas@redhat.com)
- errata-filters - API and CLI allow errata filtering on multiple repos
  (inecas@redhat.com)
- errata-filters - API and CLI support for filtering errata by type
  (inecas@redhat.com)
- Removing the 'new' for systems_controller since it isn't quite there yet.
  (jrist@redhat.com)
- Various tupane fixes, enhancements, and modifications to styling.  More...
  - Stylize the options dialog in actions   - Remove the arrows on multi-select
  - Fix the .new to be fixed height all the time.   -  Fix the "2 items
  selected to be less space   - Move the box down, yo.   - Add Select None
  (jrist@redhat.com)
- Errata Filters - ui - initial changes to promotions breadcrumb
  (bbuckingham@redhat.com)
- Tupane - Search - Fixes for autocomplete drop down and left list not sizing
  properly on search. (ehelms@redhat.com)
- Tupane - Search - Converts fancyqueries to use new ajax search.
  (ehelms@redhat.com)
- Tupane - Search - Removes scoped search standard jquery autocompletion widget
  and replaces it with similar one fitted for Katello's needs.
  (ehelms@redhat.com)
- tupane - adding support for actions to be disabled if nothing is selected
  (jsherril@redhat.com)
- Tupane - Search - Re-factors extended scroll to use new search parameters.
  (ehelms@redhat.com)
- Search - Converts search to an ajax operation to refresh and update left side
  list. (ehelms@redhat.com)
- Fixes issue with navigationg graphic showing up on roles page tupanel.
  (ehelms@redhat.com)
- Merge branch 'master' into tupane (ehelms@redhat.com)
- Tupane - Changes pages to use new action to register with panel in
  javascript. (ehelms@redhat.com)
- Tupane - Moves list javascript object to new namespace. Moves newly created
  objects to top of the left hand list. (ehelms@redhat.com)
- Tupane - Converts the rest of ajax loading left hand list object creations to
  new style that respects search parameters. (ehelms@redhat.com)
- adding bulk delete system spec test (jsherril@redhat.com)
- tupane actions - adding icon to system bulk remove (jsherril@redhat.com)
- tupane actions - moving KT.panel action functions to KT.panel.actions
  (jsherril@redhat.com)
- Fixed the refresh of the number of items to happen automatically without
  being called. (jrist@redhat.com)
- System removal refresh of items number.. (jrist@redhat.com)
- Tupane - ActivationKeys - Changes Activation Keys to use creation format that
  respects search filters. (ehelms@redhat.com)
- Tupane - Role - Cleanup of role creation with addition of description field.
  Moves role creation in UI to new form to respect search parameters.
  (ehelms@redhat.com)
- Tupane - Modifies left hand list to obey search parameters and adds the
  ability to specify a create action on the page for automatic handling of
  creation of new objects with respect to the search parameters.
  (ehelms@redhat.com)
- re-created reports functionality after botched merge (dmitri@redhat.com)
- two pane system actions - adding remove action for bulk systems
  (jsherril@redhat.com)
- Tupane - Converts Content Management tab to use left list ajax loading.
  (ehelms@redhat.com)
- Tupane - Converts Organizations tab to ajax list loading. (ehelms@redhat.com)
- Tupane - Converts Administration tab to ajax list loading.
  (ehelms@redhat.com)
- Merge branch 'master' into tupane (ehelms@redhat.com)
- Tupane - Converts systems tab items to use new ajax loading in left hand
  list. (ehelms@redhat.com)
- Merge branch 'master' into tdl-download (mmccune@redhat.com)
- first hack to try and get the sub-edit panel to pop up (mmccune@redhat.com)
- Tupane - Initial commit of changes to loading of left hand list on tupane
  pages via ajax. (ehelms@redhat.com)
- Tupanel - Updates to tupanel slide out for smoother sliding up and down
  elongated lists.  Fix for extended scroll causing slide out panel to overrun
  footer. (ehelms@redhat.com)

* Mon Oct 24 2011 Shannon Hughes <shughes@redhat.com> 0.1.96-1
- Merge branch 'master' of ssh://git.fedorahosted.org/git/katello
  (bkearney@redhat.com)
- Allow headpin and katello-common to install together (bkearney@redhat.com)
- Small fix for browse/upload overlap. (jrist@redhat.com)
- pools - one more unit test (lzap+git@redhat.com)
- pools - list of available unit test (lzap+git@redhat.com)
- tdl-repos-references - validate TDL in unit tests against xsd
  (inecas@redhat.com)
- tdl-repos-references - tdl repos references direct to pulp repo
  (inecas@redhat.com)
- templates - fix for cloning to an environment (tstrachota@redhat.com)
- Systems - minor change to view to address warning during render...
  (bbuckingham@redhat.com)
- Promotions - distributions - make list in ui consistent w/ products list
  (bbuckingham@redhat.com)
- Minor fix for potential overlap of Upload button on Redhat Provider page.
  (jrist@redhat.com)
- cli-akeys-pools - show pools in activation key details (inecas@redhat.com)
- cli-akeys-pools - set allocated to 1 (inecas@redhat.com)
- cli-akeys-pools - refactor spec tests (inecas@redhat.com)
- cli-akeys-pools - remove subscriptions from a activation kay
  (inecas@redhat.com)
- cli-akeys-pools - add subscription to a key through CLI (inecas@redhat.com)
- 747805 - Fix for not being able to create an environment when subpanel div
  was "in the way" via z-index and layering. (jrist@redhat.com)
- Fixing tests for System create (tsmart@redhat.com)
- Rendering the proper lsit item for a system once it has been created
  (tsmart@redhat.com)
- Minor changes to new page for systems.  Using systems_path with
  action=>create automatically defaults to post.  Doing so was because of the
  server prefix.  Also fixed the scrollbar at the bottom of the page to be
  grid_8 for the surrounding page. (jrist@redhat.com)
- If you do not have an environment selected, then we tell you to go set a
  default (tsmart@redhat.com)
- Fixing System create error validation return (tsmart@redhat.com)
- Adding environment selector to the System Create page (tsmart@redhat.com)
- Cherry picking first System CRUD commit (tsmart@redhat.com)
- Tweaks to System/Subscriptions based on feedback:    + Fix date CSS padding
  + "Available" to "Quantity" in Available table    + Remove "Total" column in
  Available table    + Add "SLA" to Available table (thomasmckay@redhat.com)
- pools - adding multi entitlement flag to the list (cli) (lzap+git@redhat.com)
- pools - making use of system.available_pools_full (lzap+git@redhat.com)
- pools - rename sys_consumed_entitlements as consumed_entitlements
  (lzap+git@redhat.com)
- pools - moving sys_consumed_entitlements into glue (lzap+git@redhat.com)
- pools - rename sys_available_pools as available_pools_full
  (lzap+git@redhat.com)
- pools - moving sys_available_pools into glue (lzap+git@redhat.com)
- pools - listing of available pools (lzap+git@redhat.com)
- refactoring - extending pool glue class (lzap+git@redhat.com)
- refactoring - extending pool glue class (lzap+git@redhat.com)
- removing unused code (lzap+git@redhat.com)
- Prevent from using sqlite as the database engine (inecas@redhat.com)
- Wrapping up today's git mess. (jrist@redhat.com)
- Revert "Revert "Red Hat Provider layout refactor" - upload is not working
  now..." (jrist@redhat.com)
- Revert "Fix for provider.js upload file." (jrist@redhat.com)
- Revert "Merge branch 'upload_fix'" (jrist@redhat.com)
- Merge branch 'upload_fix' (jrist@redhat.com)
- Fix for provider.js upload file. (jrist@redhat.com)
- Revert "Red Hat Provider layout refactor" - upload is not working now...
  (jrist@redhat.com)
- Red Hat Provider layout refactor (jrist@redhat.com)
- Removed jeditable classes off repo pages since attributes there are not
  editable anymore (paji@redhat.com)
- Break up the katello rpms into component parts (bkearney@redhat.com)
- Very minor padding issue on .dash (jrist@redhat.com)
- Fix for flot/canvas on IE. (jrist@redhat.com)
- BZ#747343 https://bugzilla.redhat.com/show_bug.cgi?id=747343 In fix to show
  subscriptions w/o products, the provider was not being checked.
  (thomasmckay@redhat.com)
- Based on jrist feedback: + add padding to rows to account for fatter spinner
  + don't increment spinner value if non-zero on checkbox click + alternate row
  coloring (maintain color on exanding rows) (thomasmckay@redhat.com)
- Unsubscribe now unsubscribes from individual entitlements, not the entire
  pool. (Only useful for multi-entitlement subscriptions where the user may
  have subscribed to multiple quantities.) (thomasmckay@redhat.com)
- adjusted tables for custom provider product, updated columns
  (thomasmckay@redhat.com)
- handle comma-separated gpgUrl values. change display of subscription from
  label to div to clean up display style (thomasmckay@redhat.com)
- subscription content url is needs the content source prefix before it is a
  clickable link (thomasmckay@redhat.com)
- changed subscription details to a list instead of a table; much cleaner
  looking (thomasmckay@redhat.com)
- data added to expanding subscription tree (thomasmckay@redhat.com)
- first cut of expander for subscription details (data fake)
  (thomasmckay@redhat.com)
- updated table info for available, including removing spinner for non-multi
  (thomasmckay@redhat.com)
- updated table info for currently subscribed (thomasmckay@redhat.com)
- 737678 - Made the provider left panes and other left panes use ellipsis
  (paji@redhat.com)

* Tue Oct 18 2011 Lukas Zapletal <lzap+git@redhat.com> 0.1.95-1
- switching to XML vs JSON for template download
- Errata - packages - list based on name-[epoch:]-version-release.arch
- 745617 fix for product sync selection
- tdl - modifying /export to return TDL format
- tdl - refactoring export_string to export_as_json
- reset dbs script now correctly load variables
- 744067 - Promotions - Errata UI - clean up format on Details tab

* Mon Oct 17 2011 Lukas Zapletal <lzap+git@redhat.com> 0.1.94-1
- adding db:truncate rake task
- templates - spec tests for revisions
- templates - fix for increasing revision numbers after update
- fixes #745245 Filter on provider page fails with postgres error
- Fixed a unit test
- 740979 - Gave provider read access for users with org sync permission
- 744067 - Promotions - Errata UI - clean up format on Packages tab
- 741416 - organizations ui - list orgs using same sort order as on roles pg

* Fri Oct 14 2011 Shannon Hughes <shughes@redhat.com> 0.1.93-1
- bump up scoped_search version to 2.3.4 (shughes@redhat.com)
- 745315 -changing application controller to not include all helpers in all
  controllers, this stops helper methods with the same name from overwriding
  each other (jsherril@redhat.com)
- 740969 - Fixed a bug where tab was being inserted. Tab is invalid for names
  (paji@redhat.com)
- 720432 - Moves the small x that closes the filter on sliding tree widgets to
  be directly to the right of the filter. (ehelms@redhat.com)
- 745279 - UI - fix deletion of repo (bbuckingham@redhat.com)
- 739588-Made the systems update call raise the error message the correct way
  (paji@redhat.com)
- 735975 - Fix for user delete link showing up for self roles page
  (paji@redhat.com)
- Added code to fix a menu highlighting issue (paji@redhat.com)
- 743415 - removing uneeded files (mmccune@redhat.com)
- update to translations (shughes@redhat.com)
- 744285 - bulletproof the spec test for repo_id (inecas@redhat.com)
- Fix for accidentaly faling tests (inecas@redhat.com)
- adding new zanata translation file (shughes@redhat.com)
- search - fix system save and notices search (bbuckingham@redhat.com)
- 744285 - Change format of repo id (inecas@redhat.com)
- Fixed a bunch of unit tests (paji@redhat.com)
- Fixed progress bar and spacing on sync management page. (jrist@redhat.com)
- Updated the ordering on the content-management menu items (paji@redhat.com)
- Refactored the create_menu method to allow navs of multiple levels
  (paji@redhat.com)
- Ported all the nav items across (paji@redhat.com)
- Added a construct to automatically imply checking for a sub level if the top
  level is missing (paji@redhat.com)
- Just added spaces to every line to keep the tabbing loking right
  (paji@redhat.com)
- Added the systems tab. (paji@redhat.com)
- Added dashboard menus and fixed a bunch of navs (paji@redhat.com)
- Reorganized the navigation a bit (paji@redhat.com)
- Modified the rendering structure to use independent nav items
  (paji@redhat.com)
- Moved menu rb to helpers since its a better fit there.. soon going to
  reorganize the files there (paji@redhat.com)
- Adding the new menu.rb to generate menu (paji@redhat.com)
- Initial commit on getting a dynamic navigation (paji@redhat.com)
- Merge branch 'comps' (jsherril@redhat.com)
- system templates - fixing last issues with comps groups (jsherril@redhat.com)
- removing z-index on helptip open icon so it does not hover over 3rd level
  navigation menu (jsherril@redhat.com)
- Moved the help tip on the redhat providers page show up at the right spot
  (paji@redhat.com)
- reduce number of sync threads (shughes@redhat.com)
- search - several fixes for issues on auto-complete (bbuckingham@redhat.com)
- tests - adding system template package group test for the ui controller
  (jsherril@redhat.com)
- 744191 - prevent some changes on red hat provider (inecas@redhat.com)
- 744191 - Prevent deleting Red Hat provider (inecas@redhat.com)
- system templates - removign uneeded route (jsherril@redhat.com)
- system templates - package groups auto complete working (jsherril@redhat.com)
- system templates - hooked up comps groups with backend with the exception of
  auto complete (jsherril@redhat.com)
- Merge branch 'master' into comps (jsherril@redhat.com)
- system templates - adding  addition and removal of package groups in the web
  ui, still does not save to server (jsherril@redhat.com)
- system templates - properly listing package groups respecting page size
  limits (jsherril@redhat.com)
- system templates - adding real package groups to system templates page
  (jsherril@redhat.com)
- system templates - adding initial ui framework for package groups in system
  templates (jsherril@redhat.com)
- system templates - adding initial comps listing for products (with fake data)
  (jsherril@redhat.com)

* Tue Oct 11 2011 Lukas Zapletal <lzap+git@redhat.com> 0.1.92-1
- Installation does not pull in katello-cli
- Revert "added ruport-related gems to Gemfile"
- jslint - fix warnings reported during build
- templates - fix in spec tests for exporting/importing
- templates - fix for cloning to next environment - added nvres to export - fix
  for importing package groups
- added ruport-related gems to Gemfile
- JsRoutes - Fix for rake task to generate javascript routes.

* Mon Oct 10 2011 Brad Buckingham <bbuckingham@redhat.com> 0.1.91-1
- scoped_search - Gemfile updates to support scoped_search 2.3.4
  (bbuckingham@redhat.com)
- 741656 - roles - search - chgs for search by perm type and verbs
  (bbuckingham@redhat.com)
- Switch of arch and support level on subscriptions page. (jrist@redhat.com)
- repo delete - cli for deleting single repos (tstrachota@redhat.com)
- repo delete - api for deleting single repos (tstrachota@redhat.com)
- Enable running rake task for production env from git repo (inecas@redhat.com)
- Fix check on sqlite when setting up db under root for production
  (inecas@redhat.com)
- Remove failing check on sqlite for root (inecas@redhat.com)
- users - fix user name on edit screen (bbuckingham@redhat.com)
- Set default rake task (inecas@redhat.com)
- Merge branch 'master' into bz731203 (bbuckingham@redhat.com)
- fixed failing roles_controller_spec (dmitri@redhat.com)
- Merge branch 'filters' (dmitri@redhat.com)
- import-stage-manifest - remove hard-coded supported archs (inecas@redhat.com)
- fix in log message (tstrachota@redhat.com)
- org orchestration - deleting dependent providers moved to orchestration layer
  Having it handled by :dependent => :destroy caused wrong order of deleting
  the records. The organization in Candlepin was deleted before providers and
  products. This led to record-not-found errors. (tstrachota@redhat.com)
- products - delete all repos in all environments when deleting a product
  (tstrachota@redhat.com)
- products - route and api for deleting products (tstrachota@redhat.com)
- Added the download icon to the system template page. (jrist@redhat.com)
- 731203 - changes so that update to the object id are reflected in pane header
  (bbuckingham@redhat.com)
- 743646: fix sync due to bad rail route paths (shughes@redhat.com)
- 731203 - update panes to use object name in header/title
  (bbuckingham@redhat.com)
- 731203 - updates to support ellipsis in header of tupane layout
  (bbuckingham@redhat.com)
- fields residing in pulp are now present in the output of index
  (dmitri@redhat.com)
- create/delete operations for filters are working now (dmitri@redhat.com)
- first cut of filters used during promotion of content from Locker
  (dmitri@redhat.com)

* Fri Oct 07 2011 Lukas Zapletal <lzap+git@redhat.com> 0.1.90-1
- fix for katello-reset-dbs - pgsql support for initdb
- sms - introducing subscriptions controller
- sms - refactoring subscription -> subscriptions path
- sms - moving subscriptions list action into the backend
- sms - moving unsubscribe action into the backend
- dashboard - one last css vertical spacing issue fix
- making css for navigation require a little space in the subnav if there are
  no subnav elements
- dashboard - fixing issue where user with no orgs would recieve an error upon
  login
- panel - minor update to escape special characters in id
- dashboard - more dashboard css fixes
- 741669 - fixing issue where user with no org could not access their own user
  details page
- dashboard - adding ui tweaks from uxd

* Thu Oct 06 2011 Shannon Hughes <shughes@redhat.com> 0.1.89-1
- adding reporting gems deps (shughes@redhat.com)

* Thu Oct 06 2011 Shannon Hughes <shughes@redhat.com> 0.1.88-1
- adding yum fix until 3.2.29 hits zstream/pulp (shughes@redhat.com)
- provider - search changes resulting from split of Custom and Red Hat
  providers (bbuckingham@redhat.com)
- 715369 - use ellipsis on search favorites/history w/ long names
  (bbuckingham@redhat.com)
- repo - default value for content type when creating new repo
  (tstrachota@redhat.com)
- sms - useless comment (lzap+git@redhat.com)
- templates - removed old way of promoting templates directly
  (tstrachota@redhat.com)
- import-stage-manifest - set content type for created repo (inecas@redhat.com)
- dashboard - fixing issue where promotions ellipsis was not configured
  correctly (jsherril@redhat.com)
- dashboard - updating subscription status scss as per request
  (jsherril@redhat.com)

* Wed Oct 05 2011 Shannon Hughes <shughes@redhat.com> 0.1.87-1
- adding redhat-uep.pem to katello ca (shughes@redhat.com)
- dashboard - prevent a divide by zero (jsherril@redhat.com)
- import-stage-manifest - fix relative path for imported repos
  (inecas@redhat.com)
- Do not call reset-oauth in %post, candlepin and pulp are not installed at
  that time anyway. (jpazdziora@redhat.com)
- 739680 - include candlepin error text in error notice on manifest upload
  error (bbuckingham@redhat.com)
- import-stage-manifest - use redhat-uep.pem as feed_ca (inecas@redhat.com)
- import-stage-manifest - refactor certificate loading (inecas@redhat.com)
- import-stage-manifest - fix failing spec tests (inecas@redhat.com)
- import-stage-manifest - fix validations for options (inecas@redhat.com)
- import-stage-manifest - fix ssl verification (inecas@redhat.com)
- import-stage-manifest - small refactoring (inecas@redhat.com)
- import-stage-manifest - short documentation (inecas@redhat.com)
- import-stage-manifest - remove unused code (inecas@redhat.com)
- import-stage-manifest - use CDN to substitute vars in content url
  (inecas@redhat.com)
- import-stage-manifest - class for loading variable values from CDN
  (inecas@redhat.com)
- import-stage-manifest - refactor (inecas@redhat.com)
- import-stage-manifest - fix unit tests (inecas@redhat.com)
- import-stage-manifest - substitute release ver (inecas@redhat.com)
- packagegroups - cli changed to work with array returned from api instead of
  hashes that were returned formerly (tstrachota@redhat.com)
- templates - fixes in spec tests (tstrachota@redhat.com)
- templates - validations for package groups and group categories
  (tstrachota@redhat.com)
- package groups - groups and group categories returned in an array instead of
  in a hash (tstrachota@redhat.com)
- templates api - removed old content update (tstrachota@redhat.com)
- packages search - find latest returns array of all latest packages not only
  the first latest package found (tstrachota@redhat.com)
- templates - package groups and categories identified by name -repo ids and
  category/group ids removed (tstrachota@redhat.com)
- added index for system_template_id on system_template_packages
  (tstrachota@redhat.com)
- templates - update changes name of all environment clones
  (tstrachota@redhat.com)
- templates api - added new controller for updating templates
  (tstrachota@redhat.com)
- templates api - fix for failure in listing all templates in the system
  (tstrachota@redhat.com)
- Temporarily removing dashboard pull-down. (jrist@redhat.com)
- 740340 - manifest upload - validate file input provided
  (bbuckingham@redhat.com)
- 740970 - adding detection if a password contains the username
  (jsherril@redhat.com)
- 741669 - adding a way for users to modify their own user details
  (jsherril@redhat.com)
- Fixed providers show  + edit page to not show provider type (paji@redhat.com)
- Merge branch 'master' into notices (bbuckingham@redhat.com)
- Merge branch 'master' of ssh://git.fedorahosted.org/git/katello
  (bbuckingham@redhat.com)
- dashboard - adding arrow to the right of the gear (jsherril@redhat.com)
- a-keys - fix delete and behavior on create (bbuckingham@redhat.com)
- Merge branch 'master' into akeys (bbuckingham@redhat.com)
- a-keys - fix view specs (bbuckingham@redhat.com)
- a-keys - fix controller specs (bbuckingham@redhat.com)
- a-keys - mods to handle nil env on akey create (bbuckingham@redhat.com)
- Alternating family rows in Activation Keys by way of Ruby's handy cycle
  method. (jrist@redhat.com)
- a-keys - (TO BE REVERTED) temporary commit to duplicate subscriptions
  (bbuckingham@redhat.com)
- a-keys - some refactor/cleanup of js to use KT namespace
  (bbuckingham@redhat.com)
- a-keys - js fix so that clearing filter does not leave children shown
  (bbuckingham@redhat.com)
- a-keys - css updates for subscriptions (bbuckingham@redhat.com)
- a-keys - change the text used to request update to template
  (bbuckingham@redhat.com)
- a-keys - update scss to remove some of the table css used by akey
  subscriptions (bbuckingham@redhat.com)
- Merge branch 'master' into akeys (bbuckingham@redhat.com)
- a-keys - init env_select when edit pane is initialized
  (bbuckingham@redhat.com)
- a-keys - add cancel button to general tab (bbuckingham@redhat.com)
- a-keys - subscriptions - updates to support listing by product
  (bbuckingham@redhat.com)
- a-keys - update to disable the Add/Remove button after click
  (bbuckingham@redhat.com)
- a-keys - subscriptions - update to include type (virtual/physical)
  (bbuckingham@redhat.com)
- a-keys - applied subs - add link to add subs (bbuckingham@redhat.com)
- a-keys - initial changes for applied subscriptions page
  (bbuckingham@redhat.com)
- a-keys - initial changes for available subscriptions page
  (bbuckingham@redhat.com)
- Merge branch 'master' into akeys (bbuckingham@redhat.com)
- a-keys - new/edit - updates to highlight the need to change template, on env
  change... (bbuckingham@redhat.com)
- a-keys - edit - fix broken 'save' (bbuckingham@redhat.com)
- a-keys - subscriptions - add applied/available placeholders for view and
  controller (bbuckingham@redhat.com)
- a-keys - add Applied and Available subscriptions to navigation
  (bbuckingham@redhat.com)
- a-keys - new/edit - disable save buttons while retrieving template/product
  info (bbuckingham@redhat.com)
- a-keys - new - update to set env to the first available
  (bbuckingham@redhat.com)
- a-keys - remove the edit_environment action (bbuckingham@redhat.com)
- a-keys - edit - update to list products in the env selected
  (bbuckingham@redhat.com)
- a-keys - update new key ui to use environment selector
  (bbuckingham@redhat.com)
- a-keys - update setting of env and system template on general tab...
  (bbuckingham@redhat.com)
- notices - change to fix broken tests (bbuckingham@redhat.com)
- notices - change to support closing previous failure notices on a success
  (bbuckingham@redhat.com)
- notices - adding controller_name and action_name to notices
  (bbuckingham@redhat.com)

* Tue Oct 04 2011 Lukas Zapletal <lzap+git@redhat.com> 0.1.86-1
- Added some rendering on products and repos page to explicity differentiate
  the 2
- dashboard - removing system list and expanding height of big_widget and
  small_widget
- Updated katello-js to work with multiple third level navs
- 740921 - When editing a permission verbs and tags that were part of the
  permission will now show up as selected already.
- Roles UI - Fix for edit role slide up container not working after previous
  changes to the way the action bar works.
- tupane - fixing extended scroll spinner showing up on most pages
- panel - rendering generic rows more efficiently
- 740365 - fixing issue with systems sorting and extended scroll, where limits
  were being placed before teh sorting happened
- Fixes for Roles UI action bar edit breaking after trying to edit more than 1.
- 737138 - Adds action bar buttons on roles pages to tab index and adds enter
  button press handlers to activate actions.
- 733722 - When hitting enter after editing an input will cause the next button
  to click.
- 741399 - Fixes for Global permissions to hide 'On' field for all resource
  types.
- Tupane - Changes for consistency of tupane css.
- 741422 - Roles UI - Fixes issue with sliding tree expanding in height instead
  of overflowing container.
- Row/grouping coloring for products and repos.
- Fixed a unit test failure
- Got pretty much the providers functionality done with this
- Initial commit related to the provider page redesign
- sms - cli system subscribe command
- Commiting a bunch of unit fixes
- Made organization create a default redhat provider on its inception
- Updated dashboard systems snippet. fixed a couple of bugs w.r.t ellipsis
- Dashboard - lighter hr color, and shorter big_widgets.
- 740936 - Roles UI - Fixes issue with back button disappearing, container
  border not surrounding actior bar and with wrong containers being displayed
  for permission create.
- BZ 741357: fixed a spelling mistake in katello-jobs.init
- Revert "BZ 741357: fixed a spelling mistake in katello-jobs.init"
- BZ 741357: fixed a spelling mistake in katello-jobs.init
- 741444/741648/739981/739655 - update *.js.haml to use the new KT namespace
  for javascript
- Added some modifications for the dashboard systems overview widget to include
  the product name
- add a spec test to the new download
- Adding system template download button.
- Updated the dashboard systems view to be more consistent and show an icon if
  entitlements are valid
- Moved methods from the systems_help to application so that the time
  formatting can be conisistent across all helpers
- Lighter color footer version.
- Tupane - Fixes typo from earlier change related to tupane closing not
  scrolling back up to top.
- dashboard - making subscription widget load with the page
- Added some better error handling and removed katello_error.haml as we can do
  the same with katello.haml
- dashboard - fixing issue where errata would not expand properly when loaded
  via async, also moved jscroll initalization to a more central place
- dashboard - fixing issue where scrollbar would not initialize for ajax loaded
  widgets
- dashboard - removing console.logs
- dashboard - making all widgets load asyncronously
  dashboard
- Changes to the dashboard layout.
- dashboard - adding errata widget with fake data
- Dashboard gear icon in button.
- 739654 - Tupane - Fixes issue with tupane jumping to top of page upon being
  closed.
- katello-all -- a meta-package to pull in all components for Katello.
- Stroke 0 on dashboard pie graph.
- 736090 - Tupane - Fixes for tupane drifting into footer.
- 736828 - Promotions - Fixes packages tupane to close whenever the breadcrumb
  is navigated away from the packages list.
- Overlay for graph on sub status for dasyboard.  Fix for a few small bad haml
  and js things.
- Fixed a var name goofup
- dashboard - adding owner infor object to katello and having the dashboard use
  it for total systems
- dashboard - fixing color values to work properly in firefox
- Updated some scss styling to lengthen the scroll
- Added a message to show empty systems
- Added  some styling on the systems snippet
- dashboard - adding subscription widget for dashboard with fake data
- Added the ellipsis widget
- glue - caching teh sync status object in repos to reduce overhead
- dashboard - a few visual fixes
- Fixed some merge conflicts
- Initial cut of the systems snippet on the dashboard
- dashboard - adding sync dashboard widget
- dashboard - making helper function names more consistent
- dashboard - fixing changeset link and fixing icon links on promotions
- Made the current_organization failure check to also log the exception trace
- dashboard - mostly got promotions pane on dashboard working
- dashboard - got notices dashboard widget in place
- move the SSL fix into the rpm files
- Additional work on the dashboard L&F.  Still need gear in dropbutton and
  content in dashboard boxes.
- Changes to the dashboard UI headers.
- Dashboard initial layout. Added new icons to the action-icons.png as well as
  the chart overlay for the pie chart for subscriptions.
- search - modifications to support service prefix (e.g. /katello)
- search - add completer_scope to role model
- search - systems - update to properly handle autocomplete
- search - initial commit to address auto-complete support w/ perms

* Tue Sep 27 2011 Shannon Hughes <shughes@redhat.com> 0.1.85-1
- remove capistrano from our deps (shughes@redhat.com)
- 736093 - Tupanel - Changes to tupanel to handle helptip open and close.
  (ehelms@redhat.com)
- rhsm fetch environment with owner information (lzap+git@redhat.com)
- spec tests - fix after change in api for listing templates
  (tstrachota@redhat.com)
- templates - removed content validator (tstrachota@redhat.com)
- templates api - fix for getting template by name (tstrachota@redhat.com)
- product sync - fixed too many arguments error (tstrachota@redhat.com)
- templates - spec tests for promotions and packages (tstrachota@redhat.com)
- package search - reordered parameters more logically (tstrachota@redhat.com)
- changesets - removed unused method (tstrachota@redhat.com)
- templates - spec test fixes (tstrachota@redhat.com)
- repos - method clone id moved from product to repo (tstrachota@redhat.com)
- templates - removed unused methods (tstrachota@redhat.com)
- templates - validation for packages (tstrachota@redhat.com)
- templates promotion - fix for spec tests (tstrachota@redhat.com)
- async tasks - pulp status not saving new records after refresh
  (tstrachota@redhat.com)
- template promotions - added promotions of packages (tstrachota@redhat.com)
- templates - fix for unique nvre package validator the previous one was
  failing for validation after updates (tstrachota@redhat.com)
- templates - unique nvre validator for packages (tstrachota@redhat.com)
- templates - adding packages by nvre (tstrachota@redhat.com)
- spec tests - tests for package utils (tstrachota@redhat.com)
- package utils - methods for parsing and building nvrea
  (tstrachota@redhat.com)
- repos - helper methods for searching packages (tstrachota@redhat.com)
- templates - removed errata from update controller (tstrachota@redhat.com)
- template promotions - promotion of products from a template
  (tstrachota@redhat.com)
- changesets - api for adding templates to changesets (tstrachota@redhat.com)
- templates - fixed spec tests after errata removal (tstrachota@redhat.com)
- templates - removed errata from imports, exports and promotions
  (tstrachota@redhat.com)
- templates - deleted TemplateErrata model (tstrachota@redhat.com)
- templates - errata removed from model (tstrachota@redhat.com)
- Tupanel - Fixes issue with tupanel ajax data being inserted twice into DOM.
  (ehelms@redhat.com)
- Tupanel - Fixes smoothness issue between normal tupane and sliding tree.
  (ehelms@redhat.com)
- Tupanel - Fixes for resizing and height setting.  Fixes for subpanel.
  (ehelms@redhat.com)
- Merge branch 'master' into tupanel (ehelms@redhat.com)
- Tupanel - Changes to tupanel for look and feel and consistency.
  (ehelms@redhat.com)
- fixed a bunch of tests that were failing because of new user orchestration
  (dmitri@redhat.com)
- pulp user with 'super-users' role are now being created when a katello user
  is created (dmitri@redhat.com)
- first cut at pulp user glue layer (dmitri@redhat.com)
- added interface for pulp user-related operations (dmitri@redhat.com)
- added glue layer for pulp user (dmitri@redhat.com)
- 740254 - dep API in pulp changed - these changes reflect new struct
  (mmccune@redhat.com)
- make sure we only capture everything after /katello/ and not /katello*
  (mmccune@redhat.com)
- adding in mod_ssl requirement. previously this was beeing indirectly pulled
  in by pulp but katello should require it as well. (shughes@redhat.com)
- bump down rack-test. 0.5.7 is only needed. (shughes@redhat.com)
- Merge branch 'master' into routesjs (ehelms@redhat.com)
- import-stage-manifest - prepare a valid name for a product
  (inecas@redhat.com)
- Remove debug messages to stdout (inecas@redhat.com)
- import-stage-manifest - use pulp-valid names for repos (inecas@redhat.com)
- import-stage-manifest - temp solution for not-supported archs in Pulp
  (inecas@redhat.com)
- import-stage-manifest - support for more archs with one content
  (inecas@redhat.com)
- import-stage-manifest - refactor clone repo id - remove duplicities
  (inecas@redhat.com)
- import-stage-manifest - make clone_repo_id instance method
  (inecas@redhat.com)
- import-stage-manifest - tests for clone repo id (inecas@redhat.com)
- JsRoutes - Adds the base functionality to use and generate the Rails routes
  in Javascript. (ehelms@redhat.com)
- Adds js-routes gem as a development gem. (ehelms@redhat.com)
- Tupane - A slew of changes to how the tupane slideout works with regards to
  positioning. (ehelms@redhat.com)
- bump down tzinfo version. actionpack/activerecord only need > 3.23
  (shughes@redhat.com)
- Tupanel - Cleanup and fixes for making the tupanel slide out panel stop at
  the bottom. (ehelms@redhat.com)

* Fri Sep 23 2011 Lukas Zapletal <lzap+git@redhat.com> 0.1.84-1
- asub - adding unit tests
- asub - ak subscribes to pool which starts most recently
- asub - renaming KTSubscription to KTPool
- Merge branch 'master' into rails309
- adding dep for rails 3.0.10
- new deps for rails 3.0.10
- 740389 - include repoid and remove unused security checks
- Merge branch 'master' into rails309
- bumping candlepin to the latest rev
- Promoted content enabled by default
- fixed a bug with parsing of oauth provider parameters
- Hid the select all/none button if the user doesnt have any syncable
  products..
- More roles controller spec fixes
- Roles - Fixes for spec tests that made assumptions that don't hold true on
  postgres.
- Added some comments for app controller
- Roles UI - Updates to edit permission workflow as a result of changes to add
  permission workflow.
- Roles Spec - Adds unit tests to cover CRUD on permissions.
- Roles UI - Fixes to permission add workflow for edge cases.
- Roles UI - Modifies role add permission workflow to add a progress bar and
  move the name and description to the bottom of the workflow.
- Added some padding for perm denied message
- Updated the config file to illustrate the use of allow_roles_logging..
- forgot to evalute the exception correctly
- Added ordering for roles based on names
- Added a config entry allow_roles_logging for roles logs to be printed on the
  output log. This was becasue roles check was cluttering the console window.
- Made the rails error messages log a nice stack trace
- packagegroups-templates - better validation messages
- packagegroups-templates - fix for notification message
- More user-friendly validation failed message in CLI
- removing an unused migration
- Disable unstable spec test
- Merge branch 'master' of ssh://git.fedorahosted.org/git/katello
- regin dep issue workaround enabled for EL6 now
- removed access control from UebercertsController
- Merge branch 'uebercert'
- updates routes to support uebercert operations
- fixed a few issues with uebercert controller specs
- katello now uses cp's uebercert generation/retrieval
- gemfile mods for rails 3.0.9
- fixed a bunch of issues during uebercert generation
- first cut at supporting ueber certs
- ueber cert - adding cli support

* Tue Sep 20 2011 Lukas Zapletal <lzap+git@redhat.com> 0.1.83-1
- Updates on the promotion controller page to deal with weird permission models
- 732444 - make sure we uppercase before we sort so it is case indifferent
- fixed an accidental typo
- Updated the promotions page nav and rules to work correctly
- Updated the handling of the 500 error to deal with null org cases
- 734526 - improving error messages for promotions to include changeset names.
- 733270 - fix failing unit tests
- 733270 - validate uniquenss of system name
- 734882 - format RestClient error message only for katello-cli agent
- 734882 - User-Agent header in katello-cli and custom error messages
- changed candlepin url in Candlepin::Consumer integration tests
- removing unecessary debug line that was causing JS errors
- notices - making default polling inverval 120s (when omitted from conf)
- activation keys - fixing new env selector for activation keys
- fixing poor coding around enabling create due to permission that had creeped
  into multiple controllers
- 739200 - moving system template new button to the top left instead of on the
  bottom action bar
- system templates - updating page to ensure list items are vertical centered,
  required due to some changes by ehelms
- javascript - some fixes for the new panel object
- merging in env-selector
- env-select - adding more javascript documentation and improving spacing
  calculations
- Fix proxy to candlepin due to change RAILS_RELATIVE_URL_ROOT
- env-select - fixing a few spacing issues as well as having selected item be
  expanded more so than others
- 738762 - SSLVerifyClient for apache+thin
- env select - corrected env select widget to work with the expanding nodes
- 722439 - adding version to the footer
- Roles UI - Fix for broken role editing on the UI.
- env select - fixing up the new environment selector and ditching the old
  jbreadcrumb
- Two other small changes to fix the hidden features of subscribe and
  unsubscribe.
- Fix for .hidden not working :)
- Roles UI - Fixes broken add permission workflow.
- Fixes a number of look and feel issues related to sliding tree items and
  clicking list items.
- Changes multiselect to have add from list on the left and add to list on the
  right. Moves multiselect widget css to its own file.
- Fixes for changes to panel javascript due to rebase.
- Fixes for editing a permission when setting the all tags or all verbs.
- A refactor of panel in preparation for changes to address a series of bugs
  related to making the slide out panel of tupane more robust.
- Roles UI - Adds back missing css for blue box around roles widget.
- CSS cleanup focused on organizing colors and adding more variable
  definitions.
- initial breadcrumb revamp

* Thu Sep 15 2011 Lukas Zapletal <lzap+git@redhat.com> 0.1.82-1
- removing two unnecessarry macros in spec file
- correcting workaround for BZ 714167 (undeclared dependencies) in spec
- adding copyright and modeline to our spec files
- correcting indentatin (Jan Pazdziora)
- packagegroups - add pacakge groups and categories to JSON
- pacakgegroups - refactor template exports to meet Ruby conventions
- packagegroups - add to string export of template
- packagegroups - support for group and categories in temp import
- adding two configuration values debug_pulp_proxy
- promotions - fixing error where you could not add a product
- Fixed some unit tests...
- 734460 - Fix to have the roles UI complain on bad role names
- Fix to get tags.formatted to work with the new changes
- Fixed several broken tests in postgres
- Removed 'tags' table for we could just deal with that using unique tag ids.
  To avoid the dreaded "explicit cast" exception when joining tags to entity
  ids table in postgres (example - Environments), we need tags to be integers.
  All our tags at the present time are integers anyway so this seems an easy
  enough change.
- refactor - remove debug message to stdout
- fixed a few issues with repo creation on manifest import test
- added support for preserving of repo metadata during import of manifests
- 738200 - use action_name instead of params[:action]
- templates api - route for listing templates in an environment

* Tue Sep 13 2011 Brad Buckingham <bbuckingham@redhat.com> 0.1.81-1
- notices - fix change to app controller that accidentally affected notices
  (bbuckingham@redhat.com)
- systems - spec test fix (jsherril@redhat.com)
- panel - fixing issue where panel closing would not close the subpanel
  (jsherril@redhat.com)
- 733157 - removing ability to change prior environment, and showing correct
  prior on details/edit page (jsherril@redhat.com)
- notices - fixing javascript error that happens when uploading a manifest via
  the UI (jsherril@redhat.com)
- 734894 - promotions - fixing issue where hover text on promoting changeset
  would still say it is being promoted even after it has been promoted
  (jsherril@redhat.com)
- Subscriptions udpates, packages fix, ui spinner fix, universal KT object for
  applying subs. (jrist@redhat.com)
- Subscription quantity inside spinner now. (jrist@redhat.com)
- 403 code, 500 code, and some changes to the 500 render. (jrist@redhat.com)
- Fix for the look of the error. (jrist@redhat.com)
- 404 and 500 error pages. (jrist@redhat.com)
- Fixed a unit test (paji@redhat.com)
- adding logging catch for notices that are objects we dont expect
  (jsherril@redhat.com)
- 737563 - Subscription Manager fails permissions on accessing subscriptions
  (lzap+git@redhat.com)
- 736141 - Systems Registration perms need to be reworked (lzap+git@redhat.com)
- Revert "736384 - workaround for perm. denied (unit test)"
  (lzap+git@redhat.com)
- Revert "736384 - workaround for perm. denied for rhsm registration"
  (lzap+git@redhat.com)
- remove-depretactions - use let variables insted of constants in rspec
  (inecas@redhat.com)
- remove-deprecations - already defined constant in katello_url_helper
  (inecas@redhat.com)
- remove-deprecations - Object#id deprecated (inecas@redhat.com)
- remove-deprecations - use errors.add :base instead of add_to_base
  (inecas@redhat.com)
- remove-deprecations - should_not be_redirect insted of redirect_to()
  (inecas@redhat.com)
- remove-deprecations - validate overriding (inecas@redhat.com)
- Fixed the tags_for to return an empty array instead of nil and also removed
  the list tags in org since we are not doling out org perms on a per org basis
  (paji@redhat.com)
- system templates - adding more rules spec tests (jsherril@redhat.com)
- Fix typo in template error messages (inecas@redhat.com)
- packagegroups-templates - CLI for package groups in templates
  (inecas@redhat.com)
- packagegroups-templates - assigning packege group categories to template
  (inecas@redhat.com)
- packagegroups-templates - assigning package groups to system templates
  (inecas@redhat.com)
- templates - unittest fix (tstrachota@redhat.com)
- unit test fixes (jsherril@redhat.com)
- Fixes to get  the promotion pages working (paji@redhat.com)
- Fix on system template model - no_tag was returning map instead of array
  (paji@redhat.com)
- Merge branch 'master' into template-ui (jsherril@redhat.com)
- system templates - making sure that all ui elements are looked up again in
  each function in case they are redrawn (jsherril@redhat.com)
- system templates - making jslint happy, and looking up elements that may have
  been redrawn (jsherril@redhat.com)
- system templates - a few javascript fixes for product removal
  (jsherril@redhat.com)
- Updated katello.js to keep jslint happy (paji@redhat.com)
- Updated katello.js to keep jslint happy (paji@redhat.com)
- Updated katello.js to keep jslint happy (paji@redhat.com)
- Code changes to make jslint happy (paji@redhat.com)
- Fixed some system template conflict handling issues (paji@redhat.com)
- system templates - adding permission for system templates
  (jsherril@redhat.com)
- system templates - fixing things that broke due to master merge
  (jsherril@redhat.com)
- merge fix (jsherril@redhat.com)
- system templates - fixing issue with firefox showing a longer form than
  chrome causing the add button to go to another line (jsherril@redhat.com)
- Added a 'details' page for system templates promotion (paji@redhat.com)
- changeset history - adding bbq support for cs history, and making bbq work
  properly on this page for panel (jsherril@redhat.com)
- Added a system templates details page needed for promotion (paji@redhat.com)
- Quick fix on promotions javascript to get the add/remove properly showing up
  (paji@redhat.com)
- 734899 - fixing issue where changeset history would default to locker
  (jsherril@redhat.com)
- changeset history - adding indentation to content items (jsherril@redhat.com)
- Added some auth rules for changeset updating (paji@redhat.com)
- adding system templates to changeset history and fixing spacing issues with
  accordion (jsherril@redhat.com)
- Got the add remove working on system templates (paji@redhat.com)
- system templates - fixing action bar buttons from not changing name properly
  (jsherril@redhat.com)
- Added code to show 'empty' templates (paji@redhat.com)
-  fixing merge conflict (jsherril@redhat.com)
- system templates - adapting the system templates tow ork with the new action
  bar api (jsherril@redhat.com)
- Fixed errors that crept up in a previous commit (paji@redhat.com)
- Fixed the simplyfy_changeset to have an init :system_templates
  (paji@redhat.com)
- Made got the add/remove system templates functionality somewhat working
  (paji@redhat.com)
- fixing merge conflicts (jsherril@redhat.com)
- system templates - adding additional tests (jsherril@redhat.com)
- system templates - adding help tip (jsherril@redhat.com)
- system templates - adding & removing from content pane now works as well as
  saving product changes within the template (jsherril@redhat.com)
- system templates - adding working auto complete box for products
  (jsherril@redhat.com)
- system-templates - making the auto complete box more abstract so products can
  still use it, as well as adding product rendering (jsherril@redhat.com)
- system templates - adding missing view (jsherril@redhat.com)
- breaking out packge actions to their own js object (jsherril@redhat.com)
- Initial cut of the system templates promotion page - Add/remove changeset
  functionality TBD (paji@redhat.com)
- system template - add warning when browsing away from an unsaved changeset
  (jsherril@redhat.com)
- system template - fixing issue where clicking add when default search text
  was there would attempt to add a package (jsherril@redhat.com)
- system templates - added save dialog for moving away from a template when it
  was modified (jsherril@redhat.com)
- sliding tree - making it so that links to invalid breadcrumb entries redirect
  to teh default tab (jsherril@redhat.com)
- system templates - got floating box to work with scrolling properly and list
  to have internal scrolling instead of making the box bigger
  (jsherril@redhat.com)
- system templates - adding package add/remove on left hand content panel, and
  only showing package names (jsherril@redhat.com)
- system template - only show 20 packages in auto complete drop down
  (jsherril@redhat.com)
- Adding changeset to system templates connection (paji@redhat.com)
- adding saving indicator and moving tree_loading css to be a class instead of
  an id (jsherril@redhat.com)
- adding package validation before adding (jsherril@redhat.com)
- adding autocomplete for packages on system template page
  (jsherril@redhat.com)
- making save functionality work to actually save template packages
  (jsherril@redhat.com)
- added client side adding of packages to system templates
  (jsherril@redhat.com)
- adding search and sorting to templates page (jsherril@redhat.com)
- moving system templates to a sliding tree and to the content section
  (jsherril@redhat.com)
- making sure sliding tree does not double render on page load
  (jsherril@redhat.com)
- only allowing modification of a system template in locker within system
  templates controller (jsherril@redhat.com)
- adding spec tests for system_templates controller (jsherril@redhat.com)
- fixing row height on system templates (jsherril@redhat.com)
- adding initial system template CRUD (jsherril@redhat.com)

* Mon Sep 12 2011 Lukas Zapletal <lzap+git@redhat.com> 0.1.80-1
- error text now include 'Warning' not to confuse users
- initscript - removing temporary sleep
- initscript - removing pid removal
- 736716 - product api was returning 2 ids per product
- 736438 - implement permission check for list_owners
- 736438 - move list_owners from orgs to users controller
- app server - updates to use thin Rack handler vs script/thin
- script/rails - adding back in... needed to run rails console
- Merge branch 'master' of ssh://git.fedorahosted.org/git/katello
- renaming the 2 providers to something more useful
- Changeset History - Fix for new URL scheme on changeset history page.
- Roles UI - Adds selected color border to roles slide out widget and removes
  arrow from left list on roles page only.

* Fri Sep 09 2011 Brad Buckingham <bbuckingham@redhat.com> 0.1.79-1
- Merge branch 'master' into thin (mmccune@redhat.com)
- Merge branch 'master' into thin (mmccune@redhat.com)
- moving new thin and httpd conf files to match existing config locations
  (mmccune@redhat.com)
- Simplify the stop command and make sure status works (mmccune@redhat.com)
- JS - fix image paths in javascript (bbuckingham@redhat.com)
- Promotions packages - replace hardcoded path w/ helper
  (bbuckingham@redhat.com)
- katello.init - update thin start so that log/pid files are owned by katello
  (bbuckingham@redhat.com)
- Views - updates to support /katello prefix (bbuckingham@redhat.com)
- Views/JS - updates to support /katello prefix (bbuckingham@redhat.com)
- Merge branch 'master' into thin (bbuckingham@redhat.com)
- app server - update apache katello.conf to use candlepin cert
  (bbuckingham@redhat.com)
- View warning - address view warning on Org->Subscriptions (Object#id vs
  Object#object_id) (bbuckingham@redhat.com)
- View warnings - address view warnings resulting from incorrect usage of
  form_tag (bbuckingham@redhat.com)
- app server - changes to support /katello prefix in base path
  (bbuckingham@redhat.com)
- app server - removing init.d/thin (bbuckingham@redhat.com)
- katello.spec - add thin.yml to files (bbuckingham@redhat.com)
- katello.spec - remove thin/thin.conf (bbuckingham@redhat.com)
- promotion.js - uncomment line accidentally committed (bbuckingham@redhat.com)
- app server - setting relative paths on fonts/images in css & js
  (bbuckingham@redhat.com)
- Views - update to use image_tag helper (bbuckingham@redhat.com)
- app server - removing script/rails ... developers will instead use
  script/thin start (bbuckingham@redhat.com)
- Apache - first pass update to katello.conf to add SSL
  (bbuckingham@redhat.com)
- thin - removing etc/thin/thin.yml (bbuckingham@redhat.com)
- forgot to add this config file (mmccune@redhat.com)
- adding new 'thin' startup script (mmccune@redhat.com)
- moving thin into a katello config (mmccune@redhat.com)
- first pass at having Katello use thin and apache together
  (mmccune@redhat.com)

* Thu Sep 08 2011 Brad Buckingham <bbuckingham@redhat.com> 0.1.78-1
- scoped_search - bumping version to 2.3.3 (bbuckingham@redhat.com)
- 735747 - fixing issue where creating a permission with create verb would
  result in an error (jsherril@redhat.com)
- Changes from using controller_name (a pre-defined rails function) to using
  controller_display_name for use in setting model object ids in views.
  (ehelms@redhat.com)
- 736440 - Failures based on authorization return valid json
  (tstrachota@redhat.com)
- default newrelic profiling to false in dev mode (shughes@redhat.com)
- Merge branch 'oauth_provider' (dmitri@redhat.com)
- added support for katello api acting as a 2-legged oauth provider
  (dmitri@redhat.com)

* Thu Sep 08 2011 Lukas Zapletal <lzap+git@redhat.com> 0.1.77-1
- puppet - adding initdb 'run twice' check
- 731158: add ajax call to update sync duration
- sync-status removing finish_time from ui
- sync status - add sync duration calculations
- sync status - update title per QE request
- 731158: remove 'not synced' status and leave blank
- 734196 - Disabled add and remove buttons in roles sliding tree after they
  have been clicked to prevent multiple server calls.
- Merge branch 'master' of ssh://git.fedorahosted.org/git/katello
- 725842 - Fix for Search: fancyqueries dropdown - alignment
- Merge branch 'master' into roles-ui
- Role - Disabled the resizing on the roles ui sliding tree.
- Fix for when system has no packages - should not see list or filter.
- Fix for systems with no packages.
- 736148 - update code to properly cancel a sync and render it in UI
- Role - Changes to display of full access label on organizations in roles ui
  list when a permission granting full access is removed.
- 731158: misc improvements to sync status page
- 736384 - workaround for perm. denied (unit test)
- Role - Look and feel fixes for displaying of no current permissions message.
- 734448 - Fix for Broken 'logout' link at web page's footer o    modified:
  src/app/views/layouts/_footer.haml
- Package sort asc and desc via header.  Ajax refresh and indicators.
- 736384 - workaround for perm. denied for rhsm registration
- Roles - Adds text to empty permissions list instructing user what to do next
  for global and organizational permissions.
- Merge branch 'master' into roles-ui
- 736251 - use content name for repo id when importing manifest
- templates - it is possible to create/edit only templates in the locker -
  added checks into template controller - spec tests fixed according to changes
- Packages offset loading via "More..." now working with registered system.
- 734026 - removing uneeded debug line that caused syncs to fail
- packagegroups - refactor: move menthods to Glue::Pulp::Repo
- Merge branch 'master' into sub
- product - removed org name from product name
- Api for listing package groups and categories
- Fixing error with spinner on pane.
- Refresh of subs page.
- Area to re-render subs.
- unsubscribe support for sub pools
- Merge branch 'subway' of ssh://git.fedorahosted.org/git/katello into subway
- Fix for avail_subs vs. consumed_subs.
- move sys pools and avail pools to private methods, reuse
- Adds class requirement 'filterable' on sliding lists that should be
  filterable by search box.
- Update to permission detail view to display verbs and tags in a cleaner way.
- Adds step indicators on permission create.  Adds more validation handling for
  blank name.
- initial subscription consumption, sunny day
- Fixes to permission add and edit flow for consistency.
- More subscriptions work. Rounded top box with shadow and borders.  Fixed some
  other stuff with spinner.
- Updated subscription spinner to have useful info.
- More work on subscriptions page.
- Small change for wrong sub.poolId.
- Added a spinner to subscriptions.
- fix error on not grabbing latest subscription pools
- Fixed views for subscriptions.
- Merge branch 'subway' of ssh://git.fedorahosted.org/git/katello into subway
- Fixed a non i18n string.
- support mvc better for subscriptions availability and consumption
- Role editing commit that adds workflow functionality.  This also provides
  updated and edits to the create permission workflow.
- Modifies sliding tree action bar to require an identifier for the toggled
  item and a dictionary with the container and setup function to be called.
  This was in order to re-use the same HTML container for two different
  actions.
- change date format for sub expires
- changing to DateTime to Date for expires sub
- Wires up edit permission button and adds summary for viewing an individual
  permission.
- Switches from ROLES object to KT.roles object.
- added consumed value for pool of subs
- Subscriptions page changes to include consumed and non-consumed.
- Subscriptions page coming along.
- remove debugger line
- add expires to subscriptions
- Subscriptions page.  Mostly mocked up (no css yet).
- cleaning up subscriptions logic
- add in subscription qty for systems
- Small change to subscriptions page, uploading of assets for new subscriptions
  page.
* Mon Sep 05 2011 Lukas Zapletal <lzap+git@redhat.com> 0.1.76-1
- 730358 - repo discovery now uses asynchronous tasks - the route has been
  changed to /organizations/ID/repositories/discovery/
- 735359 - Don't create content in CP when creating a repo.
- Fixed a couple of errors that occured due to wrong sql in postgres
- reset-dbs - katello-jobs are restarted now
- Changes roles and permission success and error notices to include the name of
  the role/permission and fit the format of other pages.
- Validate uniqueness of repo name within a product scope
- products - cp name now join of <org_name>-<product_name> used to be
  <provider_name>-<product_name>
- sync - comparing strings instead of symbols in sync_status fix for AR
  returning symbols
- sync - fix for sync_status failing when there were no syncable subitems
  (repos for product, products for providers)
- sync - change in product&provider sync_status logic
- provider sync status - cli + api
- sync - spec tests for cancel and index actions
- Fixes for editing name of changeset on changeset history page.
- Further re-work of HTML and JS model naming convention.  Changes the behavior
  of setting the HTML id for each model type by introducing a simple
  controller_name function that returns the controller name to be used for
  tupane, edit, delete and list items.
- Adds KT javascript global object for all other modules to attach to. Moves
  helptip and common to be attached to KT.
- Changes to Users page to fit new HTML model id convention.
- Changes Content Management page items to use new HTML model id convention.
- Changes to Systems page for HTML and JS model id.
- Changes Organizations section to use of new HTML model id convention.
- Changes to model id's in views.
- 734851 - service katello start - Permission denied
- Refactor providers - remove unused routes

* Wed Aug 31 2011 Lukas Zapletal <lzap+git@redhat.com> 0.1.75-1
- 734833 - service katello-jobs stop shows non-absolute home (ArgumentError)
- Refactor repo path generator
- Merge branch 'repo-path'
- Fix failing repo spec
- Pulp repo for Locker products consistent with other envs
- 734755 - Service katello-jobs status shows no file or directory
- Refactor generating repo id when cloning
- Change CP content url to product/repo
- Scope system by readable permissions
- Scope users by readable permissions
- Scope products by readability scope
- Refactor - move providers from OrganziationController
- Fix scope error - readable repositories
- Remove unused code: OrganizationController#providers
- Authorization rules - fix for systmes auth check
- More specific test case pro changeset permissions
- Scope products for environment by readable providers
- Fix bug in permissions
- Scope orgranizations list in API by the readable permissions
- Fix failing spec
- Authorization rules for API actions
- Integrate authorization rules to API controllers
- Merge remote-tracking branch 'origin/master' into repo-path
- Format of CP content url: /org/env/productName/repoName

* Tue Aug 30 2011 Partha Aji <paji@redhat.com> 0.1.74-1
- Fixed more bugs related to the katello.yml and spec (paji@redhat.com)

* Tue Aug 30 2011 Partha Aji <paji@redhat.com> 0.1.73-1
- Fixed the db directory link (paji@redhat.com)
- Updated some spacing issues (paji@redhat.com)

* Tue Aug 30 2011 Partha Aji <paji@redhat.com> 0.1.72-1
- Updated spec to not include database yml in etc katello and instead for the
  user to user /etc/katello/katello.yml for db info (paji@redhat.com)
- Fixed an accidental goof up in the systems controllers test (paji@redhat.com)
- made a more comprehensive test matrix for systems (paji@redhat.com)
- Added rules based tests to test systems controller (paji@redhat.com)
- Added rules for sync_schedules spec (paji@redhat.com)
- Added tests for sync plans (paji@redhat.com)
- Added rules tests for subscriptions (paji@redhat.com)
- Restricted the routes for subscriptions  + dashboard resource to only :index
  (paji@redhat.com)
- Added tests for repositories controller (paji@redhat.com)
- Updated routes in a for a bunch of resources limiting em tp see exactly what
  they can see (paji@redhat.com)
- Added unit tests for products controller (paji@redhat.com)
- fixing permission denied on accounts controller (jsherril@redhat.com)
- 731540 - Sync Plans - update edit UI to use sync_plan vs plan
  (bbuckingham@redhat.com)
- added rules checking for environment (paji@redhat.com)
- Added tests for operations controller (paji@redhat.com)
- Bug fix - resource should be in plural when checking permissions
  (inecas@redhat.com)
- adding sync management controller rules tests (jsherril@redhat.com)
- adding users controller rules tests (jsherril@redhat.com)
- adding roles controller rules tests (jsherril@redhat.com)
- 734033 - deleteUser API call fails (inecas@redhat.com)
- 734080 - katello now returns orgs for owner (lzap+git@redhat.com)

* Fri Aug 26 2011 Justin Sherrill <jsherril@redhat.com> 0.1.71-1
- fixing a couple issues with promotions (jsherril@redhat.com)
- adding some missing navigation permission checking (jsherril@redhat.com)
- fixing issue where logout would throw a permission denied
  (jsherril@redhat.com)
- adding provider roles spec tests (jsherril@redhat.com)
- Decreasing min validate_length for name fields to 2.  (Kept getting denied
  for "QA"). (jrist@redhat.com)
- Raising a permission denied exception of org is required, but not present.
  Previously we would log the user out, which does not make much sense
  (jsherril@redhat.com)
- KPEnvironment (and subsequent kp_environment(s)) => KTEnvironment (and
  kt_environment(s)). (jrist@redhat.com)
- fixing broken unit tests (jsherril@redhat.com)
- Fixed an issue where clicking on notices caused a user with no org perms to
  log out (paji@redhat.com)
- adding promotions permissions spec tests (jsherril@redhat.com)
- Fixed some unit tests (paji@redhat.com)
- Updated the protected shared example and unit tests (paji@redhat.com)
- spec tests - modification after changes in product model/controller
  (tstrachota@redhat.com)
- fix for product name validations (tstrachota@redhat.com)
- products cli - now displaying provider name (tstrachota@redhat.com)
- products cli - fixed commands according to recent changes
  (tstrachota@redhat.com)
- products - name unique in scope of product's organziation
  (tstrachota@redhat.com)
- products - name unique in scope of provider now + product sync info reworked
  (tstrachota@redhat.com)
- product api - added synchronization data (tstrachota@redhat.com)
- sync - api for sync status and cancelling (tstrachota@redhat.com)
- katello-jobs.init executable (tstrachota@redhat.com)
- changeset controller (jsherril@redhat.com)
- removed an accidental typo (paji@redhat.com)
- Added authorization controller tests based of ivan's initial work
  (paji@redhat.com)
- adding small simplification to notices (jsherril@redhat.com)
- Fixes broken promotions page icons. (ehelms@redhat.com)
- Fixes issue with incorrect icon being displayed for custom products.
  (ehelms@redhat.com)
- 732920 - Fixes issue with right side panel in promotions moving up and down
  with scroll bar unncessarily. (ehelms@redhat.com)
- Adds missing changeset loading spinner. (ehelms@redhat.com)
- Code cleanup and fixes for filter box on promotions and roles page styling
  and actions. (ehelms@redhat.com)
- making sure sync plans page only shows readable products
  (jsherril@redhat.com)
- fixing issue where promotions would not highlight the correct nav
  (jsherril@redhat.com)
- Merge branch 'master' of ssh://git.fedorahosted.org/git/katello
  (ehelms@redhat.com)
- Javascript syntax and error fixing. (ehelms@redhat.com)
- Merge branch 'master' into roles-ui (paji@redhat.com)
- removing uneeded test (jsherril@redhat.com)
- Merge branch 'master' into perf (shughes@redhat.com)
- Merge branch 'roles-ui' of ssh://git.fedorahosted.org/git/katello into roles-
  ui (ehelms@redhat.com)
- Fixes to roles ui widget as a result of a re-factor as a result of bug
  729728. (ehelms@redhat.com)
- Fixed perm spec bug (paji@redhat.com)
- Further Merge conflicts as a result of merging master in. (ehelms@redhat.com)
- fixing spec tests (jsherril@redhat.com)
- Merge branch 'master' into roles-ui (ehelms@redhat.com)
- adding version for newrelic gem (shughes@redhat.com)
- adding dev gem newrelic (shughes@redhat.com)
- config for newrelic profiling (shughes@redhat.com)
- Fix failing tests - controller authorization rules (inecas@redhat.com)
- Persmissions rspec - use before(:each) instead of before(:all)
  (inecas@redhat.com)
- Shared example for authorization rules (inecas@redhat.com)
- improving reset-dbs script (lzap+git@redhat.com)
- Fixed some changeset controller tests (paji@redhat.com)
- fixing spec test (jsherril@redhat.com)
- Fixed a spec test in user controllers (paji@redhat.com)
- Made the syncable check a lambda function (paji@redhat.com)
- Fixed some unit tests (paji@redhat.com)
- 729728 - Makes it so that clicking anywhere inside a highlighted row on
  promotions page will click it instead of just a narrow strip of the
  highlighted row. (ehelms@redhat.com)
- Fixes issue with changeset loading as a result of previous bug fix.
  (ehelms@redhat.com)
- converting promotions to use a more simple url scheme that helps navigation
  not have to worry about which environments the user can access via promotions
  (jsherril@redhat.com)
- Fixed the panel sliding up and down. (jrist@redhat.com)
- Fixed panel sliding up and down when closing or opening helptips.
  (jrist@redhat.com)
- make sure we delete all the pulp database files vs just the 1
  (mmccune@redhat.com)
- Fixed merge conflicts (paji@redhat.com)
- restructured the any  rules  in org to be in environment to be more
  consistent (paji@redhat.com)
- 726724 - Fixes Validation Error text not showing up in notices.
  (ehelms@redhat.com)
- removed beaker rake task (dmitri@redhat.com)
- Fixed a rules bug that would wrongly return nil instead of true .
  (paji@redhat.com)
- commented-out non localhost setting for candlepin integration tests
  (dmitri@redhat.com)
- commented-out non localhost setting for candlepin integration tests
  (dmitri@redhat.com)
- first cut at candlepin integration tests (dmitri@redhat.com)
- fixing issue with System.any_readable? referring to self instead of org
  (jsherril@redhat.com)
- fixing systems to only look up what the user can read (jsherril@redhat.com)
- Notices - fix specs broken in in the roles refactor (bbuckingham@redhat.com)
- removing error message from initdb script (lzap+git@redhat.com)
- 723308 - verbose environment information should list names not ids
  (inecas@redhat.com)
- Made the code use environment ids instead of collecting one env at a time
  (paji@redhat.com)
- 732846 - reverting back to working code (mmccune@redhat.com)
- 732846 - purposefully checking in syntax error - see if jenkins fails
  (mmccune@redhat.com)
- Merge branch 'master' of ssh://git.fedorahosted.org/git/katello
  (mmccune@redhat.com)
- 732846 - adding a javascript lint to our unit tests and fixing errors
  (mmccune@redhat.com)
- Added protect_from_forgery for user_sessinos_controller - now passes auth
  token on post. (jrist@redhat.com)
- auto_tab_index - introduce a view helper to simplify adding tabindex to forms
  (bbuckingham@redhat.com)
- Role - Changes to javascript permission lockdown. (ehelms@redhat.com)
- Role - Adds tab order to permission widget input and some look and feel
  changes. (ehelms@redhat.com)
- Role - Makes permission name unique with a role and an organization.
  (ehelms@redhat.com)
- Role - Adds disable to Done button to prevent multiple clicks.
  (ehelms@redhat.com)
- Roles - updating role ui to use the new permissions model
  (bbuckingham@redhat.com)
- Re-factor of Roles-UI javascript for performance. (ehelms@redhat.com)
- Modified the super admin before destroy query to use the new way to do super
  admins (paji@redhat.com)
- Re-factoring and fixes for setting summary on roles ui. (ehelms@redhat.com)
- Adds better form and flow rest on permission widget. (ehelms@redhat.com)
- Fixes for wrong verbs showing up initially in permission widget.  Fix for
  non-display of tags on global permissions. (ehelms@redhat.com)
- Changes filter to input box.  Adds fixes for validation during permission
  creation. (ehelms@redhat.com)
- Users - fix issue where user update would remove user's roles
  (bbuckingham@redhat.com)
- Navigation related changes to hide different resources (paji@redhat.com)
- Fixing the initial summary on roles-ui page. (jrist@redhat.com)
- `Merge branch 'roles-ui' of ssh://git.fedorahosted.org/git/katello into
  roles-ui (jrist@redhat.com)
- Sliding tree summaries. (jrist@redhat.com)
- Role - Adds client side validation to permission widget steps.
  (ehelms@redhat.com)
- Adds enhancements to add/remove of users and permissions. (ehelms@redhat.com)
- Fixing a bunch of labels and the "shadow bar" on panels without nav.
  (jrist@redhat.com)
- Revert "729115 - Fix for overpass font request failure in FF.  Caused by
  ordering of request for font type." (jrist@redhat.com)
- 729115 - Fix for overpass font request failure in FF.  Caused by ordering of
  request for font type. (jrist@redhat.com)
- Merge branch 'roles-ui' of ssh://git.fedorahosted.org/git/katello into roles-
  ui (jrist@redhat.com)
- 722432 - Fix for CSRF exploit on /logout (jrist@redhat.com)
- Role - Adds fixes for sliding tree that led to multiple hashchange handlers
  and inconsistent navigation. (ehelms@redhat.com)
- Merge branch 'roles-ui' of ssh://git.fedorahosted.org/git/katello into roles-
  ui (jrist@redhat.com)
- Activation Keys - fix specs resulting from roles and perms changes
  (bbuckingham@redhat.com)
- 730754 - Fix for rendering of wider panels. (jrist@redhat.com)
- Fixes background issues on roles and permissions on users page.
  (ehelms@redhat.com)
- Moves bulk of roles sliding tree code to new file.  Changes paradigm to load
  bulk of roles editing javascript code once and have initialization/resets
  occur on individual ajax loads. (ehelms@redhat.com)
- Roles - update env breadcrumb path used by akeys...etc to better handle
  scenarios involving permissions (bbuckingham@redhat.com)
- unbind live click handler for non syncable schedules (shughes@redhat.com)
- js call to disable non syncable schedule commits (shughes@redhat.com)
- removing unnecessary products loop (shughes@redhat.com)
- Removed the 'allow' method in roles, since it was being used only in tests.
  So moved it to tests (paji@redhat.com)
- Rounded bottom corners on third level subnav. Added bg. (jrist@redhat.com)
- Merge branch 'roles-ui' of ssh://git.fedorahosted.org/git/katello into roles-
  ui (jrist@redhat.com)
- Third-level nav hover. (jrist@redhat.com)
- fix bug with viewing systems with nil environments (shughes@redhat.com)
- 3rd level nav bumped up to 2nd level for systems (shughes@redhat.com)
- remove 3rd level nav from systems page (shughes@redhat.com)
- making promotions controller rules more readable (jsherril@redhat.com)
- Subscriptions - fix accidental commit... :( (bbuckingham@redhat.com)
- having the systems environment page default to an environment the user can
  actually read (jsherril@redhat.com)
- fixing issue where changesets history would default to a changeset that the
  user was not able to read (jsherril@redhat.com)
- fixing permission for accessing the promotions page (jsherril@redhat.com)
- remove provider sync perms from schedules (shughes@redhat.com)
- update sync mgt to use org syncable perms (shughes@redhat.com)
- remove sync from provider. moved to org. (shughes@redhat.com)
- readable perms update to remove sync (shughes@redhat.com)
- Roles - Activation Keys - add the logic to UI side to honor permissions
  (bbuckingham@redhat.com)
- making the promotions page honor roles and perms (jsherril@redhat.com)
- fixing issue with sync_schedules (jsherril@redhat.com)
- Fixes for the filter. (jrist@redhat.com)
- Merge branch 'roles-ui' of ssh://git.fedorahosted.org/git/katello into roles-
  ui (jrist@redhat.com)
- Converted orgSwitcher to an ajax call for each click. Added a filter.
  (jrist@redhat.com)
- Fixed a tags glitch that was checking for id instead of name
  (paji@redhat.com)
- Fix for reseting add permission widget. (ehelms@redhat.com)
- Role - Adds support for all tags and all verbs selection when adding a
  permission. (ehelms@redhat.com)
- update product to be syncable only by org sync access (shughes@redhat.com)
- disable sync submit btn if user does not have syncable products
  (shughes@redhat.com)
- change sync plans to use org syncable permission (shughes@redhat.com)
- add sync resource to orgs (shughes@redhat.com)
- fix sync plan create/edit access (shughes@redhat.com)
- adjust sync plan to use provider readable access (shughes@redhat.com)
- remove sync plan resource type (shughes@redhat.com)
- remove sync plan permission on model (shughes@redhat.com)
- Fixed bunch of lookups that were checking on org tags instead of looking at
  org scope (paji@redhat.com)
- Fixed a typo in the perms query to make it not look for tags names for
  :organizations (paji@redhat.com)
- Fixed a typo (paji@redhat.com)
- Roles - remove debugger statement from roles controller
  (bbuckingham@redhat.com)
- Roles - fix typo on systems controller (bbuckingham@redhat.com)
- fix qunit tests for rails.allowedAction (shughes@redhat.com)
- Role - Fix for permission creation workflow. (ehelms@redhat.com)
- Role - Adds function to Tag to display pretty name of tags on permission
  detail view. (ehelms@redhat.com)
- Role - Adds display of verb and resource type names in proper formatting when
  viewing permission details. (ehelms@redhat.com)
- Role - First cut of permission widget with step through flow.
  (ehelms@redhat.com)
- Role - Re-factoring for clarity and preparation for permission widget.
  (ehelms@redhat.com)
- Role - Fix to update role name in list upon edit. (ehelms@redhat.com)
- sync js cleanup and more comments (shughes@redhat.com)
- Role - Activation Keys - add resource type, model and controller controls
  (bbuckingham@redhat.com)
- disable product repos that are not syncable by permissions
  (shughes@redhat.com)
- adding snippet to restrict tags returned for eric (jsherril@redhat.com)
- remove unwanted images for sync drop downs (shughes@redhat.com)
- Updated the navs to deal with org less login (paji@redhat.com)
- Quick fix to remove the Organization.first reference (paji@redhat.com)
- Made the login page choose the first 'accessible org' as users org
  (paji@redhat.com)
- filter out non syncable products (shughes@redhat.com)
- nil org check for authorized verbs (shughes@redhat.com)
- check if product is readable/syncable, sync mgt (shughes@redhat.com)
- adding check for nil org for authorized verbs (shughes@redhat.com)
- blocking off product remove link if provider isnt editable
  (jsherril@redhat.com)
- merging in master (jsherril@redhat.com)
- Role - Fixes fetching of verbs and tags on reload of global permission.
  (ehelms@redhat.com)
- Role - Adds missing user add/remove breadcrumb code.  Fixes for sending all
  types across and not displaying all type in UI.  Fixes sending multiple verbs
  and tags to work properly. (ehelms@redhat.com)
- Made it easier to give all_types access by letting one use all_type = method
  (paji@redhat.com)
- Role - Adds missing user add/remove breadcrumb code.  Fixes for sending all
  type across and not displaying all type in UI.  Fixes sending multiple verbs
  and tags to work properly. (ehelms@redhat.com)
- fixing issue with creation, and nested attribute not validating correctly
  (jsherril@redhat.com)
- Added some permission checking code on the save of a permission so that the
  perms with invalid resource types or verbs don;t get created
  (paji@redhat.com)
- Role - Adds validation to prevent blank name on permissions.
  (ehelms@redhat.com)
- Role - Fixes typo (ehelms@redhat.com)
- Role - Refactor to move generic actionbar code into sliding tree and add
  roles namespace to role_edit module. (ehelms@redhat.com)
- unit test fixes and adding some (jsherril@redhat.com)
- adding validator for permissions (jsherril@redhat.com)
- fix for verb check where symbol and string were not comparing correctly
  (jsherril@redhat.com)
- Made resource type called 'All' instead of using nil for 'all' so that one
  can now check if user has permissions to all in a more transparent manner
  (paji@redhat.com)
- making system environments work with env selector and permissions
  (jsherril@redhat.com)
- Role - Adds 'all' types selection to UI and allows creation of full access
  permissions on organizations. (ehelms@redhat.com)
- adapting promotions to use the env_selector with auth (jsherril@redhat.com)
- switching to a simpler string substitution that wont blow up on nil
  (mmccune@redhat.com)
- Merge branch 'roles-ui' of ssh://git.fedorahosted.org/git/katello into roles-
  ui (jrist@redhat.com)
- Org switcher with box shadow. (jrist@redhat.com)
- fixing the include on last child of env selector being at wrong level
  (jsherril@redhat.com)
- moving nohover mixin to mixins scss file (jsherril@redhat.com)
- making env-selector only accept environments the user has access to, will
  temporarily break other pages using the env selector (jsherril@redhat.com)
- Role - Fixes for opening and closing of edit subpanels from roles actionbar.
  (ehelms@redhat.com)
- Role - Adds button highlighting and text changes on add permission.
  (ehelms@redhat.com)
- Role - Changes role removal button location.  Moves role removal to bottom
  actionbar and implements custom confirm dialog. (ehelms@redhat.com)
- Merge branch 'roles-ui' of ssh://git.fedorahosted.org/git/katello into roles-
  ui (jrist@redhat.com)
- Org switcher with scroll pane. (jrist@redhat.com)
- made a method shorter (paji@redhat.com)
- Adding list filtering to roles and users (paji@redhat.com)
- LoginArrow for org switcher. (jrist@redhat.com)
- Merge branch 'roles-ui' of ssh://git.fedorahosted.org/git/katello into roles-
  ui (jrist@redhat.com)
- Working org switcher. Bit more to do, but it works :) (jrist@redhat.com)
- Added list filtering for org controllers (paji@redhat.com)
- Added code to accept org or org_id so that people sending org_ids to
  allowed_to can deal with it ok (paji@redhat.com)
- Role - Fix for tags not displaying properly on add permission.
  (ehelms@redhat.com)
- Made the names of the scopes more sensible... (paji@redhat.com)
- Role - Adds Global permission adding and fixes to getting permission details
  with bbq hash rendering. (ehelms@redhat.com)
- Role - Fix for creating new role.  Cleans up role.js (ehelms@redhat.com)
- Tupane - Removes previous custom_panel variable from tupane options and moves
  the logic into the role_edit.js file for overiding a single panel. New
  callbacks added to tupane javascript panel object. (ehelms@redhat.com)
- Role - Moved i18n for role edit to index page to only load once.  Added
  display of global permissions in list. Added heading for add permission
  widget.  Added basic global permission add widget. (ehelms@redhat.com)
- Role - Adds bbq hash clearing on panel close. (ehelms@redhat.com)
- fixing more unit tests (jsherril@redhat.com)
- Update the permissions query to effectively deal with organization resource
  vs any other resource type (paji@redhat.com)
- Fixed a permissions issue with providers page (paji@redhat.com)
- Added a display_verbs method to permissions to get a nice list of verbs
  needed by the UI (paji@redhat.com)
- added read in the non global list for orgs (paji@redhat.com)
- Role - Hides tags on adding permission when organization is selected.
  (ehelms@redhat.com)
- fixing list_tags to only show tags within an org for ones that should do so
  (jsherril@redhat.com)
- fixing merge from master conflict (jsherril@redhat.com)
- some spec test fixes (jsherril@redhat.com)
- Added a 'global' tag for verbs in a model to denote verbs that are global vs
  local (paji@redhat.com)
- Updated the debug message on perms (paji@redhat.com)
- Role - Adds cacheing of organization verbs_and_tags. (ehelms@redhat.com)
- Role - Adds Name and Description to a permission.  Adds Name and Description
  to add permission UI widget.  Adds viewing of permissiond etails in sliding
  tree. (ehelms@redhat.com)
- blocking off UI elements based on read/write perms for changeset history
  (jsherril@redhat.com)
- fixing permission http methods (jsherril@redhat.com)
- Role - Adds permission removal from Organization. (ehelms@redhat.com)
- Role - Adds pop-up panel close on breadcrumb change. (ehelms@redhat.com)
- fixing issue where environments would not show tags (jsherril@redhat.com)
- Role - Adds the ability to add and remove users from a role.
  (ehelms@redhat.com)
- spec test for user allowed orgs perms (shughes@redhat.com)
- Role - Adds permission add functionality with controller changes to return
  breadcrumb for new permission.  Adds element sorting within roles sliding
  tree. (ehelms@redhat.com)
- Role - Adds population of add permission ui widget with permission data based
  on the current organization being browsed. (ehelms@redhat.com)
- Role - Adds missing i18n call. (ehelms@redhat.com)
- Roles - Changes verbs_and_scopes route to take in organization_id and not
  resource_type.  Changes the generated verbs_and_scopes object to do it for
  all resource types based on the organization id. (ehelms@redhat.com)
- Role - Adds organization_id parameter to list_tags and tags_for methods.
  (ehelms@redhat.com)
- Role - Changes to allow multiple slide up screens from sliding tree actionbar
  and skeleton of add permission section. (ehelms@redhat.com)
- Role - Adds global count display and fixes non count object display problems.
  (ehelms@redhat.com)
- Role - Adds global permission checking.  Adds global permissions listing in
  sliding tree and adds counts to both Organization and Globals.
  (ehelms@redhat.com)
- Role - Added Globals breadcrumb and changed main load page from Organizations
  to Permissions. (ehelms@redhat.com)
- Role - Adds role detail editing to UI and controller support fixes.
  (ehelms@redhat.com)
- Role - Adds actionbar to roles sliding tree and two default buttons for add
  and edit that do not perform any actions.  Refactors more of sliding tree
  into katello.scss. (ehelms@redhat.com)
- Roles - Adds resizing to roles sliding tree to fill up right side panel
  entirely.  Adds status bar to bottom of sliding tree. Adds Remove and Close
  buttons. (ehelms@redhat.com)
- Roles - Changes to use custom panel option and make sliding tree fill up
  panel on roles page.  Adds base breadcrumb for Role name that leads down
  paths of either Organizations or Users. (ehelms@redhat.com)
- Changes to tupanel sizing calculations and changes to sliding tree to handle
  non-image based first breadcrumb. (ehelms@redhat.com)
- Tupane - Adds new option for customizing overall panel look and feel for
  specific widgets on slide out. (ehelms@redhat.com)
- Roles - Initial commit of sliding tree roles viewer. (ehelms@redhat.com)
- Roles - Adds basic roles breadcrumb that populates all organizations.
  (ehelms@redhat.com)
- Changesets - Moves breadcrumb creation to centralized helper and modularizes
  each major breadcrumb generator. (ehelms@redhat.com)
- Adds unminified jscrollpane for debugging. Sets jscrollpane elements to hide
  focus and prevent outline. (ehelms@redhat.com)
- Added a scope based auth filtering strategy that could be used
  acrossdifferent models (paji@redhat.com)
- locking down sync plans according to roles (jsherril@redhat.com)
- adding back accounts controller since it is a valid stub
  (jsherril@redhat.com)
- removing unused controllers (jsherril@redhat.com)
- hiding UI widets for systems based on roles (jsherril@redhat.com)
- removing consumers controller (jsherril@redhat.com)
- fix for org selection of allowed orgs (shughes@redhat.com)
- spec tests for org selector (shughes@redhat.com)
- blocking UI widgets for organizations based on roles (jsherril@redhat.com)
- route for org selector (shughes@redhat.com)
- stubbing out user sesson spec tests for org selector (shughes@redhat.com)
- ability to select org (shughes@redhat.com)
- hiding select UI widgets based on roles in users controller
  (jsherril@redhat.com)
- Added code to return all details about a resource type as opposed to just the
  name for the roles perms pages (paji@redhat.com)
- renaming couple of old updatable methods to editable (jsherril@redhat.com)
- adding ability to get the list of available organizations for a user
  (jsherril@redhat.com)
- walling off access to UI bits in providers management (jsherril@redhat.com)
- fixing operations controller rules (jsherril@redhat.com)
- fixing user controller roles (jsherril@redhat.com)
- some roles controller fixes for rules (jsherril@redhat.com)
- fixing rules controller rules (jsherril@redhat.com)
- fixing a few more controllers (jsherril@redhat.com)
- fixing rules for subscriptions controller (jsherril@redhat.com)
- Made the roles controller deal with the new model based rules
  (paji@redhat.com)
- Made permission model deal with 'no-tag' verbs (paji@redhat.com)
- fixing sync mgmnt controller rules (jsherril@redhat.com)
- adding better rules for provider, products, and repositories
  (jsherril@redhat.com)
- fixing organization and environmental rules (jsherril@redhat.com)
- getting promotions and changesets working with new role structure, fixing
  user referencing (jsherril@redhat.com)
- making editable updatable (jsherril@redhat.com)
- adding system rules (jsherril@redhat.com)
- adding rules to subscription page (jsherril@redhat.com)
- removing with indifferent access, since authorize now handles this
  (jsherril@redhat.com)
- adding environment rule enforcement (jsherril@redhat.com)
- adding rules to the promotions controller (jsherril@redhat.com)
- adding operations rules for role enforcement (jsherril@redhat.com)
- adding roles enforcement for the changesets controller (jsherril@redhat.com)
- Merge branch 'master' into roles-ui (ehelms@redhat.com)
- using org instead of org_id for rules (jsherril@redhat.com)
- adding rules for sync management and modifying the sync management javascript
  to send product ids (jsherril@redhat.com)
- Fixed some rules for org_controller and added rules for users and roles pages
  (paji@redhat.com)
- making provider permission rules more generic (jsherril@redhat.com)
- moving subscriptions and subscriptions update to different actions, and
  adding permission rules for providers, products, and repositories controllers
  (jsherril@redhat.com)
- Cleaned up the notices to authorize based with out a user perm. Don;t see a
  case for auth on notices. (paji@redhat.com)
- Made the app controller accept a rules manifest from each controller before
  authorizing (paji@redhat.com)
- Initial commit on the the org controllers authorization (paji@redhat.com)
- Removed the use of superadmin flag since its a permission now
  (paji@redhat.com)
- Roles cleanup + unit tests cleanup (paji@redhat.com)
- Optimized the permission check query from the Users side (paji@redhat.com)
- Updated database.yml so that one could now update katello.yml for db info
  (paji@redhat.com)
- Improved the allowed_to method to make use of rails scoping features
  (paji@redhat.com)
- Removed a duplicated unit test (paji@redhat.com)
- Fixed the role file to more elegantly handle the allowed_to and not
  allowed_to cases (paji@redhat.com)
- Updated the permissions model to deal with nil orgs and nil resource types
  (paji@redhat.com)
- Initial commit on Updated Roles UI functionality (paji@redhat.com)

* Tue Aug 23 2011 Lukas Zapletal <lzap+git@redhat.com> 0.1.70-1
- fixing miscommited database.yml
- adding kill_pg_connection rake task
- cli tests - removing assumeyes option
- a workaround for candlepin issue: gpgUrl for content must exist, as it is
  used during entitlement certificate generation
- no need to specify content id for promoted repositories, as candlepin will
  assign it

* Tue Aug 23 2011 Lukas Zapletal <lzap+git@redhat.com> 0.1.69-1
- 731670 - prevent user from deleting himself
- 731670 - reformatting rescue block
- ignore case for url validation
- add in spec tests for invalid/valid file urls
- support file based urls for validation
- spec fixes
- merging changeset promotion status to master
- hiding the promotion progress bar and replacing it with just text, also
  stopping the fade out upon completion
- fixing issue with promotions where if the repo didnt exist in the next env it
  would fail
- two spec fixes
- a few promotion fixes, waiting on syncing was n ot working, client side
  updater was caching
- fixing promotion backend to sync the cloned repo and not the repo that you
  are promoting
- changing notice on promotion
- fixing issue where promotion could cause a db lock error, fixed by not
  modifying the outside of itself
- fixing issue where promoted changeset was not removed from the
  changeset_breadcrumb
- Promotion - Adjusts alignment of changesets in the list when progress and
  locked.
- Promotions - Changes to alignment in changesets when being promoted and
  locked.
- Promtoions - Fixes issue with title not appearing on a changeset being
  promoted. Changes from redirect on promote of a changeset to return user to
  list of changesets to see progress.
- fixing types of changesets shown on the promotions page
- removed rogue debugger statement
- Promotions - Progress polling for a finished changeset now ceases upon
  promotion reaching 100%.
- Fixes issue with lock icon showing up when progress. Fixes issue with looking
  for progress as a number - should receive string.
- adding some non-accurate progress incrementing to changesets
- Promotions - Updated to submit progress information from real data off of
  changest task status.
- getting async job working with promotions
- Added basic progress spec test. Added route for getting progress along with
  stubbed controller action to return progress for a changeset.
- Adds new callback when rendering is done for changeset lists that adds locks
  and progress bars as needed on changeset list load.
- Adds javascript functionality to set a progress bar on a changeset, update it
  and remove it. Adds javascript functionality to add and remove locked status
  icons from changests.
- adding changeset dependencies to be stored upon promotion time

* Mon Aug 22 2011 Lukas Zapletal <lzap+git@redhat.com> 0.1.68-1
- init script - fixing schema.rb permissions check
- katello-jobs - suppressing error message for status info

* Mon Aug 22 2011 Lukas Zapletal <lzap+git@redhat.com> 0.1.67-1
- reset script - adding -f (force) option
- reset script - missing candlepin restart string
- fixed a broken Api::SyncController test

* Fri Aug 19 2011 Lukas Zapletal <lzap+git@redhat.com> 0.1.66-1
- katello-job - init.d script has proper name now
- katello-job - temp files now in /var/lib/katello/tmp
- katello-job - improving RAILS_ENV setting
- adding Api::SyncController specs that I forgot to add earlier

* Fri Aug 19 2011 Lukas Zapletal <lzap+git@redhat.com> 0.1.65-1
- katello-job - adding new init script for delayed_job
- 731810 Deleteing a provider renders an server side error
- spec tests for Glue::Pulp::Repo
- merge of repo#get_{env,product,org} functionality
- repo sync - check for syncing only repos in locker
- updated routes to support changes in rhsm related to explicit specification
  of owners
- Activation Keys - fix API rspec tests
- Fix running rspec tests - move corrupted tests to pending
- Api::SyncController, with tests now

* Wed Aug 17 2011 Mike McCune <mmccune@redhat.com> 0.1.64-1
 - period tagging of Katello.
* Mon Aug 15 2011 Lukas Zapletal <lzap+git@redhat.com> 0.1.63-1
- 714167 - undeclared dependencies (regin & multimap)
- Revert "714167 - broken dependencies is F14"
- 725495 - katello service should return a valid result

* Mon Aug 15 2011 Lukas Zapletal <lzap+git@redhat.com> 0.1.62-1
- 714167 - broken dependencies is F14
- CLI - show last sync status in repo info and status
- Import manifest for custom provider - friendly error message
- better code coverage for changeset api controller
- adding the correct route for package profile update
- new (better?) logo
- adding sysvinit script permission check for schema.rb
- allowing users to override rake setup denial
- Moved jquery.ui.tablefilter.js into the jquery/plugins dir to conform with
  convention.
- Working packages scrollExpand (morePackages).
- Semi-working packages page.
- System Packages scrolling work.
- Currently not working packages scrolling.
- System Packages - filter.
- fix for broken changeset controller spec tests
- now logging both stdout and stderr in the initdb.log
- forcing users not to run rake setup in prod mode
- changeset cli - both environment id and name are displayed in lisitng and
  info
- fox for repo repo promotion
- fixed spec tests after changes in validation of changesets
- fixed typo in model changeset_erratum
- changesets - can't add packs/errata from repo that has not been promoted yet
- changesets - fix for packages and errata removal

* Fri Aug 12 2011 Lukas Zapletal <lzap+git@redhat.com> 0.1.61-1
- rpm in /usr/share/katello - introducing KATELLO_DATA_DIR

* Fri Aug 12 2011 Lukas Zapletal <lzap+git@redhat.com> 0.1.60-1
- katello rpm now installs to /usr/share/katello
- fixing cancel sync DELETE action call
- fixed api for listing products
- changesets - products required by packages/errata/repos are no longer being
  promoted
- changeset validations - can't add items from product that has not been
  promoted yet
- 727627 - Fix for not being able to go to Sync page.
- final solution for better RestClient exception messages
- only relevant logs are rotated now
- Have the rake task emit wiki markup as well
- added option to update system's location via python client

* Wed Aug 10 2011 Lukas Zapletal <lzap+git@redhat.com> 0.1.59-1
- improving katello-reset-dbs script
- Fixes for failing activation_keys and organization tests.
- Grid_16 wrap on subnav for systems.
- Additional work on confirm boxes.
- Confirm override on environments, products, repositories, providers, and
  organizations.
- Working alert override.
- Merged in changes from refactor of confirm.
- Add in a new rake task to generate the API

* Tue Aug 09 2011 Lukas Zapletal <lzap+git@redhat.com> 0.1.58-1
- solution to bundle install issues
- initial commit of reset-dbs script
- fixing repo sync
- improving REST exception messages
- fixing more katello-cli tests
- custom partial for tupane system show calls
- 720442: fixing system refresh on name update
- 726402: fix for nil object on sys env page
- 729110: fix for product sync status visual updates
- Upgrading check to Candlepin 0.4.10-1
- removing commented code from api systems controller spec
- changing to different url validation. can now be used outside of model layer.
- spec tests for repositories controller
- 728295: check for valid urls for yum repos
- adding spec tests for api systems_controller (upload packages, view packages,
  update a system)
- added functionality to api systems controller in :index, :update, and
  :package_profile
- support for checking missing url protocols
- changing pulp consumer update messages to show old name
- improve protocol match on reg ex url validation
- removing a debugger statement
- fixing broken orchestration in pulp consumer
- spec test for katello url helper
- fix url helper to match correct length port numbers
- url helper validator (http, https, ftp, ipv4)
- Revert "fix routing problem for POST /organizations/:organzation_id/systems"
- fix routing problem for POST /organizations/:organzation_id/systems (=)
- pretty_routes now prints some message to the stdout
- added systems packages routes and update to systems
- fixed pulp consumer package profile upload and added consumer update to pulp
  resource
- adding to systems_controller spec tests and other small changes.
- fixing find_organization in api/systems_controller.
- added action in api systems controller to get full package list for a
  specific system.

* Thu Aug 04 2011 Lukas Zapletal <lzap+git@redhat.com> 0.1.57-1
- spec - adding regin dep as workaround for BZ 714167 (F14/15)

* Wed Aug 03 2011 Lukas Zapletal <lzap+git@redhat.com> 0.1.56-1
- spec - introducing bundle install in %build section
- Merge branch 'system_errata'
- added a test for Api::SystemsController#errata call
- listing of errata by system is functional now
- added a script to make rake routes output prettier
- Views - update grid in various partial to account for panel size change
- Providers - fix error on inline edit for Products and Repos
- removing unused systems action - list systems
- 726760 - Notices: Fixes issue with promotion notice appearing on every page.
  Fixes issue with synchronous notices not being marked as viewed.
- Tupane - Fixes issue with main panel header word-wrapping on long titles.
- 727358 - Tupane: Fixes issue with tupane subpanel header text word-wrapping.
- 2Panel - Makes font resizing occur only on three column panels.
- matching F15 gem versions for tzinfo and i18n
- changing the home directory of katello to /usr/lib64/katello after recent
  spec file changes
- Merge branch 'master' of ssh://git.fedorahosted.org/git/katello
- fixed pulp-proxy-controller to be correct http action
- Merge branch 'master' into system_errata
- added support for listing errata by system

* Mon Aug 01 2011 Lukas Zapletal <lzap+git@redhat.com> 0.1.55-1
- spec - rpmlint cleanup
- making changeset history show items by product
- adding descripiton to changeset history page
- 726768 - jnotify - close notice on x click and update to fade quicker on
  close
- 2panel - Adds default left panel sizing depending on number of columns for
  left panel in 2 panel views.  Adds option to 2panel for default width to be
  customizably set using left_panel_width option.
- Changes sizing of provider new page to not cause horizntal scroll bar at
  minimum width.
- fixed reporting of progress during repo synchronization in UI
- fixed an issue with Api::ActivationKeysController#index when list of all keys
  for an environment was being retrieved
- Added api support for activation keys
- Refactor - Converts all remaining javascript inclusions to new style of
  inclusion that places scripts in the head.
- Adds resize event listener to scroll-pane to account for any element in a
  tupane panel that increases the size of the panel and thus leads to needing a
  scroll pane reinitialization.
- Edits to enlarge tupane to take advantage of more screen real estate.
  Changeset package selection now highlights to match the rest of the
  promotions page highlighting.
- General UI - disable hover on Locker when Locker not clickable
- api error reporting - final solution
- Revert "introducing application error exception for API"
- Revert "ApiError - fixing unit tests"
- ApiError - fixing unit tests
- introducing application error exception for API
- fixing depcheck helper script
- Adds scroll pane support for roles page when clicking add permission button.
- removal of jasmine and addition of webrat, nokogiri
- Activation Keys - enabled specs that required webrat matchers
- spec_helper - update to support using webrat
- adding description for changeset creation
- Tupane - Fixes for tupane fixed position scrolling to allow proper behavior
  when window resolution is below the minimum 960px.
- remove jasmine from deps
- adding dev testing gems
- added Api::ActivationController spec
- added activation keys api controller
- Merge branch 'master' of ssh://git.fedorahosted.org/git/katello
- fixing merge issues with changeset dependencies
- initial dependency spec test
- adding changeset dependency resolving take 2
- Merge branch 'master' into a-keys
- making changeset dep. solving work on product level instead of across the
  entire environment
- adding description to Changeset object, and allowing editing of the
  description
- adding icons and fixing some spacing with changeset controls
- updated control bar for changesets, including edit
- Fix for a-keys row height.
- Merge branch 'master' into a-keys
- Merge branch 'a-keys' of ssh://git.fedorahosted.org/git/katello into a-keys
- Fixes issue where when a jeditable field was clicked on, and expanded the
  contents of a panel beyond visible no scroll bar would previously appear.
  This change involved a slight re-factor to jeditable helpers to trim down and
  re-factor commonality.  Also, this change involved edits to the jeditable
  plugin itself, thus as of this commit jquery.jeditable is no longer in sync
  with the original repository.
- Activation Keys - removing unused js
- Merge branch 'master' into a-keys
- Activation Keys - add environment to search
- Merge branch 'a-keys' of ssh://git.fedorahosted.org/git/katello into a-keys
- Activation Keys - update to use new tupane layout + spec impacts
- Merge branch 'master' into a-keys
- test for multiple subscriptions assignement to keys
- Activation Keys - make it more obvious that user should select env :)
- Activation Keys - adding some additional specs (e.g. for default env)
- Activation Keys - removing empty spec
- Activation Keys - removing checkNotices from update_subscriptions
- Activation Keys - add Remove link to the subscriptions tab
- Merge branch 'master' into a-keys
- Acttivatino Keys - Adding support for default environment
- spec test for successful subscription updates
- spec test for invalid activation key subscription update
- correctly name spec description
- spec model for multiple akey subscription assigment
- akey subscription update sync action
- ajax call to update akey subscriptions
- akey subscription update action
- fix route for akey subscription updates
- refactor akey subscription list
- bi direction test for akeys/subscriptions
- models for activation key subscription mapping
- Activation Keys - fix failed specs
- Activation Keys - adding helptip text to panel and general pane
- Merge branch 'master' into a-keys
- Activation Keys - ugh.. clean up validation previous commit
- Activation Keys - update so key name is unique within an org
- Activation Key - fix akey create
- Activation Keys - initial specs for views
- Activation Keys - update edit view to improve testability
- Activation Keys - update _new partial to eliminate warning during render
- Activation Keys - removing unused _form partial
- multiselect support for akey subscriptions
- Merge branch 'master' into a-keys
- Activation Keys - update to ensure error notice is generated on before_filter
  error
- adding in activation key mapping to subscriptions
- add jquery multiselect to akey subscription associations
- views for activation key association to subscriptions
- Navigation - remove Groups from Systems subnav
- Activation Keys - controller specs for initial crud support
- adding activation key routes for handling subscription paths
- Activation Keys - fix the _edit view post adding subnav
- Activation Keys - adding the forgotten views...
- Activation Keys - added subnav for subscriptions
- Merge branch 'master' into a-keys
- initial akey model spec tests
- Activation Keys - update index to request based on current org and fix model
  error
- Activation Keys - model - org and env associations
- Merge branch 'master' into a-keys
- Sync Plans - refactor editable to remove duplication
- Systems - refactor editabl to remove duplication
- Environment - refactor editable to remove duplication
- Organization - refactor editable to remove duplication
- Providers - refactor editable to remove duplication
- Merge branch 'master' into a-keys
- Merge branch 'master' into a-keys
- Activation Keys - first commit - initial support for CRUD

* Wed Jul 27 2011 Lukas Zapletal <lzap+git@redhat.com> 0.1.54-1
- spec - logging level can be now specified in the sysconfig
- bug 726030 - Webrick wont start with the -d (daemon) option
- spec - service start forces you to run initdb first
- adding a warning message in the sysconfig comment setting
- Merge branch 'pack-profile'
- production.rb now symlinked to /etc/katello/environment.rb
- 725793 - Permission denied stylesheets/fancyqueries.css
- 725901 - Permission errors in RPM
- 720421 - Promotions Page: Adds fade in of items that meet search criteria
  that have previously been hidden due to previously not meeting a given search
  criteria.
- ignore zanta cache files
- Merge branch 'master' into pack-profile
- added pulp-consumer creation in system registration, uploading pulp-consumer
  package-profile via api, tests
- Merge branch 'master' into pack-profile
- increased priority of candlepin consumer creation to go before pulp
- Merge branch 'master' into pack-profile
- renaming/adding some candlepin and pulp consumer methods.
- proxy controller changes

* Tue Jul 26 2011 Shannon Hughes <shughes@redhat.com> 0.1.53-1
- modifying initd directory using fedora recommendation,
  https://fedoraproject.org/wiki/Packaging/RPMMacros (shughes@redhat.com)

* Tue Jul 26 2011 Mike McCune <mmccune@redhat.com> 0.1.52-1
- periodic rebuild to get past tito bug

* Mon Jul 25 2011 Shannon Hughes <shughes@redhat.com> 0.1.51-1
- upgrade to compas-960-plugin 0.10.4 (shughes@redhat.com)
- upgrade to compas 0.11.5 (shughes@redhat.com)
- upgrade to haml 3.1.2 (shughes@redhat.com)
- spec - fixing katello.org url (lzap+git@redhat.com)
- Upgrades jQuery to 1.6.2. Changes Qunit tests to reflect jQuery version
  change and placement of files from Refactor. (ehelms@redhat.com)
- Fixes height issue with subpanel when left panel is at its minimum height.
  Fixes issue with subpanel close button closing both main and subpanel.
  (ehelms@redhat.com)
* Fri Jul 22 2011 Shannon Hughes <shughes@redhat.com> 0.1.50-1
- Simple-navigation 3.3.4 fixes.  Also fake-systems needed bundle exec before
  rails runner. (jrist@redhat.com)
- adding new simple-navigation deps to lock (shughes@redhat.com)
- bumping simple navigation to 3.3.4 (shughes@redhat.com)
- adding new simple-navigation 3.3.4 (shughes@redhat.com)
- Merge branch 'master' into refactor (eric.d.helms@gmail.com)
- fixed a failing Api::ProductsController spec (dmitri@redhat.com)
- fixed several failing tests in katello-cli-simple-test suite
  (dmitri@redhat.com)
- CSS Refactor - Modifies tupane height to be shorter if the left pane is
  shorter so as not to overrun the footer. (ehelms@redhat.com)
- Improved the roles unit test a bit to look by name instead of id. To better
  indicate the ordering (paji@redhat.com)
- Merge branch 'master' into refactor (ehelms@redhat.com)
- Merge branch 'master' of ssh://git.fedorahosted.org/git/katello
  (ehelms@redhat.com)
- changesets - update cli and controller now taking packs/errata/repos from
  precisely given products (tstrachota@redhat.com)
- Merge branch 'master' into refactor (ehelms@redhat.com)
- Merge branch 'master' of ssh://git.fedorahosted.org/git/katello
  (ehelms@redhat.com)
- fix for the deprecated TaskStatus in changesets (tstrachota@redhat.com)
- Adding organization to permission (paji@redhat.com)
- CSS Refactpr - Reverts katello.spec back to that of master.
  (ehelms@redhat.com)
- Merge branch 'master' into refactor (ehelms@redhat.com)
- Merge branch 'master' of ssh://git.fedorahosted.org/git/katello
  (ehelms@redhat.com)
- adding task_status to changeset (jsherril@redhat.com)
- adding qunit tests for changeset conflict calculation (jsherril@redhat.com)
- async jobs now allow for tracking of progress of pulp sync processes
  (dmitri@redhat.com)
- removed unused Pool and PoolsController (dmitri@redhat.com)
- changesets - fix for spec tests #2 (tstrachota@redhat.com)
- changesets - fixed spec tests (tstrachota@redhat.com)
- changesets - fixed controller (tstrachota@redhat.com)
- changesets - model validations (tstrachota@redhat.com)
- changesets - fixed model methods for adding and removing items
  (tstrachota@redhat.com)
- changesets - fix for async promotions not being executed because of wrong
  changeset state (tstrachota@redhat.com)
- changesets - async promotions controller (tstrachota@redhat.com)
- changesets model - skipping items already promoted with product promotions
  (tstrachota@redhat.com)
- changesets api - promotions controller (tstrachota@redhat.com)
- changesets - model changed to be ready for asynchronous promotions
  (tstrachota@redhat.com)
- Merge branch 'master' into refactor (ehelms@redhat.com)
- Merge branch 'master' of ssh://git.fedorahosted.org/git/katello
  (ehelms@redhat.com)
- 720991 - Segmentation Fault during Roles - Add Permission
  (lzap+git@redhat.com)
- renaming password.rb to password_spec.rb (lzap+git@redhat.com)
- Fixed a broken unit test (paji@redhat.com)
- fixing broken promote (jsherril@redhat.com)
- fixing broken unit test (jsherril@redhat.com)
- adding conflict diffing for changesets in the UI, so the user is notified
  what changed (jsherril@redhat.com)
- disable logging for periodic updater (jsherril@redhat.com)
- 719426 - Fixed an issue with an unecessary group by clause causing postgres
  to go bonkers on roles index page (paji@redhat.com)
- CSS Refactor - Changes to edit panels that need new tupane subpanel layout.
  (ehelms@redhat.com)
- Merge branch 'master' into refactor (ehelms@redhat.com)
- Merge branch 'master' of ssh://git.fedorahosted.org/git/katello
  (ehelms@redhat.com)
- CSS Refactor - Changes the tupane subpanel to conform with the new tupane
  layout and changes environment, product and repo creation to fit new layout.
  (ehelms@redhat.com)
- CSS Refactor - Changes tupane sizing to work with window resize and sets a
  min height. (ehelms@redhat.com)
- update 32x32 icon. add physical/virtual system icons. (jimmac@gmail.com)
- CSS Refactor - Changes to changeset history page to use tupane layout.
  (ehelms@redhat.com)
- CSS Refactor - Changes promotions page partials that use tupane to use new
  layout. (ehelms@redhat.com)
- CSS Refactor - Changes sync plans page to new tupane layout.
  (ehelms@redhat.com)
- CSS Refactor - Converts providers page to use tupane layout.
  (ehelms@redhat.com)
- CSS Refactor - Modifies users and roles pages to use new tupane layout.
  (ehelms@redhat.com)
- CSS Refactor - Converts organization tupane partials to use new layout.
  (ehelms@redhat.com)
- CSS Refactor - Changes to the size of the spinner in the tupane.
  (ehelms@redhat.com)
- CSS Refactor - Changes to the systems tupane pages to respect new scroll bar
  and tupane layout formatting. (ehelms@redhat.com)
- General UI - fixes in before_filters (bbuckingham@redhat.com)
- increasing required candlepin version to 0.4.5 (lzap+git@redhat.com)
- making the incorrect warning message more bold (lzap+git@redhat.com)
- rails startup now logs to /var/log/katello/startup.log (lzap+git@redhat.com)
- 720834 - Provider URL now being stripped at the model level via a
  before_validation. (For real this time.) (jrist@redhat.com)
- CSS Refactor - Further enhancements to tupane layout.  Moves scrollbar CSS in
  SASS format and appends to the end of katello.sass. (ehelms@redhat.com)
- Sync Plans - update model validation to have name unique within org
  (bbuckingham@redhat.com)
- CSS Refactor - Changes to tupane layout to add navigation and main content
  sections. (ehelms@redhat.com)
- Revert "720834 - Provider URL now being stripped at the model level via a
  before_validation." (jrist@redhat.com)
- 720834 - Provider URL now being stripped at the model level via a
  before_validation. (jrist@redhat.com)
- CSS Refactor - Adds a shell layout for content being rendered into the tupane
  panel.  Partials being rendered to go into the tupane panel can now specify
  the tupane_layout and be constructed to put the proper pieces into the proper
  places.  See organizations/_edit.html.haml for an example.
  (ehelms@redhat.com)
- CSS Refactor - Adjusts the tupane panel to size itself based on the window
  height for larger resolutions. (ehelms@redhat.com)
- CSS Refactor - Minor change to placement of javascript and stylesheets
  included from views. (ehelms@redhat.com)
- fixing missing route for organization system list (lzap+git@redhat.com)
- Backing out 720834 fix temporarily. (jrist@redhat.com)
- 720834 - Provider URL now being stripped at the model level via a
  before_validation. (jrist@redhat.com)
- Removed redundant definition. (ehelms@redhat.com)
- added a couple of tests to validate changeset creation during template
  promotion (dmitri@redhat.com)
- CSS Refactor - Re-organizes javascript files. (ehelms@redhat.com)
- Merge branch 'refactor' of ssh://git.fedorahosted.org/git/katello into
  refactor (ehelms@redhat.com)
- CSS Refactor - Adds new helper for layout functions in views. Specifically
  adds in function for including javascript in the HTML head. See
  promotions/show.html.haml or _env_select.html.haml for examples.
  (ehelms@redhat.com)
- 722431 - Improved jQuery jNotify to include an "Always Closable" flag.  Also
  moved the notifications to the middle top of the screen, rather than floated
  right. (jrist@redhat.com)
- fixed template promotions when performed through api (dmitri@redhat.com)
- 721327 - more correcting gem versions to match (mmccune@redhat.com)
- 721327 - cleaning up mail version numbers to match what is in Fedora
  (mmccune@redhat.com)
- Merge branch 'master' of ssh://git.fedorahosted.org/git/katello
  (ehelms@redhat.com)
- replacing internal urls in the default config (lzap+git@redhat.com)
- changesets - model spec tests (tstrachota@redhat.com)
- changesets - fixed remove_product deleting the product from db
  (tstrachota@redhat.com)
- changesets api - controller spec tests (tstrachota@redhat.com)
- changesets api - moved logic for adding content from controller to model
  (tstrachota@redhat.com)
- changesets cli - partial updates of content (tstrachota@redhat.com)
- changesets cli - listing (tstrachota@redhat.com)
- changesets api - controller for partial updates of a content
  (tstrachota@redhat.com)
- changesets api - create, read, destroy actions in controller
  (tstrachota@redhat.com)
- changesets api - controller stub (tstrachota@redhat.com)
- Merge branch 'refactor' of ssh://git.fedorahosted.org/git/katello into
  refactor (jrist@redhat.com)
- A few minor fixes for changeset filter and "home" icon. (jrist@redhat.com)
- added product synchronization (async) (dmitri@redhat.com)
- Merge branch 'tasks' (dmitri@redhat.com)
- 720412 - changing promotions helptip to say that a changeset needs to be
  created, as well as hiding add buttons if a piece of content cannot be added
  instead of disabling it (jsherril@redhat.com)
- added specs for TaskStatus model and controller (dmitri@redhat.com)
- removed Glue::Pulp::Sync (dmitri@redhat.com)
- Merge branch 'master' of ssh://git.fedorahosted.org/git/katello
  (ehelms@redhat.com)

* Thu Jun 23 2011 Lukas Zapletal <lzap+git@redhat.com> 0.1.49-1
- fixing db/schema.rb symlink in the spec
- adding environment support to initdb script
- remove commented debugger in header
- 715421: fix for product size after successful repo(s) sync
- ownergeddon - fixing unit tests
- ownergeddon - organization is needed for systems now
- db/schema.rb now symlinked into /var/lib/katello
- new initscript 'initdb' command
- ownergeddon - bumping version to 0.4.4 for candlepin
- ownergeddon - improving error message
- ownergeddon - support for explicit org
- ownergeddon - user now created using new API
- ownergeddon - user refactoring
- ownergeddon - introducing CPUser entity
- ownergeddon - refactoring name_to_key
- ownergeddon - whitespace
- fixed tests that contained failing environment creation
- fixed failing environment creation test
- Small change for padding around helptip.
- 6692 & 6691: removed hardcoded admin user, as well as usernames and passwords
  from katello config file
- 707274
- Added coded related to listing system's packages
- Stylesheets import cleanup to remove redundancies.
- Refactored systems page css to extend basic block and modify only specific
  attributes.
- Re-factored creating custom rows in lists to be a true/false option that when
  true attempts to call render_rows.  Any page implementing custom rows in a
  list view should provide a render_rows function in the helper to handle it.
- Added toggle all to sync management page.
- Removal of schedule reboot and uptime from systems detail.
- Adds to the custom system list display to show additional details within a
  system information block.  Follows the three column convention placing
  details in a particular column.
- Added new css class to lists that are supposed to be ajax scrollable to
  provide better support across variations of ajax scroll usage.
- Change to fix empty columns in the left panel from being displayed without
  width and causing column misalignment.
- Changes system list to display registered and last checkin date as main
  column headers.  Switches from standard column rendering to use custom column
  rendering function via custom_columns in the systems helper module.
- Adds new option to the two panel display, :custom_columns, whereby a function
  name can be passed that will do the work of rendering the columns in the left
  side of the panel.  This is for cases when column data needs custom
  manipulation or data rows need a customized look and feel past the standard
  table look and feel.
- Made an initializer change so that cp_type is handled right
- Updated a test to create tmp dir unless it exists
- Fixed the provider_spec to actually test if the subscriptions called the
  right thing in candlepin
- fixing sql error to hopefully work with postgresql
- adding missing permission for sync_schedules
- using a better authenication checking query with some more tests
- migrating anonymous_role to not user ar_
- a couple more roles fixes
- changing roles to not populate nil resource types or nil tags
- Added spec tests for notices_controller.
- adding missing operations resource_type to seeds
- changing the roles subsystem to use the same types/verbs for active record
  and controller access
- removing old roles that were adding errant types to the database
- fixing odd sudden broken path link, possibly due to rails upgrade
- adding back subscriptions to provider filter

* Fri Jun 17 2011 Justin Sherrill <jsherril@redhat.com> 0.1.48-1
- removing hudson task during rpm building (jsherril@redhat.com)
- added api repository controller tests for repository discovery
  (dmitri@redhat.com)
- Search - adding some spec tests (bbuckingham@redhat.com)
- Removed improper test case from systems controller. (ehelms@redhat.com)
- Added systems_controller spec tests for wider coverage. (ehelms@redhat.com)
- Added system_helper_methods for spec testing that mocks the backend
  Candlepin:Consumer call to allow for controller testing against ActiveRecord.
  (ehelms@redhat.com)
- adding qunit test files for testswarm server (shughes@scooby.rdu.redhat.com)
- 6489: added support for repository discovery during custom product creation
  (dmitri@appliedlogic.ca)
- forcing a Require when task runs, doesnt seem to pick it up otherwise
  (katello-devel@redhat.com)
- testing taking out the ci_reports section for now (katello-devel@redhat.com)
- Merge branch 'master' of ssh://git.fedorahosted.org/git/katello
  (adprice@redhat.com)
- added specs to test against fix for bug #701406 (adprice@redhat.com)
- Fixed the unit tests for sync schedule controller (paji@redhat.com)
- converting some legacy role work arounds to the new role map in role.rb
  (jsherril@redhat.com)
- adding missing katello.yml (jsherril@redhat.com)
- 701406 - fixed issue where api was looking for org via displayName instead of
  key (adprice@redhat.com)

* Thu Jun 16 2011 Justin Sherrill <jsherril@redhat.com> 0.1.47-1
- initial public build

* Tue Jun 14 2011 Mike McCune <mmccune@redhat.com> 0.1.46-1
- initial changelog<|MERGE_RESOLUTION|>--- conflicted
+++ resolved
@@ -331,41 +331,6 @@
 fi
 
 %changelog
-<<<<<<< HEAD
-<<<<<<< HEAD
-* Mon Nov 14 2011 Shannon Hughes <shughes@redhat.com> 0.1.103-2
-- build bump release (shughes@redhat.com)
-- Merge remote-tracking branch 'katello/master' into branding
-  (shughes@redhat.com)
-- Rename of look.scss to _look.scss to reflect the fact that it's an import.
-  Fixed the text-shadow deprecation error we were seeing on compass compile.
-  (jrist@redhat.com)
-- Automatic commit of package [katello] release [0.1.102-2].
-  (shughes@redhat.com)
-- bump release for build (shughes@redhat.com)
-- sync up spec with katello (shughes@redhat.com)
-- Merge remote-tracking branch 'katello/master' into branding
-  (shughes@redhat.com)
-- Merge remote-tracking branch 'katello/master' into branding
-  (shughes@redhat.com)
-- Merge remote-tracking branch 'katello/master' into branding
-  (shughes@redhat.com)
-- Automatic commit of package [katello] release [0.1.101-2].
-  (shughes@redhat.com)
-- bump release (shughes@redhat.com)
-- fix rpm macro syntax (shughes@redhat.com)
-- move branding processing (shughes@redhat.com)
-- remove sprites from branding (shughes@redhat.com)
-- Merge remote-tracking branch 'katello/master' into branding
-  (shughes@redhat.com)
-- Removing katello.scss to limit overrides.  Added look.scss to make it
-  simpler. (jrist@redhat.com)
-- Merge remote-tracking branch 'katello/master' into branding
-  (shughes@redhat.com)
-- Merge remote-tracking branch 'katello/master' into branding
-  (shughes@redhat.com)
-=======
-=======
 * Wed Nov 16 2011 Brad Buckingham <bbuckingham@redhat.com> 0.1.106-1
 - async job - fix for broken promotions (bbuckingham@redhat.com)
 
@@ -430,7 +395,6 @@
 - adding ability to preload lazy accessors
 - repos - adding release version attribute and importing
 
->>>>>>> bf8b6d70
 * Tue Nov 15 2011 Shannon Hughes <shughes@redhat.com> 0.1.104-1
 - Reverting look.scss to previous contents. (jrist@redhat.com)
 - tdl-repos - use repo name for name attribute (inecas@redhat.com)
@@ -475,7 +439,6 @@
 - Users specs - fixes for req'd email address and new tests
   (bbuckingham@redhat.com)
 - Users - add email address (model/controller/view) (bbuckingham@redhat.com)
->>>>>>> katello/master
 
 * Mon Nov 14 2011 Shannon Hughes <shughes@redhat.com> 0.1.103-1
 - fix up branding file pulls (shughes@redhat.com)
