# vim: sw=4:ts=4:et
#
# Copyright 2011 Red Hat, Inc.
#
# This software is licensed to you under the GNU General Public
# License as published by the Free Software Foundation; either version
# 2 of the License (GPLv2) or (at your option) any later version.
# There is NO WARRANTY for this software, express or implied,
# including the implied warranties of MERCHANTABILITY,
# NON-INFRINGEMENT, or FITNESS FOR A PARTICULAR PURPOSE. You should
# have received a copy of GPLv2 along with this software; if not, see
# http://www.gnu.org/licenses/old-licenses/gpl-2.0.txt.

%global homedir %{_datarootdir}/%{name}
%global datadir %{_sharedstatedir}/%{name}
%global confdir deploy/common

Name:           katello
Version:        0.1.111
Release:        2%{?dist}
Summary:        A package for managing application life-cycle for Linux systems

Group:          Applications/Internet
License:        GPLv2
URL:            http://www.katello.org
Source0:        %{name}-%{version}.tar.gz
BuildRoot:      %{_tmppath}/%{name}-%{version}-%{release}-root-%(%{__id_u} -n)

Requires:        %{name}-common
Requires:        %{name}-glue-pulp
Requires:        %{name}-glue-foreman
Requires:        %{name}-glue-candlepin
Conflicts:       %{name}-headpin

%description
Provides a package for managing application life-cycle for Linux systems.

%package common
Summary:        Common bits for all Katello instances
Requires:       httpd
Requires:       mod_ssl
Requires:       openssl
Requires:       rubygems
Requires:       rubygem(rails) >= 3.0.10
Requires:       rubygem(multimap)
Requires:       rubygem(haml) >= 3.1.2
Requires:       rubygem(haml-rails)
Requires:       rubygem(json)
Requires:       rubygem(rest-client)
Requires:       rubygem(jammit)
Requires:       rubygem(rails_warden)
Requires:       rubygem(net-ldap)
Requires:       rubygem(compass) >= 0.11.5
Requires:       rubygem(compass-960-plugin) >= 0.10.4
Requires:       rubygem(oauth)
Requires:       rubygem(i18n_data) >= 0.2.6
Requires:       rubygem(gettext_i18n_rails)
Requires:       rubygem(simple-navigation) >= 3.3.4
Requires:       rubygem(pg)
Requires:       rubygem(scoped_search) >= 2.3.6
Requires:       rubygem(delayed_job) >= 2.1.4
Requires:       rubygem(acts_as_reportable) >= 1.1.1
Requires:       rubygem(pdf-writer) >= 1.1.8
Requires:       rubygem(ruport) >= 1.6.3
Requires:       rubygem(daemons) >= 1.1.4
Requires:       rubygem(uuidtools)
Requires:       rubygem(thin)
Requires:       rubygem(fssm)
Requires:       rubygem(sass)
Requires:       rubygem(chunky_png)

# bz 743816 temp fix until yum update makes to z stream
%if 0%{?rhel} == 6
Requires:       yum >= 3.2.29
Requires:       redhat-logos >= 60.0.14
%endif

# <workaround> for 714167 - undeclared dependencies (regin & multimap)
# TODO - uncomment the statement once we push patched actionpack to our EL6 repo
#%if 0%{?fedora} && 0%{?fedora} <= 15
Requires:       rubygem(regin)
#%endif
# </workaround>

Requires(pre):  shadow-utils
Requires(preun): chkconfig
Requires(preun): initscripts
Requires(post): chkconfig
Requires(postun): initscripts

BuildRequires:  coreutils findutils sed
BuildRequires:  rubygems
BuildRequires:  rubygem-rake
BuildRequires:  rubygem(gettext)
BuildRequires:  rubygem(jammit)
BuildRequires:  rubygem(chunky_png)
BuildRequires:  rubygem(fssm) >= 0.2.7
BuildRequires:  rubygem(compass) >= 0.11.5
BuildRequires:  rubygem(compass-960-plugin) >= 0.10.4

BuildArch: noarch

%description common
Common bits for all Katello instances


%package all
Summary:        A meta-package to pull in all components for Katello
Requires:       %{name}
Requires:       %{name}-configure
Requires:       %{name}-cli
Requires:       postgresql-server
Requires:       postgresql
Requires:       pulp
Requires:       candlepin-tomcat6

%description all
This is the Katello meta-package.  If you want to install Katello and all
of its dependencies on a single machine, you should install this package
and then run katello-configure to configure everything.

%package glue-pulp
Summary:         Katello connection classes for the Pulp backend
Requires:        %{name}-common

%description glue-pulp
Katello connection classes for the Pulp backend

%package glue-foreman
Summary:         Katello connection classes for the Foreman backend
Requires:        %{name}-common

%description glue-foreman
Katello connection classes for the Foreman backend

%package glue-candlepin
Summary:         Katello connection classes for the Candlepin backend
Requires:        %{name}-common

%description glue-candlepin
Katello connection classes for the Candlepin backend

%prep
%setup -q

%build
#configure Bundler
rm -f Gemfile.lock
sed -i '/@@@DEV_ONLY@@@/,$d' Gemfile

#pull in branding if present
if [ -d branding ] ; then
  cp -r branding/* .
fi

#compile SASS files
echo Compiling SASS files...
compass compile

#generate Rails JS/CSS/... assets
echo Generating Rails assets...
jammit

#create mo-files for L10n (since we miss build dependencies we can't use #rake gettext:pack)
echo Generating gettext files...
ruby -e 'require "rubygems"; require "gettext/tools"; GetText.create_mofiles(:po_root => "locale", :mo_root => "locale")'

%install
rm -rf %{buildroot}
#prepare dir structure
install -d -m0755 %{buildroot}%{homedir}
install -d -m0755 %{buildroot}%{datadir}
install -d -m0755 %{buildroot}%{datadir}/tmp
install -d -m0755 %{buildroot}%{datadir}/tmp/pids
install -d -m0755 %{buildroot}%{_sysconfdir}/%{name}
install -d -m0755 %{buildroot}%{_localstatedir}/log/%{name}

# clean the application directory before installing
[ -d tmp ] && rm -rf tmp

#copy the application to the target directory
mkdir .bundle
mv ./deploy/bundle-config .bundle/config
cp -R .bundle * %{buildroot}%{homedir}

#copy configs and other var files (will be all overwriten with symlinks)
install -m 644 config/%{name}.yml %{buildroot}%{_sysconfdir}/%{name}/%{name}.yml
#install -m 644 config/database.yml %{buildroot}%{_sysconfdir}/%{name}/database.yml
install -m 644 config/environments/production.rb %{buildroot}%{_sysconfdir}/%{name}/environment.rb

#copy init scripts and sysconfigs
install -Dp -m0644 %{confdir}/%{name}.sysconfig %{buildroot}%{_sysconfdir}/sysconfig/%{name}
install -Dp -m0755 %{confdir}/%{name}.init %{buildroot}%{_initddir}/%{name}
install -Dp -m0755 %{confdir}/%{name}-jobs.init %{buildroot}%{_initddir}/%{name}-jobs
install -Dp -m0644 %{confdir}/%{name}.completion.sh %{buildroot}%{_sysconfdir}/bash_completion.d/%{name}
install -Dp -m0644 %{confdir}/%{name}.logrotate %{buildroot}%{_sysconfdir}/logrotate.d/%{name}
install -Dp -m0644 %{confdir}/%{name}-jobs.logrotate %{buildroot}%{_sysconfdir}/logrotate.d/%{name}-jobs
install -Dp -m0644 %{confdir}/%{name}.httpd.conf %{buildroot}%{_sysconfdir}/httpd/conf.d/%{name}.conf
install -Dp -m0644 %{confdir}/thin.yml %{buildroot}%{_sysconfdir}/%{name}/

#overwrite config files with symlinks to /etc/katello
ln -svf %{_sysconfdir}/%{name}/%{name}.yml %{buildroot}%{homedir}/config/%{name}.yml
#ln -svf %{_sysconfdir}/%{name}/database.yml %{buildroot}%{homedir}/config/database.yml
ln -svf %{_sysconfdir}/%{name}/environment.rb %{buildroot}%{homedir}/config/environments/production.rb

#create symlinks for some db/ files
ln -svf %{datadir}/schema.rb %{buildroot}%{homedir}/db/schema.rb

#create symlinks for data
ln -sv %{_localstatedir}/log/%{name} %{buildroot}%{homedir}/log
ln -sv %{datadir}/tmp %{buildroot}%{homedir}/tmp

#create symlink for Gemfile.lock (it's being regenerated each start)
ln -svf %{datadir}/Gemfile.lock %{buildroot}%{homedir}/Gemfile.lock

#re-configure database to the /var/lib/katello directory
sed -Ei 's/\s*database:\s+db\/(.*)$/  database: \/var\/lib\/katello\/\1/g' %{buildroot}%{homedir}/config/database.yml

#remove files which are not needed in the homedir
rm -rf %{buildroot}%{homedir}/README
rm -rf %{buildroot}%{homedir}/LICENSE
rm -rf %{buildroot}%{homedir}/doc
rm -rf %{buildroot}%{homedir}/deploy
rm -rf %{buildroot}%{homedir}/%{name}.spec
rm -f %{buildroot}%{homedir}/lib/tasks/.gitkeep
rm -f %{buildroot}%{homedir}/public/stylesheets/.gitkeep
rm -f %{buildroot}%{homedir}/vendor/plugins/.gitkeep

#branding
if [ -d branding ] ; then
  ln -svf %{_datadir}/icons/hicolor/24x24/apps/system-logo-icon.png %{buildroot}%{homedir}/public/images/rh-logo.png
  ln -svf %{_sysconfdir}/favicon.png %{buildroot}%{homedir}/public/images/favicon.png
  rm -rf %{buildroot}%{homedir}/branding
fi

#remove development tasks
rm %{buildroot}%{homedir}/lib/tasks/rcov.rake
rm %{buildroot}%{homedir}/lib/tasks/yard.rake
rm %{buildroot}%{homedir}/lib/tasks/hudson.rake

#correct permissions
find %{buildroot}%{homedir} -type d -print0 | xargs -0 chmod 755
find %{buildroot}%{homedir} -type f -print0 | xargs -0 chmod 644
chmod +x %{buildroot}%{homedir}/script/*
chmod a+r %{buildroot}%{homedir}/ca/redhat-uep.pem

%clean
rm -rf %{buildroot}

%post common
#Add /etc/rc*.d links for the script
/sbin/chkconfig --add %{name}

%postun common
if [ "$1" -ge "1" ] ; then
    /sbin/service %{name} condrestart >/dev/null 2>&1 || :
fi

%files
%config(noreplace) %{_sysconfdir}/%{name}/%{name}.yml

%files common
%defattr(-,root,root)
%doc README LICENSE doc/
%config %{_sysconfdir}/%{name}/thin.yml
%config %{_sysconfdir}/httpd/conf.d/%{name}.conf
%config %{_sysconfdir}/%{name}/environment.rb
%config %{_sysconfdir}/logrotate.d/%{name}
%config %{_sysconfdir}/logrotate.d/%{name}-jobs
%config(noreplace) %{_sysconfdir}/sysconfig/%{name}
%{_initddir}/%{name}
%{_initddir}/%{name}-jobs
%{_sysconfdir}/bash_completion.d/%{name}

# Break apart the main bits
%{homedir}/app/controllers
%{homedir}/app/helpers
%{homedir}/app/mailers
%{homedir}/app/models/*.rb
%{homedir}/app/stylesheets
%{homedir}/app/views
%{homedir}/autotest
%{homedir}/ca
%{homedir}/config
%{homedir}/db
%{homedir}/integration_spec
%{homedir}/lib/*.rb
%{homedir}/lib/navigation
%{homedir}/lib/resources/cdn.rb
%{homedir}/lib/tasks
%{homedir}/lib/util
%{homedir}/locale
%{homedir}/log
%{homedir}/public
%{homedir}/script
%{homedir}/spec
%{homedir}/tmp
%{homedir}/vendor
%{homedir}/.bundle
%{homedir}/config.ru
%{homedir}/Gemfile
%{homedir}/Gemfile.lock
%{homedir}/Rakefile

%defattr(-, katello, katello)
%{_localstatedir}/log/%{name}
%{datadir}

%files glue-pulp
%{homedir}/app/models/glue/pulp
%{homedir}/lib/resources/pulp.rb

%files glue-candlepin
%{homedir}/app/models/glue/candlepin
%{homedir}/app/models/glue/provider.rb
%{homedir}/lib/resources/candlepin.rb

%files glue-foreman
%{homedir}/lib/resources/foreman.rb

%files all

%pre common
# Add the "katello" user and group
getent group %{name} >/dev/null || groupadd -r %{name}
getent passwd %{name} >/dev/null || \
    useradd -r -g %{name} -d %{homedir} -s /sbin/nologin -c "Katello" %{name}
exit 0

%preun common
if [ $1 -eq 0 ] ; then
    /sbin/service %{name} stop >/dev/null 2>&1
    /sbin/chkconfig --del %{name}
fi

%changelog
<<<<<<< HEAD
* Thu Nov 17 2011 Shannon Hughes <shughes@redhat.com> 0.1.109-2
- system engine build 109 (shughes@redhat.com)
=======
* Fri Nov 18 2011 Shannon Hughes <shughes@redhat.com> 0.1.111-1
- 755048 - handle multiple ks trees for a template (inecas@redhat.com)

* Thu Nov 17 2011 Shannon Hughes <shughes@redhat.com> 0.1.110-1
- Revert "fix sync disabled submit button to not sync when disabled"
  (shughes@redhat.com)
- 747032 - Fixed a bugby error in the dashboard whenever you had more than one
  synced products (paji@redhat.com)

>>>>>>> b44ad989
* Thu Nov 17 2011 Shannon Hughes <shughes@redhat.com> 0.1.109-1
- fix sync disabled submit button to not sync when disabled
  (shughes@redhat.com)
- 754215 - Small temporary fix for max height on CS Trees. (jrist@redhat.com)

* Wed Nov 16 2011 shughes@redhat.com
- Pie chart updates now functions with actual data. (jrist@redhat.com)
- Fix for pie chart on dashboard page. (jrist@redhat.com)
- Fixed a permission check to only load syncplans belonging to a specific org
  as opposed to syncplnas belongign to all org (paji@redhat.com)

* Wed Nov 16 2011 Shannon Hughes <shughes@redhat.com> 0.1.107-1
- Merge branch 'master' of ssh://git.fedorahosted.org/git/katello
  (jsherril@redhat.com)
- removing duplicated method (jsherril@redhat.com)
- incorporate redhat-logos rpm for system engine installs (shughes@redhat.com)
- 754442 - handle error status codes from CDN (inecas@redhat.com)
- 754207 - fixing issue where badly formed cdn_proxy would throw a non-sensical
  error, and we would attempt to parse a nil host (jsherril@redhat.com)
- Merge branch 'master' into sys-status (thomasmckay@redhat.com)
- minor verbage change to label: Host Type to System Type
  (thomasmckay@redhat.com)
- Merge branch 'master' into sys-status (thomasmckay@redhat.com)
- Merge branch 'master' into sys-status (thomasmckay@redhat.com)
- Merge branch 'master' into sys-status (thomasmckay@redhat.com)
- added compliant until date (thomasmckay@redhat.com)
- display a system's subscription status and colored icon
  (thomasmckay@redhat.com)
- Merge branch 'master' into sys-status (thomasmckay@redhat.com)
- display dashboard system status (thomasmckay@redhat.com)

* Wed Nov 16 2011 Brad Buckingham <bbuckingham@redhat.com> 0.1.106-1
- async job - fix for broken promotions (bbuckingham@redhat.com)

* Wed Nov 16 2011 Lukas Zapletal <lzap+git@redhat.com> 0.1.105-1
- 754430 - Product promotion fails as katello-jobs doesn't start
- system templates - adding support for adding a distribution to a system
  template in the ui
- Fixed a unit test failure
- Small fix to get the redhat enablement working in FF 3.6
- Fix to make the product.readable call only  out RH products that do not have
  any repositories enabled
- Added a message asking the user to enable repos after manifest was uploaded
- 751407 - root_controller doesn't require user authorization
- Made Product.readable call now adhere to  repo enablement constructs
- Small fix to improve the permission debug message
- bug - RAILS_ENV was ignored for thin
- Small fix to import_history, changes to styling for tabs on rh providers
  page.
- Moving the upload top right.
- Moved the redhat provider haml to a more appropriate location
- Updated some permissions on the redhat providers page
- Update to get the redhat providers repo enablement code to work.
- color shade products for sync status
- adding migration for removal of releaes version
- sync management - making sync page use major/minor versions that was added
- sync mangement - getting rid of major version
- sync management - fixing repository cancel
- fixing repo spec tests
- sync management - fixing button disabling
- sync management - fix for syncing multiple repos
- disable sync button if no repos are selected
- sync management - fixing cancel sync
- merge conflict
- sync management - adding show only syncing button
- js cleanup for progress bars
- For now automatically including all the repos in the repos call
- Initial commit on an updated repo data model to handle things like whitelists
  for rh
- handle product status progress when 100 percent
- smooth out repo progress bar for recent completed syncs
- ubercharged progress bar for previous completed syncs
- fix missing array return of pulp sync status
- sync management - fixing repo progress and adding product progress
- sync management - somre more fixes
- sync management - getting sync status showing up correct
- fixing some merge issues
- support sync status 1-call to server
- sync management - dont start periodical updater until we have added all the
  initial syncing repos
- sync management - a couple of periodical updater fixes
- removing unneeded view
- sync management - lots of javascript changes, a lot of stuff still broken
- sync management - some page/js modifications
- sync management - moving repos preopulation to a central place
- sync management =  javascript improvements
- sync mgmnt - fixing sync call
- sync management - adding sorting for repos and categories
- sync management - custom products showing up correctly now
- sync management - making table expand by major version/ minor version/arch
- use new pulp sync status, history task objects
- caching repo data and sync status to reduce sync management load time to ~40s
- adding ability to preload lazy accessors
- repos - adding release version attribute and importing

* Tue Nov 15 2011 Shannon Hughes <shughes@redhat.com> 0.1.104-1
- Reverting look.scss to previous contents. (jrist@redhat.com)
- tdl-repos - use repo name for name attribute (inecas@redhat.com)
- Merge branch 'master' into password_reset (bbuckingham@redhat.com)
- password reset - add server to logins email, ignore errors on requests for
  email (bbuckingham@redhat.com)
- cdn-proxy - accept url as well as host for cdn proxy (inecas@redhat.com)
- cdn-proxy - let proxy to be configured when calling CDN (inecas@redhat.com)
- 752863 - katello service will return "OK" on error (lzap+git@redhat.com)
- Rename of look.scss to _look.scss to reflect the fact that it's an import.
  Fixed the text-shadow deprecation error we were seeing on compass compile.
  (jrist@redhat.com)
- user edit - add 'save' text to form... lost in merge (bbuckingham@redhat.com)
- Merge branch 'master' into password_reset (bbuckingham@redhat.com)
- password reset - updates from code inspection (bbuckingham@redhat.com)
- Merge branch 'master' into password_reset (bbuckingham@redhat.com)
- password reset - fixes for issues found in production install
  (bbuckingham@redhat.com)
- katello.spec - adding mailers to be included in rpm (bbuckingham@redhat.com)
- password reset - fix issue w/ redirect to login after reset
  (bbuckingham@redhat.com)
- installler - minor update to setting of email in seeds.rb
  (bbuckingham@redhat.com)
- Merge branch 'master' into password_reset (bbuckingham@redhat.com)
- password reset - adding specs for new controller (bbuckingham@redhat.com)
- Merge branch 'master' into password_reset (bbuckingham@redhat.com)
- cli - add email address to 'user' as a required attribute
  (bbuckingham@redhat.com)
- password reset - replace flash w/ notices, add config options to
  katello.yml...ec (bbuckingham@redhat.com)
- password reset - update so that emails are sent asynchronously
  (bbuckingham@redhat.com)
- password reset - misc fixes (bbuckingham@redhat.com)
- password reset - add ability to send user login based on email
  (bbuckingham@redhat.com)
- password reset - chgs to support the actual password reset
  (bbuckingham@redhat.com)
- password reset - chgs to dev env to configure sendmail
  (bbuckingham@redhat.com)
- password reset - initial commit w/ logic for resetting user password
  (bbuckingham@redhat.com)
- Users specs - fixes for req'd email address and new tests
  (bbuckingham@redhat.com)
- Users - add email address (model/controller/view) (bbuckingham@redhat.com)

* Mon Nov 14 2011 Shannon Hughes <shughes@redhat.com> 0.1.103-1
- fix up branding file pulls (shughes@redhat.com)
- rescue exceptions retrieving a system's guests and host
  (thomasmckay@redhat.com)
- 750120 - search - fix error on org search (bbuckingham@redhat.com)
- scoped_search - updating to gem version 2.3.6 (bbuckingham@redhat.com)
- fix brand processing of source files (shughes@redhat.com)

* Mon Nov 14 2011 Lukas Zapletal <lzap+git@redhat.com> 0.1.102-1
- 753329 - distros - fix to support distros containing space in the id
- TODO: Unsure how to test this after making :host, :guests use lazy_accessor
- 749258 - new state 'failed' for changesets
- fixed save button on edit user password
- guests of a host cleanly displayed
- adding rootpw tag to the TDL export
- corrected test for creating user w/o env
- manifest import - fixes in orchestration - content remained created in locker
  env - fixed infinite recursive call of set_repos
- + both new user and modifying a user's environment now work + TODO: probably
  need to wordsmith form labels
- user#create updated for optional default env
- + don't require an initial environment for new org + new user default org/env
  choice box allows none (controller not updated yet)
- installed-products - API supports consumer installedProducts
- clean up of branch merge defaultorgenv
- correctly pass default env during user create and update
- comment and whitespace cleanup
- updated rspec tests for new default org and environment
- minor clean-up
- Security enhancements for default org and environment
- Updating KAtello to work with older subscription managers (5.7) that expect
  displayMessage in the return JSON
- User environment edit page no longer clicks a link in order to refresh the
  page after a successful update, but rather fills in the new data via AJAX
- Fixing a display message when creating an organization
- Not allowing a superadmin to create a user if the org does not ahave any
  environments from which to choose
- Now older subscription managers can register against Katello without
  providing an org or environment
- You can now change the default environment for a user on the
  Administration/Users/Environments tab
- updating config file secret
- Adding missing file
- Middle of ajax environments_partial call
- Moved the user new JS to the callback in user.js instead of a separate file
  for easier debugging.
- Saving a default permission whever a new user is created, although the
  details will likely change
- Now when you create an org you MUST specify a default environment. If you do
  not the org you created will be destroyed and you will be given proper error
  messages. I added a feature to pass a prepend string to the error in case
  there are two items you are trying to create on the page. It would have been
  easier to just prepend it at the time of message creation, but that would
  have affected every page. Perhaps we can revisit this in the future
- In the middle of stuff
- begin to display guests/host for a system
- major-minor - fix down migration
- major-minor - Parsing releasever and saving result to db
- white-space

* Thu Nov 10 2011 Shannon Hughes <shughes@redhat.com> 0.1.101-1
- disable sync KBlimit (shughes@redhat.com)
- repos - orchestration fix, 'del_content' was not returning true when there
  was nothing to delete (tstrachota@redhat.com)
- 746339 - System Validates on the uniqueness of name (lzap+git@redhat.com)
- repos - orchestration fix, deleting a repo was not deleting the product
  content (tstrachota@redhat.com)

* Wed Nov 09 2011 Shannon Hughes <shughes@redhat.com> 0.1.100-1
- virt-who - support host-guests systems relationship (inecas@redhat.com)
- virt-who - support uploading the guestIds to Candlepin (inecas@redhat.com)
- sync api - fix for listing status of promoted repos A condition that ensures
  synchronization of repos only in the Locker was too restrictive and affected
  also other actions. (tstrachota@redhat.com)
- 741961 - Removed traces of the anonymous user since he is no longer needed
  (paji@redhat.com)
- repo api - fix in spec tests for listing products (tstrachota@redhat.com)
- repos api - filtering by name in listing repos of a product
  (tstrachota@redhat.com)
- Merge branch 'master' into repo-remodel (paji@redhat.com)
- API - add status route for api to return the current version
  (inecas@redhat.com)
- include treetable.js in custom providers (thomasmckay@redhat.com)
- user spec tests - fix for pulp orchestration (tstrachota@redhat.com)
- Updated Gemfile.lock (inecas@redhat.com)
- 751844 - Fix for max height on right_tree sliding_container.
  (jrist@redhat.com)
- Merge branch 'master' into repo-remodel (paji@redhat.com)
- Refactored look and katello a little bit because of an order of operations
  error.` (jrist@redhat.com)
- Pulling out the header and maincontent and putting into a new SCSS file,
  look.scss for purposes of future ability to change subtle look and feel
  easily. (jrist@redhat.com)
- Switched the 3rd level nav to hoverIntent. (jrist@redhat.com)
- branding changes (shughes@redhat.com)
- Merge branch 'master' of ssh://git.fedorahosted.org/git/katello
  (mmccune@redhat.com)
- removed display of bundled products (thomasmckay@redhat.com)
- grouping by stacking_id now (thomasmckay@redhat.com)
- now group by subscription productId (thomasmckay@redhat.com)
- grouping by product name (which isn't right but treetable is working mostly
  (thomasmckay@redhat.com)
- show expansion with bundled products in a subscription
  (thomasmckay@redhat.com)
- changesets - added unique constraint on repos (tstrachota@redhat.com)
- Fixed distributions related spec tests (paji@redhat.com)
- Fixed sync related spec tests (paji@redhat.com)
- Fixed repo related spec tests (paji@redhat.com)
- Fixed packages test (paji@redhat.com)
- Fixed errata spec tests (paji@redhat.com)
- Merge branch 'master' into repo-remodel (paji@redhat.com)
- Fixed some repo related unit tests (paji@redhat.com)
- Removed the ChangesetRepo table + object and made it connect to the
  Repository model directly (paji@redhat.com)
- Merge branch 'master' into repo-remodel (paji@redhat.com)
- repo - using pulp id instead of AR id in pulp api calls
  (tstrachota@redhat.com)
- distributions api - fix for listing (tstrachota@redhat.com)
- Fixed some package group related tests (paji@redhat.com)
- Fixed errata based cli tests (paji@redhat.com)
- Some fixes involving issues with cli-system-test (paji@redhat.com)
- Merge branch 'master' into repo-remodel (paji@redhat.com)
- Fixed environment based spec tests (paji@redhat.com)
- Merge branch 'master' into repo-remodel (paji@redhat.com)
- Merge branch 'master' into repo-remodel (paji@redhat.com)
- removed spacing to deal with a warning (paji@redhat.com)
- Fixed the Systemtemplate spec tests (paji@redhat.com)
- Fixed errata tests (paji@redhat.com)
- Fixed sync related spec tests (paji@redhat.com)
- Fixed distribution spec tests (paji@redhat.com)
- Fixed Rep  related spec tests (paji@redhat.com)
- Fixed changeset tests (paji@redhat.com)
- fixed product spec tests that came up after master merge (paji@redhat.com)
- fixed more merge conflicts (paji@redhat.com)
- Fixed a bunch of merge conflicts (paji@redhat.com)
- More unit test fixes on the system templates stuff (paji@redhat.com)
- Fixed a good chunk of the product + repo seoc tests (paji@redhat.com)
- Merge branch 'master' into repo-remodel (paji@redhat.com)
- fixed some unit tests (paji@redhat.com)
- Fixed the repo destroy (paji@redhat.com)
- Master merge + fixed conflicts (paji@redhat.com)
- Adding the env products model (paji@redhat.com)
- Fixed merge conflicts related to master merge (paji@redhat.com)
- Added code to check for repo name conflicts before insert (paji@redhat.com)
- Updated repo code to work with promotions (paji@redhat.com)
- Added some error reporting for glue errors (paji@redhat.com)
- Glue::Pulp::Repo.find is now replaced by Repository.find_by_pulp_id now that
  we have the repository data model. (paji@redhat.com)
- Fixed a sync alert issue related to the new repo model (paji@redhat.com)
- Got the repo delete functionality working (paji@redhat.com)
- Merge branch 'master' into repo-remodel (paji@redhat.com)
- fixed the delete script for this model (paji@redhat.com)
- Got the sync pages to work with the new repo model (paji@redhat.com)
- Got the repo view to render the source url correctly (paji@redhat.com)
- Modified the code to get repo delete call working (paji@redhat.com)
- Updated the environment model to do a proper list products call
  (paji@redhat.com)
- Merge branch 'master' into repo-remodel (paji@redhat.com)
- Merge branch 'master' into repo-remodel (paji@redhat.com)
- Removed some wasted  comments (paji@redhat.com)
- Added environment mappings to the repo object and got product.repos search
  working (paji@redhat.com)
- Initial commit of the repo remodeling where the repository is created in
  katello (paji@redhat.com)

* Mon Nov 07 2011 Mike McCune <mmccune@redhat.com> 0.1.99-1
- misc rel-eng updates based on new RPMs from Fedora (mmccune@redhat.com)
* Wed Nov 02 2011 Lukas Zapletal <lzap+git@redhat.com> 0.1.98-1
- 702052 - db fields length limit review
- unit test fix
- filters - some styling improvements, as well as some permission fixes
- adding katello-job logrotate script
- moving simplify_changeset out of application controller
- Merge branch 'breakup-puppet'
- Remove trailing spaces
- filter - fixing issue where you could add a repo even if one wasnt selected
- improving package filter chosen styling
- converting chosen css to scss
- filters - fixing javascript load issue
- fixing initial_action for panel after merge
- improving error reporting for the API calls
- 731670 - improving error reporting when deleting users
- 750246 - promote content of product to different environments
- repo promotion - fix for failure when promoting a repo for second time
- Promotions - fix ajax scrolling for promotions, errata and pkgs
- repo promotion - fix for creating content (after wrong rebase)
- repo promotion - fix in spec tests
- cp content - content type taken from the provider's type
- fix for promoting repos - changeset was passing wrong parameters - repo
  promotion refactored, removed parameter for content (it is now created inside
  the repo object)
- better error messages for template validations
- adding some delays in the PulpTaskStatus
- parameter -m no longer an option in katello-jobs
- adding migration to the reset-dbs script
- templates - spec test fix
- templates - promoting parent templates
- distros - removing tdl validation
- distros - adding distribution tdl unit tests
- distros - adding package groups to TDL
- distros - adding name-version-url-arch to TDL export
- distros - adding distributions unit tests
- distros - adding import/export unit tests
- distros - adding importing
- distros - adding exporting
- distros - adding templ. distribution validator
- adding new configuration value debug_rest
- distros - adding cli portion for adding/removing distros
- distros - marking find_template as private method
- distros - adding system template handling code
- distros - adding system_template_distribution table
- distros - adding family, variant, version in CLI
- Merge branch 'filters-ui'
- filters - unit test fix and addition
- filters - adapting for  new panel ajax code
- fxiing merge conflict
- templates - spec test for checking revision numbers after promotion
- templates - fix for increased revision numbers after promotion
- filters - adding spec test for ui controller
- updated TDL schema + corresponding changes in template export & tests
- filters - fixing a few issues, such as empty package list message not going
  away/coming back
- filters - fixing empty message not appearing and dissappearing as needed
- filters - a couple more filters fixes
- filters - removing repos from select repos select box when they are selected
- filters - a few ui related fixes
- filters - package imporovements
- filters - some page changes as well as adding revert filter to products and
  repos
- filters - making products and repos add incrementally instead of re-rendering
  the entire product list
- filters - hooking up add/remove packages to the backend, as well as a few
  javascript fixes
- Merge branch 'filters' into filters-ui
- filters - hooking up product and repos to backend
- filters - improving adding removing of products and repos
- package filters - adding javascript product and repository adding
- added filters controller spec
- filters controller spec
- merge conflict
- adding/removal of packages from filters supports rollbacks now
- added support for updating of package lists of filters
- filters - a few package auto complete fixes
- filters - adding auto complete for packages, and moving locker package search
  to central place from system templates controller
- moving some javascript i18n to a common area for autocomplete
- spliting out the auto complete javascript object to its own file for reuse
- filters - adding the ui part of package adding and removing, not hooked up to
  the backend since it doesnt work yet
- tupane - adding support for expanding to actions other than :edit
- filters - making filters use name instead of pulp_id, and adding remove
- merge conflict
- filters - adding initial edit code
- fixing issue where provider description was marked with the incorrect class
- forgot to commit migration for filter-product join table
- added support for filter create/list/show/delete operations in katello cli
- filters - adding creation of package filters in the ui
- more filter-related tests
- filters - initial package filtering ui
- merge conflict
- support for addition/removal of filters to already promoted products
- fixing gemfile url
- Merge branch 'master' into filters-ui
- fixed a few issues in filters controller
- application of filters during promotion
- tests around persisting of filter-product association
- fixed a few issues around association of filters with repos
- added support for associating of filters with products
- fixed a misspelled method name
- applying filters to products step 1

* Fri Oct 28 2011 Shannon Hughes <shughes@redhat.com> 0.1.97-1
- Fixed an activation key error were all activation keys across musltiple orgs
  were deemed readable if Activationkeys in one org was accessible
  (paji@redhat.com)
- Fix for systems page javascript error when no env_select on the page.
  (ehelms@redhat.com)
- Merge branch 'master' into distros (bbuckingham@redhat.com)
- Merge branch 'master' into tupane-actions (jrist@redhat.com)
- Fixed the actions thing. (jrist@redhat.com)
- temporarily commenting out test that verifies validity of system template TDL
  export generated by katello (waiting for an updated schema from aeolus team)
  (dmitri@redhat.com)
- Small fix for actions. (jrist@redhat.com)
- Promotions - update to only allow promotion of distro, if repo has been
  promoted (bbuckingham@redhat.com)
- Changeset history - fix expand/collapse arrow (bbuckingham@redhat.com)
- Fixing right actions area post merge. (jrist@redhat.com)
- Merge branch 'master' into tupane-actions (jrist@redhat.com)
- fixed failing tests (dmitri@redhat.com)
- template export in tdl now has clientcert, clientkey, and persisted fields
  (dmitri@redhat.com)
- New system on create for systems page.  Fixed offset/position bug on panel
  due to container now being relative for menu. (jrist@redhat.com)
- Minor fix for the margin-top on third_level nav. (jrist@redhat.com)
- Third_level nav working well. (jrist@redhat.com)
- Menu - Fixes issue with third level nav hover not being displayed properly.
  (ehelms@redhat.com)
- Moved thirdLevelNavSetup to menu.js. (jrist@redhat.com)
- Tweaked the experience of the tabs to be a bit snappier. (jrist@redhat.com)
- Another change to the menu to make it behave a bit better. (jrist@redhat.com)
- Hover on subnav working with a few quirks that I need to work out.
  (jrist@redhat.com)
- Menu.scss. (jrist@redhat.com)
- Initial pass at menu. (jrist@redhat.com)
- removing another console.log (mmccune@redhat.com)
- remove console log output that was breaking FF 3.6 (mmccune@redhat.com)
- Fixes for broken scss files when compass attempts to compile them for builds.
  (ehelms@redhat.com)
- Merge branch 'master' into distros (bbuckingham@redhat.com)
- Merge branch 'master' into errata_filter (bbuckingham@redhat.com)
- errata_filter - ui - update the severity value for low severity
  (bbuckingham@redhat.com)
- errata_filter - ui - update the severity value for low severity
  (bbuckingham@redhat.com)
- repo querying - simple repo cache changed to work with new pulp api
  (tstrachota@redhat.com)
- repo querying - hack to enable queries with multiple groupids when using
  oauth temporary solution until it gets fixed in pulp (tstrachota@redhat.com)
- adding env_id to unit tests (mmccune@redhat.com)
- Merge branch 'master' into tdl-download (mmccune@redhat.com)
- adding dialog and download buttons for template download from env
  (mmccune@redhat.com)
- Moves some widget css into separate scss files. (ehelms@redhat.com)
- Merge branch 'master' into tupane (ehelms@redhat.com)
- Tupane - Fixes for spec tests. (ehelms@redhat.com)
- errata_filter - add stub to resolve error w/ test in promotions controller
  (bbuckingham@redhat.com)
- delayed-job - log errors backtrace in log file (inecas@redhat.com)
- Merge branch 'master' into tupane (ehelms@redhat.com)
- Tupane - Env Select - Adds ajax environment search to systems by environment
  page. (ehelms@redhat.com)
- nvrea-optional - adding pack to template accepts both nvre and nvrea
  (inecas@redhat.com)
- nvrea-options - remove unused code (inecas@redhat.com)
- nvrea-optional - parse_nvrea_nvre for parsing both formats together
  (inecas@redhat.com)
- nvrea-optional - refactor spec test and lib (inecas@redhat.com)
- prod orch - fix for deleting subscriptions of provided products
  (tstrachota@redhat.com)
- updated Gemfile.lock (dmitri+git@redhat.com)
- fixed failing tests (dmitri@redhat.com)
- added ruport-related gems to Gemfile (dmitri@redhat.com)
- Merge branch 'reports' (dmitri@redhat.com)
- prod orch - fix in rh provider import test (ui controller)
  (tstrachota@redhat.com)
- prod orch - fixes in spec tests (tstrachota@redhat.com)
- prod orch - deleting content from provider after manifest import
  (tstrachota@redhat.com)
- prod orch - fix for deleting prducts (tstrachota@redhat.com)
- prod orch - fix for deleting repositories - CP content is deleted upon
  deletion of the first repo associated with it (tstrachota@redhat.com)
- prod orch - added content id to repo groupids (tstrachota@redhat.com)
- prod orch - saving sync schedules refactored (tstrachota@redhat.com)
- prod orch - fix for getting repos for a product It was caching repositories
  filtered by search params -> second call with different search parameters
  would return wrong results. (tstrachota@redhat.com)
- prod orch - saving sync schedule in all repos on product update
  (tstrachota@redhat.com)
- prod orch - creating product content upon first promotion
  (tstrachota@redhat.com)
- prod orch - method for checking if one cdn path is substitute of the other in
  CdnVarSubstitutor (tstrachota@redhat.com)
- prod orch - deleting unused products after manifest import - deleting
  products that were in the manifest but don't belong to the owner
  (tstrachota@redhat.com)
- prod orch - new orchestration for product creation and manifest import
  (tstrachota@redhat.com)
- products - no content in CP when a product is created (tstrachota@redhat.com)
- Merge branch 'master' into tdl-download (mmccune@redhat.com)
- moving download to a pop-up pane so you can select env + distro
  (mmccune@redhat.com)
- Merge branch 'master' into distros (bbuckingham@redhat.com)
- Merge branch 'master' into errata_filter (bbuckingham@redhat.com)
- Tupane - Systems - Fixing search for creation and editing for System CRUD.
  (ehelms@redhat.com)
- Promotions - mark distributions as promoted, if they have already been
  (bbuckingham@redhat.com)
- Tupane - Fixes for unit tests after merging in master. (ehelms@redhat.com)
- Promotions - add distributions to changeset history... fix expander/collapse
  image in js (bbuckingham@redhat.com)
- fixing nil bug found on the code review - fix (lzap+git@redhat.com)
- Merge branch 'master' into tupane (ehelms@redhat.com)
- fixing nil bug found on the code review (lzap+git@redhat.com)
- dep calc - fixes in displaying the dependencies (tstrachota@redhat.com)
- dep calc - disabling dep. calc. in promotion tests (tstrachota@redhat.com)
- dep calc - promoting dependencies (tstrachota@redhat.com)
- dep calc - returning dependencies with dependency_of (tstrachota@redhat.com)
- dep calc - new column dependency_of in changeset dependencies
  (tstrachota@redhat.com)
- dep calc - refactoring and performance improvement - not calculating
  dependencies for packages that are included in any product or repository in
  the changeset (tstrachota@redhat.com)
- calc dep - methods for listing not included errata and packages
  (tstrachota@redhat.com)
- calc dep - calc_dependencies(bool) split into two methods
  (tstrachota@redhat.com)
- Fixed an accidental remove in katello.js from commit
  ec6ce7a262af3b9c349fb98c1d58ad774206dffb (paji@redhat.com)
- Promotions - distributions - spec test updates (bbuckingham@redhat.com)
- Promotions - distributions - changes to allow for promotion
  (bbuckingham@redhat.com)
- Tupane - Search - Spec test fixes for ajaxification of search.
  (ehelms@redhat.com)
- referenced proper ::Product class... again (thomasmckay@redhat.com)
- referenced proper ::Product class (thomasmckay@redhat.com)
- Promotions - distributions - additional changes to properly support changeset
  operations (bbuckingham@redhat.com)
- Tupane - Adds notice on edit when edited item no longer meets search
  criteria. (ehelms@redhat.com)
- Promotions - distributions - add/remove/view on changeset
  (bbuckingham@redhat.com)
- Promotions - distros - ui chg to allow adding to changeset
  (bbuckingham@redhat.com)
- Errata - update so that 'severity' will have an accessor
  (bbuckingham@redhat.com)
- Errata - filter - fix the severity values (bbuckingham@redhat.com)
- Tupane - Removes unnecessary anonymous function from list initialization.
  (ehelms@redhat.com)
- Tupane - Search - Refactors items function to be uniform across controllers.
  Adds total items and total results items counts. Refactors panel
  functionality to separate list and panel functions. (ehelms@redhat.com)
- Promotions - errata - some cleanup based on ui review discussion
  (bbuckingham@redhat.com)
- Promotions - system templates - make list in ui consistent w/ others in
  breadcrumb (bbuckingham@redhat.com)
- Merge branch 'master' into tdl-download (mmccune@redhat.com)
- Promotions - errata - update show to omit 'self' and include available links
  provided in errata (bbuckingham@redhat.com)
- Promotions - errata - update format of title for breadcrumb and errata
  details (bbuckingham@redhat.com)
- Errata Filters - UI - updates to integrate w/ backend errata filters
  (bbuckingham@redhat.com)
- Tupane - Search - Adds special notification if newly created object does not
  meet search criteria. (ehelms@redhat.com)
- Tupane - Refactors items controller function to be less repetitive.
  (ehelms@redhat.com)
- Tupane - Fixes changeset history page that requires extra attribute when
  searching for environment. (ehelms@redhat.com)
- errata-filters - filter all errata for a product (inecas@redhat.com)
- errata-filters - use only Pulp::Repo.errata for filtering (inecas@redhat.com)
- Tupane - Adds number of total items and current items in list to left side
  list in UI. (ehelms@redhat.com)
- Tupane - Adds message specific settings to notices and adds special notice to
  organization creation for new objects that don't meet search criteria.
  (ehelms@redhat.com)
- errata-filters - update failing tests (inecas@redhat.com)
- errata-filters - API and CLI support for filtering on severity
  (inecas@redhat.com)
- errata-filters - API and CLI restrict filtering errata on an environment
  (inecas@redhat.com)
- errata-filters - API and CLI allow errata filtering on multiple repos
  (inecas@redhat.com)
- errata-filters - API and CLI support for filtering errata by type
  (inecas@redhat.com)
- Removing the 'new' for systems_controller since it isn't quite there yet.
  (jrist@redhat.com)
- Various tupane fixes, enhancements, and modifications to styling.  More...
  - Stylize the options dialog in actions   - Remove the arrows on multi-select
  - Fix the .new to be fixed height all the time.   -  Fix the "2 items
  selected to be less space   - Move the box down, yo.   - Add Select None
  (jrist@redhat.com)
- Errata Filters - ui - initial changes to promotions breadcrumb
  (bbuckingham@redhat.com)
- Tupane - Search - Fixes for autocomplete drop down and left list not sizing
  properly on search. (ehelms@redhat.com)
- Tupane - Search - Converts fancyqueries to use new ajax search.
  (ehelms@redhat.com)
- Tupane - Search - Removes scoped search standard jquery autocompletion widget
  and replaces it with similar one fitted for Katello's needs.
  (ehelms@redhat.com)
- tupane - adding support for actions to be disabled if nothing is selected
  (jsherril@redhat.com)
- Tupane - Search - Re-factors extended scroll to use new search parameters.
  (ehelms@redhat.com)
- Search - Converts search to an ajax operation to refresh and update left side
  list. (ehelms@redhat.com)
- Fixes issue with navigationg graphic showing up on roles page tupanel.
  (ehelms@redhat.com)
- Merge branch 'master' into tupane (ehelms@redhat.com)
- Tupane - Changes pages to use new action to register with panel in
  javascript. (ehelms@redhat.com)
- Tupane - Moves list javascript object to new namespace. Moves newly created
  objects to top of the left hand list. (ehelms@redhat.com)
- Tupane - Converts the rest of ajax loading left hand list object creations to
  new style that respects search parameters. (ehelms@redhat.com)
- adding bulk delete system spec test (jsherril@redhat.com)
- tupane actions - adding icon to system bulk remove (jsherril@redhat.com)
- tupane actions - moving KT.panel action functions to KT.panel.actions
  (jsherril@redhat.com)
- Fixed the refresh of the number of items to happen automatically without
  being called. (jrist@redhat.com)
- System removal refresh of items number.. (jrist@redhat.com)
- Tupane - ActivationKeys - Changes Activation Keys to use creation format that
  respects search filters. (ehelms@redhat.com)
- Tupane - Role - Cleanup of role creation with addition of description field.
  Moves role creation in UI to new form to respect search parameters.
  (ehelms@redhat.com)
- Tupane - Modifies left hand list to obey search parameters and adds the
  ability to specify a create action on the page for automatic handling of
  creation of new objects with respect to the search parameters.
  (ehelms@redhat.com)
- re-created reports functionality after botched merge (dmitri@redhat.com)
- two pane system actions - adding remove action for bulk systems
  (jsherril@redhat.com)
- Tupane - Converts Content Management tab to use left list ajax loading.
  (ehelms@redhat.com)
- Tupane - Converts Organizations tab to ajax list loading. (ehelms@redhat.com)
- Tupane - Converts Administration tab to ajax list loading.
  (ehelms@redhat.com)
- Merge branch 'master' into tupane (ehelms@redhat.com)
- Tupane - Converts systems tab items to use new ajax loading in left hand
  list. (ehelms@redhat.com)
- Merge branch 'master' into tdl-download (mmccune@redhat.com)
- first hack to try and get the sub-edit panel to pop up (mmccune@redhat.com)
- Tupane - Initial commit of changes to loading of left hand list on tupane
  pages via ajax. (ehelms@redhat.com)
- Tupanel - Updates to tupanel slide out for smoother sliding up and down
  elongated lists.  Fix for extended scroll causing slide out panel to overrun
  footer. (ehelms@redhat.com)

* Mon Oct 24 2011 Shannon Hughes <shughes@redhat.com> 0.1.96-1
- Merge branch 'master' of ssh://git.fedorahosted.org/git/katello
  (bkearney@redhat.com)
- Allow headpin and katello-common to install together (bkearney@redhat.com)
- Small fix for browse/upload overlap. (jrist@redhat.com)
- pools - one more unit test (lzap+git@redhat.com)
- pools - list of available unit test (lzap+git@redhat.com)
- tdl-repos-references - validate TDL in unit tests against xsd
  (inecas@redhat.com)
- tdl-repos-references - tdl repos references direct to pulp repo
  (inecas@redhat.com)
- templates - fix for cloning to an environment (tstrachota@redhat.com)
- Systems - minor change to view to address warning during render...
  (bbuckingham@redhat.com)
- Promotions - distributions - make list in ui consistent w/ products list
  (bbuckingham@redhat.com)
- Minor fix for potential overlap of Upload button on Redhat Provider page.
  (jrist@redhat.com)
- cli-akeys-pools - show pools in activation key details (inecas@redhat.com)
- cli-akeys-pools - set allocated to 1 (inecas@redhat.com)
- cli-akeys-pools - refactor spec tests (inecas@redhat.com)
- cli-akeys-pools - remove subscriptions from a activation kay
  (inecas@redhat.com)
- cli-akeys-pools - add subscription to a key through CLI (inecas@redhat.com)
- 747805 - Fix for not being able to create an environment when subpanel div
  was "in the way" via z-index and layering. (jrist@redhat.com)
- Fixing tests for System create (tsmart@redhat.com)
- Rendering the proper lsit item for a system once it has been created
  (tsmart@redhat.com)
- Minor changes to new page for systems.  Using systems_path with
  action=>create automatically defaults to post.  Doing so was because of the
  server prefix.  Also fixed the scrollbar at the bottom of the page to be
  grid_8 for the surrounding page. (jrist@redhat.com)
- If you do not have an environment selected, then we tell you to go set a
  default (tsmart@redhat.com)
- Fixing System create error validation return (tsmart@redhat.com)
- Adding environment selector to the System Create page (tsmart@redhat.com)
- Cherry picking first System CRUD commit (tsmart@redhat.com)
- Tweaks to System/Subscriptions based on feedback:    + Fix date CSS padding
  + "Available" to "Quantity" in Available table    + Remove "Total" column in
  Available table    + Add "SLA" to Available table (thomasmckay@redhat.com)
- pools - adding multi entitlement flag to the list (cli) (lzap+git@redhat.com)
- pools - making use of system.available_pools_full (lzap+git@redhat.com)
- pools - rename sys_consumed_entitlements as consumed_entitlements
  (lzap+git@redhat.com)
- pools - moving sys_consumed_entitlements into glue (lzap+git@redhat.com)
- pools - rename sys_available_pools as available_pools_full
  (lzap+git@redhat.com)
- pools - moving sys_available_pools into glue (lzap+git@redhat.com)
- pools - listing of available pools (lzap+git@redhat.com)
- refactoring - extending pool glue class (lzap+git@redhat.com)
- refactoring - extending pool glue class (lzap+git@redhat.com)
- removing unused code (lzap+git@redhat.com)
- Prevent from using sqlite as the database engine (inecas@redhat.com)
- Wrapping up today's git mess. (jrist@redhat.com)
- Revert "Revert "Red Hat Provider layout refactor" - upload is not working
  now..." (jrist@redhat.com)
- Revert "Fix for provider.js upload file." (jrist@redhat.com)
- Revert "Merge branch 'upload_fix'" (jrist@redhat.com)
- Merge branch 'upload_fix' (jrist@redhat.com)
- Fix for provider.js upload file. (jrist@redhat.com)
- Revert "Red Hat Provider layout refactor" - upload is not working now...
  (jrist@redhat.com)
- Red Hat Provider layout refactor (jrist@redhat.com)
- Removed jeditable classes off repo pages since attributes there are not
  editable anymore (paji@redhat.com)
- Break up the katello rpms into component parts (bkearney@redhat.com)
- Very minor padding issue on .dash (jrist@redhat.com)
- Fix for flot/canvas on IE. (jrist@redhat.com)
- BZ#747343 https://bugzilla.redhat.com/show_bug.cgi?id=747343 In fix to show
  subscriptions w/o products, the provider was not being checked.
  (thomasmckay@redhat.com)
- Based on jrist feedback: + add padding to rows to account for fatter spinner
  + don't increment spinner value if non-zero on checkbox click + alternate row
  coloring (maintain color on exanding rows) (thomasmckay@redhat.com)
- Unsubscribe now unsubscribes from individual entitlements, not the entire
  pool. (Only useful for multi-entitlement subscriptions where the user may
  have subscribed to multiple quantities.) (thomasmckay@redhat.com)
- adjusted tables for custom provider product, updated columns
  (thomasmckay@redhat.com)
- handle comma-separated gpgUrl values. change display of subscription from
  label to div to clean up display style (thomasmckay@redhat.com)
- subscription content url is needs the content source prefix before it is a
  clickable link (thomasmckay@redhat.com)
- changed subscription details to a list instead of a table; much cleaner
  looking (thomasmckay@redhat.com)
- data added to expanding subscription tree (thomasmckay@redhat.com)
- first cut of expander for subscription details (data fake)
  (thomasmckay@redhat.com)
- updated table info for available, including removing spinner for non-multi
  (thomasmckay@redhat.com)
- updated table info for currently subscribed (thomasmckay@redhat.com)
- 737678 - Made the provider left panes and other left panes use ellipsis
  (paji@redhat.com)

* Tue Oct 18 2011 Lukas Zapletal <lzap+git@redhat.com> 0.1.95-1
- switching to XML vs JSON for template download
- Errata - packages - list based on name-[epoch:]-version-release.arch
- 745617 fix for product sync selection
- tdl - modifying /export to return TDL format
- tdl - refactoring export_string to export_as_json
- reset dbs script now correctly load variables
- 744067 - Promotions - Errata UI - clean up format on Details tab

* Mon Oct 17 2011 Lukas Zapletal <lzap+git@redhat.com> 0.1.94-1
- adding db:truncate rake task
- templates - spec tests for revisions
- templates - fix for increasing revision numbers after update
- fixes #745245 Filter on provider page fails with postgres error
- Fixed a unit test
- 740979 - Gave provider read access for users with org sync permission
- 744067 - Promotions - Errata UI - clean up format on Packages tab
- 741416 - organizations ui - list orgs using same sort order as on roles pg

* Fri Oct 14 2011 Shannon Hughes <shughes@redhat.com> 0.1.93-1
- bump up scoped_search version to 2.3.4 (shughes@redhat.com)
- 745315 -changing application controller to not include all helpers in all
  controllers, this stops helper methods with the same name from overwriding
  each other (jsherril@redhat.com)
- 740969 - Fixed a bug where tab was being inserted. Tab is invalid for names
  (paji@redhat.com)
- 720432 - Moves the small x that closes the filter on sliding tree widgets to
  be directly to the right of the filter. (ehelms@redhat.com)
- 745279 - UI - fix deletion of repo (bbuckingham@redhat.com)
- 739588-Made the systems update call raise the error message the correct way
  (paji@redhat.com)
- 735975 - Fix for user delete link showing up for self roles page
  (paji@redhat.com)
- Added code to fix a menu highlighting issue (paji@redhat.com)
- 743415 - removing uneeded files (mmccune@redhat.com)
- update to translations (shughes@redhat.com)
- 744285 - bulletproof the spec test for repo_id (inecas@redhat.com)
- Fix for accidentaly faling tests (inecas@redhat.com)
- adding new zanata translation file (shughes@redhat.com)
- search - fix system save and notices search (bbuckingham@redhat.com)
- 744285 - Change format of repo id (inecas@redhat.com)
- Fixed a bunch of unit tests (paji@redhat.com)
- Fixed progress bar and spacing on sync management page. (jrist@redhat.com)
- Updated the ordering on the content-management menu items (paji@redhat.com)
- Refactored the create_menu method to allow navs of multiple levels
  (paji@redhat.com)
- Ported all the nav items across (paji@redhat.com)
- Added a construct to automatically imply checking for a sub level if the top
  level is missing (paji@redhat.com)
- Just added spaces to every line to keep the tabbing loking right
  (paji@redhat.com)
- Added the systems tab. (paji@redhat.com)
- Added dashboard menus and fixed a bunch of navs (paji@redhat.com)
- Reorganized the navigation a bit (paji@redhat.com)
- Modified the rendering structure to use independent nav items
  (paji@redhat.com)
- Moved menu rb to helpers since its a better fit there.. soon going to
  reorganize the files there (paji@redhat.com)
- Adding the new menu.rb to generate menu (paji@redhat.com)
- Initial commit on getting a dynamic navigation (paji@redhat.com)
- Merge branch 'comps' (jsherril@redhat.com)
- system templates - fixing last issues with comps groups (jsherril@redhat.com)
- removing z-index on helptip open icon so it does not hover over 3rd level
  navigation menu (jsherril@redhat.com)
- Moved the help tip on the redhat providers page show up at the right spot
  (paji@redhat.com)
- reduce number of sync threads (shughes@redhat.com)
- search - several fixes for issues on auto-complete (bbuckingham@redhat.com)
- tests - adding system template package group test for the ui controller
  (jsherril@redhat.com)
- 744191 - prevent some changes on red hat provider (inecas@redhat.com)
- 744191 - Prevent deleting Red Hat provider (inecas@redhat.com)
- system templates - removign uneeded route (jsherril@redhat.com)
- system templates - package groups auto complete working (jsherril@redhat.com)
- system templates - hooked up comps groups with backend with the exception of
  auto complete (jsherril@redhat.com)
- Merge branch 'master' into comps (jsherril@redhat.com)
- system templates - adding  addition and removal of package groups in the web
  ui, still does not save to server (jsherril@redhat.com)
- system templates - properly listing package groups respecting page size
  limits (jsherril@redhat.com)
- system templates - adding real package groups to system templates page
  (jsherril@redhat.com)
- system templates - adding initial ui framework for package groups in system
  templates (jsherril@redhat.com)
- system templates - adding initial comps listing for products (with fake data)
  (jsherril@redhat.com)

* Tue Oct 11 2011 Lukas Zapletal <lzap+git@redhat.com> 0.1.92-1
- Installation does not pull in katello-cli
- Revert "added ruport-related gems to Gemfile"
- jslint - fix warnings reported during build
- templates - fix in spec tests for exporting/importing
- templates - fix for cloning to next environment - added nvres to export - fix
  for importing package groups
- added ruport-related gems to Gemfile
- JsRoutes - Fix for rake task to generate javascript routes.

* Mon Oct 10 2011 Brad Buckingham <bbuckingham@redhat.com> 0.1.91-1
- scoped_search - Gemfile updates to support scoped_search 2.3.4
  (bbuckingham@redhat.com)
- 741656 - roles - search - chgs for search by perm type and verbs
  (bbuckingham@redhat.com)
- Switch of arch and support level on subscriptions page. (jrist@redhat.com)
- repo delete - cli for deleting single repos (tstrachota@redhat.com)
- repo delete - api for deleting single repos (tstrachota@redhat.com)
- Enable running rake task for production env from git repo (inecas@redhat.com)
- Fix check on sqlite when setting up db under root for production
  (inecas@redhat.com)
- Remove failing check on sqlite for root (inecas@redhat.com)
- users - fix user name on edit screen (bbuckingham@redhat.com)
- Set default rake task (inecas@redhat.com)
- Merge branch 'master' into bz731203 (bbuckingham@redhat.com)
- fixed failing roles_controller_spec (dmitri@redhat.com)
- Merge branch 'filters' (dmitri@redhat.com)
- import-stage-manifest - remove hard-coded supported archs (inecas@redhat.com)
- fix in log message (tstrachota@redhat.com)
- org orchestration - deleting dependent providers moved to orchestration layer
  Having it handled by :dependent => :destroy caused wrong order of deleting
  the records. The organization in Candlepin was deleted before providers and
  products. This led to record-not-found errors. (tstrachota@redhat.com)
- products - delete all repos in all environments when deleting a product
  (tstrachota@redhat.com)
- products - route and api for deleting products (tstrachota@redhat.com)
- Added the download icon to the system template page. (jrist@redhat.com)
- 731203 - changes so that update to the object id are reflected in pane header
  (bbuckingham@redhat.com)
- 743646: fix sync due to bad rail route paths (shughes@redhat.com)
- 731203 - update panes to use object name in header/title
  (bbuckingham@redhat.com)
- 731203 - updates to support ellipsis in header of tupane layout
  (bbuckingham@redhat.com)
- fields residing in pulp are now present in the output of index
  (dmitri@redhat.com)
- create/delete operations for filters are working now (dmitri@redhat.com)
- first cut of filters used during promotion of content from Locker
  (dmitri@redhat.com)

* Fri Oct 07 2011 Lukas Zapletal <lzap+git@redhat.com> 0.1.90-1
- fix for katello-reset-dbs - pgsql support for initdb
- sms - introducing subscriptions controller
- sms - refactoring subscription -> subscriptions path
- sms - moving subscriptions list action into the backend
- sms - moving unsubscribe action into the backend
- dashboard - one last css vertical spacing issue fix
- making css for navigation require a little space in the subnav if there are
  no subnav elements
- dashboard - fixing issue where user with no orgs would recieve an error upon
  login
- panel - minor update to escape special characters in id
- dashboard - more dashboard css fixes
- 741669 - fixing issue where user with no org could not access their own user
  details page
- dashboard - adding ui tweaks from uxd

* Thu Oct 06 2011 Shannon Hughes <shughes@redhat.com> 0.1.89-1
- adding reporting gems deps (shughes@redhat.com)

* Thu Oct 06 2011 Shannon Hughes <shughes@redhat.com> 0.1.88-1
- adding yum fix until 3.2.29 hits zstream/pulp (shughes@redhat.com)
- provider - search changes resulting from split of Custom and Red Hat
  providers (bbuckingham@redhat.com)
- 715369 - use ellipsis on search favorites/history w/ long names
  (bbuckingham@redhat.com)
- repo - default value for content type when creating new repo
  (tstrachota@redhat.com)
- sms - useless comment (lzap+git@redhat.com)
- templates - removed old way of promoting templates directly
  (tstrachota@redhat.com)
- import-stage-manifest - set content type for created repo (inecas@redhat.com)
- dashboard - fixing issue where promotions ellipsis was not configured
  correctly (jsherril@redhat.com)
- dashboard - updating subscription status scss as per request
  (jsherril@redhat.com)

* Wed Oct 05 2011 Shannon Hughes <shughes@redhat.com> 0.1.87-1
- adding redhat-uep.pem to katello ca (shughes@redhat.com)
- dashboard - prevent a divide by zero (jsherril@redhat.com)
- import-stage-manifest - fix relative path for imported repos
  (inecas@redhat.com)
- Do not call reset-oauth in %post, candlepin and pulp are not installed at
  that time anyway. (jpazdziora@redhat.com)
- 739680 - include candlepin error text in error notice on manifest upload
  error (bbuckingham@redhat.com)
- import-stage-manifest - use redhat-uep.pem as feed_ca (inecas@redhat.com)
- import-stage-manifest - refactor certificate loading (inecas@redhat.com)
- import-stage-manifest - fix failing spec tests (inecas@redhat.com)
- import-stage-manifest - fix validations for options (inecas@redhat.com)
- import-stage-manifest - fix ssl verification (inecas@redhat.com)
- import-stage-manifest - small refactoring (inecas@redhat.com)
- import-stage-manifest - short documentation (inecas@redhat.com)
- import-stage-manifest - remove unused code (inecas@redhat.com)
- import-stage-manifest - use CDN to substitute vars in content url
  (inecas@redhat.com)
- import-stage-manifest - class for loading variable values from CDN
  (inecas@redhat.com)
- import-stage-manifest - refactor (inecas@redhat.com)
- import-stage-manifest - fix unit tests (inecas@redhat.com)
- import-stage-manifest - substitute release ver (inecas@redhat.com)
- packagegroups - cli changed to work with array returned from api instead of
  hashes that were returned formerly (tstrachota@redhat.com)
- templates - fixes in spec tests (tstrachota@redhat.com)
- templates - validations for package groups and group categories
  (tstrachota@redhat.com)
- package groups - groups and group categories returned in an array instead of
  in a hash (tstrachota@redhat.com)
- templates api - removed old content update (tstrachota@redhat.com)
- packages search - find latest returns array of all latest packages not only
  the first latest package found (tstrachota@redhat.com)
- templates - package groups and categories identified by name -repo ids and
  category/group ids removed (tstrachota@redhat.com)
- added index for system_template_id on system_template_packages
  (tstrachota@redhat.com)
- templates - update changes name of all environment clones
  (tstrachota@redhat.com)
- templates api - added new controller for updating templates
  (tstrachota@redhat.com)
- templates api - fix for failure in listing all templates in the system
  (tstrachota@redhat.com)
- Temporarily removing dashboard pull-down. (jrist@redhat.com)
- 740340 - manifest upload - validate file input provided
  (bbuckingham@redhat.com)
- 740970 - adding detection if a password contains the username
  (jsherril@redhat.com)
- 741669 - adding a way for users to modify their own user details
  (jsherril@redhat.com)
- Fixed providers show  + edit page to not show provider type (paji@redhat.com)
- Merge branch 'master' into notices (bbuckingham@redhat.com)
- Merge branch 'master' of ssh://git.fedorahosted.org/git/katello
  (bbuckingham@redhat.com)
- dashboard - adding arrow to the right of the gear (jsherril@redhat.com)
- a-keys - fix delete and behavior on create (bbuckingham@redhat.com)
- Merge branch 'master' into akeys (bbuckingham@redhat.com)
- a-keys - fix view specs (bbuckingham@redhat.com)
- a-keys - fix controller specs (bbuckingham@redhat.com)
- a-keys - mods to handle nil env on akey create (bbuckingham@redhat.com)
- Alternating family rows in Activation Keys by way of Ruby's handy cycle
  method. (jrist@redhat.com)
- a-keys - (TO BE REVERTED) temporary commit to duplicate subscriptions
  (bbuckingham@redhat.com)
- a-keys - some refactor/cleanup of js to use KT namespace
  (bbuckingham@redhat.com)
- a-keys - js fix so that clearing filter does not leave children shown
  (bbuckingham@redhat.com)
- a-keys - css updates for subscriptions (bbuckingham@redhat.com)
- a-keys - change the text used to request update to template
  (bbuckingham@redhat.com)
- a-keys - update scss to remove some of the table css used by akey
  subscriptions (bbuckingham@redhat.com)
- Merge branch 'master' into akeys (bbuckingham@redhat.com)
- a-keys - init env_select when edit pane is initialized
  (bbuckingham@redhat.com)
- a-keys - add cancel button to general tab (bbuckingham@redhat.com)
- a-keys - subscriptions - updates to support listing by product
  (bbuckingham@redhat.com)
- a-keys - update to disable the Add/Remove button after click
  (bbuckingham@redhat.com)
- a-keys - subscriptions - update to include type (virtual/physical)
  (bbuckingham@redhat.com)
- a-keys - applied subs - add link to add subs (bbuckingham@redhat.com)
- a-keys - initial changes for applied subscriptions page
  (bbuckingham@redhat.com)
- a-keys - initial changes for available subscriptions page
  (bbuckingham@redhat.com)
- Merge branch 'master' into akeys (bbuckingham@redhat.com)
- a-keys - new/edit - updates to highlight the need to change template, on env
  change... (bbuckingham@redhat.com)
- a-keys - edit - fix broken 'save' (bbuckingham@redhat.com)
- a-keys - subscriptions - add applied/available placeholders for view and
  controller (bbuckingham@redhat.com)
- a-keys - add Applied and Available subscriptions to navigation
  (bbuckingham@redhat.com)
- a-keys - new/edit - disable save buttons while retrieving template/product
  info (bbuckingham@redhat.com)
- a-keys - new - update to set env to the first available
  (bbuckingham@redhat.com)
- a-keys - remove the edit_environment action (bbuckingham@redhat.com)
- a-keys - edit - update to list products in the env selected
  (bbuckingham@redhat.com)
- a-keys - update new key ui to use environment selector
  (bbuckingham@redhat.com)
- a-keys - update setting of env and system template on general tab...
  (bbuckingham@redhat.com)
- notices - change to fix broken tests (bbuckingham@redhat.com)
- notices - change to support closing previous failure notices on a success
  (bbuckingham@redhat.com)
- notices - adding controller_name and action_name to notices
  (bbuckingham@redhat.com)

* Tue Oct 04 2011 Lukas Zapletal <lzap+git@redhat.com> 0.1.86-1
- Added some rendering on products and repos page to explicity differentiate
  the 2
- dashboard - removing system list and expanding height of big_widget and
  small_widget
- Updated katello-js to work with multiple third level navs
- 740921 - When editing a permission verbs and tags that were part of the
  permission will now show up as selected already.
- Roles UI - Fix for edit role slide up container not working after previous
  changes to the way the action bar works.
- tupane - fixing extended scroll spinner showing up on most pages
- panel - rendering generic rows more efficiently
- 740365 - fixing issue with systems sorting and extended scroll, where limits
  were being placed before teh sorting happened
- Fixes for Roles UI action bar edit breaking after trying to edit more than 1.
- 737138 - Adds action bar buttons on roles pages to tab index and adds enter
  button press handlers to activate actions.
- 733722 - When hitting enter after editing an input will cause the next button
  to click.
- 741399 - Fixes for Global permissions to hide 'On' field for all resource
  types.
- Tupane - Changes for consistency of tupane css.
- 741422 - Roles UI - Fixes issue with sliding tree expanding in height instead
  of overflowing container.
- Row/grouping coloring for products and repos.
- Fixed a unit test failure
- Got pretty much the providers functionality done with this
- Initial commit related to the provider page redesign
- sms - cli system subscribe command
- Commiting a bunch of unit fixes
- Made organization create a default redhat provider on its inception
- Updated dashboard systems snippet. fixed a couple of bugs w.r.t ellipsis
- Dashboard - lighter hr color, and shorter big_widgets.
- 740936 - Roles UI - Fixes issue with back button disappearing, container
  border not surrounding actior bar and with wrong containers being displayed
  for permission create.
- BZ 741357: fixed a spelling mistake in katello-jobs.init
- Revert "BZ 741357: fixed a spelling mistake in katello-jobs.init"
- BZ 741357: fixed a spelling mistake in katello-jobs.init
- 741444/741648/739981/739655 - update *.js.haml to use the new KT namespace
  for javascript
- Added some modifications for the dashboard systems overview widget to include
  the product name
- add a spec test to the new download
- Adding system template download button.
- Updated the dashboard systems view to be more consistent and show an icon if
  entitlements are valid
- Moved methods from the systems_help to application so that the time
  formatting can be conisistent across all helpers
- Lighter color footer version.
- Tupane - Fixes typo from earlier change related to tupane closing not
  scrolling back up to top.
- dashboard - making subscription widget load with the page
- Added some better error handling and removed katello_error.haml as we can do
  the same with katello.haml
- dashboard - fixing issue where errata would not expand properly when loaded
  via async, also moved jscroll initalization to a more central place
- dashboard - fixing issue where scrollbar would not initialize for ajax loaded
  widgets
- dashboard - removing console.logs
- dashboard - making all widgets load asyncronously
  dashboard
- Changes to the dashboard layout.
- dashboard - adding errata widget with fake data
- Dashboard gear icon in button.
- 739654 - Tupane - Fixes issue with tupane jumping to top of page upon being
  closed.
- katello-all -- a meta-package to pull in all components for Katello.
- Stroke 0 on dashboard pie graph.
- 736090 - Tupane - Fixes for tupane drifting into footer.
- 736828 - Promotions - Fixes packages tupane to close whenever the breadcrumb
  is navigated away from the packages list.
- Overlay for graph on sub status for dasyboard.  Fix for a few small bad haml
  and js things.
- Fixed a var name goofup
- dashboard - adding owner infor object to katello and having the dashboard use
  it for total systems
- dashboard - fixing color values to work properly in firefox
- Updated some scss styling to lengthen the scroll
- Added a message to show empty systems
- Added  some styling on the systems snippet
- dashboard - adding subscription widget for dashboard with fake data
- Added the ellipsis widget
- glue - caching teh sync status object in repos to reduce overhead
- dashboard - a few visual fixes
- Fixed some merge conflicts
- Initial cut of the systems snippet on the dashboard
- dashboard - adding sync dashboard widget
- dashboard - making helper function names more consistent
- dashboard - fixing changeset link and fixing icon links on promotions
- Made the current_organization failure check to also log the exception trace
- dashboard - mostly got promotions pane on dashboard working
- dashboard - got notices dashboard widget in place
- move the SSL fix into the rpm files
- Additional work on the dashboard L&F.  Still need gear in dropbutton and
  content in dashboard boxes.
- Changes to the dashboard UI headers.
- Dashboard initial layout. Added new icons to the action-icons.png as well as
  the chart overlay for the pie chart for subscriptions.
- search - modifications to support service prefix (e.g. /katello)
- search - add completer_scope to role model
- search - systems - update to properly handle autocomplete
- search - initial commit to address auto-complete support w/ perms

* Tue Sep 27 2011 Shannon Hughes <shughes@redhat.com> 0.1.85-1
- remove capistrano from our deps (shughes@redhat.com)
- 736093 - Tupanel - Changes to tupanel to handle helptip open and close.
  (ehelms@redhat.com)
- rhsm fetch environment with owner information (lzap+git@redhat.com)
- spec tests - fix after change in api for listing templates
  (tstrachota@redhat.com)
- templates - removed content validator (tstrachota@redhat.com)
- templates api - fix for getting template by name (tstrachota@redhat.com)
- product sync - fixed too many arguments error (tstrachota@redhat.com)
- templates - spec tests for promotions and packages (tstrachota@redhat.com)
- package search - reordered parameters more logically (tstrachota@redhat.com)
- changesets - removed unused method (tstrachota@redhat.com)
- templates - spec test fixes (tstrachota@redhat.com)
- repos - method clone id moved from product to repo (tstrachota@redhat.com)
- templates - removed unused methods (tstrachota@redhat.com)
- templates - validation for packages (tstrachota@redhat.com)
- templates promotion - fix for spec tests (tstrachota@redhat.com)
- async tasks - pulp status not saving new records after refresh
  (tstrachota@redhat.com)
- template promotions - added promotions of packages (tstrachota@redhat.com)
- templates - fix for unique nvre package validator the previous one was
  failing for validation after updates (tstrachota@redhat.com)
- templates - unique nvre validator for packages (tstrachota@redhat.com)
- templates - adding packages by nvre (tstrachota@redhat.com)
- spec tests - tests for package utils (tstrachota@redhat.com)
- package utils - methods for parsing and building nvrea
  (tstrachota@redhat.com)
- repos - helper methods for searching packages (tstrachota@redhat.com)
- templates - removed errata from update controller (tstrachota@redhat.com)
- template promotions - promotion of products from a template
  (tstrachota@redhat.com)
- changesets - api for adding templates to changesets (tstrachota@redhat.com)
- templates - fixed spec tests after errata removal (tstrachota@redhat.com)
- templates - removed errata from imports, exports and promotions
  (tstrachota@redhat.com)
- templates - deleted TemplateErrata model (tstrachota@redhat.com)
- templates - errata removed from model (tstrachota@redhat.com)
- Tupanel - Fixes issue with tupanel ajax data being inserted twice into DOM.
  (ehelms@redhat.com)
- Tupanel - Fixes smoothness issue between normal tupane and sliding tree.
  (ehelms@redhat.com)
- Tupanel - Fixes for resizing and height setting.  Fixes for subpanel.
  (ehelms@redhat.com)
- Merge branch 'master' into tupanel (ehelms@redhat.com)
- Tupanel - Changes to tupanel for look and feel and consistency.
  (ehelms@redhat.com)
- fixed a bunch of tests that were failing because of new user orchestration
  (dmitri@redhat.com)
- pulp user with 'super-users' role are now being created when a katello user
  is created (dmitri@redhat.com)
- first cut at pulp user glue layer (dmitri@redhat.com)
- added interface for pulp user-related operations (dmitri@redhat.com)
- added glue layer for pulp user (dmitri@redhat.com)
- 740254 - dep API in pulp changed - these changes reflect new struct
  (mmccune@redhat.com)
- make sure we only capture everything after /katello/ and not /katello*
  (mmccune@redhat.com)
- adding in mod_ssl requirement. previously this was beeing indirectly pulled
  in by pulp but katello should require it as well. (shughes@redhat.com)
- bump down rack-test. 0.5.7 is only needed. (shughes@redhat.com)
- Merge branch 'master' into routesjs (ehelms@redhat.com)
- import-stage-manifest - prepare a valid name for a product
  (inecas@redhat.com)
- Remove debug messages to stdout (inecas@redhat.com)
- import-stage-manifest - use pulp-valid names for repos (inecas@redhat.com)
- import-stage-manifest - temp solution for not-supported archs in Pulp
  (inecas@redhat.com)
- import-stage-manifest - support for more archs with one content
  (inecas@redhat.com)
- import-stage-manifest - refactor clone repo id - remove duplicities
  (inecas@redhat.com)
- import-stage-manifest - make clone_repo_id instance method
  (inecas@redhat.com)
- import-stage-manifest - tests for clone repo id (inecas@redhat.com)
- JsRoutes - Adds the base functionality to use and generate the Rails routes
  in Javascript. (ehelms@redhat.com)
- Adds js-routes gem as a development gem. (ehelms@redhat.com)
- Tupane - A slew of changes to how the tupane slideout works with regards to
  positioning. (ehelms@redhat.com)
- bump down tzinfo version. actionpack/activerecord only need > 3.23
  (shughes@redhat.com)
- Tupanel - Cleanup and fixes for making the tupanel slide out panel stop at
  the bottom. (ehelms@redhat.com)

* Fri Sep 23 2011 Lukas Zapletal <lzap+git@redhat.com> 0.1.84-1
- asub - adding unit tests
- asub - ak subscribes to pool which starts most recently
- asub - renaming KTSubscription to KTPool
- Merge branch 'master' into rails309
- adding dep for rails 3.0.10
- new deps for rails 3.0.10
- 740389 - include repoid and remove unused security checks
- Merge branch 'master' into rails309
- bumping candlepin to the latest rev
- Promoted content enabled by default
- fixed a bug with parsing of oauth provider parameters
- Hid the select all/none button if the user doesnt have any syncable
  products..
- More roles controller spec fixes
- Roles - Fixes for spec tests that made assumptions that don't hold true on
  postgres.
- Added some comments for app controller
- Roles UI - Updates to edit permission workflow as a result of changes to add
  permission workflow.
- Roles Spec - Adds unit tests to cover CRUD on permissions.
- Roles UI - Fixes to permission add workflow for edge cases.
- Roles UI - Modifies role add permission workflow to add a progress bar and
  move the name and description to the bottom of the workflow.
- Added some padding for perm denied message
- Updated the config file to illustrate the use of allow_roles_logging..
- forgot to evalute the exception correctly
- Added ordering for roles based on names
- Added a config entry allow_roles_logging for roles logs to be printed on the
  output log. This was becasue roles check was cluttering the console window.
- Made the rails error messages log a nice stack trace
- packagegroups-templates - better validation messages
- packagegroups-templates - fix for notification message
- More user-friendly validation failed message in CLI
- removing an unused migration
- Disable unstable spec test
- Merge branch 'master' of ssh://git.fedorahosted.org/git/katello
- regin dep issue workaround enabled for EL6 now
- removed access control from UebercertsController
- Merge branch 'uebercert'
- updates routes to support uebercert operations
- fixed a few issues with uebercert controller specs
- katello now uses cp's uebercert generation/retrieval
- gemfile mods for rails 3.0.9
- fixed a bunch of issues during uebercert generation
- first cut at supporting ueber certs
- ueber cert - adding cli support

* Tue Sep 20 2011 Lukas Zapletal <lzap+git@redhat.com> 0.1.83-1
- Updates on the promotion controller page to deal with weird permission models
- 732444 - make sure we uppercase before we sort so it is case indifferent
- fixed an accidental typo
- Updated the promotions page nav and rules to work correctly
- Updated the handling of the 500 error to deal with null org cases
- 734526 - improving error messages for promotions to include changeset names.
- 733270 - fix failing unit tests
- 733270 - validate uniquenss of system name
- 734882 - format RestClient error message only for katello-cli agent
- 734882 - User-Agent header in katello-cli and custom error messages
- changed candlepin url in Candlepin::Consumer integration tests
- removing unecessary debug line that was causing JS errors
- notices - making default polling inverval 120s (when omitted from conf)
- activation keys - fixing new env selector for activation keys
- fixing poor coding around enabling create due to permission that had creeped
  into multiple controllers
- 739200 - moving system template new button to the top left instead of on the
  bottom action bar
- system templates - updating page to ensure list items are vertical centered,
  required due to some changes by ehelms
- javascript - some fixes for the new panel object
- merging in env-selector
- env-select - adding more javascript documentation and improving spacing
  calculations
- Fix proxy to candlepin due to change RAILS_RELATIVE_URL_ROOT
- env-select - fixing a few spacing issues as well as having selected item be
  expanded more so than others
- 738762 - SSLVerifyClient for apache+thin
- env select - corrected env select widget to work with the expanding nodes
- 722439 - adding version to the footer
- Roles UI - Fix for broken role editing on the UI.
- env select - fixing up the new environment selector and ditching the old
  jbreadcrumb
- Two other small changes to fix the hidden features of subscribe and
  unsubscribe.
- Fix for .hidden not working :)
- Roles UI - Fixes broken add permission workflow.
- Fixes a number of look and feel issues related to sliding tree items and
  clicking list items.
- Changes multiselect to have add from list on the left and add to list on the
  right. Moves multiselect widget css to its own file.
- Fixes for changes to panel javascript due to rebase.
- Fixes for editing a permission when setting the all tags or all verbs.
- A refactor of panel in preparation for changes to address a series of bugs
  related to making the slide out panel of tupane more robust.
- Roles UI - Adds back missing css for blue box around roles widget.
- CSS cleanup focused on organizing colors and adding more variable
  definitions.
- initial breadcrumb revamp

* Thu Sep 15 2011 Lukas Zapletal <lzap+git@redhat.com> 0.1.82-1
- removing two unnecessarry macros in spec file
- correcting workaround for BZ 714167 (undeclared dependencies) in spec
- adding copyright and modeline to our spec files
- correcting indentatin (Jan Pazdziora)
- packagegroups - add pacakge groups and categories to JSON
- pacakgegroups - refactor template exports to meet Ruby conventions
- packagegroups - add to string export of template
- packagegroups - support for group and categories in temp import
- adding two configuration values debug_pulp_proxy
- promotions - fixing error where you could not add a product
- Fixed some unit tests...
- 734460 - Fix to have the roles UI complain on bad role names
- Fix to get tags.formatted to work with the new changes
- Fixed several broken tests in postgres
- Removed 'tags' table for we could just deal with that using unique tag ids.
  To avoid the dreaded "explicit cast" exception when joining tags to entity
  ids table in postgres (example - Environments), we need tags to be integers.
  All our tags at the present time are integers anyway so this seems an easy
  enough change.
- refactor - remove debug message to stdout
- fixed a few issues with repo creation on manifest import test
- added support for preserving of repo metadata during import of manifests
- 738200 - use action_name instead of params[:action]
- templates api - route for listing templates in an environment

* Tue Sep 13 2011 Brad Buckingham <bbuckingham@redhat.com> 0.1.81-1
- notices - fix change to app controller that accidentally affected notices
  (bbuckingham@redhat.com)
- systems - spec test fix (jsherril@redhat.com)
- panel - fixing issue where panel closing would not close the subpanel
  (jsherril@redhat.com)
- 733157 - removing ability to change prior environment, and showing correct
  prior on details/edit page (jsherril@redhat.com)
- notices - fixing javascript error that happens when uploading a manifest via
  the UI (jsherril@redhat.com)
- 734894 - promotions - fixing issue where hover text on promoting changeset
  would still say it is being promoted even after it has been promoted
  (jsherril@redhat.com)
- Subscriptions udpates, packages fix, ui spinner fix, universal KT object for
  applying subs. (jrist@redhat.com)
- Subscription quantity inside spinner now. (jrist@redhat.com)
- 403 code, 500 code, and some changes to the 500 render. (jrist@redhat.com)
- Fix for the look of the error. (jrist@redhat.com)
- 404 and 500 error pages. (jrist@redhat.com)
- Fixed a unit test (paji@redhat.com)
- adding logging catch for notices that are objects we dont expect
  (jsherril@redhat.com)
- 737563 - Subscription Manager fails permissions on accessing subscriptions
  (lzap+git@redhat.com)
- 736141 - Systems Registration perms need to be reworked (lzap+git@redhat.com)
- Revert "736384 - workaround for perm. denied (unit test)"
  (lzap+git@redhat.com)
- Revert "736384 - workaround for perm. denied for rhsm registration"
  (lzap+git@redhat.com)
- remove-depretactions - use let variables insted of constants in rspec
  (inecas@redhat.com)
- remove-deprecations - already defined constant in katello_url_helper
  (inecas@redhat.com)
- remove-deprecations - Object#id deprecated (inecas@redhat.com)
- remove-deprecations - use errors.add :base instead of add_to_base
  (inecas@redhat.com)
- remove-deprecations - should_not be_redirect insted of redirect_to()
  (inecas@redhat.com)
- remove-deprecations - validate overriding (inecas@redhat.com)
- Fixed the tags_for to return an empty array instead of nil and also removed
  the list tags in org since we are not doling out org perms on a per org basis
  (paji@redhat.com)
- system templates - adding more rules spec tests (jsherril@redhat.com)
- Fix typo in template error messages (inecas@redhat.com)
- packagegroups-templates - CLI for package groups in templates
  (inecas@redhat.com)
- packagegroups-templates - assigning packege group categories to template
  (inecas@redhat.com)
- packagegroups-templates - assigning package groups to system templates
  (inecas@redhat.com)
- templates - unittest fix (tstrachota@redhat.com)
- unit test fixes (jsherril@redhat.com)
- Fixes to get  the promotion pages working (paji@redhat.com)
- Fix on system template model - no_tag was returning map instead of array
  (paji@redhat.com)
- Merge branch 'master' into template-ui (jsherril@redhat.com)
- system templates - making sure that all ui elements are looked up again in
  each function in case they are redrawn (jsherril@redhat.com)
- system templates - making jslint happy, and looking up elements that may have
  been redrawn (jsherril@redhat.com)
- system templates - a few javascript fixes for product removal
  (jsherril@redhat.com)
- Updated katello.js to keep jslint happy (paji@redhat.com)
- Updated katello.js to keep jslint happy (paji@redhat.com)
- Updated katello.js to keep jslint happy (paji@redhat.com)
- Code changes to make jslint happy (paji@redhat.com)
- Fixed some system template conflict handling issues (paji@redhat.com)
- system templates - adding permission for system templates
  (jsherril@redhat.com)
- system templates - fixing things that broke due to master merge
  (jsherril@redhat.com)
- merge fix (jsherril@redhat.com)
- system templates - fixing issue with firefox showing a longer form than
  chrome causing the add button to go to another line (jsherril@redhat.com)
- Added a 'details' page for system templates promotion (paji@redhat.com)
- changeset history - adding bbq support for cs history, and making bbq work
  properly on this page for panel (jsherril@redhat.com)
- Added a system templates details page needed for promotion (paji@redhat.com)
- Quick fix on promotions javascript to get the add/remove properly showing up
  (paji@redhat.com)
- 734899 - fixing issue where changeset history would default to locker
  (jsherril@redhat.com)
- changeset history - adding indentation to content items (jsherril@redhat.com)
- Added some auth rules for changeset updating (paji@redhat.com)
- adding system templates to changeset history and fixing spacing issues with
  accordion (jsherril@redhat.com)
- Got the add remove working on system templates (paji@redhat.com)
- system templates - fixing action bar buttons from not changing name properly
  (jsherril@redhat.com)
- Added code to show 'empty' templates (paji@redhat.com)
-  fixing merge conflict (jsherril@redhat.com)
- system templates - adapting the system templates tow ork with the new action
  bar api (jsherril@redhat.com)
- Fixed errors that crept up in a previous commit (paji@redhat.com)
- Fixed the simplyfy_changeset to have an init :system_templates
  (paji@redhat.com)
- Made got the add/remove system templates functionality somewhat working
  (paji@redhat.com)
- fixing merge conflicts (jsherril@redhat.com)
- system templates - adding additional tests (jsherril@redhat.com)
- system templates - adding help tip (jsherril@redhat.com)
- system templates - adding & removing from content pane now works as well as
  saving product changes within the template (jsherril@redhat.com)
- system templates - adding working auto complete box for products
  (jsherril@redhat.com)
- system-templates - making the auto complete box more abstract so products can
  still use it, as well as adding product rendering (jsherril@redhat.com)
- system templates - adding missing view (jsherril@redhat.com)
- breaking out packge actions to their own js object (jsherril@redhat.com)
- Initial cut of the system templates promotion page - Add/remove changeset
  functionality TBD (paji@redhat.com)
- system template - add warning when browsing away from an unsaved changeset
  (jsherril@redhat.com)
- system template - fixing issue where clicking add when default search text
  was there would attempt to add a package (jsherril@redhat.com)
- system templates - added save dialog for moving away from a template when it
  was modified (jsherril@redhat.com)
- sliding tree - making it so that links to invalid breadcrumb entries redirect
  to teh default tab (jsherril@redhat.com)
- system templates - got floating box to work with scrolling properly and list
  to have internal scrolling instead of making the box bigger
  (jsherril@redhat.com)
- system templates - adding package add/remove on left hand content panel, and
  only showing package names (jsherril@redhat.com)
- system template - only show 20 packages in auto complete drop down
  (jsherril@redhat.com)
- Adding changeset to system templates connection (paji@redhat.com)
- adding saving indicator and moving tree_loading css to be a class instead of
  an id (jsherril@redhat.com)
- adding package validation before adding (jsherril@redhat.com)
- adding autocomplete for packages on system template page
  (jsherril@redhat.com)
- making save functionality work to actually save template packages
  (jsherril@redhat.com)
- added client side adding of packages to system templates
  (jsherril@redhat.com)
- adding search and sorting to templates page (jsherril@redhat.com)
- moving system templates to a sliding tree and to the content section
  (jsherril@redhat.com)
- making sure sliding tree does not double render on page load
  (jsherril@redhat.com)
- only allowing modification of a system template in locker within system
  templates controller (jsherril@redhat.com)
- adding spec tests for system_templates controller (jsherril@redhat.com)
- fixing row height on system templates (jsherril@redhat.com)
- adding initial system template CRUD (jsherril@redhat.com)

* Mon Sep 12 2011 Lukas Zapletal <lzap+git@redhat.com> 0.1.80-1
- error text now include 'Warning' not to confuse users
- initscript - removing temporary sleep
- initscript - removing pid removal
- 736716 - product api was returning 2 ids per product
- 736438 - implement permission check for list_owners
- 736438 - move list_owners from orgs to users controller
- app server - updates to use thin Rack handler vs script/thin
- script/rails - adding back in... needed to run rails console
- Merge branch 'master' of ssh://git.fedorahosted.org/git/katello
- renaming the 2 providers to something more useful
- Changeset History - Fix for new URL scheme on changeset history page.
- Roles UI - Adds selected color border to roles slide out widget and removes
  arrow from left list on roles page only.

* Fri Sep 09 2011 Brad Buckingham <bbuckingham@redhat.com> 0.1.79-1
- Merge branch 'master' into thin (mmccune@redhat.com)
- Merge branch 'master' into thin (mmccune@redhat.com)
- moving new thin and httpd conf files to match existing config locations
  (mmccune@redhat.com)
- Simplify the stop command and make sure status works (mmccune@redhat.com)
- JS - fix image paths in javascript (bbuckingham@redhat.com)
- Promotions packages - replace hardcoded path w/ helper
  (bbuckingham@redhat.com)
- katello.init - update thin start so that log/pid files are owned by katello
  (bbuckingham@redhat.com)
- Views - updates to support /katello prefix (bbuckingham@redhat.com)
- Views/JS - updates to support /katello prefix (bbuckingham@redhat.com)
- Merge branch 'master' into thin (bbuckingham@redhat.com)
- app server - update apache katello.conf to use candlepin cert
  (bbuckingham@redhat.com)
- View warning - address view warning on Org->Subscriptions (Object#id vs
  Object#object_id) (bbuckingham@redhat.com)
- View warnings - address view warnings resulting from incorrect usage of
  form_tag (bbuckingham@redhat.com)
- app server - changes to support /katello prefix in base path
  (bbuckingham@redhat.com)
- app server - removing init.d/thin (bbuckingham@redhat.com)
- katello.spec - add thin.yml to files (bbuckingham@redhat.com)
- katello.spec - remove thin/thin.conf (bbuckingham@redhat.com)
- promotion.js - uncomment line accidentally committed (bbuckingham@redhat.com)
- app server - setting relative paths on fonts/images in css & js
  (bbuckingham@redhat.com)
- Views - update to use image_tag helper (bbuckingham@redhat.com)
- app server - removing script/rails ... developers will instead use
  script/thin start (bbuckingham@redhat.com)
- Apache - first pass update to katello.conf to add SSL
  (bbuckingham@redhat.com)
- thin - removing etc/thin/thin.yml (bbuckingham@redhat.com)
- forgot to add this config file (mmccune@redhat.com)
- adding new 'thin' startup script (mmccune@redhat.com)
- moving thin into a katello config (mmccune@redhat.com)
- first pass at having Katello use thin and apache together
  (mmccune@redhat.com)

* Thu Sep 08 2011 Brad Buckingham <bbuckingham@redhat.com> 0.1.78-1
- scoped_search - bumping version to 2.3.3 (bbuckingham@redhat.com)
- 735747 - fixing issue where creating a permission with create verb would
  result in an error (jsherril@redhat.com)
- Changes from using controller_name (a pre-defined rails function) to using
  controller_display_name for use in setting model object ids in views.
  (ehelms@redhat.com)
- 736440 - Failures based on authorization return valid json
  (tstrachota@redhat.com)
- default newrelic profiling to false in dev mode (shughes@redhat.com)
- Merge branch 'oauth_provider' (dmitri@redhat.com)
- added support for katello api acting as a 2-legged oauth provider
  (dmitri@redhat.com)

* Thu Sep 08 2011 Lukas Zapletal <lzap+git@redhat.com> 0.1.77-1
- puppet - adding initdb 'run twice' check
- 731158: add ajax call to update sync duration
- sync-status removing finish_time from ui
- sync status - add sync duration calculations
- sync status - update title per QE request
- 731158: remove 'not synced' status and leave blank
- 734196 - Disabled add and remove buttons in roles sliding tree after they
  have been clicked to prevent multiple server calls.
- Merge branch 'master' of ssh://git.fedorahosted.org/git/katello
- 725842 - Fix for Search: fancyqueries dropdown - alignment
- Merge branch 'master' into roles-ui
- Role - Disabled the resizing on the roles ui sliding tree.
- Fix for when system has no packages - should not see list or filter.
- Fix for systems with no packages.
- 736148 - update code to properly cancel a sync and render it in UI
- Role - Changes to display of full access label on organizations in roles ui
  list when a permission granting full access is removed.
- 731158: misc improvements to sync status page
- 736384 - workaround for perm. denied (unit test)
- Role - Look and feel fixes for displaying of no current permissions message.
- 734448 - Fix for Broken 'logout' link at web page's footer o    modified:
  src/app/views/layouts/_footer.haml
- Package sort asc and desc via header.  Ajax refresh and indicators.
- 736384 - workaround for perm. denied for rhsm registration
- Roles - Adds text to empty permissions list instructing user what to do next
  for global and organizational permissions.
- Merge branch 'master' into roles-ui
- 736251 - use content name for repo id when importing manifest
- templates - it is possible to create/edit only templates in the locker -
  added checks into template controller - spec tests fixed according to changes
- Packages offset loading via "More..." now working with registered system.
- 734026 - removing uneeded debug line that caused syncs to fail
- packagegroups - refactor: move menthods to Glue::Pulp::Repo
- Merge branch 'master' into sub
- product - removed org name from product name
- Api for listing package groups and categories
- Fixing error with spinner on pane.
- Refresh of subs page.
- Area to re-render subs.
- unsubscribe support for sub pools
- Merge branch 'subway' of ssh://git.fedorahosted.org/git/katello into subway
- Fix for avail_subs vs. consumed_subs.
- move sys pools and avail pools to private methods, reuse
- Adds class requirement 'filterable' on sliding lists that should be
  filterable by search box.
- Update to permission detail view to display verbs and tags in a cleaner way.
- Adds step indicators on permission create.  Adds more validation handling for
  blank name.
- initial subscription consumption, sunny day
- Fixes to permission add and edit flow for consistency.
- More subscriptions work. Rounded top box with shadow and borders.  Fixed some
  other stuff with spinner.
- Updated subscription spinner to have useful info.
- More work on subscriptions page.
- Small change for wrong sub.poolId.
- Added a spinner to subscriptions.
- fix error on not grabbing latest subscription pools
- Fixed views for subscriptions.
- Merge branch 'subway' of ssh://git.fedorahosted.org/git/katello into subway
- Fixed a non i18n string.
- support mvc better for subscriptions availability and consumption
- Role editing commit that adds workflow functionality.  This also provides
  updated and edits to the create permission workflow.
- Modifies sliding tree action bar to require an identifier for the toggled
  item and a dictionary with the container and setup function to be called.
  This was in order to re-use the same HTML container for two different
  actions.
- change date format for sub expires
- changing to DateTime to Date for expires sub
- Wires up edit permission button and adds summary for viewing an individual
  permission.
- Switches from ROLES object to KT.roles object.
- added consumed value for pool of subs
- Subscriptions page changes to include consumed and non-consumed.
- Subscriptions page coming along.
- remove debugger line
- add expires to subscriptions
- Subscriptions page.  Mostly mocked up (no css yet).
- cleaning up subscriptions logic
- add in subscription qty for systems
- Small change to subscriptions page, uploading of assets for new subscriptions
  page.
* Mon Sep 05 2011 Lukas Zapletal <lzap+git@redhat.com> 0.1.76-1
- 730358 - repo discovery now uses asynchronous tasks - the route has been
  changed to /organizations/ID/repositories/discovery/
- 735359 - Don't create content in CP when creating a repo.
- Fixed a couple of errors that occured due to wrong sql in postgres
- reset-dbs - katello-jobs are restarted now
- Changes roles and permission success and error notices to include the name of
  the role/permission and fit the format of other pages.
- Validate uniqueness of repo name within a product scope
- products - cp name now join of <org_name>-<product_name> used to be
  <provider_name>-<product_name>
- sync - comparing strings instead of symbols in sync_status fix for AR
  returning symbols
- sync - fix for sync_status failing when there were no syncable subitems
  (repos for product, products for providers)
- sync - change in product&provider sync_status logic
- provider sync status - cli + api
- sync - spec tests for cancel and index actions
- Fixes for editing name of changeset on changeset history page.
- Further re-work of HTML and JS model naming convention.  Changes the behavior
  of setting the HTML id for each model type by introducing a simple
  controller_name function that returns the controller name to be used for
  tupane, edit, delete and list items.
- Adds KT javascript global object for all other modules to attach to. Moves
  helptip and common to be attached to KT.
- Changes to Users page to fit new HTML model id convention.
- Changes Content Management page items to use new HTML model id convention.
- Changes to Systems page for HTML and JS model id.
- Changes Organizations section to use of new HTML model id convention.
- Changes to model id's in views.
- 734851 - service katello start - Permission denied
- Refactor providers - remove unused routes

* Wed Aug 31 2011 Lukas Zapletal <lzap+git@redhat.com> 0.1.75-1
- 734833 - service katello-jobs stop shows non-absolute home (ArgumentError)
- Refactor repo path generator
- Merge branch 'repo-path'
- Fix failing repo spec
- Pulp repo for Locker products consistent with other envs
- 734755 - Service katello-jobs status shows no file or directory
- Refactor generating repo id when cloning
- Change CP content url to product/repo
- Scope system by readable permissions
- Scope users by readable permissions
- Scope products by readability scope
- Refactor - move providers from OrganziationController
- Fix scope error - readable repositories
- Remove unused code: OrganizationController#providers
- Authorization rules - fix for systmes auth check
- More specific test case pro changeset permissions
- Scope products for environment by readable providers
- Fix bug in permissions
- Scope orgranizations list in API by the readable permissions
- Fix failing spec
- Authorization rules for API actions
- Integrate authorization rules to API controllers
- Merge remote-tracking branch 'origin/master' into repo-path
- Format of CP content url: /org/env/productName/repoName

* Tue Aug 30 2011 Partha Aji <paji@redhat.com> 0.1.74-1
- Fixed more bugs related to the katello.yml and spec (paji@redhat.com)

* Tue Aug 30 2011 Partha Aji <paji@redhat.com> 0.1.73-1
- Fixed the db directory link (paji@redhat.com)
- Updated some spacing issues (paji@redhat.com)

* Tue Aug 30 2011 Partha Aji <paji@redhat.com> 0.1.72-1
- Updated spec to not include database yml in etc katello and instead for the
  user to user /etc/katello/katello.yml for db info (paji@redhat.com)
- Fixed an accidental goof up in the systems controllers test (paji@redhat.com)
- made a more comprehensive test matrix for systems (paji@redhat.com)
- Added rules based tests to test systems controller (paji@redhat.com)
- Added rules for sync_schedules spec (paji@redhat.com)
- Added tests for sync plans (paji@redhat.com)
- Added rules tests for subscriptions (paji@redhat.com)
- Restricted the routes for subscriptions  + dashboard resource to only :index
  (paji@redhat.com)
- Added tests for repositories controller (paji@redhat.com)
- Updated routes in a for a bunch of resources limiting em tp see exactly what
  they can see (paji@redhat.com)
- Added unit tests for products controller (paji@redhat.com)
- fixing permission denied on accounts controller (jsherril@redhat.com)
- 731540 - Sync Plans - update edit UI to use sync_plan vs plan
  (bbuckingham@redhat.com)
- added rules checking for environment (paji@redhat.com)
- Added tests for operations controller (paji@redhat.com)
- Bug fix - resource should be in plural when checking permissions
  (inecas@redhat.com)
- adding sync management controller rules tests (jsherril@redhat.com)
- adding users controller rules tests (jsherril@redhat.com)
- adding roles controller rules tests (jsherril@redhat.com)
- 734033 - deleteUser API call fails (inecas@redhat.com)
- 734080 - katello now returns orgs for owner (lzap+git@redhat.com)

* Fri Aug 26 2011 Justin Sherrill <jsherril@redhat.com> 0.1.71-1
- fixing a couple issues with promotions (jsherril@redhat.com)
- adding some missing navigation permission checking (jsherril@redhat.com)
- fixing issue where logout would throw a permission denied
  (jsherril@redhat.com)
- adding provider roles spec tests (jsherril@redhat.com)
- Decreasing min validate_length for name fields to 2.  (Kept getting denied
  for "QA"). (jrist@redhat.com)
- Raising a permission denied exception of org is required, but not present.
  Previously we would log the user out, which does not make much sense
  (jsherril@redhat.com)
- KPEnvironment (and subsequent kp_environment(s)) => KTEnvironment (and
  kt_environment(s)). (jrist@redhat.com)
- fixing broken unit tests (jsherril@redhat.com)
- Fixed an issue where clicking on notices caused a user with no org perms to
  log out (paji@redhat.com)
- adding promotions permissions spec tests (jsherril@redhat.com)
- Fixed some unit tests (paji@redhat.com)
- Updated the protected shared example and unit tests (paji@redhat.com)
- spec tests - modification after changes in product model/controller
  (tstrachota@redhat.com)
- fix for product name validations (tstrachota@redhat.com)
- products cli - now displaying provider name (tstrachota@redhat.com)
- products cli - fixed commands according to recent changes
  (tstrachota@redhat.com)
- products - name unique in scope of product's organziation
  (tstrachota@redhat.com)
- products - name unique in scope of provider now + product sync info reworked
  (tstrachota@redhat.com)
- product api - added synchronization data (tstrachota@redhat.com)
- sync - api for sync status and cancelling (tstrachota@redhat.com)
- katello-jobs.init executable (tstrachota@redhat.com)
- changeset controller (jsherril@redhat.com)
- removed an accidental typo (paji@redhat.com)
- Added authorization controller tests based of ivan's initial work
  (paji@redhat.com)
- adding small simplification to notices (jsherril@redhat.com)
- Fixes broken promotions page icons. (ehelms@redhat.com)
- Fixes issue with incorrect icon being displayed for custom products.
  (ehelms@redhat.com)
- 732920 - Fixes issue with right side panel in promotions moving up and down
  with scroll bar unncessarily. (ehelms@redhat.com)
- Adds missing changeset loading spinner. (ehelms@redhat.com)
- Code cleanup and fixes for filter box on promotions and roles page styling
  and actions. (ehelms@redhat.com)
- making sure sync plans page only shows readable products
  (jsherril@redhat.com)
- fixing issue where promotions would not highlight the correct nav
  (jsherril@redhat.com)
- Merge branch 'master' of ssh://git.fedorahosted.org/git/katello
  (ehelms@redhat.com)
- Javascript syntax and error fixing. (ehelms@redhat.com)
- Merge branch 'master' into roles-ui (paji@redhat.com)
- removing uneeded test (jsherril@redhat.com)
- Merge branch 'master' into perf (shughes@redhat.com)
- Merge branch 'roles-ui' of ssh://git.fedorahosted.org/git/katello into roles-
  ui (ehelms@redhat.com)
- Fixes to roles ui widget as a result of a re-factor as a result of bug
  729728. (ehelms@redhat.com)
- Fixed perm spec bug (paji@redhat.com)
- Further Merge conflicts as a result of merging master in. (ehelms@redhat.com)
- fixing spec tests (jsherril@redhat.com)
- Merge branch 'master' into roles-ui (ehelms@redhat.com)
- adding version for newrelic gem (shughes@redhat.com)
- adding dev gem newrelic (shughes@redhat.com)
- config for newrelic profiling (shughes@redhat.com)
- Fix failing tests - controller authorization rules (inecas@redhat.com)
- Persmissions rspec - use before(:each) instead of before(:all)
  (inecas@redhat.com)
- Shared example for authorization rules (inecas@redhat.com)
- improving reset-dbs script (lzap+git@redhat.com)
- Fixed some changeset controller tests (paji@redhat.com)
- fixing spec test (jsherril@redhat.com)
- Fixed a spec test in user controllers (paji@redhat.com)
- Made the syncable check a lambda function (paji@redhat.com)
- Fixed some unit tests (paji@redhat.com)
- 729728 - Makes it so that clicking anywhere inside a highlighted row on
  promotions page will click it instead of just a narrow strip of the
  highlighted row. (ehelms@redhat.com)
- Fixes issue with changeset loading as a result of previous bug fix.
  (ehelms@redhat.com)
- converting promotions to use a more simple url scheme that helps navigation
  not have to worry about which environments the user can access via promotions
  (jsherril@redhat.com)
- Fixed the panel sliding up and down. (jrist@redhat.com)
- Fixed panel sliding up and down when closing or opening helptips.
  (jrist@redhat.com)
- make sure we delete all the pulp database files vs just the 1
  (mmccune@redhat.com)
- Fixed merge conflicts (paji@redhat.com)
- restructured the any  rules  in org to be in environment to be more
  consistent (paji@redhat.com)
- 726724 - Fixes Validation Error text not showing up in notices.
  (ehelms@redhat.com)
- removed beaker rake task (dmitri@redhat.com)
- Fixed a rules bug that would wrongly return nil instead of true .
  (paji@redhat.com)
- commented-out non localhost setting for candlepin integration tests
  (dmitri@redhat.com)
- commented-out non localhost setting for candlepin integration tests
  (dmitri@redhat.com)
- first cut at candlepin integration tests (dmitri@redhat.com)
- fixing issue with System.any_readable? referring to self instead of org
  (jsherril@redhat.com)
- fixing systems to only look up what the user can read (jsherril@redhat.com)
- Notices - fix specs broken in in the roles refactor (bbuckingham@redhat.com)
- removing error message from initdb script (lzap+git@redhat.com)
- 723308 - verbose environment information should list names not ids
  (inecas@redhat.com)
- Made the code use environment ids instead of collecting one env at a time
  (paji@redhat.com)
- 732846 - reverting back to working code (mmccune@redhat.com)
- 732846 - purposefully checking in syntax error - see if jenkins fails
  (mmccune@redhat.com)
- Merge branch 'master' of ssh://git.fedorahosted.org/git/katello
  (mmccune@redhat.com)
- 732846 - adding a javascript lint to our unit tests and fixing errors
  (mmccune@redhat.com)
- Added protect_from_forgery for user_sessinos_controller - now passes auth
  token on post. (jrist@redhat.com)
- auto_tab_index - introduce a view helper to simplify adding tabindex to forms
  (bbuckingham@redhat.com)
- Role - Changes to javascript permission lockdown. (ehelms@redhat.com)
- Role - Adds tab order to permission widget input and some look and feel
  changes. (ehelms@redhat.com)
- Role - Makes permission name unique with a role and an organization.
  (ehelms@redhat.com)
- Role - Adds disable to Done button to prevent multiple clicks.
  (ehelms@redhat.com)
- Roles - updating role ui to use the new permissions model
  (bbuckingham@redhat.com)
- Re-factor of Roles-UI javascript for performance. (ehelms@redhat.com)
- Modified the super admin before destroy query to use the new way to do super
  admins (paji@redhat.com)
- Re-factoring and fixes for setting summary on roles ui. (ehelms@redhat.com)
- Adds better form and flow rest on permission widget. (ehelms@redhat.com)
- Fixes for wrong verbs showing up initially in permission widget.  Fix for
  non-display of tags on global permissions. (ehelms@redhat.com)
- Changes filter to input box.  Adds fixes for validation during permission
  creation. (ehelms@redhat.com)
- Users - fix issue where user update would remove user's roles
  (bbuckingham@redhat.com)
- Navigation related changes to hide different resources (paji@redhat.com)
- Fixing the initial summary on roles-ui page. (jrist@redhat.com)
- `Merge branch 'roles-ui' of ssh://git.fedorahosted.org/git/katello into
  roles-ui (jrist@redhat.com)
- Sliding tree summaries. (jrist@redhat.com)
- Role - Adds client side validation to permission widget steps.
  (ehelms@redhat.com)
- Adds enhancements to add/remove of users and permissions. (ehelms@redhat.com)
- Fixing a bunch of labels and the "shadow bar" on panels without nav.
  (jrist@redhat.com)
- Revert "729115 - Fix for overpass font request failure in FF.  Caused by
  ordering of request for font type." (jrist@redhat.com)
- 729115 - Fix for overpass font request failure in FF.  Caused by ordering of
  request for font type. (jrist@redhat.com)
- Merge branch 'roles-ui' of ssh://git.fedorahosted.org/git/katello into roles-
  ui (jrist@redhat.com)
- 722432 - Fix for CSRF exploit on /logout (jrist@redhat.com)
- Role - Adds fixes for sliding tree that led to multiple hashchange handlers
  and inconsistent navigation. (ehelms@redhat.com)
- Merge branch 'roles-ui' of ssh://git.fedorahosted.org/git/katello into roles-
  ui (jrist@redhat.com)
- Activation Keys - fix specs resulting from roles and perms changes
  (bbuckingham@redhat.com)
- 730754 - Fix for rendering of wider panels. (jrist@redhat.com)
- Fixes background issues on roles and permissions on users page.
  (ehelms@redhat.com)
- Moves bulk of roles sliding tree code to new file.  Changes paradigm to load
  bulk of roles editing javascript code once and have initialization/resets
  occur on individual ajax loads. (ehelms@redhat.com)
- Roles - update env breadcrumb path used by akeys...etc to better handle
  scenarios involving permissions (bbuckingham@redhat.com)
- unbind live click handler for non syncable schedules (shughes@redhat.com)
- js call to disable non syncable schedule commits (shughes@redhat.com)
- removing unnecessary products loop (shughes@redhat.com)
- Removed the 'allow' method in roles, since it was being used only in tests.
  So moved it to tests (paji@redhat.com)
- Rounded bottom corners on third level subnav. Added bg. (jrist@redhat.com)
- Merge branch 'roles-ui' of ssh://git.fedorahosted.org/git/katello into roles-
  ui (jrist@redhat.com)
- Third-level nav hover. (jrist@redhat.com)
- fix bug with viewing systems with nil environments (shughes@redhat.com)
- 3rd level nav bumped up to 2nd level for systems (shughes@redhat.com)
- remove 3rd level nav from systems page (shughes@redhat.com)
- making promotions controller rules more readable (jsherril@redhat.com)
- Subscriptions - fix accidental commit... :( (bbuckingham@redhat.com)
- having the systems environment page default to an environment the user can
  actually read (jsherril@redhat.com)
- fixing issue where changesets history would default to a changeset that the
  user was not able to read (jsherril@redhat.com)
- fixing permission for accessing the promotions page (jsherril@redhat.com)
- remove provider sync perms from schedules (shughes@redhat.com)
- update sync mgt to use org syncable perms (shughes@redhat.com)
- remove sync from provider. moved to org. (shughes@redhat.com)
- readable perms update to remove sync (shughes@redhat.com)
- Roles - Activation Keys - add the logic to UI side to honor permissions
  (bbuckingham@redhat.com)
- making the promotions page honor roles and perms (jsherril@redhat.com)
- fixing issue with sync_schedules (jsherril@redhat.com)
- Fixes for the filter. (jrist@redhat.com)
- Merge branch 'roles-ui' of ssh://git.fedorahosted.org/git/katello into roles-
  ui (jrist@redhat.com)
- Converted orgSwitcher to an ajax call for each click. Added a filter.
  (jrist@redhat.com)
- Fixed a tags glitch that was checking for id instead of name
  (paji@redhat.com)
- Fix for reseting add permission widget. (ehelms@redhat.com)
- Role - Adds support for all tags and all verbs selection when adding a
  permission. (ehelms@redhat.com)
- update product to be syncable only by org sync access (shughes@redhat.com)
- disable sync submit btn if user does not have syncable products
  (shughes@redhat.com)
- change sync plans to use org syncable permission (shughes@redhat.com)
- add sync resource to orgs (shughes@redhat.com)
- fix sync plan create/edit access (shughes@redhat.com)
- adjust sync plan to use provider readable access (shughes@redhat.com)
- remove sync plan resource type (shughes@redhat.com)
- remove sync plan permission on model (shughes@redhat.com)
- Fixed bunch of lookups that were checking on org tags instead of looking at
  org scope (paji@redhat.com)
- Fixed a typo in the perms query to make it not look for tags names for
  :organizations (paji@redhat.com)
- Fixed a typo (paji@redhat.com)
- Roles - remove debugger statement from roles controller
  (bbuckingham@redhat.com)
- Roles - fix typo on systems controller (bbuckingham@redhat.com)
- fix qunit tests for rails.allowedAction (shughes@redhat.com)
- Role - Fix for permission creation workflow. (ehelms@redhat.com)
- Role - Adds function to Tag to display pretty name of tags on permission
  detail view. (ehelms@redhat.com)
- Role - Adds display of verb and resource type names in proper formatting when
  viewing permission details. (ehelms@redhat.com)
- Role - First cut of permission widget with step through flow.
  (ehelms@redhat.com)
- Role - Re-factoring for clarity and preparation for permission widget.
  (ehelms@redhat.com)
- Role - Fix to update role name in list upon edit. (ehelms@redhat.com)
- sync js cleanup and more comments (shughes@redhat.com)
- Role - Activation Keys - add resource type, model and controller controls
  (bbuckingham@redhat.com)
- disable product repos that are not syncable by permissions
  (shughes@redhat.com)
- adding snippet to restrict tags returned for eric (jsherril@redhat.com)
- remove unwanted images for sync drop downs (shughes@redhat.com)
- Updated the navs to deal with org less login (paji@redhat.com)
- Quick fix to remove the Organization.first reference (paji@redhat.com)
- Made the login page choose the first 'accessible org' as users org
  (paji@redhat.com)
- filter out non syncable products (shughes@redhat.com)
- nil org check for authorized verbs (shughes@redhat.com)
- check if product is readable/syncable, sync mgt (shughes@redhat.com)
- adding check for nil org for authorized verbs (shughes@redhat.com)
- blocking off product remove link if provider isnt editable
  (jsherril@redhat.com)
- merging in master (jsherril@redhat.com)
- Role - Fixes fetching of verbs and tags on reload of global permission.
  (ehelms@redhat.com)
- Role - Adds missing user add/remove breadcrumb code.  Fixes for sending all
  types across and not displaying all type in UI.  Fixes sending multiple verbs
  and tags to work properly. (ehelms@redhat.com)
- Made it easier to give all_types access by letting one use all_type = method
  (paji@redhat.com)
- Role - Adds missing user add/remove breadcrumb code.  Fixes for sending all
  type across and not displaying all type in UI.  Fixes sending multiple verbs
  and tags to work properly. (ehelms@redhat.com)
- fixing issue with creation, and nested attribute not validating correctly
  (jsherril@redhat.com)
- Added some permission checking code on the save of a permission so that the
  perms with invalid resource types or verbs don;t get created
  (paji@redhat.com)
- Role - Adds validation to prevent blank name on permissions.
  (ehelms@redhat.com)
- Role - Fixes typo (ehelms@redhat.com)
- Role - Refactor to move generic actionbar code into sliding tree and add
  roles namespace to role_edit module. (ehelms@redhat.com)
- unit test fixes and adding some (jsherril@redhat.com)
- adding validator for permissions (jsherril@redhat.com)
- fix for verb check where symbol and string were not comparing correctly
  (jsherril@redhat.com)
- Made resource type called 'All' instead of using nil for 'all' so that one
  can now check if user has permissions to all in a more transparent manner
  (paji@redhat.com)
- making system environments work with env selector and permissions
  (jsherril@redhat.com)
- Role - Adds 'all' types selection to UI and allows creation of full access
  permissions on organizations. (ehelms@redhat.com)
- adapting promotions to use the env_selector with auth (jsherril@redhat.com)
- switching to a simpler string substitution that wont blow up on nil
  (mmccune@redhat.com)
- Merge branch 'roles-ui' of ssh://git.fedorahosted.org/git/katello into roles-
  ui (jrist@redhat.com)
- Org switcher with box shadow. (jrist@redhat.com)
- fixing the include on last child of env selector being at wrong level
  (jsherril@redhat.com)
- moving nohover mixin to mixins scss file (jsherril@redhat.com)
- making env-selector only accept environments the user has access to, will
  temporarily break other pages using the env selector (jsherril@redhat.com)
- Role - Fixes for opening and closing of edit subpanels from roles actionbar.
  (ehelms@redhat.com)
- Role - Adds button highlighting and text changes on add permission.
  (ehelms@redhat.com)
- Role - Changes role removal button location.  Moves role removal to bottom
  actionbar and implements custom confirm dialog. (ehelms@redhat.com)
- Merge branch 'roles-ui' of ssh://git.fedorahosted.org/git/katello into roles-
  ui (jrist@redhat.com)
- Org switcher with scroll pane. (jrist@redhat.com)
- made a method shorter (paji@redhat.com)
- Adding list filtering to roles and users (paji@redhat.com)
- LoginArrow for org switcher. (jrist@redhat.com)
- Merge branch 'roles-ui' of ssh://git.fedorahosted.org/git/katello into roles-
  ui (jrist@redhat.com)
- Working org switcher. Bit more to do, but it works :) (jrist@redhat.com)
- Added list filtering for org controllers (paji@redhat.com)
- Added code to accept org or org_id so that people sending org_ids to
  allowed_to can deal with it ok (paji@redhat.com)
- Role - Fix for tags not displaying properly on add permission.
  (ehelms@redhat.com)
- Made the names of the scopes more sensible... (paji@redhat.com)
- Role - Adds Global permission adding and fixes to getting permission details
  with bbq hash rendering. (ehelms@redhat.com)
- Role - Fix for creating new role.  Cleans up role.js (ehelms@redhat.com)
- Tupane - Removes previous custom_panel variable from tupane options and moves
  the logic into the role_edit.js file for overiding a single panel. New
  callbacks added to tupane javascript panel object. (ehelms@redhat.com)
- Role - Moved i18n for role edit to index page to only load once.  Added
  display of global permissions in list. Added heading for add permission
  widget.  Added basic global permission add widget. (ehelms@redhat.com)
- Role - Adds bbq hash clearing on panel close. (ehelms@redhat.com)
- fixing more unit tests (jsherril@redhat.com)
- Update the permissions query to effectively deal with organization resource
  vs any other resource type (paji@redhat.com)
- Fixed a permissions issue with providers page (paji@redhat.com)
- Added a display_verbs method to permissions to get a nice list of verbs
  needed by the UI (paji@redhat.com)
- added read in the non global list for orgs (paji@redhat.com)
- Role - Hides tags on adding permission when organization is selected.
  (ehelms@redhat.com)
- fixing list_tags to only show tags within an org for ones that should do so
  (jsherril@redhat.com)
- fixing merge from master conflict (jsherril@redhat.com)
- some spec test fixes (jsherril@redhat.com)
- Added a 'global' tag for verbs in a model to denote verbs that are global vs
  local (paji@redhat.com)
- Updated the debug message on perms (paji@redhat.com)
- Role - Adds cacheing of organization verbs_and_tags. (ehelms@redhat.com)
- Role - Adds Name and Description to a permission.  Adds Name and Description
  to add permission UI widget.  Adds viewing of permissiond etails in sliding
  tree. (ehelms@redhat.com)
- blocking off UI elements based on read/write perms for changeset history
  (jsherril@redhat.com)
- fixing permission http methods (jsherril@redhat.com)
- Role - Adds permission removal from Organization. (ehelms@redhat.com)
- Role - Adds pop-up panel close on breadcrumb change. (ehelms@redhat.com)
- fixing issue where environments would not show tags (jsherril@redhat.com)
- Role - Adds the ability to add and remove users from a role.
  (ehelms@redhat.com)
- spec test for user allowed orgs perms (shughes@redhat.com)
- Role - Adds permission add functionality with controller changes to return
  breadcrumb for new permission.  Adds element sorting within roles sliding
  tree. (ehelms@redhat.com)
- Role - Adds population of add permission ui widget with permission data based
  on the current organization being browsed. (ehelms@redhat.com)
- Role - Adds missing i18n call. (ehelms@redhat.com)
- Roles - Changes verbs_and_scopes route to take in organization_id and not
  resource_type.  Changes the generated verbs_and_scopes object to do it for
  all resource types based on the organization id. (ehelms@redhat.com)
- Role - Adds organization_id parameter to list_tags and tags_for methods.
  (ehelms@redhat.com)
- Role - Changes to allow multiple slide up screens from sliding tree actionbar
  and skeleton of add permission section. (ehelms@redhat.com)
- Role - Adds global count display and fixes non count object display problems.
  (ehelms@redhat.com)
- Role - Adds global permission checking.  Adds global permissions listing in
  sliding tree and adds counts to both Organization and Globals.
  (ehelms@redhat.com)
- Role - Added Globals breadcrumb and changed main load page from Organizations
  to Permissions. (ehelms@redhat.com)
- Role - Adds role detail editing to UI and controller support fixes.
  (ehelms@redhat.com)
- Role - Adds actionbar to roles sliding tree and two default buttons for add
  and edit that do not perform any actions.  Refactors more of sliding tree
  into katello.scss. (ehelms@redhat.com)
- Roles - Adds resizing to roles sliding tree to fill up right side panel
  entirely.  Adds status bar to bottom of sliding tree. Adds Remove and Close
  buttons. (ehelms@redhat.com)
- Roles - Changes to use custom panel option and make sliding tree fill up
  panel on roles page.  Adds base breadcrumb for Role name that leads down
  paths of either Organizations or Users. (ehelms@redhat.com)
- Changes to tupanel sizing calculations and changes to sliding tree to handle
  non-image based first breadcrumb. (ehelms@redhat.com)
- Tupane - Adds new option for customizing overall panel look and feel for
  specific widgets on slide out. (ehelms@redhat.com)
- Roles - Initial commit of sliding tree roles viewer. (ehelms@redhat.com)
- Roles - Adds basic roles breadcrumb that populates all organizations.
  (ehelms@redhat.com)
- Changesets - Moves breadcrumb creation to centralized helper and modularizes
  each major breadcrumb generator. (ehelms@redhat.com)
- Adds unminified jscrollpane for debugging. Sets jscrollpane elements to hide
  focus and prevent outline. (ehelms@redhat.com)
- Added a scope based auth filtering strategy that could be used
  acrossdifferent models (paji@redhat.com)
- locking down sync plans according to roles (jsherril@redhat.com)
- adding back accounts controller since it is a valid stub
  (jsherril@redhat.com)
- removing unused controllers (jsherril@redhat.com)
- hiding UI widets for systems based on roles (jsherril@redhat.com)
- removing consumers controller (jsherril@redhat.com)
- fix for org selection of allowed orgs (shughes@redhat.com)
- spec tests for org selector (shughes@redhat.com)
- blocking UI widgets for organizations based on roles (jsherril@redhat.com)
- route for org selector (shughes@redhat.com)
- stubbing out user sesson spec tests for org selector (shughes@redhat.com)
- ability to select org (shughes@redhat.com)
- hiding select UI widgets based on roles in users controller
  (jsherril@redhat.com)
- Added code to return all details about a resource type as opposed to just the
  name for the roles perms pages (paji@redhat.com)
- renaming couple of old updatable methods to editable (jsherril@redhat.com)
- adding ability to get the list of available organizations for a user
  (jsherril@redhat.com)
- walling off access to UI bits in providers management (jsherril@redhat.com)
- fixing operations controller rules (jsherril@redhat.com)
- fixing user controller roles (jsherril@redhat.com)
- some roles controller fixes for rules (jsherril@redhat.com)
- fixing rules controller rules (jsherril@redhat.com)
- fixing a few more controllers (jsherril@redhat.com)
- fixing rules for subscriptions controller (jsherril@redhat.com)
- Made the roles controller deal with the new model based rules
  (paji@redhat.com)
- Made permission model deal with 'no-tag' verbs (paji@redhat.com)
- fixing sync mgmnt controller rules (jsherril@redhat.com)
- adding better rules for provider, products, and repositories
  (jsherril@redhat.com)
- fixing organization and environmental rules (jsherril@redhat.com)
- getting promotions and changesets working with new role structure, fixing
  user referencing (jsherril@redhat.com)
- making editable updatable (jsherril@redhat.com)
- adding system rules (jsherril@redhat.com)
- adding rules to subscription page (jsherril@redhat.com)
- removing with indifferent access, since authorize now handles this
  (jsherril@redhat.com)
- adding environment rule enforcement (jsherril@redhat.com)
- adding rules to the promotions controller (jsherril@redhat.com)
- adding operations rules for role enforcement (jsherril@redhat.com)
- adding roles enforcement for the changesets controller (jsherril@redhat.com)
- Merge branch 'master' into roles-ui (ehelms@redhat.com)
- using org instead of org_id for rules (jsherril@redhat.com)
- adding rules for sync management and modifying the sync management javascript
  to send product ids (jsherril@redhat.com)
- Fixed some rules for org_controller and added rules for users and roles pages
  (paji@redhat.com)
- making provider permission rules more generic (jsherril@redhat.com)
- moving subscriptions and subscriptions update to different actions, and
  adding permission rules for providers, products, and repositories controllers
  (jsherril@redhat.com)
- Cleaned up the notices to authorize based with out a user perm. Don;t see a
  case for auth on notices. (paji@redhat.com)
- Made the app controller accept a rules manifest from each controller before
  authorizing (paji@redhat.com)
- Initial commit on the the org controllers authorization (paji@redhat.com)
- Removed the use of superadmin flag since its a permission now
  (paji@redhat.com)
- Roles cleanup + unit tests cleanup (paji@redhat.com)
- Optimized the permission check query from the Users side (paji@redhat.com)
- Updated database.yml so that one could now update katello.yml for db info
  (paji@redhat.com)
- Improved the allowed_to method to make use of rails scoping features
  (paji@redhat.com)
- Removed a duplicated unit test (paji@redhat.com)
- Fixed the role file to more elegantly handle the allowed_to and not
  allowed_to cases (paji@redhat.com)
- Updated the permissions model to deal with nil orgs and nil resource types
  (paji@redhat.com)
- Initial commit on Updated Roles UI functionality (paji@redhat.com)

* Tue Aug 23 2011 Lukas Zapletal <lzap+git@redhat.com> 0.1.70-1
- fixing miscommited database.yml
- adding kill_pg_connection rake task
- cli tests - removing assumeyes option
- a workaround for candlepin issue: gpgUrl for content must exist, as it is
  used during entitlement certificate generation
- no need to specify content id for promoted repositories, as candlepin will
  assign it

* Tue Aug 23 2011 Lukas Zapletal <lzap+git@redhat.com> 0.1.69-1
- 731670 - prevent user from deleting himself
- 731670 - reformatting rescue block
- ignore case for url validation
- add in spec tests for invalid/valid file urls
- support file based urls for validation
- spec fixes
- merging changeset promotion status to master
- hiding the promotion progress bar and replacing it with just text, also
  stopping the fade out upon completion
- fixing issue with promotions where if the repo didnt exist in the next env it
  would fail
- two spec fixes
- a few promotion fixes, waiting on syncing was n ot working, client side
  updater was caching
- fixing promotion backend to sync the cloned repo and not the repo that you
  are promoting
- changing notice on promotion
- fixing issue where promotion could cause a db lock error, fixed by not
  modifying the outside of itself
- fixing issue where promoted changeset was not removed from the
  changeset_breadcrumb
- Promotion - Adjusts alignment of changesets in the list when progress and
  locked.
- Promotions - Changes to alignment in changesets when being promoted and
  locked.
- Promtoions - Fixes issue with title not appearing on a changeset being
  promoted. Changes from redirect on promote of a changeset to return user to
  list of changesets to see progress.
- fixing types of changesets shown on the promotions page
- removed rogue debugger statement
- Promotions - Progress polling for a finished changeset now ceases upon
  promotion reaching 100%.
- Fixes issue with lock icon showing up when progress. Fixes issue with looking
  for progress as a number - should receive string.
- adding some non-accurate progress incrementing to changesets
- Promotions - Updated to submit progress information from real data off of
  changest task status.
- getting async job working with promotions
- Added basic progress spec test. Added route for getting progress along with
  stubbed controller action to return progress for a changeset.
- Adds new callback when rendering is done for changeset lists that adds locks
  and progress bars as needed on changeset list load.
- Adds javascript functionality to set a progress bar on a changeset, update it
  and remove it. Adds javascript functionality to add and remove locked status
  icons from changests.
- adding changeset dependencies to be stored upon promotion time

* Mon Aug 22 2011 Lukas Zapletal <lzap+git@redhat.com> 0.1.68-1
- init script - fixing schema.rb permissions check
- katello-jobs - suppressing error message for status info

* Mon Aug 22 2011 Lukas Zapletal <lzap+git@redhat.com> 0.1.67-1
- reset script - adding -f (force) option
- reset script - missing candlepin restart string
- fixed a broken Api::SyncController test

* Fri Aug 19 2011 Lukas Zapletal <lzap+git@redhat.com> 0.1.66-1
- katello-job - init.d script has proper name now
- katello-job - temp files now in /var/lib/katello/tmp
- katello-job - improving RAILS_ENV setting
- adding Api::SyncController specs that I forgot to add earlier

* Fri Aug 19 2011 Lukas Zapletal <lzap+git@redhat.com> 0.1.65-1
- katello-job - adding new init script for delayed_job
- 731810 Deleteing a provider renders an server side error
- spec tests for Glue::Pulp::Repo
- merge of repo#get_{env,product,org} functionality
- repo sync - check for syncing only repos in locker
- updated routes to support changes in rhsm related to explicit specification
  of owners
- Activation Keys - fix API rspec tests
- Fix running rspec tests - move corrupted tests to pending
- Api::SyncController, with tests now

* Wed Aug 17 2011 Mike McCune <mmccune@redhat.com> 0.1.64-1
 - period tagging of Katello.
* Mon Aug 15 2011 Lukas Zapletal <lzap+git@redhat.com> 0.1.63-1
- 714167 - undeclared dependencies (regin & multimap)
- Revert "714167 - broken dependencies is F14"
- 725495 - katello service should return a valid result

* Mon Aug 15 2011 Lukas Zapletal <lzap+git@redhat.com> 0.1.62-1
- 714167 - broken dependencies is F14
- CLI - show last sync status in repo info and status
- Import manifest for custom provider - friendly error message
- better code coverage for changeset api controller
- adding the correct route for package profile update
- new (better?) logo
- adding sysvinit script permission check for schema.rb
- allowing users to override rake setup denial
- Moved jquery.ui.tablefilter.js into the jquery/plugins dir to conform with
  convention.
- Working packages scrollExpand (morePackages).
- Semi-working packages page.
- System Packages scrolling work.
- Currently not working packages scrolling.
- System Packages - filter.
- fix for broken changeset controller spec tests
- now logging both stdout and stderr in the initdb.log
- forcing users not to run rake setup in prod mode
- changeset cli - both environment id and name are displayed in lisitng and
  info
- fox for repo repo promotion
- fixed spec tests after changes in validation of changesets
- fixed typo in model changeset_erratum
- changesets - can't add packs/errata from repo that has not been promoted yet
- changesets - fix for packages and errata removal

* Fri Aug 12 2011 Lukas Zapletal <lzap+git@redhat.com> 0.1.61-1
- rpm in /usr/share/katello - introducing KATELLO_DATA_DIR

* Fri Aug 12 2011 Lukas Zapletal <lzap+git@redhat.com> 0.1.60-1
- katello rpm now installs to /usr/share/katello
- fixing cancel sync DELETE action call
- fixed api for listing products
- changesets - products required by packages/errata/repos are no longer being
  promoted
- changeset validations - can't add items from product that has not been
  promoted yet
- 727627 - Fix for not being able to go to Sync page.
- final solution for better RestClient exception messages
- only relevant logs are rotated now
- Have the rake task emit wiki markup as well
- added option to update system's location via python client

* Wed Aug 10 2011 Lukas Zapletal <lzap+git@redhat.com> 0.1.59-1
- improving katello-reset-dbs script
- Fixes for failing activation_keys and organization tests.
- Grid_16 wrap on subnav for systems.
- Additional work on confirm boxes.
- Confirm override on environments, products, repositories, providers, and
  organizations.
- Working alert override.
- Merged in changes from refactor of confirm.
- Add in a new rake task to generate the API

* Tue Aug 09 2011 Lukas Zapletal <lzap+git@redhat.com> 0.1.58-1
- solution to bundle install issues
- initial commit of reset-dbs script
- fixing repo sync
- improving REST exception messages
- fixing more katello-cli tests
- custom partial for tupane system show calls
- 720442: fixing system refresh on name update
- 726402: fix for nil object on sys env page
- 729110: fix for product sync status visual updates
- Upgrading check to Candlepin 0.4.10-1
- removing commented code from api systems controller spec
- changing to different url validation. can now be used outside of model layer.
- spec tests for repositories controller
- 728295: check for valid urls for yum repos
- adding spec tests for api systems_controller (upload packages, view packages,
  update a system)
- added functionality to api systems controller in :index, :update, and
  :package_profile
- support for checking missing url protocols
- changing pulp consumer update messages to show old name
- improve protocol match on reg ex url validation
- removing a debugger statement
- fixing broken orchestration in pulp consumer
- spec test for katello url helper
- fix url helper to match correct length port numbers
- url helper validator (http, https, ftp, ipv4)
- Revert "fix routing problem for POST /organizations/:organzation_id/systems"
- fix routing problem for POST /organizations/:organzation_id/systems (=)
- pretty_routes now prints some message to the stdout
- added systems packages routes and update to systems
- fixed pulp consumer package profile upload and added consumer update to pulp
  resource
- adding to systems_controller spec tests and other small changes.
- fixing find_organization in api/systems_controller.
- added action in api systems controller to get full package list for a
  specific system.

* Thu Aug 04 2011 Lukas Zapletal <lzap+git@redhat.com> 0.1.57-1
- spec - adding regin dep as workaround for BZ 714167 (F14/15)

* Wed Aug 03 2011 Lukas Zapletal <lzap+git@redhat.com> 0.1.56-1
- spec - introducing bundle install in %build section
- Merge branch 'system_errata'
- added a test for Api::SystemsController#errata call
- listing of errata by system is functional now
- added a script to make rake routes output prettier
- Views - update grid in various partial to account for panel size change
- Providers - fix error on inline edit for Products and Repos
- removing unused systems action - list systems
- 726760 - Notices: Fixes issue with promotion notice appearing on every page.
  Fixes issue with synchronous notices not being marked as viewed.
- Tupane - Fixes issue with main panel header word-wrapping on long titles.
- 727358 - Tupane: Fixes issue with tupane subpanel header text word-wrapping.
- 2Panel - Makes font resizing occur only on three column panels.
- matching F15 gem versions for tzinfo and i18n
- changing the home directory of katello to /usr/lib64/katello after recent
  spec file changes
- Merge branch 'master' of ssh://git.fedorahosted.org/git/katello
- fixed pulp-proxy-controller to be correct http action
- Merge branch 'master' into system_errata
- added support for listing errata by system

* Mon Aug 01 2011 Lukas Zapletal <lzap+git@redhat.com> 0.1.55-1
- spec - rpmlint cleanup
- making changeset history show items by product
- adding descripiton to changeset history page
- 726768 - jnotify - close notice on x click and update to fade quicker on
  close
- 2panel - Adds default left panel sizing depending on number of columns for
  left panel in 2 panel views.  Adds option to 2panel for default width to be
  customizably set using left_panel_width option.
- Changes sizing of provider new page to not cause horizntal scroll bar at
  minimum width.
- fixed reporting of progress during repo synchronization in UI
- fixed an issue with Api::ActivationKeysController#index when list of all keys
  for an environment was being retrieved
- Added api support for activation keys
- Refactor - Converts all remaining javascript inclusions to new style of
  inclusion that places scripts in the head.
- Adds resize event listener to scroll-pane to account for any element in a
  tupane panel that increases the size of the panel and thus leads to needing a
  scroll pane reinitialization.
- Edits to enlarge tupane to take advantage of more screen real estate.
  Changeset package selection now highlights to match the rest of the
  promotions page highlighting.
- General UI - disable hover on Locker when Locker not clickable
- api error reporting - final solution
- Revert "introducing application error exception for API"
- Revert "ApiError - fixing unit tests"
- ApiError - fixing unit tests
- introducing application error exception for API
- fixing depcheck helper script
- Adds scroll pane support for roles page when clicking add permission button.
- removal of jasmine and addition of webrat, nokogiri
- Activation Keys - enabled specs that required webrat matchers
- spec_helper - update to support using webrat
- adding description for changeset creation
- Tupane - Fixes for tupane fixed position scrolling to allow proper behavior
  when window resolution is below the minimum 960px.
- remove jasmine from deps
- adding dev testing gems
- added Api::ActivationController spec
- added activation keys api controller
- Merge branch 'master' of ssh://git.fedorahosted.org/git/katello
- fixing merge issues with changeset dependencies
- initial dependency spec test
- adding changeset dependency resolving take 2
- Merge branch 'master' into a-keys
- making changeset dep. solving work on product level instead of across the
  entire environment
- adding description to Changeset object, and allowing editing of the
  description
- adding icons and fixing some spacing with changeset controls
- updated control bar for changesets, including edit
- Fix for a-keys row height.
- Merge branch 'master' into a-keys
- Merge branch 'a-keys' of ssh://git.fedorahosted.org/git/katello into a-keys
- Fixes issue where when a jeditable field was clicked on, and expanded the
  contents of a panel beyond visible no scroll bar would previously appear.
  This change involved a slight re-factor to jeditable helpers to trim down and
  re-factor commonality.  Also, this change involved edits to the jeditable
  plugin itself, thus as of this commit jquery.jeditable is no longer in sync
  with the original repository.
- Activation Keys - removing unused js
- Merge branch 'master' into a-keys
- Activation Keys - add environment to search
- Merge branch 'a-keys' of ssh://git.fedorahosted.org/git/katello into a-keys
- Activation Keys - update to use new tupane layout + spec impacts
- Merge branch 'master' into a-keys
- test for multiple subscriptions assignement to keys
- Activation Keys - make it more obvious that user should select env :)
- Activation Keys - adding some additional specs (e.g. for default env)
- Activation Keys - removing empty spec
- Activation Keys - removing checkNotices from update_subscriptions
- Activation Keys - add Remove link to the subscriptions tab
- Merge branch 'master' into a-keys
- Acttivatino Keys - Adding support for default environment
- spec test for successful subscription updates
- spec test for invalid activation key subscription update
- correctly name spec description
- spec model for multiple akey subscription assigment
- akey subscription update sync action
- ajax call to update akey subscriptions
- akey subscription update action
- fix route for akey subscription updates
- refactor akey subscription list
- bi direction test for akeys/subscriptions
- models for activation key subscription mapping
- Activation Keys - fix failed specs
- Activation Keys - adding helptip text to panel and general pane
- Merge branch 'master' into a-keys
- Activation Keys - ugh.. clean up validation previous commit
- Activation Keys - update so key name is unique within an org
- Activation Key - fix akey create
- Activation Keys - initial specs for views
- Activation Keys - update edit view to improve testability
- Activation Keys - update _new partial to eliminate warning during render
- Activation Keys - removing unused _form partial
- multiselect support for akey subscriptions
- Merge branch 'master' into a-keys
- Activation Keys - update to ensure error notice is generated on before_filter
  error
- adding in activation key mapping to subscriptions
- add jquery multiselect to akey subscription associations
- views for activation key association to subscriptions
- Navigation - remove Groups from Systems subnav
- Activation Keys - controller specs for initial crud support
- adding activation key routes for handling subscription paths
- Activation Keys - fix the _edit view post adding subnav
- Activation Keys - adding the forgotten views...
- Activation Keys - added subnav for subscriptions
- Merge branch 'master' into a-keys
- initial akey model spec tests
- Activation Keys - update index to request based on current org and fix model
  error
- Activation Keys - model - org and env associations
- Merge branch 'master' into a-keys
- Sync Plans - refactor editable to remove duplication
- Systems - refactor editabl to remove duplication
- Environment - refactor editable to remove duplication
- Organization - refactor editable to remove duplication
- Providers - refactor editable to remove duplication
- Merge branch 'master' into a-keys
- Merge branch 'master' into a-keys
- Activation Keys - first commit - initial support for CRUD

* Wed Jul 27 2011 Lukas Zapletal <lzap+git@redhat.com> 0.1.54-1
- spec - logging level can be now specified in the sysconfig
- bug 726030 - Webrick wont start with the -d (daemon) option
- spec - service start forces you to run initdb first
- adding a warning message in the sysconfig comment setting
- Merge branch 'pack-profile'
- production.rb now symlinked to /etc/katello/environment.rb
- 725793 - Permission denied stylesheets/fancyqueries.css
- 725901 - Permission errors in RPM
- 720421 - Promotions Page: Adds fade in of items that meet search criteria
  that have previously been hidden due to previously not meeting a given search
  criteria.
- ignore zanta cache files
- Merge branch 'master' into pack-profile
- added pulp-consumer creation in system registration, uploading pulp-consumer
  package-profile via api, tests
- Merge branch 'master' into pack-profile
- increased priority of candlepin consumer creation to go before pulp
- Merge branch 'master' into pack-profile
- renaming/adding some candlepin and pulp consumer methods.
- proxy controller changes

* Tue Jul 26 2011 Shannon Hughes <shughes@redhat.com> 0.1.53-1
- modifying initd directory using fedora recommendation,
  https://fedoraproject.org/wiki/Packaging/RPMMacros (shughes@redhat.com)

* Tue Jul 26 2011 Mike McCune <mmccune@redhat.com> 0.1.52-1
- periodic rebuild to get past tito bug

* Mon Jul 25 2011 Shannon Hughes <shughes@redhat.com> 0.1.51-1
- upgrade to compas-960-plugin 0.10.4 (shughes@redhat.com)
- upgrade to compas 0.11.5 (shughes@redhat.com)
- upgrade to haml 3.1.2 (shughes@redhat.com)
- spec - fixing katello.org url (lzap+git@redhat.com)
- Upgrades jQuery to 1.6.2. Changes Qunit tests to reflect jQuery version
  change and placement of files from Refactor. (ehelms@redhat.com)
- Fixes height issue with subpanel when left panel is at its minimum height.
  Fixes issue with subpanel close button closing both main and subpanel.
  (ehelms@redhat.com)
* Fri Jul 22 2011 Shannon Hughes <shughes@redhat.com> 0.1.50-1
- Simple-navigation 3.3.4 fixes.  Also fake-systems needed bundle exec before
  rails runner. (jrist@redhat.com)
- adding new simple-navigation deps to lock (shughes@redhat.com)
- bumping simple navigation to 3.3.4 (shughes@redhat.com)
- adding new simple-navigation 3.3.4 (shughes@redhat.com)
- Merge branch 'master' into refactor (eric.d.helms@gmail.com)
- fixed a failing Api::ProductsController spec (dmitri@redhat.com)
- fixed several failing tests in katello-cli-simple-test suite
  (dmitri@redhat.com)
- CSS Refactor - Modifies tupane height to be shorter if the left pane is
  shorter so as not to overrun the footer. (ehelms@redhat.com)
- Improved the roles unit test a bit to look by name instead of id. To better
  indicate the ordering (paji@redhat.com)
- Merge branch 'master' into refactor (ehelms@redhat.com)
- Merge branch 'master' of ssh://git.fedorahosted.org/git/katello
  (ehelms@redhat.com)
- changesets - update cli and controller now taking packs/errata/repos from
  precisely given products (tstrachota@redhat.com)
- Merge branch 'master' into refactor (ehelms@redhat.com)
- Merge branch 'master' of ssh://git.fedorahosted.org/git/katello
  (ehelms@redhat.com)
- fix for the deprecated TaskStatus in changesets (tstrachota@redhat.com)
- Adding organization to permission (paji@redhat.com)
- CSS Refactpr - Reverts katello.spec back to that of master.
  (ehelms@redhat.com)
- Merge branch 'master' into refactor (ehelms@redhat.com)
- Merge branch 'master' of ssh://git.fedorahosted.org/git/katello
  (ehelms@redhat.com)
- adding task_status to changeset (jsherril@redhat.com)
- adding qunit tests for changeset conflict calculation (jsherril@redhat.com)
- async jobs now allow for tracking of progress of pulp sync processes
  (dmitri@redhat.com)
- removed unused Pool and PoolsController (dmitri@redhat.com)
- changesets - fix for spec tests #2 (tstrachota@redhat.com)
- changesets - fixed spec tests (tstrachota@redhat.com)
- changesets - fixed controller (tstrachota@redhat.com)
- changesets - model validations (tstrachota@redhat.com)
- changesets - fixed model methods for adding and removing items
  (tstrachota@redhat.com)
- changesets - fix for async promotions not being executed because of wrong
  changeset state (tstrachota@redhat.com)
- changesets - async promotions controller (tstrachota@redhat.com)
- changesets model - skipping items already promoted with product promotions
  (tstrachota@redhat.com)
- changesets api - promotions controller (tstrachota@redhat.com)
- changesets - model changed to be ready for asynchronous promotions
  (tstrachota@redhat.com)
- Merge branch 'master' into refactor (ehelms@redhat.com)
- Merge branch 'master' of ssh://git.fedorahosted.org/git/katello
  (ehelms@redhat.com)
- 720991 - Segmentation Fault during Roles - Add Permission
  (lzap+git@redhat.com)
- renaming password.rb to password_spec.rb (lzap+git@redhat.com)
- Fixed a broken unit test (paji@redhat.com)
- fixing broken promote (jsherril@redhat.com)
- fixing broken unit test (jsherril@redhat.com)
- adding conflict diffing for changesets in the UI, so the user is notified
  what changed (jsherril@redhat.com)
- disable logging for periodic updater (jsherril@redhat.com)
- 719426 - Fixed an issue with an unecessary group by clause causing postgres
  to go bonkers on roles index page (paji@redhat.com)
- CSS Refactor - Changes to edit panels that need new tupane subpanel layout.
  (ehelms@redhat.com)
- Merge branch 'master' into refactor (ehelms@redhat.com)
- Merge branch 'master' of ssh://git.fedorahosted.org/git/katello
  (ehelms@redhat.com)
- CSS Refactor - Changes the tupane subpanel to conform with the new tupane
  layout and changes environment, product and repo creation to fit new layout.
  (ehelms@redhat.com)
- CSS Refactor - Changes tupane sizing to work with window resize and sets a
  min height. (ehelms@redhat.com)
- update 32x32 icon. add physical/virtual system icons. (jimmac@gmail.com)
- CSS Refactor - Changes to changeset history page to use tupane layout.
  (ehelms@redhat.com)
- CSS Refactor - Changes promotions page partials that use tupane to use new
  layout. (ehelms@redhat.com)
- CSS Refactor - Changes sync plans page to new tupane layout.
  (ehelms@redhat.com)
- CSS Refactor - Converts providers page to use tupane layout.
  (ehelms@redhat.com)
- CSS Refactor - Modifies users and roles pages to use new tupane layout.
  (ehelms@redhat.com)
- CSS Refactor - Converts organization tupane partials to use new layout.
  (ehelms@redhat.com)
- CSS Refactor - Changes to the size of the spinner in the tupane.
  (ehelms@redhat.com)
- CSS Refactor - Changes to the systems tupane pages to respect new scroll bar
  and tupane layout formatting. (ehelms@redhat.com)
- General UI - fixes in before_filters (bbuckingham@redhat.com)
- increasing required candlepin version to 0.4.5 (lzap+git@redhat.com)
- making the incorrect warning message more bold (lzap+git@redhat.com)
- rails startup now logs to /var/log/katello/startup.log (lzap+git@redhat.com)
- 720834 - Provider URL now being stripped at the model level via a
  before_validation. (For real this time.) (jrist@redhat.com)
- CSS Refactor - Further enhancements to tupane layout.  Moves scrollbar CSS in
  SASS format and appends to the end of katello.sass. (ehelms@redhat.com)
- Sync Plans - update model validation to have name unique within org
  (bbuckingham@redhat.com)
- CSS Refactor - Changes to tupane layout to add navigation and main content
  sections. (ehelms@redhat.com)
- Revert "720834 - Provider URL now being stripped at the model level via a
  before_validation." (jrist@redhat.com)
- 720834 - Provider URL now being stripped at the model level via a
  before_validation. (jrist@redhat.com)
- CSS Refactor - Adds a shell layout for content being rendered into the tupane
  panel.  Partials being rendered to go into the tupane panel can now specify
  the tupane_layout and be constructed to put the proper pieces into the proper
  places.  See organizations/_edit.html.haml for an example.
  (ehelms@redhat.com)
- CSS Refactor - Adjusts the tupane panel to size itself based on the window
  height for larger resolutions. (ehelms@redhat.com)
- CSS Refactor - Minor change to placement of javascript and stylesheets
  included from views. (ehelms@redhat.com)
- fixing missing route for organization system list (lzap+git@redhat.com)
- Backing out 720834 fix temporarily. (jrist@redhat.com)
- 720834 - Provider URL now being stripped at the model level via a
  before_validation. (jrist@redhat.com)
- Removed redundant definition. (ehelms@redhat.com)
- added a couple of tests to validate changeset creation during template
  promotion (dmitri@redhat.com)
- CSS Refactor - Re-organizes javascript files. (ehelms@redhat.com)
- Merge branch 'refactor' of ssh://git.fedorahosted.org/git/katello into
  refactor (ehelms@redhat.com)
- CSS Refactor - Adds new helper for layout functions in views. Specifically
  adds in function for including javascript in the HTML head. See
  promotions/show.html.haml or _env_select.html.haml for examples.
  (ehelms@redhat.com)
- 722431 - Improved jQuery jNotify to include an "Always Closable" flag.  Also
  moved the notifications to the middle top of the screen, rather than floated
  right. (jrist@redhat.com)
- fixed template promotions when performed through api (dmitri@redhat.com)
- 721327 - more correcting gem versions to match (mmccune@redhat.com)
- 721327 - cleaning up mail version numbers to match what is in Fedora
  (mmccune@redhat.com)
- Merge branch 'master' of ssh://git.fedorahosted.org/git/katello
  (ehelms@redhat.com)
- replacing internal urls in the default config (lzap+git@redhat.com)
- changesets - model spec tests (tstrachota@redhat.com)
- changesets - fixed remove_product deleting the product from db
  (tstrachota@redhat.com)
- changesets api - controller spec tests (tstrachota@redhat.com)
- changesets api - moved logic for adding content from controller to model
  (tstrachota@redhat.com)
- changesets cli - partial updates of content (tstrachota@redhat.com)
- changesets cli - listing (tstrachota@redhat.com)
- changesets api - controller for partial updates of a content
  (tstrachota@redhat.com)
- changesets api - create, read, destroy actions in controller
  (tstrachota@redhat.com)
- changesets api - controller stub (tstrachota@redhat.com)
- Merge branch 'refactor' of ssh://git.fedorahosted.org/git/katello into
  refactor (jrist@redhat.com)
- A few minor fixes for changeset filter and "home" icon. (jrist@redhat.com)
- added product synchronization (async) (dmitri@redhat.com)
- Merge branch 'tasks' (dmitri@redhat.com)
- 720412 - changing promotions helptip to say that a changeset needs to be
  created, as well as hiding add buttons if a piece of content cannot be added
  instead of disabling it (jsherril@redhat.com)
- added specs for TaskStatus model and controller (dmitri@redhat.com)
- removed Glue::Pulp::Sync (dmitri@redhat.com)
- Merge branch 'master' of ssh://git.fedorahosted.org/git/katello
  (ehelms@redhat.com)

* Thu Jun 23 2011 Lukas Zapletal <lzap+git@redhat.com> 0.1.49-1
- fixing db/schema.rb symlink in the spec
- adding environment support to initdb script
- remove commented debugger in header
- 715421: fix for product size after successful repo(s) sync
- ownergeddon - fixing unit tests
- ownergeddon - organization is needed for systems now
- db/schema.rb now symlinked into /var/lib/katello
- new initscript 'initdb' command
- ownergeddon - bumping version to 0.4.4 for candlepin
- ownergeddon - improving error message
- ownergeddon - support for explicit org
- ownergeddon - user now created using new API
- ownergeddon - user refactoring
- ownergeddon - introducing CPUser entity
- ownergeddon - refactoring name_to_key
- ownergeddon - whitespace
- fixed tests that contained failing environment creation
- fixed failing environment creation test
- Small change for padding around helptip.
- 6692 & 6691: removed hardcoded admin user, as well as usernames and passwords
  from katello config file
- 707274
- Added coded related to listing system's packages
- Stylesheets import cleanup to remove redundancies.
- Refactored systems page css to extend basic block and modify only specific
  attributes.
- Re-factored creating custom rows in lists to be a true/false option that when
  true attempts to call render_rows.  Any page implementing custom rows in a
  list view should provide a render_rows function in the helper to handle it.
- Added toggle all to sync management page.
- Removal of schedule reboot and uptime from systems detail.
- Adds to the custom system list display to show additional details within a
  system information block.  Follows the three column convention placing
  details in a particular column.
- Added new css class to lists that are supposed to be ajax scrollable to
  provide better support across variations of ajax scroll usage.
- Change to fix empty columns in the left panel from being displayed without
  width and causing column misalignment.
- Changes system list to display registered and last checkin date as main
  column headers.  Switches from standard column rendering to use custom column
  rendering function via custom_columns in the systems helper module.
- Adds new option to the two panel display, :custom_columns, whereby a function
  name can be passed that will do the work of rendering the columns in the left
  side of the panel.  This is for cases when column data needs custom
  manipulation or data rows need a customized look and feel past the standard
  table look and feel.
- Made an initializer change so that cp_type is handled right
- Updated a test to create tmp dir unless it exists
- Fixed the provider_spec to actually test if the subscriptions called the
  right thing in candlepin
- fixing sql error to hopefully work with postgresql
- adding missing permission for sync_schedules
- using a better authenication checking query with some more tests
- migrating anonymous_role to not user ar_
- a couple more roles fixes
- changing roles to not populate nil resource types or nil tags
- Added spec tests for notices_controller.
- adding missing operations resource_type to seeds
- changing the roles subsystem to use the same types/verbs for active record
  and controller access
- removing old roles that were adding errant types to the database
- fixing odd sudden broken path link, possibly due to rails upgrade
- adding back subscriptions to provider filter

* Fri Jun 17 2011 Justin Sherrill <jsherril@redhat.com> 0.1.48-1
- removing hudson task during rpm building (jsherril@redhat.com)
- added api repository controller tests for repository discovery
  (dmitri@redhat.com)
- Search - adding some spec tests (bbuckingham@redhat.com)
- Removed improper test case from systems controller. (ehelms@redhat.com)
- Added systems_controller spec tests for wider coverage. (ehelms@redhat.com)
- Added system_helper_methods for spec testing that mocks the backend
  Candlepin:Consumer call to allow for controller testing against ActiveRecord.
  (ehelms@redhat.com)
- adding qunit test files for testswarm server (shughes@scooby.rdu.redhat.com)
- 6489: added support for repository discovery during custom product creation
  (dmitri@appliedlogic.ca)
- forcing a Require when task runs, doesnt seem to pick it up otherwise
  (katello-devel@redhat.com)
- testing taking out the ci_reports section for now (katello-devel@redhat.com)
- Merge branch 'master' of ssh://git.fedorahosted.org/git/katello
  (adprice@redhat.com)
- added specs to test against fix for bug #701406 (adprice@redhat.com)
- Fixed the unit tests for sync schedule controller (paji@redhat.com)
- converting some legacy role work arounds to the new role map in role.rb
  (jsherril@redhat.com)
- adding missing katello.yml (jsherril@redhat.com)
- 701406 - fixed issue where api was looking for org via displayName instead of
  key (adprice@redhat.com)

* Thu Jun 16 2011 Justin Sherrill <jsherril@redhat.com> 0.1.47-1
- initial public build

* Tue Jun 14 2011 Mike McCune <mmccune@redhat.com> 0.1.46-1
- initial changelog<|MERGE_RESOLUTION|>--- conflicted
+++ resolved
@@ -334,10 +334,6 @@
 fi
 
 %changelog
-<<<<<<< HEAD
-* Thu Nov 17 2011 Shannon Hughes <shughes@redhat.com> 0.1.109-2
-- system engine build 109 (shughes@redhat.com)
-=======
 * Fri Nov 18 2011 Shannon Hughes <shughes@redhat.com> 0.1.111-1
 - 755048 - handle multiple ks trees for a template (inecas@redhat.com)
 
@@ -347,7 +343,6 @@
 - 747032 - Fixed a bugby error in the dashboard whenever you had more than one
   synced products (paji@redhat.com)
 
->>>>>>> b44ad989
 * Thu Nov 17 2011 Shannon Hughes <shughes@redhat.com> 0.1.109-1
 - fix sync disabled submit button to not sync when disabled
   (shughes@redhat.com)
