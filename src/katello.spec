--- conflicted
+++ resolved
@@ -16,11 +16,7 @@
 %global confdir deploy/common
 
 Name:           katello
-<<<<<<< HEAD
-Version:        0.2.45
-=======
 Version:        0.2.49
->>>>>>> c47f36e2
 Release:        1%{?dist}
 Summary:        A package for managing application life-cycle for Linux systems
 BuildArch:      noarch
@@ -397,8 +393,6 @@
 fi
 
 %changelog
-<<<<<<< HEAD
-=======
 * Tue Jul 24 2012 Lukas Zapletal <lzap+git@redhat.com> 0.2.49-1
 - rake - make rake compatible with 0.8.7
 - need a sudo in front of the cat so it can read the pass file
@@ -625,7 +619,6 @@
 - katello - notifications cleanup (pchalupa@redhat.com)
 - katello - remove unused methods (pchalupa@redhat.com)
 
->>>>>>> c47f36e2
 * Mon Jul 16 2012 Lukas Zapletal <lzap+git@redhat.com> 0.2.45-1
 - system_details - added display of environment to left list and details page
 - productid - fixed html for System / Subscriptions
