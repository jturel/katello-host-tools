--- conflicted
+++ resolved
@@ -16,13 +16,8 @@
 %global confdir deploy/common
 
 Name:           katello
-<<<<<<< HEAD
-Version:        0.1.211
+Version:        0.1.222
 Release:        2%{?dist}
-=======
-Version:        0.1.222
-Release:        1%{?dist}
->>>>>>> de514e81
 Summary:        A package for managing application life-cycle for Linux systems
 BuildArch:      noarch
 
