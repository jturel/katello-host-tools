# vim: sw=4:ts=4:et
#
# Copyright 2011 Red Hat, Inc.
#
# This software is licensed to you under the GNU General Public
# License as published by the Free Software Foundation; either version
# 2 of the License (GPLv2) or (at your option) any later version.
# There is NO WARRANTY for this software, express or implied,
# including the implied warranties of MERCHANTABILITY,
# NON-INFRINGEMENT, or FITNESS FOR A PARTICULAR PURPOSE. You should
# have received a copy of GPLv2 along with this software; if not, see
# http://www.gnu.org/licenses/old-licenses/gpl-2.0.txt.

%global homedir %{_datarootdir}/%{name}
%global datadir %{_sharedstatedir}/%{name}
%global confdir deploy/common

Name:           katello
<<<<<<< HEAD
Version:        0.1.126
Release:        2%{?dist}
=======
Version:        0.1.130
Release:        1%{?dist}
>>>>>>> 216c0d89
Summary:        A package for managing application life-cycle for Linux systems

Group:          Applications/Internet
License:        GPLv2
URL:            http://www.katello.org
Source0:        %{name}-%{version}.tar.gz
BuildRoot:      %{_tmppath}/%{name}-%{version}-%{release}-root-%(%{__id_u} -n)

Requires:        %{name}-common
Requires:        %{name}-glue-pulp
Requires:        %{name}-glue-foreman
Requires:        %{name}-glue-candlepin
Conflicts:       %{name}-headpin

%description
Provides a package for managing application life-cycle for Linux systems.

%package common
Summary:        Common bits for all Katello instances
Requires:       httpd
Requires:       mod_ssl
Requires:       openssl
Requires:       rubygems
Requires:       rubygem(rails) >= 3.0.10
Requires:       rubygem(multimap)
Requires:       rubygem(haml) >= 3.1.2
Requires:       rubygem(haml-rails)
Requires:       rubygem(json)
Requires:       rubygem(rest-client)
Requires:       rubygem(jammit)
Requires:       rubygem(rails_warden)
Requires:       rubygem(net-ldap)
Requires:       rubygem(compass) >= 0.11.5
Requires:       rubygem(compass-960-plugin) >= 0.10.4
Requires:       rubygem(oauth)
Requires:       rubygem(i18n_data) >= 0.2.6
Requires:       rubygem(gettext_i18n_rails)
Requires:       rubygem(simple-navigation) >= 3.3.4
Requires:       rubygem(pg)
Requires:       rubygem(scoped_search) >= 2.3.6
Requires:       rubygem(delayed_job) >= 2.1.4
Requires:       rubygem(acts_as_reportable) >= 1.1.1
Requires:       rubygem(pdf-writer) >= 1.1.8
Requires:       rubygem(ruport) >= 1.6.3
Requires:       rubygem(daemons) >= 1.1.4
Requires:       rubygem(uuidtools)
Requires:       rubygem(thin)
Requires:       rubygem(fssm)
Requires:       rubygem(sass)
Requires:       rubygem(chunky_png)

# bz 743816 temp fix until yum update makes to z stream
%if 0%{?rhel} == 6
Requires:       yum >= 3.2.29
Requires:       redhat-logos >= 60.0.14
%endif

# <workaround> for 714167 - undeclared dependencies (regin & multimap)
# TODO - uncomment the statement once we push patched actionpack to our EL6 repo
#%if 0%{?fedora} && 0%{?fedora} <= 15
Requires:       rubygem(regin)
#%endif
# </workaround>

Requires(pre):  shadow-utils
Requires(preun): chkconfig
Requires(preun): initscripts
Requires(post): chkconfig
Requires(postun): initscripts

BuildRequires:  coreutils findutils sed
BuildRequires:  rubygems
BuildRequires:  rubygem-rake
BuildRequires:  rubygem(gettext)
BuildRequires:  rubygem(jammit)
BuildRequires:  rubygem(chunky_png)
BuildRequires:  rubygem(fssm) >= 0.2.7
BuildRequires:  rubygem(compass) >= 0.11.5
BuildRequires:  rubygem(compass-960-plugin) >= 0.10.4

BuildArch: noarch

%description common
Common bits for all Katello instances


%package all
Summary:        A meta-package to pull in all components for Katello
Requires:       %{name}
Requires:       %{name}-configure
Requires:       %{name}-cli
Requires:       postgresql-server
Requires:       postgresql
Requires:       pulp
Requires:       candlepin-tomcat6

%description all
This is the Katello meta-package.  If you want to install Katello and all
of its dependencies on a single machine, you should install this package
and then run katello-configure to configure everything.

%package glue-pulp
Summary:         Katello connection classes for the Pulp backend
Requires:        %{name}-common

%description glue-pulp
Katello connection classes for the Pulp backend

%package glue-foreman
Summary:         Katello connection classes for the Foreman backend
Requires:        %{name}-common

%description glue-foreman
Katello connection classes for the Foreman backend

%package glue-candlepin
Summary:         Katello connection classes for the Candlepin backend
Requires:        %{name}-common

%description glue-candlepin
Katello connection classes for the Candlepin backend

%prep
%setup -q

%build
#configure Bundler
rm -f Gemfile.lock
sed -i '/@@@DEV_ONLY@@@/,$d' Gemfile

#pull in branding if present
if [ -d branding ] ; then
  cp -r branding/* .
fi

#compile SASS files
echo Compiling SASS files...
compass compile

#generate Rails JS/CSS/... assets
echo Generating Rails assets...
jammit

#create mo-files for L10n (since we miss build dependencies we can't use #rake gettext:pack)
echo Generating gettext files...
ruby -e 'require "rubygems"; require "gettext/tools"; GetText.create_mofiles(:po_root => "locale", :mo_root => "locale")'

%install
rm -rf %{buildroot}
#prepare dir structure
install -d -m0755 %{buildroot}%{homedir}
install -d -m0755 %{buildroot}%{datadir}
install -d -m0755 %{buildroot}%{datadir}/tmp
install -d -m0755 %{buildroot}%{datadir}/tmp/pids
install -d -m0755 %{buildroot}%{_sysconfdir}/%{name}
install -d -m0755 %{buildroot}%{_localstatedir}/log/%{name}

# clean the application directory before installing
[ -d tmp ] && rm -rf tmp

#copy the application to the target directory
mkdir .bundle
mv ./deploy/bundle-config .bundle/config
cp -R .bundle * %{buildroot}%{homedir}

#copy configs and other var files (will be all overwriten with symlinks)
install -m 644 config/%{name}.yml %{buildroot}%{_sysconfdir}/%{name}/%{name}.yml
#install -m 644 config/database.yml %{buildroot}%{_sysconfdir}/%{name}/database.yml
install -m 644 config/environments/production.rb %{buildroot}%{_sysconfdir}/%{name}/environment.rb

#copy init scripts and sysconfigs
install -Dp -m0644 %{confdir}/%{name}.sysconfig %{buildroot}%{_sysconfdir}/sysconfig/%{name}
install -Dp -m0755 %{confdir}/%{name}.init %{buildroot}%{_initddir}/%{name}
install -Dp -m0755 %{confdir}/%{name}-jobs.init %{buildroot}%{_initddir}/%{name}-jobs
install -Dp -m0644 %{confdir}/%{name}.completion.sh %{buildroot}%{_sysconfdir}/bash_completion.d/%{name}
install -Dp -m0644 %{confdir}/%{name}.logrotate %{buildroot}%{_sysconfdir}/logrotate.d/%{name}
install -Dp -m0644 %{confdir}/%{name}-jobs.logrotate %{buildroot}%{_sysconfdir}/logrotate.d/%{name}-jobs
install -Dp -m0644 %{confdir}/%{name}.httpd.conf %{buildroot}%{_sysconfdir}/httpd/conf.d/%{name}.conf
install -Dp -m0644 %{confdir}/thin.yml %{buildroot}%{_sysconfdir}/%{name}/
install -Dp -m0644 %{confdir}/mapping.yml %{buildroot}%{_sysconfdir}/%{name}/

#overwrite config files with symlinks to /etc/katello
ln -svf %{_sysconfdir}/%{name}/%{name}.yml %{buildroot}%{homedir}/config/%{name}.yml
#ln -svf %{_sysconfdir}/%{name}/database.yml %{buildroot}%{homedir}/config/database.yml
ln -svf %{_sysconfdir}/%{name}/environment.rb %{buildroot}%{homedir}/config/environments/production.rb

#create symlinks for some db/ files
ln -svf %{datadir}/schema.rb %{buildroot}%{homedir}/db/schema.rb

#create symlinks for data
ln -sv %{_localstatedir}/log/%{name} %{buildroot}%{homedir}/log
ln -sv %{datadir}/tmp %{buildroot}%{homedir}/tmp

#create symlink for Gemfile.lock (it's being regenerated each start)
ln -svf %{datadir}/Gemfile.lock %{buildroot}%{homedir}/Gemfile.lock

#re-configure database to the /var/lib/katello directory
sed -Ei 's/\s*database:\s+db\/(.*)$/  database: \/var\/lib\/katello\/\1/g' %{buildroot}%{homedir}/config/database.yml

#remove files which are not needed in the homedir
rm -rf %{buildroot}%{homedir}/README
rm -rf %{buildroot}%{homedir}/LICENSE
rm -rf %{buildroot}%{homedir}/doc
rm -rf %{buildroot}%{homedir}/deploy
rm -rf %{buildroot}%{homedir}/%{name}.spec
rm -f %{buildroot}%{homedir}/lib/tasks/.gitkeep
rm -f %{buildroot}%{homedir}/public/stylesheets/.gitkeep
rm -f %{buildroot}%{homedir}/vendor/plugins/.gitkeep

#branding
if [ -d branding ] ; then
  ln -svf %{_datadir}/icons/hicolor/24x24/apps/system-logo-icon.png %{buildroot}%{homedir}/public/images/rh-logo.png
  ln -svf %{_sysconfdir}/favicon.png %{buildroot}%{homedir}/public/images/favicon.png
  rm -rf %{buildroot}%{homedir}/branding
fi

#remove development tasks
rm %{buildroot}%{homedir}/lib/tasks/rcov.rake
rm %{buildroot}%{homedir}/lib/tasks/yard.rake
rm %{buildroot}%{homedir}/lib/tasks/hudson.rake

#correct permissions
find %{buildroot}%{homedir} -type d -print0 | xargs -0 chmod 755
find %{buildroot}%{homedir} -type f -print0 | xargs -0 chmod 644
chmod +x %{buildroot}%{homedir}/script/*
chmod a+r %{buildroot}%{homedir}/ca/redhat-uep.pem

%clean
rm -rf %{buildroot}

%post common
#Add /etc/rc*.d links for the script
/sbin/chkconfig --add %{name}

%postun common
if [ "$1" -ge "1" ] ; then
    /sbin/service %{name} condrestart >/dev/null 2>&1 || :
fi

%files
%config(noreplace) %{_sysconfdir}/%{name}/%{name}.yml

%files common
%defattr(-,root,root)
%doc README LICENSE doc/
%config %{_sysconfdir}/%{name}/thin.yml
%config %{_sysconfdir}/httpd/conf.d/%{name}.conf
%config %{_sysconfdir}/%{name}/environment.rb
%config %{_sysconfdir}/logrotate.d/%{name}
%config %{_sysconfdir}/logrotate.d/%{name}-jobs
%config %{_sysconfdir}/%{name}/mapping.yml
%config(noreplace) %{_sysconfdir}/sysconfig/%{name}
%{_initddir}/%{name}
%{_initddir}/%{name}-jobs
%{_sysconfdir}/bash_completion.d/%{name}

# Break apart the main bits
%{homedir}/app/controllers
%{homedir}/app/helpers
%{homedir}/app/mailers
%{homedir}/app/models/*.rb
%{homedir}/app/stylesheets
%{homedir}/app/views
%{homedir}/autotest
%{homedir}/ca
%{homedir}/config
%{homedir}/db
%{homedir}/integration_spec
%{homedir}/lib/*.rb
%{homedir}/lib/navigation
%{homedir}/lib/resources/cdn.rb
%{homedir}/lib/tasks
%{homedir}/lib/util
%{homedir}/locale
%{homedir}/log
%{homedir}/public
%{homedir}/script
%{homedir}/spec
%{homedir}/tmp
%{homedir}/vendor
%{homedir}/.bundle
%{homedir}/config.ru
%{homedir}/Gemfile
%{homedir}/Gemfile.lock
%{homedir}/Rakefile

%defattr(-, katello, katello)
%{_localstatedir}/log/%{name}
%{datadir}

%files glue-pulp
%{homedir}/app/models/glue/pulp
%{homedir}/lib/resources/pulp.rb

%files glue-candlepin
%{homedir}/app/models/glue/candlepin
%{homedir}/app/models/glue/provider.rb
%{homedir}/lib/resources/candlepin.rb

%files glue-foreman
%{homedir}/lib/resources/foreman.rb

%files all

%pre common
# Add the "katello" user and group
getent group %{name} >/dev/null || groupadd -r %{name}
getent passwd %{name} >/dev/null || \
    useradd -r -g %{name} -d %{homedir} -s /sbin/nologin -c "Katello" %{name}
exit 0

%preun common
if [ $1 -eq 0 ] ; then
    /sbin/service %{name} stop >/dev/null 2>&1
    /sbin/chkconfig --del %{name}
fi

%changelog
* Wed Dec 07 2011 Shannon Hughes <shughes@redhat.com> 0.1.130-1
- bump version to fix tags (shughes@redhat.com)

* Wed Dec 07 2011 Shannon Hughes <shughes@redhat.com> 0.1.129-1
- user roles - spec test for roles api (tstrachota@redhat.com)
- user roles - new api controller (tstrachota@redhat.com)
- fix long name breadcrumb trails in roles (shughes@redhat.com)
- Fix for jrist being an idiot and putting in some bad code.`
  (jrist@redhat.com)

* Tue Dec 06 2011 Mike McCune <mmccune@redhat.com> 0.1.128-1
- periodic rebuild

* Tue Dec 06 2011 Shannon Hughes <shughes@redhat.com> 0.1.126-1
- break out branding from app controller (shughes@redhat.com)

* Tue Dec 06 2011 Lukas Zapletal <lzap+git@redhat.com> 0.1.125-1
- Revert "759533 - proper path for distributions"

* Fri Dec 02 2011 Mike McCune <mmccune@redhat.com> 0.1.123-1
- periodic rebuild

* Fri Dec 02 2011 Lukas Zapletal <lzap+git@redhat.com> 0.1.122-1
- adding 4th column to the list_permissions
- adding rake list_permissions task

* Thu Dec 01 2011 Mike McCune <mmccune@redhat.com> 0.1.120-1
 - periodic rebuild
* Wed Nov 30 2011 Mike McCune <mmccune@redhat.com> 0.1.118-1
- periodic rebuild
* Tue Nov 29 2011 Shannon Hughes <shughes@redhat.com> 0.1.117-1
- fix user tab so editable fields wrap (shughes@redhat.com)
- Fixes issue with new template for repositories from adding in gpg key.
  (ehelms@redhat.com)
- rake jsroutes (thomasmckay@redhat.com)
- + display green/yellow/red icon next to installed software products + changed
  order of packages tab for progression Subscriptions->Software->Packages +
  TODO: refactor products code based upon sys-packages branch + TODO: hide
  "More..." button if number of installed products is less than page size
  (thomasmckay@redhat.com)
- installed products listed now (still need clean up) (thomasmckay@redhat.com)
- infrastructure for system/products based upon system/packages
  (thomasmckay@redhat.com)
- Removing errant console.log that breaks FF3.6 (ehelms@redhat.com)

* Tue Nov 29 2011 Lukas Zapletal <lzap+git@redhat.com> 0.1.116-1
- adding template to the system info cli call
- more info when RecordInvalid is thrown
- Org Deletion - ensuring things are cleaned up properly during org deletion
- GPG Keys: Adds gpg key helptip.
- Merge branch 'master' into gpg
- GPG Keys: Adds uploading gpg key during edit and attempts to fix issues with
  Firefox and gpg key ajax upload.
- GPG key: Adds uploading key on creating new key from the UI.
- GPG Keys: Adds dialog for setting GPG key of product for all underlying
  repositories.
- Routing error page doesn't need user credentials
- Added some gpg key controller tests
- added some unit tests to deal with gpg keys
- Moved the super admin method to authorization_helper_methods.rb from
  login_helper_methods.rb for more consistency
- Added a reset_repo_gpgs method to reset the gpg keys of the sub product
- GPG Keys: Adds UI code to check for setting all underlying repositories with
  products GPG key on edit.
- GPG Keys: Adds view, action and route for viewing the products and
  repositories a GPG key is associated with from the details pane of a key.
- GPG Key: Adds key association to products on create and update views.
- GPG Key: Adds association of GPG key when creating repository.
- GPG Key: Adds ability to edit a repository and change the GPG key.
- Added some methods to do permission checks on repos
- Added some methods to do permission checks on products
- GPG keys: Modifies edit box for pasting key and removes upload.
- GPG keys: Adds edit support for name and pasted gpg key.
- Adding products and repositories helpers
- GPG Keys: Adds functional GPG new key view.
- GPG Keys: Adds update to controller.
- Added code for repo controller to accept gpg
- Updated some controller methods to deal with associating gpg keys on
  products/repos
- Added a menu entry for the GPG stuff
- GPG Keys: Updated jsroutes for GPG keys.
- GPG Keys: Fixes for create with permissions.
- GPG Keys: Adds create controller actions to handle both pasted GPG keys and
  uploaded GPG keys.
- GPG Keys: Adds code for handling non-CRUD controller actions.
- GPG Keys: Adds basic routes.
- GPG Keys: Adds javascript scaffolding and activation of 2pane AJAX for GPG
  Keys.
- GPG Keys: Initial view scaffolding.
- GPG Keys: Fixes issues with Rails naming conventions.
- GPG Keys: Adds basic controller and helper shell. Adds suite of unit tests
  for TDD.
- Added some permission checking, scoped and searching on names
- Adding a product association to gpg keys
- Renamed Gpg to GpgKey
- Initial commit of the Gpg Model mappings + Migration scripts

* Mon Nov 28 2011 Lukas Zapletal <lzap+git@redhat.com> 0.1.115-1
- tdl validations - backend and cli
- tdl validation - model code

* Fri Nov 25 2011 Lukas Zapletal <lzap+git@redhat.com> 0.1.114-1
- Revert "Automatic commit of package [katello] release [0.1.114-1]."
- Automatic commit of package [katello] release [0.1.114-1].
- 757094 - use arel structure instead of the array for repos

* Thu Nov 24 2011 Lukas Zapletal <lzap+git@redhat.com> 0.1.113-1
- fixing typo (space)
- 755730 - exported RHEL templates mapping
- rh providers - restriction in adding products to rh providers via api
- bug - better error message when making unauthetincated call
- repo block - fixes in spec tests
- repo blacklist - flag for displaying enabled repos via api
- repo blacklist - product api lists always all products
- repo blacklist - flag for displaying disabled products via api
- repo blacklist - enable api blocked for custom repositories
- repo blacklist - api for enabling/disabling repos
- password_reset - fix i18n for emails
- changing some translation strings upon request

* Tue Nov 22 2011 Lukas Zapletal <lzap+git@redhat.com> 0.1.112-1
- fixed failing spec tests all caused by new parameter in
  Candlepin::Consumer#update
- template export - spec tests for disabled export form a Locker
- template export - disabled exporting templates from Locker envs
- moved auto-heal down next to current subs
- system templates - fixing issue where distributions were not browsable on a
  newly created template without refreshing
- positioned auto-heal button; comment-removed the Socket and Guest Requirement
  (since were hard-code data populated)
- fixed missing call to 'render' at end of #update
- use PUT instead of POST
- autoheal checkbox on system; toggling not working

* Fri Nov 18 2011 Shannon Hughes <shughes@redhat.com> 0.1.111-1
- 755048 - handle multiple ks trees for a template (inecas@redhat.com)

* Thu Nov 17 2011 Shannon Hughes <shughes@redhat.com> 0.1.110-1
- Revert "fix sync disabled submit button to not sync when disabled"
  (shughes@redhat.com)
- 747032 - Fixed a bugby error in the dashboard whenever you had more than one
  synced products (paji@redhat.com)

* Thu Nov 17 2011 Shannon Hughes <shughes@redhat.com> 0.1.109-1
- fix sync disabled submit button to not sync when disabled
  (shughes@redhat.com)
- 754215 - Small temporary fix for max height on CS Trees. (jrist@redhat.com)

* Wed Nov 16 2011 shughes@redhat.com
- Pie chart updates now functions with actual data. (jrist@redhat.com)
- Fix for pie chart on dashboard page. (jrist@redhat.com)
- Fixed a permission check to only load syncplans belonging to a specific org
  as opposed to syncplnas belongign to all org (paji@redhat.com)

* Wed Nov 16 2011 Shannon Hughes <shughes@redhat.com> 0.1.107-1
- Merge branch 'master' of ssh://git.fedorahosted.org/git/katello
  (jsherril@redhat.com)
- removing duplicated method (jsherril@redhat.com)
- incorporate redhat-logos rpm for system engine installs (shughes@redhat.com)
- 754442 - handle error status codes from CDN (inecas@redhat.com)
- 754207 - fixing issue where badly formed cdn_proxy would throw a non-sensical
  error, and we would attempt to parse a nil host (jsherril@redhat.com)
- Merge branch 'master' into sys-status (thomasmckay@redhat.com)
- minor verbage change to label: Host Type to System Type
  (thomasmckay@redhat.com)
- Merge branch 'master' into sys-status (thomasmckay@redhat.com)
- Merge branch 'master' into sys-status (thomasmckay@redhat.com)
- Merge branch 'master' into sys-status (thomasmckay@redhat.com)
- added compliant until date (thomasmckay@redhat.com)
- display a system's subscription status and colored icon
  (thomasmckay@redhat.com)
- Merge branch 'master' into sys-status (thomasmckay@redhat.com)
- display dashboard system status (thomasmckay@redhat.com)

* Wed Nov 16 2011 Brad Buckingham <bbuckingham@redhat.com> 0.1.106-1
- async job - fix for broken promotions (bbuckingham@redhat.com)

* Wed Nov 16 2011 Lukas Zapletal <lzap+git@redhat.com> 0.1.105-1
- 754430 - Product promotion fails as katello-jobs doesn't start
- system templates - adding support for adding a distribution to a system
  template in the ui
- Fixed a unit test failure
- Small fix to get the redhat enablement working in FF 3.6
- Fix to make the product.readable call only  out RH products that do not have
  any repositories enabled
- Added a message asking the user to enable repos after manifest was uploaded
- 751407 - root_controller doesn't require user authorization
- Made Product.readable call now adhere to  repo enablement constructs
- Small fix to improve the permission debug message
- bug - RAILS_ENV was ignored for thin
- Small fix to import_history, changes to styling for tabs on rh providers
  page.
- Moving the upload top right.
- Moved the redhat provider haml to a more appropriate location
- Updated some permissions on the redhat providers page
- Update to get the redhat providers repo enablement code to work.
- color shade products for sync status
- adding migration for removal of releaes version
- sync management - making sync page use major/minor versions that was added
- sync mangement - getting rid of major version
- sync management - fixing repository cancel
- fixing repo spec tests
- sync management - fixing button disabling
- sync management - fix for syncing multiple repos
- disable sync button if no repos are selected
- sync management - fixing cancel sync
- merge conflict
- sync management - adding show only syncing button
- js cleanup for progress bars
- For now automatically including all the repos in the repos call
- Initial commit on an updated repo data model to handle things like whitelists
  for rh
- handle product status progress when 100 percent
- smooth out repo progress bar for recent completed syncs
- ubercharged progress bar for previous completed syncs
- fix missing array return of pulp sync status
- sync management - fixing repo progress and adding product progress
- sync management - somre more fixes
- sync management - getting sync status showing up correct
- fixing some merge issues
- support sync status 1-call to server
- sync management - dont start periodical updater until we have added all the
  initial syncing repos
- sync management - a couple of periodical updater fixes
- removing unneeded view
- sync management - lots of javascript changes, a lot of stuff still broken
- sync management - some page/js modifications
- sync management - moving repos preopulation to a central place
- sync management =  javascript improvements
- sync mgmnt - fixing sync call
- sync management - adding sorting for repos and categories
- sync management - custom products showing up correctly now
- sync management - making table expand by major version/ minor version/arch
- use new pulp sync status, history task objects
- caching repo data and sync status to reduce sync management load time to ~40s
- adding ability to preload lazy accessors
- repos - adding release version attribute and importing

* Tue Nov 15 2011 Shannon Hughes <shughes@redhat.com> 0.1.104-1
- Reverting look.scss to previous contents. (jrist@redhat.com)
- tdl-repos - use repo name for name attribute (inecas@redhat.com)
- Merge branch 'master' into password_reset (bbuckingham@redhat.com)
- password reset - add server to logins email, ignore errors on requests for
  email (bbuckingham@redhat.com)
- cdn-proxy - accept url as well as host for cdn proxy (inecas@redhat.com)
- cdn-proxy - let proxy to be configured when calling CDN (inecas@redhat.com)
- 752863 - katello service will return "OK" on error (lzap+git@redhat.com)
- Rename of look.scss to _look.scss to reflect the fact that it's an import.
  Fixed the text-shadow deprecation error we were seeing on compass compile.
  (jrist@redhat.com)
- user edit - add 'save' text to form... lost in merge (bbuckingham@redhat.com)
- Merge branch 'master' into password_reset (bbuckingham@redhat.com)
- password reset - updates from code inspection (bbuckingham@redhat.com)
- Merge branch 'master' into password_reset (bbuckingham@redhat.com)
- password reset - fixes for issues found in production install
  (bbuckingham@redhat.com)
- katello.spec - adding mailers to be included in rpm (bbuckingham@redhat.com)
- password reset - fix issue w/ redirect to login after reset
  (bbuckingham@redhat.com)
- installler - minor update to setting of email in seeds.rb
  (bbuckingham@redhat.com)
- Merge branch 'master' into password_reset (bbuckingham@redhat.com)
- password reset - adding specs for new controller (bbuckingham@redhat.com)
- Merge branch 'master' into password_reset (bbuckingham@redhat.com)
- cli - add email address to 'user' as a required attribute
  (bbuckingham@redhat.com)
- password reset - replace flash w/ notices, add config options to
  katello.yml...ec (bbuckingham@redhat.com)
- password reset - update so that emails are sent asynchronously
  (bbuckingham@redhat.com)
- password reset - misc fixes (bbuckingham@redhat.com)
- password reset - add ability to send user login based on email
  (bbuckingham@redhat.com)
- password reset - chgs to support the actual password reset
  (bbuckingham@redhat.com)
- password reset - chgs to dev env to configure sendmail
  (bbuckingham@redhat.com)
- password reset - initial commit w/ logic for resetting user password
  (bbuckingham@redhat.com)
- Users specs - fixes for req'd email address and new tests
  (bbuckingham@redhat.com)
- Users - add email address (model/controller/view) (bbuckingham@redhat.com)

* Mon Nov 14 2011 Shannon Hughes <shughes@redhat.com> 0.1.103-1
- fix up branding file pulls (shughes@redhat.com)
- rescue exceptions retrieving a system's guests and host
  (thomasmckay@redhat.com)
- 750120 - search - fix error on org search (bbuckingham@redhat.com)
- scoped_search - updating to gem version 2.3.6 (bbuckingham@redhat.com)
- fix brand processing of source files (shughes@redhat.com)

* Mon Nov 14 2011 Lukas Zapletal <lzap+git@redhat.com> 0.1.102-1
- 753329 - distros - fix to support distros containing space in the id
- TODO: Unsure how to test this after making :host, :guests use lazy_accessor
- 749258 - new state 'failed' for changesets
- fixed save button on edit user password
- guests of a host cleanly displayed
- adding rootpw tag to the TDL export
- corrected test for creating user w/o env
- manifest import - fixes in orchestration - content remained created in locker
  env - fixed infinite recursive call of set_repos
- + both new user and modifying a user's environment now work + TODO: probably
  need to wordsmith form labels
- user#create updated for optional default env
- + don't require an initial environment for new org + new user default org/env
  choice box allows none (controller not updated yet)
- installed-products - API supports consumer installedProducts
- clean up of branch merge defaultorgenv
- correctly pass default env during user create and update
- comment and whitespace cleanup
- updated rspec tests for new default org and environment
- minor clean-up
- Security enhancements for default org and environment
- Updating KAtello to work with older subscription managers (5.7) that expect
  displayMessage in the return JSON
- User environment edit page no longer clicks a link in order to refresh the
  page after a successful update, but rather fills in the new data via AJAX
- Fixing a display message when creating an organization
- Not allowing a superadmin to create a user if the org does not ahave any
  environments from which to choose
- Now older subscription managers can register against Katello without
  providing an org or environment
- You can now change the default environment for a user on the
  Administration/Users/Environments tab
- updating config file secret
- Adding missing file
- Middle of ajax environments_partial call
- Moved the user new JS to the callback in user.js instead of a separate file
  for easier debugging.
- Saving a default permission whever a new user is created, although the
  details will likely change
- Now when you create an org you MUST specify a default environment. If you do
  not the org you created will be destroyed and you will be given proper error
  messages. I added a feature to pass a prepend string to the error in case
  there are two items you are trying to create on the page. It would have been
  easier to just prepend it at the time of message creation, but that would
  have affected every page. Perhaps we can revisit this in the future
- In the middle of stuff
- begin to display guests/host for a system
- major-minor - fix down migration
- major-minor - Parsing releasever and saving result to db
- white-space

* Thu Nov 10 2011 Shannon Hughes <shughes@redhat.com> 0.1.101-1
- disable sync KBlimit (shughes@redhat.com)
- repos - orchestration fix, 'del_content' was not returning true when there
  was nothing to delete (tstrachota@redhat.com)
- 746339 - System Validates on the uniqueness of name (lzap+git@redhat.com)
- repos - orchestration fix, deleting a repo was not deleting the product
  content (tstrachota@redhat.com)

* Wed Nov 09 2011 Shannon Hughes <shughes@redhat.com> 0.1.100-1
- virt-who - support host-guests systems relationship (inecas@redhat.com)
- virt-who - support uploading the guestIds to Candlepin (inecas@redhat.com)
- sync api - fix for listing status of promoted repos A condition that ensures
  synchronization of repos only in the Locker was too restrictive and affected
  also other actions. (tstrachota@redhat.com)
- 741961 - Removed traces of the anonymous user since he is no longer needed
  (paji@redhat.com)
- repo api - fix in spec tests for listing products (tstrachota@redhat.com)
- repos api - filtering by name in listing repos of a product
  (tstrachota@redhat.com)
- Merge branch 'master' into repo-remodel (paji@redhat.com)
- API - add status route for api to return the current version
  (inecas@redhat.com)
- include treetable.js in custom providers (thomasmckay@redhat.com)
- user spec tests - fix for pulp orchestration (tstrachota@redhat.com)
- Updated Gemfile.lock (inecas@redhat.com)
- 751844 - Fix for max height on right_tree sliding_container.
  (jrist@redhat.com)
- Merge branch 'master' into repo-remodel (paji@redhat.com)
- Refactored look and katello a little bit because of an order of operations
  error.` (jrist@redhat.com)
- Pulling out the header and maincontent and putting into a new SCSS file,
  look.scss for purposes of future ability to change subtle look and feel
  easily. (jrist@redhat.com)
- Switched the 3rd level nav to hoverIntent. (jrist@redhat.com)
- branding changes (shughes@redhat.com)
- Merge branch 'master' of ssh://git.fedorahosted.org/git/katello
  (mmccune@redhat.com)
- removed display of bundled products (thomasmckay@redhat.com)
- grouping by stacking_id now (thomasmckay@redhat.com)
- now group by subscription productId (thomasmckay@redhat.com)
- grouping by product name (which isn't right but treetable is working mostly
  (thomasmckay@redhat.com)
- show expansion with bundled products in a subscription
  (thomasmckay@redhat.com)
- changesets - added unique constraint on repos (tstrachota@redhat.com)
- Fixed distributions related spec tests (paji@redhat.com)
- Fixed sync related spec tests (paji@redhat.com)
- Fixed repo related spec tests (paji@redhat.com)
- Fixed packages test (paji@redhat.com)
- Fixed errata spec tests (paji@redhat.com)
- Merge branch 'master' into repo-remodel (paji@redhat.com)
- Fixed some repo related unit tests (paji@redhat.com)
- Removed the ChangesetRepo table + object and made it connect to the
  Repository model directly (paji@redhat.com)
- Merge branch 'master' into repo-remodel (paji@redhat.com)
- repo - using pulp id instead of AR id in pulp api calls
  (tstrachota@redhat.com)
- distributions api - fix for listing (tstrachota@redhat.com)
- Fixed some package group related tests (paji@redhat.com)
- Fixed errata based cli tests (paji@redhat.com)
- Some fixes involving issues with cli-system-test (paji@redhat.com)
- Merge branch 'master' into repo-remodel (paji@redhat.com)
- Fixed environment based spec tests (paji@redhat.com)
- Merge branch 'master' into repo-remodel (paji@redhat.com)
- Merge branch 'master' into repo-remodel (paji@redhat.com)
- removed spacing to deal with a warning (paji@redhat.com)
- Fixed the Systemtemplate spec tests (paji@redhat.com)
- Fixed errata tests (paji@redhat.com)
- Fixed sync related spec tests (paji@redhat.com)
- Fixed distribution spec tests (paji@redhat.com)
- Fixed Rep  related spec tests (paji@redhat.com)
- Fixed changeset tests (paji@redhat.com)
- fixed product spec tests that came up after master merge (paji@redhat.com)
- fixed more merge conflicts (paji@redhat.com)
- Fixed a bunch of merge conflicts (paji@redhat.com)
- More unit test fixes on the system templates stuff (paji@redhat.com)
- Fixed a good chunk of the product + repo seoc tests (paji@redhat.com)
- Merge branch 'master' into repo-remodel (paji@redhat.com)
- fixed some unit tests (paji@redhat.com)
- Fixed the repo destroy (paji@redhat.com)
- Master merge + fixed conflicts (paji@redhat.com)
- Adding the env products model (paji@redhat.com)
- Fixed merge conflicts related to master merge (paji@redhat.com)
- Added code to check for repo name conflicts before insert (paji@redhat.com)
- Updated repo code to work with promotions (paji@redhat.com)
- Added some error reporting for glue errors (paji@redhat.com)
- Glue::Pulp::Repo.find is now replaced by Repository.find_by_pulp_id now that
  we have the repository data model. (paji@redhat.com)
- Fixed a sync alert issue related to the new repo model (paji@redhat.com)
- Got the repo delete functionality working (paji@redhat.com)
- Merge branch 'master' into repo-remodel (paji@redhat.com)
- fixed the delete script for this model (paji@redhat.com)
- Got the sync pages to work with the new repo model (paji@redhat.com)
- Got the repo view to render the source url correctly (paji@redhat.com)
- Modified the code to get repo delete call working (paji@redhat.com)
- Updated the environment model to do a proper list products call
  (paji@redhat.com)
- Merge branch 'master' into repo-remodel (paji@redhat.com)
- Merge branch 'master' into repo-remodel (paji@redhat.com)
- Removed some wasted  comments (paji@redhat.com)
- Added environment mappings to the repo object and got product.repos search
  working (paji@redhat.com)
- Initial commit of the repo remodeling where the repository is created in
  katello (paji@redhat.com)

* Mon Nov 07 2011 Mike McCune <mmccune@redhat.com> 0.1.99-1
- misc rel-eng updates based on new RPMs from Fedora (mmccune@redhat.com)
* Wed Nov 02 2011 Lukas Zapletal <lzap+git@redhat.com> 0.1.98-1
- 702052 - db fields length limit review
- unit test fix
- filters - some styling improvements, as well as some permission fixes
- adding katello-job logrotate script
- moving simplify_changeset out of application controller
- Merge branch 'breakup-puppet'
- Remove trailing spaces
- filter - fixing issue where you could add a repo even if one wasnt selected
- improving package filter chosen styling
- converting chosen css to scss
- filters - fixing javascript load issue
- fixing initial_action for panel after merge
- improving error reporting for the API calls
- 731670 - improving error reporting when deleting users
- 750246 - promote content of product to different environments
- repo promotion - fix for failure when promoting a repo for second time
- Promotions - fix ajax scrolling for promotions, errata and pkgs
- repo promotion - fix for creating content (after wrong rebase)
- repo promotion - fix in spec tests
- cp content - content type taken from the provider's type
- fix for promoting repos - changeset was passing wrong parameters - repo
  promotion refactored, removed parameter for content (it is now created inside
  the repo object)
- better error messages for template validations
- adding some delays in the PulpTaskStatus
- parameter -m no longer an option in katello-jobs
- adding migration to the reset-dbs script
- templates - spec test fix
- templates - promoting parent templates
- distros - removing tdl validation
- distros - adding distribution tdl unit tests
- distros - adding package groups to TDL
- distros - adding name-version-url-arch to TDL export
- distros - adding distributions unit tests
- distros - adding import/export unit tests
- distros - adding importing
- distros - adding exporting
- distros - adding templ. distribution validator
- adding new configuration value debug_rest
- distros - adding cli portion for adding/removing distros
- distros - marking find_template as private method
- distros - adding system template handling code
- distros - adding system_template_distribution table
- distros - adding family, variant, version in CLI
- Merge branch 'filters-ui'
- filters - unit test fix and addition
- filters - adapting for  new panel ajax code
- fxiing merge conflict
- templates - spec test for checking revision numbers after promotion
- templates - fix for increased revision numbers after promotion
- filters - adding spec test for ui controller
- updated TDL schema + corresponding changes in template export & tests
- filters - fixing a few issues, such as empty package list message not going
  away/coming back
- filters - fixing empty message not appearing and dissappearing as needed
- filters - a couple more filters fixes
- filters - removing repos from select repos select box when they are selected
- filters - a few ui related fixes
- filters - package imporovements
- filters - some page changes as well as adding revert filter to products and
  repos
- filters - making products and repos add incrementally instead of re-rendering
  the entire product list
- filters - hooking up add/remove packages to the backend, as well as a few
  javascript fixes
- Merge branch 'filters' into filters-ui
- filters - hooking up product and repos to backend
- filters - improving adding removing of products and repos
- package filters - adding javascript product and repository adding
- added filters controller spec
- filters controller spec
- merge conflict
- adding/removal of packages from filters supports rollbacks now
- added support for updating of package lists of filters
- filters - a few package auto complete fixes
- filters - adding auto complete for packages, and moving locker package search
  to central place from system templates controller
- moving some javascript i18n to a common area for autocomplete
- spliting out the auto complete javascript object to its own file for reuse
- filters - adding the ui part of package adding and removing, not hooked up to
  the backend since it doesnt work yet
- tupane - adding support for expanding to actions other than :edit
- filters - making filters use name instead of pulp_id, and adding remove
- merge conflict
- filters - adding initial edit code
- fixing issue where provider description was marked with the incorrect class
- forgot to commit migration for filter-product join table
- added support for filter create/list/show/delete operations in katello cli
- filters - adding creation of package filters in the ui
- more filter-related tests
- filters - initial package filtering ui
- merge conflict
- support for addition/removal of filters to already promoted products
- fixing gemfile url
- Merge branch 'master' into filters-ui
- fixed a few issues in filters controller
- application of filters during promotion
- tests around persisting of filter-product association
- fixed a few issues around association of filters with repos
- added support for associating of filters with products
- fixed a misspelled method name
- applying filters to products step 1

* Fri Oct 28 2011 Shannon Hughes <shughes@redhat.com> 0.1.97-1
- Fixed an activation key error were all activation keys across musltiple orgs
  were deemed readable if Activationkeys in one org was accessible
  (paji@redhat.com)
- Fix for systems page javascript error when no env_select on the page.
  (ehelms@redhat.com)
- Merge branch 'master' into distros (bbuckingham@redhat.com)
- Merge branch 'master' into tupane-actions (jrist@redhat.com)
- Fixed the actions thing. (jrist@redhat.com)
- temporarily commenting out test that verifies validity of system template TDL
  export generated by katello (waiting for an updated schema from aeolus team)
  (dmitri@redhat.com)
- Small fix for actions. (jrist@redhat.com)
- Promotions - update to only allow promotion of distro, if repo has been
  promoted (bbuckingham@redhat.com)
- Changeset history - fix expand/collapse arrow (bbuckingham@redhat.com)
- Fixing right actions area post merge. (jrist@redhat.com)
- Merge branch 'master' into tupane-actions (jrist@redhat.com)
- fixed failing tests (dmitri@redhat.com)
- template export in tdl now has clientcert, clientkey, and persisted fields
  (dmitri@redhat.com)
- New system on create for systems page.  Fixed offset/position bug on panel
  due to container now being relative for menu. (jrist@redhat.com)
- Minor fix for the margin-top on third_level nav. (jrist@redhat.com)
- Third_level nav working well. (jrist@redhat.com)
- Menu - Fixes issue with third level nav hover not being displayed properly.
  (ehelms@redhat.com)
- Moved thirdLevelNavSetup to menu.js. (jrist@redhat.com)
- Tweaked the experience of the tabs to be a bit snappier. (jrist@redhat.com)
- Another change to the menu to make it behave a bit better. (jrist@redhat.com)
- Hover on subnav working with a few quirks that I need to work out.
  (jrist@redhat.com)
- Menu.scss. (jrist@redhat.com)
- Initial pass at menu. (jrist@redhat.com)
- removing another console.log (mmccune@redhat.com)
- remove console log output that was breaking FF 3.6 (mmccune@redhat.com)
- Fixes for broken scss files when compass attempts to compile them for builds.
  (ehelms@redhat.com)
- Merge branch 'master' into distros (bbuckingham@redhat.com)
- Merge branch 'master' into errata_filter (bbuckingham@redhat.com)
- errata_filter - ui - update the severity value for low severity
  (bbuckingham@redhat.com)
- errata_filter - ui - update the severity value for low severity
  (bbuckingham@redhat.com)
- repo querying - simple repo cache changed to work with new pulp api
  (tstrachota@redhat.com)
- repo querying - hack to enable queries with multiple groupids when using
  oauth temporary solution until it gets fixed in pulp (tstrachota@redhat.com)
- adding env_id to unit tests (mmccune@redhat.com)
- Merge branch 'master' into tdl-download (mmccune@redhat.com)
- adding dialog and download buttons for template download from env
  (mmccune@redhat.com)
- Moves some widget css into separate scss files. (ehelms@redhat.com)
- Merge branch 'master' into tupane (ehelms@redhat.com)
- Tupane - Fixes for spec tests. (ehelms@redhat.com)
- errata_filter - add stub to resolve error w/ test in promotions controller
  (bbuckingham@redhat.com)
- delayed-job - log errors backtrace in log file (inecas@redhat.com)
- Merge branch 'master' into tupane (ehelms@redhat.com)
- Tupane - Env Select - Adds ajax environment search to systems by environment
  page. (ehelms@redhat.com)
- nvrea-optional - adding pack to template accepts both nvre and nvrea
  (inecas@redhat.com)
- nvrea-options - remove unused code (inecas@redhat.com)
- nvrea-optional - parse_nvrea_nvre for parsing both formats together
  (inecas@redhat.com)
- nvrea-optional - refactor spec test and lib (inecas@redhat.com)
- prod orch - fix for deleting subscriptions of provided products
  (tstrachota@redhat.com)
- updated Gemfile.lock (dmitri+git@redhat.com)
- fixed failing tests (dmitri@redhat.com)
- added ruport-related gems to Gemfile (dmitri@redhat.com)
- Merge branch 'reports' (dmitri@redhat.com)
- prod orch - fix in rh provider import test (ui controller)
  (tstrachota@redhat.com)
- prod orch - fixes in spec tests (tstrachota@redhat.com)
- prod orch - deleting content from provider after manifest import
  (tstrachota@redhat.com)
- prod orch - fix for deleting prducts (tstrachota@redhat.com)
- prod orch - fix for deleting repositories - CP content is deleted upon
  deletion of the first repo associated with it (tstrachota@redhat.com)
- prod orch - added content id to repo groupids (tstrachota@redhat.com)
- prod orch - saving sync schedules refactored (tstrachota@redhat.com)
- prod orch - fix for getting repos for a product It was caching repositories
  filtered by search params -> second call with different search parameters
  would return wrong results. (tstrachota@redhat.com)
- prod orch - saving sync schedule in all repos on product update
  (tstrachota@redhat.com)
- prod orch - creating product content upon first promotion
  (tstrachota@redhat.com)
- prod orch - method for checking if one cdn path is substitute of the other in
  CdnVarSubstitutor (tstrachota@redhat.com)
- prod orch - deleting unused products after manifest import - deleting
  products that were in the manifest but don't belong to the owner
  (tstrachota@redhat.com)
- prod orch - new orchestration for product creation and manifest import
  (tstrachota@redhat.com)
- products - no content in CP when a product is created (tstrachota@redhat.com)
- Merge branch 'master' into tdl-download (mmccune@redhat.com)
- moving download to a pop-up pane so you can select env + distro
  (mmccune@redhat.com)
- Merge branch 'master' into distros (bbuckingham@redhat.com)
- Merge branch 'master' into errata_filter (bbuckingham@redhat.com)
- Tupane - Systems - Fixing search for creation and editing for System CRUD.
  (ehelms@redhat.com)
- Promotions - mark distributions as promoted, if they have already been
  (bbuckingham@redhat.com)
- Tupane - Fixes for unit tests after merging in master. (ehelms@redhat.com)
- Promotions - add distributions to changeset history... fix expander/collapse
  image in js (bbuckingham@redhat.com)
- fixing nil bug found on the code review - fix (lzap+git@redhat.com)
- Merge branch 'master' into tupane (ehelms@redhat.com)
- fixing nil bug found on the code review (lzap+git@redhat.com)
- dep calc - fixes in displaying the dependencies (tstrachota@redhat.com)
- dep calc - disabling dep. calc. in promotion tests (tstrachota@redhat.com)
- dep calc - promoting dependencies (tstrachota@redhat.com)
- dep calc - returning dependencies with dependency_of (tstrachota@redhat.com)
- dep calc - new column dependency_of in changeset dependencies
  (tstrachota@redhat.com)
- dep calc - refactoring and performance improvement - not calculating
  dependencies for packages that are included in any product or repository in
  the changeset (tstrachota@redhat.com)
- calc dep - methods for listing not included errata and packages
  (tstrachota@redhat.com)
- calc dep - calc_dependencies(bool) split into two methods
  (tstrachota@redhat.com)
- Fixed an accidental remove in katello.js from commit
  ec6ce7a262af3b9c349fb98c1d58ad774206dffb (paji@redhat.com)
- Promotions - distributions - spec test updates (bbuckingham@redhat.com)
- Promotions - distributions - changes to allow for promotion
  (bbuckingham@redhat.com)
- Tupane - Search - Spec test fixes for ajaxification of search.
  (ehelms@redhat.com)
- referenced proper ::Product class... again (thomasmckay@redhat.com)
- referenced proper ::Product class (thomasmckay@redhat.com)
- Promotions - distributions - additional changes to properly support changeset
  operations (bbuckingham@redhat.com)
- Tupane - Adds notice on edit when edited item no longer meets search
  criteria. (ehelms@redhat.com)
- Promotions - distributions - add/remove/view on changeset
  (bbuckingham@redhat.com)
- Promotions - distros - ui chg to allow adding to changeset
  (bbuckingham@redhat.com)
- Errata - update so that 'severity' will have an accessor
  (bbuckingham@redhat.com)
- Errata - filter - fix the severity values (bbuckingham@redhat.com)
- Tupane - Removes unnecessary anonymous function from list initialization.
  (ehelms@redhat.com)
- Tupane - Search - Refactors items function to be uniform across controllers.
  Adds total items and total results items counts. Refactors panel
  functionality to separate list and panel functions. (ehelms@redhat.com)
- Promotions - errata - some cleanup based on ui review discussion
  (bbuckingham@redhat.com)
- Promotions - system templates - make list in ui consistent w/ others in
  breadcrumb (bbuckingham@redhat.com)
- Merge branch 'master' into tdl-download (mmccune@redhat.com)
- Promotions - errata - update show to omit 'self' and include available links
  provided in errata (bbuckingham@redhat.com)
- Promotions - errata - update format of title for breadcrumb and errata
  details (bbuckingham@redhat.com)
- Errata Filters - UI - updates to integrate w/ backend errata filters
  (bbuckingham@redhat.com)
- Tupane - Search - Adds special notification if newly created object does not
  meet search criteria. (ehelms@redhat.com)
- Tupane - Refactors items controller function to be less repetitive.
  (ehelms@redhat.com)
- Tupane - Fixes changeset history page that requires extra attribute when
  searching for environment. (ehelms@redhat.com)
- errata-filters - filter all errata for a product (inecas@redhat.com)
- errata-filters - use only Pulp::Repo.errata for filtering (inecas@redhat.com)
- Tupane - Adds number of total items and current items in list to left side
  list in UI. (ehelms@redhat.com)
- Tupane - Adds message specific settings to notices and adds special notice to
  organization creation for new objects that don't meet search criteria.
  (ehelms@redhat.com)
- errata-filters - update failing tests (inecas@redhat.com)
- errata-filters - API and CLI support for filtering on severity
  (inecas@redhat.com)
- errata-filters - API and CLI restrict filtering errata on an environment
  (inecas@redhat.com)
- errata-filters - API and CLI allow errata filtering on multiple repos
  (inecas@redhat.com)
- errata-filters - API and CLI support for filtering errata by type
  (inecas@redhat.com)
- Removing the 'new' for systems_controller since it isn't quite there yet.
  (jrist@redhat.com)
- Various tupane fixes, enhancements, and modifications to styling.  More...
  - Stylize the options dialog in actions   - Remove the arrows on multi-select
  - Fix the .new to be fixed height all the time.   -  Fix the "2 items
  selected to be less space   - Move the box down, yo.   - Add Select None
  (jrist@redhat.com)
- Errata Filters - ui - initial changes to promotions breadcrumb
  (bbuckingham@redhat.com)
- Tupane - Search - Fixes for autocomplete drop down and left list not sizing
  properly on search. (ehelms@redhat.com)
- Tupane - Search - Converts fancyqueries to use new ajax search.
  (ehelms@redhat.com)
- Tupane - Search - Removes scoped search standard jquery autocompletion widget
  and replaces it with similar one fitted for Katello's needs.
  (ehelms@redhat.com)
- tupane - adding support for actions to be disabled if nothing is selected
  (jsherril@redhat.com)
- Tupane - Search - Re-factors extended scroll to use new search parameters.
  (ehelms@redhat.com)
- Search - Converts search to an ajax operation to refresh and update left side
  list. (ehelms@redhat.com)
- Fixes issue with navigationg graphic showing up on roles page tupanel.
  (ehelms@redhat.com)
- Merge branch 'master' into tupane (ehelms@redhat.com)
- Tupane - Changes pages to use new action to register with panel in
  javascript. (ehelms@redhat.com)
- Tupane - Moves list javascript object to new namespace. Moves newly created
  objects to top of the left hand list. (ehelms@redhat.com)
- Tupane - Converts the rest of ajax loading left hand list object creations to
  new style that respects search parameters. (ehelms@redhat.com)
- adding bulk delete system spec test (jsherril@redhat.com)
- tupane actions - adding icon to system bulk remove (jsherril@redhat.com)
- tupane actions - moving KT.panel action functions to KT.panel.actions
  (jsherril@redhat.com)
- Fixed the refresh of the number of items to happen automatically without
  being called. (jrist@redhat.com)
- System removal refresh of items number.. (jrist@redhat.com)
- Tupane - ActivationKeys - Changes Activation Keys to use creation format that
  respects search filters. (ehelms@redhat.com)
- Tupane - Role - Cleanup of role creation with addition of description field.
  Moves role creation in UI to new form to respect search parameters.
  (ehelms@redhat.com)
- Tupane - Modifies left hand list to obey search parameters and adds the
  ability to specify a create action on the page for automatic handling of
  creation of new objects with respect to the search parameters.
  (ehelms@redhat.com)
- re-created reports functionality after botched merge (dmitri@redhat.com)
- two pane system actions - adding remove action for bulk systems
  (jsherril@redhat.com)
- Tupane - Converts Content Management tab to use left list ajax loading.
  (ehelms@redhat.com)
- Tupane - Converts Organizations tab to ajax list loading. (ehelms@redhat.com)
- Tupane - Converts Administration tab to ajax list loading.
  (ehelms@redhat.com)
- Merge branch 'master' into tupane (ehelms@redhat.com)
- Tupane - Converts systems tab items to use new ajax loading in left hand
  list. (ehelms@redhat.com)
- Merge branch 'master' into tdl-download (mmccune@redhat.com)
- first hack to try and get the sub-edit panel to pop up (mmccune@redhat.com)
- Tupane - Initial commit of changes to loading of left hand list on tupane
  pages via ajax. (ehelms@redhat.com)
- Tupanel - Updates to tupanel slide out for smoother sliding up and down
  elongated lists.  Fix for extended scroll causing slide out panel to overrun
  footer. (ehelms@redhat.com)

* Mon Oct 24 2011 Shannon Hughes <shughes@redhat.com> 0.1.96-1
- Merge branch 'master' of ssh://git.fedorahosted.org/git/katello
  (bkearney@redhat.com)
- Allow headpin and katello-common to install together (bkearney@redhat.com)
- Small fix for browse/upload overlap. (jrist@redhat.com)
- pools - one more unit test (lzap+git@redhat.com)
- pools - list of available unit test (lzap+git@redhat.com)
- tdl-repos-references - validate TDL in unit tests against xsd
  (inecas@redhat.com)
- tdl-repos-references - tdl repos references direct to pulp repo
  (inecas@redhat.com)
- templates - fix for cloning to an environment (tstrachota@redhat.com)
- Systems - minor change to view to address warning during render...
  (bbuckingham@redhat.com)
- Promotions - distributions - make list in ui consistent w/ products list
  (bbuckingham@redhat.com)
- Minor fix for potential overlap of Upload button on Redhat Provider page.
  (jrist@redhat.com)
- cli-akeys-pools - show pools in activation key details (inecas@redhat.com)
- cli-akeys-pools - set allocated to 1 (inecas@redhat.com)
- cli-akeys-pools - refactor spec tests (inecas@redhat.com)
- cli-akeys-pools - remove subscriptions from a activation kay
  (inecas@redhat.com)
- cli-akeys-pools - add subscription to a key through CLI (inecas@redhat.com)
- 747805 - Fix for not being able to create an environment when subpanel div
  was "in the way" via z-index and layering. (jrist@redhat.com)
- Fixing tests for System create (tsmart@redhat.com)
- Rendering the proper lsit item for a system once it has been created
  (tsmart@redhat.com)
- Minor changes to new page for systems.  Using systems_path with
  action=>create automatically defaults to post.  Doing so was because of the
  server prefix.  Also fixed the scrollbar at the bottom of the page to be
  grid_8 for the surrounding page. (jrist@redhat.com)
- If you do not have an environment selected, then we tell you to go set a
  default (tsmart@redhat.com)
- Fixing System create error validation return (tsmart@redhat.com)
- Adding environment selector to the System Create page (tsmart@redhat.com)
- Cherry picking first System CRUD commit (tsmart@redhat.com)
- Tweaks to System/Subscriptions based on feedback:    + Fix date CSS padding
  + "Available" to "Quantity" in Available table    + Remove "Total" column in
  Available table    + Add "SLA" to Available table (thomasmckay@redhat.com)
- pools - adding multi entitlement flag to the list (cli) (lzap+git@redhat.com)
- pools - making use of system.available_pools_full (lzap+git@redhat.com)
- pools - rename sys_consumed_entitlements as consumed_entitlements
  (lzap+git@redhat.com)
- pools - moving sys_consumed_entitlements into glue (lzap+git@redhat.com)
- pools - rename sys_available_pools as available_pools_full
  (lzap+git@redhat.com)
- pools - moving sys_available_pools into glue (lzap+git@redhat.com)
- pools - listing of available pools (lzap+git@redhat.com)
- refactoring - extending pool glue class (lzap+git@redhat.com)
- refactoring - extending pool glue class (lzap+git@redhat.com)
- removing unused code (lzap+git@redhat.com)
- Prevent from using sqlite as the database engine (inecas@redhat.com)
- Wrapping up today's git mess. (jrist@redhat.com)
- Revert "Revert "Red Hat Provider layout refactor" - upload is not working
  now..." (jrist@redhat.com)
- Revert "Fix for provider.js upload file." (jrist@redhat.com)
- Revert "Merge branch 'upload_fix'" (jrist@redhat.com)
- Merge branch 'upload_fix' (jrist@redhat.com)
- Fix for provider.js upload file. (jrist@redhat.com)
- Revert "Red Hat Provider layout refactor" - upload is not working now...
  (jrist@redhat.com)
- Red Hat Provider layout refactor (jrist@redhat.com)
- Removed jeditable classes off repo pages since attributes there are not
  editable anymore (paji@redhat.com)
- Break up the katello rpms into component parts (bkearney@redhat.com)
- Very minor padding issue on .dash (jrist@redhat.com)
- Fix for flot/canvas on IE. (jrist@redhat.com)
- BZ#747343 https://bugzilla.redhat.com/show_bug.cgi?id=747343 In fix to show
  subscriptions w/o products, the provider was not being checked.
  (thomasmckay@redhat.com)
- Based on jrist feedback: + add padding to rows to account for fatter spinner
  + don't increment spinner value if non-zero on checkbox click + alternate row
  coloring (maintain color on exanding rows) (thomasmckay@redhat.com)
- Unsubscribe now unsubscribes from individual entitlements, not the entire
  pool. (Only useful for multi-entitlement subscriptions where the user may
  have subscribed to multiple quantities.) (thomasmckay@redhat.com)
- adjusted tables for custom provider product, updated columns
  (thomasmckay@redhat.com)
- handle comma-separated gpgUrl values. change display of subscription from
  label to div to clean up display style (thomasmckay@redhat.com)
- subscription content url is needs the content source prefix before it is a
  clickable link (thomasmckay@redhat.com)
- changed subscription details to a list instead of a table; much cleaner
  looking (thomasmckay@redhat.com)
- data added to expanding subscription tree (thomasmckay@redhat.com)
- first cut of expander for subscription details (data fake)
  (thomasmckay@redhat.com)
- updated table info for available, including removing spinner for non-multi
  (thomasmckay@redhat.com)
- updated table info for currently subscribed (thomasmckay@redhat.com)
- 737678 - Made the provider left panes and other left panes use ellipsis
  (paji@redhat.com)

* Tue Oct 18 2011 Lukas Zapletal <lzap+git@redhat.com> 0.1.95-1
- switching to XML vs JSON for template download
- Errata - packages - list based on name-[epoch:]-version-release.arch
- 745617 fix for product sync selection
- tdl - modifying /export to return TDL format
- tdl - refactoring export_string to export_as_json
- reset dbs script now correctly load variables
- 744067 - Promotions - Errata UI - clean up format on Details tab

* Mon Oct 17 2011 Lukas Zapletal <lzap+git@redhat.com> 0.1.94-1
- adding db:truncate rake task
- templates - spec tests for revisions
- templates - fix for increasing revision numbers after update
- fixes #745245 Filter on provider page fails with postgres error
- Fixed a unit test
- 740979 - Gave provider read access for users with org sync permission
- 744067 - Promotions - Errata UI - clean up format on Packages tab
- 741416 - organizations ui - list orgs using same sort order as on roles pg

* Fri Oct 14 2011 Shannon Hughes <shughes@redhat.com> 0.1.93-1
- bump up scoped_search version to 2.3.4 (shughes@redhat.com)
- 745315 -changing application controller to not include all helpers in all
  controllers, this stops helper methods with the same name from overwriding
  each other (jsherril@redhat.com)
- 740969 - Fixed a bug where tab was being inserted. Tab is invalid for names
  (paji@redhat.com)
- 720432 - Moves the small x that closes the filter on sliding tree widgets to
  be directly to the right of the filter. (ehelms@redhat.com)
- 745279 - UI - fix deletion of repo (bbuckingham@redhat.com)
- 739588-Made the systems update call raise the error message the correct way
  (paji@redhat.com)
- 735975 - Fix for user delete link showing up for self roles page
  (paji@redhat.com)
- Added code to fix a menu highlighting issue (paji@redhat.com)
- 743415 - removing uneeded files (mmccune@redhat.com)
- update to translations (shughes@redhat.com)
- 744285 - bulletproof the spec test for repo_id (inecas@redhat.com)
- Fix for accidentaly faling tests (inecas@redhat.com)
- adding new zanata translation file (shughes@redhat.com)
- search - fix system save and notices search (bbuckingham@redhat.com)
- 744285 - Change format of repo id (inecas@redhat.com)
- Fixed a bunch of unit tests (paji@redhat.com)
- Fixed progress bar and spacing on sync management page. (jrist@redhat.com)
- Updated the ordering on the content-management menu items (paji@redhat.com)
- Refactored the create_menu method to allow navs of multiple levels
  (paji@redhat.com)
- Ported all the nav items across (paji@redhat.com)
- Added a construct to automatically imply checking for a sub level if the top
  level is missing (paji@redhat.com)
- Just added spaces to every line to keep the tabbing loking right
  (paji@redhat.com)
- Added the systems tab. (paji@redhat.com)
- Added dashboard menus and fixed a bunch of navs (paji@redhat.com)
- Reorganized the navigation a bit (paji@redhat.com)
- Modified the rendering structure to use independent nav items
  (paji@redhat.com)
- Moved menu rb to helpers since its a better fit there.. soon going to
  reorganize the files there (paji@redhat.com)
- Adding the new menu.rb to generate menu (paji@redhat.com)
- Initial commit on getting a dynamic navigation (paji@redhat.com)
- Merge branch 'comps' (jsherril@redhat.com)
- system templates - fixing last issues with comps groups (jsherril@redhat.com)
- removing z-index on helptip open icon so it does not hover over 3rd level
  navigation menu (jsherril@redhat.com)
- Moved the help tip on the redhat providers page show up at the right spot
  (paji@redhat.com)
- reduce number of sync threads (shughes@redhat.com)
- search - several fixes for issues on auto-complete (bbuckingham@redhat.com)
- tests - adding system template package group test for the ui controller
  (jsherril@redhat.com)
- 744191 - prevent some changes on red hat provider (inecas@redhat.com)
- 744191 - Prevent deleting Red Hat provider (inecas@redhat.com)
- system templates - removign uneeded route (jsherril@redhat.com)
- system templates - package groups auto complete working (jsherril@redhat.com)
- system templates - hooked up comps groups with backend with the exception of
  auto complete (jsherril@redhat.com)
- Merge branch 'master' into comps (jsherril@redhat.com)
- system templates - adding  addition and removal of package groups in the web
  ui, still does not save to server (jsherril@redhat.com)
- system templates - properly listing package groups respecting page size
  limits (jsherril@redhat.com)
- system templates - adding real package groups to system templates page
  (jsherril@redhat.com)
- system templates - adding initial ui framework for package groups in system
  templates (jsherril@redhat.com)
- system templates - adding initial comps listing for products (with fake data)
  (jsherril@redhat.com)

* Tue Oct 11 2011 Lukas Zapletal <lzap+git@redhat.com> 0.1.92-1
- Installation does not pull in katello-cli
- Revert "added ruport-related gems to Gemfile"
- jslint - fix warnings reported during build
- templates - fix in spec tests for exporting/importing
- templates - fix for cloning to next environment - added nvres to export - fix
  for importing package groups
- added ruport-related gems to Gemfile
- JsRoutes - Fix for rake task to generate javascript routes.

* Mon Oct 10 2011 Brad Buckingham <bbuckingham@redhat.com> 0.1.91-1
- scoped_search - Gemfile updates to support scoped_search 2.3.4
  (bbuckingham@redhat.com)
- 741656 - roles - search - chgs for search by perm type and verbs
  (bbuckingham@redhat.com)
- Switch of arch and support level on subscriptions page. (jrist@redhat.com)
- repo delete - cli for deleting single repos (tstrachota@redhat.com)
- repo delete - api for deleting single repos (tstrachota@redhat.com)
- Enable running rake task for production env from git repo (inecas@redhat.com)
- Fix check on sqlite when setting up db under root for production
  (inecas@redhat.com)
- Remove failing check on sqlite for root (inecas@redhat.com)
- users - fix user name on edit screen (bbuckingham@redhat.com)
- Set default rake task (inecas@redhat.com)
- Merge branch 'master' into bz731203 (bbuckingham@redhat.com)
- fixed failing roles_controller_spec (dmitri@redhat.com)
- Merge branch 'filters' (dmitri@redhat.com)
- import-stage-manifest - remove hard-coded supported archs (inecas@redhat.com)
- fix in log message (tstrachota@redhat.com)
- org orchestration - deleting dependent providers moved to orchestration layer
  Having it handled by :dependent => :destroy caused wrong order of deleting
  the records. The organization in Candlepin was deleted before providers and
  products. This led to record-not-found errors. (tstrachota@redhat.com)
- products - delete all repos in all environments when deleting a product
  (tstrachota@redhat.com)
- products - route and api for deleting products (tstrachota@redhat.com)
- Added the download icon to the system template page. (jrist@redhat.com)
- 731203 - changes so that update to the object id are reflected in pane header
  (bbuckingham@redhat.com)
- 743646: fix sync due to bad rail route paths (shughes@redhat.com)
- 731203 - update panes to use object name in header/title
  (bbuckingham@redhat.com)
- 731203 - updates to support ellipsis in header of tupane layout
  (bbuckingham@redhat.com)
- fields residing in pulp are now present in the output of index
  (dmitri@redhat.com)
- create/delete operations for filters are working now (dmitri@redhat.com)
- first cut of filters used during promotion of content from Locker
  (dmitri@redhat.com)

* Fri Oct 07 2011 Lukas Zapletal <lzap+git@redhat.com> 0.1.90-1
- fix for katello-reset-dbs - pgsql support for initdb
- sms - introducing subscriptions controller
- sms - refactoring subscription -> subscriptions path
- sms - moving subscriptions list action into the backend
- sms - moving unsubscribe action into the backend
- dashboard - one last css vertical spacing issue fix
- making css for navigation require a little space in the subnav if there are
  no subnav elements
- dashboard - fixing issue where user with no orgs would recieve an error upon
  login
- panel - minor update to escape special characters in id
- dashboard - more dashboard css fixes
- 741669 - fixing issue where user with no org could not access their own user
  details page
- dashboard - adding ui tweaks from uxd

* Thu Oct 06 2011 Shannon Hughes <shughes@redhat.com> 0.1.89-1
- adding reporting gems deps (shughes@redhat.com)

* Thu Oct 06 2011 Shannon Hughes <shughes@redhat.com> 0.1.88-1
- adding yum fix until 3.2.29 hits zstream/pulp (shughes@redhat.com)
- provider - search changes resulting from split of Custom and Red Hat
  providers (bbuckingham@redhat.com)
- 715369 - use ellipsis on search favorites/history w/ long names
  (bbuckingham@redhat.com)
- repo - default value for content type when creating new repo
  (tstrachota@redhat.com)
- sms - useless comment (lzap+git@redhat.com)
- templates - removed old way of promoting templates directly
  (tstrachota@redhat.com)
- import-stage-manifest - set content type for created repo (inecas@redhat.com)
- dashboard - fixing issue where promotions ellipsis was not configured
  correctly (jsherril@redhat.com)
- dashboard - updating subscription status scss as per request
  (jsherril@redhat.com)

* Wed Oct 05 2011 Shannon Hughes <shughes@redhat.com> 0.1.87-1
- adding redhat-uep.pem to katello ca (shughes@redhat.com)
- dashboard - prevent a divide by zero (jsherril@redhat.com)
- import-stage-manifest - fix relative path for imported repos
  (inecas@redhat.com)
- Do not call reset-oauth in %post, candlepin and pulp are not installed at
  that time anyway. (jpazdziora@redhat.com)
- 739680 - include candlepin error text in error notice on manifest upload
  error (bbuckingham@redhat.com)
- import-stage-manifest - use redhat-uep.pem as feed_ca (inecas@redhat.com)
- import-stage-manifest - refactor certificate loading (inecas@redhat.com)
- import-stage-manifest - fix failing spec tests (inecas@redhat.com)
- import-stage-manifest - fix validations for options (inecas@redhat.com)
- import-stage-manifest - fix ssl verification (inecas@redhat.com)
- import-stage-manifest - small refactoring (inecas@redhat.com)
- import-stage-manifest - short documentation (inecas@redhat.com)
- import-stage-manifest - remove unused code (inecas@redhat.com)
- import-stage-manifest - use CDN to substitute vars in content url
  (inecas@redhat.com)
- import-stage-manifest - class for loading variable values from CDN
  (inecas@redhat.com)
- import-stage-manifest - refactor (inecas@redhat.com)
- import-stage-manifest - fix unit tests (inecas@redhat.com)
- import-stage-manifest - substitute release ver (inecas@redhat.com)
- packagegroups - cli changed to work with array returned from api instead of
  hashes that were returned formerly (tstrachota@redhat.com)
- templates - fixes in spec tests (tstrachota@redhat.com)
- templates - validations for package groups and group categories
  (tstrachota@redhat.com)
- package groups - groups and group categories returned in an array instead of
  in a hash (tstrachota@redhat.com)
- templates api - removed old content update (tstrachota@redhat.com)
- packages search - find latest returns array of all latest packages not only
  the first latest package found (tstrachota@redhat.com)
- templates - package groups and categories identified by name -repo ids and
  category/group ids removed (tstrachota@redhat.com)
- added index for system_template_id on system_template_packages
  (tstrachota@redhat.com)
- templates - update changes name of all environment clones
  (tstrachota@redhat.com)
- templates api - added new controller for updating templates
  (tstrachota@redhat.com)
- templates api - fix for failure in listing all templates in the system
  (tstrachota@redhat.com)
- Temporarily removing dashboard pull-down. (jrist@redhat.com)
- 740340 - manifest upload - validate file input provided
  (bbuckingham@redhat.com)
- 740970 - adding detection if a password contains the username
  (jsherril@redhat.com)
- 741669 - adding a way for users to modify their own user details
  (jsherril@redhat.com)
- Fixed providers show  + edit page to not show provider type (paji@redhat.com)
- Merge branch 'master' into notices (bbuckingham@redhat.com)
- Merge branch 'master' of ssh://git.fedorahosted.org/git/katello
  (bbuckingham@redhat.com)
- dashboard - adding arrow to the right of the gear (jsherril@redhat.com)
- a-keys - fix delete and behavior on create (bbuckingham@redhat.com)
- Merge branch 'master' into akeys (bbuckingham@redhat.com)
- a-keys - fix view specs (bbuckingham@redhat.com)
- a-keys - fix controller specs (bbuckingham@redhat.com)
- a-keys - mods to handle nil env on akey create (bbuckingham@redhat.com)
- Alternating family rows in Activation Keys by way of Ruby's handy cycle
  method. (jrist@redhat.com)
- a-keys - (TO BE REVERTED) temporary commit to duplicate subscriptions
  (bbuckingham@redhat.com)
- a-keys - some refactor/cleanup of js to use KT namespace
  (bbuckingham@redhat.com)
- a-keys - js fix so that clearing filter does not leave children shown
  (bbuckingham@redhat.com)
- a-keys - css updates for subscriptions (bbuckingham@redhat.com)
- a-keys - change the text used to request update to template
  (bbuckingham@redhat.com)
- a-keys - update scss to remove some of the table css used by akey
  subscriptions (bbuckingham@redhat.com)
- Merge branch 'master' into akeys (bbuckingham@redhat.com)
- a-keys - init env_select when edit pane is initialized
  (bbuckingham@redhat.com)
- a-keys - add cancel button to general tab (bbuckingham@redhat.com)
- a-keys - subscriptions - updates to support listing by product
  (bbuckingham@redhat.com)
- a-keys - update to disable the Add/Remove button after click
  (bbuckingham@redhat.com)
- a-keys - subscriptions - update to include type (virtual/physical)
  (bbuckingham@redhat.com)
- a-keys - applied subs - add link to add subs (bbuckingham@redhat.com)
- a-keys - initial changes for applied subscriptions page
  (bbuckingham@redhat.com)
- a-keys - initial changes for available subscriptions page
  (bbuckingham@redhat.com)
- Merge branch 'master' into akeys (bbuckingham@redhat.com)
- a-keys - new/edit - updates to highlight the need to change template, on env
  change... (bbuckingham@redhat.com)
- a-keys - edit - fix broken 'save' (bbuckingham@redhat.com)
- a-keys - subscriptions - add applied/available placeholders for view and
  controller (bbuckingham@redhat.com)
- a-keys - add Applied and Available subscriptions to navigation
  (bbuckingham@redhat.com)
- a-keys - new/edit - disable save buttons while retrieving template/product
  info (bbuckingham@redhat.com)
- a-keys - new - update to set env to the first available
  (bbuckingham@redhat.com)
- a-keys - remove the edit_environment action (bbuckingham@redhat.com)
- a-keys - edit - update to list products in the env selected
  (bbuckingham@redhat.com)
- a-keys - update new key ui to use environment selector
  (bbuckingham@redhat.com)
- a-keys - update setting of env and system template on general tab...
  (bbuckingham@redhat.com)
- notices - change to fix broken tests (bbuckingham@redhat.com)
- notices - change to support closing previous failure notices on a success
  (bbuckingham@redhat.com)
- notices - adding controller_name and action_name to notices
  (bbuckingham@redhat.com)

* Tue Oct 04 2011 Lukas Zapletal <lzap+git@redhat.com> 0.1.86-1
- Added some rendering on products and repos page to explicity differentiate
  the 2
- dashboard - removing system list and expanding height of big_widget and
  small_widget
- Updated katello-js to work with multiple third level navs
- 740921 - When editing a permission verbs and tags that were part of the
  permission will now show up as selected already.
- Roles UI - Fix for edit role slide up container not working after previous
  changes to the way the action bar works.
- tupane - fixing extended scroll spinner showing up on most pages
- panel - rendering generic rows more efficiently
- 740365 - fixing issue with systems sorting and extended scroll, where limits
  were being placed before teh sorting happened
- Fixes for Roles UI action bar edit breaking after trying to edit more than 1.
- 737138 - Adds action bar buttons on roles pages to tab index and adds enter
  button press handlers to activate actions.
- 733722 - When hitting enter after editing an input will cause the next button
  to click.
- 741399 - Fixes for Global permissions to hide 'On' field for all resource
  types.
- Tupane - Changes for consistency of tupane css.
- 741422 - Roles UI - Fixes issue with sliding tree expanding in height instead
  of overflowing container.
- Row/grouping coloring for products and repos.
- Fixed a unit test failure
- Got pretty much the providers functionality done with this
- Initial commit related to the provider page redesign
- sms - cli system subscribe command
- Commiting a bunch of unit fixes
- Made organization create a default redhat provider on its inception
- Updated dashboard systems snippet. fixed a couple of bugs w.r.t ellipsis
- Dashboard - lighter hr color, and shorter big_widgets.
- 740936 - Roles UI - Fixes issue with back button disappearing, container
  border not surrounding actior bar and with wrong containers being displayed
  for permission create.
- BZ 741357: fixed a spelling mistake in katello-jobs.init
- Revert "BZ 741357: fixed a spelling mistake in katello-jobs.init"
- BZ 741357: fixed a spelling mistake in katello-jobs.init
- 741444/741648/739981/739655 - update *.js.haml to use the new KT namespace
  for javascript
- Added some modifications for the dashboard systems overview widget to include
  the product name
- add a spec test to the new download
- Adding system template download button.
- Updated the dashboard systems view to be more consistent and show an icon if
  entitlements are valid
- Moved methods from the systems_help to application so that the time
  formatting can be conisistent across all helpers
- Lighter color footer version.
- Tupane - Fixes typo from earlier change related to tupane closing not
  scrolling back up to top.
- dashboard - making subscription widget load with the page
- Added some better error handling and removed katello_error.haml as we can do
  the same with katello.haml
- dashboard - fixing issue where errata would not expand properly when loaded
  via async, also moved jscroll initalization to a more central place
- dashboard - fixing issue where scrollbar would not initialize for ajax loaded
  widgets
- dashboard - removing console.logs
- dashboard - making all widgets load asyncronously
  dashboard
- Changes to the dashboard layout.
- dashboard - adding errata widget with fake data
- Dashboard gear icon in button.
- 739654 - Tupane - Fixes issue with tupane jumping to top of page upon being
  closed.
- katello-all -- a meta-package to pull in all components for Katello.
- Stroke 0 on dashboard pie graph.
- 736090 - Tupane - Fixes for tupane drifting into footer.
- 736828 - Promotions - Fixes packages tupane to close whenever the breadcrumb
  is navigated away from the packages list.
- Overlay for graph on sub status for dasyboard.  Fix for a few small bad haml
  and js things.
- Fixed a var name goofup
- dashboard - adding owner infor object to katello and having the dashboard use
  it for total systems
- dashboard - fixing color values to work properly in firefox
- Updated some scss styling to lengthen the scroll
- Added a message to show empty systems
- Added  some styling on the systems snippet
- dashboard - adding subscription widget for dashboard with fake data
- Added the ellipsis widget
- glue - caching teh sync status object in repos to reduce overhead
- dashboard - a few visual fixes
- Fixed some merge conflicts
- Initial cut of the systems snippet on the dashboard
- dashboard - adding sync dashboard widget
- dashboard - making helper function names more consistent
- dashboard - fixing changeset link and fixing icon links on promotions
- Made the current_organization failure check to also log the exception trace
- dashboard - mostly got promotions pane on dashboard working
- dashboard - got notices dashboard widget in place
- move the SSL fix into the rpm files
- Additional work on the dashboard L&F.  Still need gear in dropbutton and
  content in dashboard boxes.
- Changes to the dashboard UI headers.
- Dashboard initial layout. Added new icons to the action-icons.png as well as
  the chart overlay for the pie chart for subscriptions.
- search - modifications to support service prefix (e.g. /katello)
- search - add completer_scope to role model
- search - systems - update to properly handle autocomplete
- search - initial commit to address auto-complete support w/ perms

* Tue Sep 27 2011 Shannon Hughes <shughes@redhat.com> 0.1.85-1
- remove capistrano from our deps (shughes@redhat.com)
- 736093 - Tupanel - Changes to tupanel to handle helptip open and close.
  (ehelms@redhat.com)
- rhsm fetch environment with owner information (lzap+git@redhat.com)
- spec tests - fix after change in api for listing templates
  (tstrachota@redhat.com)
- templates - removed content validator (tstrachota@redhat.com)
- templates api - fix for getting template by name (tstrachota@redhat.com)
- product sync - fixed too many arguments error (tstrachota@redhat.com)
- templates - spec tests for promotions and packages (tstrachota@redhat.com)
- package search - reordered parameters more logically (tstrachota@redhat.com)
- changesets - removed unused method (tstrachota@redhat.com)
- templates - spec test fixes (tstrachota@redhat.com)
- repos - method clone id moved from product to repo (tstrachota@redhat.com)
- templates - removed unused methods (tstrachota@redhat.com)
- templates - validation for packages (tstrachota@redhat.com)
- templates promotion - fix for spec tests (tstrachota@redhat.com)
- async tasks - pulp status not saving new records after refresh
  (tstrachota@redhat.com)
- template promotions - added promotions of packages (tstrachota@redhat.com)
- templates - fix for unique nvre package validator the previous one was
  failing for validation after updates (tstrachota@redhat.com)
- templates - unique nvre validator for packages (tstrachota@redhat.com)
- templates - adding packages by nvre (tstrachota@redhat.com)
- spec tests - tests for package utils (tstrachota@redhat.com)
- package utils - methods for parsing and building nvrea
  (tstrachota@redhat.com)
- repos - helper methods for searching packages (tstrachota@redhat.com)
- templates - removed errata from update controller (tstrachota@redhat.com)
- template promotions - promotion of products from a template
  (tstrachota@redhat.com)
- changesets - api for adding templates to changesets (tstrachota@redhat.com)
- templates - fixed spec tests after errata removal (tstrachota@redhat.com)
- templates - removed errata from imports, exports and promotions
  (tstrachota@redhat.com)
- templates - deleted TemplateErrata model (tstrachota@redhat.com)
- templates - errata removed from model (tstrachota@redhat.com)
- Tupanel - Fixes issue with tupanel ajax data being inserted twice into DOM.
  (ehelms@redhat.com)
- Tupanel - Fixes smoothness issue between normal tupane and sliding tree.
  (ehelms@redhat.com)
- Tupanel - Fixes for resizing and height setting.  Fixes for subpanel.
  (ehelms@redhat.com)
- Merge branch 'master' into tupanel (ehelms@redhat.com)
- Tupanel - Changes to tupanel for look and feel and consistency.
  (ehelms@redhat.com)
- fixed a bunch of tests that were failing because of new user orchestration
  (dmitri@redhat.com)
- pulp user with 'super-users' role are now being created when a katello user
  is created (dmitri@redhat.com)
- first cut at pulp user glue layer (dmitri@redhat.com)
- added interface for pulp user-related operations (dmitri@redhat.com)
- added glue layer for pulp user (dmitri@redhat.com)
- 740254 - dep API in pulp changed - these changes reflect new struct
  (mmccune@redhat.com)
- make sure we only capture everything after /katello/ and not /katello*
  (mmccune@redhat.com)
- adding in mod_ssl requirement. previously this was beeing indirectly pulled
  in by pulp but katello should require it as well. (shughes@redhat.com)
- bump down rack-test. 0.5.7 is only needed. (shughes@redhat.com)
- Merge branch 'master' into routesjs (ehelms@redhat.com)
- import-stage-manifest - prepare a valid name for a product
  (inecas@redhat.com)
- Remove debug messages to stdout (inecas@redhat.com)
- import-stage-manifest - use pulp-valid names for repos (inecas@redhat.com)
- import-stage-manifest - temp solution for not-supported archs in Pulp
  (inecas@redhat.com)
- import-stage-manifest - support for more archs with one content
  (inecas@redhat.com)
- import-stage-manifest - refactor clone repo id - remove duplicities
  (inecas@redhat.com)
- import-stage-manifest - make clone_repo_id instance method
  (inecas@redhat.com)
- import-stage-manifest - tests for clone repo id (inecas@redhat.com)
- JsRoutes - Adds the base functionality to use and generate the Rails routes
  in Javascript. (ehelms@redhat.com)
- Adds js-routes gem as a development gem. (ehelms@redhat.com)
- Tupane - A slew of changes to how the tupane slideout works with regards to
  positioning. (ehelms@redhat.com)
- bump down tzinfo version. actionpack/activerecord only need > 3.23
  (shughes@redhat.com)
- Tupanel - Cleanup and fixes for making the tupanel slide out panel stop at
  the bottom. (ehelms@redhat.com)

* Fri Sep 23 2011 Lukas Zapletal <lzap+git@redhat.com> 0.1.84-1
- asub - adding unit tests
- asub - ak subscribes to pool which starts most recently
- asub - renaming KTSubscription to KTPool
- Merge branch 'master' into rails309
- adding dep for rails 3.0.10
- new deps for rails 3.0.10
- 740389 - include repoid and remove unused security checks
- Merge branch 'master' into rails309
- bumping candlepin to the latest rev
- Promoted content enabled by default
- fixed a bug with parsing of oauth provider parameters
- Hid the select all/none button if the user doesnt have any syncable
  products..
- More roles controller spec fixes
- Roles - Fixes for spec tests that made assumptions that don't hold true on
  postgres.
- Added some comments for app controller
- Roles UI - Updates to edit permission workflow as a result of changes to add
  permission workflow.
- Roles Spec - Adds unit tests to cover CRUD on permissions.
- Roles UI - Fixes to permission add workflow for edge cases.
- Roles UI - Modifies role add permission workflow to add a progress bar and
  move the name and description to the bottom of the workflow.
- Added some padding for perm denied message
- Updated the config file to illustrate the use of allow_roles_logging..
- forgot to evalute the exception correctly
- Added ordering for roles based on names
- Added a config entry allow_roles_logging for roles logs to be printed on the
  output log. This was becasue roles check was cluttering the console window.
- Made the rails error messages log a nice stack trace
- packagegroups-templates - better validation messages
- packagegroups-templates - fix for notification message
- More user-friendly validation failed message in CLI
- removing an unused migration
- Disable unstable spec test
- Merge branch 'master' of ssh://git.fedorahosted.org/git/katello
- regin dep issue workaround enabled for EL6 now
- removed access control from UebercertsController
- Merge branch 'uebercert'
- updates routes to support uebercert operations
- fixed a few issues with uebercert controller specs
- katello now uses cp's uebercert generation/retrieval
- gemfile mods for rails 3.0.9
- fixed a bunch of issues during uebercert generation
- first cut at supporting ueber certs
- ueber cert - adding cli support

* Tue Sep 20 2011 Lukas Zapletal <lzap+git@redhat.com> 0.1.83-1
- Updates on the promotion controller page to deal with weird permission models
- 732444 - make sure we uppercase before we sort so it is case indifferent
- fixed an accidental typo
- Updated the promotions page nav and rules to work correctly
- Updated the handling of the 500 error to deal with null org cases
- 734526 - improving error messages for promotions to include changeset names.
- 733270 - fix failing unit tests
- 733270 - validate uniquenss of system name
- 734882 - format RestClient error message only for katello-cli agent
- 734882 - User-Agent header in katello-cli and custom error messages
- changed candlepin url in Candlepin::Consumer integration tests
- removing unecessary debug line that was causing JS errors
- notices - making default polling inverval 120s (when omitted from conf)
- activation keys - fixing new env selector for activation keys
- fixing poor coding around enabling create due to permission that had creeped
  into multiple controllers
- 739200 - moving system template new button to the top left instead of on the
  bottom action bar
- system templates - updating page to ensure list items are vertical centered,
  required due to some changes by ehelms
- javascript - some fixes for the new panel object
- merging in env-selector
- env-select - adding more javascript documentation and improving spacing
  calculations
- Fix proxy to candlepin due to change RAILS_RELATIVE_URL_ROOT
- env-select - fixing a few spacing issues as well as having selected item be
  expanded more so than others
- 738762 - SSLVerifyClient for apache+thin
- env select - corrected env select widget to work with the expanding nodes
- 722439 - adding version to the footer
- Roles UI - Fix for broken role editing on the UI.
- env select - fixing up the new environment selector and ditching the old
  jbreadcrumb
- Two other small changes to fix the hidden features of subscribe and
  unsubscribe.
- Fix for .hidden not working :)
- Roles UI - Fixes broken add permission workflow.
- Fixes a number of look and feel issues related to sliding tree items and
  clicking list items.
- Changes multiselect to have add from list on the left and add to list on the
  right. Moves multiselect widget css to its own file.
- Fixes for changes to panel javascript due to rebase.
- Fixes for editing a permission when setting the all tags or all verbs.
- A refactor of panel in preparation for changes to address a series of bugs
  related to making the slide out panel of tupane more robust.
- Roles UI - Adds back missing css for blue box around roles widget.
- CSS cleanup focused on organizing colors and adding more variable
  definitions.
- initial breadcrumb revamp

* Thu Sep 15 2011 Lukas Zapletal <lzap+git@redhat.com> 0.1.82-1
- removing two unnecessarry macros in spec file
- correcting workaround for BZ 714167 (undeclared dependencies) in spec
- adding copyright and modeline to our spec files
- correcting indentatin (Jan Pazdziora)
- packagegroups - add pacakge groups and categories to JSON
- pacakgegroups - refactor template exports to meet Ruby conventions
- packagegroups - add to string export of template
- packagegroups - support for group and categories in temp import
- adding two configuration values debug_pulp_proxy
- promotions - fixing error where you could not add a product
- Fixed some unit tests...
- 734460 - Fix to have the roles UI complain on bad role names
- Fix to get tags.formatted to work with the new changes
- Fixed several broken tests in postgres
- Removed 'tags' table for we could just deal with that using unique tag ids.
  To avoid the dreaded "explicit cast" exception when joining tags to entity
  ids table in postgres (example - Environments), we need tags to be integers.
  All our tags at the present time are integers anyway so this seems an easy
  enough change.
- refactor - remove debug message to stdout
- fixed a few issues with repo creation on manifest import test
- added support for preserving of repo metadata during import of manifests
- 738200 - use action_name instead of params[:action]
- templates api - route for listing templates in an environment

* Tue Sep 13 2011 Brad Buckingham <bbuckingham@redhat.com> 0.1.81-1
- notices - fix change to app controller that accidentally affected notices
  (bbuckingham@redhat.com)
- systems - spec test fix (jsherril@redhat.com)
- panel - fixing issue where panel closing would not close the subpanel
  (jsherril@redhat.com)
- 733157 - removing ability to change prior environment, and showing correct
  prior on details/edit page (jsherril@redhat.com)
- notices - fixing javascript error that happens when uploading a manifest via
  the UI (jsherril@redhat.com)
- 734894 - promotions - fixing issue where hover text on promoting changeset
  would still say it is being promoted even after it has been promoted
  (jsherril@redhat.com)
- Subscriptions udpates, packages fix, ui spinner fix, universal KT object for
  applying subs. (jrist@redhat.com)
- Subscription quantity inside spinner now. (jrist@redhat.com)
- 403 code, 500 code, and some changes to the 500 render. (jrist@redhat.com)
- Fix for the look of the error. (jrist@redhat.com)
- 404 and 500 error pages. (jrist@redhat.com)
- Fixed a unit test (paji@redhat.com)
- adding logging catch for notices that are objects we dont expect
  (jsherril@redhat.com)
- 737563 - Subscription Manager fails permissions on accessing subscriptions
  (lzap+git@redhat.com)
- 736141 - Systems Registration perms need to be reworked (lzap+git@redhat.com)
- Revert "736384 - workaround for perm. denied (unit test)"
  (lzap+git@redhat.com)
- Revert "736384 - workaround for perm. denied for rhsm registration"
  (lzap+git@redhat.com)
- remove-depretactions - use let variables insted of constants in rspec
  (inecas@redhat.com)
- remove-deprecations - already defined constant in katello_url_helper
  (inecas@redhat.com)
- remove-deprecations - Object#id deprecated (inecas@redhat.com)
- remove-deprecations - use errors.add :base instead of add_to_base
  (inecas@redhat.com)
- remove-deprecations - should_not be_redirect insted of redirect_to()
  (inecas@redhat.com)
- remove-deprecations - validate overriding (inecas@redhat.com)
- Fixed the tags_for to return an empty array instead of nil and also removed
  the list tags in org since we are not doling out org perms on a per org basis
  (paji@redhat.com)
- system templates - adding more rules spec tests (jsherril@redhat.com)
- Fix typo in template error messages (inecas@redhat.com)
- packagegroups-templates - CLI for package groups in templates
  (inecas@redhat.com)
- packagegroups-templates - assigning packege group categories to template
  (inecas@redhat.com)
- packagegroups-templates - assigning package groups to system templates
  (inecas@redhat.com)
- templates - unittest fix (tstrachota@redhat.com)
- unit test fixes (jsherril@redhat.com)
- Fixes to get  the promotion pages working (paji@redhat.com)
- Fix on system template model - no_tag was returning map instead of array
  (paji@redhat.com)
- Merge branch 'master' into template-ui (jsherril@redhat.com)
- system templates - making sure that all ui elements are looked up again in
  each function in case they are redrawn (jsherril@redhat.com)
- system templates - making jslint happy, and looking up elements that may have
  been redrawn (jsherril@redhat.com)
- system templates - a few javascript fixes for product removal
  (jsherril@redhat.com)
- Updated katello.js to keep jslint happy (paji@redhat.com)
- Updated katello.js to keep jslint happy (paji@redhat.com)
- Updated katello.js to keep jslint happy (paji@redhat.com)
- Code changes to make jslint happy (paji@redhat.com)
- Fixed some system template conflict handling issues (paji@redhat.com)
- system templates - adding permission for system templates
  (jsherril@redhat.com)
- system templates - fixing things that broke due to master merge
  (jsherril@redhat.com)
- merge fix (jsherril@redhat.com)
- system templates - fixing issue with firefox showing a longer form than
  chrome causing the add button to go to another line (jsherril@redhat.com)
- Added a 'details' page for system templates promotion (paji@redhat.com)
- changeset history - adding bbq support for cs history, and making bbq work
  properly on this page for panel (jsherril@redhat.com)
- Added a system templates details page needed for promotion (paji@redhat.com)
- Quick fix on promotions javascript to get the add/remove properly showing up
  (paji@redhat.com)
- 734899 - fixing issue where changeset history would default to locker
  (jsherril@redhat.com)
- changeset history - adding indentation to content items (jsherril@redhat.com)
- Added some auth rules for changeset updating (paji@redhat.com)
- adding system templates to changeset history and fixing spacing issues with
  accordion (jsherril@redhat.com)
- Got the add remove working on system templates (paji@redhat.com)
- system templates - fixing action bar buttons from not changing name properly
  (jsherril@redhat.com)
- Added code to show 'empty' templates (paji@redhat.com)
-  fixing merge conflict (jsherril@redhat.com)
- system templates - adapting the system templates tow ork with the new action
  bar api (jsherril@redhat.com)
- Fixed errors that crept up in a previous commit (paji@redhat.com)
- Fixed the simplyfy_changeset to have an init :system_templates
  (paji@redhat.com)
- Made got the add/remove system templates functionality somewhat working
  (paji@redhat.com)
- fixing merge conflicts (jsherril@redhat.com)
- system templates - adding additional tests (jsherril@redhat.com)
- system templates - adding help tip (jsherril@redhat.com)
- system templates - adding & removing from content pane now works as well as
  saving product changes within the template (jsherril@redhat.com)
- system templates - adding working auto complete box for products
  (jsherril@redhat.com)
- system-templates - making the auto complete box more abstract so products can
  still use it, as well as adding product rendering (jsherril@redhat.com)
- system templates - adding missing view (jsherril@redhat.com)
- breaking out packge actions to their own js object (jsherril@redhat.com)
- Initial cut of the system templates promotion page - Add/remove changeset
  functionality TBD (paji@redhat.com)
- system template - add warning when browsing away from an unsaved changeset
  (jsherril@redhat.com)
- system template - fixing issue where clicking add when default search text
  was there would attempt to add a package (jsherril@redhat.com)
- system templates - added save dialog for moving away from a template when it
  was modified (jsherril@redhat.com)
- sliding tree - making it so that links to invalid breadcrumb entries redirect
  to teh default tab (jsherril@redhat.com)
- system templates - got floating box to work with scrolling properly and list
  to have internal scrolling instead of making the box bigger
  (jsherril@redhat.com)
- system templates - adding package add/remove on left hand content panel, and
  only showing package names (jsherril@redhat.com)
- system template - only show 20 packages in auto complete drop down
  (jsherril@redhat.com)
- Adding changeset to system templates connection (paji@redhat.com)
- adding saving indicator and moving tree_loading css to be a class instead of
  an id (jsherril@redhat.com)
- adding package validation before adding (jsherril@redhat.com)
- adding autocomplete for packages on system template page
  (jsherril@redhat.com)
- making save functionality work to actually save template packages
  (jsherril@redhat.com)
- added client side adding of packages to system templates
  (jsherril@redhat.com)
- adding search and sorting to templates page (jsherril@redhat.com)
- moving system templates to a sliding tree and to the content section
  (jsherril@redhat.com)
- making sure sliding tree does not double render on page load
  (jsherril@redhat.com)
- only allowing modification of a system template in locker within system
  templates controller (jsherril@redhat.com)
- adding spec tests for system_templates controller (jsherril@redhat.com)
- fixing row height on system templates (jsherril@redhat.com)
- adding initial system template CRUD (jsherril@redhat.com)

* Mon Sep 12 2011 Lukas Zapletal <lzap+git@redhat.com> 0.1.80-1
- error text now include 'Warning' not to confuse users
- initscript - removing temporary sleep
- initscript - removing pid removal
- 736716 - product api was returning 2 ids per product
- 736438 - implement permission check for list_owners
- 736438 - move list_owners from orgs to users controller
- app server - updates to use thin Rack handler vs script/thin
- script/rails - adding back in... needed to run rails console
- Merge branch 'master' of ssh://git.fedorahosted.org/git/katello
- renaming the 2 providers to something more useful
- Changeset History - Fix for new URL scheme on changeset history page.
- Roles UI - Adds selected color border to roles slide out widget and removes
  arrow from left list on roles page only.

* Fri Sep 09 2011 Brad Buckingham <bbuckingham@redhat.com> 0.1.79-1
- Merge branch 'master' into thin (mmccune@redhat.com)
- Merge branch 'master' into thin (mmccune@redhat.com)
- moving new thin and httpd conf files to match existing config locations
  (mmccune@redhat.com)
- Simplify the stop command and make sure status works (mmccune@redhat.com)
- JS - fix image paths in javascript (bbuckingham@redhat.com)
- Promotions packages - replace hardcoded path w/ helper
  (bbuckingham@redhat.com)
- katello.init - update thin start so that log/pid files are owned by katello
  (bbuckingham@redhat.com)
- Views - updates to support /katello prefix (bbuckingham@redhat.com)
- Views/JS - updates to support /katello prefix (bbuckingham@redhat.com)
- Merge branch 'master' into thin (bbuckingham@redhat.com)
- app server - update apache katello.conf to use candlepin cert
  (bbuckingham@redhat.com)
- View warning - address view warning on Org->Subscriptions (Object#id vs
  Object#object_id) (bbuckingham@redhat.com)
- View warnings - address view warnings resulting from incorrect usage of
  form_tag (bbuckingham@redhat.com)
- app server - changes to support /katello prefix in base path
  (bbuckingham@redhat.com)
- app server - removing init.d/thin (bbuckingham@redhat.com)
- katello.spec - add thin.yml to files (bbuckingham@redhat.com)
- katello.spec - remove thin/thin.conf (bbuckingham@redhat.com)
- promotion.js - uncomment line accidentally committed (bbuckingham@redhat.com)
- app server - setting relative paths on fonts/images in css & js
  (bbuckingham@redhat.com)
- Views - update to use image_tag helper (bbuckingham@redhat.com)
- app server - removing script/rails ... developers will instead use
  script/thin start (bbuckingham@redhat.com)
- Apache - first pass update to katello.conf to add SSL
  (bbuckingham@redhat.com)
- thin - removing etc/thin/thin.yml (bbuckingham@redhat.com)
- forgot to add this config file (mmccune@redhat.com)
- adding new 'thin' startup script (mmccune@redhat.com)
- moving thin into a katello config (mmccune@redhat.com)
- first pass at having Katello use thin and apache together
  (mmccune@redhat.com)

* Thu Sep 08 2011 Brad Buckingham <bbuckingham@redhat.com> 0.1.78-1
- scoped_search - bumping version to 2.3.3 (bbuckingham@redhat.com)
- 735747 - fixing issue where creating a permission with create verb would
  result in an error (jsherril@redhat.com)
- Changes from using controller_name (a pre-defined rails function) to using
  controller_display_name for use in setting model object ids in views.
  (ehelms@redhat.com)
- 736440 - Failures based on authorization return valid json
  (tstrachota@redhat.com)
- default newrelic profiling to false in dev mode (shughes@redhat.com)
- Merge branch 'oauth_provider' (dmitri@redhat.com)
- added support for katello api acting as a 2-legged oauth provider
  (dmitri@redhat.com)

* Thu Sep 08 2011 Lukas Zapletal <lzap+git@redhat.com> 0.1.77-1
- puppet - adding initdb 'run twice' check
- 731158: add ajax call to update sync duration
- sync-status removing finish_time from ui
- sync status - add sync duration calculations
- sync status - update title per QE request
- 731158: remove 'not synced' status and leave blank
- 734196 - Disabled add and remove buttons in roles sliding tree after they
  have been clicked to prevent multiple server calls.
- Merge branch 'master' of ssh://git.fedorahosted.org/git/katello
- 725842 - Fix for Search: fancyqueries dropdown - alignment
- Merge branch 'master' into roles-ui
- Role - Disabled the resizing on the roles ui sliding tree.
- Fix for when system has no packages - should not see list or filter.
- Fix for systems with no packages.
- 736148 - update code to properly cancel a sync and render it in UI
- Role - Changes to display of full access label on organizations in roles ui
  list when a permission granting full access is removed.
- 731158: misc improvements to sync status page
- 736384 - workaround for perm. denied (unit test)
- Role - Look and feel fixes for displaying of no current permissions message.
- 734448 - Fix for Broken 'logout' link at web page's footer o    modified:
  src/app/views/layouts/_footer.haml
- Package sort asc and desc via header.  Ajax refresh and indicators.
- 736384 - workaround for perm. denied for rhsm registration
- Roles - Adds text to empty permissions list instructing user what to do next
  for global and organizational permissions.
- Merge branch 'master' into roles-ui
- 736251 - use content name for repo id when importing manifest
- templates - it is possible to create/edit only templates in the locker -
  added checks into template controller - spec tests fixed according to changes
- Packages offset loading via "More..." now working with registered system.
- 734026 - removing uneeded debug line that caused syncs to fail
- packagegroups - refactor: move menthods to Glue::Pulp::Repo
- Merge branch 'master' into sub
- product - removed org name from product name
- Api for listing package groups and categories
- Fixing error with spinner on pane.
- Refresh of subs page.
- Area to re-render subs.
- unsubscribe support for sub pools
- Merge branch 'subway' of ssh://git.fedorahosted.org/git/katello into subway
- Fix for avail_subs vs. consumed_subs.
- move sys pools and avail pools to private methods, reuse
- Adds class requirement 'filterable' on sliding lists that should be
  filterable by search box.
- Update to permission detail view to display verbs and tags in a cleaner way.
- Adds step indicators on permission create.  Adds more validation handling for
  blank name.
- initial subscription consumption, sunny day
- Fixes to permission add and edit flow for consistency.
- More subscriptions work. Rounded top box with shadow and borders.  Fixed some
  other stuff with spinner.
- Updated subscription spinner to have useful info.
- More work on subscriptions page.
- Small change for wrong sub.poolId.
- Added a spinner to subscriptions.
- fix error on not grabbing latest subscription pools
- Fixed views for subscriptions.
- Merge branch 'subway' of ssh://git.fedorahosted.org/git/katello into subway
- Fixed a non i18n string.
- support mvc better for subscriptions availability and consumption
- Role editing commit that adds workflow functionality.  This also provides
  updated and edits to the create permission workflow.
- Modifies sliding tree action bar to require an identifier for the toggled
  item and a dictionary with the container and setup function to be called.
  This was in order to re-use the same HTML container for two different
  actions.
- change date format for sub expires
- changing to DateTime to Date for expires sub
- Wires up edit permission button and adds summary for viewing an individual
  permission.
- Switches from ROLES object to KT.roles object.
- added consumed value for pool of subs
- Subscriptions page changes to include consumed and non-consumed.
- Subscriptions page coming along.
- remove debugger line
- add expires to subscriptions
- Subscriptions page.  Mostly mocked up (no css yet).
- cleaning up subscriptions logic
- add in subscription qty for systems
- Small change to subscriptions page, uploading of assets for new subscriptions
  page.
* Mon Sep 05 2011 Lukas Zapletal <lzap+git@redhat.com> 0.1.76-1
- 730358 - repo discovery now uses asynchronous tasks - the route has been
  changed to /organizations/ID/repositories/discovery/
- 735359 - Don't create content in CP when creating a repo.
- Fixed a couple of errors that occured due to wrong sql in postgres
- reset-dbs - katello-jobs are restarted now
- Changes roles and permission success and error notices to include the name of
  the role/permission and fit the format of other pages.
- Validate uniqueness of repo name within a product scope
- products - cp name now join of <org_name>-<product_name> used to be
  <provider_name>-<product_name>
- sync - comparing strings instead of symbols in sync_status fix for AR
  returning symbols
- sync - fix for sync_status failing when there were no syncable subitems
  (repos for product, products for providers)
- sync - change in product&provider sync_status logic
- provider sync status - cli + api
- sync - spec tests for cancel and index actions
- Fixes for editing name of changeset on changeset history page.
- Further re-work of HTML and JS model naming convention.  Changes the behavior
  of setting the HTML id for each model type by introducing a simple
  controller_name function that returns the controller name to be used for
  tupane, edit, delete and list items.
- Adds KT javascript global object for all other modules to attach to. Moves
  helptip and common to be attached to KT.
- Changes to Users page to fit new HTML model id convention.
- Changes Content Management page items to use new HTML model id convention.
- Changes to Systems page for HTML and JS model id.
- Changes Organizations section to use of new HTML model id convention.
- Changes to model id's in views.
- 734851 - service katello start - Permission denied
- Refactor providers - remove unused routes

* Wed Aug 31 2011 Lukas Zapletal <lzap+git@redhat.com> 0.1.75-1
- 734833 - service katello-jobs stop shows non-absolute home (ArgumentError)
- Refactor repo path generator
- Merge branch 'repo-path'
- Fix failing repo spec
- Pulp repo for Locker products consistent with other envs
- 734755 - Service katello-jobs status shows no file or directory
- Refactor generating repo id when cloning
- Change CP content url to product/repo
- Scope system by readable permissions
- Scope users by readable permissions
- Scope products by readability scope
- Refactor - move providers from OrganziationController
- Fix scope error - readable repositories
- Remove unused code: OrganizationController#providers
- Authorization rules - fix for systmes auth check
- More specific test case pro changeset permissions
- Scope products for environment by readable providers
- Fix bug in permissions
- Scope orgranizations list in API by the readable permissions
- Fix failing spec
- Authorization rules for API actions
- Integrate authorization rules to API controllers
- Merge remote-tracking branch 'origin/master' into repo-path
- Format of CP content url: /org/env/productName/repoName

* Tue Aug 30 2011 Partha Aji <paji@redhat.com> 0.1.74-1
- Fixed more bugs related to the katello.yml and spec (paji@redhat.com)

* Tue Aug 30 2011 Partha Aji <paji@redhat.com> 0.1.73-1
- Fixed the db directory link (paji@redhat.com)
- Updated some spacing issues (paji@redhat.com)

* Tue Aug 30 2011 Partha Aji <paji@redhat.com> 0.1.72-1
- Updated spec to not include database yml in etc katello and instead for the
  user to user /etc/katello/katello.yml for db info (paji@redhat.com)
- Fixed an accidental goof up in the systems controllers test (paji@redhat.com)
- made a more comprehensive test matrix for systems (paji@redhat.com)
- Added rules based tests to test systems controller (paji@redhat.com)
- Added rules for sync_schedules spec (paji@redhat.com)
- Added tests for sync plans (paji@redhat.com)
- Added rules tests for subscriptions (paji@redhat.com)
- Restricted the routes for subscriptions  + dashboard resource to only :index
  (paji@redhat.com)
- Added tests for repositories controller (paji@redhat.com)
- Updated routes in a for a bunch of resources limiting em tp see exactly what
  they can see (paji@redhat.com)
- Added unit tests for products controller (paji@redhat.com)
- fixing permission denied on accounts controller (jsherril@redhat.com)
- 731540 - Sync Plans - update edit UI to use sync_plan vs plan
  (bbuckingham@redhat.com)
- added rules checking for environment (paji@redhat.com)
- Added tests for operations controller (paji@redhat.com)
- Bug fix - resource should be in plural when checking permissions
  (inecas@redhat.com)
- adding sync management controller rules tests (jsherril@redhat.com)
- adding users controller rules tests (jsherril@redhat.com)
- adding roles controller rules tests (jsherril@redhat.com)
- 734033 - deleteUser API call fails (inecas@redhat.com)
- 734080 - katello now returns orgs for owner (lzap+git@redhat.com)

* Fri Aug 26 2011 Justin Sherrill <jsherril@redhat.com> 0.1.71-1
- fixing a couple issues with promotions (jsherril@redhat.com)
- adding some missing navigation permission checking (jsherril@redhat.com)
- fixing issue where logout would throw a permission denied
  (jsherril@redhat.com)
- adding provider roles spec tests (jsherril@redhat.com)
- Decreasing min validate_length for name fields to 2.  (Kept getting denied
  for "QA"). (jrist@redhat.com)
- Raising a permission denied exception of org is required, but not present.
  Previously we would log the user out, which does not make much sense
  (jsherril@redhat.com)
- KPEnvironment (and subsequent kp_environment(s)) => KTEnvironment (and
  kt_environment(s)). (jrist@redhat.com)
- fixing broken unit tests (jsherril@redhat.com)
- Fixed an issue where clicking on notices caused a user with no org perms to
  log out (paji@redhat.com)
- adding promotions permissions spec tests (jsherril@redhat.com)
- Fixed some unit tests (paji@redhat.com)
- Updated the protected shared example and unit tests (paji@redhat.com)
- spec tests - modification after changes in product model/controller
  (tstrachota@redhat.com)
- fix for product name validations (tstrachota@redhat.com)
- products cli - now displaying provider name (tstrachota@redhat.com)
- products cli - fixed commands according to recent changes
  (tstrachota@redhat.com)
- products - name unique in scope of product's organziation
  (tstrachota@redhat.com)
- products - name unique in scope of provider now + product sync info reworked
  (tstrachota@redhat.com)
- product api - added synchronization data (tstrachota@redhat.com)
- sync - api for sync status and cancelling (tstrachota@redhat.com)
- katello-jobs.init executable (tstrachota@redhat.com)
- changeset controller (jsherril@redhat.com)
- removed an accidental typo (paji@redhat.com)
- Added authorization controller tests based of ivan's initial work
  (paji@redhat.com)
- adding small simplification to notices (jsherril@redhat.com)
- Fixes broken promotions page icons. (ehelms@redhat.com)
- Fixes issue with incorrect icon being displayed for custom products.
  (ehelms@redhat.com)
- 732920 - Fixes issue with right side panel in promotions moving up and down
  with scroll bar unncessarily. (ehelms@redhat.com)
- Adds missing changeset loading spinner. (ehelms@redhat.com)
- Code cleanup and fixes for filter box on promotions and roles page styling
  and actions. (ehelms@redhat.com)
- making sure sync plans page only shows readable products
  (jsherril@redhat.com)
- fixing issue where promotions would not highlight the correct nav
  (jsherril@redhat.com)
- Merge branch 'master' of ssh://git.fedorahosted.org/git/katello
  (ehelms@redhat.com)
- Javascript syntax and error fixing. (ehelms@redhat.com)
- Merge branch 'master' into roles-ui (paji@redhat.com)
- removing uneeded test (jsherril@redhat.com)
- Merge branch 'master' into perf (shughes@redhat.com)
- Merge branch 'roles-ui' of ssh://git.fedorahosted.org/git/katello into roles-
  ui (ehelms@redhat.com)
- Fixes to roles ui widget as a result of a re-factor as a result of bug
  729728. (ehelms@redhat.com)
- Fixed perm spec bug (paji@redhat.com)
- Further Merge conflicts as a result of merging master in. (ehelms@redhat.com)
- fixing spec tests (jsherril@redhat.com)
- Merge branch 'master' into roles-ui (ehelms@redhat.com)
- adding version for newrelic gem (shughes@redhat.com)
- adding dev gem newrelic (shughes@redhat.com)
- config for newrelic profiling (shughes@redhat.com)
- Fix failing tests - controller authorization rules (inecas@redhat.com)
- Persmissions rspec - use before(:each) instead of before(:all)
  (inecas@redhat.com)
- Shared example for authorization rules (inecas@redhat.com)
- improving reset-dbs script (lzap+git@redhat.com)
- Fixed some changeset controller tests (paji@redhat.com)
- fixing spec test (jsherril@redhat.com)
- Fixed a spec test in user controllers (paji@redhat.com)
- Made the syncable check a lambda function (paji@redhat.com)
- Fixed some unit tests (paji@redhat.com)
- 729728 - Makes it so that clicking anywhere inside a highlighted row on
  promotions page will click it instead of just a narrow strip of the
  highlighted row. (ehelms@redhat.com)
- Fixes issue with changeset loading as a result of previous bug fix.
  (ehelms@redhat.com)
- converting promotions to use a more simple url scheme that helps navigation
  not have to worry about which environments the user can access via promotions
  (jsherril@redhat.com)
- Fixed the panel sliding up and down. (jrist@redhat.com)
- Fixed panel sliding up and down when closing or opening helptips.
  (jrist@redhat.com)
- make sure we delete all the pulp database files vs just the 1
  (mmccune@redhat.com)
- Fixed merge conflicts (paji@redhat.com)
- restructured the any  rules  in org to be in environment to be more
  consistent (paji@redhat.com)
- 726724 - Fixes Validation Error text not showing up in notices.
  (ehelms@redhat.com)
- removed beaker rake task (dmitri@redhat.com)
- Fixed a rules bug that would wrongly return nil instead of true .
  (paji@redhat.com)
- commented-out non localhost setting for candlepin integration tests
  (dmitri@redhat.com)
- commented-out non localhost setting for candlepin integration tests
  (dmitri@redhat.com)
- first cut at candlepin integration tests (dmitri@redhat.com)
- fixing issue with System.any_readable? referring to self instead of org
  (jsherril@redhat.com)
- fixing systems to only look up what the user can read (jsherril@redhat.com)
- Notices - fix specs broken in in the roles refactor (bbuckingham@redhat.com)
- removing error message from initdb script (lzap+git@redhat.com)
- 723308 - verbose environment information should list names not ids
  (inecas@redhat.com)
- Made the code use environment ids instead of collecting one env at a time
  (paji@redhat.com)
- 732846 - reverting back to working code (mmccune@redhat.com)
- 732846 - purposefully checking in syntax error - see if jenkins fails
  (mmccune@redhat.com)
- Merge branch 'master' of ssh://git.fedorahosted.org/git/katello
  (mmccune@redhat.com)
- 732846 - adding a javascript lint to our unit tests and fixing errors
  (mmccune@redhat.com)
- Added protect_from_forgery for user_sessinos_controller - now passes auth
  token on post. (jrist@redhat.com)
- auto_tab_index - introduce a view helper to simplify adding tabindex to forms
  (bbuckingham@redhat.com)
- Role - Changes to javascript permission lockdown. (ehelms@redhat.com)
- Role - Adds tab order to permission widget input and some look and feel
  changes. (ehelms@redhat.com)
- Role - Makes permission name unique with a role and an organization.
  (ehelms@redhat.com)
- Role - Adds disable to Done button to prevent multiple clicks.
  (ehelms@redhat.com)
- Roles - updating role ui to use the new permissions model
  (bbuckingham@redhat.com)
- Re-factor of Roles-UI javascript for performance. (ehelms@redhat.com)
- Modified the super admin before destroy query to use the new way to do super
  admins (paji@redhat.com)
- Re-factoring and fixes for setting summary on roles ui. (ehelms@redhat.com)
- Adds better form and flow rest on permission widget. (ehelms@redhat.com)
- Fixes for wrong verbs showing up initially in permission widget.  Fix for
  non-display of tags on global permissions. (ehelms@redhat.com)
- Changes filter to input box.  Adds fixes for validation during permission
  creation. (ehelms@redhat.com)
- Users - fix issue where user update would remove user's roles
  (bbuckingham@redhat.com)
- Navigation related changes to hide different resources (paji@redhat.com)
- Fixing the initial summary on roles-ui page. (jrist@redhat.com)
- `Merge branch 'roles-ui' of ssh://git.fedorahosted.org/git/katello into
  roles-ui (jrist@redhat.com)
- Sliding tree summaries. (jrist@redhat.com)
- Role - Adds client side validation to permission widget steps.
  (ehelms@redhat.com)
- Adds enhancements to add/remove of users and permissions. (ehelms@redhat.com)
- Fixing a bunch of labels and the "shadow bar" on panels without nav.
  (jrist@redhat.com)
- Revert "729115 - Fix for overpass font request failure in FF.  Caused by
  ordering of request for font type." (jrist@redhat.com)
- 729115 - Fix for overpass font request failure in FF.  Caused by ordering of
  request for font type. (jrist@redhat.com)
- Merge branch 'roles-ui' of ssh://git.fedorahosted.org/git/katello into roles-
  ui (jrist@redhat.com)
- 722432 - Fix for CSRF exploit on /logout (jrist@redhat.com)
- Role - Adds fixes for sliding tree that led to multiple hashchange handlers
  and inconsistent navigation. (ehelms@redhat.com)
- Merge branch 'roles-ui' of ssh://git.fedorahosted.org/git/katello into roles-
  ui (jrist@redhat.com)
- Activation Keys - fix specs resulting from roles and perms changes
  (bbuckingham@redhat.com)
- 730754 - Fix for rendering of wider panels. (jrist@redhat.com)
- Fixes background issues on roles and permissions on users page.
  (ehelms@redhat.com)
- Moves bulk of roles sliding tree code to new file.  Changes paradigm to load
  bulk of roles editing javascript code once and have initialization/resets
  occur on individual ajax loads. (ehelms@redhat.com)
- Roles - update env breadcrumb path used by akeys...etc to better handle
  scenarios involving permissions (bbuckingham@redhat.com)
- unbind live click handler for non syncable schedules (shughes@redhat.com)
- js call to disable non syncable schedule commits (shughes@redhat.com)
- removing unnecessary products loop (shughes@redhat.com)
- Removed the 'allow' method in roles, since it was being used only in tests.
  So moved it to tests (paji@redhat.com)
- Rounded bottom corners on third level subnav. Added bg. (jrist@redhat.com)
- Merge branch 'roles-ui' of ssh://git.fedorahosted.org/git/katello into roles-
  ui (jrist@redhat.com)
- Third-level nav hover. (jrist@redhat.com)
- fix bug with viewing systems with nil environments (shughes@redhat.com)
- 3rd level nav bumped up to 2nd level for systems (shughes@redhat.com)
- remove 3rd level nav from systems page (shughes@redhat.com)
- making promotions controller rules more readable (jsherril@redhat.com)
- Subscriptions - fix accidental commit... :( (bbuckingham@redhat.com)
- having the systems environment page default to an environment the user can
  actually read (jsherril@redhat.com)
- fixing issue where changesets history would default to a changeset that the
  user was not able to read (jsherril@redhat.com)
- fixing permission for accessing the promotions page (jsherril@redhat.com)
- remove provider sync perms from schedules (shughes@redhat.com)
- update sync mgt to use org syncable perms (shughes@redhat.com)
- remove sync from provider. moved to org. (shughes@redhat.com)
- readable perms update to remove sync (shughes@redhat.com)
- Roles - Activation Keys - add the logic to UI side to honor permissions
  (bbuckingham@redhat.com)
- making the promotions page honor roles and perms (jsherril@redhat.com)
- fixing issue with sync_schedules (jsherril@redhat.com)
- Fixes for the filter. (jrist@redhat.com)
- Merge branch 'roles-ui' of ssh://git.fedorahosted.org/git/katello into roles-
  ui (jrist@redhat.com)
- Converted orgSwitcher to an ajax call for each click. Added a filter.
  (jrist@redhat.com)
- Fixed a tags glitch that was checking for id instead of name
  (paji@redhat.com)
- Fix for reseting add permission widget. (ehelms@redhat.com)
- Role - Adds support for all tags and all verbs selection when adding a
  permission. (ehelms@redhat.com)
- update product to be syncable only by org sync access (shughes@redhat.com)
- disable sync submit btn if user does not have syncable products
  (shughes@redhat.com)
- change sync plans to use org syncable permission (shughes@redhat.com)
- add sync resource to orgs (shughes@redhat.com)
- fix sync plan create/edit access (shughes@redhat.com)
- adjust sync plan to use provider readable access (shughes@redhat.com)
- remove sync plan resource type (shughes@redhat.com)
- remove sync plan permission on model (shughes@redhat.com)
- Fixed bunch of lookups that were checking on org tags instead of looking at
  org scope (paji@redhat.com)
- Fixed a typo in the perms query to make it not look for tags names for
  :organizations (paji@redhat.com)
- Fixed a typo (paji@redhat.com)
- Roles - remove debugger statement from roles controller
  (bbuckingham@redhat.com)
- Roles - fix typo on systems controller (bbuckingham@redhat.com)
- fix qunit tests for rails.allowedAction (shughes@redhat.com)
- Role - Fix for permission creation workflow. (ehelms@redhat.com)
- Role - Adds function to Tag to display pretty name of tags on permission
  detail view. (ehelms@redhat.com)
- Role - Adds display of verb and resource type names in proper formatting when
  viewing permission details. (ehelms@redhat.com)
- Role - First cut of permission widget with step through flow.
  (ehelms@redhat.com)
- Role - Re-factoring for clarity and preparation for permission widget.
  (ehelms@redhat.com)
- Role - Fix to update role name in list upon edit. (ehelms@redhat.com)
- sync js cleanup and more comments (shughes@redhat.com)
- Role - Activation Keys - add resource type, model and controller controls
  (bbuckingham@redhat.com)
- disable product repos that are not syncable by permissions
  (shughes@redhat.com)
- adding snippet to restrict tags returned for eric (jsherril@redhat.com)
- remove unwanted images for sync drop downs (shughes@redhat.com)
- Updated the navs to deal with org less login (paji@redhat.com)
- Quick fix to remove the Organization.first reference (paji@redhat.com)
- Made the login page choose the first 'accessible org' as users org
  (paji@redhat.com)
- filter out non syncable products (shughes@redhat.com)
- nil org check for authorized verbs (shughes@redhat.com)
- check if product is readable/syncable, sync mgt (shughes@redhat.com)
- adding check for nil org for authorized verbs (shughes@redhat.com)
- blocking off product remove link if provider isnt editable
  (jsherril@redhat.com)
- merging in master (jsherril@redhat.com)
- Role - Fixes fetching of verbs and tags on reload of global permission.
  (ehelms@redhat.com)
- Role - Adds missing user add/remove breadcrumb code.  Fixes for sending all
  types across and not displaying all type in UI.  Fixes sending multiple verbs
  and tags to work properly. (ehelms@redhat.com)
- Made it easier to give all_types access by letting one use all_type = method
  (paji@redhat.com)
- Role - Adds missing user add/remove breadcrumb code.  Fixes for sending all
  type across and not displaying all type in UI.  Fixes sending multiple verbs
  and tags to work properly. (ehelms@redhat.com)
- fixing issue with creation, and nested attribute not validating correctly
  (jsherril@redhat.com)
- Added some permission checking code on the save of a permission so that the
  perms with invalid resource types or verbs don;t get created
  (paji@redhat.com)
- Role - Adds validation to prevent blank name on permissions.
  (ehelms@redhat.com)
- Role - Fixes typo (ehelms@redhat.com)
- Role - Refactor to move generic actionbar code into sliding tree and add
  roles namespace to role_edit module. (ehelms@redhat.com)
- unit test fixes and adding some (jsherril@redhat.com)
- adding validator for permissions (jsherril@redhat.com)
- fix for verb check where symbol and string were not comparing correctly
  (jsherril@redhat.com)
- Made resource type called 'All' instead of using nil for 'all' so that one
  can now check if user has permissions to all in a more transparent manner
  (paji@redhat.com)
- making system environments work with env selector and permissions
  (jsherril@redhat.com)
- Role - Adds 'all' types selection to UI and allows creation of full access
  permissions on organizations. (ehelms@redhat.com)
- adapting promotions to use the env_selector with auth (jsherril@redhat.com)
- switching to a simpler string substitution that wont blow up on nil
  (mmccune@redhat.com)
- Merge branch 'roles-ui' of ssh://git.fedorahosted.org/git/katello into roles-
  ui (jrist@redhat.com)
- Org switcher with box shadow. (jrist@redhat.com)
- fixing the include on last child of env selector being at wrong level
  (jsherril@redhat.com)
- moving nohover mixin to mixins scss file (jsherril@redhat.com)
- making env-selector only accept environments the user has access to, will
  temporarily break other pages using the env selector (jsherril@redhat.com)
- Role - Fixes for opening and closing of edit subpanels from roles actionbar.
  (ehelms@redhat.com)
- Role - Adds button highlighting and text changes on add permission.
  (ehelms@redhat.com)
- Role - Changes role removal button location.  Moves role removal to bottom
  actionbar and implements custom confirm dialog. (ehelms@redhat.com)
- Merge branch 'roles-ui' of ssh://git.fedorahosted.org/git/katello into roles-
  ui (jrist@redhat.com)
- Org switcher with scroll pane. (jrist@redhat.com)
- made a method shorter (paji@redhat.com)
- Adding list filtering to roles and users (paji@redhat.com)
- LoginArrow for org switcher. (jrist@redhat.com)
- Merge branch 'roles-ui' of ssh://git.fedorahosted.org/git/katello into roles-
  ui (jrist@redhat.com)
- Working org switcher. Bit more to do, but it works :) (jrist@redhat.com)
- Added list filtering for org controllers (paji@redhat.com)
- Added code to accept org or org_id so that people sending org_ids to
  allowed_to can deal with it ok (paji@redhat.com)
- Role - Fix for tags not displaying properly on add permission.
  (ehelms@redhat.com)
- Made the names of the scopes more sensible... (paji@redhat.com)
- Role - Adds Global permission adding and fixes to getting permission details
  with bbq hash rendering. (ehelms@redhat.com)
- Role - Fix for creating new role.  Cleans up role.js (ehelms@redhat.com)
- Tupane - Removes previous custom_panel variable from tupane options and moves
  the logic into the role_edit.js file for overiding a single panel. New
  callbacks added to tupane javascript panel object. (ehelms@redhat.com)
- Role - Moved i18n for role edit to index page to only load once.  Added
  display of global permissions in list. Added heading for add permission
  widget.  Added basic global permission add widget. (ehelms@redhat.com)
- Role - Adds bbq hash clearing on panel close. (ehelms@redhat.com)
- fixing more unit tests (jsherril@redhat.com)
- Update the permissions query to effectively deal with organization resource
  vs any other resource type (paji@redhat.com)
- Fixed a permissions issue with providers page (paji@redhat.com)
- Added a display_verbs method to permissions to get a nice list of verbs
  needed by the UI (paji@redhat.com)
- added read in the non global list for orgs (paji@redhat.com)
- Role - Hides tags on adding permission when organization is selected.
  (ehelms@redhat.com)
- fixing list_tags to only show tags within an org for ones that should do so
  (jsherril@redhat.com)
- fixing merge from master conflict (jsherril@redhat.com)
- some spec test fixes (jsherril@redhat.com)
- Added a 'global' tag for verbs in a model to denote verbs that are global vs
  local (paji@redhat.com)
- Updated the debug message on perms (paji@redhat.com)
- Role - Adds cacheing of organization verbs_and_tags. (ehelms@redhat.com)
- Role - Adds Name and Description to a permission.  Adds Name and Description
  to add permission UI widget.  Adds viewing of permissiond etails in sliding
  tree. (ehelms@redhat.com)
- blocking off UI elements based on read/write perms for changeset history
  (jsherril@redhat.com)
- fixing permission http methods (jsherril@redhat.com)
- Role - Adds permission removal from Organization. (ehelms@redhat.com)
- Role - Adds pop-up panel close on breadcrumb change. (ehelms@redhat.com)
- fixing issue where environments would not show tags (jsherril@redhat.com)
- Role - Adds the ability to add and remove users from a role.
  (ehelms@redhat.com)
- spec test for user allowed orgs perms (shughes@redhat.com)
- Role - Adds permission add functionality with controller changes to return
  breadcrumb for new permission.  Adds element sorting within roles sliding
  tree. (ehelms@redhat.com)
- Role - Adds population of add permission ui widget with permission data based
  on the current organization being browsed. (ehelms@redhat.com)
- Role - Adds missing i18n call. (ehelms@redhat.com)
- Roles - Changes verbs_and_scopes route to take in organization_id and not
  resource_type.  Changes the generated verbs_and_scopes object to do it for
  all resource types based on the organization id. (ehelms@redhat.com)
- Role - Adds organization_id parameter to list_tags and tags_for methods.
  (ehelms@redhat.com)
- Role - Changes to allow multiple slide up screens from sliding tree actionbar
  and skeleton of add permission section. (ehelms@redhat.com)
- Role - Adds global count display and fixes non count object display problems.
  (ehelms@redhat.com)
- Role - Adds global permission checking.  Adds global permissions listing in
  sliding tree and adds counts to both Organization and Globals.
  (ehelms@redhat.com)
- Role - Added Globals breadcrumb and changed main load page from Organizations
  to Permissions. (ehelms@redhat.com)
- Role - Adds role detail editing to UI and controller support fixes.
  (ehelms@redhat.com)
- Role - Adds actionbar to roles sliding tree and two default buttons for add
  and edit that do not perform any actions.  Refactors more of sliding tree
  into katello.scss. (ehelms@redhat.com)
- Roles - Adds resizing to roles sliding tree to fill up right side panel
  entirely.  Adds status bar to bottom of sliding tree. Adds Remove and Close
  buttons. (ehelms@redhat.com)
- Roles - Changes to use custom panel option and make sliding tree fill up
  panel on roles page.  Adds base breadcrumb for Role name that leads down
  paths of either Organizations or Users. (ehelms@redhat.com)
- Changes to tupanel sizing calculations and changes to sliding tree to handle
  non-image based first breadcrumb. (ehelms@redhat.com)
- Tupane - Adds new option for customizing overall panel look and feel for
  specific widgets on slide out. (ehelms@redhat.com)
- Roles - Initial commit of sliding tree roles viewer. (ehelms@redhat.com)
- Roles - Adds basic roles breadcrumb that populates all organizations.
  (ehelms@redhat.com)
- Changesets - Moves breadcrumb creation to centralized helper and modularizes
  each major breadcrumb generator. (ehelms@redhat.com)
- Adds unminified jscrollpane for debugging. Sets jscrollpane elements to hide
  focus and prevent outline. (ehelms@redhat.com)
- Added a scope based auth filtering strategy that could be used
  acrossdifferent models (paji@redhat.com)
- locking down sync plans according to roles (jsherril@redhat.com)
- adding back accounts controller since it is a valid stub
  (jsherril@redhat.com)
- removing unused controllers (jsherril@redhat.com)
- hiding UI widets for systems based on roles (jsherril@redhat.com)
- removing consumers controller (jsherril@redhat.com)
- fix for org selection of allowed orgs (shughes@redhat.com)
- spec tests for org selector (shughes@redhat.com)
- blocking UI widgets for organizations based on roles (jsherril@redhat.com)
- route for org selector (shughes@redhat.com)
- stubbing out user sesson spec tests for org selector (shughes@redhat.com)
- ability to select org (shughes@redhat.com)
- hiding select UI widgets based on roles in users controller
  (jsherril@redhat.com)
- Added code to return all details about a resource type as opposed to just the
  name for the roles perms pages (paji@redhat.com)
- renaming couple of old updatable methods to editable (jsherril@redhat.com)
- adding ability to get the list of available organizations for a user
  (jsherril@redhat.com)
- walling off access to UI bits in providers management (jsherril@redhat.com)
- fixing operations controller rules (jsherril@redhat.com)
- fixing user controller roles (jsherril@redhat.com)
- some roles controller fixes for rules (jsherril@redhat.com)
- fixing rules controller rules (jsherril@redhat.com)
- fixing a few more controllers (jsherril@redhat.com)
- fixing rules for subscriptions controller (jsherril@redhat.com)
- Made the roles controller deal with the new model based rules
  (paji@redhat.com)
- Made permission model deal with 'no-tag' verbs (paji@redhat.com)
- fixing sync mgmnt controller rules (jsherril@redhat.com)
- adding better rules for provider, products, and repositories
  (jsherril@redhat.com)
- fixing organization and environmental rules (jsherril@redhat.com)
- getting promotions and changesets working with new role structure, fixing
  user referencing (jsherril@redhat.com)
- making editable updatable (jsherril@redhat.com)
- adding system rules (jsherril@redhat.com)
- adding rules to subscription page (jsherril@redhat.com)
- removing with indifferent access, since authorize now handles this
  (jsherril@redhat.com)
- adding environment rule enforcement (jsherril@redhat.com)
- adding rules to the promotions controller (jsherril@redhat.com)
- adding operations rules for role enforcement (jsherril@redhat.com)
- adding roles enforcement for the changesets controller (jsherril@redhat.com)
- Merge branch 'master' into roles-ui (ehelms@redhat.com)
- using org instead of org_id for rules (jsherril@redhat.com)
- adding rules for sync management and modifying the sync management javascript
  to send product ids (jsherril@redhat.com)
- Fixed some rules for org_controller and added rules for users and roles pages
  (paji@redhat.com)
- making provider permission rules more generic (jsherril@redhat.com)
- moving subscriptions and subscriptions update to different actions, and
  adding permission rules for providers, products, and repositories controllers
  (jsherril@redhat.com)
- Cleaned up the notices to authorize based with out a user perm. Don;t see a
  case for auth on notices. (paji@redhat.com)
- Made the app controller accept a rules manifest from each controller before
  authorizing (paji@redhat.com)
- Initial commit on the the org controllers authorization (paji@redhat.com)
- Removed the use of superadmin flag since its a permission now
  (paji@redhat.com)
- Roles cleanup + unit tests cleanup (paji@redhat.com)
- Optimized the permission check query from the Users side (paji@redhat.com)
- Updated database.yml so that one could now update katello.yml for db info
  (paji@redhat.com)
- Improved the allowed_to method to make use of rails scoping features
  (paji@redhat.com)
- Removed a duplicated unit test (paji@redhat.com)
- Fixed the role file to more elegantly handle the allowed_to and not
  allowed_to cases (paji@redhat.com)
- Updated the permissions model to deal with nil orgs and nil resource types
  (paji@redhat.com)
- Initial commit on Updated Roles UI functionality (paji@redhat.com)

* Tue Aug 23 2011 Lukas Zapletal <lzap+git@redhat.com> 0.1.70-1
- fixing miscommited database.yml
- adding kill_pg_connection rake task
- cli tests - removing assumeyes option
- a workaround for candlepin issue: gpgUrl for content must exist, as it is
  used during entitlement certificate generation
- no need to specify content id for promoted repositories, as candlepin will
  assign it

* Tue Aug 23 2011 Lukas Zapletal <lzap+git@redhat.com> 0.1.69-1
- 731670 - prevent user from deleting himself
- 731670 - reformatting rescue block
- ignore case for url validation
- add in spec tests for invalid/valid file urls
- support file based urls for validation
- spec fixes
- merging changeset promotion status to master
- hiding the promotion progress bar and replacing it with just text, also
  stopping the fade out upon completion
- fixing issue with promotions where if the repo didnt exist in the next env it
  would fail
- two spec fixes
- a few promotion fixes, waiting on syncing was n ot working, client side
  updater was caching
- fixing promotion backend to sync the cloned repo and not the repo that you
  are promoting
- changing notice on promotion
- fixing issue where promotion could cause a db lock error, fixed by not
  modifying the outside of itself
- fixing issue where promoted changeset was not removed from the
  changeset_breadcrumb
- Promotion - Adjusts alignment of changesets in the list when progress and
  locked.
- Promotions - Changes to alignment in changesets when being promoted and
  locked.
- Promtoions - Fixes issue with title not appearing on a changeset being
  promoted. Changes from redirect on promote of a changeset to return user to
  list of changesets to see progress.
- fixing types of changesets shown on the promotions page
- removed rogue debugger statement
- Promotions - Progress polling for a finished changeset now ceases upon
  promotion reaching 100%.
- Fixes issue with lock icon showing up when progress. Fixes issue with looking
  for progress as a number - should receive string.
- adding some non-accurate progress incrementing to changesets
- Promotions - Updated to submit progress information from real data off of
  changest task status.
- getting async job working with promotions
- Added basic progress spec test. Added route for getting progress along with
  stubbed controller action to return progress for a changeset.
- Adds new callback when rendering is done for changeset lists that adds locks
  and progress bars as needed on changeset list load.
- Adds javascript functionality to set a progress bar on a changeset, update it
  and remove it. Adds javascript functionality to add and remove locked status
  icons from changests.
- adding changeset dependencies to be stored upon promotion time

* Mon Aug 22 2011 Lukas Zapletal <lzap+git@redhat.com> 0.1.68-1
- init script - fixing schema.rb permissions check
- katello-jobs - suppressing error message for status info

* Mon Aug 22 2011 Lukas Zapletal <lzap+git@redhat.com> 0.1.67-1
- reset script - adding -f (force) option
- reset script - missing candlepin restart string
- fixed a broken Api::SyncController test

* Fri Aug 19 2011 Lukas Zapletal <lzap+git@redhat.com> 0.1.66-1
- katello-job - init.d script has proper name now
- katello-job - temp files now in /var/lib/katello/tmp
- katello-job - improving RAILS_ENV setting
- adding Api::SyncController specs that I forgot to add earlier

* Fri Aug 19 2011 Lukas Zapletal <lzap+git@redhat.com> 0.1.65-1
- katello-job - adding new init script for delayed_job
- 731810 Deleteing a provider renders an server side error
- spec tests for Glue::Pulp::Repo
- merge of repo#get_{env,product,org} functionality
- repo sync - check for syncing only repos in locker
- updated routes to support changes in rhsm related to explicit specification
  of owners
- Activation Keys - fix API rspec tests
- Fix running rspec tests - move corrupted tests to pending
- Api::SyncController, with tests now

* Wed Aug 17 2011 Mike McCune <mmccune@redhat.com> 0.1.64-1
 - period tagging of Katello.
* Mon Aug 15 2011 Lukas Zapletal <lzap+git@redhat.com> 0.1.63-1
- 714167 - undeclared dependencies (regin & multimap)
- Revert "714167 - broken dependencies is F14"
- 725495 - katello service should return a valid result

* Mon Aug 15 2011 Lukas Zapletal <lzap+git@redhat.com> 0.1.62-1
- 714167 - broken dependencies is F14
- CLI - show last sync status in repo info and status
- Import manifest for custom provider - friendly error message
- better code coverage for changeset api controller
- adding the correct route for package profile update
- new (better?) logo
- adding sysvinit script permission check for schema.rb
- allowing users to override rake setup denial
- Moved jquery.ui.tablefilter.js into the jquery/plugins dir to conform with
  convention.
- Working packages scrollExpand (morePackages).
- Semi-working packages page.
- System Packages scrolling work.
- Currently not working packages scrolling.
- System Packages - filter.
- fix for broken changeset controller spec tests
- now logging both stdout and stderr in the initdb.log
- forcing users not to run rake setup in prod mode
- changeset cli - both environment id and name are displayed in lisitng and
  info
- fox for repo repo promotion
- fixed spec tests after changes in validation of changesets
- fixed typo in model changeset_erratum
- changesets - can't add packs/errata from repo that has not been promoted yet
- changesets - fix for packages and errata removal

* Fri Aug 12 2011 Lukas Zapletal <lzap+git@redhat.com> 0.1.61-1
- rpm in /usr/share/katello - introducing KATELLO_DATA_DIR

* Fri Aug 12 2011 Lukas Zapletal <lzap+git@redhat.com> 0.1.60-1
- katello rpm now installs to /usr/share/katello
- fixing cancel sync DELETE action call
- fixed api for listing products
- changesets - products required by packages/errata/repos are no longer being
  promoted
- changeset validations - can't add items from product that has not been
  promoted yet
- 727627 - Fix for not being able to go to Sync page.
- final solution for better RestClient exception messages
- only relevant logs are rotated now
- Have the rake task emit wiki markup as well
- added option to update system's location via python client

* Wed Aug 10 2011 Lukas Zapletal <lzap+git@redhat.com> 0.1.59-1
- improving katello-reset-dbs script
- Fixes for failing activation_keys and organization tests.
- Grid_16 wrap on subnav for systems.
- Additional work on confirm boxes.
- Confirm override on environments, products, repositories, providers, and
  organizations.
- Working alert override.
- Merged in changes from refactor of confirm.
- Add in a new rake task to generate the API

* Tue Aug 09 2011 Lukas Zapletal <lzap+git@redhat.com> 0.1.58-1
- solution to bundle install issues
- initial commit of reset-dbs script
- fixing repo sync
- improving REST exception messages
- fixing more katello-cli tests
- custom partial for tupane system show calls
- 720442: fixing system refresh on name update
- 726402: fix for nil object on sys env page
- 729110: fix for product sync status visual updates
- Upgrading check to Candlepin 0.4.10-1
- removing commented code from api systems controller spec
- changing to different url validation. can now be used outside of model layer.
- spec tests for repositories controller
- 728295: check for valid urls for yum repos
- adding spec tests for api systems_controller (upload packages, view packages,
  update a system)
- added functionality to api systems controller in :index, :update, and
  :package_profile
- support for checking missing url protocols
- changing pulp consumer update messages to show old name
- improve protocol match on reg ex url validation
- removing a debugger statement
- fixing broken orchestration in pulp consumer
- spec test for katello url helper
- fix url helper to match correct length port numbers
- url helper validator (http, https, ftp, ipv4)
- Revert "fix routing problem for POST /organizations/:organzation_id/systems"
- fix routing problem for POST /organizations/:organzation_id/systems (=)
- pretty_routes now prints some message to the stdout
- added systems packages routes and update to systems
- fixed pulp consumer package profile upload and added consumer update to pulp
  resource
- adding to systems_controller spec tests and other small changes.
- fixing find_organization in api/systems_controller.
- added action in api systems controller to get full package list for a
  specific system.

* Thu Aug 04 2011 Lukas Zapletal <lzap+git@redhat.com> 0.1.57-1
- spec - adding regin dep as workaround for BZ 714167 (F14/15)

* Wed Aug 03 2011 Lukas Zapletal <lzap+git@redhat.com> 0.1.56-1
- spec - introducing bundle install in %build section
- Merge branch 'system_errata'
- added a test for Api::SystemsController#errata call
- listing of errata by system is functional now
- added a script to make rake routes output prettier
- Views - update grid in various partial to account for panel size change
- Providers - fix error on inline edit for Products and Repos
- removing unused systems action - list systems
- 726760 - Notices: Fixes issue with promotion notice appearing on every page.
  Fixes issue with synchronous notices not being marked as viewed.
- Tupane - Fixes issue with main panel header word-wrapping on long titles.
- 727358 - Tupane: Fixes issue with tupane subpanel header text word-wrapping.
- 2Panel - Makes font resizing occur only on three column panels.
- matching F15 gem versions for tzinfo and i18n
- changing the home directory of katello to /usr/lib64/katello after recent
  spec file changes
- Merge branch 'master' of ssh://git.fedorahosted.org/git/katello
- fixed pulp-proxy-controller to be correct http action
- Merge branch 'master' into system_errata
- added support for listing errata by system

* Mon Aug 01 2011 Lukas Zapletal <lzap+git@redhat.com> 0.1.55-1
- spec - rpmlint cleanup
- making changeset history show items by product
- adding descripiton to changeset history page
- 726768 - jnotify - close notice on x click and update to fade quicker on
  close
- 2panel - Adds default left panel sizing depending on number of columns for
  left panel in 2 panel views.  Adds option to 2panel for default width to be
  customizably set using left_panel_width option.
- Changes sizing of provider new page to not cause horizntal scroll bar at
  minimum width.
- fixed reporting of progress during repo synchronization in UI
- fixed an issue with Api::ActivationKeysController#index when list of all keys
  for an environment was being retrieved
- Added api support for activation keys
- Refactor - Converts all remaining javascript inclusions to new style of
  inclusion that places scripts in the head.
- Adds resize event listener to scroll-pane to account for any element in a
  tupane panel that increases the size of the panel and thus leads to needing a
  scroll pane reinitialization.
- Edits to enlarge tupane to take advantage of more screen real estate.
  Changeset package selection now highlights to match the rest of the
  promotions page highlighting.
- General UI - disable hover on Locker when Locker not clickable
- api error reporting - final solution
- Revert "introducing application error exception for API"
- Revert "ApiError - fixing unit tests"
- ApiError - fixing unit tests
- introducing application error exception for API
- fixing depcheck helper script
- Adds scroll pane support for roles page when clicking add permission button.
- removal of jasmine and addition of webrat, nokogiri
- Activation Keys - enabled specs that required webrat matchers
- spec_helper - update to support using webrat
- adding description for changeset creation
- Tupane - Fixes for tupane fixed position scrolling to allow proper behavior
  when window resolution is below the minimum 960px.
- remove jasmine from deps
- adding dev testing gems
- added Api::ActivationController spec
- added activation keys api controller
- Merge branch 'master' of ssh://git.fedorahosted.org/git/katello
- fixing merge issues with changeset dependencies
- initial dependency spec test
- adding changeset dependency resolving take 2
- Merge branch 'master' into a-keys
- making changeset dep. solving work on product level instead of across the
  entire environment
- adding description to Changeset object, and allowing editing of the
  description
- adding icons and fixing some spacing with changeset controls
- updated control bar for changesets, including edit
- Fix for a-keys row height.
- Merge branch 'master' into a-keys
- Merge branch 'a-keys' of ssh://git.fedorahosted.org/git/katello into a-keys
- Fixes issue where when a jeditable field was clicked on, and expanded the
  contents of a panel beyond visible no scroll bar would previously appear.
  This change involved a slight re-factor to jeditable helpers to trim down and
  re-factor commonality.  Also, this change involved edits to the jeditable
  plugin itself, thus as of this commit jquery.jeditable is no longer in sync
  with the original repository.
- Activation Keys - removing unused js
- Merge branch 'master' into a-keys
- Activation Keys - add environment to search
- Merge branch 'a-keys' of ssh://git.fedorahosted.org/git/katello into a-keys
- Activation Keys - update to use new tupane layout + spec impacts
- Merge branch 'master' into a-keys
- test for multiple subscriptions assignement to keys
- Activation Keys - make it more obvious that user should select env :)
- Activation Keys - adding some additional specs (e.g. for default env)
- Activation Keys - removing empty spec
- Activation Keys - removing checkNotices from update_subscriptions
- Activation Keys - add Remove link to the subscriptions tab
- Merge branch 'master' into a-keys
- Acttivatino Keys - Adding support for default environment
- spec test for successful subscription updates
- spec test for invalid activation key subscription update
- correctly name spec description
- spec model for multiple akey subscription assigment
- akey subscription update sync action
- ajax call to update akey subscriptions
- akey subscription update action
- fix route for akey subscription updates
- refactor akey subscription list
- bi direction test for akeys/subscriptions
- models for activation key subscription mapping
- Activation Keys - fix failed specs
- Activation Keys - adding helptip text to panel and general pane
- Merge branch 'master' into a-keys
- Activation Keys - ugh.. clean up validation previous commit
- Activation Keys - update so key name is unique within an org
- Activation Key - fix akey create
- Activation Keys - initial specs for views
- Activation Keys - update edit view to improve testability
- Activation Keys - update _new partial to eliminate warning during render
- Activation Keys - removing unused _form partial
- multiselect support for akey subscriptions
- Merge branch 'master' into a-keys
- Activation Keys - update to ensure error notice is generated on before_filter
  error
- adding in activation key mapping to subscriptions
- add jquery multiselect to akey subscription associations
- views for activation key association to subscriptions
- Navigation - remove Groups from Systems subnav
- Activation Keys - controller specs for initial crud support
- adding activation key routes for handling subscription paths
- Activation Keys - fix the _edit view post adding subnav
- Activation Keys - adding the forgotten views...
- Activation Keys - added subnav for subscriptions
- Merge branch 'master' into a-keys
- initial akey model spec tests
- Activation Keys - update index to request based on current org and fix model
  error
- Activation Keys - model - org and env associations
- Merge branch 'master' into a-keys
- Sync Plans - refactor editable to remove duplication
- Systems - refactor editabl to remove duplication
- Environment - refactor editable to remove duplication
- Organization - refactor editable to remove duplication
- Providers - refactor editable to remove duplication
- Merge branch 'master' into a-keys
- Merge branch 'master' into a-keys
- Activation Keys - first commit - initial support for CRUD

* Wed Jul 27 2011 Lukas Zapletal <lzap+git@redhat.com> 0.1.54-1
- spec - logging level can be now specified in the sysconfig
- bug 726030 - Webrick wont start with the -d (daemon) option
- spec - service start forces you to run initdb first
- adding a warning message in the sysconfig comment setting
- Merge branch 'pack-profile'
- production.rb now symlinked to /etc/katello/environment.rb
- 725793 - Permission denied stylesheets/fancyqueries.css
- 725901 - Permission errors in RPM
- 720421 - Promotions Page: Adds fade in of items that meet search criteria
  that have previously been hidden due to previously not meeting a given search
  criteria.
- ignore zanta cache files
- Merge branch 'master' into pack-profile
- added pulp-consumer creation in system registration, uploading pulp-consumer
  package-profile via api, tests
- Merge branch 'master' into pack-profile
- increased priority of candlepin consumer creation to go before pulp
- Merge branch 'master' into pack-profile
- renaming/adding some candlepin and pulp consumer methods.
- proxy controller changes

* Tue Jul 26 2011 Shannon Hughes <shughes@redhat.com> 0.1.53-1
- modifying initd directory using fedora recommendation,
  https://fedoraproject.org/wiki/Packaging/RPMMacros (shughes@redhat.com)

* Tue Jul 26 2011 Mike McCune <mmccune@redhat.com> 0.1.52-1
- periodic rebuild to get past tito bug

* Mon Jul 25 2011 Shannon Hughes <shughes@redhat.com> 0.1.51-1
- upgrade to compas-960-plugin 0.10.4 (shughes@redhat.com)
- upgrade to compas 0.11.5 (shughes@redhat.com)
- upgrade to haml 3.1.2 (shughes@redhat.com)
- spec - fixing katello.org url (lzap+git@redhat.com)
- Upgrades jQuery to 1.6.2. Changes Qunit tests to reflect jQuery version
  change and placement of files from Refactor. (ehelms@redhat.com)
- Fixes height issue with subpanel when left panel is at its minimum height.
  Fixes issue with subpanel close button closing both main and subpanel.
  (ehelms@redhat.com)
* Fri Jul 22 2011 Shannon Hughes <shughes@redhat.com> 0.1.50-1
- Simple-navigation 3.3.4 fixes.  Also fake-systems needed bundle exec before
  rails runner. (jrist@redhat.com)
- adding new simple-navigation deps to lock (shughes@redhat.com)
- bumping simple navigation to 3.3.4 (shughes@redhat.com)
- adding new simple-navigation 3.3.4 (shughes@redhat.com)
- Merge branch 'master' into refactor (eric.d.helms@gmail.com)
- fixed a failing Api::ProductsController spec (dmitri@redhat.com)
- fixed several failing tests in katello-cli-simple-test suite
  (dmitri@redhat.com)
- CSS Refactor - Modifies tupane height to be shorter if the left pane is
  shorter so as not to overrun the footer. (ehelms@redhat.com)
- Improved the roles unit test a bit to look by name instead of id. To better
  indicate the ordering (paji@redhat.com)
- Merge branch 'master' into refactor (ehelms@redhat.com)
- Merge branch 'master' of ssh://git.fedorahosted.org/git/katello
  (ehelms@redhat.com)
- changesets - update cli and controller now taking packs/errata/repos from
  precisely given products (tstrachota@redhat.com)
- Merge branch 'master' into refactor (ehelms@redhat.com)
- Merge branch 'master' of ssh://git.fedorahosted.org/git/katello
  (ehelms@redhat.com)
- fix for the deprecated TaskStatus in changesets (tstrachota@redhat.com)
- Adding organization to permission (paji@redhat.com)
- CSS Refactpr - Reverts katello.spec back to that of master.
  (ehelms@redhat.com)
- Merge branch 'master' into refactor (ehelms@redhat.com)
- Merge branch 'master' of ssh://git.fedorahosted.org/git/katello
  (ehelms@redhat.com)
- adding task_status to changeset (jsherril@redhat.com)
- adding qunit tests for changeset conflict calculation (jsherril@redhat.com)
- async jobs now allow for tracking of progress of pulp sync processes
  (dmitri@redhat.com)
- removed unused Pool and PoolsController (dmitri@redhat.com)
- changesets - fix for spec tests #2 (tstrachota@redhat.com)
- changesets - fixed spec tests (tstrachota@redhat.com)
- changesets - fixed controller (tstrachota@redhat.com)
- changesets - model validations (tstrachota@redhat.com)
- changesets - fixed model methods for adding and removing items
  (tstrachota@redhat.com)
- changesets - fix for async promotions not being executed because of wrong
  changeset state (tstrachota@redhat.com)
- changesets - async promotions controller (tstrachota@redhat.com)
- changesets model - skipping items already promoted with product promotions
  (tstrachota@redhat.com)
- changesets api - promotions controller (tstrachota@redhat.com)
- changesets - model changed to be ready for asynchronous promotions
  (tstrachota@redhat.com)
- Merge branch 'master' into refactor (ehelms@redhat.com)
- Merge branch 'master' of ssh://git.fedorahosted.org/git/katello
  (ehelms@redhat.com)
- 720991 - Segmentation Fault during Roles - Add Permission
  (lzap+git@redhat.com)
- renaming password.rb to password_spec.rb (lzap+git@redhat.com)
- Fixed a broken unit test (paji@redhat.com)
- fixing broken promote (jsherril@redhat.com)
- fixing broken unit test (jsherril@redhat.com)
- adding conflict diffing for changesets in the UI, so the user is notified
  what changed (jsherril@redhat.com)
- disable logging for periodic updater (jsherril@redhat.com)
- 719426 - Fixed an issue with an unecessary group by clause causing postgres
  to go bonkers on roles index page (paji@redhat.com)
- CSS Refactor - Changes to edit panels that need new tupane subpanel layout.
  (ehelms@redhat.com)
- Merge branch 'master' into refactor (ehelms@redhat.com)
- Merge branch 'master' of ssh://git.fedorahosted.org/git/katello
  (ehelms@redhat.com)
- CSS Refactor - Changes the tupane subpanel to conform with the new tupane
  layout and changes environment, product and repo creation to fit new layout.
  (ehelms@redhat.com)
- CSS Refactor - Changes tupane sizing to work with window resize and sets a
  min height. (ehelms@redhat.com)
- update 32x32 icon. add physical/virtual system icons. (jimmac@gmail.com)
- CSS Refactor - Changes to changeset history page to use tupane layout.
  (ehelms@redhat.com)
- CSS Refactor - Changes promotions page partials that use tupane to use new
  layout. (ehelms@redhat.com)
- CSS Refactor - Changes sync plans page to new tupane layout.
  (ehelms@redhat.com)
- CSS Refactor - Converts providers page to use tupane layout.
  (ehelms@redhat.com)
- CSS Refactor - Modifies users and roles pages to use new tupane layout.
  (ehelms@redhat.com)
- CSS Refactor - Converts organization tupane partials to use new layout.
  (ehelms@redhat.com)
- CSS Refactor - Changes to the size of the spinner in the tupane.
  (ehelms@redhat.com)
- CSS Refactor - Changes to the systems tupane pages to respect new scroll bar
  and tupane layout formatting. (ehelms@redhat.com)
- General UI - fixes in before_filters (bbuckingham@redhat.com)
- increasing required candlepin version to 0.4.5 (lzap+git@redhat.com)
- making the incorrect warning message more bold (lzap+git@redhat.com)
- rails startup now logs to /var/log/katello/startup.log (lzap+git@redhat.com)
- 720834 - Provider URL now being stripped at the model level via a
  before_validation. (For real this time.) (jrist@redhat.com)
- CSS Refactor - Further enhancements to tupane layout.  Moves scrollbar CSS in
  SASS format and appends to the end of katello.sass. (ehelms@redhat.com)
- Sync Plans - update model validation to have name unique within org
  (bbuckingham@redhat.com)
- CSS Refactor - Changes to tupane layout to add navigation and main content
  sections. (ehelms@redhat.com)
- Revert "720834 - Provider URL now being stripped at the model level via a
  before_validation." (jrist@redhat.com)
- 720834 - Provider URL now being stripped at the model level via a
  before_validation. (jrist@redhat.com)
- CSS Refactor - Adds a shell layout for content being rendered into the tupane
  panel.  Partials being rendered to go into the tupane panel can now specify
  the tupane_layout and be constructed to put the proper pieces into the proper
  places.  See organizations/_edit.html.haml for an example.
  (ehelms@redhat.com)
- CSS Refactor - Adjusts the tupane panel to size itself based on the window
  height for larger resolutions. (ehelms@redhat.com)
- CSS Refactor - Minor change to placement of javascript and stylesheets
  included from views. (ehelms@redhat.com)
- fixing missing route for organization system list (lzap+git@redhat.com)
- Backing out 720834 fix temporarily. (jrist@redhat.com)
- 720834 - Provider URL now being stripped at the model level via a
  before_validation. (jrist@redhat.com)
- Removed redundant definition. (ehelms@redhat.com)
- added a couple of tests to validate changeset creation during template
  promotion (dmitri@redhat.com)
- CSS Refactor - Re-organizes javascript files. (ehelms@redhat.com)
- Merge branch 'refactor' of ssh://git.fedorahosted.org/git/katello into
  refactor (ehelms@redhat.com)
- CSS Refactor - Adds new helper for layout functions in views. Specifically
  adds in function for including javascript in the HTML head. See
  promotions/show.html.haml or _env_select.html.haml for examples.
  (ehelms@redhat.com)
- 722431 - Improved jQuery jNotify to include an "Always Closable" flag.  Also
  moved the notifications to the middle top of the screen, rather than floated
  right. (jrist@redhat.com)
- fixed template promotions when performed through api (dmitri@redhat.com)
- 721327 - more correcting gem versions to match (mmccune@redhat.com)
- 721327 - cleaning up mail version numbers to match what is in Fedora
  (mmccune@redhat.com)
- Merge branch 'master' of ssh://git.fedorahosted.org/git/katello
  (ehelms@redhat.com)
- replacing internal urls in the default config (lzap+git@redhat.com)
- changesets - model spec tests (tstrachota@redhat.com)
- changesets - fixed remove_product deleting the product from db
  (tstrachota@redhat.com)
- changesets api - controller spec tests (tstrachota@redhat.com)
- changesets api - moved logic for adding content from controller to model
  (tstrachota@redhat.com)
- changesets cli - partial updates of content (tstrachota@redhat.com)
- changesets cli - listing (tstrachota@redhat.com)
- changesets api - controller for partial updates of a content
  (tstrachota@redhat.com)
- changesets api - create, read, destroy actions in controller
  (tstrachota@redhat.com)
- changesets api - controller stub (tstrachota@redhat.com)
- Merge branch 'refactor' of ssh://git.fedorahosted.org/git/katello into
  refactor (jrist@redhat.com)
- A few minor fixes for changeset filter and "home" icon. (jrist@redhat.com)
- added product synchronization (async) (dmitri@redhat.com)
- Merge branch 'tasks' (dmitri@redhat.com)
- 720412 - changing promotions helptip to say that a changeset needs to be
  created, as well as hiding add buttons if a piece of content cannot be added
  instead of disabling it (jsherril@redhat.com)
- added specs for TaskStatus model and controller (dmitri@redhat.com)
- removed Glue::Pulp::Sync (dmitri@redhat.com)
- Merge branch 'master' of ssh://git.fedorahosted.org/git/katello
  (ehelms@redhat.com)

* Thu Jun 23 2011 Lukas Zapletal <lzap+git@redhat.com> 0.1.49-1
- fixing db/schema.rb symlink in the spec
- adding environment support to initdb script
- remove commented debugger in header
- 715421: fix for product size after successful repo(s) sync
- ownergeddon - fixing unit tests
- ownergeddon - organization is needed for systems now
- db/schema.rb now symlinked into /var/lib/katello
- new initscript 'initdb' command
- ownergeddon - bumping version to 0.4.4 for candlepin
- ownergeddon - improving error message
- ownergeddon - support for explicit org
- ownergeddon - user now created using new API
- ownergeddon - user refactoring
- ownergeddon - introducing CPUser entity
- ownergeddon - refactoring name_to_key
- ownergeddon - whitespace
- fixed tests that contained failing environment creation
- fixed failing environment creation test
- Small change for padding around helptip.
- 6692 & 6691: removed hardcoded admin user, as well as usernames and passwords
  from katello config file
- 707274
- Added coded related to listing system's packages
- Stylesheets import cleanup to remove redundancies.
- Refactored systems page css to extend basic block and modify only specific
  attributes.
- Re-factored creating custom rows in lists to be a true/false option that when
  true attempts to call render_rows.  Any page implementing custom rows in a
  list view should provide a render_rows function in the helper to handle it.
- Added toggle all to sync management page.
- Removal of schedule reboot and uptime from systems detail.
- Adds to the custom system list display to show additional details within a
  system information block.  Follows the three column convention placing
  details in a particular column.
- Added new css class to lists that are supposed to be ajax scrollable to
  provide better support across variations of ajax scroll usage.
- Change to fix empty columns in the left panel from being displayed without
  width and causing column misalignment.
- Changes system list to display registered and last checkin date as main
  column headers.  Switches from standard column rendering to use custom column
  rendering function via custom_columns in the systems helper module.
- Adds new option to the two panel display, :custom_columns, whereby a function
  name can be passed that will do the work of rendering the columns in the left
  side of the panel.  This is for cases when column data needs custom
  manipulation or data rows need a customized look and feel past the standard
  table look and feel.
- Made an initializer change so that cp_type is handled right
- Updated a test to create tmp dir unless it exists
- Fixed the provider_spec to actually test if the subscriptions called the
  right thing in candlepin
- fixing sql error to hopefully work with postgresql
- adding missing permission for sync_schedules
- using a better authenication checking query with some more tests
- migrating anonymous_role to not user ar_
- a couple more roles fixes
- changing roles to not populate nil resource types or nil tags
- Added spec tests for notices_controller.
- adding missing operations resource_type to seeds
- changing the roles subsystem to use the same types/verbs for active record
  and controller access
- removing old roles that were adding errant types to the database
- fixing odd sudden broken path link, possibly due to rails upgrade
- adding back subscriptions to provider filter

* Fri Jun 17 2011 Justin Sherrill <jsherril@redhat.com> 0.1.48-1
- removing hudson task during rpm building (jsherril@redhat.com)
- added api repository controller tests for repository discovery
  (dmitri@redhat.com)
- Search - adding some spec tests (bbuckingham@redhat.com)
- Removed improper test case from systems controller. (ehelms@redhat.com)
- Added systems_controller spec tests for wider coverage. (ehelms@redhat.com)
- Added system_helper_methods for spec testing that mocks the backend
  Candlepin:Consumer call to allow for controller testing against ActiveRecord.
  (ehelms@redhat.com)
- adding qunit test files for testswarm server (shughes@scooby.rdu.redhat.com)
- 6489: added support for repository discovery during custom product creation
  (dmitri@appliedlogic.ca)
- forcing a Require when task runs, doesnt seem to pick it up otherwise
  (katello-devel@redhat.com)
- testing taking out the ci_reports section for now (katello-devel@redhat.com)
- Merge branch 'master' of ssh://git.fedorahosted.org/git/katello
  (adprice@redhat.com)
- added specs to test against fix for bug #701406 (adprice@redhat.com)
- Fixed the unit tests for sync schedule controller (paji@redhat.com)
- converting some legacy role work arounds to the new role map in role.rb
  (jsherril@redhat.com)
- adding missing katello.yml (jsherril@redhat.com)
- 701406 - fixed issue where api was looking for org via displayName instead of
  key (adprice@redhat.com)

* Thu Jun 16 2011 Justin Sherrill <jsherril@redhat.com> 0.1.47-1
- initial public build

* Tue Jun 14 2011 Mike McCune <mmccune@redhat.com> 0.1.46-1
- initial changelog<|MERGE_RESOLUTION|>--- conflicted
+++ resolved
@@ -16,13 +16,8 @@
 %global confdir deploy/common
 
 Name:           katello
-<<<<<<< HEAD
-Version:        0.1.126
-Release:        2%{?dist}
-=======
 Version:        0.1.130
 Release:        1%{?dist}
->>>>>>> 216c0d89
 Summary:        A package for managing application life-cycle for Linux systems
 
 Group:          Applications/Internet
