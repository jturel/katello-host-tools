# vim: sw=4:ts=4:et
#
# Copyright 2011 Red Hat, Inc.
#
# This software is licensed to you under the GNU General Public
# License as published by the Free Software Foundation; either version
# 2 of the License (GPLv2) or (at your option) any later version.
# There is NO WARRANTY for this software, express or implied,
# including the implied warranties of MERCHANTABILITY,
# NON-INFRINGEMENT, or FITNESS FOR A PARTICULAR PURPOSE. You should
# have received a copy of GPLv2 along with this software; if not, see
# http://www.gnu.org/licenses/old-licenses/gpl-2.0.txt.

%global homedir %{_datarootdir}/%{name}
%global datadir %{_sharedstatedir}/%{name}
%global confdir deploy/common

Name:           katello
<<<<<<< HEAD
Version:        0.1.106
Release:        2%{?dist}
=======
Version:        0.1.107
Release:        1%{?dist}
>>>>>>> 8a0cd24c
Summary:        A package for managing application life-cycle for Linux systems

Group:          Applications/Internet
License:        GPLv2
URL:            http://www.katello.org
Source0:        %{name}-%{version}.tar.gz
BuildRoot:      %{_tmppath}/%{name}-%{version}-%{release}-root-%(%{__id_u} -n)

Requires:        %{name}-common
Requires:        %{name}-glue-pulp
Requires:        %{name}-glue-foreman
Requires:        %{name}-glue-candlepin
Conflicts:       %{name}-headpin

%description
Provides a package for managing application life-cycle for Linux systems.

%package common
Summary:        Common bits for all Katello instances
Requires:       httpd
Requires:       mod_ssl
Requires:       openssl
Requires:       rubygems
Requires:       rubygem(rails) >= 3.0.10
Requires:       rubygem(multimap)
Requires:       rubygem(haml) >= 3.1.2
Requires:       rubygem(haml-rails)
Requires:       rubygem(json)
Requires:       rubygem(rest-client)
Requires:       rubygem(jammit)
Requires:       rubygem(rails_warden)
Requires:       rubygem(net-ldap)
Requires:       rubygem(compass) >= 0.11.5
Requires:       rubygem(compass-960-plugin) >= 0.10.4
Requires:       rubygem(oauth)
Requires:       rubygem(i18n_data) >= 0.2.6
Requires:       rubygem(gettext_i18n_rails)
Requires:       rubygem(simple-navigation) >= 3.3.4
Requires:       rubygem(pg)
Requires:       rubygem(scoped_search) >= 2.3.6
Requires:       rubygem(delayed_job) >= 2.1.4
Requires:       rubygem(acts_as_reportable) >= 1.1.1
Requires:       rubygem(pdf-writer) >= 1.1.8
Requires:       rubygem(ruport) >= 1.6.3
Requires:       rubygem(daemons) >= 1.1.4
Requires:       rubygem(uuidtools)
Requires:       rubygem(thin)
Requires:       rubygem(fssm)
Requires:       rubygem(sass)
Requires:       rubygem(chunky_png)

# bz 743816 temp fix until yum update makes to z stream
%if 0%{?rhel} == 6
Requires:       yum >= 3.2.29
Requires:       redhat-logos >= 60.0.14
%endif

# <workaround> for 714167 - undeclared dependencies (regin & multimap)
# TODO - uncomment the statement once we push patched actionpack to our EL6 repo
#%if 0%{?fedora} && 0%{?fedora} <= 15
Requires:       rubygem(regin)
#%endif
# </workaround>

Requires(pre):  shadow-utils
Requires(preun): chkconfig
Requires(preun): initscripts
Requires(post): chkconfig
Requires(postun): initscripts

BuildRequires:  coreutils findutils sed
BuildRequires:  rubygems
BuildRequires:  rubygem-rake
BuildRequires:  rubygem(gettext)
BuildRequires:  rubygem(jammit)
BuildRequires:  rubygem(chunky_png)
BuildRequires:  rubygem(fssm) >= 0.2.7
BuildRequires:  rubygem(compass) >= 0.11.5
BuildRequires:  rubygem(compass-960-plugin) >= 0.10.4

BuildArch: noarch

%description common
Common bits for all Katello instances


%package all
Summary:        A meta-package to pull in all components for Katello
Requires:       %{name}
Requires:       %{name}-configure
Requires:       %{name}-cli
Requires:       postgresql-server
Requires:       postgresql
Requires:       pulp
Requires:       candlepin-tomcat6

%description all
This is the Katello meta-package.  If you want to install Katello and all
of its dependencies on a single machine, you should install this package
and then run katello-configure to configure everything.

%package glue-pulp
Summary:         Katello connection classes for the Pulp backend
Requires:        %{name}-common

%description glue-pulp
Katello connection classes for the Pulp backend

%package glue-foreman
Summary:         Katello connection classes for the Foreman backend
Requires:        %{name}-common

%description glue-foreman
Katello connection classes for the Foreman backend

%package glue-candlepin
Summary:         Katello connection classes for the Candlepin backend
Requires:        %{name}-common

%description glue-candlepin
Katello connection classes for the Candlepin backend

%prep
%setup -q

%build
#configure Bundler
rm -f Gemfile.lock
sed -i '/@@@DEV_ONLY@@@/,$d' Gemfile

#pull in branding if present
if [ -d branding ] ; then
  cp -r branding/* .
fi

#compile SASS files
echo Compiling SASS files...
compass compile

#generate Rails JS/CSS/... assets
echo Generating Rails assets...
jammit

#create mo-files for L10n (since we miss build dependencies we can't use #rake gettext:pack)
echo Generating gettext files...
ruby -e 'require "rubygems"; require "gettext/tools"; GetText.create_mofiles(:po_root => "locale", :mo_root => "locale")'

%install
rm -rf %{buildroot}
#prepare dir structure
install -d -m0755 %{buildroot}%{homedir}
install -d -m0755 %{buildroot}%{datadir}
install -d -m0755 %{buildroot}%{datadir}/tmp
install -d -m0755 %{buildroot}%{datadir}/tmp/pids
install -d -m0755 %{buildroot}%{_sysconfdir}/%{name}
install -d -m0755 %{buildroot}%{_localstatedir}/log/%{name}

# clean the application directory before installing
[ -d tmp ] && rm -rf tmp

#copy the application to the target directory
mkdir .bundle
mv ./deploy/bundle-config .bundle/config
cp -R .bundle * %{buildroot}%{homedir}

#copy configs and other var files (will be all overwriten with symlinks)
install -m 644 config/%{name}.yml %{buildroot}%{_sysconfdir}/%{name}/%{name}.yml
#install -m 644 config/database.yml %{buildroot}%{_sysconfdir}/%{name}/database.yml
install -m 644 config/environments/production.rb %{buildroot}%{_sysconfdir}/%{name}/environment.rb

#copy init scripts and sysconfigs
install -Dp -m0644 %{confdir}/%{name}.sysconfig %{buildroot}%{_sysconfdir}/sysconfig/%{name}
install -Dp -m0755 %{confdir}/%{name}.init %{buildroot}%{_initddir}/%{name}
install -Dp -m0755 %{confdir}/%{name}-jobs.init %{buildroot}%{_initddir}/%{name}-jobs
install -Dp -m0644 %{confdir}/%{name}.completion.sh %{buildroot}%{_sysconfdir}/bash_completion.d/%{name}
install -Dp -m0644 %{confdir}/%{name}.logrotate %{buildroot}%{_sysconfdir}/logrotate.d/%{name}
install -Dp -m0644 %{confdir}/%{name}-jobs.logrotate %{buildroot}%{_sysconfdir}/logrotate.d/%{name}-jobs
install -Dp -m0644 %{confdir}/%{name}.httpd.conf %{buildroot}%{_sysconfdir}/httpd/conf.d/%{name}.conf
install -Dp -m0644 %{confdir}/thin.yml %{buildroot}%{_sysconfdir}/%{name}/

#overwrite config files with symlinks to /etc/katello
ln -svf %{_sysconfdir}/%{name}/%{name}.yml %{buildroot}%{homedir}/config/%{name}.yml
#ln -svf %{_sysconfdir}/%{name}/database.yml %{buildroot}%{homedir}/config/database.yml
ln -svf %{_sysconfdir}/%{name}/environment.rb %{buildroot}%{homedir}/config/environments/production.rb

#create symlinks for some db/ files
ln -svf %{datadir}/schema.rb %{buildroot}%{homedir}/db/schema.rb

#create symlinks for data
ln -sv %{_localstatedir}/log/%{name} %{buildroot}%{homedir}/log
ln -sv %{datadir}/tmp %{buildroot}%{homedir}/tmp

#create symlink for Gemfile.lock (it's being regenerated each start)
ln -svf %{datadir}/Gemfile.lock %{buildroot}%{homedir}/Gemfile.lock

#re-configure database to the /var/lib/katello directory
sed -Ei 's/\s*database:\s+db\/(.*)$/  database: \/var\/lib\/katello\/\1/g' %{buildroot}%{homedir}/config/database.yml

#remove files which are not needed in the homedir
rm -rf %{buildroot}%{homedir}/README
rm -rf %{buildroot}%{homedir}/LICENSE
rm -rf %{buildroot}%{homedir}/doc
rm -rf %{buildroot}%{homedir}/deploy
rm -rf %{buildroot}%{homedir}/%{name}.spec
rm -f %{buildroot}%{homedir}/lib/tasks/.gitkeep
rm -f %{buildroot}%{homedir}/public/stylesheets/.gitkeep
rm -f %{buildroot}%{homedir}/vendor/plugins/.gitkeep

#branding
if [ -d branding ] ; then
  ln -svf %{_datadir}/icons/hicolor/24x24/apps/system-logo-icon.png %{buildroot}%{homedir}/public/images/rh-logo.png
  ln -svf %{_sysconfdir}/favicon.png %{buildroot}%{homedir}/public/images/favicon.png
  rm -rf %{buildroot}%{homedir}/branding
fi

#remove development tasks
rm %{buildroot}%{homedir}/lib/tasks/rcov.rake
rm %{buildroot}%{homedir}/lib/tasks/yard.rake
rm %{buildroot}%{homedir}/lib/tasks/hudson.rake

#correct permissions
find %{buildroot}%{homedir} -type d -print0 | xargs -0 chmod 755
find %{buildroot}%{homedir} -type f -print0 | xargs -0 chmod 644
chmod +x %{buildroot}%{homedir}/script/*
chmod a+r %{buildroot}%{homedir}/ca/redhat-uep.pem

%clean
rm -rf %{buildroot}

%post common
#Add /etc/rc*.d links for the script
/sbin/chkconfig --add %{name}

%postun common
if [ "$1" -ge "1" ] ; then
    /sbin/service %{name} condrestart >/dev/null 2>&1 || :
fi

%files
%config(noreplace) %{_sysconfdir}/%{name}/%{name}.yml

%files common
%defattr(-,root,root)
%doc README LICENSE doc/
%config %{_sysconfdir}/%{name}/thin.yml
%config %{_sysconfdir}/httpd/conf.d/%{name}.conf
%config %{_sysconfdir}/%{name}/environment.rb
%config %{_sysconfdir}/logrotate.d/%{name}
%config %{_sysconfdir}/logrotate.d/%{name}-jobs
%config(noreplace) %{_sysconfdir}/sysconfig/%{name}
%{_initddir}/%{name}
%{_initddir}/%{name}-jobs
%{_sysconfdir}/bash_completion.d/%{name}

# Break apart the main bits
%{homedir}/app/controllers
%{homedir}/app/helpers
%{homedir}/app/mailers
%{homedir}/app/models/*.rb
%{homedir}/app/stylesheets
%{homedir}/app/views
%{homedir}/autotest
%{homedir}/ca
%{homedir}/config
%{homedir}/db
%{homedir}/integration_spec
%{homedir}/lib/*.rb
%{homedir}/lib/navigation
%{homedir}/lib/resources/cdn.rb
%{homedir}/lib/tasks
%{homedir}/lib/util
%{homedir}/locale
%{homedir}/log
%{homedir}/public
%{homedir}/script
%{homedir}/spec
%{homedir}/tmp
%{homedir}/vendor
%{homedir}/.bundle
%{homedir}/config.ru
%{homedir}/Gemfile
%{homedir}/Gemfile.lock
%{homedir}/Rakefile

%defattr(-, katello, katello)
%{_localstatedir}/log/%{name}
%{datadir}

%files glue-pulp
%{homedir}/app/models/glue/pulp
%{homedir}/lib/resources/pulp.rb

%files glue-candlepin
%{homedir}/app/models/glue/candlepin
%{homedir}/app/models/glue/provider.rb
%{homedir}/lib/resources/candlepin.rb

%files glue-foreman
%{homedir}/lib/resources/foreman.rb

%files all

%pre common
# Add the "katello" user and group
getent group %{name} >/dev/null || groupadd -r %{name}
getent passwd %{name} >/dev/null || \
    useradd -r -g %{name} -d %{homedir} -s /sbin/nologin -c "Katello" %{name}
exit 0

%preun common
if [ $1 -eq 0 ] ; then
    /sbin/service %{name} stop >/dev/null 2>&1
    /sbin/chkconfig --del %{name}
fi

%changelog
<<<<<<< HEAD
* Wed Nov 16 2011 Shannon Hughes <shughes@redhat.com> 0.1.106-2
- build for system-engine (shughes@redhat.com)
* Wed Nov 16 2011 Shannon Hughes <shughes@redhat.com>
- Merge remote-tracking branch 'katello/master' into branding
  (shughes@redhat.com)
=======
* Wed Nov 16 2011 Shannon Hughes <shughes@redhat.com> 0.1.107-1
- Merge branch 'master' of ssh://git.fedorahosted.org/git/katello
  (jsherril@redhat.com)
- removing duplicated method (jsherril@redhat.com)
- incorporate redhat-logos rpm for system engine installs (shughes@redhat.com)
- 754442 - handle error status codes from CDN (inecas@redhat.com)
- 754207 - fixing issue where badly formed cdn_proxy would throw a non-sensical
  error, and we would attempt to parse a nil host (jsherril@redhat.com)
- Merge branch 'master' into sys-status (thomasmckay@redhat.com)
- minor verbage change to label: Host Type to System Type
  (thomasmckay@redhat.com)
- Merge branch 'master' into sys-status (thomasmckay@redhat.com)
- Merge branch 'master' into sys-status (thomasmckay@redhat.com)
- Merge branch 'master' into sys-status (thomasmckay@redhat.com)
- added compliant until date (thomasmckay@redhat.com)
- display a system's subscription status and colored icon
  (thomasmckay@redhat.com)
- Merge branch 'master' into sys-status (thomasmckay@redhat.com)
- display dashboard system status (thomasmckay@redhat.com)

>>>>>>> 8a0cd24c
* Wed Nov 16 2011 Brad Buckingham <bbuckingham@redhat.com> 0.1.106-1
- async job - fix for broken promotions (bbuckingham@redhat.com)

* Wed Nov 16 2011 Lukas Zapletal <lzap+git@redhat.com> 0.1.105-1
- 754430 - Product promotion fails as katello-jobs doesn't start
- system templates - adding support for adding a distribution to a system
  template in the ui
- Fixed a unit test failure
- Small fix to get the redhat enablement working in FF 3.6
- Fix to make the product.readable call only  out RH products that do not have
  any repositories enabled
- Added a message asking the user to enable repos after manifest was uploaded
- 751407 - root_controller doesn't require user authorization
- Made Product.readable call now adhere to  repo enablement constructs
- Small fix to improve the permission debug message
- bug - RAILS_ENV was ignored for thin
- Small fix to import_history, changes to styling for tabs on rh providers
  page.
- Moving the upload top right.
- Moved the redhat provider haml to a more appropriate location
- Updated some permissions on the redhat providers page
- Update to get the redhat providers repo enablement code to work.
- color shade products for sync status
- adding migration for removal of releaes version
- sync management - making sync page use major/minor versions that was added
- sync mangement - getting rid of major version
- sync management - fixing repository cancel
- fixing repo spec tests
- sync management - fixing button disabling
- sync management - fix for syncing multiple repos
- disable sync button if no repos are selected
- sync management - fixing cancel sync
- merge conflict
- sync management - adding show only syncing button
- js cleanup for progress bars
- For now automatically including all the repos in the repos call
- Initial commit on an updated repo data model to handle things like whitelists
  for rh
- handle product status progress when 100 percent
- smooth out repo progress bar for recent completed syncs
- ubercharged progress bar for previous completed syncs
- fix missing array return of pulp sync status
- sync management - fixing repo progress and adding product progress
- sync management - somre more fixes
- sync management - getting sync status showing up correct
- fixing some merge issues
- support sync status 1-call to server
- sync management - dont start periodical updater until we have added all the
  initial syncing repos
- sync management - a couple of periodical updater fixes
- removing unneeded view
- sync management - lots of javascript changes, a lot of stuff still broken
- sync management - some page/js modifications
- sync management - moving repos preopulation to a central place
- sync management =  javascript improvements
- sync mgmnt - fixing sync call
- sync management - adding sorting for repos and categories
- sync management - custom products showing up correctly now
- sync management - making table expand by major version/ minor version/arch
- use new pulp sync status, history task objects
- caching repo data and sync status to reduce sync management load time to ~40s
- adding ability to preload lazy accessors
- repos - adding release version attribute and importing

* Tue Nov 15 2011 Shannon Hughes <shughes@redhat.com> 0.1.104-1
- Reverting look.scss to previous contents. (jrist@redhat.com)
- tdl-repos - use repo name for name attribute (inecas@redhat.com)
- Merge branch 'master' into password_reset (bbuckingham@redhat.com)
- password reset - add server to logins email, ignore errors on requests for
  email (bbuckingham@redhat.com)
- cdn-proxy - accept url as well as host for cdn proxy (inecas@redhat.com)
- cdn-proxy - let proxy to be configured when calling CDN (inecas@redhat.com)
- 752863 - katello service will return "OK" on error (lzap+git@redhat.com)
- Rename of look.scss to _look.scss to reflect the fact that it's an import.
  Fixed the text-shadow deprecation error we were seeing on compass compile.
  (jrist@redhat.com)
- user edit - add 'save' text to form... lost in merge (bbuckingham@redhat.com)
- Merge branch 'master' into password_reset (bbuckingham@redhat.com)
- password reset - updates from code inspection (bbuckingham@redhat.com)
- Merge branch 'master' into password_reset (bbuckingham@redhat.com)
- password reset - fixes for issues found in production install
  (bbuckingham@redhat.com)
- katello.spec - adding mailers to be included in rpm (bbuckingham@redhat.com)
- password reset - fix issue w/ redirect to login after reset
  (bbuckingham@redhat.com)
- installler - minor update to setting of email in seeds.rb
  (bbuckingham@redhat.com)
- Merge branch 'master' into password_reset (bbuckingham@redhat.com)
- password reset - adding specs for new controller (bbuckingham@redhat.com)
- Merge branch 'master' into password_reset (bbuckingham@redhat.com)
- cli - add email address to 'user' as a required attribute
  (bbuckingham@redhat.com)
- password reset - replace flash w/ notices, add config options to
  katello.yml...ec (bbuckingham@redhat.com)
- password reset - update so that emails are sent asynchronously
  (bbuckingham@redhat.com)
- password reset - misc fixes (bbuckingham@redhat.com)
- password reset - add ability to send user login based on email
  (bbuckingham@redhat.com)
- password reset - chgs to support the actual password reset
  (bbuckingham@redhat.com)
- password reset - chgs to dev env to configure sendmail
  (bbuckingham@redhat.com)
- password reset - initial commit w/ logic for resetting user password
  (bbuckingham@redhat.com)
- Users specs - fixes for req'd email address and new tests
  (bbuckingham@redhat.com)
- Users - add email address (model/controller/view) (bbuckingham@redhat.com)

* Mon Nov 14 2011 Shannon Hughes <shughes@redhat.com> 0.1.103-1
- fix up branding file pulls (shughes@redhat.com)
- rescue exceptions retrieving a system's guests and host
  (thomasmckay@redhat.com)
- 750120 - search - fix error on org search (bbuckingham@redhat.com)
- scoped_search - updating to gem version 2.3.6 (bbuckingham@redhat.com)
- fix brand processing of source files (shughes@redhat.com)

* Mon Nov 14 2011 Lukas Zapletal <lzap+git@redhat.com> 0.1.102-1
- 753329 - distros - fix to support distros containing space in the id
- TODO: Unsure how to test this after making :host, :guests use lazy_accessor
- 749258 - new state 'failed' for changesets
- fixed save button on edit user password
- guests of a host cleanly displayed
- adding rootpw tag to the TDL export
- corrected test for creating user w/o env
- manifest import - fixes in orchestration - content remained created in locker
  env - fixed infinite recursive call of set_repos
- + both new user and modifying a user's environment now work + TODO: probably
  need to wordsmith form labels
- user#create updated for optional default env
- + don't require an initial environment for new org + new user default org/env
  choice box allows none (controller not updated yet)
- installed-products - API supports consumer installedProducts
- clean up of branch merge defaultorgenv
- correctly pass default env during user create and update
- comment and whitespace cleanup
- updated rspec tests for new default org and environment
- minor clean-up
- Security enhancements for default org and environment
- Updating KAtello to work with older subscription managers (5.7) that expect
  displayMessage in the return JSON
- User environment edit page no longer clicks a link in order to refresh the
  page after a successful update, but rather fills in the new data via AJAX
- Fixing a display message when creating an organization
- Not allowing a superadmin to create a user if the org does not ahave any
  environments from which to choose
- Now older subscription managers can register against Katello without
  providing an org or environment
- You can now change the default environment for a user on the
  Administration/Users/Environments tab
- updating config file secret
- Adding missing file
- Middle of ajax environments_partial call
- Moved the user new JS to the callback in user.js instead of a separate file
  for easier debugging.
- Saving a default permission whever a new user is created, although the
  details will likely change
- Now when you create an org you MUST specify a default environment. If you do
  not the org you created will be destroyed and you will be given proper error
  messages. I added a feature to pass a prepend string to the error in case
  there are two items you are trying to create on the page. It would have been
  easier to just prepend it at the time of message creation, but that would
  have affected every page. Perhaps we can revisit this in the future
- In the middle of stuff
- begin to display guests/host for a system
- major-minor - fix down migration
- major-minor - Parsing releasever and saving result to db
- white-space

* Thu Nov 10 2011 Shannon Hughes <shughes@redhat.com> 0.1.101-1
- disable sync KBlimit (shughes@redhat.com)
- repos - orchestration fix, 'del_content' was not returning true when there
  was nothing to delete (tstrachota@redhat.com)
- 746339 - System Validates on the uniqueness of name (lzap+git@redhat.com)
- repos - orchestration fix, deleting a repo was not deleting the product
  content (tstrachota@redhat.com)

* Wed Nov 09 2011 Shannon Hughes <shughes@redhat.com> 0.1.100-1
- virt-who - support host-guests systems relationship (inecas@redhat.com)
- virt-who - support uploading the guestIds to Candlepin (inecas@redhat.com)
- sync api - fix for listing status of promoted repos A condition that ensures
  synchronization of repos only in the Locker was too restrictive and affected
  also other actions. (tstrachota@redhat.com)
- 741961 - Removed traces of the anonymous user since he is no longer needed
  (paji@redhat.com)
- repo api - fix in spec tests for listing products (tstrachota@redhat.com)
- repos api - filtering by name in listing repos of a product
  (tstrachota@redhat.com)
- Merge branch 'master' into repo-remodel (paji@redhat.com)
- API - add status route for api to return the current version
  (inecas@redhat.com)
- include treetable.js in custom providers (thomasmckay@redhat.com)
- user spec tests - fix for pulp orchestration (tstrachota@redhat.com)
- Updated Gemfile.lock (inecas@redhat.com)
- 751844 - Fix for max height on right_tree sliding_container.
  (jrist@redhat.com)
- Merge branch 'master' into repo-remodel (paji@redhat.com)
- Refactored look and katello a little bit because of an order of operations
  error.` (jrist@redhat.com)
- Pulling out the header and maincontent and putting into a new SCSS file,
  look.scss for purposes of future ability to change subtle look and feel
  easily. (jrist@redhat.com)
- Switched the 3rd level nav to hoverIntent. (jrist@redhat.com)
- branding changes (shughes@redhat.com)
- Merge branch 'master' of ssh://git.fedorahosted.org/git/katello
  (mmccune@redhat.com)
- removed display of bundled products (thomasmckay@redhat.com)
- grouping by stacking_id now (thomasmckay@redhat.com)
- now group by subscription productId (thomasmckay@redhat.com)
- grouping by product name (which isn't right but treetable is working mostly
  (thomasmckay@redhat.com)
- show expansion with bundled products in a subscription
  (thomasmckay@redhat.com)
- changesets - added unique constraint on repos (tstrachota@redhat.com)
- Fixed distributions related spec tests (paji@redhat.com)
- Fixed sync related spec tests (paji@redhat.com)
- Fixed repo related spec tests (paji@redhat.com)
- Fixed packages test (paji@redhat.com)
- Fixed errata spec tests (paji@redhat.com)
- Merge branch 'master' into repo-remodel (paji@redhat.com)
- Fixed some repo related unit tests (paji@redhat.com)
- Removed the ChangesetRepo table + object and made it connect to the
  Repository model directly (paji@redhat.com)
- Merge branch 'master' into repo-remodel (paji@redhat.com)
- repo - using pulp id instead of AR id in pulp api calls
  (tstrachota@redhat.com)
- distributions api - fix for listing (tstrachota@redhat.com)
- Fixed some package group related tests (paji@redhat.com)
- Fixed errata based cli tests (paji@redhat.com)
- Some fixes involving issues with cli-system-test (paji@redhat.com)
- Merge branch 'master' into repo-remodel (paji@redhat.com)
- Fixed environment based spec tests (paji@redhat.com)
- Merge branch 'master' into repo-remodel (paji@redhat.com)
- Merge branch 'master' into repo-remodel (paji@redhat.com)
- removed spacing to deal with a warning (paji@redhat.com)
- Fixed the Systemtemplate spec tests (paji@redhat.com)
- Fixed errata tests (paji@redhat.com)
- Fixed sync related spec tests (paji@redhat.com)
- Fixed distribution spec tests (paji@redhat.com)
- Fixed Rep  related spec tests (paji@redhat.com)
- Fixed changeset tests (paji@redhat.com)
- fixed product spec tests that came up after master merge (paji@redhat.com)
- fixed more merge conflicts (paji@redhat.com)
- Fixed a bunch of merge conflicts (paji@redhat.com)
- More unit test fixes on the system templates stuff (paji@redhat.com)
- Fixed a good chunk of the product + repo seoc tests (paji@redhat.com)
- Merge branch 'master' into repo-remodel (paji@redhat.com)
- fixed some unit tests (paji@redhat.com)
- Fixed the repo destroy (paji@redhat.com)
- Master merge + fixed conflicts (paji@redhat.com)
- Adding the env products model (paji@redhat.com)
- Fixed merge conflicts related to master merge (paji@redhat.com)
- Added code to check for repo name conflicts before insert (paji@redhat.com)
- Updated repo code to work with promotions (paji@redhat.com)
- Added some error reporting for glue errors (paji@redhat.com)
- Glue::Pulp::Repo.find is now replaced by Repository.find_by_pulp_id now that
  we have the repository data model. (paji@redhat.com)
- Fixed a sync alert issue related to the new repo model (paji@redhat.com)
- Got the repo delete functionality working (paji@redhat.com)
- Merge branch 'master' into repo-remodel (paji@redhat.com)
- fixed the delete script for this model (paji@redhat.com)
- Got the sync pages to work with the new repo model (paji@redhat.com)
- Got the repo view to render the source url correctly (paji@redhat.com)
- Modified the code to get repo delete call working (paji@redhat.com)
- Updated the environment model to do a proper list products call
  (paji@redhat.com)
- Merge branch 'master' into repo-remodel (paji@redhat.com)
- Merge branch 'master' into repo-remodel (paji@redhat.com)
- Removed some wasted  comments (paji@redhat.com)
- Added environment mappings to the repo object and got product.repos search
  working (paji@redhat.com)
- Initial commit of the repo remodeling where the repository is created in
  katello (paji@redhat.com)

* Mon Nov 07 2011 Mike McCune <mmccune@redhat.com> 0.1.99-1
- misc rel-eng updates based on new RPMs from Fedora (mmccune@redhat.com)
* Wed Nov 02 2011 Lukas Zapletal <lzap+git@redhat.com> 0.1.98-1
- 702052 - db fields length limit review
- unit test fix
- filters - some styling improvements, as well as some permission fixes
- adding katello-job logrotate script
- moving simplify_changeset out of application controller
- Merge branch 'breakup-puppet'
- Remove trailing spaces
- filter - fixing issue where you could add a repo even if one wasnt selected
- improving package filter chosen styling
- converting chosen css to scss
- filters - fixing javascript load issue
- fixing initial_action for panel after merge
- improving error reporting for the API calls
- 731670 - improving error reporting when deleting users
- 750246 - promote content of product to different environments
- repo promotion - fix for failure when promoting a repo for second time
- Promotions - fix ajax scrolling for promotions, errata and pkgs
- repo promotion - fix for creating content (after wrong rebase)
- repo promotion - fix in spec tests
- cp content - content type taken from the provider's type
- fix for promoting repos - changeset was passing wrong parameters - repo
  promotion refactored, removed parameter for content (it is now created inside
  the repo object)
- better error messages for template validations
- adding some delays in the PulpTaskStatus
- parameter -m no longer an option in katello-jobs
- adding migration to the reset-dbs script
- templates - spec test fix
- templates - promoting parent templates
- distros - removing tdl validation
- distros - adding distribution tdl unit tests
- distros - adding package groups to TDL
- distros - adding name-version-url-arch to TDL export
- distros - adding distributions unit tests
- distros - adding import/export unit tests
- distros - adding importing
- distros - adding exporting
- distros - adding templ. distribution validator
- adding new configuration value debug_rest
- distros - adding cli portion for adding/removing distros
- distros - marking find_template as private method
- distros - adding system template handling code
- distros - adding system_template_distribution table
- distros - adding family, variant, version in CLI
- Merge branch 'filters-ui'
- filters - unit test fix and addition
- filters - adapting for  new panel ajax code
- fxiing merge conflict
- templates - spec test for checking revision numbers after promotion
- templates - fix for increased revision numbers after promotion
- filters - adding spec test for ui controller
- updated TDL schema + corresponding changes in template export & tests
- filters - fixing a few issues, such as empty package list message not going
  away/coming back
- filters - fixing empty message not appearing and dissappearing as needed
- filters - a couple more filters fixes
- filters - removing repos from select repos select box when they are selected
- filters - a few ui related fixes
- filters - package imporovements
- filters - some page changes as well as adding revert filter to products and
  repos
- filters - making products and repos add incrementally instead of re-rendering
  the entire product list
- filters - hooking up add/remove packages to the backend, as well as a few
  javascript fixes
- Merge branch 'filters' into filters-ui
- filters - hooking up product and repos to backend
- filters - improving adding removing of products and repos
- package filters - adding javascript product and repository adding
- added filters controller spec
- filters controller spec
- merge conflict
- adding/removal of packages from filters supports rollbacks now
- added support for updating of package lists of filters
- filters - a few package auto complete fixes
- filters - adding auto complete for packages, and moving locker package search
  to central place from system templates controller
- moving some javascript i18n to a common area for autocomplete
- spliting out the auto complete javascript object to its own file for reuse
- filters - adding the ui part of package adding and removing, not hooked up to
  the backend since it doesnt work yet
- tupane - adding support for expanding to actions other than :edit
- filters - making filters use name instead of pulp_id, and adding remove
- merge conflict
- filters - adding initial edit code
- fixing issue where provider description was marked with the incorrect class
- forgot to commit migration for filter-product join table
- added support for filter create/list/show/delete operations in katello cli
- filters - adding creation of package filters in the ui
- more filter-related tests
- filters - initial package filtering ui
- merge conflict
- support for addition/removal of filters to already promoted products
- fixing gemfile url
- Merge branch 'master' into filters-ui
- fixed a few issues in filters controller
- application of filters during promotion
- tests around persisting of filter-product association
- fixed a few issues around association of filters with repos
- added support for associating of filters with products
- fixed a misspelled method name
- applying filters to products step 1

* Fri Oct 28 2011 Shannon Hughes <shughes@redhat.com> 0.1.97-1
- Fixed an activation key error were all activation keys across musltiple orgs
  were deemed readable if Activationkeys in one org was accessible
  (paji@redhat.com)
- Fix for systems page javascript error when no env_select on the page.
  (ehelms@redhat.com)
- Merge branch 'master' into distros (bbuckingham@redhat.com)
- Merge branch 'master' into tupane-actions (jrist@redhat.com)
- Fixed the actions thing. (jrist@redhat.com)
- temporarily commenting out test that verifies validity of system template TDL
  export generated by katello (waiting for an updated schema from aeolus team)
  (dmitri@redhat.com)
- Small fix for actions. (jrist@redhat.com)
- Promotions - update to only allow promotion of distro, if repo has been
  promoted (bbuckingham@redhat.com)
- Changeset history - fix expand/collapse arrow (bbuckingham@redhat.com)
- Fixing right actions area post merge. (jrist@redhat.com)
- Merge branch 'master' into tupane-actions (jrist@redhat.com)
- fixed failing tests (dmitri@redhat.com)
- template export in tdl now has clientcert, clientkey, and persisted fields
  (dmitri@redhat.com)
- New system on create for systems page.  Fixed offset/position bug on panel
  due to container now being relative for menu. (jrist@redhat.com)
- Minor fix for the margin-top on third_level nav. (jrist@redhat.com)
- Third_level nav working well. (jrist@redhat.com)
- Menu - Fixes issue with third level nav hover not being displayed properly.
  (ehelms@redhat.com)
- Moved thirdLevelNavSetup to menu.js. (jrist@redhat.com)
- Tweaked the experience of the tabs to be a bit snappier. (jrist@redhat.com)
- Another change to the menu to make it behave a bit better. (jrist@redhat.com)
- Hover on subnav working with a few quirks that I need to work out.
  (jrist@redhat.com)
- Menu.scss. (jrist@redhat.com)
- Initial pass at menu. (jrist@redhat.com)
- removing another console.log (mmccune@redhat.com)
- remove console log output that was breaking FF 3.6 (mmccune@redhat.com)
- Fixes for broken scss files when compass attempts to compile them for builds.
  (ehelms@redhat.com)
- Merge branch 'master' into distros (bbuckingham@redhat.com)
- Merge branch 'master' into errata_filter (bbuckingham@redhat.com)
- errata_filter - ui - update the severity value for low severity
  (bbuckingham@redhat.com)
- errata_filter - ui - update the severity value for low severity
  (bbuckingham@redhat.com)
- repo querying - simple repo cache changed to work with new pulp api
  (tstrachota@redhat.com)
- repo querying - hack to enable queries with multiple groupids when using
  oauth temporary solution until it gets fixed in pulp (tstrachota@redhat.com)
- adding env_id to unit tests (mmccune@redhat.com)
- Merge branch 'master' into tdl-download (mmccune@redhat.com)
- adding dialog and download buttons for template download from env
  (mmccune@redhat.com)
- Moves some widget css into separate scss files. (ehelms@redhat.com)
- Merge branch 'master' into tupane (ehelms@redhat.com)
- Tupane - Fixes for spec tests. (ehelms@redhat.com)
- errata_filter - add stub to resolve error w/ test in promotions controller
  (bbuckingham@redhat.com)
- delayed-job - log errors backtrace in log file (inecas@redhat.com)
- Merge branch 'master' into tupane (ehelms@redhat.com)
- Tupane - Env Select - Adds ajax environment search to systems by environment
  page. (ehelms@redhat.com)
- nvrea-optional - adding pack to template accepts both nvre and nvrea
  (inecas@redhat.com)
- nvrea-options - remove unused code (inecas@redhat.com)
- nvrea-optional - parse_nvrea_nvre for parsing both formats together
  (inecas@redhat.com)
- nvrea-optional - refactor spec test and lib (inecas@redhat.com)
- prod orch - fix for deleting subscriptions of provided products
  (tstrachota@redhat.com)
- updated Gemfile.lock (dmitri+git@redhat.com)
- fixed failing tests (dmitri@redhat.com)
- added ruport-related gems to Gemfile (dmitri@redhat.com)
- Merge branch 'reports' (dmitri@redhat.com)
- prod orch - fix in rh provider import test (ui controller)
  (tstrachota@redhat.com)
- prod orch - fixes in spec tests (tstrachota@redhat.com)
- prod orch - deleting content from provider after manifest import
  (tstrachota@redhat.com)
- prod orch - fix for deleting prducts (tstrachota@redhat.com)
- prod orch - fix for deleting repositories - CP content is deleted upon
  deletion of the first repo associated with it (tstrachota@redhat.com)
- prod orch - added content id to repo groupids (tstrachota@redhat.com)
- prod orch - saving sync schedules refactored (tstrachota@redhat.com)
- prod orch - fix for getting repos for a product It was caching repositories
  filtered by search params -> second call with different search parameters
  would return wrong results. (tstrachota@redhat.com)
- prod orch - saving sync schedule in all repos on product update
  (tstrachota@redhat.com)
- prod orch - creating product content upon first promotion
  (tstrachota@redhat.com)
- prod orch - method for checking if one cdn path is substitute of the other in
  CdnVarSubstitutor (tstrachota@redhat.com)
- prod orch - deleting unused products after manifest import - deleting
  products that were in the manifest but don't belong to the owner
  (tstrachota@redhat.com)
- prod orch - new orchestration for product creation and manifest import
  (tstrachota@redhat.com)
- products - no content in CP when a product is created (tstrachota@redhat.com)
- Merge branch 'master' into tdl-download (mmccune@redhat.com)
- moving download to a pop-up pane so you can select env + distro
  (mmccune@redhat.com)
- Merge branch 'master' into distros (bbuckingham@redhat.com)
- Merge branch 'master' into errata_filter (bbuckingham@redhat.com)
- Tupane - Systems - Fixing search for creation and editing for System CRUD.
  (ehelms@redhat.com)
- Promotions - mark distributions as promoted, if they have already been
  (bbuckingham@redhat.com)
- Tupane - Fixes for unit tests after merging in master. (ehelms@redhat.com)
- Promotions - add distributions to changeset history... fix expander/collapse
  image in js (bbuckingham@redhat.com)
- fixing nil bug found on the code review - fix (lzap+git@redhat.com)
- Merge branch 'master' into tupane (ehelms@redhat.com)
- fixing nil bug found on the code review (lzap+git@redhat.com)
- dep calc - fixes in displaying the dependencies (tstrachota@redhat.com)
- dep calc - disabling dep. calc. in promotion tests (tstrachota@redhat.com)
- dep calc - promoting dependencies (tstrachota@redhat.com)
- dep calc - returning dependencies with dependency_of (tstrachota@redhat.com)
- dep calc - new column dependency_of in changeset dependencies
  (tstrachota@redhat.com)
- dep calc - refactoring and performance improvement - not calculating
  dependencies for packages that are included in any product or repository in
  the changeset (tstrachota@redhat.com)
- calc dep - methods for listing not included errata and packages
  (tstrachota@redhat.com)
- calc dep - calc_dependencies(bool) split into two methods
  (tstrachota@redhat.com)
- Fixed an accidental remove in katello.js from commit
  ec6ce7a262af3b9c349fb98c1d58ad774206dffb (paji@redhat.com)
- Promotions - distributions - spec test updates (bbuckingham@redhat.com)
- Promotions - distributions - changes to allow for promotion
  (bbuckingham@redhat.com)
- Tupane - Search - Spec test fixes for ajaxification of search.
  (ehelms@redhat.com)
- referenced proper ::Product class... again (thomasmckay@redhat.com)
- referenced proper ::Product class (thomasmckay@redhat.com)
- Promotions - distributions - additional changes to properly support changeset
  operations (bbuckingham@redhat.com)
- Tupane - Adds notice on edit when edited item no longer meets search
  criteria. (ehelms@redhat.com)
- Promotions - distributions - add/remove/view on changeset
  (bbuckingham@redhat.com)
- Promotions - distros - ui chg to allow adding to changeset
  (bbuckingham@redhat.com)
- Errata - update so that 'severity' will have an accessor
  (bbuckingham@redhat.com)
- Errata - filter - fix the severity values (bbuckingham@redhat.com)
- Tupane - Removes unnecessary anonymous function from list initialization.
  (ehelms@redhat.com)
- Tupane - Search - Refactors items function to be uniform across controllers.
  Adds total items and total results items counts. Refactors panel
  functionality to separate list and panel functions. (ehelms@redhat.com)
- Promotions - errata - some cleanup based on ui review discussion
  (bbuckingham@redhat.com)
- Promotions - system templates - make list in ui consistent w/ others in
  breadcrumb (bbuckingham@redhat.com)
- Merge branch 'master' into tdl-download (mmccune@redhat.com)
- Promotions - errata - update show to omit 'self' and include available links
  provided in errata (bbuckingham@redhat.com)
- Promotions - errata - update format of title for breadcrumb and errata
  details (bbuckingham@redhat.com)
- Errata Filters - UI - updates to integrate w/ backend errata filters
  (bbuckingham@redhat.com)
- Tupane - Search - Adds special notification if newly created object does not
  meet search criteria. (ehelms@redhat.com)
- Tupane - Refactors items controller function to be less repetitive.
  (ehelms@redhat.com)
- Tupane - Fixes changeset history page that requires extra attribute when
  searching for environment. (ehelms@redhat.com)
- errata-filters - filter all errata for a product (inecas@redhat.com)
- errata-filters - use only Pulp::Repo.errata for filtering (inecas@redhat.com)
- Tupane - Adds number of total items and current items in list to left side
  list in UI. (ehelms@redhat.com)
- Tupane - Adds message specific settings to notices and adds special notice to
  organization creation for new objects that don't meet search criteria.
  (ehelms@redhat.com)
- errata-filters - update failing tests (inecas@redhat.com)
- errata-filters - API and CLI support for filtering on severity
  (inecas@redhat.com)
- errata-filters - API and CLI restrict filtering errata on an environment
  (inecas@redhat.com)
- errata-filters - API and CLI allow errata filtering on multiple repos
  (inecas@redhat.com)
- errata-filters - API and CLI support for filtering errata by type
  (inecas@redhat.com)
- Removing the 'new' for systems_controller since it isn't quite there yet.
  (jrist@redhat.com)
- Various tupane fixes, enhancements, and modifications to styling.  More...
  - Stylize the options dialog in actions   - Remove the arrows on multi-select
  - Fix the .new to be fixed height all the time.   -  Fix the "2 items
  selected to be less space   - Move the box down, yo.   - Add Select None
  (jrist@redhat.com)
- Errata Filters - ui - initial changes to promotions breadcrumb
  (bbuckingham@redhat.com)
- Tupane - Search - Fixes for autocomplete drop down and left list not sizing
  properly on search. (ehelms@redhat.com)
- Tupane - Search - Converts fancyqueries to use new ajax search.
  (ehelms@redhat.com)
- Tupane - Search - Removes scoped search standard jquery autocompletion widget
  and replaces it with similar one fitted for Katello's needs.
  (ehelms@redhat.com)
- tupane - adding support for actions to be disabled if nothing is selected
  (jsherril@redhat.com)
- Tupane - Search - Re-factors extended scroll to use new search parameters.
  (ehelms@redhat.com)
- Search - Converts search to an ajax operation to refresh and update left side
  list. (ehelms@redhat.com)
- Fixes issue with navigationg graphic showing up on roles page tupanel.
  (ehelms@redhat.com)
- Merge branch 'master' into tupane (ehelms@redhat.com)
- Tupane - Changes pages to use new action to register with panel in
  javascript. (ehelms@redhat.com)
- Tupane - Moves list javascript object to new namespace. Moves newly created
  objects to top of the left hand list. (ehelms@redhat.com)
- Tupane - Converts the rest of ajax loading left hand list object creations to
  new style that respects search parameters. (ehelms@redhat.com)
- adding bulk delete system spec test (jsherril@redhat.com)
- tupane actions - adding icon to system bulk remove (jsherril@redhat.com)
- tupane actions - moving KT.panel action functions to KT.panel.actions
  (jsherril@redhat.com)
- Fixed the refresh of the number of items to happen automatically without
  being called. (jrist@redhat.com)
- System removal refresh of items number.. (jrist@redhat.com)
- Tupane - ActivationKeys - Changes Activation Keys to use creation format that
  respects search filters. (ehelms@redhat.com)
- Tupane - Role - Cleanup of role creation with addition of description field.
  Moves role creation in UI to new form to respect search parameters.
  (ehelms@redhat.com)
- Tupane - Modifies left hand list to obey search parameters and adds the
  ability to specify a create action on the page for automatic handling of
  creation of new objects with respect to the search parameters.
  (ehelms@redhat.com)
- re-created reports functionality after botched merge (dmitri@redhat.com)
- two pane system actions - adding remove action for bulk systems
  (jsherril@redhat.com)
- Tupane - Converts Content Management tab to use left list ajax loading.
  (ehelms@redhat.com)
- Tupane - Converts Organizations tab to ajax list loading. (ehelms@redhat.com)
- Tupane - Converts Administration tab to ajax list loading.
  (ehelms@redhat.com)
- Merge branch 'master' into tupane (ehelms@redhat.com)
- Tupane - Converts systems tab items to use new ajax loading in left hand
  list. (ehelms@redhat.com)
- Merge branch 'master' into tdl-download (mmccune@redhat.com)
- first hack to try and get the sub-edit panel to pop up (mmccune@redhat.com)
- Tupane - Initial commit of changes to loading of left hand list on tupane
  pages via ajax. (ehelms@redhat.com)
- Tupanel - Updates to tupanel slide out for smoother sliding up and down
  elongated lists.  Fix for extended scroll causing slide out panel to overrun
  footer. (ehelms@redhat.com)

* Mon Oct 24 2011 Shannon Hughes <shughes@redhat.com> 0.1.96-1
- Merge branch 'master' of ssh://git.fedorahosted.org/git/katello
  (bkearney@redhat.com)
- Allow headpin and katello-common to install together (bkearney@redhat.com)
- Small fix for browse/upload overlap. (jrist@redhat.com)
- pools - one more unit test (lzap+git@redhat.com)
- pools - list of available unit test (lzap+git@redhat.com)
- tdl-repos-references - validate TDL in unit tests against xsd
  (inecas@redhat.com)
- tdl-repos-references - tdl repos references direct to pulp repo
  (inecas@redhat.com)
- templates - fix for cloning to an environment (tstrachota@redhat.com)
- Systems - minor change to view to address warning during render...
  (bbuckingham@redhat.com)
- Promotions - distributions - make list in ui consistent w/ products list
  (bbuckingham@redhat.com)
- Minor fix for potential overlap of Upload button on Redhat Provider page.
  (jrist@redhat.com)
- cli-akeys-pools - show pools in activation key details (inecas@redhat.com)
- cli-akeys-pools - set allocated to 1 (inecas@redhat.com)
- cli-akeys-pools - refactor spec tests (inecas@redhat.com)
- cli-akeys-pools - remove subscriptions from a activation kay
  (inecas@redhat.com)
- cli-akeys-pools - add subscription to a key through CLI (inecas@redhat.com)
- 747805 - Fix for not being able to create an environment when subpanel div
  was "in the way" via z-index and layering. (jrist@redhat.com)
- Fixing tests for System create (tsmart@redhat.com)
- Rendering the proper lsit item for a system once it has been created
  (tsmart@redhat.com)
- Minor changes to new page for systems.  Using systems_path with
  action=>create automatically defaults to post.  Doing so was because of the
  server prefix.  Also fixed the scrollbar at the bottom of the page to be
  grid_8 for the surrounding page. (jrist@redhat.com)
- If you do not have an environment selected, then we tell you to go set a
  default (tsmart@redhat.com)
- Fixing System create error validation return (tsmart@redhat.com)
- Adding environment selector to the System Create page (tsmart@redhat.com)
- Cherry picking first System CRUD commit (tsmart@redhat.com)
- Tweaks to System/Subscriptions based on feedback:    + Fix date CSS padding
  + "Available" to "Quantity" in Available table    + Remove "Total" column in
  Available table    + Add "SLA" to Available table (thomasmckay@redhat.com)
- pools - adding multi entitlement flag to the list (cli) (lzap+git@redhat.com)
- pools - making use of system.available_pools_full (lzap+git@redhat.com)
- pools - rename sys_consumed_entitlements as consumed_entitlements
  (lzap+git@redhat.com)
- pools - moving sys_consumed_entitlements into glue (lzap+git@redhat.com)
- pools - rename sys_available_pools as available_pools_full
  (lzap+git@redhat.com)
- pools - moving sys_available_pools into glue (lzap+git@redhat.com)
- pools - listing of available pools (lzap+git@redhat.com)
- refactoring - extending pool glue class (lzap+git@redhat.com)
- refactoring - extending pool glue class (lzap+git@redhat.com)
- removing unused code (lzap+git@redhat.com)
- Prevent from using sqlite as the database engine (inecas@redhat.com)
- Wrapping up today's git mess. (jrist@redhat.com)
- Revert "Revert "Red Hat Provider layout refactor" - upload is not working
  now..." (jrist@redhat.com)
- Revert "Fix for provider.js upload file." (jrist@redhat.com)
- Revert "Merge branch 'upload_fix'" (jrist@redhat.com)
- Merge branch 'upload_fix' (jrist@redhat.com)
- Fix for provider.js upload file. (jrist@redhat.com)
- Revert "Red Hat Provider layout refactor" - upload is not working now...
  (jrist@redhat.com)
- Red Hat Provider layout refactor (jrist@redhat.com)
- Removed jeditable classes off repo pages since attributes there are not
  editable anymore (paji@redhat.com)
- Break up the katello rpms into component parts (bkearney@redhat.com)
- Very minor padding issue on .dash (jrist@redhat.com)
- Fix for flot/canvas on IE. (jrist@redhat.com)
- BZ#747343 https://bugzilla.redhat.com/show_bug.cgi?id=747343 In fix to show
  subscriptions w/o products, the provider was not being checked.
  (thomasmckay@redhat.com)
- Based on jrist feedback: + add padding to rows to account for fatter spinner
  + don't increment spinner value if non-zero on checkbox click + alternate row
  coloring (maintain color on exanding rows) (thomasmckay@redhat.com)
- Unsubscribe now unsubscribes from individual entitlements, not the entire
  pool. (Only useful for multi-entitlement subscriptions where the user may
  have subscribed to multiple quantities.) (thomasmckay@redhat.com)
- adjusted tables for custom provider product, updated columns
  (thomasmckay@redhat.com)
- handle comma-separated gpgUrl values. change display of subscription from
  label to div to clean up display style (thomasmckay@redhat.com)
- subscription content url is needs the content source prefix before it is a
  clickable link (thomasmckay@redhat.com)
- changed subscription details to a list instead of a table; much cleaner
  looking (thomasmckay@redhat.com)
- data added to expanding subscription tree (thomasmckay@redhat.com)
- first cut of expander for subscription details (data fake)
  (thomasmckay@redhat.com)
- updated table info for available, including removing spinner for non-multi
  (thomasmckay@redhat.com)
- updated table info for currently subscribed (thomasmckay@redhat.com)
- 737678 - Made the provider left panes and other left panes use ellipsis
  (paji@redhat.com)

* Tue Oct 18 2011 Lukas Zapletal <lzap+git@redhat.com> 0.1.95-1
- switching to XML vs JSON for template download
- Errata - packages - list based on name-[epoch:]-version-release.arch
- 745617 fix for product sync selection
- tdl - modifying /export to return TDL format
- tdl - refactoring export_string to export_as_json
- reset dbs script now correctly load variables
- 744067 - Promotions - Errata UI - clean up format on Details tab

* Mon Oct 17 2011 Lukas Zapletal <lzap+git@redhat.com> 0.1.94-1
- adding db:truncate rake task
- templates - spec tests for revisions
- templates - fix for increasing revision numbers after update
- fixes #745245 Filter on provider page fails with postgres error
- Fixed a unit test
- 740979 - Gave provider read access for users with org sync permission
- 744067 - Promotions - Errata UI - clean up format on Packages tab
- 741416 - organizations ui - list orgs using same sort order as on roles pg

* Fri Oct 14 2011 Shannon Hughes <shughes@redhat.com> 0.1.93-1
- bump up scoped_search version to 2.3.4 (shughes@redhat.com)
- 745315 -changing application controller to not include all helpers in all
  controllers, this stops helper methods with the same name from overwriding
  each other (jsherril@redhat.com)
- 740969 - Fixed a bug where tab was being inserted. Tab is invalid for names
  (paji@redhat.com)
- 720432 - Moves the small x that closes the filter on sliding tree widgets to
  be directly to the right of the filter. (ehelms@redhat.com)
- 745279 - UI - fix deletion of repo (bbuckingham@redhat.com)
- 739588-Made the systems update call raise the error message the correct way
  (paji@redhat.com)
- 735975 - Fix for user delete link showing up for self roles page
  (paji@redhat.com)
- Added code to fix a menu highlighting issue (paji@redhat.com)
- 743415 - removing uneeded files (mmccune@redhat.com)
- update to translations (shughes@redhat.com)
- 744285 - bulletproof the spec test for repo_id (inecas@redhat.com)
- Fix for accidentaly faling tests (inecas@redhat.com)
- adding new zanata translation file (shughes@redhat.com)
- search - fix system save and notices search (bbuckingham@redhat.com)
- 744285 - Change format of repo id (inecas@redhat.com)
- Fixed a bunch of unit tests (paji@redhat.com)
- Fixed progress bar and spacing on sync management page. (jrist@redhat.com)
- Updated the ordering on the content-management menu items (paji@redhat.com)
- Refactored the create_menu method to allow navs of multiple levels
  (paji@redhat.com)
- Ported all the nav items across (paji@redhat.com)
- Added a construct to automatically imply checking for a sub level if the top
  level is missing (paji@redhat.com)
- Just added spaces to every line to keep the tabbing loking right
  (paji@redhat.com)
- Added the systems tab. (paji@redhat.com)
- Added dashboard menus and fixed a bunch of navs (paji@redhat.com)
- Reorganized the navigation a bit (paji@redhat.com)
- Modified the rendering structure to use independent nav items
  (paji@redhat.com)
- Moved menu rb to helpers since its a better fit there.. soon going to
  reorganize the files there (paji@redhat.com)
- Adding the new menu.rb to generate menu (paji@redhat.com)
- Initial commit on getting a dynamic navigation (paji@redhat.com)
- Merge branch 'comps' (jsherril@redhat.com)
- system templates - fixing last issues with comps groups (jsherril@redhat.com)
- removing z-index on helptip open icon so it does not hover over 3rd level
  navigation menu (jsherril@redhat.com)
- Moved the help tip on the redhat providers page show up at the right spot
  (paji@redhat.com)
- reduce number of sync threads (shughes@redhat.com)
- search - several fixes for issues on auto-complete (bbuckingham@redhat.com)
- tests - adding system template package group test for the ui controller
  (jsherril@redhat.com)
- 744191 - prevent some changes on red hat provider (inecas@redhat.com)
- 744191 - Prevent deleting Red Hat provider (inecas@redhat.com)
- system templates - removign uneeded route (jsherril@redhat.com)
- system templates - package groups auto complete working (jsherril@redhat.com)
- system templates - hooked up comps groups with backend with the exception of
  auto complete (jsherril@redhat.com)
- Merge branch 'master' into comps (jsherril@redhat.com)
- system templates - adding  addition and removal of package groups in the web
  ui, still does not save to server (jsherril@redhat.com)
- system templates - properly listing package groups respecting page size
  limits (jsherril@redhat.com)
- system templates - adding real package groups to system templates page
  (jsherril@redhat.com)
- system templates - adding initial ui framework for package groups in system
  templates (jsherril@redhat.com)
- system templates - adding initial comps listing for products (with fake data)
  (jsherril@redhat.com)

* Tue Oct 11 2011 Lukas Zapletal <lzap+git@redhat.com> 0.1.92-1
- Installation does not pull in katello-cli
- Revert "added ruport-related gems to Gemfile"
- jslint - fix warnings reported during build
- templates - fix in spec tests for exporting/importing
- templates - fix for cloning to next environment - added nvres to export - fix
  for importing package groups
- added ruport-related gems to Gemfile
- JsRoutes - Fix for rake task to generate javascript routes.

* Mon Oct 10 2011 Brad Buckingham <bbuckingham@redhat.com> 0.1.91-1
- scoped_search - Gemfile updates to support scoped_search 2.3.4
  (bbuckingham@redhat.com)
- 741656 - roles - search - chgs for search by perm type and verbs
  (bbuckingham@redhat.com)
- Switch of arch and support level on subscriptions page. (jrist@redhat.com)
- repo delete - cli for deleting single repos (tstrachota@redhat.com)
- repo delete - api for deleting single repos (tstrachota@redhat.com)
- Enable running rake task for production env from git repo (inecas@redhat.com)
- Fix check on sqlite when setting up db under root for production
  (inecas@redhat.com)
- Remove failing check on sqlite for root (inecas@redhat.com)
- users - fix user name on edit screen (bbuckingham@redhat.com)
- Set default rake task (inecas@redhat.com)
- Merge branch 'master' into bz731203 (bbuckingham@redhat.com)
- fixed failing roles_controller_spec (dmitri@redhat.com)
- Merge branch 'filters' (dmitri@redhat.com)
- import-stage-manifest - remove hard-coded supported archs (inecas@redhat.com)
- fix in log message (tstrachota@redhat.com)
- org orchestration - deleting dependent providers moved to orchestration layer
  Having it handled by :dependent => :destroy caused wrong order of deleting
  the records. The organization in Candlepin was deleted before providers and
  products. This led to record-not-found errors. (tstrachota@redhat.com)
- products - delete all repos in all environments when deleting a product
  (tstrachota@redhat.com)
- products - route and api for deleting products (tstrachota@redhat.com)
- Added the download icon to the system template page. (jrist@redhat.com)
- 731203 - changes so that update to the object id are reflected in pane header
  (bbuckingham@redhat.com)
- 743646: fix sync due to bad rail route paths (shughes@redhat.com)
- 731203 - update panes to use object name in header/title
  (bbuckingham@redhat.com)
- 731203 - updates to support ellipsis in header of tupane layout
  (bbuckingham@redhat.com)
- fields residing in pulp are now present in the output of index
  (dmitri@redhat.com)
- create/delete operations for filters are working now (dmitri@redhat.com)
- first cut of filters used during promotion of content from Locker
  (dmitri@redhat.com)

* Fri Oct 07 2011 Lukas Zapletal <lzap+git@redhat.com> 0.1.90-1
- fix for katello-reset-dbs - pgsql support for initdb
- sms - introducing subscriptions controller
- sms - refactoring subscription -> subscriptions path
- sms - moving subscriptions list action into the backend
- sms - moving unsubscribe action into the backend
- dashboard - one last css vertical spacing issue fix
- making css for navigation require a little space in the subnav if there are
  no subnav elements
- dashboard - fixing issue where user with no orgs would recieve an error upon
  login
- panel - minor update to escape special characters in id
- dashboard - more dashboard css fixes
- 741669 - fixing issue where user with no org could not access their own user
  details page
- dashboard - adding ui tweaks from uxd

* Thu Oct 06 2011 Shannon Hughes <shughes@redhat.com> 0.1.89-1
- adding reporting gems deps (shughes@redhat.com)

* Thu Oct 06 2011 Shannon Hughes <shughes@redhat.com> 0.1.88-1
- adding yum fix until 3.2.29 hits zstream/pulp (shughes@redhat.com)
- provider - search changes resulting from split of Custom and Red Hat
  providers (bbuckingham@redhat.com)
- 715369 - use ellipsis on search favorites/history w/ long names
  (bbuckingham@redhat.com)
- repo - default value for content type when creating new repo
  (tstrachota@redhat.com)
- sms - useless comment (lzap+git@redhat.com)
- templates - removed old way of promoting templates directly
  (tstrachota@redhat.com)
- import-stage-manifest - set content type for created repo (inecas@redhat.com)
- dashboard - fixing issue where promotions ellipsis was not configured
  correctly (jsherril@redhat.com)
- dashboard - updating subscription status scss as per request
  (jsherril@redhat.com)

* Wed Oct 05 2011 Shannon Hughes <shughes@redhat.com> 0.1.87-1
- adding redhat-uep.pem to katello ca (shughes@redhat.com)
- dashboard - prevent a divide by zero (jsherril@redhat.com)
- import-stage-manifest - fix relative path for imported repos
  (inecas@redhat.com)
- Do not call reset-oauth in %post, candlepin and pulp are not installed at
  that time anyway. (jpazdziora@redhat.com)
- 739680 - include candlepin error text in error notice on manifest upload
  error (bbuckingham@redhat.com)
- import-stage-manifest - use redhat-uep.pem as feed_ca (inecas@redhat.com)
- import-stage-manifest - refactor certificate loading (inecas@redhat.com)
- import-stage-manifest - fix failing spec tests (inecas@redhat.com)
- import-stage-manifest - fix validations for options (inecas@redhat.com)
- import-stage-manifest - fix ssl verification (inecas@redhat.com)
- import-stage-manifest - small refactoring (inecas@redhat.com)
- import-stage-manifest - short documentation (inecas@redhat.com)
- import-stage-manifest - remove unused code (inecas@redhat.com)
- import-stage-manifest - use CDN to substitute vars in content url
  (inecas@redhat.com)
- import-stage-manifest - class for loading variable values from CDN
  (inecas@redhat.com)
- import-stage-manifest - refactor (inecas@redhat.com)
- import-stage-manifest - fix unit tests (inecas@redhat.com)
- import-stage-manifest - substitute release ver (inecas@redhat.com)
- packagegroups - cli changed to work with array returned from api instead of
  hashes that were returned formerly (tstrachota@redhat.com)
- templates - fixes in spec tests (tstrachota@redhat.com)
- templates - validations for package groups and group categories
  (tstrachota@redhat.com)
- package groups - groups and group categories returned in an array instead of
  in a hash (tstrachota@redhat.com)
- templates api - removed old content update (tstrachota@redhat.com)
- packages search - find latest returns array of all latest packages not only
  the first latest package found (tstrachota@redhat.com)
- templates - package groups and categories identified by name -repo ids and
  category/group ids removed (tstrachota@redhat.com)
- added index for system_template_id on system_template_packages
  (tstrachota@redhat.com)
- templates - update changes name of all environment clones
  (tstrachota@redhat.com)
- templates api - added new controller for updating templates
  (tstrachota@redhat.com)
- templates api - fix for failure in listing all templates in the system
  (tstrachota@redhat.com)
- Temporarily removing dashboard pull-down. (jrist@redhat.com)
- 740340 - manifest upload - validate file input provided
  (bbuckingham@redhat.com)
- 740970 - adding detection if a password contains the username
  (jsherril@redhat.com)
- 741669 - adding a way for users to modify their own user details
  (jsherril@redhat.com)
- Fixed providers show  + edit page to not show provider type (paji@redhat.com)
- Merge branch 'master' into notices (bbuckingham@redhat.com)
- Merge branch 'master' of ssh://git.fedorahosted.org/git/katello
  (bbuckingham@redhat.com)
- dashboard - adding arrow to the right of the gear (jsherril@redhat.com)
- a-keys - fix delete and behavior on create (bbuckingham@redhat.com)
- Merge branch 'master' into akeys (bbuckingham@redhat.com)
- a-keys - fix view specs (bbuckingham@redhat.com)
- a-keys - fix controller specs (bbuckingham@redhat.com)
- a-keys - mods to handle nil env on akey create (bbuckingham@redhat.com)
- Alternating family rows in Activation Keys by way of Ruby's handy cycle
  method. (jrist@redhat.com)
- a-keys - (TO BE REVERTED) temporary commit to duplicate subscriptions
  (bbuckingham@redhat.com)
- a-keys - some refactor/cleanup of js to use KT namespace
  (bbuckingham@redhat.com)
- a-keys - js fix so that clearing filter does not leave children shown
  (bbuckingham@redhat.com)
- a-keys - css updates for subscriptions (bbuckingham@redhat.com)
- a-keys - change the text used to request update to template
  (bbuckingham@redhat.com)
- a-keys - update scss to remove some of the table css used by akey
  subscriptions (bbuckingham@redhat.com)
- Merge branch 'master' into akeys (bbuckingham@redhat.com)
- a-keys - init env_select when edit pane is initialized
  (bbuckingham@redhat.com)
- a-keys - add cancel button to general tab (bbuckingham@redhat.com)
- a-keys - subscriptions - updates to support listing by product
  (bbuckingham@redhat.com)
- a-keys - update to disable the Add/Remove button after click
  (bbuckingham@redhat.com)
- a-keys - subscriptions - update to include type (virtual/physical)
  (bbuckingham@redhat.com)
- a-keys - applied subs - add link to add subs (bbuckingham@redhat.com)
- a-keys - initial changes for applied subscriptions page
  (bbuckingham@redhat.com)
- a-keys - initial changes for available subscriptions page
  (bbuckingham@redhat.com)
- Merge branch 'master' into akeys (bbuckingham@redhat.com)
- a-keys - new/edit - updates to highlight the need to change template, on env
  change... (bbuckingham@redhat.com)
- a-keys - edit - fix broken 'save' (bbuckingham@redhat.com)
- a-keys - subscriptions - add applied/available placeholders for view and
  controller (bbuckingham@redhat.com)
- a-keys - add Applied and Available subscriptions to navigation
  (bbuckingham@redhat.com)
- a-keys - new/edit - disable save buttons while retrieving template/product
  info (bbuckingham@redhat.com)
- a-keys - new - update to set env to the first available
  (bbuckingham@redhat.com)
- a-keys - remove the edit_environment action (bbuckingham@redhat.com)
- a-keys - edit - update to list products in the env selected
  (bbuckingham@redhat.com)
- a-keys - update new key ui to use environment selector
  (bbuckingham@redhat.com)
- a-keys - update setting of env and system template on general tab...
  (bbuckingham@redhat.com)
- notices - change to fix broken tests (bbuckingham@redhat.com)
- notices - change to support closing previous failure notices on a success
  (bbuckingham@redhat.com)
- notices - adding controller_name and action_name to notices
  (bbuckingham@redhat.com)

* Tue Oct 04 2011 Lukas Zapletal <lzap+git@redhat.com> 0.1.86-1
- Added some rendering on products and repos page to explicity differentiate
  the 2
- dashboard - removing system list and expanding height of big_widget and
  small_widget
- Updated katello-js to work with multiple third level navs
- 740921 - When editing a permission verbs and tags that were part of the
  permission will now show up as selected already.
- Roles UI - Fix for edit role slide up container not working after previous
  changes to the way the action bar works.
- tupane - fixing extended scroll spinner showing up on most pages
- panel - rendering generic rows more efficiently
- 740365 - fixing issue with systems sorting and extended scroll, where limits
  were being placed before teh sorting happened
- Fixes for Roles UI action bar edit breaking after trying to edit more than 1.
- 737138 - Adds action bar buttons on roles pages to tab index and adds enter
  button press handlers to activate actions.
- 733722 - When hitting enter after editing an input will cause the next button
  to click.
- 741399 - Fixes for Global permissions to hide 'On' field for all resource
  types.
- Tupane - Changes for consistency of tupane css.
- 741422 - Roles UI - Fixes issue with sliding tree expanding in height instead
  of overflowing container.
- Row/grouping coloring for products and repos.
- Fixed a unit test failure
- Got pretty much the providers functionality done with this
- Initial commit related to the provider page redesign
- sms - cli system subscribe command
- Commiting a bunch of unit fixes
- Made organization create a default redhat provider on its inception
- Updated dashboard systems snippet. fixed a couple of bugs w.r.t ellipsis
- Dashboard - lighter hr color, and shorter big_widgets.
- 740936 - Roles UI - Fixes issue with back button disappearing, container
  border not surrounding actior bar and with wrong containers being displayed
  for permission create.
- BZ 741357: fixed a spelling mistake in katello-jobs.init
- Revert "BZ 741357: fixed a spelling mistake in katello-jobs.init"
- BZ 741357: fixed a spelling mistake in katello-jobs.init
- 741444/741648/739981/739655 - update *.js.haml to use the new KT namespace
  for javascript
- Added some modifications for the dashboard systems overview widget to include
  the product name
- add a spec test to the new download
- Adding system template download button.
- Updated the dashboard systems view to be more consistent and show an icon if
  entitlements are valid
- Moved methods from the systems_help to application so that the time
  formatting can be conisistent across all helpers
- Lighter color footer version.
- Tupane - Fixes typo from earlier change related to tupane closing not
  scrolling back up to top.
- dashboard - making subscription widget load with the page
- Added some better error handling and removed katello_error.haml as we can do
  the same with katello.haml
- dashboard - fixing issue where errata would not expand properly when loaded
  via async, also moved jscroll initalization to a more central place
- dashboard - fixing issue where scrollbar would not initialize for ajax loaded
  widgets
- dashboard - removing console.logs
- dashboard - making all widgets load asyncronously
  dashboard
- Changes to the dashboard layout.
- dashboard - adding errata widget with fake data
- Dashboard gear icon in button.
- 739654 - Tupane - Fixes issue with tupane jumping to top of page upon being
  closed.
- katello-all -- a meta-package to pull in all components for Katello.
- Stroke 0 on dashboard pie graph.
- 736090 - Tupane - Fixes for tupane drifting into footer.
- 736828 - Promotions - Fixes packages tupane to close whenever the breadcrumb
  is navigated away from the packages list.
- Overlay for graph on sub status for dasyboard.  Fix for a few small bad haml
  and js things.
- Fixed a var name goofup
- dashboard - adding owner infor object to katello and having the dashboard use
  it for total systems
- dashboard - fixing color values to work properly in firefox
- Updated some scss styling to lengthen the scroll
- Added a message to show empty systems
- Added  some styling on the systems snippet
- dashboard - adding subscription widget for dashboard with fake data
- Added the ellipsis widget
- glue - caching teh sync status object in repos to reduce overhead
- dashboard - a few visual fixes
- Fixed some merge conflicts
- Initial cut of the systems snippet on the dashboard
- dashboard - adding sync dashboard widget
- dashboard - making helper function names more consistent
- dashboard - fixing changeset link and fixing icon links on promotions
- Made the current_organization failure check to also log the exception trace
- dashboard - mostly got promotions pane on dashboard working
- dashboard - got notices dashboard widget in place
- move the SSL fix into the rpm files
- Additional work on the dashboard L&F.  Still need gear in dropbutton and
  content in dashboard boxes.
- Changes to the dashboard UI headers.
- Dashboard initial layout. Added new icons to the action-icons.png as well as
  the chart overlay for the pie chart for subscriptions.
- search - modifications to support service prefix (e.g. /katello)
- search - add completer_scope to role model
- search - systems - update to properly handle autocomplete
- search - initial commit to address auto-complete support w/ perms

* Tue Sep 27 2011 Shannon Hughes <shughes@redhat.com> 0.1.85-1
- remove capistrano from our deps (shughes@redhat.com)
- 736093 - Tupanel - Changes to tupanel to handle helptip open and close.
  (ehelms@redhat.com)
- rhsm fetch environment with owner information (lzap+git@redhat.com)
- spec tests - fix after change in api for listing templates
  (tstrachota@redhat.com)
- templates - removed content validator (tstrachota@redhat.com)
- templates api - fix for getting template by name (tstrachota@redhat.com)
- product sync - fixed too many arguments error (tstrachota@redhat.com)
- templates - spec tests for promotions and packages (tstrachota@redhat.com)
- package search - reordered parameters more logically (tstrachota@redhat.com)
- changesets - removed unused method (tstrachota@redhat.com)
- templates - spec test fixes (tstrachota@redhat.com)
- repos - method clone id moved from product to repo (tstrachota@redhat.com)
- templates - removed unused methods (tstrachota@redhat.com)
- templates - validation for packages (tstrachota@redhat.com)
- templates promotion - fix for spec tests (tstrachota@redhat.com)
- async tasks - pulp status not saving new records after refresh
  (tstrachota@redhat.com)
- template promotions - added promotions of packages (tstrachota@redhat.com)
- templates - fix for unique nvre package validator the previous one was
  failing for validation after updates (tstrachota@redhat.com)
- templates - unique nvre validator for packages (tstrachota@redhat.com)
- templates - adding packages by nvre (tstrachota@redhat.com)
- spec tests - tests for package utils (tstrachota@redhat.com)
- package utils - methods for parsing and building nvrea
  (tstrachota@redhat.com)
- repos - helper methods for searching packages (tstrachota@redhat.com)
- templates - removed errata from update controller (tstrachota@redhat.com)
- template promotions - promotion of products from a template
  (tstrachota@redhat.com)
- changesets - api for adding templates to changesets (tstrachota@redhat.com)
- templates - fixed spec tests after errata removal (tstrachota@redhat.com)
- templates - removed errata from imports, exports and promotions
  (tstrachota@redhat.com)
- templates - deleted TemplateErrata model (tstrachota@redhat.com)
- templates - errata removed from model (tstrachota@redhat.com)
- Tupanel - Fixes issue with tupanel ajax data being inserted twice into DOM.
  (ehelms@redhat.com)
- Tupanel - Fixes smoothness issue between normal tupane and sliding tree.
  (ehelms@redhat.com)
- Tupanel - Fixes for resizing and height setting.  Fixes for subpanel.
  (ehelms@redhat.com)
- Merge branch 'master' into tupanel (ehelms@redhat.com)
- Tupanel - Changes to tupanel for look and feel and consistency.
  (ehelms@redhat.com)
- fixed a bunch of tests that were failing because of new user orchestration
  (dmitri@redhat.com)
- pulp user with 'super-users' role are now being created when a katello user
  is created (dmitri@redhat.com)
- first cut at pulp user glue layer (dmitri@redhat.com)
- added interface for pulp user-related operations (dmitri@redhat.com)
- added glue layer for pulp user (dmitri@redhat.com)
- 740254 - dep API in pulp changed - these changes reflect new struct
  (mmccune@redhat.com)
- make sure we only capture everything after /katello/ and not /katello*
  (mmccune@redhat.com)
- adding in mod_ssl requirement. previously this was beeing indirectly pulled
  in by pulp but katello should require it as well. (shughes@redhat.com)
- bump down rack-test. 0.5.7 is only needed. (shughes@redhat.com)
- Merge branch 'master' into routesjs (ehelms@redhat.com)
- import-stage-manifest - prepare a valid name for a product
  (inecas@redhat.com)
- Remove debug messages to stdout (inecas@redhat.com)
- import-stage-manifest - use pulp-valid names for repos (inecas@redhat.com)
- import-stage-manifest - temp solution for not-supported archs in Pulp
  (inecas@redhat.com)
- import-stage-manifest - support for more archs with one content
  (inecas@redhat.com)
- import-stage-manifest - refactor clone repo id - remove duplicities
  (inecas@redhat.com)
- import-stage-manifest - make clone_repo_id instance method
  (inecas@redhat.com)
- import-stage-manifest - tests for clone repo id (inecas@redhat.com)
- JsRoutes - Adds the base functionality to use and generate the Rails routes
  in Javascript. (ehelms@redhat.com)
- Adds js-routes gem as a development gem. (ehelms@redhat.com)
- Tupane - A slew of changes to how the tupane slideout works with regards to
  positioning. (ehelms@redhat.com)
- bump down tzinfo version. actionpack/activerecord only need > 3.23
  (shughes@redhat.com)
- Tupanel - Cleanup and fixes for making the tupanel slide out panel stop at
  the bottom. (ehelms@redhat.com)

* Fri Sep 23 2011 Lukas Zapletal <lzap+git@redhat.com> 0.1.84-1
- asub - adding unit tests
- asub - ak subscribes to pool which starts most recently
- asub - renaming KTSubscription to KTPool
- Merge branch 'master' into rails309
- adding dep for rails 3.0.10
- new deps for rails 3.0.10
- 740389 - include repoid and remove unused security checks
- Merge branch 'master' into rails309
- bumping candlepin to the latest rev
- Promoted content enabled by default
- fixed a bug with parsing of oauth provider parameters
- Hid the select all/none button if the user doesnt have any syncable
  products..
- More roles controller spec fixes
- Roles - Fixes for spec tests that made assumptions that don't hold true on
  postgres.
- Added some comments for app controller
- Roles UI - Updates to edit permission workflow as a result of changes to add
  permission workflow.
- Roles Spec - Adds unit tests to cover CRUD on permissions.
- Roles UI - Fixes to permission add workflow for edge cases.
- Roles UI - Modifies role add permission workflow to add a progress bar and
  move the name and description to the bottom of the workflow.
- Added some padding for perm denied message
- Updated the config file to illustrate the use of allow_roles_logging..
- forgot to evalute the exception correctly
- Added ordering for roles based on names
- Added a config entry allow_roles_logging for roles logs to be printed on the
  output log. This was becasue roles check was cluttering the console window.
- Made the rails error messages log a nice stack trace
- packagegroups-templates - better validation messages
- packagegroups-templates - fix for notification message
- More user-friendly validation failed message in CLI
- removing an unused migration
- Disable unstable spec test
- Merge branch 'master' of ssh://git.fedorahosted.org/git/katello
- regin dep issue workaround enabled for EL6 now
- removed access control from UebercertsController
- Merge branch 'uebercert'
- updates routes to support uebercert operations
- fixed a few issues with uebercert controller specs
- katello now uses cp's uebercert generation/retrieval
- gemfile mods for rails 3.0.9
- fixed a bunch of issues during uebercert generation
- first cut at supporting ueber certs
- ueber cert - adding cli support

* Tue Sep 20 2011 Lukas Zapletal <lzap+git@redhat.com> 0.1.83-1
- Updates on the promotion controller page to deal with weird permission models
- 732444 - make sure we uppercase before we sort so it is case indifferent
- fixed an accidental typo
- Updated the promotions page nav and rules to work correctly
- Updated the handling of the 500 error to deal with null org cases
- 734526 - improving error messages for promotions to include changeset names.
- 733270 - fix failing unit tests
- 733270 - validate uniquenss of system name
- 734882 - format RestClient error message only for katello-cli agent
- 734882 - User-Agent header in katello-cli and custom error messages
- changed candlepin url in Candlepin::Consumer integration tests
- removing unecessary debug line that was causing JS errors
- notices - making default polling inverval 120s (when omitted from conf)
- activation keys - fixing new env selector for activation keys
- fixing poor coding around enabling create due to permission that had creeped
  into multiple controllers
- 739200 - moving system template new button to the top left instead of on the
  bottom action bar
- system templates - updating page to ensure list items are vertical centered,
  required due to some changes by ehelms
- javascript - some fixes for the new panel object
- merging in env-selector
- env-select - adding more javascript documentation and improving spacing
  calculations
- Fix proxy to candlepin due to change RAILS_RELATIVE_URL_ROOT
- env-select - fixing a few spacing issues as well as having selected item be
  expanded more so than others
- 738762 - SSLVerifyClient for apache+thin
- env select - corrected env select widget to work with the expanding nodes
- 722439 - adding version to the footer
- Roles UI - Fix for broken role editing on the UI.
- env select - fixing up the new environment selector and ditching the old
  jbreadcrumb
- Two other small changes to fix the hidden features of subscribe and
  unsubscribe.
- Fix for .hidden not working :)
- Roles UI - Fixes broken add permission workflow.
- Fixes a number of look and feel issues related to sliding tree items and
  clicking list items.
- Changes multiselect to have add from list on the left and add to list on the
  right. Moves multiselect widget css to its own file.
- Fixes for changes to panel javascript due to rebase.
- Fixes for editing a permission when setting the all tags or all verbs.
- A refactor of panel in preparation for changes to address a series of bugs
  related to making the slide out panel of tupane more robust.
- Roles UI - Adds back missing css for blue box around roles widget.
- CSS cleanup focused on organizing colors and adding more variable
  definitions.
- initial breadcrumb revamp

* Thu Sep 15 2011 Lukas Zapletal <lzap+git@redhat.com> 0.1.82-1
- removing two unnecessarry macros in spec file
- correcting workaround for BZ 714167 (undeclared dependencies) in spec
- adding copyright and modeline to our spec files
- correcting indentatin (Jan Pazdziora)
- packagegroups - add pacakge groups and categories to JSON
- pacakgegroups - refactor template exports to meet Ruby conventions
- packagegroups - add to string export of template
- packagegroups - support for group and categories in temp import
- adding two configuration values debug_pulp_proxy
- promotions - fixing error where you could not add a product
- Fixed some unit tests...
- 734460 - Fix to have the roles UI complain on bad role names
- Fix to get tags.formatted to work with the new changes
- Fixed several broken tests in postgres
- Removed 'tags' table for we could just deal with that using unique tag ids.
  To avoid the dreaded "explicit cast" exception when joining tags to entity
  ids table in postgres (example - Environments), we need tags to be integers.
  All our tags at the present time are integers anyway so this seems an easy
  enough change.
- refactor - remove debug message to stdout
- fixed a few issues with repo creation on manifest import test
- added support for preserving of repo metadata during import of manifests
- 738200 - use action_name instead of params[:action]
- templates api - route for listing templates in an environment

* Tue Sep 13 2011 Brad Buckingham <bbuckingham@redhat.com> 0.1.81-1
- notices - fix change to app controller that accidentally affected notices
  (bbuckingham@redhat.com)
- systems - spec test fix (jsherril@redhat.com)
- panel - fixing issue where panel closing would not close the subpanel
  (jsherril@redhat.com)
- 733157 - removing ability to change prior environment, and showing correct
  prior on details/edit page (jsherril@redhat.com)
- notices - fixing javascript error that happens when uploading a manifest via
  the UI (jsherril@redhat.com)
- 734894 - promotions - fixing issue where hover text on promoting changeset
  would still say it is being promoted even after it has been promoted
  (jsherril@redhat.com)
- Subscriptions udpates, packages fix, ui spinner fix, universal KT object for
  applying subs. (jrist@redhat.com)
- Subscription quantity inside spinner now. (jrist@redhat.com)
- 403 code, 500 code, and some changes to the 500 render. (jrist@redhat.com)
- Fix for the look of the error. (jrist@redhat.com)
- 404 and 500 error pages. (jrist@redhat.com)
- Fixed a unit test (paji@redhat.com)
- adding logging catch for notices that are objects we dont expect
  (jsherril@redhat.com)
- 737563 - Subscription Manager fails permissions on accessing subscriptions
  (lzap+git@redhat.com)
- 736141 - Systems Registration perms need to be reworked (lzap+git@redhat.com)
- Revert "736384 - workaround for perm. denied (unit test)"
  (lzap+git@redhat.com)
- Revert "736384 - workaround for perm. denied for rhsm registration"
  (lzap+git@redhat.com)
- remove-depretactions - use let variables insted of constants in rspec
  (inecas@redhat.com)
- remove-deprecations - already defined constant in katello_url_helper
  (inecas@redhat.com)
- remove-deprecations - Object#id deprecated (inecas@redhat.com)
- remove-deprecations - use errors.add :base instead of add_to_base
  (inecas@redhat.com)
- remove-deprecations - should_not be_redirect insted of redirect_to()
  (inecas@redhat.com)
- remove-deprecations - validate overriding (inecas@redhat.com)
- Fixed the tags_for to return an empty array instead of nil and also removed
  the list tags in org since we are not doling out org perms on a per org basis
  (paji@redhat.com)
- system templates - adding more rules spec tests (jsherril@redhat.com)
- Fix typo in template error messages (inecas@redhat.com)
- packagegroups-templates - CLI for package groups in templates
  (inecas@redhat.com)
- packagegroups-templates - assigning packege group categories to template
  (inecas@redhat.com)
- packagegroups-templates - assigning package groups to system templates
  (inecas@redhat.com)
- templates - unittest fix (tstrachota@redhat.com)
- unit test fixes (jsherril@redhat.com)
- Fixes to get  the promotion pages working (paji@redhat.com)
- Fix on system template model - no_tag was returning map instead of array
  (paji@redhat.com)
- Merge branch 'master' into template-ui (jsherril@redhat.com)
- system templates - making sure that all ui elements are looked up again in
  each function in case they are redrawn (jsherril@redhat.com)
- system templates - making jslint happy, and looking up elements that may have
  been redrawn (jsherril@redhat.com)
- system templates - a few javascript fixes for product removal
  (jsherril@redhat.com)
- Updated katello.js to keep jslint happy (paji@redhat.com)
- Updated katello.js to keep jslint happy (paji@redhat.com)
- Updated katello.js to keep jslint happy (paji@redhat.com)
- Code changes to make jslint happy (paji@redhat.com)
- Fixed some system template conflict handling issues (paji@redhat.com)
- system templates - adding permission for system templates
  (jsherril@redhat.com)
- system templates - fixing things that broke due to master merge
  (jsherril@redhat.com)
- merge fix (jsherril@redhat.com)
- system templates - fixing issue with firefox showing a longer form than
  chrome causing the add button to go to another line (jsherril@redhat.com)
- Added a 'details' page for system templates promotion (paji@redhat.com)
- changeset history - adding bbq support for cs history, and making bbq work
  properly on this page for panel (jsherril@redhat.com)
- Added a system templates details page needed for promotion (paji@redhat.com)
- Quick fix on promotions javascript to get the add/remove properly showing up
  (paji@redhat.com)
- 734899 - fixing issue where changeset history would default to locker
  (jsherril@redhat.com)
- changeset history - adding indentation to content items (jsherril@redhat.com)
- Added some auth rules for changeset updating (paji@redhat.com)
- adding system templates to changeset history and fixing spacing issues with
  accordion (jsherril@redhat.com)
- Got the add remove working on system templates (paji@redhat.com)
- system templates - fixing action bar buttons from not changing name properly
  (jsherril@redhat.com)
- Added code to show 'empty' templates (paji@redhat.com)
-  fixing merge conflict (jsherril@redhat.com)
- system templates - adapting the system templates tow ork with the new action
  bar api (jsherril@redhat.com)
- Fixed errors that crept up in a previous commit (paji@redhat.com)
- Fixed the simplyfy_changeset to have an init :system_templates
  (paji@redhat.com)
- Made got the add/remove system templates functionality somewhat working
  (paji@redhat.com)
- fixing merge conflicts (jsherril@redhat.com)
- system templates - adding additional tests (jsherril@redhat.com)
- system templates - adding help tip (jsherril@redhat.com)
- system templates - adding & removing from content pane now works as well as
  saving product changes within the template (jsherril@redhat.com)
- system templates - adding working auto complete box for products
  (jsherril@redhat.com)
- system-templates - making the auto complete box more abstract so products can
  still use it, as well as adding product rendering (jsherril@redhat.com)
- system templates - adding missing view (jsherril@redhat.com)
- breaking out packge actions to their own js object (jsherril@redhat.com)
- Initial cut of the system templates promotion page - Add/remove changeset
  functionality TBD (paji@redhat.com)
- system template - add warning when browsing away from an unsaved changeset
  (jsherril@redhat.com)
- system template - fixing issue where clicking add when default search text
  was there would attempt to add a package (jsherril@redhat.com)
- system templates - added save dialog for moving away from a template when it
  was modified (jsherril@redhat.com)
- sliding tree - making it so that links to invalid breadcrumb entries redirect
  to teh default tab (jsherril@redhat.com)
- system templates - got floating box to work with scrolling properly and list
  to have internal scrolling instead of making the box bigger
  (jsherril@redhat.com)
- system templates - adding package add/remove on left hand content panel, and
  only showing package names (jsherril@redhat.com)
- system template - only show 20 packages in auto complete drop down
  (jsherril@redhat.com)
- Adding changeset to system templates connection (paji@redhat.com)
- adding saving indicator and moving tree_loading css to be a class instead of
  an id (jsherril@redhat.com)
- adding package validation before adding (jsherril@redhat.com)
- adding autocomplete for packages on system template page
  (jsherril@redhat.com)
- making save functionality work to actually save template packages
  (jsherril@redhat.com)
- added client side adding of packages to system templates
  (jsherril@redhat.com)
- adding search and sorting to templates page (jsherril@redhat.com)
- moving system templates to a sliding tree and to the content section
  (jsherril@redhat.com)
- making sure sliding tree does not double render on page load
  (jsherril@redhat.com)
- only allowing modification of a system template in locker within system
  templates controller (jsherril@redhat.com)
- adding spec tests for system_templates controller (jsherril@redhat.com)
- fixing row height on system templates (jsherril@redhat.com)
- adding initial system template CRUD (jsherril@redhat.com)

* Mon Sep 12 2011 Lukas Zapletal <lzap+git@redhat.com> 0.1.80-1
- error text now include 'Warning' not to confuse users
- initscript - removing temporary sleep
- initscript - removing pid removal
- 736716 - product api was returning 2 ids per product
- 736438 - implement permission check for list_owners
- 736438 - move list_owners from orgs to users controller
- app server - updates to use thin Rack handler vs script/thin
- script/rails - adding back in... needed to run rails console
- Merge branch 'master' of ssh://git.fedorahosted.org/git/katello
- renaming the 2 providers to something more useful
- Changeset History - Fix for new URL scheme on changeset history page.
- Roles UI - Adds selected color border to roles slide out widget and removes
  arrow from left list on roles page only.

* Fri Sep 09 2011 Brad Buckingham <bbuckingham@redhat.com> 0.1.79-1
- Merge branch 'master' into thin (mmccune@redhat.com)
- Merge branch 'master' into thin (mmccune@redhat.com)
- moving new thin and httpd conf files to match existing config locations
  (mmccune@redhat.com)
- Simplify the stop command and make sure status works (mmccune@redhat.com)
- JS - fix image paths in javascript (bbuckingham@redhat.com)
- Promotions packages - replace hardcoded path w/ helper
  (bbuckingham@redhat.com)
- katello.init - update thin start so that log/pid files are owned by katello
  (bbuckingham@redhat.com)
- Views - updates to support /katello prefix (bbuckingham@redhat.com)
- Views/JS - updates to support /katello prefix (bbuckingham@redhat.com)
- Merge branch 'master' into thin (bbuckingham@redhat.com)
- app server - update apache katello.conf to use candlepin cert
  (bbuckingham@redhat.com)
- View warning - address view warning on Org->Subscriptions (Object#id vs
  Object#object_id) (bbuckingham@redhat.com)
- View warnings - address view warnings resulting from incorrect usage of
  form_tag (bbuckingham@redhat.com)
- app server - changes to support /katello prefix in base path
  (bbuckingham@redhat.com)
- app server - removing init.d/thin (bbuckingham@redhat.com)
- katello.spec - add thin.yml to files (bbuckingham@redhat.com)
- katello.spec - remove thin/thin.conf (bbuckingham@redhat.com)
- promotion.js - uncomment line accidentally committed (bbuckingham@redhat.com)
- app server - setting relative paths on fonts/images in css & js
  (bbuckingham@redhat.com)
- Views - update to use image_tag helper (bbuckingham@redhat.com)
- app server - removing script/rails ... developers will instead use
  script/thin start (bbuckingham@redhat.com)
- Apache - first pass update to katello.conf to add SSL
  (bbuckingham@redhat.com)
- thin - removing etc/thin/thin.yml (bbuckingham@redhat.com)
- forgot to add this config file (mmccune@redhat.com)
- adding new 'thin' startup script (mmccune@redhat.com)
- moving thin into a katello config (mmccune@redhat.com)
- first pass at having Katello use thin and apache together
  (mmccune@redhat.com)

* Thu Sep 08 2011 Brad Buckingham <bbuckingham@redhat.com> 0.1.78-1
- scoped_search - bumping version to 2.3.3 (bbuckingham@redhat.com)
- 735747 - fixing issue where creating a permission with create verb would
  result in an error (jsherril@redhat.com)
- Changes from using controller_name (a pre-defined rails function) to using
  controller_display_name for use in setting model object ids in views.
  (ehelms@redhat.com)
- 736440 - Failures based on authorization return valid json
  (tstrachota@redhat.com)
- default newrelic profiling to false in dev mode (shughes@redhat.com)
- Merge branch 'oauth_provider' (dmitri@redhat.com)
- added support for katello api acting as a 2-legged oauth provider
  (dmitri@redhat.com)

* Thu Sep 08 2011 Lukas Zapletal <lzap+git@redhat.com> 0.1.77-1
- puppet - adding initdb 'run twice' check
- 731158: add ajax call to update sync duration
- sync-status removing finish_time from ui
- sync status - add sync duration calculations
- sync status - update title per QE request
- 731158: remove 'not synced' status and leave blank
- 734196 - Disabled add and remove buttons in roles sliding tree after they
  have been clicked to prevent multiple server calls.
- Merge branch 'master' of ssh://git.fedorahosted.org/git/katello
- 725842 - Fix for Search: fancyqueries dropdown - alignment
- Merge branch 'master' into roles-ui
- Role - Disabled the resizing on the roles ui sliding tree.
- Fix for when system has no packages - should not see list or filter.
- Fix for systems with no packages.
- 736148 - update code to properly cancel a sync and render it in UI
- Role - Changes to display of full access label on organizations in roles ui
  list when a permission granting full access is removed.
- 731158: misc improvements to sync status page
- 736384 - workaround for perm. denied (unit test)
- Role - Look and feel fixes for displaying of no current permissions message.
- 734448 - Fix for Broken 'logout' link at web page's footer o    modified:
  src/app/views/layouts/_footer.haml
- Package sort asc and desc via header.  Ajax refresh and indicators.
- 736384 - workaround for perm. denied for rhsm registration
- Roles - Adds text to empty permissions list instructing user what to do next
  for global and organizational permissions.
- Merge branch 'master' into roles-ui
- 736251 - use content name for repo id when importing manifest
- templates - it is possible to create/edit only templates in the locker -
  added checks into template controller - spec tests fixed according to changes
- Packages offset loading via "More..." now working with registered system.
- 734026 - removing uneeded debug line that caused syncs to fail
- packagegroups - refactor: move menthods to Glue::Pulp::Repo
- Merge branch 'master' into sub
- product - removed org name from product name
- Api for listing package groups and categories
- Fixing error with spinner on pane.
- Refresh of subs page.
- Area to re-render subs.
- unsubscribe support for sub pools
- Merge branch 'subway' of ssh://git.fedorahosted.org/git/katello into subway
- Fix for avail_subs vs. consumed_subs.
- move sys pools and avail pools to private methods, reuse
- Adds class requirement 'filterable' on sliding lists that should be
  filterable by search box.
- Update to permission detail view to display verbs and tags in a cleaner way.
- Adds step indicators on permission create.  Adds more validation handling for
  blank name.
- initial subscription consumption, sunny day
- Fixes to permission add and edit flow for consistency.
- More subscriptions work. Rounded top box with shadow and borders.  Fixed some
  other stuff with spinner.
- Updated subscription spinner to have useful info.
- More work on subscriptions page.
- Small change for wrong sub.poolId.
- Added a spinner to subscriptions.
- fix error on not grabbing latest subscription pools
- Fixed views for subscriptions.
- Merge branch 'subway' of ssh://git.fedorahosted.org/git/katello into subway
- Fixed a non i18n string.
- support mvc better for subscriptions availability and consumption
- Role editing commit that adds workflow functionality.  This also provides
  updated and edits to the create permission workflow.
- Modifies sliding tree action bar to require an identifier for the toggled
  item and a dictionary with the container and setup function to be called.
  This was in order to re-use the same HTML container for two different
  actions.
- change date format for sub expires
- changing to DateTime to Date for expires sub
- Wires up edit permission button and adds summary for viewing an individual
  permission.
- Switches from ROLES object to KT.roles object.
- added consumed value for pool of subs
- Subscriptions page changes to include consumed and non-consumed.
- Subscriptions page coming along.
- remove debugger line
- add expires to subscriptions
- Subscriptions page.  Mostly mocked up (no css yet).
- cleaning up subscriptions logic
- add in subscription qty for systems
- Small change to subscriptions page, uploading of assets for new subscriptions
  page.
* Mon Sep 05 2011 Lukas Zapletal <lzap+git@redhat.com> 0.1.76-1
- 730358 - repo discovery now uses asynchronous tasks - the route has been
  changed to /organizations/ID/repositories/discovery/
- 735359 - Don't create content in CP when creating a repo.
- Fixed a couple of errors that occured due to wrong sql in postgres
- reset-dbs - katello-jobs are restarted now
- Changes roles and permission success and error notices to include the name of
  the role/permission and fit the format of other pages.
- Validate uniqueness of repo name within a product scope
- products - cp name now join of <org_name>-<product_name> used to be
  <provider_name>-<product_name>
- sync - comparing strings instead of symbols in sync_status fix for AR
  returning symbols
- sync - fix for sync_status failing when there were no syncable subitems
  (repos for product, products for providers)
- sync - change in product&provider sync_status logic
- provider sync status - cli + api
- sync - spec tests for cancel and index actions
- Fixes for editing name of changeset on changeset history page.
- Further re-work of HTML and JS model naming convention.  Changes the behavior
  of setting the HTML id for each model type by introducing a simple
  controller_name function that returns the controller name to be used for
  tupane, edit, delete and list items.
- Adds KT javascript global object for all other modules to attach to. Moves
  helptip and common to be attached to KT.
- Changes to Users page to fit new HTML model id convention.
- Changes Content Management page items to use new HTML model id convention.
- Changes to Systems page for HTML and JS model id.
- Changes Organizations section to use of new HTML model id convention.
- Changes to model id's in views.
- 734851 - service katello start - Permission denied
- Refactor providers - remove unused routes

* Wed Aug 31 2011 Lukas Zapletal <lzap+git@redhat.com> 0.1.75-1
- 734833 - service katello-jobs stop shows non-absolute home (ArgumentError)
- Refactor repo path generator
- Merge branch 'repo-path'
- Fix failing repo spec
- Pulp repo for Locker products consistent with other envs
- 734755 - Service katello-jobs status shows no file or directory
- Refactor generating repo id when cloning
- Change CP content url to product/repo
- Scope system by readable permissions
- Scope users by readable permissions
- Scope products by readability scope
- Refactor - move providers from OrganziationController
- Fix scope error - readable repositories
- Remove unused code: OrganizationController#providers
- Authorization rules - fix for systmes auth check
- More specific test case pro changeset permissions
- Scope products for environment by readable providers
- Fix bug in permissions
- Scope orgranizations list in API by the readable permissions
- Fix failing spec
- Authorization rules for API actions
- Integrate authorization rules to API controllers
- Merge remote-tracking branch 'origin/master' into repo-path
- Format of CP content url: /org/env/productName/repoName

* Tue Aug 30 2011 Partha Aji <paji@redhat.com> 0.1.74-1
- Fixed more bugs related to the katello.yml and spec (paji@redhat.com)

* Tue Aug 30 2011 Partha Aji <paji@redhat.com> 0.1.73-1
- Fixed the db directory link (paji@redhat.com)
- Updated some spacing issues (paji@redhat.com)

* Tue Aug 30 2011 Partha Aji <paji@redhat.com> 0.1.72-1
- Updated spec to not include database yml in etc katello and instead for the
  user to user /etc/katello/katello.yml for db info (paji@redhat.com)
- Fixed an accidental goof up in the systems controllers test (paji@redhat.com)
- made a more comprehensive test matrix for systems (paji@redhat.com)
- Added rules based tests to test systems controller (paji@redhat.com)
- Added rules for sync_schedules spec (paji@redhat.com)
- Added tests for sync plans (paji@redhat.com)
- Added rules tests for subscriptions (paji@redhat.com)
- Restricted the routes for subscriptions  + dashboard resource to only :index
  (paji@redhat.com)
- Added tests for repositories controller (paji@redhat.com)
- Updated routes in a for a bunch of resources limiting em tp see exactly what
  they can see (paji@redhat.com)
- Added unit tests for products controller (paji@redhat.com)
- fixing permission denied on accounts controller (jsherril@redhat.com)
- 731540 - Sync Plans - update edit UI to use sync_plan vs plan
  (bbuckingham@redhat.com)
- added rules checking for environment (paji@redhat.com)
- Added tests for operations controller (paji@redhat.com)
- Bug fix - resource should be in plural when checking permissions
  (inecas@redhat.com)
- adding sync management controller rules tests (jsherril@redhat.com)
- adding users controller rules tests (jsherril@redhat.com)
- adding roles controller rules tests (jsherril@redhat.com)
- 734033 - deleteUser API call fails (inecas@redhat.com)
- 734080 - katello now returns orgs for owner (lzap+git@redhat.com)

* Fri Aug 26 2011 Justin Sherrill <jsherril@redhat.com> 0.1.71-1
- fixing a couple issues with promotions (jsherril@redhat.com)
- adding some missing navigation permission checking (jsherril@redhat.com)
- fixing issue where logout would throw a permission denied
  (jsherril@redhat.com)
- adding provider roles spec tests (jsherril@redhat.com)
- Decreasing min validate_length for name fields to 2.  (Kept getting denied
  for "QA"). (jrist@redhat.com)
- Raising a permission denied exception of org is required, but not present.
  Previously we would log the user out, which does not make much sense
  (jsherril@redhat.com)
- KPEnvironment (and subsequent kp_environment(s)) => KTEnvironment (and
  kt_environment(s)). (jrist@redhat.com)
- fixing broken unit tests (jsherril@redhat.com)
- Fixed an issue where clicking on notices caused a user with no org perms to
  log out (paji@redhat.com)
- adding promotions permissions spec tests (jsherril@redhat.com)
- Fixed some unit tests (paji@redhat.com)
- Updated the protected shared example and unit tests (paji@redhat.com)
- spec tests - modification after changes in product model/controller
  (tstrachota@redhat.com)
- fix for product name validations (tstrachota@redhat.com)
- products cli - now displaying provider name (tstrachota@redhat.com)
- products cli - fixed commands according to recent changes
  (tstrachota@redhat.com)
- products - name unique in scope of product's organziation
  (tstrachota@redhat.com)
- products - name unique in scope of provider now + product sync info reworked
  (tstrachota@redhat.com)
- product api - added synchronization data (tstrachota@redhat.com)
- sync - api for sync status and cancelling (tstrachota@redhat.com)
- katello-jobs.init executable (tstrachota@redhat.com)
- changeset controller (jsherril@redhat.com)
- removed an accidental typo (paji@redhat.com)
- Added authorization controller tests based of ivan's initial work
  (paji@redhat.com)
- adding small simplification to notices (jsherril@redhat.com)
- Fixes broken promotions page icons. (ehelms@redhat.com)
- Fixes issue with incorrect icon being displayed for custom products.
  (ehelms@redhat.com)
- 732920 - Fixes issue with right side panel in promotions moving up and down
  with scroll bar unncessarily. (ehelms@redhat.com)
- Adds missing changeset loading spinner. (ehelms@redhat.com)
- Code cleanup and fixes for filter box on promotions and roles page styling
  and actions. (ehelms@redhat.com)
- making sure sync plans page only shows readable products
  (jsherril@redhat.com)
- fixing issue where promotions would not highlight the correct nav
  (jsherril@redhat.com)
- Merge branch 'master' of ssh://git.fedorahosted.org/git/katello
  (ehelms@redhat.com)
- Javascript syntax and error fixing. (ehelms@redhat.com)
- Merge branch 'master' into roles-ui (paji@redhat.com)
- removing uneeded test (jsherril@redhat.com)
- Merge branch 'master' into perf (shughes@redhat.com)
- Merge branch 'roles-ui' of ssh://git.fedorahosted.org/git/katello into roles-
  ui (ehelms@redhat.com)
- Fixes to roles ui widget as a result of a re-factor as a result of bug
  729728. (ehelms@redhat.com)
- Fixed perm spec bug (paji@redhat.com)
- Further Merge conflicts as a result of merging master in. (ehelms@redhat.com)
- fixing spec tests (jsherril@redhat.com)
- Merge branch 'master' into roles-ui (ehelms@redhat.com)
- adding version for newrelic gem (shughes@redhat.com)
- adding dev gem newrelic (shughes@redhat.com)
- config for newrelic profiling (shughes@redhat.com)
- Fix failing tests - controller authorization rules (inecas@redhat.com)
- Persmissions rspec - use before(:each) instead of before(:all)
  (inecas@redhat.com)
- Shared example for authorization rules (inecas@redhat.com)
- improving reset-dbs script (lzap+git@redhat.com)
- Fixed some changeset controller tests (paji@redhat.com)
- fixing spec test (jsherril@redhat.com)
- Fixed a spec test in user controllers (paji@redhat.com)
- Made the syncable check a lambda function (paji@redhat.com)
- Fixed some unit tests (paji@redhat.com)
- 729728 - Makes it so that clicking anywhere inside a highlighted row on
  promotions page will click it instead of just a narrow strip of the
  highlighted row. (ehelms@redhat.com)
- Fixes issue with changeset loading as a result of previous bug fix.
  (ehelms@redhat.com)
- converting promotions to use a more simple url scheme that helps navigation
  not have to worry about which environments the user can access via promotions
  (jsherril@redhat.com)
- Fixed the panel sliding up and down. (jrist@redhat.com)
- Fixed panel sliding up and down when closing or opening helptips.
  (jrist@redhat.com)
- make sure we delete all the pulp database files vs just the 1
  (mmccune@redhat.com)
- Fixed merge conflicts (paji@redhat.com)
- restructured the any  rules  in org to be in environment to be more
  consistent (paji@redhat.com)
- 726724 - Fixes Validation Error text not showing up in notices.
  (ehelms@redhat.com)
- removed beaker rake task (dmitri@redhat.com)
- Fixed a rules bug that would wrongly return nil instead of true .
  (paji@redhat.com)
- commented-out non localhost setting for candlepin integration tests
  (dmitri@redhat.com)
- commented-out non localhost setting for candlepin integration tests
  (dmitri@redhat.com)
- first cut at candlepin integration tests (dmitri@redhat.com)
- fixing issue with System.any_readable? referring to self instead of org
  (jsherril@redhat.com)
- fixing systems to only look up what the user can read (jsherril@redhat.com)
- Notices - fix specs broken in in the roles refactor (bbuckingham@redhat.com)
- removing error message from initdb script (lzap+git@redhat.com)
- 723308 - verbose environment information should list names not ids
  (inecas@redhat.com)
- Made the code use environment ids instead of collecting one env at a time
  (paji@redhat.com)
- 732846 - reverting back to working code (mmccune@redhat.com)
- 732846 - purposefully checking in syntax error - see if jenkins fails
  (mmccune@redhat.com)
- Merge branch 'master' of ssh://git.fedorahosted.org/git/katello
  (mmccune@redhat.com)
- 732846 - adding a javascript lint to our unit tests and fixing errors
  (mmccune@redhat.com)
- Added protect_from_forgery for user_sessinos_controller - now passes auth
  token on post. (jrist@redhat.com)
- auto_tab_index - introduce a view helper to simplify adding tabindex to forms
  (bbuckingham@redhat.com)
- Role - Changes to javascript permission lockdown. (ehelms@redhat.com)
- Role - Adds tab order to permission widget input and some look and feel
  changes. (ehelms@redhat.com)
- Role - Makes permission name unique with a role and an organization.
  (ehelms@redhat.com)
- Role - Adds disable to Done button to prevent multiple clicks.
  (ehelms@redhat.com)
- Roles - updating role ui to use the new permissions model
  (bbuckingham@redhat.com)
- Re-factor of Roles-UI javascript for performance. (ehelms@redhat.com)
- Modified the super admin before destroy query to use the new way to do super
  admins (paji@redhat.com)
- Re-factoring and fixes for setting summary on roles ui. (ehelms@redhat.com)
- Adds better form and flow rest on permission widget. (ehelms@redhat.com)
- Fixes for wrong verbs showing up initially in permission widget.  Fix for
  non-display of tags on global permissions. (ehelms@redhat.com)
- Changes filter to input box.  Adds fixes for validation during permission
  creation. (ehelms@redhat.com)
- Users - fix issue where user update would remove user's roles
  (bbuckingham@redhat.com)
- Navigation related changes to hide different resources (paji@redhat.com)
- Fixing the initial summary on roles-ui page. (jrist@redhat.com)
- `Merge branch 'roles-ui' of ssh://git.fedorahosted.org/git/katello into
  roles-ui (jrist@redhat.com)
- Sliding tree summaries. (jrist@redhat.com)
- Role - Adds client side validation to permission widget steps.
  (ehelms@redhat.com)
- Adds enhancements to add/remove of users and permissions. (ehelms@redhat.com)
- Fixing a bunch of labels and the "shadow bar" on panels without nav.
  (jrist@redhat.com)
- Revert "729115 - Fix for overpass font request failure in FF.  Caused by
  ordering of request for font type." (jrist@redhat.com)
- 729115 - Fix for overpass font request failure in FF.  Caused by ordering of
  request for font type. (jrist@redhat.com)
- Merge branch 'roles-ui' of ssh://git.fedorahosted.org/git/katello into roles-
  ui (jrist@redhat.com)
- 722432 - Fix for CSRF exploit on /logout (jrist@redhat.com)
- Role - Adds fixes for sliding tree that led to multiple hashchange handlers
  and inconsistent navigation. (ehelms@redhat.com)
- Merge branch 'roles-ui' of ssh://git.fedorahosted.org/git/katello into roles-
  ui (jrist@redhat.com)
- Activation Keys - fix specs resulting from roles and perms changes
  (bbuckingham@redhat.com)
- 730754 - Fix for rendering of wider panels. (jrist@redhat.com)
- Fixes background issues on roles and permissions on users page.
  (ehelms@redhat.com)
- Moves bulk of roles sliding tree code to new file.  Changes paradigm to load
  bulk of roles editing javascript code once and have initialization/resets
  occur on individual ajax loads. (ehelms@redhat.com)
- Roles - update env breadcrumb path used by akeys...etc to better handle
  scenarios involving permissions (bbuckingham@redhat.com)
- unbind live click handler for non syncable schedules (shughes@redhat.com)
- js call to disable non syncable schedule commits (shughes@redhat.com)
- removing unnecessary products loop (shughes@redhat.com)
- Removed the 'allow' method in roles, since it was being used only in tests.
  So moved it to tests (paji@redhat.com)
- Rounded bottom corners on third level subnav. Added bg. (jrist@redhat.com)
- Merge branch 'roles-ui' of ssh://git.fedorahosted.org/git/katello into roles-
  ui (jrist@redhat.com)
- Third-level nav hover. (jrist@redhat.com)
- fix bug with viewing systems with nil environments (shughes@redhat.com)
- 3rd level nav bumped up to 2nd level for systems (shughes@redhat.com)
- remove 3rd level nav from systems page (shughes@redhat.com)
- making promotions controller rules more readable (jsherril@redhat.com)
- Subscriptions - fix accidental commit... :( (bbuckingham@redhat.com)
- having the systems environment page default to an environment the user can
  actually read (jsherril@redhat.com)
- fixing issue where changesets history would default to a changeset that the
  user was not able to read (jsherril@redhat.com)
- fixing permission for accessing the promotions page (jsherril@redhat.com)
- remove provider sync perms from schedules (shughes@redhat.com)
- update sync mgt to use org syncable perms (shughes@redhat.com)
- remove sync from provider. moved to org. (shughes@redhat.com)
- readable perms update to remove sync (shughes@redhat.com)
- Roles - Activation Keys - add the logic to UI side to honor permissions
  (bbuckingham@redhat.com)
- making the promotions page honor roles and perms (jsherril@redhat.com)
- fixing issue with sync_schedules (jsherril@redhat.com)
- Fixes for the filter. (jrist@redhat.com)
- Merge branch 'roles-ui' of ssh://git.fedorahosted.org/git/katello into roles-
  ui (jrist@redhat.com)
- Converted orgSwitcher to an ajax call for each click. Added a filter.
  (jrist@redhat.com)
- Fixed a tags glitch that was checking for id instead of name
  (paji@redhat.com)
- Fix for reseting add permission widget. (ehelms@redhat.com)
- Role - Adds support for all tags and all verbs selection when adding a
  permission. (ehelms@redhat.com)
- update product to be syncable only by org sync access (shughes@redhat.com)
- disable sync submit btn if user does not have syncable products
  (shughes@redhat.com)
- change sync plans to use org syncable permission (shughes@redhat.com)
- add sync resource to orgs (shughes@redhat.com)
- fix sync plan create/edit access (shughes@redhat.com)
- adjust sync plan to use provider readable access (shughes@redhat.com)
- remove sync plan resource type (shughes@redhat.com)
- remove sync plan permission on model (shughes@redhat.com)
- Fixed bunch of lookups that were checking on org tags instead of looking at
  org scope (paji@redhat.com)
- Fixed a typo in the perms query to make it not look for tags names for
  :organizations (paji@redhat.com)
- Fixed a typo (paji@redhat.com)
- Roles - remove debugger statement from roles controller
  (bbuckingham@redhat.com)
- Roles - fix typo on systems controller (bbuckingham@redhat.com)
- fix qunit tests for rails.allowedAction (shughes@redhat.com)
- Role - Fix for permission creation workflow. (ehelms@redhat.com)
- Role - Adds function to Tag to display pretty name of tags on permission
  detail view. (ehelms@redhat.com)
- Role - Adds display of verb and resource type names in proper formatting when
  viewing permission details. (ehelms@redhat.com)
- Role - First cut of permission widget with step through flow.
  (ehelms@redhat.com)
- Role - Re-factoring for clarity and preparation for permission widget.
  (ehelms@redhat.com)
- Role - Fix to update role name in list upon edit. (ehelms@redhat.com)
- sync js cleanup and more comments (shughes@redhat.com)
- Role - Activation Keys - add resource type, model and controller controls
  (bbuckingham@redhat.com)
- disable product repos that are not syncable by permissions
  (shughes@redhat.com)
- adding snippet to restrict tags returned for eric (jsherril@redhat.com)
- remove unwanted images for sync drop downs (shughes@redhat.com)
- Updated the navs to deal with org less login (paji@redhat.com)
- Quick fix to remove the Organization.first reference (paji@redhat.com)
- Made the login page choose the first 'accessible org' as users org
  (paji@redhat.com)
- filter out non syncable products (shughes@redhat.com)
- nil org check for authorized verbs (shughes@redhat.com)
- check if product is readable/syncable, sync mgt (shughes@redhat.com)
- adding check for nil org for authorized verbs (shughes@redhat.com)
- blocking off product remove link if provider isnt editable
  (jsherril@redhat.com)
- merging in master (jsherril@redhat.com)
- Role - Fixes fetching of verbs and tags on reload of global permission.
  (ehelms@redhat.com)
- Role - Adds missing user add/remove breadcrumb code.  Fixes for sending all
  types across and not displaying all type in UI.  Fixes sending multiple verbs
  and tags to work properly. (ehelms@redhat.com)
- Made it easier to give all_types access by letting one use all_type = method
  (paji@redhat.com)
- Role - Adds missing user add/remove breadcrumb code.  Fixes for sending all
  type across and not displaying all type in UI.  Fixes sending multiple verbs
  and tags to work properly. (ehelms@redhat.com)
- fixing issue with creation, and nested attribute not validating correctly
  (jsherril@redhat.com)
- Added some permission checking code on the save of a permission so that the
  perms with invalid resource types or verbs don;t get created
  (paji@redhat.com)
- Role - Adds validation to prevent blank name on permissions.
  (ehelms@redhat.com)
- Role - Fixes typo (ehelms@redhat.com)
- Role - Refactor to move generic actionbar code into sliding tree and add
  roles namespace to role_edit module. (ehelms@redhat.com)
- unit test fixes and adding some (jsherril@redhat.com)
- adding validator for permissions (jsherril@redhat.com)
- fix for verb check where symbol and string were not comparing correctly
  (jsherril@redhat.com)
- Made resource type called 'All' instead of using nil for 'all' so that one
  can now check if user has permissions to all in a more transparent manner
  (paji@redhat.com)
- making system environments work with env selector and permissions
  (jsherril@redhat.com)
- Role - Adds 'all' types selection to UI and allows creation of full access
  permissions on organizations. (ehelms@redhat.com)
- adapting promotions to use the env_selector with auth (jsherril@redhat.com)
- switching to a simpler string substitution that wont blow up on nil
  (mmccune@redhat.com)
- Merge branch 'roles-ui' of ssh://git.fedorahosted.org/git/katello into roles-
  ui (jrist@redhat.com)
- Org switcher with box shadow. (jrist@redhat.com)
- fixing the include on last child of env selector being at wrong level
  (jsherril@redhat.com)
- moving nohover mixin to mixins scss file (jsherril@redhat.com)
- making env-selector only accept environments the user has access to, will
  temporarily break other pages using the env selector (jsherril@redhat.com)
- Role - Fixes for opening and closing of edit subpanels from roles actionbar.
  (ehelms@redhat.com)
- Role - Adds button highlighting and text changes on add permission.
  (ehelms@redhat.com)
- Role - Changes role removal button location.  Moves role removal to bottom
  actionbar and implements custom confirm dialog. (ehelms@redhat.com)
- Merge branch 'roles-ui' of ssh://git.fedorahosted.org/git/katello into roles-
  ui (jrist@redhat.com)
- Org switcher with scroll pane. (jrist@redhat.com)
- made a method shorter (paji@redhat.com)
- Adding list filtering to roles and users (paji@redhat.com)
- LoginArrow for org switcher. (jrist@redhat.com)
- Merge branch 'roles-ui' of ssh://git.fedorahosted.org/git/katello into roles-
  ui (jrist@redhat.com)
- Working org switcher. Bit more to do, but it works :) (jrist@redhat.com)
- Added list filtering for org controllers (paji@redhat.com)
- Added code to accept org or org_id so that people sending org_ids to
  allowed_to can deal with it ok (paji@redhat.com)
- Role - Fix for tags not displaying properly on add permission.
  (ehelms@redhat.com)
- Made the names of the scopes more sensible... (paji@redhat.com)
- Role - Adds Global permission adding and fixes to getting permission details
  with bbq hash rendering. (ehelms@redhat.com)
- Role - Fix for creating new role.  Cleans up role.js (ehelms@redhat.com)
- Tupane - Removes previous custom_panel variable from tupane options and moves
  the logic into the role_edit.js file for overiding a single panel. New
  callbacks added to tupane javascript panel object. (ehelms@redhat.com)
- Role - Moved i18n for role edit to index page to only load once.  Added
  display of global permissions in list. Added heading for add permission
  widget.  Added basic global permission add widget. (ehelms@redhat.com)
- Role - Adds bbq hash clearing on panel close. (ehelms@redhat.com)
- fixing more unit tests (jsherril@redhat.com)
- Update the permissions query to effectively deal with organization resource
  vs any other resource type (paji@redhat.com)
- Fixed a permissions issue with providers page (paji@redhat.com)
- Added a display_verbs method to permissions to get a nice list of verbs
  needed by the UI (paji@redhat.com)
- added read in the non global list for orgs (paji@redhat.com)
- Role - Hides tags on adding permission when organization is selected.
  (ehelms@redhat.com)
- fixing list_tags to only show tags within an org for ones that should do so
  (jsherril@redhat.com)
- fixing merge from master conflict (jsherril@redhat.com)
- some spec test fixes (jsherril@redhat.com)
- Added a 'global' tag for verbs in a model to denote verbs that are global vs
  local (paji@redhat.com)
- Updated the debug message on perms (paji@redhat.com)
- Role - Adds cacheing of organization verbs_and_tags. (ehelms@redhat.com)
- Role - Adds Name and Description to a permission.  Adds Name and Description
  to add permission UI widget.  Adds viewing of permissiond etails in sliding
  tree. (ehelms@redhat.com)
- blocking off UI elements based on read/write perms for changeset history
  (jsherril@redhat.com)
- fixing permission http methods (jsherril@redhat.com)
- Role - Adds permission removal from Organization. (ehelms@redhat.com)
- Role - Adds pop-up panel close on breadcrumb change. (ehelms@redhat.com)
- fixing issue where environments would not show tags (jsherril@redhat.com)
- Role - Adds the ability to add and remove users from a role.
  (ehelms@redhat.com)
- spec test for user allowed orgs perms (shughes@redhat.com)
- Role - Adds permission add functionality with controller changes to return
  breadcrumb for new permission.  Adds element sorting within roles sliding
  tree. (ehelms@redhat.com)
- Role - Adds population of add permission ui widget with permission data based
  on the current organization being browsed. (ehelms@redhat.com)
- Role - Adds missing i18n call. (ehelms@redhat.com)
- Roles - Changes verbs_and_scopes route to take in organization_id and not
  resource_type.  Changes the generated verbs_and_scopes object to do it for
  all resource types based on the organization id. (ehelms@redhat.com)
- Role - Adds organization_id parameter to list_tags and tags_for methods.
  (ehelms@redhat.com)
- Role - Changes to allow multiple slide up screens from sliding tree actionbar
  and skeleton of add permission section. (ehelms@redhat.com)
- Role - Adds global count display and fixes non count object display problems.
  (ehelms@redhat.com)
- Role - Adds global permission checking.  Adds global permissions listing in
  sliding tree and adds counts to both Organization and Globals.
  (ehelms@redhat.com)
- Role - Added Globals breadcrumb and changed main load page from Organizations
  to Permissions. (ehelms@redhat.com)
- Role - Adds role detail editing to UI and controller support fixes.
  (ehelms@redhat.com)
- Role - Adds actionbar to roles sliding tree and two default buttons for add
  and edit that do not perform any actions.  Refactors more of sliding tree
  into katello.scss. (ehelms@redhat.com)
- Roles - Adds resizing to roles sliding tree to fill up right side panel
  entirely.  Adds status bar to bottom of sliding tree. Adds Remove and Close
  buttons. (ehelms@redhat.com)
- Roles - Changes to use custom panel option and make sliding tree fill up
  panel on roles page.  Adds base breadcrumb for Role name that leads down
  paths of either Organizations or Users. (ehelms@redhat.com)
- Changes to tupanel sizing calculations and changes to sliding tree to handle
  non-image based first breadcrumb. (ehelms@redhat.com)
- Tupane - Adds new option for customizing overall panel look and feel for
  specific widgets on slide out. (ehelms@redhat.com)
- Roles - Initial commit of sliding tree roles viewer. (ehelms@redhat.com)
- Roles - Adds basic roles breadcrumb that populates all organizations.
  (ehelms@redhat.com)
- Changesets - Moves breadcrumb creation to centralized helper and modularizes
  each major breadcrumb generator. (ehelms@redhat.com)
- Adds unminified jscrollpane for debugging. Sets jscrollpane elements to hide
  focus and prevent outline. (ehelms@redhat.com)
- Added a scope based auth filtering strategy that could be used
  acrossdifferent models (paji@redhat.com)
- locking down sync plans according to roles (jsherril@redhat.com)
- adding back accounts controller since it is a valid stub
  (jsherril@redhat.com)
- removing unused controllers (jsherril@redhat.com)
- hiding UI widets for systems based on roles (jsherril@redhat.com)
- removing consumers controller (jsherril@redhat.com)
- fix for org selection of allowed orgs (shughes@redhat.com)
- spec tests for org selector (shughes@redhat.com)
- blocking UI widgets for organizations based on roles (jsherril@redhat.com)
- route for org selector (shughes@redhat.com)
- stubbing out user sesson spec tests for org selector (shughes@redhat.com)
- ability to select org (shughes@redhat.com)
- hiding select UI widgets based on roles in users controller
  (jsherril@redhat.com)
- Added code to return all details about a resource type as opposed to just the
  name for the roles perms pages (paji@redhat.com)
- renaming couple of old updatable methods to editable (jsherril@redhat.com)
- adding ability to get the list of available organizations for a user
  (jsherril@redhat.com)
- walling off access to UI bits in providers management (jsherril@redhat.com)
- fixing operations controller rules (jsherril@redhat.com)
- fixing user controller roles (jsherril@redhat.com)
- some roles controller fixes for rules (jsherril@redhat.com)
- fixing rules controller rules (jsherril@redhat.com)
- fixing a few more controllers (jsherril@redhat.com)
- fixing rules for subscriptions controller (jsherril@redhat.com)
- Made the roles controller deal with the new model based rules
  (paji@redhat.com)
- Made permission model deal with 'no-tag' verbs (paji@redhat.com)
- fixing sync mgmnt controller rules (jsherril@redhat.com)
- adding better rules for provider, products, and repositories
  (jsherril@redhat.com)
- fixing organization and environmental rules (jsherril@redhat.com)
- getting promotions and changesets working with new role structure, fixing
  user referencing (jsherril@redhat.com)
- making editable updatable (jsherril@redhat.com)
- adding system rules (jsherril@redhat.com)
- adding rules to subscription page (jsherril@redhat.com)
- removing with indifferent access, since authorize now handles this
  (jsherril@redhat.com)
- adding environment rule enforcement (jsherril@redhat.com)
- adding rules to the promotions controller (jsherril@redhat.com)
- adding operations rules for role enforcement (jsherril@redhat.com)
- adding roles enforcement for the changesets controller (jsherril@redhat.com)
- Merge branch 'master' into roles-ui (ehelms@redhat.com)
- using org instead of org_id for rules (jsherril@redhat.com)
- adding rules for sync management and modifying the sync management javascript
  to send product ids (jsherril@redhat.com)
- Fixed some rules for org_controller and added rules for users and roles pages
  (paji@redhat.com)
- making provider permission rules more generic (jsherril@redhat.com)
- moving subscriptions and subscriptions update to different actions, and
  adding permission rules for providers, products, and repositories controllers
  (jsherril@redhat.com)
- Cleaned up the notices to authorize based with out a user perm. Don;t see a
  case for auth on notices. (paji@redhat.com)
- Made the app controller accept a rules manifest from each controller before
  authorizing (paji@redhat.com)
- Initial commit on the the org controllers authorization (paji@redhat.com)
- Removed the use of superadmin flag since its a permission now
  (paji@redhat.com)
- Roles cleanup + unit tests cleanup (paji@redhat.com)
- Optimized the permission check query from the Users side (paji@redhat.com)
- Updated database.yml so that one could now update katello.yml for db info
  (paji@redhat.com)
- Improved the allowed_to method to make use of rails scoping features
  (paji@redhat.com)
- Removed a duplicated unit test (paji@redhat.com)
- Fixed the role file to more elegantly handle the allowed_to and not
  allowed_to cases (paji@redhat.com)
- Updated the permissions model to deal with nil orgs and nil resource types
  (paji@redhat.com)
- Initial commit on Updated Roles UI functionality (paji@redhat.com)

* Tue Aug 23 2011 Lukas Zapletal <lzap+git@redhat.com> 0.1.70-1
- fixing miscommited database.yml
- adding kill_pg_connection rake task
- cli tests - removing assumeyes option
- a workaround for candlepin issue: gpgUrl for content must exist, as it is
  used during entitlement certificate generation
- no need to specify content id for promoted repositories, as candlepin will
  assign it

* Tue Aug 23 2011 Lukas Zapletal <lzap+git@redhat.com> 0.1.69-1
- 731670 - prevent user from deleting himself
- 731670 - reformatting rescue block
- ignore case for url validation
- add in spec tests for invalid/valid file urls
- support file based urls for validation
- spec fixes
- merging changeset promotion status to master
- hiding the promotion progress bar and replacing it with just text, also
  stopping the fade out upon completion
- fixing issue with promotions where if the repo didnt exist in the next env it
  would fail
- two spec fixes
- a few promotion fixes, waiting on syncing was n ot working, client side
  updater was caching
- fixing promotion backend to sync the cloned repo and not the repo that you
  are promoting
- changing notice on promotion
- fixing issue where promotion could cause a db lock error, fixed by not
  modifying the outside of itself
- fixing issue where promoted changeset was not removed from the
  changeset_breadcrumb
- Promotion - Adjusts alignment of changesets in the list when progress and
  locked.
- Promotions - Changes to alignment in changesets when being promoted and
  locked.
- Promtoions - Fixes issue with title not appearing on a changeset being
  promoted. Changes from redirect on promote of a changeset to return user to
  list of changesets to see progress.
- fixing types of changesets shown on the promotions page
- removed rogue debugger statement
- Promotions - Progress polling for a finished changeset now ceases upon
  promotion reaching 100%.
- Fixes issue with lock icon showing up when progress. Fixes issue with looking
  for progress as a number - should receive string.
- adding some non-accurate progress incrementing to changesets
- Promotions - Updated to submit progress information from real data off of
  changest task status.
- getting async job working with promotions
- Added basic progress spec test. Added route for getting progress along with
  stubbed controller action to return progress for a changeset.
- Adds new callback when rendering is done for changeset lists that adds locks
  and progress bars as needed on changeset list load.
- Adds javascript functionality to set a progress bar on a changeset, update it
  and remove it. Adds javascript functionality to add and remove locked status
  icons from changests.
- adding changeset dependencies to be stored upon promotion time

* Mon Aug 22 2011 Lukas Zapletal <lzap+git@redhat.com> 0.1.68-1
- init script - fixing schema.rb permissions check
- katello-jobs - suppressing error message for status info

* Mon Aug 22 2011 Lukas Zapletal <lzap+git@redhat.com> 0.1.67-1
- reset script - adding -f (force) option
- reset script - missing candlepin restart string
- fixed a broken Api::SyncController test

* Fri Aug 19 2011 Lukas Zapletal <lzap+git@redhat.com> 0.1.66-1
- katello-job - init.d script has proper name now
- katello-job - temp files now in /var/lib/katello/tmp
- katello-job - improving RAILS_ENV setting
- adding Api::SyncController specs that I forgot to add earlier

* Fri Aug 19 2011 Lukas Zapletal <lzap+git@redhat.com> 0.1.65-1
- katello-job - adding new init script for delayed_job
- 731810 Deleteing a provider renders an server side error
- spec tests for Glue::Pulp::Repo
- merge of repo#get_{env,product,org} functionality
- repo sync - check for syncing only repos in locker
- updated routes to support changes in rhsm related to explicit specification
  of owners
- Activation Keys - fix API rspec tests
- Fix running rspec tests - move corrupted tests to pending
- Api::SyncController, with tests now

* Wed Aug 17 2011 Mike McCune <mmccune@redhat.com> 0.1.64-1
 - period tagging of Katello.
* Mon Aug 15 2011 Lukas Zapletal <lzap+git@redhat.com> 0.1.63-1
- 714167 - undeclared dependencies (regin & multimap)
- Revert "714167 - broken dependencies is F14"
- 725495 - katello service should return a valid result

* Mon Aug 15 2011 Lukas Zapletal <lzap+git@redhat.com> 0.1.62-1
- 714167 - broken dependencies is F14
- CLI - show last sync status in repo info and status
- Import manifest for custom provider - friendly error message
- better code coverage for changeset api controller
- adding the correct route for package profile update
- new (better?) logo
- adding sysvinit script permission check for schema.rb
- allowing users to override rake setup denial
- Moved jquery.ui.tablefilter.js into the jquery/plugins dir to conform with
  convention.
- Working packages scrollExpand (morePackages).
- Semi-working packages page.
- System Packages scrolling work.
- Currently not working packages scrolling.
- System Packages - filter.
- fix for broken changeset controller spec tests
- now logging both stdout and stderr in the initdb.log
- forcing users not to run rake setup in prod mode
- changeset cli - both environment id and name are displayed in lisitng and
  info
- fox for repo repo promotion
- fixed spec tests after changes in validation of changesets
- fixed typo in model changeset_erratum
- changesets - can't add packs/errata from repo that has not been promoted yet
- changesets - fix for packages and errata removal

* Fri Aug 12 2011 Lukas Zapletal <lzap+git@redhat.com> 0.1.61-1
- rpm in /usr/share/katello - introducing KATELLO_DATA_DIR

* Fri Aug 12 2011 Lukas Zapletal <lzap+git@redhat.com> 0.1.60-1
- katello rpm now installs to /usr/share/katello
- fixing cancel sync DELETE action call
- fixed api for listing products
- changesets - products required by packages/errata/repos are no longer being
  promoted
- changeset validations - can't add items from product that has not been
  promoted yet
- 727627 - Fix for not being able to go to Sync page.
- final solution for better RestClient exception messages
- only relevant logs are rotated now
- Have the rake task emit wiki markup as well
- added option to update system's location via python client

* Wed Aug 10 2011 Lukas Zapletal <lzap+git@redhat.com> 0.1.59-1
- improving katello-reset-dbs script
- Fixes for failing activation_keys and organization tests.
- Grid_16 wrap on subnav for systems.
- Additional work on confirm boxes.
- Confirm override on environments, products, repositories, providers, and
  organizations.
- Working alert override.
- Merged in changes from refactor of confirm.
- Add in a new rake task to generate the API

* Tue Aug 09 2011 Lukas Zapletal <lzap+git@redhat.com> 0.1.58-1
- solution to bundle install issues
- initial commit of reset-dbs script
- fixing repo sync
- improving REST exception messages
- fixing more katello-cli tests
- custom partial for tupane system show calls
- 720442: fixing system refresh on name update
- 726402: fix for nil object on sys env page
- 729110: fix for product sync status visual updates
- Upgrading check to Candlepin 0.4.10-1
- removing commented code from api systems controller spec
- changing to different url validation. can now be used outside of model layer.
- spec tests for repositories controller
- 728295: check for valid urls for yum repos
- adding spec tests for api systems_controller (upload packages, view packages,
  update a system)
- added functionality to api systems controller in :index, :update, and
  :package_profile
- support for checking missing url protocols
- changing pulp consumer update messages to show old name
- improve protocol match on reg ex url validation
- removing a debugger statement
- fixing broken orchestration in pulp consumer
- spec test for katello url helper
- fix url helper to match correct length port numbers
- url helper validator (http, https, ftp, ipv4)
- Revert "fix routing problem for POST /organizations/:organzation_id/systems"
- fix routing problem for POST /organizations/:organzation_id/systems (=)
- pretty_routes now prints some message to the stdout
- added systems packages routes and update to systems
- fixed pulp consumer package profile upload and added consumer update to pulp
  resource
- adding to systems_controller spec tests and other small changes.
- fixing find_organization in api/systems_controller.
- added action in api systems controller to get full package list for a
  specific system.

* Thu Aug 04 2011 Lukas Zapletal <lzap+git@redhat.com> 0.1.57-1
- spec - adding regin dep as workaround for BZ 714167 (F14/15)

* Wed Aug 03 2011 Lukas Zapletal <lzap+git@redhat.com> 0.1.56-1
- spec - introducing bundle install in %build section
- Merge branch 'system_errata'
- added a test for Api::SystemsController#errata call
- listing of errata by system is functional now
- added a script to make rake routes output prettier
- Views - update grid in various partial to account for panel size change
- Providers - fix error on inline edit for Products and Repos
- removing unused systems action - list systems
- 726760 - Notices: Fixes issue with promotion notice appearing on every page.
  Fixes issue with synchronous notices not being marked as viewed.
- Tupane - Fixes issue with main panel header word-wrapping on long titles.
- 727358 - Tupane: Fixes issue with tupane subpanel header text word-wrapping.
- 2Panel - Makes font resizing occur only on three column panels.
- matching F15 gem versions for tzinfo and i18n
- changing the home directory of katello to /usr/lib64/katello after recent
  spec file changes
- Merge branch 'master' of ssh://git.fedorahosted.org/git/katello
- fixed pulp-proxy-controller to be correct http action
- Merge branch 'master' into system_errata
- added support for listing errata by system

* Mon Aug 01 2011 Lukas Zapletal <lzap+git@redhat.com> 0.1.55-1
- spec - rpmlint cleanup
- making changeset history show items by product
- adding descripiton to changeset history page
- 726768 - jnotify - close notice on x click and update to fade quicker on
  close
- 2panel - Adds default left panel sizing depending on number of columns for
  left panel in 2 panel views.  Adds option to 2panel for default width to be
  customizably set using left_panel_width option.
- Changes sizing of provider new page to not cause horizntal scroll bar at
  minimum width.
- fixed reporting of progress during repo synchronization in UI
- fixed an issue with Api::ActivationKeysController#index when list of all keys
  for an environment was being retrieved
- Added api support for activation keys
- Refactor - Converts all remaining javascript inclusions to new style of
  inclusion that places scripts in the head.
- Adds resize event listener to scroll-pane to account for any element in a
  tupane panel that increases the size of the panel and thus leads to needing a
  scroll pane reinitialization.
- Edits to enlarge tupane to take advantage of more screen real estate.
  Changeset package selection now highlights to match the rest of the
  promotions page highlighting.
- General UI - disable hover on Locker when Locker not clickable
- api error reporting - final solution
- Revert "introducing application error exception for API"
- Revert "ApiError - fixing unit tests"
- ApiError - fixing unit tests
- introducing application error exception for API
- fixing depcheck helper script
- Adds scroll pane support for roles page when clicking add permission button.
- removal of jasmine and addition of webrat, nokogiri
- Activation Keys - enabled specs that required webrat matchers
- spec_helper - update to support using webrat
- adding description for changeset creation
- Tupane - Fixes for tupane fixed position scrolling to allow proper behavior
  when window resolution is below the minimum 960px.
- remove jasmine from deps
- adding dev testing gems
- added Api::ActivationController spec
- added activation keys api controller
- Merge branch 'master' of ssh://git.fedorahosted.org/git/katello
- fixing merge issues with changeset dependencies
- initial dependency spec test
- adding changeset dependency resolving take 2
- Merge branch 'master' into a-keys
- making changeset dep. solving work on product level instead of across the
  entire environment
- adding description to Changeset object, and allowing editing of the
  description
- adding icons and fixing some spacing with changeset controls
- updated control bar for changesets, including edit
- Fix for a-keys row height.
- Merge branch 'master' into a-keys
- Merge branch 'a-keys' of ssh://git.fedorahosted.org/git/katello into a-keys
- Fixes issue where when a jeditable field was clicked on, and expanded the
  contents of a panel beyond visible no scroll bar would previously appear.
  This change involved a slight re-factor to jeditable helpers to trim down and
  re-factor commonality.  Also, this change involved edits to the jeditable
  plugin itself, thus as of this commit jquery.jeditable is no longer in sync
  with the original repository.
- Activation Keys - removing unused js
- Merge branch 'master' into a-keys
- Activation Keys - add environment to search
- Merge branch 'a-keys' of ssh://git.fedorahosted.org/git/katello into a-keys
- Activation Keys - update to use new tupane layout + spec impacts
- Merge branch 'master' into a-keys
- test for multiple subscriptions assignement to keys
- Activation Keys - make it more obvious that user should select env :)
- Activation Keys - adding some additional specs (e.g. for default env)
- Activation Keys - removing empty spec
- Activation Keys - removing checkNotices from update_subscriptions
- Activation Keys - add Remove link to the subscriptions tab
- Merge branch 'master' into a-keys
- Acttivatino Keys - Adding support for default environment
- spec test for successful subscription updates
- spec test for invalid activation key subscription update
- correctly name spec description
- spec model for multiple akey subscription assigment
- akey subscription update sync action
- ajax call to update akey subscriptions
- akey subscription update action
- fix route for akey subscription updates
- refactor akey subscription list
- bi direction test for akeys/subscriptions
- models for activation key subscription mapping
- Activation Keys - fix failed specs
- Activation Keys - adding helptip text to panel and general pane
- Merge branch 'master' into a-keys
- Activation Keys - ugh.. clean up validation previous commit
- Activation Keys - update so key name is unique within an org
- Activation Key - fix akey create
- Activation Keys - initial specs for views
- Activation Keys - update edit view to improve testability
- Activation Keys - update _new partial to eliminate warning during render
- Activation Keys - removing unused _form partial
- multiselect support for akey subscriptions
- Merge branch 'master' into a-keys
- Activation Keys - update to ensure error notice is generated on before_filter
  error
- adding in activation key mapping to subscriptions
- add jquery multiselect to akey subscription associations
- views for activation key association to subscriptions
- Navigation - remove Groups from Systems subnav
- Activation Keys - controller specs for initial crud support
- adding activation key routes for handling subscription paths
- Activation Keys - fix the _edit view post adding subnav
- Activation Keys - adding the forgotten views...
- Activation Keys - added subnav for subscriptions
- Merge branch 'master' into a-keys
- initial akey model spec tests
- Activation Keys - update index to request based on current org and fix model
  error
- Activation Keys - model - org and env associations
- Merge branch 'master' into a-keys
- Sync Plans - refactor editable to remove duplication
- Systems - refactor editabl to remove duplication
- Environment - refactor editable to remove duplication
- Organization - refactor editable to remove duplication
- Providers - refactor editable to remove duplication
- Merge branch 'master' into a-keys
- Merge branch 'master' into a-keys
- Activation Keys - first commit - initial support for CRUD

* Wed Jul 27 2011 Lukas Zapletal <lzap+git@redhat.com> 0.1.54-1
- spec - logging level can be now specified in the sysconfig
- bug 726030 - Webrick wont start with the -d (daemon) option
- spec - service start forces you to run initdb first
- adding a warning message in the sysconfig comment setting
- Merge branch 'pack-profile'
- production.rb now symlinked to /etc/katello/environment.rb
- 725793 - Permission denied stylesheets/fancyqueries.css
- 725901 - Permission errors in RPM
- 720421 - Promotions Page: Adds fade in of items that meet search criteria
  that have previously been hidden due to previously not meeting a given search
  criteria.
- ignore zanta cache files
- Merge branch 'master' into pack-profile
- added pulp-consumer creation in system registration, uploading pulp-consumer
  package-profile via api, tests
- Merge branch 'master' into pack-profile
- increased priority of candlepin consumer creation to go before pulp
- Merge branch 'master' into pack-profile
- renaming/adding some candlepin and pulp consumer methods.
- proxy controller changes

* Tue Jul 26 2011 Shannon Hughes <shughes@redhat.com> 0.1.53-1
- modifying initd directory using fedora recommendation,
  https://fedoraproject.org/wiki/Packaging/RPMMacros (shughes@redhat.com)

* Tue Jul 26 2011 Mike McCune <mmccune@redhat.com> 0.1.52-1
- periodic rebuild to get past tito bug

* Mon Jul 25 2011 Shannon Hughes <shughes@redhat.com> 0.1.51-1
- upgrade to compas-960-plugin 0.10.4 (shughes@redhat.com)
- upgrade to compas 0.11.5 (shughes@redhat.com)
- upgrade to haml 3.1.2 (shughes@redhat.com)
- spec - fixing katello.org url (lzap+git@redhat.com)
- Upgrades jQuery to 1.6.2. Changes Qunit tests to reflect jQuery version
  change and placement of files from Refactor. (ehelms@redhat.com)
- Fixes height issue with subpanel when left panel is at its minimum height.
  Fixes issue with subpanel close button closing both main and subpanel.
  (ehelms@redhat.com)
* Fri Jul 22 2011 Shannon Hughes <shughes@redhat.com> 0.1.50-1
- Simple-navigation 3.3.4 fixes.  Also fake-systems needed bundle exec before
  rails runner. (jrist@redhat.com)
- adding new simple-navigation deps to lock (shughes@redhat.com)
- bumping simple navigation to 3.3.4 (shughes@redhat.com)
- adding new simple-navigation 3.3.4 (shughes@redhat.com)
- Merge branch 'master' into refactor (eric.d.helms@gmail.com)
- fixed a failing Api::ProductsController spec (dmitri@redhat.com)
- fixed several failing tests in katello-cli-simple-test suite
  (dmitri@redhat.com)
- CSS Refactor - Modifies tupane height to be shorter if the left pane is
  shorter so as not to overrun the footer. (ehelms@redhat.com)
- Improved the roles unit test a bit to look by name instead of id. To better
  indicate the ordering (paji@redhat.com)
- Merge branch 'master' into refactor (ehelms@redhat.com)
- Merge branch 'master' of ssh://git.fedorahosted.org/git/katello
  (ehelms@redhat.com)
- changesets - update cli and controller now taking packs/errata/repos from
  precisely given products (tstrachota@redhat.com)
- Merge branch 'master' into refactor (ehelms@redhat.com)
- Merge branch 'master' of ssh://git.fedorahosted.org/git/katello
  (ehelms@redhat.com)
- fix for the deprecated TaskStatus in changesets (tstrachota@redhat.com)
- Adding organization to permission (paji@redhat.com)
- CSS Refactpr - Reverts katello.spec back to that of master.
  (ehelms@redhat.com)
- Merge branch 'master' into refactor (ehelms@redhat.com)
- Merge branch 'master' of ssh://git.fedorahosted.org/git/katello
  (ehelms@redhat.com)
- adding task_status to changeset (jsherril@redhat.com)
- adding qunit tests for changeset conflict calculation (jsherril@redhat.com)
- async jobs now allow for tracking of progress of pulp sync processes
  (dmitri@redhat.com)
- removed unused Pool and PoolsController (dmitri@redhat.com)
- changesets - fix for spec tests #2 (tstrachota@redhat.com)
- changesets - fixed spec tests (tstrachota@redhat.com)
- changesets - fixed controller (tstrachota@redhat.com)
- changesets - model validations (tstrachota@redhat.com)
- changesets - fixed model methods for adding and removing items
  (tstrachota@redhat.com)
- changesets - fix for async promotions not being executed because of wrong
  changeset state (tstrachota@redhat.com)
- changesets - async promotions controller (tstrachota@redhat.com)
- changesets model - skipping items already promoted with product promotions
  (tstrachota@redhat.com)
- changesets api - promotions controller (tstrachota@redhat.com)
- changesets - model changed to be ready for asynchronous promotions
  (tstrachota@redhat.com)
- Merge branch 'master' into refactor (ehelms@redhat.com)
- Merge branch 'master' of ssh://git.fedorahosted.org/git/katello
  (ehelms@redhat.com)
- 720991 - Segmentation Fault during Roles - Add Permission
  (lzap+git@redhat.com)
- renaming password.rb to password_spec.rb (lzap+git@redhat.com)
- Fixed a broken unit test (paji@redhat.com)
- fixing broken promote (jsherril@redhat.com)
- fixing broken unit test (jsherril@redhat.com)
- adding conflict diffing for changesets in the UI, so the user is notified
  what changed (jsherril@redhat.com)
- disable logging for periodic updater (jsherril@redhat.com)
- 719426 - Fixed an issue with an unecessary group by clause causing postgres
  to go bonkers on roles index page (paji@redhat.com)
- CSS Refactor - Changes to edit panels that need new tupane subpanel layout.
  (ehelms@redhat.com)
- Merge branch 'master' into refactor (ehelms@redhat.com)
- Merge branch 'master' of ssh://git.fedorahosted.org/git/katello
  (ehelms@redhat.com)
- CSS Refactor - Changes the tupane subpanel to conform with the new tupane
  layout and changes environment, product and repo creation to fit new layout.
  (ehelms@redhat.com)
- CSS Refactor - Changes tupane sizing to work with window resize and sets a
  min height. (ehelms@redhat.com)
- update 32x32 icon. add physical/virtual system icons. (jimmac@gmail.com)
- CSS Refactor - Changes to changeset history page to use tupane layout.
  (ehelms@redhat.com)
- CSS Refactor - Changes promotions page partials that use tupane to use new
  layout. (ehelms@redhat.com)
- CSS Refactor - Changes sync plans page to new tupane layout.
  (ehelms@redhat.com)
- CSS Refactor - Converts providers page to use tupane layout.
  (ehelms@redhat.com)
- CSS Refactor - Modifies users and roles pages to use new tupane layout.
  (ehelms@redhat.com)
- CSS Refactor - Converts organization tupane partials to use new layout.
  (ehelms@redhat.com)
- CSS Refactor - Changes to the size of the spinner in the tupane.
  (ehelms@redhat.com)
- CSS Refactor - Changes to the systems tupane pages to respect new scroll bar
  and tupane layout formatting. (ehelms@redhat.com)
- General UI - fixes in before_filters (bbuckingham@redhat.com)
- increasing required candlepin version to 0.4.5 (lzap+git@redhat.com)
- making the incorrect warning message more bold (lzap+git@redhat.com)
- rails startup now logs to /var/log/katello/startup.log (lzap+git@redhat.com)
- 720834 - Provider URL now being stripped at the model level via a
  before_validation. (For real this time.) (jrist@redhat.com)
- CSS Refactor - Further enhancements to tupane layout.  Moves scrollbar CSS in
  SASS format and appends to the end of katello.sass. (ehelms@redhat.com)
- Sync Plans - update model validation to have name unique within org
  (bbuckingham@redhat.com)
- CSS Refactor - Changes to tupane layout to add navigation and main content
  sections. (ehelms@redhat.com)
- Revert "720834 - Provider URL now being stripped at the model level via a
  before_validation." (jrist@redhat.com)
- 720834 - Provider URL now being stripped at the model level via a
  before_validation. (jrist@redhat.com)
- CSS Refactor - Adds a shell layout for content being rendered into the tupane
  panel.  Partials being rendered to go into the tupane panel can now specify
  the tupane_layout and be constructed to put the proper pieces into the proper
  places.  See organizations/_edit.html.haml for an example.
  (ehelms@redhat.com)
- CSS Refactor - Adjusts the tupane panel to size itself based on the window
  height for larger resolutions. (ehelms@redhat.com)
- CSS Refactor - Minor change to placement of javascript and stylesheets
  included from views. (ehelms@redhat.com)
- fixing missing route for organization system list (lzap+git@redhat.com)
- Backing out 720834 fix temporarily. (jrist@redhat.com)
- 720834 - Provider URL now being stripped at the model level via a
  before_validation. (jrist@redhat.com)
- Removed redundant definition. (ehelms@redhat.com)
- added a couple of tests to validate changeset creation during template
  promotion (dmitri@redhat.com)
- CSS Refactor - Re-organizes javascript files. (ehelms@redhat.com)
- Merge branch 'refactor' of ssh://git.fedorahosted.org/git/katello into
  refactor (ehelms@redhat.com)
- CSS Refactor - Adds new helper for layout functions in views. Specifically
  adds in function for including javascript in the HTML head. See
  promotions/show.html.haml or _env_select.html.haml for examples.
  (ehelms@redhat.com)
- 722431 - Improved jQuery jNotify to include an "Always Closable" flag.  Also
  moved the notifications to the middle top of the screen, rather than floated
  right. (jrist@redhat.com)
- fixed template promotions when performed through api (dmitri@redhat.com)
- 721327 - more correcting gem versions to match (mmccune@redhat.com)
- 721327 - cleaning up mail version numbers to match what is in Fedora
  (mmccune@redhat.com)
- Merge branch 'master' of ssh://git.fedorahosted.org/git/katello
  (ehelms@redhat.com)
- replacing internal urls in the default config (lzap+git@redhat.com)
- changesets - model spec tests (tstrachota@redhat.com)
- changesets - fixed remove_product deleting the product from db
  (tstrachota@redhat.com)
- changesets api - controller spec tests (tstrachota@redhat.com)
- changesets api - moved logic for adding content from controller to model
  (tstrachota@redhat.com)
- changesets cli - partial updates of content (tstrachota@redhat.com)
- changesets cli - listing (tstrachota@redhat.com)
- changesets api - controller for partial updates of a content
  (tstrachota@redhat.com)
- changesets api - create, read, destroy actions in controller
  (tstrachota@redhat.com)
- changesets api - controller stub (tstrachota@redhat.com)
- Merge branch 'refactor' of ssh://git.fedorahosted.org/git/katello into
  refactor (jrist@redhat.com)
- A few minor fixes for changeset filter and "home" icon. (jrist@redhat.com)
- added product synchronization (async) (dmitri@redhat.com)
- Merge branch 'tasks' (dmitri@redhat.com)
- 720412 - changing promotions helptip to say that a changeset needs to be
  created, as well as hiding add buttons if a piece of content cannot be added
  instead of disabling it (jsherril@redhat.com)
- added specs for TaskStatus model and controller (dmitri@redhat.com)
- removed Glue::Pulp::Sync (dmitri@redhat.com)
- Merge branch 'master' of ssh://git.fedorahosted.org/git/katello
  (ehelms@redhat.com)

* Thu Jun 23 2011 Lukas Zapletal <lzap+git@redhat.com> 0.1.49-1
- fixing db/schema.rb symlink in the spec
- adding environment support to initdb script
- remove commented debugger in header
- 715421: fix for product size after successful repo(s) sync
- ownergeddon - fixing unit tests
- ownergeddon - organization is needed for systems now
- db/schema.rb now symlinked into /var/lib/katello
- new initscript 'initdb' command
- ownergeddon - bumping version to 0.4.4 for candlepin
- ownergeddon - improving error message
- ownergeddon - support for explicit org
- ownergeddon - user now created using new API
- ownergeddon - user refactoring
- ownergeddon - introducing CPUser entity
- ownergeddon - refactoring name_to_key
- ownergeddon - whitespace
- fixed tests that contained failing environment creation
- fixed failing environment creation test
- Small change for padding around helptip.
- 6692 & 6691: removed hardcoded admin user, as well as usernames and passwords
  from katello config file
- 707274
- Added coded related to listing system's packages
- Stylesheets import cleanup to remove redundancies.
- Refactored systems page css to extend basic block and modify only specific
  attributes.
- Re-factored creating custom rows in lists to be a true/false option that when
  true attempts to call render_rows.  Any page implementing custom rows in a
  list view should provide a render_rows function in the helper to handle it.
- Added toggle all to sync management page.
- Removal of schedule reboot and uptime from systems detail.
- Adds to the custom system list display to show additional details within a
  system information block.  Follows the three column convention placing
  details in a particular column.
- Added new css class to lists that are supposed to be ajax scrollable to
  provide better support across variations of ajax scroll usage.
- Change to fix empty columns in the left panel from being displayed without
  width and causing column misalignment.
- Changes system list to display registered and last checkin date as main
  column headers.  Switches from standard column rendering to use custom column
  rendering function via custom_columns in the systems helper module.
- Adds new option to the two panel display, :custom_columns, whereby a function
  name can be passed that will do the work of rendering the columns in the left
  side of the panel.  This is for cases when column data needs custom
  manipulation or data rows need a customized look and feel past the standard
  table look and feel.
- Made an initializer change so that cp_type is handled right
- Updated a test to create tmp dir unless it exists
- Fixed the provider_spec to actually test if the subscriptions called the
  right thing in candlepin
- fixing sql error to hopefully work with postgresql
- adding missing permission for sync_schedules
- using a better authenication checking query with some more tests
- migrating anonymous_role to not user ar_
- a couple more roles fixes
- changing roles to not populate nil resource types or nil tags
- Added spec tests for notices_controller.
- adding missing operations resource_type to seeds
- changing the roles subsystem to use the same types/verbs for active record
  and controller access
- removing old roles that were adding errant types to the database
- fixing odd sudden broken path link, possibly due to rails upgrade
- adding back subscriptions to provider filter

* Fri Jun 17 2011 Justin Sherrill <jsherril@redhat.com> 0.1.48-1
- removing hudson task during rpm building (jsherril@redhat.com)
- added api repository controller tests for repository discovery
  (dmitri@redhat.com)
- Search - adding some spec tests (bbuckingham@redhat.com)
- Removed improper test case from systems controller. (ehelms@redhat.com)
- Added systems_controller spec tests for wider coverage. (ehelms@redhat.com)
- Added system_helper_methods for spec testing that mocks the backend
  Candlepin:Consumer call to allow for controller testing against ActiveRecord.
  (ehelms@redhat.com)
- adding qunit test files for testswarm server (shughes@scooby.rdu.redhat.com)
- 6489: added support for repository discovery during custom product creation
  (dmitri@appliedlogic.ca)
- forcing a Require when task runs, doesnt seem to pick it up otherwise
  (katello-devel@redhat.com)
- testing taking out the ci_reports section for now (katello-devel@redhat.com)
- Merge branch 'master' of ssh://git.fedorahosted.org/git/katello
  (adprice@redhat.com)
- added specs to test against fix for bug #701406 (adprice@redhat.com)
- Fixed the unit tests for sync schedule controller (paji@redhat.com)
- converting some legacy role work arounds to the new role map in role.rb
  (jsherril@redhat.com)
- adding missing katello.yml (jsherril@redhat.com)
- 701406 - fixed issue where api was looking for org via displayName instead of
  key (adprice@redhat.com)

* Thu Jun 16 2011 Justin Sherrill <jsherril@redhat.com> 0.1.47-1
- initial public build

* Tue Jun 14 2011 Mike McCune <mmccune@redhat.com> 0.1.46-1
- initial changelog<|MERGE_RESOLUTION|>--- conflicted
+++ resolved
@@ -16,13 +16,8 @@
 %global confdir deploy/common
 
 Name:           katello
-<<<<<<< HEAD
-Version:        0.1.106
-Release:        2%{?dist}
-=======
 Version:        0.1.107
 Release:        1%{?dist}
->>>>>>> 8a0cd24c
 Summary:        A package for managing application life-cycle for Linux systems
 
 Group:          Applications/Internet
@@ -339,13 +334,6 @@
 fi
 
 %changelog
-<<<<<<< HEAD
-* Wed Nov 16 2011 Shannon Hughes <shughes@redhat.com> 0.1.106-2
-- build for system-engine (shughes@redhat.com)
-* Wed Nov 16 2011 Shannon Hughes <shughes@redhat.com>
-- Merge remote-tracking branch 'katello/master' into branding
-  (shughes@redhat.com)
-=======
 * Wed Nov 16 2011 Shannon Hughes <shughes@redhat.com> 0.1.107-1
 - Merge branch 'master' of ssh://git.fedorahosted.org/git/katello
   (jsherril@redhat.com)
@@ -366,7 +354,6 @@
 - Merge branch 'master' into sys-status (thomasmckay@redhat.com)
 - display dashboard system status (thomasmckay@redhat.com)
 
->>>>>>> 8a0cd24c
 * Wed Nov 16 2011 Brad Buckingham <bbuckingham@redhat.com> 0.1.106-1
 - async job - fix for broken promotions (bbuckingham@redhat.com)
 
