# vim: sw=4:ts=4:et
#
# Copyright 2011 Red Hat, Inc.
#
# This software is licensed to you under the GNU General Public
# License as published by the Free Software Foundation; either version
# 2 of the License (GPLv2) or (at your option) any later version.
# There is NO WARRANTY for this software, express or implied,
# including the implied warranties of MERCHANTABILITY,
# NON-INFRINGEMENT, or FITNESS FOR A PARTICULAR PURPOSE. You should
# have received a copy of GPLv2 along with this software; if not, see
# http://www.gnu.org/licenses/old-licenses/gpl-2.0.txt.

%global homedir %{_datarootdir}/%{name}
%global datadir %{_sharedstatedir}/%{name}
%global confdir deploy/common

Name:           katello
<<<<<<< HEAD
Version:        0.1.228
Release:        2%{?dist}
=======
Version:        0.1.229
Release:        1%{?dist}
>>>>>>> f2ad9e24
Summary:        A package for managing application life-cycle for Linux systems
BuildArch:      noarch

Group:          Applications/Internet
License:        GPLv2
URL:            http://www.katello.org

# How to create the source tarball:
#
# git clone git://git.fedorahosted.org/git/katello.git/
# yum install tito
# cd src/
# tito build --tag katello-%{version}-%{release} --tgz
Source0:        %{name}-%{version}.tar.gz
BuildRoot:      %{_tmppath}/%{name}-%{version}-%{release}-root-%(%{__id_u} -n)

Requires:        %{name}-common
Requires:        %{name}-glue-pulp
Requires:        %{name}-glue-foreman
Requires:        %{name}-glue-candlepin
Requires:        %{name}-selinux
Conflicts:       %{name}-headpin

%description
Provides a package for managing application life-cycle for Linux systems.

%package common
BuildArch:      noarch
Summary:        Common bits for all Katello instances
Requires:       httpd
Requires:       mod_ssl
Requires:       openssl
Requires:       elasticsearch
Requires:       rubygems
Requires:       rubygem(rails) >= 3.0.10
Requires:       rubygem(haml) >= 3.1.2
Requires:       rubygem(haml-rails)
Requires:       rubygem(json)
Requires:       rubygem(rest-client)
Requires:       rubygem(jammit)
Requires:       rubygem(rails_warden)
Requires:       rubygem(net-ldap)
Requires:       rubygem(compass) >= 0.11.5
Requires:       rubygem(compass-960-plugin) >= 0.10.4
Requires:       rubygem(oauth)
Requires:       rubygem(i18n_data) >= 0.2.6
Requires:       rubygem(gettext_i18n_rails)
Requires:       rubygem(simple-navigation) >= 3.3.4
Requires:       rubygem(pg)
Requires:       rubygem(delayed_job) >= 2.1.4
Requires:       rubygem(acts_as_reportable) >= 1.1.1
Requires:       rubygem(pdf-writer) >= 1.1.8
Requires:       rubygem(ruport) >= 1.6.3
Requires:       rubygem(daemons) >= 1.1.4
Requires:       rubygem(uuidtools)
Requires:       rubygem(thin)
Requires:       rubygem(fssm)
Requires:       rubygem(sass)
Requires:       rubygem(chunky_png)
Requires:       rubygem(tire)

%if 0%{?rhel} == 6
Requires:       redhat-logos >= 60.0.14
%endif

# <workaround> for 714167 - undeclared dependencies (regin & multimap)
# TODO - uncomment the statement once we push patched actionpack to our EL6 repo
#%if 0%{?fedora} && 0%{?fedora} <= 15
Requires:       rubygem(regin)
#%endif
# </workaround>

Requires(pre):  shadow-utils
Requires(preun): chkconfig
Requires(preun): initscripts
Requires(post): chkconfig
Requires(postun): initscripts coreutils sed

BuildRequires:  coreutils findutils sed
BuildRequires:  rubygems
BuildRequires:  rubygem-rake
BuildRequires:  rubygem(gettext)
BuildRequires:  rubygem(jammit)
BuildRequires:  rubygem(chunky_png)
BuildRequires:  rubygem(fssm) >= 0.2.7
BuildRequires:  rubygem(compass) >= 0.11.5
BuildRequires:  rubygem(compass-960-plugin) >= 0.10.4

%description common
Common bits for all Katello instances


%package all
BuildArch:      noarch
Summary:        A meta-package to pull in all components for Katello
Requires:       %{name}
Requires:       %{name}-configure
Requires:       %{name}-cli
Requires:       postgresql-server
Requires:       postgresql
Requires:       pulp
Requires:       candlepin-tomcat6

%description all
This is the Katello meta-package.  If you want to install Katello and all
of its dependencies on a single machine, you should install this package
and then run katello-configure to configure everything.

%package glue-pulp
BuildArch:      noarch
Summary:         Katello connection classes for the Pulp backend
Requires:        %{name}-common

%description glue-pulp
Katello connection classes for the Pulp backend

%package glue-foreman
BuildArch:      noarch
Summary:         Katello connection classes for the Foreman backend
Requires:        %{name}-common

%description glue-foreman
Katello connection classes for the Foreman backend

%package glue-candlepin
BuildArch:      noarch
Summary:         Katello connection classes for the Candlepin backend
Requires:        %{name}-common

%description glue-candlepin
Katello connection classes for the Candlepin backend

%prep
%setup -q

%build
#configure Bundler
rm -f Gemfile.lock
sed -i '/@@@DEV_ONLY@@@/,$d' Gemfile

#pull in branding if present
if [ -d branding ] ; then
  cp -r branding/* .
fi

#compile SASS files
echo Compiling SASS files...
compass compile

#generate Rails JS/CSS/... assets
echo Generating Rails assets...
jammit --config config/assets.yml -f


#create mo-files for L10n (since we miss build dependencies we can't use #rake gettext:pack)
echo Generating gettext files...
ruby -e 'require "rubygems"; require "gettext/tools"; GetText.create_mofiles(:po_root => "locale", :mo_root => "locale")'

%install
rm -rf %{buildroot}
#prepare dir structure
install -d -m0755 %{buildroot}%{homedir}
install -d -m0755 %{buildroot}%{datadir}
install -d -m0755 %{buildroot}%{datadir}/tmp
install -d -m0755 %{buildroot}%{datadir}/tmp/pids
install -d -m0755 %{buildroot}%{_sysconfdir}/%{name}
install -d -m0755 %{buildroot}%{_localstatedir}/log/%{name}

# clean the application directory before installing
[ -d tmp ] && rm -rf tmp

#copy the application to the target directory
mkdir .bundle
mv ./deploy/bundle-config .bundle/config
cp -R .bundle * %{buildroot}%{homedir}

#copy configs and other var files (will be all overwriten with symlinks)
install -m 600 config/%{name}.yml %{buildroot}%{_sysconfdir}/%{name}/%{name}.yml
install -m 644 config/environments/production.rb %{buildroot}%{_sysconfdir}/%{name}/environment.rb

#copy init scripts and sysconfigs
install -Dp -m0644 %{confdir}/%{name}.sysconfig %{buildroot}%{_sysconfdir}/sysconfig/%{name}
install -Dp -m0755 %{confdir}/%{name}.init %{buildroot}%{_initddir}/%{name}
install -Dp -m0755 %{confdir}/%{name}-jobs.init %{buildroot}%{_initddir}/%{name}-jobs
install -Dp -m0644 %{confdir}/%{name}.completion.sh %{buildroot}%{_sysconfdir}/bash_completion.d/%{name}
install -Dp -m0644 %{confdir}/%{name}.logrotate %{buildroot}%{_sysconfdir}/logrotate.d/%{name}
install -Dp -m0644 %{confdir}/%{name}-jobs.logrotate %{buildroot}%{_sysconfdir}/logrotate.d/%{name}-jobs
install -Dp -m0644 %{confdir}/%{name}.httpd.conf %{buildroot}%{_sysconfdir}/httpd/conf.d/%{name}.conf
install -Dp -m0644 %{confdir}/thin.yml %{buildroot}%{_sysconfdir}/%{name}/
install -Dp -m0644 %{confdir}/mapping.yml %{buildroot}%{_sysconfdir}/%{name}/

#overwrite config files with symlinks to /etc/katello
ln -svf %{_sysconfdir}/%{name}/%{name}.yml %{buildroot}%{homedir}/config/%{name}.yml
#ln -svf %{_sysconfdir}/%{name}/database.yml %{buildroot}%{homedir}/config/database.yml
ln -svf %{_sysconfdir}/%{name}/environment.rb %{buildroot}%{homedir}/config/environments/production.rb

#create symlinks for some db/ files
ln -svf %{datadir}/schema.rb %{buildroot}%{homedir}/db/schema.rb

#create symlinks for data
ln -sv %{_localstatedir}/log/%{name} %{buildroot}%{homedir}/log
ln -sv %{datadir}/tmp %{buildroot}%{homedir}/tmp

#create symlink for Gemfile.lock (it's being regenerated each start)
ln -svf %{datadir}/Gemfile.lock %{buildroot}%{homedir}/Gemfile.lock

#re-configure database to the /var/lib/katello directory
sed -Ei 's/\s*database:\s+db\/(.*)$/  database: \/var\/lib\/katello\/\1/g' %{buildroot}%{homedir}/config/database.yml

#remove files which are not needed in the homedir
rm -rf %{buildroot}%{homedir}/README
rm -rf %{buildroot}%{homedir}/LICENSE
rm -rf %{buildroot}%{homedir}/doc
rm -rf %{buildroot}%{homedir}/deploy
rm -rf %{buildroot}%{homedir}/%{name}.spec
rm -f %{buildroot}%{homedir}/lib/tasks/.gitkeep
rm -f %{buildroot}%{homedir}/public/stylesheets/.gitkeep
rm -f %{buildroot}%{homedir}/vendor/plugins/.gitkeep

#branding
if [ -d branding ] ; then
  ln -svf %{_datadir}/icons/hicolor/24x24/apps/system-logo-icon.png %{buildroot}%{homedir}/public/images/rh-logo.png
  ln -svf %{_sysconfdir}/favicon.png %{buildroot}%{homedir}/public/images/favicon.png
  rm -rf %{buildroot}%{homedir}/branding
fi

#remove development tasks
rm %{buildroot}%{homedir}/lib/tasks/rcov.rake
rm %{buildroot}%{homedir}/lib/tasks/yard.rake
rm %{buildroot}%{homedir}/lib/tasks/hudson.rake

#correct permissions
find %{buildroot}%{homedir} -type d -print0 | xargs -0 chmod 755
find %{buildroot}%{homedir} -type f -print0 | xargs -0 chmod 644
chmod +x %{buildroot}%{homedir}/script/*
chmod a+r %{buildroot}%{homedir}/ca/redhat-uep.pem

%clean
rm -rf %{buildroot}

%post common
#Add /etc/rc*.d links for the script
/sbin/chkconfig --add %{name}

%postun common
#update config/initializers/secret_token.rb with new key
NEWKEY=$(</dev/urandom tr -dc A-Za-z0-9 | head -c128)
sed -i "s/^Src::Application.config.secret_token = '.*'/Src::Application.config.secret_token = '$NEWKEY'/" \
    %{homedir}/config/initializers/secret_token.rb

if [ "$1" -ge "1" ] ; then
    /sbin/service %{name} condrestart >/dev/null 2>&1 || :
fi

%files
%attr(600, katello, katello)
%defattr(-,root,root)
%{homedir}/app/controllers
%{homedir}/app/helpers
%{homedir}/app/mailers
%{homedir}/app/models/*.rb
%{homedir}/app/stylesheets
%{homedir}/app/views
%{homedir}/autotest
%{homedir}/ca
%{homedir}/config
%{homedir}/db/migrate/
%{homedir}/db/products.json
%{homedir}/db/seeds.rb
%{homedir}/integration_spec
%{homedir}/lib/*.rb
%{homedir}/lib/navigation
%{homedir}/lib/resources/cdn.rb
%{homedir}/lib/tasks
%{homedir}/lib/util
%{homedir}/locale
%{homedir}/public
%{homedir}/script
%{homedir}/spec
%{homedir}/tmp
%{homedir}/vendor
%{homedir}/.bundle
%{homedir}/config.ru
%{homedir}/Gemfile
%{homedir}/Gemfile.lock
%{homedir}/Rakefile

%files common
%defattr(-,root,root)
%doc README LICENSE doc/
%config(noreplace) %{_sysconfdir}/%{name}/%{name}.yml
%config %{_sysconfdir}/%{name}/thin.yml
%config %{_sysconfdir}/httpd/conf.d/%{name}.conf
%config %{_sysconfdir}/%{name}/environment.rb
%config %{_sysconfdir}/logrotate.d/%{name}
%config %{_sysconfdir}/logrotate.d/%{name}-jobs
%config %{_sysconfdir}/%{name}/mapping.yml
%config(noreplace) %{_sysconfdir}/sysconfig/%{name}
%{_initddir}/%{name}
%{_initddir}/%{name}-jobs
%{_sysconfdir}/bash_completion.d/%{name}
%{homedir}/log
%{homedir}/db/schema.rb

%defattr(-, katello, katello)
%{_localstatedir}/log/%{name}
%{datadir}

%files glue-pulp
%{homedir}/app/models/glue/pulp
%{homedir}/lib/resources/pulp.rb

%files glue-candlepin
%{homedir}/app/models/glue/candlepin
%{homedir}/app/models/glue/provider.rb
%{homedir}/lib/resources/candlepin.rb

%files glue-foreman
%{homedir}/lib/resources/foreman.rb

%files all

%pre common
# Add the "katello" user and group
getent group %{name} >/dev/null || groupadd -r %{name}
getent passwd %{name} >/dev/null || \
    useradd -r -g %{name} -d %{homedir} -s /sbin/nologin -c "Katello" %{name}
exit 0

%preun common
if [ $1 -eq 0 ] ; then
    /sbin/service %{name} stop >/dev/null 2>&1
    /sbin/chkconfig --del %{name}
fi

%changelog
<<<<<<< HEAD
* Thu Feb 09 2012 Jordan OMara <jomara@redhat.com> 0.1.228-2
- 788599  Brad Buckingham - Unable to select a distribution on a system template
- 786438  Tomas Strachota - [package info] failure - 705: unexpected token at 'null'
- 788149  Brad Buckingham - 'format_time' error visiting activation key subscription tab
- 768254  Ivan Necas - Empty repo list in case of 2nd manifest import and in different org
- 788078  Bryan Kearney - Distro arch is ignored
- 786572  Mike McCune - elasticsearch can get killed due to out of memory errors.
- 788228  Mike McCune - manifest upload too large
- 768254  Ivan Necas - Empty repo list in case of 2nd manifest import and in different org
=======
* Thu Feb 09 2012 Mike McCune <mmccune@redhat.com> 0.1.229-1
- rebuild
>>>>>>> f2ad9e24
* Wed Feb 08 2012 Jordan OMara <jomara@redhat.com> 0.1.228-1
- Updating the spec to split out common/katello to facilitate headpin
  (jomara@redhat.com)
- comment - better todo comment for unwrapping (lzap+git@redhat.com)
- comment - removing unnecessary todo (lzap+git@redhat.com)

* Wed Feb 08 2012 Jordan OMara <jomara@redhat.com>
- Updating the spec to split out common/katello to facilitate headpin
  (jomara@redhat.com)
- comment - better todo comment for unwrapping (lzap+git@redhat.com)

* Tue Feb 07 2012 Mike McCune <mmccune@redhat.com> 0.1.225-2
- brew build
* Tue Feb 07 2012 Mike McCune <mmccune@redhat.com>
- brew build
* Tue Feb 07 2012 Ivan Necas <inecas@redhat.com> 0.1.225-1
- 768254 - scope products API by organization (inecas@redhat.com)

* Tue Feb 07 2012 Lukas Zapletal <lzap+git@redhat.com> 0.1.224-1
- binding - better error reporting fix

* Tue Feb 07 2012 Lukas Zapletal <lzap+git@redhat.com> 0.1.223-1
- binding - better error reporting
- infra - improving rake routes script
- 740964 - Added validation to make sure that there is atleast 1 user in the
  Administrator/superadmin role
- system template - update repos to use elastic search query
- 769425 - set minimum width of selector box

* Mon Feb 06 2012 Jordan OMara <jomara@redhat.com> 0.1.222-2
- 787745 MODIFIED - Brad Buckingham - Getting "404 Resource Not Found" when trying to Download a System Template
- 786598 MODIFIED - Brad Buckingham - System Templates - issues exist when same repo name used across multiple products
- 785799 MODIFIED - Tom McKay - Importing manifest failed with force selected.
- 766968 MODIFIED - Partha Aji - Dashboard - user with limited permissions can see the dashboard
- 771957 MODIFIED - Partha Aji - Cannot recreate org with same name
- 771886 MODIFIED - Brad Buckingham - UI remains in processing state after triggering a package install via system packages
- 784280    ON_QA - Lukáš Zapletal - SELinux denials during system cli test
- 740007 MODIFIED - Partha Aji - Dates & time across katello aren't internationalized
- 771957 MODIFIED - Partha Aji - Cannot recreate org with same name
- 786110 MODIFIED - Brad Buckingham - Removal of system template fails if Repo  added
- 786586 MODIFIED - Brad Buckingham - System Templates - repository duplicated in TDL export
- 786222 MODIFIED - Brad Buckingham - Unable to export a system template containing a <repository> for a single RHEL release
- 758441 MODIFIED - Shannon Hughes - Need an "Expand/Collapse All" button on the Sync Management page
- 786200 MODIFIED - Tom McKay - Machine Type in the Subscriptions page does not need to be there.
- 754526 MODIFIED - Tom McKay - Cannot unset a user's default env
- 786574 MODIFIED - Tom McKay - consumer returned from /katello/api/consumer/$id missing autoheal value

* Mon Feb 06 2012 Mike McCune <mmccune@redhat.com> 0.1.222-1
- 787745 - system template - fix download containing distros
  (bbuckingham@redhat.com)

* Mon Feb 06 2012 Lukas Zapletal <lzap+git@redhat.com> 0.1.221-1
- binding - implementing the glue logic
- spec - removing some warning messages
- binding - adding cp_label to repository model class
- 785799 - show error message suggesting use of force upload not shown when
  force upload is already set
- 786598 - system templates - improve support for repos having same name

* Mon Feb 06 2012 Ivan Necas <inecas@redhat.com> 0.1.220-1
- periodic build
* Fri Feb 03 2012 Ivan Necas <inecas@redhat.com> 0.1.218-1
- Fix problem with admin user password in production mode (inecas@redhat.com)

* Fri Feb 03 2012 Lukas Zapletal <lzap+git@redhat.com> 0.1.215-1
- logging - setting default production level to 'warn'
- 771886 - system packages - fix ui staying in processing state on pkg install

* Thu Feb 02 2012 Mike McCune <mmccune@redhat.com> 0.1.214-1
- rebuild
* Thu Feb 02 2012 Lukas Zapletal <lzap+git@redhat.com> 0.1.213-1
- spec - moving newrelic gem out of test env (faster)
- spec - making unit tests faster
- spec - optimizing unit tests
- binding - fetch existing bound repos from pulp
- repos - removing unused repo_id class method
- 786110 - system template - fix failure on removal if repo added

* Wed Feb 01 2012 Mike McCune <mmccune@redhat.com> 0.1.211-1
- rebuild
* Wed Feb 01 2012 Lukas Zapletal <lzap+git@redhat.com> 0.1.210-1
- binding - consumer must exist
- binding - implementing security rule
- errors - better error handling of 404 for CLI
- binding - adding enabled_repos controller action

* Wed Feb 01 2012 Lukas Zapletal <lzap+git@redhat.com> 0.1.208-1
- 753318: add headers to sync schedule lists
- 786160 - password reset - resolve error when saving task status

* Tue Jan 31 2012 Lukas Zapletal <lzap+git@redhat.com> 0.1.207-1
- 757817-Added code to show Activation Keys page if user has AK read privileges
- Promotion Search: Fixes for broken unit tests related to adding
  index_packages during promotion.
- 782959,747827,782239 - i18n issues creating pulp users & repos were fixed
- activation keys - fix missing navigation for Available Subscriptions
- Promotion Search - Fixes issue with tupane slider showing up partially inside
  the left side tree.
- providers - fix broken arrow for products and repos
- update to translation strings
- Added "Environment" to Initial environment page on new Org.
- 748060 - fix bbq on promotions page
- Promotion Search - Changes to init search widget state on load properly.
- Promotion Search - Re-factors search enabling on sliding tree to be more
  stand alone and decoupled.  Fixes issues with search widget not closing
  properly on tab changes.
- 757094 - Product should be readable even it has no enabled repos
- Promotion Search - Adds proper checks when there is no next environment for
  listing promotable packages.
- Promotion Search - Initial work to enable package search on the promotions
  page with proper calculations.

* Mon Jan 30 2012 Lukas Zapletal <lzap+git@redhat.com> 0.1.206-1
- 785703 - fixing user creation code

* Mon Jan 30 2012 Lukas Zapletal <lzap+git@redhat.com> 0.1.205-1
- 785703 - increasing logging for seed script fix

* Mon Jan 30 2012 Lukas Zapletal <lzap+git@redhat.com> 0.1.204-1
- Revert "Make default logging level be warn"

* Mon Jan 30 2012 Lukas Zapletal <lzap+git@redhat.com> 0.1.203-1
- 785703 - increasing logging for seed script

* Mon Jan 30 2012 Lukas Zapletal <lzap+git@redhat.com> 0.1.202-1
- changesets - fixed validations It was not checking whether the distribution's
  repo has been promoted. Validations for other content is also simplified by
  this commit.
- 783402 - unique constraint for templates in changeset
- debugging - replacing most info logs with debug
- katello-debug was having an issue with symlinks

* Fri Jan 27 2012 Mike McCune <mmccune@redhat.com> 0.1.201-1
- rebuild

* Fri Jan 27 2012 Martin Bačovský <mbacovsk@redhat.com> 0.1.200-1
- rename-locker - renamed locker in javascript (mbacovsk@redhat.com)
- 785168 - Do not remove dots from pulp ids (lzap+git@redhat.com)
- nicer errors for CLI and RHSM when service is down (lzap+git@redhat.com)
- 769954 - org and repo names in custom repo content label (inecas@redhat.com)

* Thu Jan 26 2012 Shannon Hughes <shughes@redhat.com> 0.1.197-2
- se build (shughes@redhat.com)

* Thu Jan 26 2012 Mike McCune <mmccune@redhat.com> 0.1.198-1
- periodic rebuild

* Thu Jan 26 2012 Shannon Hughes <shughes@redhat.com> 0.1.197-1
- update to i18n strings (shughes@redhat.com)
- 784679 - fixed prefs error on system subscription page that was causing the
  page to not load. [stolen from tomckay] (jomara@redhat.com)
- rename-locker - fixed locker that sneaked back during merge
  (mbacovsk@redhat.com)
- Gettext:find from master was going to be a HUGE pain. (jrist@redhat.com)
- rename-branding - Fix for a small typo. (jrist@redhat.com)
- Old string cleanup from pre-gettext days. (jrist@redhat.com)
- rename-locker - fixed paths in test helper (mbacovsk@redhat.com)
- 783511 - Wider menus for branding rename. (jrist@redhat.com)
- rename-locker - locker renamed in controllers and views (mbacovsk@redhat.com)
- locker-rename - locker renamed in model (mbacovsk@redhat.com)
- locker-rename db mgration (mbacovsk@redhat.com)
- 783512,783511,783509,783508 - Additional work for branding rename.      - New
  strings for changes.      - Fixed a spec test since it failed properly, yay!
  (jrist@redhat.com)
- 783512,783511,783509,783508 -More work for branding rename.
  (jrist@redhat.com)
- 783512,783511,783509,783508 - Initial work for branding rename.
  (jrist@redhat.com)
- Fixed error on parsing json error messagae (mbacovsk@redhat.com)
- 784607 - katello production.log can rapidly increase in size
  (lzap+git@redhat.com)
- 767475 - system packages - disable content form when no pkg/group is included
  (bbuckingham@redhat.com)
- 772744 - Removing accounts views/controllers period (jomara@redhat.com)
- 761553 - adding better UI for non-admin viewing roles (jomara@redhat.com)
- 773368 - GPG keys - update to show product the repo is associated with
  (bbuckingham@redhat.com)
- translation i18n files (shughes@redhat.com)
- adding some more password util specs (lzap+git@redhat.com)

* Tue Jan 24 2012 Martin Bačovský <mbacovsk@redhat.com> 0.1.195-1
- 782775 - Unify unsubscription in RHSM and Katello CLI (mbacovsk@redhat.com)

* Mon Jan 23 2012 Mike McCune <mmccune@redhat.com> 0.1.194-1
- daily rebuild
* Mon Jan 23 2012 Mike McCune <mmccune@redhat.com> 0.1.193-1
- perodic rebuild
* Mon Jan 23 2012 Lukas Zapletal <lzap+git@redhat.com> 0.1.192-1
- selinux - adding requirement for the main package

* Mon Jan 23 2012 Lukas Zapletal <lzap+git@redhat.com> 0.1.191-1
- adding comment to the katello spec
- Revert "adding first cut of our SELinux policy"

* Mon Jan 23 2012 Lukas Zapletal <lzap+git@redhat.com> 0.1.190-1
- adding first cut of our SELinux policy

* Fri Jan 20 2012 Mike McCune <mmccune@redhat.com> 0.1.189-1
- rebuild

* Fri Jan 20 2012 Mike McCune <mmccune@redhat.com> 0.1.188-1
- Periodic rebuild

* Fri Jan 20 2012 Lukas Zapletal <lzap+git@redhat.com> 0.1.187-1
- fix for listing available tags of KTEnvironment

* Fri Jan 20 2012 Lukas Zapletal <lzap+git@redhat.com> 0.1.186-1
- perms - fake /api/packages/ path for rhsm
- Fix to a previous commit related to user default env permissions
- Minor edits to i18n some strings
- Pushing a missed i18n string
- 783328,783320,773603-Fixed environments : user permissions issues
- 783323 - i18ned resource types names
- 754616 - Attempted fix for menu hover jiggle.  - Moved up the third level nav
  1 px.  - Tweaked the hoverIntent settings a tiny bit.
- 782883 - Updated branding_helper.rb to include headpin strings
- 782883 - AppConfig.katello? available, headpin strings added
- 769619 - Fix for repo enable/disable behavior.

* Thu Jan 19 2012 Lukas Zapletal <lzap+git@redhat.com> 0.1.185-1
- Bumping candlepin version to 0.5.10
- 773686 - Fixes issue with system template package add input box becoming
  unusable after multiple package adds.
- perms - fixing unit tests after route rename
- perms - moving /errata/id under /repositories API
- perms - moving /packages/id under /repositories API
- 761667 - JSON error message from candlepin parsed correctly

* Thu Jan 19 2012 Ivan Necas <inecas@redhat.com> 0.1.184-1
- periodic build

* Wed Jan 18 2012 Mike McCune <mmccune@redhat.com> 0.1.183-1
- 761576 - removing CSS and jquery plugins for simplePassMeter
  (mmccune@redhat.com)
- 761576 - removing the password strength meter (mmccune@redhat.com)
- Moves javascript to bottom of html page and removes redundant i18n partials
  to the base katello layout. (ehelms@redhat.com)
- 771957-Made the org deletion code a little better (paji@redhat.com)

* Wed Jan 18 2012 Ivan Necas <inecas@redhat.com> 0.1.182-1
- periodic build
* Wed Jan 18 2012 Ivan Necas <inecas@redhat.com> 0.1.181-1
- gpg cli support
* Fri Jan 13 2012 Lukas Zapletal <lzap+git@redhat.com> 0.1.178-1
- api perms review - tasks
- 771957 - Fixed an org deletion failure issue
- 755522 - fixing issue where adding filters to a product in the UI did not
  actually take effect in pulp
- adding elasticsearch to ping api
- disabling fade in for sync page
- 773137 - Made the  system search stuff adhre to permissions logic
- 746913 fix sync plan time, incorrectly using date var
- removing obsolete strings
- removing scoped search  from existing models

* Tue Jan 10 2012 Mike McCune <mmccune@redhat.com> 0.1.174-1
- fixing critical issue with 2pane search rendering
* Tue Jan 10 2012 Ivan Necas <inecas@redhat.com> 0.1.173-1
- katello-agent - fix task refreshing (inecas@redhat.com)
- fixing self roles showing up in the UI (jsherril@redhat.com)

* Tue Jan 10 2012 Ivan Necas <inecas@redhat.com> 0.1.172-1
- repetitive build

* Fri Jan 06 2012 Mike McCune <mmccune@redhat.com> 0.1.170-1
- updated translation strings (shughes@redhat.com)
- Bug 768953 - Creating a new system from the webui fails to display
  Environment ribbon correctly
* Fri Jan 06 2012 Ivan Necas <inecas@redhat.com> 0.1.168-1
- 771911 - keep facts on system update (inecas@redhat.com)

* Thu Jan 05 2012 Mike McCune <mmccune@redhat.com> 0.1.167-1
- Periodic rebuild with tons of new stuff, check git for features

* Wed Jan 04 2012 Shannon Hughes <shughes@redhat.com> 0.1.165-1
- 766977 fixing org box dropdown mouse sensitivity (shughes@redhat.com)
- Add elastic search to the debug collection (bkearney@redhat.com)
- 750117 - Fixes issue with duplicate search results being returned that
  stemmed from pressing enter within the search field too many times.
  (ehelms@redhat.com)
- translated strings from zanata (shughes@redhat.com)
- 752177 - Adds clearing of search hash when search input is cleared manually
  or via Clear from dropdown. (ehelms@redhat.com)
- 769905 remove yum 3.2.29 requirements from katello (shughes@redhat.com)

* Wed Jan 04 2012 Ivan Necas <inecas@redhat.com> 0.1.163-1
- periodic rebuild

* Tue Jan 03 2012 Lukas Zapletal <lzap+git@redhat.com> 0.1.160-1
- moving /distributions API into /repositories path
- disabling auto-complete on tupane pages
- system templates - fix packages, groups and repos to be consistent w/
  promotions
- system templates - fix label on template tree for repos
- system templates - fix specs broken by addition of repo
- system template - updates to tdl for handling templates containing individual
  repos
- system template - update to allow adding individual repos to template
- auto_search_complete - allow controller to provide object for permissions
  check
- Add missing Copyright headers.
- Added permission to list the readable repositories in an environment

* Mon Jan 02 2012 Lukas Zapletal <lzap+git@redhat.com> 0.1.157-1
- api perms review - activation keys
- 751033 - adding subscriptions to activation key exception
- perms - changesets permission review

* Fri Dec 23 2011 Lukas Zapletal <lzap+git@redhat.com> 0.1.156-1
- api perms - changesets unittests
- api perms - changesets
- permission coverage rake spec improvement
- 768047 - promotions - let user know if promotion fails
- 754609 - Sync status on dashboard now rounded percent.

* Thu Dec 22 2011 Ivan Necas <inecas@redhat.com> 0.1.155-1
- periodic rebuild
* Wed Dec 21 2011 Mike McCune <mmccune@redhat.com> 0.1.154-1
- removing indexing for changesets, as its not needed currently
  (jsherril@redhat.com)
- make sure that katello prefix is part of the gpg url (ohadlevy@redhat.com)
* Wed Dec 21 2011 Justin Sherrill <jsherril@redhat.com> 0.1.153-1
- fixing routes.js (jsherril@redhat.com)
- reverting to old package behavior (jsherril@redhat.com)
- unit test fix (jsherril@redhat.com)
- fixing broken unit tests
- ignoring tire if running tests
- Search: Adds button disabling on unsearchable content within sliding tree.
  (ehelms@redhat.com)
- making filters more flexible within application controller
  (jsherril@redhat.com)
- fixing provider search to not show redhat provider (jsherril@redhat.com)
- adding elasticsearch plugin log to logrotate for katello
  (jsherril@redhat.com)
- changing system templates auto complete to use elastic search
  (jsherril@redhat.com)
- adding package search for promotions (jsherril@redhat.com)
- Merge branch 'search' of ssh://git.fedorahosted.org/git/katello into search
  (paji@redhat.com)
- Added a way to delete the search indices when the DB was reset
  (paji@redhat.com)
- Search: Adds search on sliding tree to bbq. (ehelms@redhat.com)
- Search: Enables simple form search widget for content sliding tree on
  promotion page. (ehelms@redhat.com)
- Search: Adds ability to enable a full search widget within a sliding tree and
  adds to the content tree on promotions page. (ehelms@redhat.com)
- Sliding Tree: Refactor to sliding tree to turn the previous search widget
  into a pure filter widget. (ehelms@redhat.com)
- Search: Changes to sliding tree filtering to make way for adding sliding tree
  search. (ehelms@redhat.com)
- making user sorting be on a non-analyzed login attribute
  (jsherril@redhat.com)
- Adding delayed job after kicking off repo sync to index packages, made
  packages sortable (jsherril@redhat.com)
- fixing ordering for systems (jsherril@redhat.com)
- converting to not use a generic katello index for each model and fixing sort
  on systems and provider (jsherril@redhat.com)
- Merge branch 'master' into search (mmccune@redhat.com)
- 768191 - adding elasticsearch to our specfile (mmccune@redhat.com)
- test (jsherril@redhat.com)
- test (jsherril@redhat.com)
- adding initial system searching (jsherril@redhat.com)
- product/repo saving for providers (jsherril@redhat.com)
- adding provider searching (jsherril@redhat.com)
- controller support for indexed (jsherril@redhat.com)
- search - initial full text search additions (jsherril@redhat.com)
- Gemfile Update - adding Tire to gemfile (jsherril@redhat.com)

* Mon Dec 19 2011 Lukas Zapletal <lzap+git@redhat.com> 0.1.148-1
- Revert "765888 - Error during promotion"
- ak - fixing unit tests
- ak - subscribing according products
- Bug 768388 - Perpetual spinner cursor upon changing a user's org.
  https://bugzilla.redhat.com/show_bug.cgi?id=768388 + Incorrectly loading
  env_select.js twice which was causing javascript errors   and these resulted
  in spinner not clearing
- Changes organizations tupane subnavigation to be consistent with others.

* Wed Dec 14 2011 Ivan Necas <inecas@redhat.com> 0.1.144-1
- 753804 - fix for duplicite product name exception (inecas@redhat.com)
- 741656 - fix query on resource type for search (bbuckingham@redhat.com)
- fixing typos in the seeds script (lzap+git@redhat.com)

* Wed Dec 14 2011 Shannon Hughes <shughes@redhat.com> 0.1.143-1
- + Bug 766888 - Clicking environment on system creation screen doesn't select
  an Env   https://bugzilla.redhat.com/show_bug.cgi?id=766888   The environment
  selector on the Systems pages were broken in several ways, including just not
  being hooked up properly. Two env selectors cannot co-exist in the same page
  so when the New System is opened when viewing systems by environment, the
  selector is not shown but instead just the name of the current environment.
  (thomasmckay@redhat.com)
- quick fix for ee653b28 - broke cli completely (lzap+git@redhat.com)
- 765888 - Error during promotion - unittests (lzap+git@redhat.com)
- 765888 - Error during promotion (lzap+git@redhat.com)
- 761526 - password reset - clear the token on password reset
  (bbuckingham@redhat.com)
- 732444 - Moves Red Hat products to the top of the sync management list sorted
  alphabetically followed by custom products sorted alphabetically.
  (ehelms@redhat.com)
- Changes all tupane slide out view to have Details tab and moves that tab to
  the last position. (ehelms@redhat.com)
- Removes older navigation files that appear no longer needed.
  (ehelms@redhat.com)
- system packages - minor change to status text (bbuckingham@redhat.com)

* Tue Dec 13 2011 Ivan Necas <inecas@redhat.com> 0.1.142-1
- Fix db:seed script not being able to create admin user (inecas@redhat.com)
- 753804 - handling marketing products (inecas@redhat.com)
- Fix handling of 404 from Pulp repositories API (inecas@redhat.com)
- committing czech rails locales (lzap+git@redhat.com)

* Tue Dec 13 2011 Lukas Zapletal <lzap+git@redhat.com> 0.1.141-1
- marking all katello packages as noarch again
- 766933 - katello.yml is world readable including db uname/password
- 766939 - security_token.rb should be regenerated on each install
- making seed script idempotent

* Tue Dec 13 2011 Ivan Necas <inecas@redhat.com> 0.1.140-1
- reimport-manifest - save content into repo groupid on import
  (inecas@redhat.com)

* Mon Dec 12 2011 Lukas Zapletal <lzap+git@redhat.com> 0.1.138-1
- 760290 - read only role has now permissions

* Fri Dec 09 2011 Ivan Necas <inecas@redhat.com> 0.1.136-1
- 758219 - make labels for custom content unique (inecas@redhat.com)
- spec test fix for create system (TODO: add default env tests)
  (thomasmckay@redhat.com)
- Merge branch 'master' into BZ-761726 (thomasmckay@redhat.com)
- BZ-761710 (thomasmckay@redhat.com)
- fixed another rescue handler (thomasmckay@redhat.com)

* Thu Dec 08 2011 Mike McCune <mmccune@redhat.com> 0.1.133-1
- periodic rebuild

* Thu Dec 08 2011 Ivan Necas <inecas@redhat.com> 0.1.132-1
- reimport-manifest - don't delete untracked products when importing
  (inecas@redhat.com)
- reimport-manifest - don't manipulate CP content on promotion
  (inecas@redhat.com)
- reimport-manifest - repos relative paths conform with content url
  (inecas@redhat.com)
- reimport-manifest - support for force option while manifest import
  (inecas@redhat.com)

* Wed Dec 07 2011 Shannon Hughes <shughes@redhat.com> 0.1.130-1
- bump version to fix tags (shughes@redhat.com)

* Wed Dec 07 2011 Shannon Hughes <shughes@redhat.com> 0.1.129-1
- user roles - spec test for roles api (tstrachota@redhat.com)
- user roles - new api controller (tstrachota@redhat.com)
- fix long name breadcrumb trails in roles (shughes@redhat.com)
- Fix for jrist being an idiot and putting in some bad code.`
  (jrist@redhat.com)

* Tue Dec 06 2011 Mike McCune <mmccune@redhat.com> 0.1.128-1
- periodic rebuild

* Tue Dec 06 2011 Shannon Hughes <shughes@redhat.com> 0.1.126-1
- break out branding from app controller (shughes@redhat.com)

* Tue Dec 06 2011 Lukas Zapletal <lzap+git@redhat.com> 0.1.125-1
- Revert "759533 - proper path for distributions"

* Fri Dec 02 2011 Mike McCune <mmccune@redhat.com> 0.1.123-1
- periodic rebuild

* Fri Dec 02 2011 Lukas Zapletal <lzap+git@redhat.com> 0.1.122-1
- adding 4th column to the list_permissions
- adding rake list_permissions task

* Thu Dec 01 2011 Mike McCune <mmccune@redhat.com> 0.1.120-1
 - periodic rebuild
* Wed Nov 30 2011 Mike McCune <mmccune@redhat.com> 0.1.118-1
- periodic rebuild
* Tue Nov 29 2011 Shannon Hughes <shughes@redhat.com> 0.1.117-1
- fix user tab so editable fields wrap (shughes@redhat.com)
- Fixes issue with new template for repositories from adding in gpg key.
  (ehelms@redhat.com)
- rake jsroutes (thomasmckay@redhat.com)
- + display green/yellow/red icon next to installed software products + changed
  order of packages tab for progression Subscriptions->Software->Packages +
  TODO: refactor products code based upon sys-packages branch + TODO: hide
  "More..." button if number of installed products is less than page size
  (thomasmckay@redhat.com)
- installed products listed now (still need clean up) (thomasmckay@redhat.com)
- infrastructure for system/products based upon system/packages
  (thomasmckay@redhat.com)
- Removing errant console.log that breaks FF3.6 (ehelms@redhat.com)

* Tue Nov 29 2011 Lukas Zapletal <lzap+git@redhat.com> 0.1.116-1
- adding template to the system info cli call
- more info when RecordInvalid is thrown
- Org Deletion - ensuring things are cleaned up properly during org deletion
- GPG Keys: Adds gpg key helptip.
- Merge branch 'master' into gpg
- GPG Keys: Adds uploading gpg key during edit and attempts to fix issues with
  Firefox and gpg key ajax upload.
- GPG key: Adds uploading key on creating new key from the UI.
- GPG Keys: Adds dialog for setting GPG key of product for all underlying
  repositories.
- Routing error page doesn't need user credentials
- Added some gpg key controller tests
- added some unit tests to deal with gpg keys
- Moved the super admin method to authorization_helper_methods.rb from
  login_helper_methods.rb for more consistency
- Added a reset_repo_gpgs method to reset the gpg keys of the sub product
- GPG Keys: Adds UI code to check for setting all underlying repositories with
  products GPG key on edit.
- GPG Keys: Adds view, action and route for viewing the products and
  repositories a GPG key is associated with from the details pane of a key.
- GPG Key: Adds key association to products on create and update views.
- GPG Key: Adds association of GPG key when creating repository.
- GPG Key: Adds ability to edit a repository and change the GPG key.
- Added some methods to do permission checks on repos
- Added some methods to do permission checks on products
- GPG keys: Modifies edit box for pasting key and removes upload.
- GPG keys: Adds edit support for name and pasted gpg key.
- Adding products and repositories helpers
- GPG Keys: Adds functional GPG new key view.
- GPG Keys: Adds update to controller.
- Added code for repo controller to accept gpg
- Updated some controller methods to deal with associating gpg keys on
  products/repos
- Added a menu entry for the GPG stuff
- GPG Keys: Updated jsroutes for GPG keys.
- GPG Keys: Fixes for create with permissions.
- GPG Keys: Adds create controller actions to handle both pasted GPG keys and
  uploaded GPG keys.
- GPG Keys: Adds code for handling non-CRUD controller actions.
- GPG Keys: Adds basic routes.
- GPG Keys: Adds javascript scaffolding and activation of 2pane AJAX for GPG
  Keys.
- GPG Keys: Initial view scaffolding.
- GPG Keys: Fixes issues with Rails naming conventions.
- GPG Keys: Adds basic controller and helper shell. Adds suite of unit tests
  for TDD.
- Added some permission checking, scoped and searching on names
- Adding a product association to gpg keys
- Renamed Gpg to GpgKey
- Initial commit of the Gpg Model mappings + Migration scripts

* Mon Nov 28 2011 Lukas Zapletal <lzap+git@redhat.com> 0.1.115-1
- tdl validations - backend and cli
- tdl validation - model code

* Fri Nov 25 2011 Lukas Zapletal <lzap+git@redhat.com> 0.1.114-1
- Revert "Automatic commit of package [katello] release [0.1.114-1]."
- Automatic commit of package [katello] release [0.1.114-1].
- 757094 - use arel structure instead of the array for repos

* Thu Nov 24 2011 Lukas Zapletal <lzap+git@redhat.com> 0.1.113-1
- fixing typo (space)
- 755730 - exported RHEL templates mapping
- rh providers - restriction in adding products to rh providers via api
- bug - better error message when making unauthetincated call
- repo block - fixes in spec tests
- repo blacklist - flag for displaying enabled repos via api
- repo blacklist - product api lists always all products
- repo blacklist - flag for displaying disabled products via api
- repo blacklist - enable api blocked for custom repositories
- repo blacklist - api for enabling/disabling repos
- password_reset - fix i18n for emails
- changing some translation strings upon request

* Tue Nov 22 2011 Lukas Zapletal <lzap+git@redhat.com> 0.1.112-1
- fixed failing spec tests all caused by new parameter in
  Candlepin::Consumer#update
- template export - spec tests for disabled export form a Library
- template export - disabled exporting templates from Library envs
- moved auto-heal down next to current subs
- system templates - fixing issue where distributions were not browsable on a
  newly created template without refreshing
- positioned auto-heal button; comment-removed the Socket and Guest Requirement
  (since were hard-code data populated)
- fixed missing call to 'render' at end of #update
- use PUT instead of POST
- autoheal checkbox on system; toggling not working

* Fri Nov 18 2011 Shannon Hughes <shughes@redhat.com> 0.1.111-1
- 755048 - handle multiple ks trees for a template (inecas@redhat.com)

* Thu Nov 17 2011 Shannon Hughes <shughes@redhat.com> 0.1.110-1
- Revert "fix sync disabled submit button to not sync when disabled"
  (shughes@redhat.com)
- 747032 - Fixed a bugby error in the dashboard whenever you had more than one
  synced products (paji@redhat.com)

* Thu Nov 17 2011 Shannon Hughes <shughes@redhat.com> 0.1.109-1
- fix sync disabled submit button to not sync when disabled
  (shughes@redhat.com)
- 754215 - Small temporary fix for max height on CS Trees. (jrist@redhat.com)

* Wed Nov 16 2011 shughes@redhat.com
- Pie chart updates now functions with actual data. (jrist@redhat.com)
- Fix for pie chart on dashboard page. (jrist@redhat.com)
- Fixed a permission check to only load syncplans belonging to a specific org
  as opposed to syncplnas belongign to all org (paji@redhat.com)

* Wed Nov 16 2011 Shannon Hughes <shughes@redhat.com> 0.1.107-1
- Merge branch 'master' of ssh://git.fedorahosted.org/git/katello
  (jsherril@redhat.com)
- removing duplicated method (jsherril@redhat.com)
- incorporate redhat-logos rpm for system engine installs (shughes@redhat.com)
- 754442 - handle error status codes from CDN (inecas@redhat.com)
- 754207 - fixing issue where badly formed cdn_proxy would throw a non-sensical
  error, and we would attempt to parse a nil host (jsherril@redhat.com)
- Merge branch 'master' into sys-status (thomasmckay@redhat.com)
- minor verbage change to label: Host Type to System Type
  (thomasmckay@redhat.com)
- Merge branch 'master' into sys-status (thomasmckay@redhat.com)
- Merge branch 'master' into sys-status (thomasmckay@redhat.com)
- Merge branch 'master' into sys-status (thomasmckay@redhat.com)
- added compliant until date (thomasmckay@redhat.com)
- display a system's subscription status and colored icon
  (thomasmckay@redhat.com)
- Merge branch 'master' into sys-status (thomasmckay@redhat.com)
- display dashboard system status (thomasmckay@redhat.com)

* Wed Nov 16 2011 Brad Buckingham <bbuckingham@redhat.com> 0.1.106-1
- async job - fix for broken promotions (bbuckingham@redhat.com)

* Wed Nov 16 2011 Lukas Zapletal <lzap+git@redhat.com> 0.1.105-1
- 754430 - Product promotion fails as katello-jobs doesn't start
- system templates - adding support for adding a distribution to a system
  template in the ui
- Fixed a unit test failure
- Small fix to get the redhat enablement working in FF 3.6
- Fix to make the product.readable call only  out RH products that do not have
  any repositories enabled
- Added a message asking the user to enable repos after manifest was uploaded
- 751407 - root_controller doesn't require user authorization
- Made Product.readable call now adhere to  repo enablement constructs
- Small fix to improve the permission debug message
- bug - RAILS_ENV was ignored for thin
- Small fix to import_history, changes to styling for tabs on rh providers
  page.
- Moving the upload top right.
- Moved the redhat provider haml to a more appropriate location
- Updated some permissions on the redhat providers page
- Update to get the redhat providers repo enablement code to work.
- color shade products for sync status
- adding migration for removal of releaes version
- sync management - making sync page use major/minor versions that was added
- sync mangement - getting rid of major version
- sync management - fixing repository cancel
- fixing repo spec tests
- sync management - fixing button disabling
- sync management - fix for syncing multiple repos
- disable sync button if no repos are selected
- sync management - fixing cancel sync
- merge conflict
- sync management - adding show only syncing button
- js cleanup for progress bars
- For now automatically including all the repos in the repos call
- Initial commit on an updated repo data model to handle things like whitelists
  for rh
- handle product status progress when 100 percent
- smooth out repo progress bar for recent completed syncs
- ubercharged progress bar for previous completed syncs
- fix missing array return of pulp sync status
- sync management - fixing repo progress and adding product progress
- sync management - somre more fixes
- sync management - getting sync status showing up correct
- fixing some merge issues
- support sync status 1-call to server
- sync management - dont start periodical updater until we have added all the
  initial syncing repos
- sync management - a couple of periodical updater fixes
- removing unneeded view
- sync management - lots of javascript changes, a lot of stuff still broken
- sync management - some page/js modifications
- sync management - moving repos preopulation to a central place
- sync management =  javascript improvements
- sync mgmnt - fixing sync call
- sync management - adding sorting for repos and categories
- sync management - custom products showing up correctly now
- sync management - making table expand by major version/ minor version/arch
- use new pulp sync status, history task objects
- caching repo data and sync status to reduce sync management load time to ~40s
- adding ability to preload lazy accessors
- repos - adding release version attribute and importing

* Tue Nov 15 2011 Shannon Hughes <shughes@redhat.com> 0.1.104-1
- Reverting look.scss to previous contents. (jrist@redhat.com)
- tdl-repos - use repo name for name attribute (inecas@redhat.com)
- Merge branch 'master' into password_reset (bbuckingham@redhat.com)
- password reset - add server to logins email, ignore errors on requests for
  email (bbuckingham@redhat.com)
- cdn-proxy - accept url as well as host for cdn proxy (inecas@redhat.com)
- cdn-proxy - let proxy to be configured when calling CDN (inecas@redhat.com)
- 752863 - katello service will return "OK" on error (lzap+git@redhat.com)
- Rename of look.scss to _look.scss to reflect the fact that it's an import.
  Fixed the text-shadow deprecation error we were seeing on compass compile.
  (jrist@redhat.com)
- user edit - add 'save' text to form... lost in merge (bbuckingham@redhat.com)
- Merge branch 'master' into password_reset (bbuckingham@redhat.com)
- password reset - updates from code inspection (bbuckingham@redhat.com)
- Merge branch 'master' into password_reset (bbuckingham@redhat.com)
- password reset - fixes for issues found in production install
  (bbuckingham@redhat.com)
- katello.spec - adding mailers to be included in rpm (bbuckingham@redhat.com)
- password reset - fix issue w/ redirect to login after reset
  (bbuckingham@redhat.com)
- installler - minor update to setting of email in seeds.rb
  (bbuckingham@redhat.com)
- Merge branch 'master' into password_reset (bbuckingham@redhat.com)
- password reset - adding specs for new controller (bbuckingham@redhat.com)
- Merge branch 'master' into password_reset (bbuckingham@redhat.com)
- cli - add email address to 'user' as a required attribute
  (bbuckingham@redhat.com)
- password reset - replace flash w/ notices, add config options to
  katello.yml...ec (bbuckingham@redhat.com)
- password reset - update so that emails are sent asynchronously
  (bbuckingham@redhat.com)
- password reset - misc fixes (bbuckingham@redhat.com)
- password reset - add ability to send user login based on email
  (bbuckingham@redhat.com)
- password reset - chgs to support the actual password reset
  (bbuckingham@redhat.com)
- password reset - chgs to dev env to configure sendmail
  (bbuckingham@redhat.com)
- password reset - initial commit w/ logic for resetting user password
  (bbuckingham@redhat.com)
- Users specs - fixes for req'd email address and new tests
  (bbuckingham@redhat.com)
- Users - add email address (model/controller/view) (bbuckingham@redhat.com)

* Mon Nov 14 2011 Shannon Hughes <shughes@redhat.com> 0.1.103-1
- fix up branding file pulls (shughes@redhat.com)
- rescue exceptions retrieving a system's guests and host
  (thomasmckay@redhat.com)
- 750120 - search - fix error on org search (bbuckingham@redhat.com)
- scoped_search - updating to gem version 2.3.6 (bbuckingham@redhat.com)
- fix brand processing of source files (shughes@redhat.com)

* Mon Nov 14 2011 Lukas Zapletal <lzap+git@redhat.com> 0.1.102-1
- 753329 - distros - fix to support distros containing space in the id
- TODO: Unsure how to test this after making :host, :guests use lazy_accessor
- 749258 - new state 'failed' for changesets
- fixed save button on edit user password
- guests of a host cleanly displayed
- adding rootpw tag to the TDL export
- corrected test for creating user w/o env
- manifest import - fixes in orchestration - content remained created in library
  env - fixed infinite recursive call of set_repos
- + both new user and modifying a user's environment now work + TODO: probably
  need to wordsmith form labels
- user#create updated for optional default env
- + don't require an initial environment for new org + new user default org/env
  choice box allows none (controller not updated yet)
- installed-products - API supports consumer installedProducts
- clean up of branch merge defaultorgenv
- correctly pass default env during user create and update
- comment and whitespace cleanup
- updated rspec tests for new default org and environment
- minor clean-up
- Security enhancements for default org and environment
- Updating KAtello to work with older subscription managers (5.7) that expect
  displayMessage in the return JSON
- User environment edit page no longer clicks a link in order to refresh the
  page after a successful update, but rather fills in the new data via AJAX
- Fixing a display message when creating an organization
- Not allowing a superadmin to create a user if the org does not ahave any
  environments from which to choose
- Now older subscription managers can register against Katello without
  providing an org or environment
- You can now change the default environment for a user on the
  Administration/Users/Environments tab
- updating config file secret
- Adding missing file
- Middle of ajax environments_partial call
- Moved the user new JS to the callback in user.js instead of a separate file
  for easier debugging.
- Saving a default permission whever a new user is created, although the
  details will likely change
- Now when you create an org you MUST specify a default environment. If you do
  not the org you created will be destroyed and you will be given proper error
  messages. I added a feature to pass a prepend string to the error in case
  there are two items you are trying to create on the page. It would have been
  easier to just prepend it at the time of message creation, but that would
  have affected every page. Perhaps we can revisit this in the future
- In the middle of stuff
- begin to display guests/host for a system
- major-minor - fix down migration
- major-minor - Parsing releasever and saving result to db
- white-space

* Thu Nov 10 2011 Shannon Hughes <shughes@redhat.com> 0.1.101-1
- disable sync KBlimit (shughes@redhat.com)
- repos - orchestration fix, 'del_content' was not returning true when there
  was nothing to delete (tstrachota@redhat.com)
- 746339 - System Validates on the uniqueness of name (lzap+git@redhat.com)
- repos - orchestration fix, deleting a repo was not deleting the product
  content (tstrachota@redhat.com)

* Wed Nov 09 2011 Shannon Hughes <shughes@redhat.com> 0.1.100-1
- virt-who - support host-guests systems relationship (inecas@redhat.com)
- virt-who - support uploading the guestIds to Candlepin (inecas@redhat.com)
- sync api - fix for listing status of promoted repos A condition that ensures
  synchronization of repos only in the Library was too restrictive and affected
  also other actions. (tstrachota@redhat.com)
- 741961 - Removed traces of the anonymous user since he is no longer needed
  (paji@redhat.com)
- repo api - fix in spec tests for listing products (tstrachota@redhat.com)
- repos api - filtering by name in listing repos of a product
  (tstrachota@redhat.com)
- Merge branch 'master' into repo-remodel (paji@redhat.com)
- API - add status route for api to return the current version
  (inecas@redhat.com)
- include treetable.js in custom providers (thomasmckay@redhat.com)
- user spec tests - fix for pulp orchestration (tstrachota@redhat.com)
- Updated Gemfile.lock (inecas@redhat.com)
- 751844 - Fix for max height on right_tree sliding_container.
  (jrist@redhat.com)
- Merge branch 'master' into repo-remodel (paji@redhat.com)
- Refactored look and katello a little bit because of an order of operations
  error.` (jrist@redhat.com)
- Pulling out the header and maincontent and putting into a new SCSS file,
  look.scss for purposes of future ability to change subtle look and feel
  easily. (jrist@redhat.com)
- Switched the 3rd level nav to hoverIntent. (jrist@redhat.com)
- branding changes (shughes@redhat.com)
- Merge branch 'master' of ssh://git.fedorahosted.org/git/katello
  (mmccune@redhat.com)
- removed display of bundled products (thomasmckay@redhat.com)
- grouping by stacking_id now (thomasmckay@redhat.com)
- now group by subscription productId (thomasmckay@redhat.com)
- grouping by product name (which isn't right but treetable is working mostly
  (thomasmckay@redhat.com)
- show expansion with bundled products in a subscription
  (thomasmckay@redhat.com)
- changesets - added unique constraint on repos (tstrachota@redhat.com)
- Fixed distributions related spec tests (paji@redhat.com)
- Fixed sync related spec tests (paji@redhat.com)
- Fixed repo related spec tests (paji@redhat.com)
- Fixed packages test (paji@redhat.com)
- Fixed errata spec tests (paji@redhat.com)
- Merge branch 'master' into repo-remodel (paji@redhat.com)
- Fixed some repo related unit tests (paji@redhat.com)
- Removed the ChangesetRepo table + object and made it connect to the
  Repository model directly (paji@redhat.com)
- Merge branch 'master' into repo-remodel (paji@redhat.com)
- repo - using pulp id instead of AR id in pulp api calls
  (tstrachota@redhat.com)
- distributions api - fix for listing (tstrachota@redhat.com)
- Fixed some package group related tests (paji@redhat.com)
- Fixed errata based cli tests (paji@redhat.com)
- Some fixes involving issues with cli-system-test (paji@redhat.com)
- Merge branch 'master' into repo-remodel (paji@redhat.com)
- Fixed environment based spec tests (paji@redhat.com)
- Merge branch 'master' into repo-remodel (paji@redhat.com)
- Merge branch 'master' into repo-remodel (paji@redhat.com)
- removed spacing to deal with a warning (paji@redhat.com)
- Fixed the Systemtemplate spec tests (paji@redhat.com)
- Fixed errata tests (paji@redhat.com)
- Fixed sync related spec tests (paji@redhat.com)
- Fixed distribution spec tests (paji@redhat.com)
- Fixed Rep  related spec tests (paji@redhat.com)
- Fixed changeset tests (paji@redhat.com)
- fixed product spec tests that came up after master merge (paji@redhat.com)
- fixed more merge conflicts (paji@redhat.com)
- Fixed a bunch of merge conflicts (paji@redhat.com)
- More unit test fixes on the system templates stuff (paji@redhat.com)
- Fixed a good chunk of the product + repo seoc tests (paji@redhat.com)
- Merge branch 'master' into repo-remodel (paji@redhat.com)
- fixed some unit tests (paji@redhat.com)
- Fixed the repo destroy (paji@redhat.com)
- Master merge + fixed conflicts (paji@redhat.com)
- Adding the env products model (paji@redhat.com)
- Fixed merge conflicts related to master merge (paji@redhat.com)
- Added code to check for repo name conflicts before insert (paji@redhat.com)
- Updated repo code to work with promotions (paji@redhat.com)
- Added some error reporting for glue errors (paji@redhat.com)
- Glue::Pulp::Repo.find is now replaced by Repository.find_by_pulp_id now that
  we have the repository data model. (paji@redhat.com)
- Fixed a sync alert issue related to the new repo model (paji@redhat.com)
- Got the repo delete functionality working (paji@redhat.com)
- Merge branch 'master' into repo-remodel (paji@redhat.com)
- fixed the delete script for this model (paji@redhat.com)
- Got the sync pages to work with the new repo model (paji@redhat.com)
- Got the repo view to render the source url correctly (paji@redhat.com)
- Modified the code to get repo delete call working (paji@redhat.com)
- Updated the environment model to do a proper list products call
  (paji@redhat.com)
- Merge branch 'master' into repo-remodel (paji@redhat.com)
- Merge branch 'master' into repo-remodel (paji@redhat.com)
- Removed some wasted  comments (paji@redhat.com)
- Added environment mappings to the repo object and got product.repos search
  working (paji@redhat.com)
- Initial commit of the repo remodeling where the repository is created in
  katello (paji@redhat.com)

* Mon Nov 07 2011 Mike McCune <mmccune@redhat.com> 0.1.99-1
- misc rel-eng updates based on new RPMs from Fedora (mmccune@redhat.com)
* Wed Nov 02 2011 Lukas Zapletal <lzap+git@redhat.com> 0.1.98-1
- 702052 - db fields length limit review
- unit test fix
- filters - some styling improvements, as well as some permission fixes
- adding katello-job logrotate script
- moving simplify_changeset out of application controller
- Merge branch 'breakup-puppet'
- Remove trailing spaces
- filter - fixing issue where you could add a repo even if one wasnt selected
- improving package filter chosen styling
- converting chosen css to scss
- filters - fixing javascript load issue
- fixing initial_action for panel after merge
- improving error reporting for the API calls
- 731670 - improving error reporting when deleting users
- 750246 - promote content of product to different environments
- repo promotion - fix for failure when promoting a repo for second time
- Promotions - fix ajax scrolling for promotions, errata and pkgs
- repo promotion - fix for creating content (after wrong rebase)
- repo promotion - fix in spec tests
- cp content - content type taken from the provider's type
- fix for promoting repos - changeset was passing wrong parameters - repo
  promotion refactored, removed parameter for content (it is now created inside
  the repo object)
- better error messages for template validations
- adding some delays in the PulpTaskStatus
- parameter -m no longer an option in katello-jobs
- adding migration to the reset-dbs script
- templates - spec test fix
- templates - promoting parent templates
- distros - removing tdl validation
- distros - adding distribution tdl unit tests
- distros - adding package groups to TDL
- distros - adding name-version-url-arch to TDL export
- distros - adding distributions unit tests
- distros - adding import/export unit tests
- distros - adding importing
- distros - adding exporting
- distros - adding templ. distribution validator
- adding new configuration value debug_rest
- distros - adding cli portion for adding/removing distros
- distros - marking find_template as private method
- distros - adding system template handling code
- distros - adding system_template_distribution table
- distros - adding family, variant, version in CLI
- Merge branch 'filters-ui'
- filters - unit test fix and addition
- filters - adapting for  new panel ajax code
- fxiing merge conflict
- templates - spec test for checking revision numbers after promotion
- templates - fix for increased revision numbers after promotion
- filters - adding spec test for ui controller
- updated TDL schema + corresponding changes in template export & tests
- filters - fixing a few issues, such as empty package list message not going
  away/coming back
- filters - fixing empty message not appearing and dissappearing as needed
- filters - a couple more filters fixes
- filters - removing repos from select repos select box when they are selected
- filters - a few ui related fixes
- filters - package imporovements
- filters - some page changes as well as adding revert filter to products and
  repos
- filters - making products and repos add incrementally instead of re-rendering
  the entire product list
- filters - hooking up add/remove packages to the backend, as well as a few
  javascript fixes
- Merge branch 'filters' into filters-ui
- filters - hooking up product and repos to backend
- filters - improving adding removing of products and repos
- package filters - adding javascript product and repository adding
- added filters controller spec
- filters controller spec
- merge conflict
- adding/removal of packages from filters supports rollbacks now
- added support for updating of package lists of filters
- filters - a few package auto complete fixes
- filters - adding auto complete for packages, and moving library package search
  to central place from system templates controller
- moving some javascript i18n to a common area for autocomplete
- spliting out the auto complete javascript object to its own file for reuse
- filters - adding the ui part of package adding and removing, not hooked up to
  the backend since it doesnt work yet
- tupane - adding support for expanding to actions other than :edit
- filters - making filters use name instead of pulp_id, and adding remove
- merge conflict
- filters - adding initial edit code
- fixing issue where provider description was marked with the incorrect class
- forgot to commit migration for filter-product join table
- added support for filter create/list/show/delete operations in katello cli
- filters - adding creation of package filters in the ui
- more filter-related tests
- filters - initial package filtering ui
- merge conflict
- support for addition/removal of filters to already promoted products
- fixing gemfile url
- Merge branch 'master' into filters-ui
- fixed a few issues in filters controller
- application of filters during promotion
- tests around persisting of filter-product association
- fixed a few issues around association of filters with repos
- added support for associating of filters with products
- fixed a misspelled method name
- applying filters to products step 1

* Fri Oct 28 2011 Shannon Hughes <shughes@redhat.com> 0.1.97-1
- Fixed an activation key error were all activation keys across musltiple orgs
  were deemed readable if Activationkeys in one org was accessible
  (paji@redhat.com)
- Fix for systems page javascript error when no env_select on the page.
  (ehelms@redhat.com)
- Merge branch 'master' into distros (bbuckingham@redhat.com)
- Merge branch 'master' into tupane-actions (jrist@redhat.com)
- Fixed the actions thing. (jrist@redhat.com)
- temporarily commenting out test that verifies validity of system template TDL
  export generated by katello (waiting for an updated schema from aeolus team)
  (dmitri@redhat.com)
- Small fix for actions. (jrist@redhat.com)
- Promotions - update to only allow promotion of distro, if repo has been
  promoted (bbuckingham@redhat.com)
- Changeset history - fix expand/collapse arrow (bbuckingham@redhat.com)
- Fixing right actions area post merge. (jrist@redhat.com)
- Merge branch 'master' into tupane-actions (jrist@redhat.com)
- fixed failing tests (dmitri@redhat.com)
- template export in tdl now has clientcert, clientkey, and persisted fields
  (dmitri@redhat.com)
- New system on create for systems page.  Fixed offset/position bug on panel
  due to container now being relative for menu. (jrist@redhat.com)
- Minor fix for the margin-top on third_level nav. (jrist@redhat.com)
- Third_level nav working well. (jrist@redhat.com)
- Menu - Fixes issue with third level nav hover not being displayed properly.
  (ehelms@redhat.com)
- Moved thirdLevelNavSetup to menu.js. (jrist@redhat.com)
- Tweaked the experience of the tabs to be a bit snappier. (jrist@redhat.com)
- Another change to the menu to make it behave a bit better. (jrist@redhat.com)
- Hover on subnav working with a few quirks that I need to work out.
  (jrist@redhat.com)
- Menu.scss. (jrist@redhat.com)
- Initial pass at menu. (jrist@redhat.com)
- removing another console.log (mmccune@redhat.com)
- remove console log output that was breaking FF 3.6 (mmccune@redhat.com)
- Fixes for broken scss files when compass attempts to compile them for builds.
  (ehelms@redhat.com)
- Merge branch 'master' into distros (bbuckingham@redhat.com)
- Merge branch 'master' into errata_filter (bbuckingham@redhat.com)
- errata_filter - ui - update the severity value for low severity
  (bbuckingham@redhat.com)
- errata_filter - ui - update the severity value for low severity
  (bbuckingham@redhat.com)
- repo querying - simple repo cache changed to work with new pulp api
  (tstrachota@redhat.com)
- repo querying - hack to enable queries with multiple groupids when using
  oauth temporary solution until it gets fixed in pulp (tstrachota@redhat.com)
- adding env_id to unit tests (mmccune@redhat.com)
- Merge branch 'master' into tdl-download (mmccune@redhat.com)
- adding dialog and download buttons for template download from env
  (mmccune@redhat.com)
- Moves some widget css into separate scss files. (ehelms@redhat.com)
- Merge branch 'master' into tupane (ehelms@redhat.com)
- Tupane - Fixes for spec tests. (ehelms@redhat.com)
- errata_filter - add stub to resolve error w/ test in promotions controller
  (bbuckingham@redhat.com)
- delayed-job - log errors backtrace in log file (inecas@redhat.com)
- Merge branch 'master' into tupane (ehelms@redhat.com)
- Tupane - Env Select - Adds ajax environment search to systems by environment
  page. (ehelms@redhat.com)
- nvrea-optional - adding pack to template accepts both nvre and nvrea
  (inecas@redhat.com)
- nvrea-options - remove unused code (inecas@redhat.com)
- nvrea-optional - parse_nvrea_nvre for parsing both formats together
  (inecas@redhat.com)
- nvrea-optional - refactor spec test and lib (inecas@redhat.com)
- prod orch - fix for deleting subscriptions of provided products
  (tstrachota@redhat.com)
- updated Gemfile.lock (dmitri+git@redhat.com)
- fixed failing tests (dmitri@redhat.com)
- added ruport-related gems to Gemfile (dmitri@redhat.com)
- Merge branch 'reports' (dmitri@redhat.com)
- prod orch - fix in rh provider import test (ui controller)
  (tstrachota@redhat.com)
- prod orch - fixes in spec tests (tstrachota@redhat.com)
- prod orch - deleting content from provider after manifest import
  (tstrachota@redhat.com)
- prod orch - fix for deleting prducts (tstrachota@redhat.com)
- prod orch - fix for deleting repositories - CP content is deleted upon
  deletion of the first repo associated with it (tstrachota@redhat.com)
- prod orch - added content id to repo groupids (tstrachota@redhat.com)
- prod orch - saving sync schedules refactored (tstrachota@redhat.com)
- prod orch - fix for getting repos for a product It was caching repositories
  filtered by search params -> second call with different search parameters
  would return wrong results. (tstrachota@redhat.com)
- prod orch - saving sync schedule in all repos on product update
  (tstrachota@redhat.com)
- prod orch - creating product content upon first promotion
  (tstrachota@redhat.com)
- prod orch - method for checking if one cdn path is substitute of the other in
  CdnVarSubstitutor (tstrachota@redhat.com)
- prod orch - deleting unused products after manifest import - deleting
  products that were in the manifest but don't belong to the owner
  (tstrachota@redhat.com)
- prod orch - new orchestration for product creation and manifest import
  (tstrachota@redhat.com)
- products - no content in CP when a product is created (tstrachota@redhat.com)
- Merge branch 'master' into tdl-download (mmccune@redhat.com)
- moving download to a pop-up pane so you can select env + distro
  (mmccune@redhat.com)
- Merge branch 'master' into distros (bbuckingham@redhat.com)
- Merge branch 'master' into errata_filter (bbuckingham@redhat.com)
- Tupane - Systems - Fixing search for creation and editing for System CRUD.
  (ehelms@redhat.com)
- Promotions - mark distributions as promoted, if they have already been
  (bbuckingham@redhat.com)
- Tupane - Fixes for unit tests after merging in master. (ehelms@redhat.com)
- Promotions - add distributions to changeset history... fix expander/collapse
  image in js (bbuckingham@redhat.com)
- fixing nil bug found on the code review - fix (lzap+git@redhat.com)
- Merge branch 'master' into tupane (ehelms@redhat.com)
- fixing nil bug found on the code review (lzap+git@redhat.com)
- dep calc - fixes in displaying the dependencies (tstrachota@redhat.com)
- dep calc - disabling dep. calc. in promotion tests (tstrachota@redhat.com)
- dep calc - promoting dependencies (tstrachota@redhat.com)
- dep calc - returning dependencies with dependency_of (tstrachota@redhat.com)
- dep calc - new column dependency_of in changeset dependencies
  (tstrachota@redhat.com)
- dep calc - refactoring and performance improvement - not calculating
  dependencies for packages that are included in any product or repository in
  the changeset (tstrachota@redhat.com)
- calc dep - methods for listing not included errata and packages
  (tstrachota@redhat.com)
- calc dep - calc_dependencies(bool) split into two methods
  (tstrachota@redhat.com)
- Fixed an accidental remove in katello.js from commit
  ec6ce7a262af3b9c349fb98c1d58ad774206dffb (paji@redhat.com)
- Promotions - distributions - spec test updates (bbuckingham@redhat.com)
- Promotions - distributions - changes to allow for promotion
  (bbuckingham@redhat.com)
- Tupane - Search - Spec test fixes for ajaxification of search.
  (ehelms@redhat.com)
- referenced proper ::Product class... again (thomasmckay@redhat.com)
- referenced proper ::Product class (thomasmckay@redhat.com)
- Promotions - distributions - additional changes to properly support changeset
  operations (bbuckingham@redhat.com)
- Tupane - Adds notice on edit when edited item no longer meets search
  criteria. (ehelms@redhat.com)
- Promotions - distributions - add/remove/view on changeset
  (bbuckingham@redhat.com)
- Promotions - distros - ui chg to allow adding to changeset
  (bbuckingham@redhat.com)
- Errata - update so that 'severity' will have an accessor
  (bbuckingham@redhat.com)
- Errata - filter - fix the severity values (bbuckingham@redhat.com)
- Tupane - Removes unnecessary anonymous function from list initialization.
  (ehelms@redhat.com)
- Tupane - Search - Refactors items function to be uniform across controllers.
  Adds total items and total results items counts. Refactors panel
  functionality to separate list and panel functions. (ehelms@redhat.com)
- Promotions - errata - some cleanup based on ui review discussion
  (bbuckingham@redhat.com)
- Promotions - system templates - make list in ui consistent w/ others in
  breadcrumb (bbuckingham@redhat.com)
- Merge branch 'master' into tdl-download (mmccune@redhat.com)
- Promotions - errata - update show to omit 'self' and include available links
  provided in errata (bbuckingham@redhat.com)
- Promotions - errata - update format of title for breadcrumb and errata
  details (bbuckingham@redhat.com)
- Errata Filters - UI - updates to integrate w/ backend errata filters
  (bbuckingham@redhat.com)
- Tupane - Search - Adds special notification if newly created object does not
  meet search criteria. (ehelms@redhat.com)
- Tupane - Refactors items controller function to be less repetitive.
  (ehelms@redhat.com)
- Tupane - Fixes changeset history page that requires extra attribute when
  searching for environment. (ehelms@redhat.com)
- errata-filters - filter all errata for a product (inecas@redhat.com)
- errata-filters - use only Pulp::Repo.errata for filtering (inecas@redhat.com)
- Tupane - Adds number of total items and current items in list to left side
  list in UI. (ehelms@redhat.com)
- Tupane - Adds message specific settings to notices and adds special notice to
  organization creation for new objects that don't meet search criteria.
  (ehelms@redhat.com)
- errata-filters - update failing tests (inecas@redhat.com)
- errata-filters - API and CLI support for filtering on severity
  (inecas@redhat.com)
- errata-filters - API and CLI restrict filtering errata on an environment
  (inecas@redhat.com)
- errata-filters - API and CLI allow errata filtering on multiple repos
  (inecas@redhat.com)
- errata-filters - API and CLI support for filtering errata by type
  (inecas@redhat.com)
- Removing the 'new' for systems_controller since it isn't quite there yet.
  (jrist@redhat.com)
- Various tupane fixes, enhancements, and modifications to styling.  More...
  - Stylize the options dialog in actions   - Remove the arrows on multi-select
  - Fix the .new to be fixed height all the time.   -  Fix the "2 items
  selected to be less space   - Move the box down, yo.   - Add Select None
  (jrist@redhat.com)
- Errata Filters - ui - initial changes to promotions breadcrumb
  (bbuckingham@redhat.com)
- Tupane - Search - Fixes for autocomplete drop down and left list not sizing
  properly on search. (ehelms@redhat.com)
- Tupane - Search - Converts fancyqueries to use new ajax search.
  (ehelms@redhat.com)
- Tupane - Search - Removes scoped search standard jquery autocompletion widget
  and replaces it with similar one fitted for Katello's needs.
  (ehelms@redhat.com)
- tupane - adding support for actions to be disabled if nothing is selected
  (jsherril@redhat.com)
- Tupane - Search - Re-factors extended scroll to use new search parameters.
  (ehelms@redhat.com)
- Search - Converts search to an ajax operation to refresh and update left side
  list. (ehelms@redhat.com)
- Fixes issue with navigationg graphic showing up on roles page tupanel.
  (ehelms@redhat.com)
- Merge branch 'master' into tupane (ehelms@redhat.com)
- Tupane - Changes pages to use new action to register with panel in
  javascript. (ehelms@redhat.com)
- Tupane - Moves list javascript object to new namespace. Moves newly created
  objects to top of the left hand list. (ehelms@redhat.com)
- Tupane - Converts the rest of ajax loading left hand list object creations to
  new style that respects search parameters. (ehelms@redhat.com)
- adding bulk delete system spec test (jsherril@redhat.com)
- tupane actions - adding icon to system bulk remove (jsherril@redhat.com)
- tupane actions - moving KT.panel action functions to KT.panel.actions
  (jsherril@redhat.com)
- Fixed the refresh of the number of items to happen automatically without
  being called. (jrist@redhat.com)
- System removal refresh of items number.. (jrist@redhat.com)
- Tupane - ActivationKeys - Changes Activation Keys to use creation format that
  respects search filters. (ehelms@redhat.com)
- Tupane - Role - Cleanup of role creation with addition of description field.
  Moves role creation in UI to new form to respect search parameters.
  (ehelms@redhat.com)
- Tupane - Modifies left hand list to obey search parameters and adds the
  ability to specify a create action on the page for automatic handling of
  creation of new objects with respect to the search parameters.
  (ehelms@redhat.com)
- re-created reports functionality after botched merge (dmitri@redhat.com)
- two pane system actions - adding remove action for bulk systems
  (jsherril@redhat.com)
- Tupane - Converts Content Management tab to use left list ajax loading.
  (ehelms@redhat.com)
- Tupane - Converts Organizations tab to ajax list loading. (ehelms@redhat.com)
- Tupane - Converts Administration tab to ajax list loading.
  (ehelms@redhat.com)
- Merge branch 'master' into tupane (ehelms@redhat.com)
- Tupane - Converts systems tab items to use new ajax loading in left hand
  list. (ehelms@redhat.com)
- Merge branch 'master' into tdl-download (mmccune@redhat.com)
- first hack to try and get the sub-edit panel to pop up (mmccune@redhat.com)
- Tupane - Initial commit of changes to loading of left hand list on tupane
  pages via ajax. (ehelms@redhat.com)
- Tupanel - Updates to tupanel slide out for smoother sliding up and down
  elongated lists.  Fix for extended scroll causing slide out panel to overrun
  footer. (ehelms@redhat.com)

* Mon Oct 24 2011 Shannon Hughes <shughes@redhat.com> 0.1.96-1
- Merge branch 'master' of ssh://git.fedorahosted.org/git/katello
  (bkearney@redhat.com)
- Allow headpin and katello-common to install together (bkearney@redhat.com)
- Small fix for browse/upload overlap. (jrist@redhat.com)
- pools - one more unit test (lzap+git@redhat.com)
- pools - list of available unit test (lzap+git@redhat.com)
- tdl-repos-references - validate TDL in unit tests against xsd
  (inecas@redhat.com)
- tdl-repos-references - tdl repos references direct to pulp repo
  (inecas@redhat.com)
- templates - fix for cloning to an environment (tstrachota@redhat.com)
- Systems - minor change to view to address warning during render...
  (bbuckingham@redhat.com)
- Promotions - distributions - make list in ui consistent w/ products list
  (bbuckingham@redhat.com)
- Minor fix for potential overlap of Upload button on Redhat Provider page.
  (jrist@redhat.com)
- cli-akeys-pools - show pools in activation key details (inecas@redhat.com)
- cli-akeys-pools - set allocated to 1 (inecas@redhat.com)
- cli-akeys-pools - refactor spec tests (inecas@redhat.com)
- cli-akeys-pools - remove subscriptions from a activation kay
  (inecas@redhat.com)
- cli-akeys-pools - add subscription to a key through CLI (inecas@redhat.com)
- 747805 - Fix for not being able to create an environment when subpanel div
  was "in the way" via z-index and layering. (jrist@redhat.com)
- Fixing tests for System create (tsmart@redhat.com)
- Rendering the proper lsit item for a system once it has been created
  (tsmart@redhat.com)
- Minor changes to new page for systems.  Using systems_path with
  action=>create automatically defaults to post.  Doing so was because of the
  server prefix.  Also fixed the scrollbar at the bottom of the page to be
  grid_8 for the surrounding page. (jrist@redhat.com)
- If you do not have an environment selected, then we tell you to go set a
  default (tsmart@redhat.com)
- Fixing System create error validation return (tsmart@redhat.com)
- Adding environment selector to the System Create page (tsmart@redhat.com)
- Cherry picking first System CRUD commit (tsmart@redhat.com)
- Tweaks to System/Subscriptions based on feedback:    + Fix date CSS padding
  + "Available" to "Quantity" in Available table    + Remove "Total" column in
  Available table    + Add "SLA" to Available table (thomasmckay@redhat.com)
- pools - adding multi entitlement flag to the list (cli) (lzap+git@redhat.com)
- pools - making use of system.available_pools_full (lzap+git@redhat.com)
- pools - rename sys_consumed_entitlements as consumed_entitlements
  (lzap+git@redhat.com)
- pools - moving sys_consumed_entitlements into glue (lzap+git@redhat.com)
- pools - rename sys_available_pools as available_pools_full
  (lzap+git@redhat.com)
- pools - moving sys_available_pools into glue (lzap+git@redhat.com)
- pools - listing of available pools (lzap+git@redhat.com)
- refactoring - extending pool glue class (lzap+git@redhat.com)
- refactoring - extending pool glue class (lzap+git@redhat.com)
- removing unused code (lzap+git@redhat.com)
- Prevent from using sqlite as the database engine (inecas@redhat.com)
- Wrapping up today's git mess. (jrist@redhat.com)
- Revert "Revert "Red Hat Provider layout refactor" - upload is not working
  now..." (jrist@redhat.com)
- Revert "Fix for provider.js upload file." (jrist@redhat.com)
- Revert "Merge branch 'upload_fix'" (jrist@redhat.com)
- Merge branch 'upload_fix' (jrist@redhat.com)
- Fix for provider.js upload file. (jrist@redhat.com)
- Revert "Red Hat Provider layout refactor" - upload is not working now...
  (jrist@redhat.com)
- Red Hat Provider layout refactor (jrist@redhat.com)
- Removed jeditable classes off repo pages since attributes there are not
  editable anymore (paji@redhat.com)
- Break up the katello rpms into component parts (bkearney@redhat.com)
- Very minor padding issue on .dash (jrist@redhat.com)
- Fix for flot/canvas on IE. (jrist@redhat.com)
- BZ#747343 https://bugzilla.redhat.com/show_bug.cgi?id=747343 In fix to show
  subscriptions w/o products, the provider was not being checked.
  (thomasmckay@redhat.com)
- Based on jrist feedback: + add padding to rows to account for fatter spinner
  + don't increment spinner value if non-zero on checkbox click + alternate row
  coloring (maintain color on exanding rows) (thomasmckay@redhat.com)
- Unsubscribe now unsubscribes from individual entitlements, not the entire
  pool. (Only useful for multi-entitlement subscriptions where the user may
  have subscribed to multiple quantities.) (thomasmckay@redhat.com)
- adjusted tables for custom provider product, updated columns
  (thomasmckay@redhat.com)
- handle comma-separated gpgUrl values. change display of subscription from
  label to div to clean up display style (thomasmckay@redhat.com)
- subscription content url is needs the content source prefix before it is a
  clickable link (thomasmckay@redhat.com)
- changed subscription details to a list instead of a table; much cleaner
  looking (thomasmckay@redhat.com)
- data added to expanding subscription tree (thomasmckay@redhat.com)
- first cut of expander for subscription details (data fake)
  (thomasmckay@redhat.com)
- updated table info for available, including removing spinner for non-multi
  (thomasmckay@redhat.com)
- updated table info for currently subscribed (thomasmckay@redhat.com)
- 737678 - Made the provider left panes and other left panes use ellipsis
  (paji@redhat.com)

* Tue Oct 18 2011 Lukas Zapletal <lzap+git@redhat.com> 0.1.95-1
- switching to XML vs JSON for template download
- Errata - packages - list based on name-[epoch:]-version-release.arch
- 745617 fix for product sync selection
- tdl - modifying /export to return TDL format
- tdl - refactoring export_string to export_as_json
- reset dbs script now correctly load variables
- 744067 - Promotions - Errata UI - clean up format on Details tab

* Mon Oct 17 2011 Lukas Zapletal <lzap+git@redhat.com> 0.1.94-1
- adding db:truncate rake task
- templates - spec tests for revisions
- templates - fix for increasing revision numbers after update
- fixes #745245 Filter on provider page fails with postgres error
- Fixed a unit test
- 740979 - Gave provider read access for users with org sync permission
- 744067 - Promotions - Errata UI - clean up format on Packages tab
- 741416 - organizations ui - list orgs using same sort order as on roles pg

* Fri Oct 14 2011 Shannon Hughes <shughes@redhat.com> 0.1.93-1
- bump up scoped_search version to 2.3.4 (shughes@redhat.com)
- 745315 -changing application controller to not include all helpers in all
  controllers, this stops helper methods with the same name from overwriding
  each other (jsherril@redhat.com)
- 740969 - Fixed a bug where tab was being inserted. Tab is invalid for names
  (paji@redhat.com)
- 720432 - Moves the small x that closes the filter on sliding tree widgets to
  be directly to the right of the filter. (ehelms@redhat.com)
- 745279 - UI - fix deletion of repo (bbuckingham@redhat.com)
- 739588-Made the systems update call raise the error message the correct way
  (paji@redhat.com)
- 735975 - Fix for user delete link showing up for self roles page
  (paji@redhat.com)
- Added code to fix a menu highlighting issue (paji@redhat.com)
- 743415 - removing uneeded files (mmccune@redhat.com)
- update to translations (shughes@redhat.com)
- 744285 - bulletproof the spec test for repo_id (inecas@redhat.com)
- Fix for accidentaly faling tests (inecas@redhat.com)
- adding new zanata translation file (shughes@redhat.com)
- search - fix system save and notices search (bbuckingham@redhat.com)
- 744285 - Change format of repo id (inecas@redhat.com)
- Fixed a bunch of unit tests (paji@redhat.com)
- Fixed progress bar and spacing on sync management page. (jrist@redhat.com)
- Updated the ordering on the content-management menu items (paji@redhat.com)
- Refactored the create_menu method to allow navs of multiple levels
  (paji@redhat.com)
- Ported all the nav items across (paji@redhat.com)
- Added a construct to automatically imply checking for a sub level if the top
  level is missing (paji@redhat.com)
- Just added spaces to every line to keep the tabbing loking right
  (paji@redhat.com)
- Added the systems tab. (paji@redhat.com)
- Added dashboard menus and fixed a bunch of navs (paji@redhat.com)
- Reorganized the navigation a bit (paji@redhat.com)
- Modified the rendering structure to use independent nav items
  (paji@redhat.com)
- Moved menu rb to helpers since its a better fit there.. soon going to
  reorganize the files there (paji@redhat.com)
- Adding the new menu.rb to generate menu (paji@redhat.com)
- Initial commit on getting a dynamic navigation (paji@redhat.com)
- Merge branch 'comps' (jsherril@redhat.com)
- system templates - fixing last issues with comps groups (jsherril@redhat.com)
- removing z-index on helptip open icon so it does not hover over 3rd level
  navigation menu (jsherril@redhat.com)
- Moved the help tip on the redhat providers page show up at the right spot
  (paji@redhat.com)
- reduce number of sync threads (shughes@redhat.com)
- search - several fixes for issues on auto-complete (bbuckingham@redhat.com)
- tests - adding system template package group test for the ui controller
  (jsherril@redhat.com)
- 744191 - prevent some changes on red hat provider (inecas@redhat.com)
- 744191 - Prevent deleting Red Hat provider (inecas@redhat.com)
- system templates - removign uneeded route (jsherril@redhat.com)
- system templates - package groups auto complete working (jsherril@redhat.com)
- system templates - hooked up comps groups with backend with the exception of
  auto complete (jsherril@redhat.com)
- Merge branch 'master' into comps (jsherril@redhat.com)
- system templates - adding  addition and removal of package groups in the web
  ui, still does not save to server (jsherril@redhat.com)
- system templates - properly listing package groups respecting page size
  limits (jsherril@redhat.com)
- system templates - adding real package groups to system templates page
  (jsherril@redhat.com)
- system templates - adding initial ui framework for package groups in system
  templates (jsherril@redhat.com)
- system templates - adding initial comps listing for products (with fake data)
  (jsherril@redhat.com)

* Tue Oct 11 2011 Lukas Zapletal <lzap+git@redhat.com> 0.1.92-1
- Installation does not pull in katello-cli
- Revert "added ruport-related gems to Gemfile"
- jslint - fix warnings reported during build
- templates - fix in spec tests for exporting/importing
- templates - fix for cloning to next environment - added nvres to export - fix
  for importing package groups
- added ruport-related gems to Gemfile
- JsRoutes - Fix for rake task to generate javascript routes.

* Mon Oct 10 2011 Brad Buckingham <bbuckingham@redhat.com> 0.1.91-1
- scoped_search - Gemfile updates to support scoped_search 2.3.4
  (bbuckingham@redhat.com)
- 741656 - roles - search - chgs for search by perm type and verbs
  (bbuckingham@redhat.com)
- Switch of arch and support level on subscriptions page. (jrist@redhat.com)
- repo delete - cli for deleting single repos (tstrachota@redhat.com)
- repo delete - api for deleting single repos (tstrachota@redhat.com)
- Enable running rake task for production env from git repo (inecas@redhat.com)
- Fix check on sqlite when setting up db under root for production
  (inecas@redhat.com)
- Remove failing check on sqlite for root (inecas@redhat.com)
- users - fix user name on edit screen (bbuckingham@redhat.com)
- Set default rake task (inecas@redhat.com)
- Merge branch 'master' into bz731203 (bbuckingham@redhat.com)
- fixed failing roles_controller_spec (dmitri@redhat.com)
- Merge branch 'filters' (dmitri@redhat.com)
- import-stage-manifest - remove hard-coded supported archs (inecas@redhat.com)
- fix in log message (tstrachota@redhat.com)
- org orchestration - deleting dependent providers moved to orchestration layer
  Having it handled by :dependent => :destroy caused wrong order of deleting
  the records. The organization in Candlepin was deleted before providers and
  products. This led to record-not-found errors. (tstrachota@redhat.com)
- products - delete all repos in all environments when deleting a product
  (tstrachota@redhat.com)
- products - route and api for deleting products (tstrachota@redhat.com)
- Added the download icon to the system template page. (jrist@redhat.com)
- 731203 - changes so that update to the object id are reflected in pane header
  (bbuckingham@redhat.com)
- 743646: fix sync due to bad rail route paths (shughes@redhat.com)
- 731203 - update panes to use object name in header/title
  (bbuckingham@redhat.com)
- 731203 - updates to support ellipsis in header of tupane layout
  (bbuckingham@redhat.com)
- fields residing in pulp are now present in the output of index
  (dmitri@redhat.com)
- create/delete operations for filters are working now (dmitri@redhat.com)
- first cut of filters used during promotion of content from Library
  (dmitri@redhat.com)

* Fri Oct 07 2011 Lukas Zapletal <lzap+git@redhat.com> 0.1.90-1
- fix for katello-reset-dbs - pgsql support for initdb
- sms - introducing subscriptions controller
- sms - refactoring subscription -> subscriptions path
- sms - moving subscriptions list action into the backend
- sms - moving unsubscribe action into the backend
- dashboard - one last css vertical spacing issue fix
- making css for navigation require a little space in the subnav if there are
  no subnav elements
- dashboard - fixing issue where user with no orgs would recieve an error upon
  login
- panel - minor update to escape special characters in id
- dashboard - more dashboard css fixes
- 741669 - fixing issue where user with no org could not access their own user
  details page
- dashboard - adding ui tweaks from uxd

* Thu Oct 06 2011 Shannon Hughes <shughes@redhat.com> 0.1.89-1
- adding reporting gems deps (shughes@redhat.com)

* Thu Oct 06 2011 Shannon Hughes <shughes@redhat.com> 0.1.88-1
- adding yum fix until 3.2.29 hits zstream/pulp (shughes@redhat.com)
- provider - search changes resulting from split of Custom and Red Hat
  providers (bbuckingham@redhat.com)
- 715369 - use ellipsis on search favorites/history w/ long names
  (bbuckingham@redhat.com)
- repo - default value for content type when creating new repo
  (tstrachota@redhat.com)
- sms - useless comment (lzap+git@redhat.com)
- templates - removed old way of promoting templates directly
  (tstrachota@redhat.com)
- import-stage-manifest - set content type for created repo (inecas@redhat.com)
- dashboard - fixing issue where promotions ellipsis was not configured
  correctly (jsherril@redhat.com)
- dashboard - updating subscription status scss as per request
  (jsherril@redhat.com)

* Wed Oct 05 2011 Shannon Hughes <shughes@redhat.com> 0.1.87-1
- adding redhat-uep.pem to katello ca (shughes@redhat.com)
- dashboard - prevent a divide by zero (jsherril@redhat.com)
- import-stage-manifest - fix relative path for imported repos
  (inecas@redhat.com)
- Do not call reset-oauth in %post, candlepin and pulp are not installed at
  that time anyway. (jpazdziora@redhat.com)
- 739680 - include candlepin error text in error notice on manifest upload
  error (bbuckingham@redhat.com)
- import-stage-manifest - use redhat-uep.pem as feed_ca (inecas@redhat.com)
- import-stage-manifest - refactor certificate loading (inecas@redhat.com)
- import-stage-manifest - fix failing spec tests (inecas@redhat.com)
- import-stage-manifest - fix validations for options (inecas@redhat.com)
- import-stage-manifest - fix ssl verification (inecas@redhat.com)
- import-stage-manifest - small refactoring (inecas@redhat.com)
- import-stage-manifest - short documentation (inecas@redhat.com)
- import-stage-manifest - remove unused code (inecas@redhat.com)
- import-stage-manifest - use CDN to substitute vars in content url
  (inecas@redhat.com)
- import-stage-manifest - class for loading variable values from CDN
  (inecas@redhat.com)
- import-stage-manifest - refactor (inecas@redhat.com)
- import-stage-manifest - fix unit tests (inecas@redhat.com)
- import-stage-manifest - substitute release ver (inecas@redhat.com)
- packagegroups - cli changed to work with array returned from api instead of
  hashes that were returned formerly (tstrachota@redhat.com)
- templates - fixes in spec tests (tstrachota@redhat.com)
- templates - validations for package groups and group categories
  (tstrachota@redhat.com)
- package groups - groups and group categories returned in an array instead of
  in a hash (tstrachota@redhat.com)
- templates api - removed old content update (tstrachota@redhat.com)
- packages search - find latest returns array of all latest packages not only
  the first latest package found (tstrachota@redhat.com)
- templates - package groups and categories identified by name -repo ids and
  category/group ids removed (tstrachota@redhat.com)
- added index for system_template_id on system_template_packages
  (tstrachota@redhat.com)
- templates - update changes name of all environment clones
  (tstrachota@redhat.com)
- templates api - added new controller for updating templates
  (tstrachota@redhat.com)
- templates api - fix for failure in listing all templates in the system
  (tstrachota@redhat.com)
- Temporarily removing dashboard pull-down. (jrist@redhat.com)
- 740340 - manifest upload - validate file input provided
  (bbuckingham@redhat.com)
- 740970 - adding detection if a password contains the username
  (jsherril@redhat.com)
- 741669 - adding a way for users to modify their own user details
  (jsherril@redhat.com)
- Fixed providers show  + edit page to not show provider type (paji@redhat.com)
- Merge branch 'master' into notices (bbuckingham@redhat.com)
- Merge branch 'master' of ssh://git.fedorahosted.org/git/katello
  (bbuckingham@redhat.com)
- dashboard - adding arrow to the right of the gear (jsherril@redhat.com)
- a-keys - fix delete and behavior on create (bbuckingham@redhat.com)
- Merge branch 'master' into akeys (bbuckingham@redhat.com)
- a-keys - fix view specs (bbuckingham@redhat.com)
- a-keys - fix controller specs (bbuckingham@redhat.com)
- a-keys - mods to handle nil env on akey create (bbuckingham@redhat.com)
- Alternating family rows in Activation Keys by way of Ruby's handy cycle
  method. (jrist@redhat.com)
- a-keys - (TO BE REVERTED) temporary commit to duplicate subscriptions
  (bbuckingham@redhat.com)
- a-keys - some refactor/cleanup of js to use KT namespace
  (bbuckingham@redhat.com)
- a-keys - js fix so that clearing filter does not leave children shown
  (bbuckingham@redhat.com)
- a-keys - css updates for subscriptions (bbuckingham@redhat.com)
- a-keys - change the text used to request update to template
  (bbuckingham@redhat.com)
- a-keys - update scss to remove some of the table css used by akey
  subscriptions (bbuckingham@redhat.com)
- Merge branch 'master' into akeys (bbuckingham@redhat.com)
- a-keys - init env_select when edit pane is initialized
  (bbuckingham@redhat.com)
- a-keys - add cancel button to general tab (bbuckingham@redhat.com)
- a-keys - subscriptions - updates to support listing by product
  (bbuckingham@redhat.com)
- a-keys - update to disable the Add/Remove button after click
  (bbuckingham@redhat.com)
- a-keys - subscriptions - update to include type (virtual/physical)
  (bbuckingham@redhat.com)
- a-keys - applied subs - add link to add subs (bbuckingham@redhat.com)
- a-keys - initial changes for applied subscriptions page
  (bbuckingham@redhat.com)
- a-keys - initial changes for available subscriptions page
  (bbuckingham@redhat.com)
- Merge branch 'master' into akeys (bbuckingham@redhat.com)
- a-keys - new/edit - updates to highlight the need to change template, on env
  change... (bbuckingham@redhat.com)
- a-keys - edit - fix broken 'save' (bbuckingham@redhat.com)
- a-keys - subscriptions - add applied/available placeholders for view and
  controller (bbuckingham@redhat.com)
- a-keys - add Applied and Available subscriptions to navigation
  (bbuckingham@redhat.com)
- a-keys - new/edit - disable save buttons while retrieving template/product
  info (bbuckingham@redhat.com)
- a-keys - new - update to set env to the first available
  (bbuckingham@redhat.com)
- a-keys - remove the edit_environment action (bbuckingham@redhat.com)
- a-keys - edit - update to list products in the env selected
  (bbuckingham@redhat.com)
- a-keys - update new key ui to use environment selector
  (bbuckingham@redhat.com)
- a-keys - update setting of env and system template on general tab...
  (bbuckingham@redhat.com)
- notices - change to fix broken tests (bbuckingham@redhat.com)
- notices - change to support closing previous failure notices on a success
  (bbuckingham@redhat.com)
- notices - adding controller_name and action_name to notices
  (bbuckingham@redhat.com)

* Tue Oct 04 2011 Lukas Zapletal <lzap+git@redhat.com> 0.1.86-1
- Added some rendering on products and repos page to explicity differentiate
  the 2
- dashboard - removing system list and expanding height of big_widget and
  small_widget
- Updated katello-js to work with multiple third level navs
- 740921 - When editing a permission verbs and tags that were part of the
  permission will now show up as selected already.
- Roles UI - Fix for edit role slide up container not working after previous
  changes to the way the action bar works.
- tupane - fixing extended scroll spinner showing up on most pages
- panel - rendering generic rows more efficiently
- 740365 - fixing issue with systems sorting and extended scroll, where limits
  were being placed before teh sorting happened
- Fixes for Roles UI action bar edit breaking after trying to edit more than 1.
- 737138 - Adds action bar buttons on roles pages to tab index and adds enter
  button press handlers to activate actions.
- 733722 - When hitting enter after editing an input will cause the next button
  to click.
- 741399 - Fixes for Global permissions to hide 'On' field for all resource
  types.
- Tupane - Changes for consistency of tupane css.
- 741422 - Roles UI - Fixes issue with sliding tree expanding in height instead
  of overflowing container.
- Row/grouping coloring for products and repos.
- Fixed a unit test failure
- Got pretty much the providers functionality done with this
- Initial commit related to the provider page redesign
- sms - cli system subscribe command
- Commiting a bunch of unit fixes
- Made organization create a default redhat provider on its inception
- Updated dashboard systems snippet. fixed a couple of bugs w.r.t ellipsis
- Dashboard - lighter hr color, and shorter big_widgets.
- 740936 - Roles UI - Fixes issue with back button disappearing, container
  border not surrounding actior bar and with wrong containers being displayed
  for permission create.
- BZ 741357: fixed a spelling mistake in katello-jobs.init
- Revert "BZ 741357: fixed a spelling mistake in katello-jobs.init"
- BZ 741357: fixed a spelling mistake in katello-jobs.init
- 741444/741648/739981/739655 - update *.js.haml to use the new KT namespace
  for javascript
- Added some modifications for the dashboard systems overview widget to include
  the product name
- add a spec test to the new download
- Adding system template download button.
- Updated the dashboard systems view to be more consistent and show an icon if
  entitlements are valid
- Moved methods from the systems_help to application so that the time
  formatting can be conisistent across all helpers
- Lighter color footer version.
- Tupane - Fixes typo from earlier change related to tupane closing not
  scrolling back up to top.
- dashboard - making subscription widget load with the page
- Added some better error handling and removed katello_error.haml as we can do
  the same with katello.haml
- dashboard - fixing issue where errata would not expand properly when loaded
  via async, also moved jscroll initalization to a more central place
- dashboard - fixing issue where scrollbar would not initialize for ajax loaded
  widgets
- dashboard - removing console.logs
- dashboard - making all widgets load asyncronously
  dashboard
- Changes to the dashboard layout.
- dashboard - adding errata widget with fake data
- Dashboard gear icon in button.
- 739654 - Tupane - Fixes issue with tupane jumping to top of page upon being
  closed.
- katello-all -- a meta-package to pull in all components for Katello.
- Stroke 0 on dashboard pie graph.
- 736090 - Tupane - Fixes for tupane drifting into footer.
- 736828 - Promotions - Fixes packages tupane to close whenever the breadcrumb
  is navigated away from the packages list.
- Overlay for graph on sub status for dasyboard.  Fix for a few small bad haml
  and js things.
- Fixed a var name goofup
- dashboard - adding owner infor object to katello and having the dashboard use
  it for total systems
- dashboard - fixing color values to work properly in firefox
- Updated some scss styling to lengthen the scroll
- Added a message to show empty systems
- Added  some styling on the systems snippet
- dashboard - adding subscription widget for dashboard with fake data
- Added the ellipsis widget
- glue - caching teh sync status object in repos to reduce overhead
- dashboard - a few visual fixes
- Fixed some merge conflicts
- Initial cut of the systems snippet on the dashboard
- dashboard - adding sync dashboard widget
- dashboard - making helper function names more consistent
- dashboard - fixing changeset link and fixing icon links on promotions
- Made the current_organization failure check to also log the exception trace
- dashboard - mostly got promotions pane on dashboard working
- dashboard - got notices dashboard widget in place
- move the SSL fix into the rpm files
- Additional work on the dashboard L&F.  Still need gear in dropbutton and
  content in dashboard boxes.
- Changes to the dashboard UI headers.
- Dashboard initial layout. Added new icons to the action-icons.png as well as
  the chart overlay for the pie chart for subscriptions.
- search - modifications to support service prefix (e.g. /katello)
- search - add completer_scope to role model
- search - systems - update to properly handle autocomplete
- search - initial commit to address auto-complete support w/ perms

* Tue Sep 27 2011 Shannon Hughes <shughes@redhat.com> 0.1.85-1
- remove capistrano from our deps (shughes@redhat.com)
- 736093 - Tupanel - Changes to tupanel to handle helptip open and close.
  (ehelms@redhat.com)
- rhsm fetch environment with owner information (lzap+git@redhat.com)
- spec tests - fix after change in api for listing templates
  (tstrachota@redhat.com)
- templates - removed content validator (tstrachota@redhat.com)
- templates api - fix for getting template by name (tstrachota@redhat.com)
- product sync - fixed too many arguments error (tstrachota@redhat.com)
- templates - spec tests for promotions and packages (tstrachota@redhat.com)
- package search - reordered parameters more logically (tstrachota@redhat.com)
- changesets - removed unused method (tstrachota@redhat.com)
- templates - spec test fixes (tstrachota@redhat.com)
- repos - method clone id moved from product to repo (tstrachota@redhat.com)
- templates - removed unused methods (tstrachota@redhat.com)
- templates - validation for packages (tstrachota@redhat.com)
- templates promotion - fix for spec tests (tstrachota@redhat.com)
- async tasks - pulp status not saving new records after refresh
  (tstrachota@redhat.com)
- template promotions - added promotions of packages (tstrachota@redhat.com)
- templates - fix for unique nvre package validator the previous one was
  failing for validation after updates (tstrachota@redhat.com)
- templates - unique nvre validator for packages (tstrachota@redhat.com)
- templates - adding packages by nvre (tstrachota@redhat.com)
- spec tests - tests for package utils (tstrachota@redhat.com)
- package utils - methods for parsing and building nvrea
  (tstrachota@redhat.com)
- repos - helper methods for searching packages (tstrachota@redhat.com)
- templates - removed errata from update controller (tstrachota@redhat.com)
- template promotions - promotion of products from a template
  (tstrachota@redhat.com)
- changesets - api for adding templates to changesets (tstrachota@redhat.com)
- templates - fixed spec tests after errata removal (tstrachota@redhat.com)
- templates - removed errata from imports, exports and promotions
  (tstrachota@redhat.com)
- templates - deleted TemplateErrata model (tstrachota@redhat.com)
- templates - errata removed from model (tstrachota@redhat.com)
- Tupanel - Fixes issue with tupanel ajax data being inserted twice into DOM.
  (ehelms@redhat.com)
- Tupanel - Fixes smoothness issue between normal tupane and sliding tree.
  (ehelms@redhat.com)
- Tupanel - Fixes for resizing and height setting.  Fixes for subpanel.
  (ehelms@redhat.com)
- Merge branch 'master' into tupanel (ehelms@redhat.com)
- Tupanel - Changes to tupanel for look and feel and consistency.
  (ehelms@redhat.com)
- fixed a bunch of tests that were failing because of new user orchestration
  (dmitri@redhat.com)
- pulp user with 'super-users' role are now being created when a katello user
  is created (dmitri@redhat.com)
- first cut at pulp user glue layer (dmitri@redhat.com)
- added interface for pulp user-related operations (dmitri@redhat.com)
- added glue layer for pulp user (dmitri@redhat.com)
- 740254 - dep API in pulp changed - these changes reflect new struct
  (mmccune@redhat.com)
- make sure we only capture everything after /katello/ and not /katello*
  (mmccune@redhat.com)
- adding in mod_ssl requirement. previously this was beeing indirectly pulled
  in by pulp but katello should require it as well. (shughes@redhat.com)
- bump down rack-test. 0.5.7 is only needed. (shughes@redhat.com)
- Merge branch 'master' into routesjs (ehelms@redhat.com)
- import-stage-manifest - prepare a valid name for a product
  (inecas@redhat.com)
- Remove debug messages to stdout (inecas@redhat.com)
- import-stage-manifest - use pulp-valid names for repos (inecas@redhat.com)
- import-stage-manifest - temp solution for not-supported archs in Pulp
  (inecas@redhat.com)
- import-stage-manifest - support for more archs with one content
  (inecas@redhat.com)
- import-stage-manifest - refactor clone repo id - remove duplicities
  (inecas@redhat.com)
- import-stage-manifest - make clone_repo_id instance method
  (inecas@redhat.com)
- import-stage-manifest - tests for clone repo id (inecas@redhat.com)
- JsRoutes - Adds the base functionality to use and generate the Rails routes
  in Javascript. (ehelms@redhat.com)
- Adds js-routes gem as a development gem. (ehelms@redhat.com)
- Tupane - A slew of changes to how the tupane slideout works with regards to
  positioning. (ehelms@redhat.com)
- bump down tzinfo version. actionpack/activerecord only need > 3.23
  (shughes@redhat.com)
- Tupanel - Cleanup and fixes for making the tupanel slide out panel stop at
  the bottom. (ehelms@redhat.com)

* Fri Sep 23 2011 Lukas Zapletal <lzap+git@redhat.com> 0.1.84-1
- asub - adding unit tests
- asub - ak subscribes to pool which starts most recently
- asub - renaming KTSubscription to KTPool
- Merge branch 'master' into rails309
- adding dep for rails 3.0.10
- new deps for rails 3.0.10
- 740389 - include repoid and remove unused security checks
- Merge branch 'master' into rails309
- bumping candlepin to the latest rev
- Promoted content enabled by default
- fixed a bug with parsing of oauth provider parameters
- Hid the select all/none button if the user doesnt have any syncable
  products..
- More roles controller spec fixes
- Roles - Fixes for spec tests that made assumptions that don't hold true on
  postgres.
- Added some comments for app controller
- Roles UI - Updates to edit permission workflow as a result of changes to add
  permission workflow.
- Roles Spec - Adds unit tests to cover CRUD on permissions.
- Roles UI - Fixes to permission add workflow for edge cases.
- Roles UI - Modifies role add permission workflow to add a progress bar and
  move the name and description to the bottom of the workflow.
- Added some padding for perm denied message
- Updated the config file to illustrate the use of allow_roles_logging..
- forgot to evalute the exception correctly
- Added ordering for roles based on names
- Added a config entry allow_roles_logging for roles logs to be printed on the
  output log. This was becasue roles check was cluttering the console window.
- Made the rails error messages log a nice stack trace
- packagegroups-templates - better validation messages
- packagegroups-templates - fix for notification message
- More user-friendly validation failed message in CLI
- removing an unused migration
- Disable unstable spec test
- Merge branch 'master' of ssh://git.fedorahosted.org/git/katello
- regin dep issue workaround enabled for EL6 now
- removed access control from UebercertsController
- Merge branch 'uebercert'
- updates routes to support uebercert operations
- fixed a few issues with uebercert controller specs
- katello now uses cp's uebercert generation/retrieval
- gemfile mods for rails 3.0.9
- fixed a bunch of issues during uebercert generation
- first cut at supporting ueber certs
- ueber cert - adding cli support

* Tue Sep 20 2011 Lukas Zapletal <lzap+git@redhat.com> 0.1.83-1
- Updates on the promotion controller page to deal with weird permission models
- 732444 - make sure we uppercase before we sort so it is case indifferent
- fixed an accidental typo
- Updated the promotions page nav and rules to work correctly
- Updated the handling of the 500 error to deal with null org cases
- 734526 - improving error messages for promotions to include changeset names.
- 733270 - fix failing unit tests
- 733270 - validate uniquenss of system name
- 734882 - format RestClient error message only for katello-cli agent
- 734882 - User-Agent header in katello-cli and custom error messages
- changed candlepin url in Candlepin::Consumer integration tests
- removing unecessary debug line that was causing JS errors
- notices - making default polling inverval 120s (when omitted from conf)
- activation keys - fixing new env selector for activation keys
- fixing poor coding around enabling create due to permission that had creeped
  into multiple controllers
- 739200 - moving system template new button to the top left instead of on the
  bottom action bar
- system templates - updating page to ensure list items are vertical centered,
  required due to some changes by ehelms
- javascript - some fixes for the new panel object
- merging in env-selector
- env-select - adding more javascript documentation and improving spacing
  calculations
- Fix proxy to candlepin due to change RAILS_RELATIVE_URL_ROOT
- env-select - fixing a few spacing issues as well as having selected item be
  expanded more so than others
- 738762 - SSLVerifyClient for apache+thin
- env select - corrected env select widget to work with the expanding nodes
- 722439 - adding version to the footer
- Roles UI - Fix for broken role editing on the UI.
- env select - fixing up the new environment selector and ditching the old
  jbreadcrumb
- Two other small changes to fix the hidden features of subscribe and
  unsubscribe.
- Fix for .hidden not working :)
- Roles UI - Fixes broken add permission workflow.
- Fixes a number of look and feel issues related to sliding tree items and
  clicking list items.
- Changes multiselect to have add from list on the left and add to list on the
  right. Moves multiselect widget css to its own file.
- Fixes for changes to panel javascript due to rebase.
- Fixes for editing a permission when setting the all tags or all verbs.
- A refactor of panel in preparation for changes to address a series of bugs
  related to making the slide out panel of tupane more robust.
- Roles UI - Adds back missing css for blue box around roles widget.
- CSS cleanup focused on organizing colors and adding more variable
  definitions.
- initial breadcrumb revamp

* Thu Sep 15 2011 Lukas Zapletal <lzap+git@redhat.com> 0.1.82-1
- removing two unnecessarry macros in spec file
- correcting workaround for BZ 714167 (undeclared dependencies) in spec
- adding copyright and modeline to our spec files
- correcting indentatin (Jan Pazdziora)
- packagegroups - add pacakge groups and categories to JSON
- pacakgegroups - refactor template exports to meet Ruby conventions
- packagegroups - add to string export of template
- packagegroups - support for group and categories in temp import
- adding two configuration values debug_pulp_proxy
- promotions - fixing error where you could not add a product
- Fixed some unit tests...
- 734460 - Fix to have the roles UI complain on bad role names
- Fix to get tags.formatted to work with the new changes
- Fixed several broken tests in postgres
- Removed 'tags' table for we could just deal with that using unique tag ids.
  To avoid the dreaded "explicit cast" exception when joining tags to entity
  ids table in postgres (example - Environments), we need tags to be integers.
  All our tags at the present time are integers anyway so this seems an easy
  enough change.
- refactor - remove debug message to stdout
- fixed a few issues with repo creation on manifest import test
- added support for preserving of repo metadata during import of manifests
- 738200 - use action_name instead of params[:action]
- templates api - route for listing templates in an environment

* Tue Sep 13 2011 Brad Buckingham <bbuckingham@redhat.com> 0.1.81-1
- notices - fix change to app controller that accidentally affected notices
  (bbuckingham@redhat.com)
- systems - spec test fix (jsherril@redhat.com)
- panel - fixing issue where panel closing would not close the subpanel
  (jsherril@redhat.com)
- 733157 - removing ability to change prior environment, and showing correct
  prior on details/edit page (jsherril@redhat.com)
- notices - fixing javascript error that happens when uploading a manifest via
  the UI (jsherril@redhat.com)
- 734894 - promotions - fixing issue where hover text on promoting changeset
  would still say it is being promoted even after it has been promoted
  (jsherril@redhat.com)
- Subscriptions udpates, packages fix, ui spinner fix, universal KT object for
  applying subs. (jrist@redhat.com)
- Subscription quantity inside spinner now. (jrist@redhat.com)
- 403 code, 500 code, and some changes to the 500 render. (jrist@redhat.com)
- Fix for the look of the error. (jrist@redhat.com)
- 404 and 500 error pages. (jrist@redhat.com)
- Fixed a unit test (paji@redhat.com)
- adding logging catch for notices that are objects we dont expect
  (jsherril@redhat.com)
- 737563 - Subscription Manager fails permissions on accessing subscriptions
  (lzap+git@redhat.com)
- 736141 - Systems Registration perms need to be reworked (lzap+git@redhat.com)
- Revert "736384 - workaround for perm. denied (unit test)"
  (lzap+git@redhat.com)
- Revert "736384 - workaround for perm. denied for rhsm registration"
  (lzap+git@redhat.com)
- remove-depretactions - use let variables insted of constants in rspec
  (inecas@redhat.com)
- remove-deprecations - already defined constant in katello_url_helper
  (inecas@redhat.com)
- remove-deprecations - Object#id deprecated (inecas@redhat.com)
- remove-deprecations - use errors.add :base instead of add_to_base
  (inecas@redhat.com)
- remove-deprecations - should_not be_redirect insted of redirect_to()
  (inecas@redhat.com)
- remove-deprecations - validate overriding (inecas@redhat.com)
- Fixed the tags_for to return an empty array instead of nil and also removed
  the list tags in org since we are not doling out org perms on a per org basis
  (paji@redhat.com)
- system templates - adding more rules spec tests (jsherril@redhat.com)
- Fix typo in template error messages (inecas@redhat.com)
- packagegroups-templates - CLI for package groups in templates
  (inecas@redhat.com)
- packagegroups-templates - assigning packege group categories to template
  (inecas@redhat.com)
- packagegroups-templates - assigning package groups to system templates
  (inecas@redhat.com)
- templates - unittest fix (tstrachota@redhat.com)
- unit test fixes (jsherril@redhat.com)
- Fixes to get  the promotion pages working (paji@redhat.com)
- Fix on system template model - no_tag was returning map instead of array
  (paji@redhat.com)
- Merge branch 'master' into template-ui (jsherril@redhat.com)
- system templates - making sure that all ui elements are looked up again in
  each function in case they are redrawn (jsherril@redhat.com)
- system templates - making jslint happy, and looking up elements that may have
  been redrawn (jsherril@redhat.com)
- system templates - a few javascript fixes for product removal
  (jsherril@redhat.com)
- Updated katello.js to keep jslint happy (paji@redhat.com)
- Updated katello.js to keep jslint happy (paji@redhat.com)
- Updated katello.js to keep jslint happy (paji@redhat.com)
- Code changes to make jslint happy (paji@redhat.com)
- Fixed some system template conflict handling issues (paji@redhat.com)
- system templates - adding permission for system templates
  (jsherril@redhat.com)
- system templates - fixing things that broke due to master merge
  (jsherril@redhat.com)
- merge fix (jsherril@redhat.com)
- system templates - fixing issue with firefox showing a longer form than
  chrome causing the add button to go to another line (jsherril@redhat.com)
- Added a 'details' page for system templates promotion (paji@redhat.com)
- changeset history - adding bbq support for cs history, and making bbq work
  properly on this page for panel (jsherril@redhat.com)
- Added a system templates details page needed for promotion (paji@redhat.com)
- Quick fix on promotions javascript to get the add/remove properly showing up
  (paji@redhat.com)
- 734899 - fixing issue where changeset history would default to library
  (jsherril@redhat.com)
- changeset history - adding indentation to content items (jsherril@redhat.com)
- Added some auth rules for changeset updating (paji@redhat.com)
- adding system templates to changeset history and fixing spacing issues with
  accordion (jsherril@redhat.com)
- Got the add remove working on system templates (paji@redhat.com)
- system templates - fixing action bar buttons from not changing name properly
  (jsherril@redhat.com)
- Added code to show 'empty' templates (paji@redhat.com)
-  fixing merge conflict (jsherril@redhat.com)
- system templates - adapting the system templates tow ork with the new action
  bar api (jsherril@redhat.com)
- Fixed errors that crept up in a previous commit (paji@redhat.com)
- Fixed the simplyfy_changeset to have an init :system_templates
  (paji@redhat.com)
- Made got the add/remove system templates functionality somewhat working
  (paji@redhat.com)
- fixing merge conflicts (jsherril@redhat.com)
- system templates - adding additional tests (jsherril@redhat.com)
- system templates - adding help tip (jsherril@redhat.com)
- system templates - adding & removing from content pane now works as well as
  saving product changes within the template (jsherril@redhat.com)
- system templates - adding working auto complete box for products
  (jsherril@redhat.com)
- system-templates - making the auto complete box more abstract so products can
  still use it, as well as adding product rendering (jsherril@redhat.com)
- system templates - adding missing view (jsherril@redhat.com)
- breaking out packge actions to their own js object (jsherril@redhat.com)
- Initial cut of the system templates promotion page - Add/remove changeset
  functionality TBD (paji@redhat.com)
- system template - add warning when browsing away from an unsaved changeset
  (jsherril@redhat.com)
- system template - fixing issue where clicking add when default search text
  was there would attempt to add a package (jsherril@redhat.com)
- system templates - added save dialog for moving away from a template when it
  was modified (jsherril@redhat.com)
- sliding tree - making it so that links to invalid breadcrumb entries redirect
  to teh default tab (jsherril@redhat.com)
- system templates - got floating box to work with scrolling properly and list
  to have internal scrolling instead of making the box bigger
  (jsherril@redhat.com)
- system templates - adding package add/remove on left hand content panel, and
  only showing package names (jsherril@redhat.com)
- system template - only show 20 packages in auto complete drop down
  (jsherril@redhat.com)
- Adding changeset to system templates connection (paji@redhat.com)
- adding saving indicator and moving tree_loading css to be a class instead of
  an id (jsherril@redhat.com)
- adding package validation before adding (jsherril@redhat.com)
- adding autocomplete for packages on system template page
  (jsherril@redhat.com)
- making save functionality work to actually save template packages
  (jsherril@redhat.com)
- added client side adding of packages to system templates
  (jsherril@redhat.com)
- adding search and sorting to templates page (jsherril@redhat.com)
- moving system templates to a sliding tree and to the content section
  (jsherril@redhat.com)
- making sure sliding tree does not double render on page load
  (jsherril@redhat.com)
- only allowing modification of a system template in library within system
  templates controller (jsherril@redhat.com)
- adding spec tests for system_templates controller (jsherril@redhat.com)
- fixing row height on system templates (jsherril@redhat.com)
- adding initial system template CRUD (jsherril@redhat.com)

* Mon Sep 12 2011 Lukas Zapletal <lzap+git@redhat.com> 0.1.80-1
- error text now include 'Warning' not to confuse users
- initscript - removing temporary sleep
- initscript - removing pid removal
- 736716 - product api was returning 2 ids per product
- 736438 - implement permission check for list_owners
- 736438 - move list_owners from orgs to users controller
- app server - updates to use thin Rack handler vs script/thin
- script/rails - adding back in... needed to run rails console
- Merge branch 'master' of ssh://git.fedorahosted.org/git/katello
- renaming the 2 providers to something more useful
- Changeset History - Fix for new URL scheme on changeset history page.
- Roles UI - Adds selected color border to roles slide out widget and removes
  arrow from left list on roles page only.

* Fri Sep 09 2011 Brad Buckingham <bbuckingham@redhat.com> 0.1.79-1
- Merge branch 'master' into thin (mmccune@redhat.com)
- Merge branch 'master' into thin (mmccune@redhat.com)
- moving new thin and httpd conf files to match existing config locations
  (mmccune@redhat.com)
- Simplify the stop command and make sure status works (mmccune@redhat.com)
- JS - fix image paths in javascript (bbuckingham@redhat.com)
- Promotions packages - replace hardcoded path w/ helper
  (bbuckingham@redhat.com)
- katello.init - update thin start so that log/pid files are owned by katello
  (bbuckingham@redhat.com)
- Views - updates to support /katello prefix (bbuckingham@redhat.com)
- Views/JS - updates to support /katello prefix (bbuckingham@redhat.com)
- Merge branch 'master' into thin (bbuckingham@redhat.com)
- app server - update apache katello.conf to use candlepin cert
  (bbuckingham@redhat.com)
- View warning - address view warning on Org->Subscriptions (Object#id vs
  Object#object_id) (bbuckingham@redhat.com)
- View warnings - address view warnings resulting from incorrect usage of
  form_tag (bbuckingham@redhat.com)
- app server - changes to support /katello prefix in base path
  (bbuckingham@redhat.com)
- app server - removing init.d/thin (bbuckingham@redhat.com)
- katello.spec - add thin.yml to files (bbuckingham@redhat.com)
- katello.spec - remove thin/thin.conf (bbuckingham@redhat.com)
- promotion.js - uncomment line accidentally committed (bbuckingham@redhat.com)
- app server - setting relative paths on fonts/images in css & js
  (bbuckingham@redhat.com)
- Views - update to use image_tag helper (bbuckingham@redhat.com)
- app server - removing script/rails ... developers will instead use
  script/thin start (bbuckingham@redhat.com)
- Apache - first pass update to katello.conf to add SSL
  (bbuckingham@redhat.com)
- thin - removing etc/thin/thin.yml (bbuckingham@redhat.com)
- forgot to add this config file (mmccune@redhat.com)
- adding new 'thin' startup script (mmccune@redhat.com)
- moving thin into a katello config (mmccune@redhat.com)
- first pass at having Katello use thin and apache together
  (mmccune@redhat.com)

* Thu Sep 08 2011 Brad Buckingham <bbuckingham@redhat.com> 0.1.78-1
- scoped_search - bumping version to 2.3.3 (bbuckingham@redhat.com)
- 735747 - fixing issue where creating a permission with create verb would
  result in an error (jsherril@redhat.com)
- Changes from using controller_name (a pre-defined rails function) to using
  controller_display_name for use in setting model object ids in views.
  (ehelms@redhat.com)
- 736440 - Failures based on authorization return valid json
  (tstrachota@redhat.com)
- default newrelic profiling to false in dev mode (shughes@redhat.com)
- Merge branch 'oauth_provider' (dmitri@redhat.com)
- added support for katello api acting as a 2-legged oauth provider
  (dmitri@redhat.com)

* Thu Sep 08 2011 Lukas Zapletal <lzap+git@redhat.com> 0.1.77-1
- puppet - adding initdb 'run twice' check
- 731158: add ajax call to update sync duration
- sync-status removing finish_time from ui
- sync status - add sync duration calculations
- sync status - update title per QE request
- 731158: remove 'not synced' status and leave blank
- 734196 - Disabled add and remove buttons in roles sliding tree after they
  have been clicked to prevent multiple server calls.
- Merge branch 'master' of ssh://git.fedorahosted.org/git/katello
- 725842 - Fix for Search: fancyqueries dropdown - alignment
- Merge branch 'master' into roles-ui
- Role - Disabled the resizing on the roles ui sliding tree.
- Fix for when system has no packages - should not see list or filter.
- Fix for systems with no packages.
- 736148 - update code to properly cancel a sync and render it in UI
- Role - Changes to display of full access label on organizations in roles ui
  list when a permission granting full access is removed.
- 731158: misc improvements to sync status page
- 736384 - workaround for perm. denied (unit test)
- Role - Look and feel fixes for displaying of no current permissions message.
- 734448 - Fix for Broken 'logout' link at web page's footer o    modified:
  src/app/views/layouts/_footer.haml
- Package sort asc and desc via header.  Ajax refresh and indicators.
- 736384 - workaround for perm. denied for rhsm registration
- Roles - Adds text to empty permissions list instructing user what to do next
  for global and organizational permissions.
- Merge branch 'master' into roles-ui
- 736251 - use content name for repo id when importing manifest
- templates - it is possible to create/edit only templates in the library -
  added checks into template controller - spec tests fixed according to changes
- Packages offset loading via "More..." now working with registered system.
- 734026 - removing uneeded debug line that caused syncs to fail
- packagegroups - refactor: move menthods to Glue::Pulp::Repo
- Merge branch 'master' into sub
- product - removed org name from product name
- Api for listing package groups and categories
- Fixing error with spinner on pane.
- Refresh of subs page.
- Area to re-render subs.
- unsubscribe support for sub pools
- Merge branch 'subway' of ssh://git.fedorahosted.org/git/katello into subway
- Fix for avail_subs vs. consumed_subs.
- move sys pools and avail pools to private methods, reuse
- Adds class requirement 'filterable' on sliding lists that should be
  filterable by search box.
- Update to permission detail view to display verbs and tags in a cleaner way.
- Adds step indicators on permission create.  Adds more validation handling for
  blank name.
- initial subscription consumption, sunny day
- Fixes to permission add and edit flow for consistency.
- More subscriptions work. Rounded top box with shadow and borders.  Fixed some
  other stuff with spinner.
- Updated subscription spinner to have useful info.
- More work on subscriptions page.
- Small change for wrong sub.poolId.
- Added a spinner to subscriptions.
- fix error on not grabbing latest subscription pools
- Fixed views for subscriptions.
- Merge branch 'subway' of ssh://git.fedorahosted.org/git/katello into subway
- Fixed a non i18n string.
- support mvc better for subscriptions availability and consumption
- Role editing commit that adds workflow functionality.  This also provides
  updated and edits to the create permission workflow.
- Modifies sliding tree action bar to require an identifier for the toggled
  item and a dictionary with the container and setup function to be called.
  This was in order to re-use the same HTML container for two different
  actions.
- change date format for sub expires
- changing to DateTime to Date for expires sub
- Wires up edit permission button and adds summary for viewing an individual
  permission.
- Switches from ROLES object to KT.roles object.
- added consumed value for pool of subs
- Subscriptions page changes to include consumed and non-consumed.
- Subscriptions page coming along.
- remove debugger line
- add expires to subscriptions
- Subscriptions page.  Mostly mocked up (no css yet).
- cleaning up subscriptions logic
- add in subscription qty for systems
- Small change to subscriptions page, uploading of assets for new subscriptions
  page.
* Mon Sep 05 2011 Lukas Zapletal <lzap+git@redhat.com> 0.1.76-1
- 730358 - repo discovery now uses asynchronous tasks - the route has been
  changed to /organizations/ID/repositories/discovery/
- 735359 - Don't create content in CP when creating a repo.
- Fixed a couple of errors that occured due to wrong sql in postgres
- reset-dbs - katello-jobs are restarted now
- Changes roles and permission success and error notices to include the name of
  the role/permission and fit the format of other pages.
- Validate uniqueness of repo name within a product scope
- products - cp name now join of <org_name>-<product_name> used to be
  <provider_name>-<product_name>
- sync - comparing strings instead of symbols in sync_status fix for AR
  returning symbols
- sync - fix for sync_status failing when there were no syncable subitems
  (repos for product, products for providers)
- sync - change in product&provider sync_status logic
- provider sync status - cli + api
- sync - spec tests for cancel and index actions
- Fixes for editing name of changeset on changeset history page.
- Further re-work of HTML and JS model naming convention.  Changes the behavior
  of setting the HTML id for each model type by introducing a simple
  controller_name function that returns the controller name to be used for
  tupane, edit, delete and list items.
- Adds KT javascript global object for all other modules to attach to. Moves
  helptip and common to be attached to KT.
- Changes to Users page to fit new HTML model id convention.
- Changes Content Management page items to use new HTML model id convention.
- Changes to Systems page for HTML and JS model id.
- Changes Organizations section to use of new HTML model id convention.
- Changes to model id's in views.
- 734851 - service katello start - Permission denied
- Refactor providers - remove unused routes

* Wed Aug 31 2011 Lukas Zapletal <lzap+git@redhat.com> 0.1.75-1
- 734833 - service katello-jobs stop shows non-absolute home (ArgumentError)
- Refactor repo path generator
- Merge branch 'repo-path'
- Fix failing repo spec
- Pulp repo for Library products consistent with other envs
- 734755 - Service katello-jobs status shows no file or directory
- Refactor generating repo id when cloning
- Change CP content url to product/repo
- Scope system by readable permissions
- Scope users by readable permissions
- Scope products by readability scope
- Refactor - move providers from OrganziationController
- Fix scope error - readable repositories
- Remove unused code: OrganizationController#providers
- Authorization rules - fix for systmes auth check
- More specific test case pro changeset permissions
- Scope products for environment by readable providers
- Fix bug in permissions
- Scope orgranizations list in API by the readable permissions
- Fix failing spec
- Authorization rules for API actions
- Integrate authorization rules to API controllers
- Merge remote-tracking branch 'origin/master' into repo-path
- Format of CP content url: /org/env/productName/repoName

* Tue Aug 30 2011 Partha Aji <paji@redhat.com> 0.1.74-1
- Fixed more bugs related to the katello.yml and spec (paji@redhat.com)

* Tue Aug 30 2011 Partha Aji <paji@redhat.com> 0.1.73-1
- Fixed the db directory link (paji@redhat.com)
- Updated some spacing issues (paji@redhat.com)

* Tue Aug 30 2011 Partha Aji <paji@redhat.com> 0.1.72-1
- Updated spec to not include database yml in etc katello and instead for the
  user to user /etc/katello/katello.yml for db info (paji@redhat.com)
- Fixed an accidental goof up in the systems controllers test (paji@redhat.com)
- made a more comprehensive test matrix for systems (paji@redhat.com)
- Added rules based tests to test systems controller (paji@redhat.com)
- Added rules for sync_schedules spec (paji@redhat.com)
- Added tests for sync plans (paji@redhat.com)
- Added rules tests for subscriptions (paji@redhat.com)
- Restricted the routes for subscriptions  + dashboard resource to only :index
  (paji@redhat.com)
- Added tests for repositories controller (paji@redhat.com)
- Updated routes in a for a bunch of resources limiting em tp see exactly what
  they can see (paji@redhat.com)
- Added unit tests for products controller (paji@redhat.com)
- fixing permission denied on accounts controller (jsherril@redhat.com)
- 731540 - Sync Plans - update edit UI to use sync_plan vs plan
  (bbuckingham@redhat.com)
- added rules checking for environment (paji@redhat.com)
- Added tests for operations controller (paji@redhat.com)
- Bug fix - resource should be in plural when checking permissions
  (inecas@redhat.com)
- adding sync management controller rules tests (jsherril@redhat.com)
- adding users controller rules tests (jsherril@redhat.com)
- adding roles controller rules tests (jsherril@redhat.com)
- 734033 - deleteUser API call fails (inecas@redhat.com)
- 734080 - katello now returns orgs for owner (lzap+git@redhat.com)

* Fri Aug 26 2011 Justin Sherrill <jsherril@redhat.com> 0.1.71-1
- fixing a couple issues with promotions (jsherril@redhat.com)
- adding some missing navigation permission checking (jsherril@redhat.com)
- fixing issue where logout would throw a permission denied
  (jsherril@redhat.com)
- adding provider roles spec tests (jsherril@redhat.com)
- Decreasing min validate_length for name fields to 2.  (Kept getting denied
  for "QA"). (jrist@redhat.com)
- Raising a permission denied exception of org is required, but not present.
  Previously we would log the user out, which does not make much sense
  (jsherril@redhat.com)
- KPEnvironment (and subsequent kp_environment(s)) => KTEnvironment (and
  kt_environment(s)). (jrist@redhat.com)
- fixing broken unit tests (jsherril@redhat.com)
- Fixed an issue where clicking on notices caused a user with no org perms to
  log out (paji@redhat.com)
- adding promotions permissions spec tests (jsherril@redhat.com)
- Fixed some unit tests (paji@redhat.com)
- Updated the protected shared example and unit tests (paji@redhat.com)
- spec tests - modification after changes in product model/controller
  (tstrachota@redhat.com)
- fix for product name validations (tstrachota@redhat.com)
- products cli - now displaying provider name (tstrachota@redhat.com)
- products cli - fixed commands according to recent changes
  (tstrachota@redhat.com)
- products - name unique in scope of product's organziation
  (tstrachota@redhat.com)
- products - name unique in scope of provider now + product sync info reworked
  (tstrachota@redhat.com)
- product api - added synchronization data (tstrachota@redhat.com)
- sync - api for sync status and cancelling (tstrachota@redhat.com)
- katello-jobs.init executable (tstrachota@redhat.com)
- changeset controller (jsherril@redhat.com)
- removed an accidental typo (paji@redhat.com)
- Added authorization controller tests based of ivan's initial work
  (paji@redhat.com)
- adding small simplification to notices (jsherril@redhat.com)
- Fixes broken promotions page icons. (ehelms@redhat.com)
- Fixes issue with incorrect icon being displayed for custom products.
  (ehelms@redhat.com)
- 732920 - Fixes issue with right side panel in promotions moving up and down
  with scroll bar unncessarily. (ehelms@redhat.com)
- Adds missing changeset loading spinner. (ehelms@redhat.com)
- Code cleanup and fixes for filter box on promotions and roles page styling
  and actions. (ehelms@redhat.com)
- making sure sync plans page only shows readable products
  (jsherril@redhat.com)
- fixing issue where promotions would not highlight the correct nav
  (jsherril@redhat.com)
- Merge branch 'master' of ssh://git.fedorahosted.org/git/katello
  (ehelms@redhat.com)
- Javascript syntax and error fixing. (ehelms@redhat.com)
- Merge branch 'master' into roles-ui (paji@redhat.com)
- removing uneeded test (jsherril@redhat.com)
- Merge branch 'master' into perf (shughes@redhat.com)
- Merge branch 'roles-ui' of ssh://git.fedorahosted.org/git/katello into roles-
  ui (ehelms@redhat.com)
- Fixes to roles ui widget as a result of a re-factor as a result of bug
  729728. (ehelms@redhat.com)
- Fixed perm spec bug (paji@redhat.com)
- Further Merge conflicts as a result of merging master in. (ehelms@redhat.com)
- fixing spec tests (jsherril@redhat.com)
- Merge branch 'master' into roles-ui (ehelms@redhat.com)
- adding version for newrelic gem (shughes@redhat.com)
- adding dev gem newrelic (shughes@redhat.com)
- config for newrelic profiling (shughes@redhat.com)
- Fix failing tests - controller authorization rules (inecas@redhat.com)
- Persmissions rspec - use before(:each) instead of before(:all)
  (inecas@redhat.com)
- Shared example for authorization rules (inecas@redhat.com)
- improving reset-dbs script (lzap+git@redhat.com)
- Fixed some changeset controller tests (paji@redhat.com)
- fixing spec test (jsherril@redhat.com)
- Fixed a spec test in user controllers (paji@redhat.com)
- Made the syncable check a lambda function (paji@redhat.com)
- Fixed some unit tests (paji@redhat.com)
- 729728 - Makes it so that clicking anywhere inside a highlighted row on
  promotions page will click it instead of just a narrow strip of the
  highlighted row. (ehelms@redhat.com)
- Fixes issue with changeset loading as a result of previous bug fix.
  (ehelms@redhat.com)
- converting promotions to use a more simple url scheme that helps navigation
  not have to worry about which environments the user can access via promotions
  (jsherril@redhat.com)
- Fixed the panel sliding up and down. (jrist@redhat.com)
- Fixed panel sliding up and down when closing or opening helptips.
  (jrist@redhat.com)
- make sure we delete all the pulp database files vs just the 1
  (mmccune@redhat.com)
- Fixed merge conflicts (paji@redhat.com)
- restructured the any  rules  in org to be in environment to be more
  consistent (paji@redhat.com)
- 726724 - Fixes Validation Error text not showing up in notices.
  (ehelms@redhat.com)
- removed beaker rake task (dmitri@redhat.com)
- Fixed a rules bug that would wrongly return nil instead of true .
  (paji@redhat.com)
- commented-out non localhost setting for candlepin integration tests
  (dmitri@redhat.com)
- commented-out non localhost setting for candlepin integration tests
  (dmitri@redhat.com)
- first cut at candlepin integration tests (dmitri@redhat.com)
- fixing issue with System.any_readable? referring to self instead of org
  (jsherril@redhat.com)
- fixing systems to only look up what the user can read (jsherril@redhat.com)
- Notices - fix specs broken in in the roles refactor (bbuckingham@redhat.com)
- removing error message from initdb script (lzap+git@redhat.com)
- 723308 - verbose environment information should list names not ids
  (inecas@redhat.com)
- Made the code use environment ids instead of collecting one env at a time
  (paji@redhat.com)
- 732846 - reverting back to working code (mmccune@redhat.com)
- 732846 - purposefully checking in syntax error - see if jenkins fails
  (mmccune@redhat.com)
- Merge branch 'master' of ssh://git.fedorahosted.org/git/katello
  (mmccune@redhat.com)
- 732846 - adding a javascript lint to our unit tests and fixing errors
  (mmccune@redhat.com)
- Added protect_from_forgery for user_sessinos_controller - now passes auth
  token on post. (jrist@redhat.com)
- auto_tab_index - introduce a view helper to simplify adding tabindex to forms
  (bbuckingham@redhat.com)
- Role - Changes to javascript permission lockdown. (ehelms@redhat.com)
- Role - Adds tab order to permission widget input and some look and feel
  changes. (ehelms@redhat.com)
- Role - Makes permission name unique with a role and an organization.
  (ehelms@redhat.com)
- Role - Adds disable to Done button to prevent multiple clicks.
  (ehelms@redhat.com)
- Roles - updating role ui to use the new permissions model
  (bbuckingham@redhat.com)
- Re-factor of Roles-UI javascript for performance. (ehelms@redhat.com)
- Modified the super admin before destroy query to use the new way to do super
  admins (paji@redhat.com)
- Re-factoring and fixes for setting summary on roles ui. (ehelms@redhat.com)
- Adds better form and flow rest on permission widget. (ehelms@redhat.com)
- Fixes for wrong verbs showing up initially in permission widget.  Fix for
  non-display of tags on global permissions. (ehelms@redhat.com)
- Changes filter to input box.  Adds fixes for validation during permission
  creation. (ehelms@redhat.com)
- Users - fix issue where user update would remove user's roles
  (bbuckingham@redhat.com)
- Navigation related changes to hide different resources (paji@redhat.com)
- Fixing the initial summary on roles-ui page. (jrist@redhat.com)
- `Merge branch 'roles-ui' of ssh://git.fedorahosted.org/git/katello into
  roles-ui (jrist@redhat.com)
- Sliding tree summaries. (jrist@redhat.com)
- Role - Adds client side validation to permission widget steps.
  (ehelms@redhat.com)
- Adds enhancements to add/remove of users and permissions. (ehelms@redhat.com)
- Fixing a bunch of labels and the "shadow bar" on panels without nav.
  (jrist@redhat.com)
- Revert "729115 - Fix for overpass font request failure in FF.  Caused by
  ordering of request for font type." (jrist@redhat.com)
- 729115 - Fix for overpass font request failure in FF.  Caused by ordering of
  request for font type. (jrist@redhat.com)
- Merge branch 'roles-ui' of ssh://git.fedorahosted.org/git/katello into roles-
  ui (jrist@redhat.com)
- 722432 - Fix for CSRF exploit on /logout (jrist@redhat.com)
- Role - Adds fixes for sliding tree that led to multiple hashchange handlers
  and inconsistent navigation. (ehelms@redhat.com)
- Merge branch 'roles-ui' of ssh://git.fedorahosted.org/git/katello into roles-
  ui (jrist@redhat.com)
- Activation Keys - fix specs resulting from roles and perms changes
  (bbuckingham@redhat.com)
- 730754 - Fix for rendering of wider panels. (jrist@redhat.com)
- Fixes background issues on roles and permissions on users page.
  (ehelms@redhat.com)
- Moves bulk of roles sliding tree code to new file.  Changes paradigm to load
  bulk of roles editing javascript code once and have initialization/resets
  occur on individual ajax loads. (ehelms@redhat.com)
- Roles - update env breadcrumb path used by akeys...etc to better handle
  scenarios involving permissions (bbuckingham@redhat.com)
- unbind live click handler for non syncable schedules (shughes@redhat.com)
- js call to disable non syncable schedule commits (shughes@redhat.com)
- removing unnecessary products loop (shughes@redhat.com)
- Removed the 'allow' method in roles, since it was being used only in tests.
  So moved it to tests (paji@redhat.com)
- Rounded bottom corners on third level subnav. Added bg. (jrist@redhat.com)
- Merge branch 'roles-ui' of ssh://git.fedorahosted.org/git/katello into roles-
  ui (jrist@redhat.com)
- Third-level nav hover. (jrist@redhat.com)
- fix bug with viewing systems with nil environments (shughes@redhat.com)
- 3rd level nav bumped up to 2nd level for systems (shughes@redhat.com)
- remove 3rd level nav from systems page (shughes@redhat.com)
- making promotions controller rules more readable (jsherril@redhat.com)
- Subscriptions - fix accidental commit... :( (bbuckingham@redhat.com)
- having the systems environment page default to an environment the user can
  actually read (jsherril@redhat.com)
- fixing issue where changesets history would default to a changeset that the
  user was not able to read (jsherril@redhat.com)
- fixing permission for accessing the promotions page (jsherril@redhat.com)
- remove provider sync perms from schedules (shughes@redhat.com)
- update sync mgt to use org syncable perms (shughes@redhat.com)
- remove sync from provider. moved to org. (shughes@redhat.com)
- readable perms update to remove sync (shughes@redhat.com)
- Roles - Activation Keys - add the logic to UI side to honor permissions
  (bbuckingham@redhat.com)
- making the promotions page honor roles and perms (jsherril@redhat.com)
- fixing issue with sync_schedules (jsherril@redhat.com)
- Fixes for the filter. (jrist@redhat.com)
- Merge branch 'roles-ui' of ssh://git.fedorahosted.org/git/katello into roles-
  ui (jrist@redhat.com)
- Converted orgSwitcher to an ajax call for each click. Added a filter.
  (jrist@redhat.com)
- Fixed a tags glitch that was checking for id instead of name
  (paji@redhat.com)
- Fix for reseting add permission widget. (ehelms@redhat.com)
- Role - Adds support for all tags and all verbs selection when adding a
  permission. (ehelms@redhat.com)
- update product to be syncable only by org sync access (shughes@redhat.com)
- disable sync submit btn if user does not have syncable products
  (shughes@redhat.com)
- change sync plans to use org syncable permission (shughes@redhat.com)
- add sync resource to orgs (shughes@redhat.com)
- fix sync plan create/edit access (shughes@redhat.com)
- adjust sync plan to use provider readable access (shughes@redhat.com)
- remove sync plan resource type (shughes@redhat.com)
- remove sync plan permission on model (shughes@redhat.com)
- Fixed bunch of lookups that were checking on org tags instead of looking at
  org scope (paji@redhat.com)
- Fixed a typo in the perms query to make it not look for tags names for
  :organizations (paji@redhat.com)
- Fixed a typo (paji@redhat.com)
- Roles - remove debugger statement from roles controller
  (bbuckingham@redhat.com)
- Roles - fix typo on systems controller (bbuckingham@redhat.com)
- fix qunit tests for rails.allowedAction (shughes@redhat.com)
- Role - Fix for permission creation workflow. (ehelms@redhat.com)
- Role - Adds function to Tag to display pretty name of tags on permission
  detail view. (ehelms@redhat.com)
- Role - Adds display of verb and resource type names in proper formatting when
  viewing permission details. (ehelms@redhat.com)
- Role - First cut of permission widget with step through flow.
  (ehelms@redhat.com)
- Role - Re-factoring for clarity and preparation for permission widget.
  (ehelms@redhat.com)
- Role - Fix to update role name in list upon edit. (ehelms@redhat.com)
- sync js cleanup and more comments (shughes@redhat.com)
- Role - Activation Keys - add resource type, model and controller controls
  (bbuckingham@redhat.com)
- disable product repos that are not syncable by permissions
  (shughes@redhat.com)
- adding snippet to restrict tags returned for eric (jsherril@redhat.com)
- remove unwanted images for sync drop downs (shughes@redhat.com)
- Updated the navs to deal with org less login (paji@redhat.com)
- Quick fix to remove the Organization.first reference (paji@redhat.com)
- Made the login page choose the first 'accessible org' as users org
  (paji@redhat.com)
- filter out non syncable products (shughes@redhat.com)
- nil org check for authorized verbs (shughes@redhat.com)
- check if product is readable/syncable, sync mgt (shughes@redhat.com)
- adding check for nil org for authorized verbs (shughes@redhat.com)
- blocking off product remove link if provider isnt editable
  (jsherril@redhat.com)
- merging in master (jsherril@redhat.com)
- Role - Fixes fetching of verbs and tags on reload of global permission.
  (ehelms@redhat.com)
- Role - Adds missing user add/remove breadcrumb code.  Fixes for sending all
  types across and not displaying all type in UI.  Fixes sending multiple verbs
  and tags to work properly. (ehelms@redhat.com)
- Made it easier to give all_types access by letting one use all_type = method
  (paji@redhat.com)
- Role - Adds missing user add/remove breadcrumb code.  Fixes for sending all
  type across and not displaying all type in UI.  Fixes sending multiple verbs
  and tags to work properly. (ehelms@redhat.com)
- fixing issue with creation, and nested attribute not validating correctly
  (jsherril@redhat.com)
- Added some permission checking code on the save of a permission so that the
  perms with invalid resource types or verbs don;t get created
  (paji@redhat.com)
- Role - Adds validation to prevent blank name on permissions.
  (ehelms@redhat.com)
- Role - Fixes typo (ehelms@redhat.com)
- Role - Refactor to move generic actionbar code into sliding tree and add
  roles namespace to role_edit module. (ehelms@redhat.com)
- unit test fixes and adding some (jsherril@redhat.com)
- adding validator for permissions (jsherril@redhat.com)
- fix for verb check where symbol and string were not comparing correctly
  (jsherril@redhat.com)
- Made resource type called 'All' instead of using nil for 'all' so that one
  can now check if user has permissions to all in a more transparent manner
  (paji@redhat.com)
- making system environments work with env selector and permissions
  (jsherril@redhat.com)
- Role - Adds 'all' types selection to UI and allows creation of full access
  permissions on organizations. (ehelms@redhat.com)
- adapting promotions to use the env_selector with auth (jsherril@redhat.com)
- switching to a simpler string substitution that wont blow up on nil
  (mmccune@redhat.com)
- Merge branch 'roles-ui' of ssh://git.fedorahosted.org/git/katello into roles-
  ui (jrist@redhat.com)
- Org switcher with box shadow. (jrist@redhat.com)
- fixing the include on last child of env selector being at wrong level
  (jsherril@redhat.com)
- moving nohover mixin to mixins scss file (jsherril@redhat.com)
- making env-selector only accept environments the user has access to, will
  temporarily break other pages using the env selector (jsherril@redhat.com)
- Role - Fixes for opening and closing of edit subpanels from roles actionbar.
  (ehelms@redhat.com)
- Role - Adds button highlighting and text changes on add permission.
  (ehelms@redhat.com)
- Role - Changes role removal button location.  Moves role removal to bottom
  actionbar and implements custom confirm dialog. (ehelms@redhat.com)
- Merge branch 'roles-ui' of ssh://git.fedorahosted.org/git/katello into roles-
  ui (jrist@redhat.com)
- Org switcher with scroll pane. (jrist@redhat.com)
- made a method shorter (paji@redhat.com)
- Adding list filtering to roles and users (paji@redhat.com)
- LoginArrow for org switcher. (jrist@redhat.com)
- Merge branch 'roles-ui' of ssh://git.fedorahosted.org/git/katello into roles-
  ui (jrist@redhat.com)
- Working org switcher. Bit more to do, but it works :) (jrist@redhat.com)
- Added list filtering for org controllers (paji@redhat.com)
- Added code to accept org or org_id so that people sending org_ids to
  allowed_to can deal with it ok (paji@redhat.com)
- Role - Fix for tags not displaying properly on add permission.
  (ehelms@redhat.com)
- Made the names of the scopes more sensible... (paji@redhat.com)
- Role - Adds Global permission adding and fixes to getting permission details
  with bbq hash rendering. (ehelms@redhat.com)
- Role - Fix for creating new role.  Cleans up role.js (ehelms@redhat.com)
- Tupane - Removes previous custom_panel variable from tupane options and moves
  the logic into the role_edit.js file for overiding a single panel. New
  callbacks added to tupane javascript panel object. (ehelms@redhat.com)
- Role - Moved i18n for role edit to index page to only load once.  Added
  display of global permissions in list. Added heading for add permission
  widget.  Added basic global permission add widget. (ehelms@redhat.com)
- Role - Adds bbq hash clearing on panel close. (ehelms@redhat.com)
- fixing more unit tests (jsherril@redhat.com)
- Update the permissions query to effectively deal with organization resource
  vs any other resource type (paji@redhat.com)
- Fixed a permissions issue with providers page (paji@redhat.com)
- Added a display_verbs method to permissions to get a nice list of verbs
  needed by the UI (paji@redhat.com)
- added read in the non global list for orgs (paji@redhat.com)
- Role - Hides tags on adding permission when organization is selected.
  (ehelms@redhat.com)
- fixing list_tags to only show tags within an org for ones that should do so
  (jsherril@redhat.com)
- fixing merge from master conflict (jsherril@redhat.com)
- some spec test fixes (jsherril@redhat.com)
- Added a 'global' tag for verbs in a model to denote verbs that are global vs
  local (paji@redhat.com)
- Updated the debug message on perms (paji@redhat.com)
- Role - Adds cacheing of organization verbs_and_tags. (ehelms@redhat.com)
- Role - Adds Name and Description to a permission.  Adds Name and Description
  to add permission UI widget.  Adds viewing of permissiond etails in sliding
  tree. (ehelms@redhat.com)
- blocking off UI elements based on read/write perms for changeset history
  (jsherril@redhat.com)
- fixing permission http methods (jsherril@redhat.com)
- Role - Adds permission removal from Organization. (ehelms@redhat.com)
- Role - Adds pop-up panel close on breadcrumb change. (ehelms@redhat.com)
- fixing issue where environments would not show tags (jsherril@redhat.com)
- Role - Adds the ability to add and remove users from a role.
  (ehelms@redhat.com)
- spec test for user allowed orgs perms (shughes@redhat.com)
- Role - Adds permission add functionality with controller changes to return
  breadcrumb for new permission.  Adds element sorting within roles sliding
  tree. (ehelms@redhat.com)
- Role - Adds population of add permission ui widget with permission data based
  on the current organization being browsed. (ehelms@redhat.com)
- Role - Adds missing i18n call. (ehelms@redhat.com)
- Roles - Changes verbs_and_scopes route to take in organization_id and not
  resource_type.  Changes the generated verbs_and_scopes object to do it for
  all resource types based on the organization id. (ehelms@redhat.com)
- Role - Adds organization_id parameter to list_tags and tags_for methods.
  (ehelms@redhat.com)
- Role - Changes to allow multiple slide up screens from sliding tree actionbar
  and skeleton of add permission section. (ehelms@redhat.com)
- Role - Adds global count display and fixes non count object display problems.
  (ehelms@redhat.com)
- Role - Adds global permission checking.  Adds global permissions listing in
  sliding tree and adds counts to both Organization and Globals.
  (ehelms@redhat.com)
- Role - Added Globals breadcrumb and changed main load page from Organizations
  to Permissions. (ehelms@redhat.com)
- Role - Adds role detail editing to UI and controller support fixes.
  (ehelms@redhat.com)
- Role - Adds actionbar to roles sliding tree and two default buttons for add
  and edit that do not perform any actions.  Refactors more of sliding tree
  into katello.scss. (ehelms@redhat.com)
- Roles - Adds resizing to roles sliding tree to fill up right side panel
  entirely.  Adds status bar to bottom of sliding tree. Adds Remove and Close
  buttons. (ehelms@redhat.com)
- Roles - Changes to use custom panel option and make sliding tree fill up
  panel on roles page.  Adds base breadcrumb for Role name that leads down
  paths of either Organizations or Users. (ehelms@redhat.com)
- Changes to tupanel sizing calculations and changes to sliding tree to handle
  non-image based first breadcrumb. (ehelms@redhat.com)
- Tupane - Adds new option for customizing overall panel look and feel for
  specific widgets on slide out. (ehelms@redhat.com)
- Roles - Initial commit of sliding tree roles viewer. (ehelms@redhat.com)
- Roles - Adds basic roles breadcrumb that populates all organizations.
  (ehelms@redhat.com)
- Changesets - Moves breadcrumb creation to centralized helper and modularizes
  each major breadcrumb generator. (ehelms@redhat.com)
- Adds unminified jscrollpane for debugging. Sets jscrollpane elements to hide
  focus and prevent outline. (ehelms@redhat.com)
- Added a scope based auth filtering strategy that could be used
  acrossdifferent models (paji@redhat.com)
- locking down sync plans according to roles (jsherril@redhat.com)
- adding back accounts controller since it is a valid stub
  (jsherril@redhat.com)
- removing unused controllers (jsherril@redhat.com)
- hiding UI widets for systems based on roles (jsherril@redhat.com)
- removing consumers controller (jsherril@redhat.com)
- fix for org selection of allowed orgs (shughes@redhat.com)
- spec tests for org selector (shughes@redhat.com)
- blocking UI widgets for organizations based on roles (jsherril@redhat.com)
- route for org selector (shughes@redhat.com)
- stubbing out user sesson spec tests for org selector (shughes@redhat.com)
- ability to select org (shughes@redhat.com)
- hiding select UI widgets based on roles in users controller
  (jsherril@redhat.com)
- Added code to return all details about a resource type as opposed to just the
  name for the roles perms pages (paji@redhat.com)
- renaming couple of old updatable methods to editable (jsherril@redhat.com)
- adding ability to get the list of available organizations for a user
  (jsherril@redhat.com)
- walling off access to UI bits in providers management (jsherril@redhat.com)
- fixing operations controller rules (jsherril@redhat.com)
- fixing user controller roles (jsherril@redhat.com)
- some roles controller fixes for rules (jsherril@redhat.com)
- fixing rules controller rules (jsherril@redhat.com)
- fixing a few more controllers (jsherril@redhat.com)
- fixing rules for subscriptions controller (jsherril@redhat.com)
- Made the roles controller deal with the new model based rules
  (paji@redhat.com)
- Made permission model deal with 'no-tag' verbs (paji@redhat.com)
- fixing sync mgmnt controller rules (jsherril@redhat.com)
- adding better rules for provider, products, and repositories
  (jsherril@redhat.com)
- fixing organization and environmental rules (jsherril@redhat.com)
- getting promotions and changesets working with new role structure, fixing
  user referencing (jsherril@redhat.com)
- making editable updatable (jsherril@redhat.com)
- adding system rules (jsherril@redhat.com)
- adding rules to subscription page (jsherril@redhat.com)
- removing with indifferent access, since authorize now handles this
  (jsherril@redhat.com)
- adding environment rule enforcement (jsherril@redhat.com)
- adding rules to the promotions controller (jsherril@redhat.com)
- adding operations rules for role enforcement (jsherril@redhat.com)
- adding roles enforcement for the changesets controller (jsherril@redhat.com)
- Merge branch 'master' into roles-ui (ehelms@redhat.com)
- using org instead of org_id for rules (jsherril@redhat.com)
- adding rules for sync management and modifying the sync management javascript
  to send product ids (jsherril@redhat.com)
- Fixed some rules for org_controller and added rules for users and roles pages
  (paji@redhat.com)
- making provider permission rules more generic (jsherril@redhat.com)
- moving subscriptions and subscriptions update to different actions, and
  adding permission rules for providers, products, and repositories controllers
  (jsherril@redhat.com)
- Cleaned up the notices to authorize based with out a user perm. Don;t see a
  case for auth on notices. (paji@redhat.com)
- Made the app controller accept a rules manifest from each controller before
  authorizing (paji@redhat.com)
- Initial commit on the the org controllers authorization (paji@redhat.com)
- Removed the use of superadmin flag since its a permission now
  (paji@redhat.com)
- Roles cleanup + unit tests cleanup (paji@redhat.com)
- Optimized the permission check query from the Users side (paji@redhat.com)
- Updated database.yml so that one could now update katello.yml for db info
  (paji@redhat.com)
- Improved the allowed_to method to make use of rails scoping features
  (paji@redhat.com)
- Removed a duplicated unit test (paji@redhat.com)
- Fixed the role file to more elegantly handle the allowed_to and not
  allowed_to cases (paji@redhat.com)
- Updated the permissions model to deal with nil orgs and nil resource types
  (paji@redhat.com)
- Initial commit on Updated Roles UI functionality (paji@redhat.com)

* Tue Aug 23 2011 Lukas Zapletal <lzap+git@redhat.com> 0.1.70-1
- fixing miscommited database.yml
- adding kill_pg_connection rake task
- cli tests - removing assumeyes option
- a workaround for candlepin issue: gpgUrl for content must exist, as it is
  used during entitlement certificate generation
- no need to specify content id for promoted repositories, as candlepin will
  assign it

* Tue Aug 23 2011 Lukas Zapletal <lzap+git@redhat.com> 0.1.69-1
- 731670 - prevent user from deleting himself
- 731670 - reformatting rescue block
- ignore case for url validation
- add in spec tests for invalid/valid file urls
- support file based urls for validation
- spec fixes
- merging changeset promotion status to master
- hiding the promotion progress bar and replacing it with just text, also
  stopping the fade out upon completion
- fixing issue with promotions where if the repo didnt exist in the next env it
  would fail
- two spec fixes
- a few promotion fixes, waiting on syncing was n ot working, client side
  updater was caching
- fixing promotion backend to sync the cloned repo and not the repo that you
  are promoting
- changing notice on promotion
- fixing issue where promotion could cause a db lock error, fixed by not
  modifying the outside of itself
- fixing issue where promoted changeset was not removed from the
  changeset_breadcrumb
- Promotion - Adjusts alignment of changesets in the list when progress and
  locked.
- Promotions - Changes to alignment in changesets when being promoted and
  locked.
- Promtoions - Fixes issue with title not appearing on a changeset being
  promoted. Changes from redirect on promote of a changeset to return user to
  list of changesets to see progress.
- fixing types of changesets shown on the promotions page
- removed rogue debugger statement
- Promotions - Progress polling for a finished changeset now ceases upon
  promotion reaching 100%.
- Fixes issue with lock icon showing up when progress. Fixes issue with looking
  for progress as a number - should receive string.
- adding some non-accurate progress incrementing to changesets
- Promotions - Updated to submit progress information from real data off of
  changest task status.
- getting async job working with promotions
- Added basic progress spec test. Added route for getting progress along with
  stubbed controller action to return progress for a changeset.
- Adds new callback when rendering is done for changeset lists that adds locks
  and progress bars as needed on changeset list load.
- Adds javascript functionality to set a progress bar on a changeset, update it
  and remove it. Adds javascript functionality to add and remove locked status
  icons from changests.
- adding changeset dependencies to be stored upon promotion time

* Mon Aug 22 2011 Lukas Zapletal <lzap+git@redhat.com> 0.1.68-1
- init script - fixing schema.rb permissions check
- katello-jobs - suppressing error message for status info

* Mon Aug 22 2011 Lukas Zapletal <lzap+git@redhat.com> 0.1.67-1
- reset script - adding -f (force) option
- reset script - missing candlepin restart string
- fixed a broken Api::SyncController test

* Fri Aug 19 2011 Lukas Zapletal <lzap+git@redhat.com> 0.1.66-1
- katello-job - init.d script has proper name now
- katello-job - temp files now in /var/lib/katello/tmp
- katello-job - improving RAILS_ENV setting
- adding Api::SyncController specs that I forgot to add earlier

* Fri Aug 19 2011 Lukas Zapletal <lzap+git@redhat.com> 0.1.65-1
- katello-job - adding new init script for delayed_job
- 731810 Deleteing a provider renders an server side error
- spec tests for Glue::Pulp::Repo
- merge of repo#get_{env,product,org} functionality
- repo sync - check for syncing only repos in library
- updated routes to support changes in rhsm related to explicit specification
  of owners
- Activation Keys - fix API rspec tests
- Fix running rspec tests - move corrupted tests to pending
- Api::SyncController, with tests now

* Wed Aug 17 2011 Mike McCune <mmccune@redhat.com> 0.1.64-1
 - period tagging of Katello.
* Mon Aug 15 2011 Lukas Zapletal <lzap+git@redhat.com> 0.1.63-1
- 714167 - undeclared dependencies (regin & multimap)
- Revert "714167 - broken dependencies is F14"
- 725495 - katello service should return a valid result

* Mon Aug 15 2011 Lukas Zapletal <lzap+git@redhat.com> 0.1.62-1
- 714167 - broken dependencies is F14
- CLI - show last sync status in repo info and status
- Import manifest for custom provider - friendly error message
- better code coverage for changeset api controller
- adding the correct route for package profile update
- new (better?) logo
- adding sysvinit script permission check for schema.rb
- allowing users to override rake setup denial
- Moved jquery.ui.tablefilter.js into the jquery/plugins dir to conform with
  convention.
- Working packages scrollExpand (morePackages).
- Semi-working packages page.
- System Packages scrolling work.
- Currently not working packages scrolling.
- System Packages - filter.
- fix for broken changeset controller spec tests
- now logging both stdout and stderr in the initdb.log
- forcing users not to run rake setup in prod mode
- changeset cli - both environment id and name are displayed in lisitng and
  info
- fox for repo repo promotion
- fixed spec tests after changes in validation of changesets
- fixed typo in model changeset_erratum
- changesets - can't add packs/errata from repo that has not been promoted yet
- changesets - fix for packages and errata removal

* Fri Aug 12 2011 Lukas Zapletal <lzap+git@redhat.com> 0.1.61-1
- rpm in /usr/share/katello - introducing KATELLO_DATA_DIR

* Fri Aug 12 2011 Lukas Zapletal <lzap+git@redhat.com> 0.1.60-1
- katello rpm now installs to /usr/share/katello
- fixing cancel sync DELETE action call
- fixed api for listing products
- changesets - products required by packages/errata/repos are no longer being
  promoted
- changeset validations - can't add items from product that has not been
  promoted yet
- 727627 - Fix for not being able to go to Sync page.
- final solution for better RestClient exception messages
- only relevant logs are rotated now
- Have the rake task emit wiki markup as well
- added option to update system's location via python client

* Wed Aug 10 2011 Lukas Zapletal <lzap+git@redhat.com> 0.1.59-1
- improving katello-reset-dbs script
- Fixes for failing activation_keys and organization tests.
- Grid_16 wrap on subnav for systems.
- Additional work on confirm boxes.
- Confirm override on environments, products, repositories, providers, and
  organizations.
- Working alert override.
- Merged in changes from refactor of confirm.
- Add in a new rake task to generate the API

* Tue Aug 09 2011 Lukas Zapletal <lzap+git@redhat.com> 0.1.58-1
- solution to bundle install issues
- initial commit of reset-dbs script
- fixing repo sync
- improving REST exception messages
- fixing more katello-cli tests
- custom partial for tupane system show calls
- 720442: fixing system refresh on name update
- 726402: fix for nil object on sys env page
- 729110: fix for product sync status visual updates
- Upgrading check to Candlepin 0.4.10-1
- removing commented code from api systems controller spec
- changing to different url validation. can now be used outside of model layer.
- spec tests for repositories controller
- 728295: check for valid urls for yum repos
- adding spec tests for api systems_controller (upload packages, view packages,
  update a system)
- added functionality to api systems controller in :index, :update, and
  :package_profile
- support for checking missing url protocols
- changing pulp consumer update messages to show old name
- improve protocol match on reg ex url validation
- removing a debugger statement
- fixing broken orchestration in pulp consumer
- spec test for katello url helper
- fix url helper to match correct length port numbers
- url helper validator (http, https, ftp, ipv4)
- Revert "fix routing problem for POST /organizations/:organzation_id/systems"
- fix routing problem for POST /organizations/:organzation_id/systems (=)
- pretty_routes now prints some message to the stdout
- added systems packages routes and update to systems
- fixed pulp consumer package profile upload and added consumer update to pulp
  resource
- adding to systems_controller spec tests and other small changes.
- fixing find_organization in api/systems_controller.
- added action in api systems controller to get full package list for a
  specific system.

* Thu Aug 04 2011 Lukas Zapletal <lzap+git@redhat.com> 0.1.57-1
- spec - adding regin dep as workaround for BZ 714167 (F14/15)

* Wed Aug 03 2011 Lukas Zapletal <lzap+git@redhat.com> 0.1.56-1
- spec - introducing bundle install in %build section
- Merge branch 'system_errata'
- added a test for Api::SystemsController#errata call
- listing of errata by system is functional now
- added a script to make rake routes output prettier
- Views - update grid in various partial to account for panel size change
- Providers - fix error on inline edit for Products and Repos
- removing unused systems action - list systems
- 726760 - Notices: Fixes issue with promotion notice appearing on every page.
  Fixes issue with synchronous notices not being marked as viewed.
- Tupane - Fixes issue with main panel header word-wrapping on long titles.
- 727358 - Tupane: Fixes issue with tupane subpanel header text word-wrapping.
- 2Panel - Makes font resizing occur only on three column panels.
- matching F15 gem versions for tzinfo and i18n
- changing the home directory of katello to /usr/lib64/katello after recent
  spec file changes
- Merge branch 'master' of ssh://git.fedorahosted.org/git/katello
- fixed pulp-proxy-controller to be correct http action
- Merge branch 'master' into system_errata
- added support for listing errata by system

* Mon Aug 01 2011 Lukas Zapletal <lzap+git@redhat.com> 0.1.55-1
- spec - rpmlint cleanup
- making changeset history show items by product
- adding descripiton to changeset history page
- 726768 - jnotify - close notice on x click and update to fade quicker on
  close
- 2panel - Adds default left panel sizing depending on number of columns for
  left panel in 2 panel views.  Adds option to 2panel for default width to be
  customizably set using left_panel_width option.
- Changes sizing of provider new page to not cause horizntal scroll bar at
  minimum width.
- fixed reporting of progress during repo synchronization in UI
- fixed an issue with Api::ActivationKeysController#index when list of all keys
  for an environment was being retrieved
- Added api support for activation keys
- Refactor - Converts all remaining javascript inclusions to new style of
  inclusion that places scripts in the head.
- Adds resize event listener to scroll-pane to account for any element in a
  tupane panel that increases the size of the panel and thus leads to needing a
  scroll pane reinitialization.
- Edits to enlarge tupane to take advantage of more screen real estate.
  Changeset package selection now highlights to match the rest of the
  promotions page highlighting.
- General UI - disable hover on Library when Library not clickable
- api error reporting - final solution
- Revert "introducing application error exception for API"
- Revert "ApiError - fixing unit tests"
- ApiError - fixing unit tests
- introducing application error exception for API
- fixing depcheck helper script
- Adds scroll pane support for roles page when clicking add permission button.
- removal of jasmine and addition of webrat, nokogiri
- Activation Keys - enabled specs that required webrat matchers
- spec_helper - update to support using webrat
- adding description for changeset creation
- Tupane - Fixes for tupane fixed position scrolling to allow proper behavior
  when window resolution is below the minimum 960px.
- remove jasmine from deps
- adding dev testing gems
- added Api::ActivationController spec
- added activation keys api controller
- Merge branch 'master' of ssh://git.fedorahosted.org/git/katello
- fixing merge issues with changeset dependencies
- initial dependency spec test
- adding changeset dependency resolving take 2
- Merge branch 'master' into a-keys
- making changeset dep. solving work on product level instead of across the
  entire environment
- adding description to Changeset object, and allowing editing of the
  description
- adding icons and fixing some spacing with changeset controls
- updated control bar for changesets, including edit
- Fix for a-keys row height.
- Merge branch 'master' into a-keys
- Merge branch 'a-keys' of ssh://git.fedorahosted.org/git/katello into a-keys
- Fixes issue where when a jeditable field was clicked on, and expanded the
  contents of a panel beyond visible no scroll bar would previously appear.
  This change involved a slight re-factor to jeditable helpers to trim down and
  re-factor commonality.  Also, this change involved edits to the jeditable
  plugin itself, thus as of this commit jquery.jeditable is no longer in sync
  with the original repository.
- Activation Keys - removing unused js
- Merge branch 'master' into a-keys
- Activation Keys - add environment to search
- Merge branch 'a-keys' of ssh://git.fedorahosted.org/git/katello into a-keys
- Activation Keys - update to use new tupane layout + spec impacts
- Merge branch 'master' into a-keys
- test for multiple subscriptions assignement to keys
- Activation Keys - make it more obvious that user should select env :)
- Activation Keys - adding some additional specs (e.g. for default env)
- Activation Keys - removing empty spec
- Activation Keys - removing checkNotices from update_subscriptions
- Activation Keys - add Remove link to the subscriptions tab
- Merge branch 'master' into a-keys
- Acttivatino Keys - Adding support for default environment
- spec test for successful subscription updates
- spec test for invalid activation key subscription update
- correctly name spec description
- spec model for multiple akey subscription assigment
- akey subscription update sync action
- ajax call to update akey subscriptions
- akey subscription update action
- fix route for akey subscription updates
- refactor akey subscription list
- bi direction test for akeys/subscriptions
- models for activation key subscription mapping
- Activation Keys - fix failed specs
- Activation Keys - adding helptip text to panel and general pane
- Merge branch 'master' into a-keys
- Activation Keys - ugh.. clean up validation previous commit
- Activation Keys - update so key name is unique within an org
- Activation Key - fix akey create
- Activation Keys - initial specs for views
- Activation Keys - update edit view to improve testability
- Activation Keys - update _new partial to eliminate warning during render
- Activation Keys - removing unused _form partial
- multiselect support for akey subscriptions
- Merge branch 'master' into a-keys
- Activation Keys - update to ensure error notice is generated on before_filter
  error
- adding in activation key mapping to subscriptions
- add jquery multiselect to akey subscription associations
- views for activation key association to subscriptions
- Navigation - remove Groups from Systems subnav
- Activation Keys - controller specs for initial crud support
- adding activation key routes for handling subscription paths
- Activation Keys - fix the _edit view post adding subnav
- Activation Keys - adding the forgotten views...
- Activation Keys - added subnav for subscriptions
- Merge branch 'master' into a-keys
- initial akey model spec tests
- Activation Keys - update index to request based on current org and fix model
  error
- Activation Keys - model - org and env associations
- Merge branch 'master' into a-keys
- Sync Plans - refactor editable to remove duplication
- Systems - refactor editabl to remove duplication
- Environment - refactor editable to remove duplication
- Organization - refactor editable to remove duplication
- Providers - refactor editable to remove duplication
- Merge branch 'master' into a-keys
- Merge branch 'master' into a-keys
- Activation Keys - first commit - initial support for CRUD

* Wed Jul 27 2011 Lukas Zapletal <lzap+git@redhat.com> 0.1.54-1
- spec - logging level can be now specified in the sysconfig
- bug 726030 - Webrick wont start with the -d (daemon) option
- spec - service start forces you to run initdb first
- adding a warning message in the sysconfig comment setting
- Merge branch 'pack-profile'
- production.rb now symlinked to /etc/katello/environment.rb
- 725793 - Permission denied stylesheets/fancyqueries.css
- 725901 - Permission errors in RPM
- 720421 - Promotions Page: Adds fade in of items that meet search criteria
  that have previously been hidden due to previously not meeting a given search
  criteria.
- ignore zanta cache files
- Merge branch 'master' into pack-profile
- added pulp-consumer creation in system registration, uploading pulp-consumer
  package-profile via api, tests
- Merge branch 'master' into pack-profile
- increased priority of candlepin consumer creation to go before pulp
- Merge branch 'master' into pack-profile
- renaming/adding some candlepin and pulp consumer methods.
- proxy controller changes

* Tue Jul 26 2011 Shannon Hughes <shughes@redhat.com> 0.1.53-1
- modifying initd directory using fedora recommendation,
  https://fedoraproject.org/wiki/Packaging/RPMMacros (shughes@redhat.com)

* Tue Jul 26 2011 Mike McCune <mmccune@redhat.com> 0.1.52-1
- periodic rebuild to get past tito bug

* Mon Jul 25 2011 Shannon Hughes <shughes@redhat.com> 0.1.51-1
- upgrade to compas-960-plugin 0.10.4 (shughes@redhat.com)
- upgrade to compas 0.11.5 (shughes@redhat.com)
- upgrade to haml 3.1.2 (shughes@redhat.com)
- spec - fixing katello.org url (lzap+git@redhat.com)
- Upgrades jQuery to 1.6.2. Changes Qunit tests to reflect jQuery version
  change and placement of files from Refactor. (ehelms@redhat.com)
- Fixes height issue with subpanel when left panel is at its minimum height.
  Fixes issue with subpanel close button closing both main and subpanel.
  (ehelms@redhat.com)
* Fri Jul 22 2011 Shannon Hughes <shughes@redhat.com> 0.1.50-1
- Simple-navigation 3.3.4 fixes.  Also fake-systems needed bundle exec before
  rails runner. (jrist@redhat.com)
- adding new simple-navigation deps to lock (shughes@redhat.com)
- bumping simple navigation to 3.3.4 (shughes@redhat.com)
- adding new simple-navigation 3.3.4 (shughes@redhat.com)
- Merge branch 'master' into refactor (eric.d.helms@gmail.com)
- fixed a failing Api::ProductsController spec (dmitri@redhat.com)
- fixed several failing tests in katello-cli-simple-test suite
  (dmitri@redhat.com)
- CSS Refactor - Modifies tupane height to be shorter if the left pane is
  shorter so as not to overrun the footer. (ehelms@redhat.com)
- Improved the roles unit test a bit to look by name instead of id. To better
  indicate the ordering (paji@redhat.com)
- Merge branch 'master' into refactor (ehelms@redhat.com)
- Merge branch 'master' of ssh://git.fedorahosted.org/git/katello
  (ehelms@redhat.com)
- changesets - update cli and controller now taking packs/errata/repos from
  precisely given products (tstrachota@redhat.com)
- Merge branch 'master' into refactor (ehelms@redhat.com)
- Merge branch 'master' of ssh://git.fedorahosted.org/git/katello
  (ehelms@redhat.com)
- fix for the deprecated TaskStatus in changesets (tstrachota@redhat.com)
- Adding organization to permission (paji@redhat.com)
- CSS Refactpr - Reverts katello.spec back to that of master.
  (ehelms@redhat.com)
- Merge branch 'master' into refactor (ehelms@redhat.com)
- Merge branch 'master' of ssh://git.fedorahosted.org/git/katello
  (ehelms@redhat.com)
- adding task_status to changeset (jsherril@redhat.com)
- adding qunit tests for changeset conflict calculation (jsherril@redhat.com)
- async jobs now allow for tracking of progress of pulp sync processes
  (dmitri@redhat.com)
- removed unused Pool and PoolsController (dmitri@redhat.com)
- changesets - fix for spec tests #2 (tstrachota@redhat.com)
- changesets - fixed spec tests (tstrachota@redhat.com)
- changesets - fixed controller (tstrachota@redhat.com)
- changesets - model validations (tstrachota@redhat.com)
- changesets - fixed model methods for adding and removing items
  (tstrachota@redhat.com)
- changesets - fix for async promotions not being executed because of wrong
  changeset state (tstrachota@redhat.com)
- changesets - async promotions controller (tstrachota@redhat.com)
- changesets model - skipping items already promoted with product promotions
  (tstrachota@redhat.com)
- changesets api - promotions controller (tstrachota@redhat.com)
- changesets - model changed to be ready for asynchronous promotions
  (tstrachota@redhat.com)
- Merge branch 'master' into refactor (ehelms@redhat.com)
- Merge branch 'master' of ssh://git.fedorahosted.org/git/katello
  (ehelms@redhat.com)
- 720991 - Segmentation Fault during Roles - Add Permission
  (lzap+git@redhat.com)
- renaming password.rb to password_spec.rb (lzap+git@redhat.com)
- Fixed a broken unit test (paji@redhat.com)
- fixing broken promote (jsherril@redhat.com)
- fixing broken unit test (jsherril@redhat.com)
- adding conflict diffing for changesets in the UI, so the user is notified
  what changed (jsherril@redhat.com)
- disable logging for periodic updater (jsherril@redhat.com)
- 719426 - Fixed an issue with an unecessary group by clause causing postgres
  to go bonkers on roles index page (paji@redhat.com)
- CSS Refactor - Changes to edit panels that need new tupane subpanel layout.
  (ehelms@redhat.com)
- Merge branch 'master' into refactor (ehelms@redhat.com)
- Merge branch 'master' of ssh://git.fedorahosted.org/git/katello
  (ehelms@redhat.com)
- CSS Refactor - Changes the tupane subpanel to conform with the new tupane
  layout and changes environment, product and repo creation to fit new layout.
  (ehelms@redhat.com)
- CSS Refactor - Changes tupane sizing to work with window resize and sets a
  min height. (ehelms@redhat.com)
- update 32x32 icon. add physical/virtual system icons. (jimmac@gmail.com)
- CSS Refactor - Changes to changeset history page to use tupane layout.
  (ehelms@redhat.com)
- CSS Refactor - Changes promotions page partials that use tupane to use new
  layout. (ehelms@redhat.com)
- CSS Refactor - Changes sync plans page to new tupane layout.
  (ehelms@redhat.com)
- CSS Refactor - Converts providers page to use tupane layout.
  (ehelms@redhat.com)
- CSS Refactor - Modifies users and roles pages to use new tupane layout.
  (ehelms@redhat.com)
- CSS Refactor - Converts organization tupane partials to use new layout.
  (ehelms@redhat.com)
- CSS Refactor - Changes to the size of the spinner in the tupane.
  (ehelms@redhat.com)
- CSS Refactor - Changes to the systems tupane pages to respect new scroll bar
  and tupane layout formatting. (ehelms@redhat.com)
- General UI - fixes in before_filters (bbuckingham@redhat.com)
- increasing required candlepin version to 0.4.5 (lzap+git@redhat.com)
- making the incorrect warning message more bold (lzap+git@redhat.com)
- rails startup now logs to /var/log/katello/startup.log (lzap+git@redhat.com)
- 720834 - Provider URL now being stripped at the model level via a
  before_validation. (For real this time.) (jrist@redhat.com)
- CSS Refactor - Further enhancements to tupane layout.  Moves scrollbar CSS in
  SASS format and appends to the end of katello.sass. (ehelms@redhat.com)
- Sync Plans - update model validation to have name unique within org
  (bbuckingham@redhat.com)
- CSS Refactor - Changes to tupane layout to add navigation and main content
  sections. (ehelms@redhat.com)
- Revert "720834 - Provider URL now being stripped at the model level via a
  before_validation." (jrist@redhat.com)
- 720834 - Provider URL now being stripped at the model level via a
  before_validation. (jrist@redhat.com)
- CSS Refactor - Adds a shell layout for content being rendered into the tupane
  panel.  Partials being rendered to go into the tupane panel can now specify
  the tupane_layout and be constructed to put the proper pieces into the proper
  places.  See organizations/_edit.html.haml for an example.
  (ehelms@redhat.com)
- CSS Refactor - Adjusts the tupane panel to size itself based on the window
  height for larger resolutions. (ehelms@redhat.com)
- CSS Refactor - Minor change to placement of javascript and stylesheets
  included from views. (ehelms@redhat.com)
- fixing missing route for organization system list (lzap+git@redhat.com)
- Backing out 720834 fix temporarily. (jrist@redhat.com)
- 720834 - Provider URL now being stripped at the model level via a
  before_validation. (jrist@redhat.com)
- Removed redundant definition. (ehelms@redhat.com)
- added a couple of tests to validate changeset creation during template
  promotion (dmitri@redhat.com)
- CSS Refactor - Re-organizes javascript files. (ehelms@redhat.com)
- Merge branch 'refactor' of ssh://git.fedorahosted.org/git/katello into
  refactor (ehelms@redhat.com)
- CSS Refactor - Adds new helper for layout functions in views. Specifically
  adds in function for including javascript in the HTML head. See
  promotions/show.html.haml or _env_select.html.haml for examples.
  (ehelms@redhat.com)
- 722431 - Improved jQuery jNotify to include an "Always Closable" flag.  Also
  moved the notifications to the middle top of the screen, rather than floated
  right. (jrist@redhat.com)
- fixed template promotions when performed through api (dmitri@redhat.com)
- 721327 - more correcting gem versions to match (mmccune@redhat.com)
- 721327 - cleaning up mail version numbers to match what is in Fedora
  (mmccune@redhat.com)
- Merge branch 'master' of ssh://git.fedorahosted.org/git/katello
  (ehelms@redhat.com)
- replacing internal urls in the default config (lzap+git@redhat.com)
- changesets - model spec tests (tstrachota@redhat.com)
- changesets - fixed remove_product deleting the product from db
  (tstrachota@redhat.com)
- changesets api - controller spec tests (tstrachota@redhat.com)
- changesets api - moved logic for adding content from controller to model
  (tstrachota@redhat.com)
- changesets cli - partial updates of content (tstrachota@redhat.com)
- changesets cli - listing (tstrachota@redhat.com)
- changesets api - controller for partial updates of a content
  (tstrachota@redhat.com)
- changesets api - create, read, destroy actions in controller
  (tstrachota@redhat.com)
- changesets api - controller stub (tstrachota@redhat.com)
- Merge branch 'refactor' of ssh://git.fedorahosted.org/git/katello into
  refactor (jrist@redhat.com)
- A few minor fixes for changeset filter and "home" icon. (jrist@redhat.com)
- added product synchronization (async) (dmitri@redhat.com)
- Merge branch 'tasks' (dmitri@redhat.com)
- 720412 - changing promotions helptip to say that a changeset needs to be
  created, as well as hiding add buttons if a piece of content cannot be added
  instead of disabling it (jsherril@redhat.com)
- added specs for TaskStatus model and controller (dmitri@redhat.com)
- removed Glue::Pulp::Sync (dmitri@redhat.com)
- Merge branch 'master' of ssh://git.fedorahosted.org/git/katello
  (ehelms@redhat.com)

* Thu Jun 23 2011 Lukas Zapletal <lzap+git@redhat.com> 0.1.49-1
- fixing db/schema.rb symlink in the spec
- adding environment support to initdb script
- remove commented debugger in header
- 715421: fix for product size after successful repo(s) sync
- ownergeddon - fixing unit tests
- ownergeddon - organization is needed for systems now
- db/schema.rb now symlinked into /var/lib/katello
- new initscript 'initdb' command
- ownergeddon - bumping version to 0.4.4 for candlepin
- ownergeddon - improving error message
- ownergeddon - support for explicit org
- ownergeddon - user now created using new API
- ownergeddon - user refactoring
- ownergeddon - introducing CPUser entity
- ownergeddon - refactoring name_to_key
- ownergeddon - whitespace
- fixed tests that contained failing environment creation
- fixed failing environment creation test
- Small change for padding around helptip.
- 6692 & 6691: removed hardcoded admin user, as well as usernames and passwords
  from katello config file
- 707274
- Added coded related to listing system's packages
- Stylesheets import cleanup to remove redundancies.
- Refactored systems page css to extend basic block and modify only specific
  attributes.
- Re-factored creating custom rows in lists to be a true/false option that when
  true attempts to call render_rows.  Any page implementing custom rows in a
  list view should provide a render_rows function in the helper to handle it.
- Added toggle all to sync management page.
- Removal of schedule reboot and uptime from systems detail.
- Adds to the custom system list display to show additional details within a
  system information block.  Follows the three column convention placing
  details in a particular column.
- Added new css class to lists that are supposed to be ajax scrollable to
  provide better support across variations of ajax scroll usage.
- Change to fix empty columns in the left panel from being displayed without
  width and causing column misalignment.
- Changes system list to display registered and last checkin date as main
  column headers.  Switches from standard column rendering to use custom column
  rendering function via custom_columns in the systems helper module.
- Adds new option to the two panel display, :custom_columns, whereby a function
  name can be passed that will do the work of rendering the columns in the left
  side of the panel.  This is for cases when column data needs custom
  manipulation or data rows need a customized look and feel past the standard
  table look and feel.
- Made an initializer change so that cp_type is handled right
- Updated a test to create tmp dir unless it exists
- Fixed the provider_spec to actually test if the subscriptions called the
  right thing in candlepin
- fixing sql error to hopefully work with postgresql
- adding missing permission for sync_schedules
- using a better authenication checking query with some more tests
- migrating anonymous_role to not user ar_
- a couple more roles fixes
- changing roles to not populate nil resource types or nil tags
- Added spec tests for notices_controller.
- adding missing operations resource_type to seeds
- changing the roles subsystem to use the same types/verbs for active record
  and controller access
- removing old roles that were adding errant types to the database
- fixing odd sudden broken path link, possibly due to rails upgrade
- adding back subscriptions to provider filter

* Fri Jun 17 2011 Justin Sherrill <jsherril@redhat.com> 0.1.48-1
- removing hudson task during rpm building (jsherril@redhat.com)
- added api repository controller tests for repository discovery
  (dmitri@redhat.com)
- Search - adding some spec tests (bbuckingham@redhat.com)
- Removed improper test case from systems controller. (ehelms@redhat.com)
- Added systems_controller spec tests for wider coverage. (ehelms@redhat.com)
- Added system_helper_methods for spec testing that mocks the backend
  Candlepin:Consumer call to allow for controller testing against ActiveRecord.
  (ehelms@redhat.com)
- adding qunit test files for testswarm server (shughes@scooby.rdu.redhat.com)
- 6489: added support for repository discovery during custom product creation
  (dmitri@appliedlogic.ca)
- forcing a Require when task runs, doesnt seem to pick it up otherwise
  (katello-devel@redhat.com)
- testing taking out the ci_reports section for now (katello-devel@redhat.com)
- Merge branch 'master' of ssh://git.fedorahosted.org/git/katello
  (adprice@redhat.com)
- added specs to test against fix for bug #701406 (adprice@redhat.com)
- Fixed the unit tests for sync schedule controller (paji@redhat.com)
- converting some legacy role work arounds to the new role map in role.rb
  (jsherril@redhat.com)
- adding missing katello.yml (jsherril@redhat.com)
- 701406 - fixed issue where api was looking for org via displayName instead of
  key (adprice@redhat.com)

* Thu Jun 16 2011 Justin Sherrill <jsherril@redhat.com> 0.1.47-1
- initial public build

* Tue Jun 14 2011 Mike McCune <mmccune@redhat.com> 0.1.46-1
- initial changelog<|MERGE_RESOLUTION|>--- conflicted
+++ resolved
@@ -16,13 +16,8 @@
 %global confdir deploy/common
 
 Name:           katello
-<<<<<<< HEAD
-Version:        0.1.228
+Version:        0.1.229
 Release:        2%{?dist}
-=======
-Version:        0.1.229
-Release:        1%{?dist}
->>>>>>> f2ad9e24
 Summary:        A package for managing application life-cycle for Linux systems
 BuildArch:      noarch
 
@@ -359,7 +354,9 @@
 fi
 
 %changelog
-<<<<<<< HEAD
+* Thu Feb 09 2012 Mike McCune <mmccune@redhat.com> 0.1.229-1
+- rebuild
+
 * Thu Feb 09 2012 Jordan OMara <jomara@redhat.com> 0.1.228-2
 - 788599  Brad Buckingham - Unable to select a distribution on a system template
 - 786438  Tomas Strachota - [package info] failure - 705: unexpected token at 'null'
@@ -369,10 +366,7 @@
 - 786572  Mike McCune - elasticsearch can get killed due to out of memory errors.
 - 788228  Mike McCune - manifest upload too large
 - 768254  Ivan Necas - Empty repo list in case of 2nd manifest import and in different org
-=======
-* Thu Feb 09 2012 Mike McCune <mmccune@redhat.com> 0.1.229-1
-- rebuild
->>>>>>> f2ad9e24
+
 * Wed Feb 08 2012 Jordan OMara <jomara@redhat.com> 0.1.228-1
 - Updating the spec to split out common/katello to facilitate headpin
   (jomara@redhat.com)
