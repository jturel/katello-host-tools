--- conflicted
+++ resolved
@@ -16,13 +16,8 @@
 %global confdir deploy/common
 
 Name:           katello
-<<<<<<< HEAD
-Version:        0.1.193
-Release:        2%{?dist}
-=======
 Version:        0.1.197
 Release:        1%{?dist}
->>>>>>> cfd1b939
 Summary:        A package for managing application life-cycle for Linux systems
 BuildArch:      noarch
 
@@ -358,10 +353,6 @@
 fi
 
 %changelog
-<<<<<<< HEAD
-* Mon Jan 23 2012 Shannon Hughes <shughes@redhat.com> 0.1.193-2
-- se build (shughes@redhat.com)
-=======
 * Thu Jan 26 2012 Shannon Hughes <shughes@redhat.com> 0.1.197-1
 - update to i18n strings (shughes@redhat.com)
 - 784679 - fixed prefs error on system subscription page that was causing the
@@ -400,7 +391,6 @@
 
 * Mon Jan 23 2012 Mike McCune <mmccune@redhat.com> 0.1.194-1
 - daily rebuild
->>>>>>> cfd1b939
 * Mon Jan 23 2012 Mike McCune <mmccune@redhat.com> 0.1.193-1
 - perodic rebuild
 * Mon Jan 23 2012 Lukas Zapletal <lzap+git@redhat.com> 0.1.192-1
