--- conflicted
+++ resolved
@@ -16,13 +16,8 @@
 %global confdir deploy/common
 
 Name:           katello
-<<<<<<< HEAD
-Version:        0.1.107
-Release:        2%{?dist}
-=======
 Version:        0.1.109
 Release:        1%{?dist}
->>>>>>> 1bb04cb8
 Summary:        A package for managing application life-cycle for Linux systems
 
 Group:          Applications/Internet
@@ -339,51 +334,6 @@
 fi
 
 %changelog
-<<<<<<< HEAD
-* Wed Nov 16 2011 Shannon Hughes <shughes@redhat.com> 0.1.107-2
-- Merge remote-tracking branch 'katello/master' into branding
-  (shughes@redhat.com)
-- rely on redhat-logos for rh-logo image (shughes@redhat.com)
-- Automatic commit of package [katello] release [0.1.106-2].
-  (shughes@redhat.com)
-- Minor change to letter spacing. (jrist@redhat.com)
-- build for system-engine (shughes@redhat.com)
-- Merge remote-tracking branch 'katello/master' into branding
-  (shughes@redhat.com)
-- Rename of look.scss to _look.scss for branding. (jrist@redhat.com)
-- Application helper for katello title. (jrist@redhat.com)
-- Merge remote-tracking branch 'katello/master' into branding
-  (shughes@redhat.com)
-- Automatic commit of package [katello] release [0.1.103-2].
-  (shughes@redhat.com)
-- build bump release (shughes@redhat.com)
-- Merge remote-tracking branch 'katello/master' into branding
-  (shughes@redhat.com)
-- Automatic commit of package [katello] release [0.1.102-2].
-  (shughes@redhat.com)
-- bump release for build (shughes@redhat.com)
-- sync up spec with katello (shughes@redhat.com)
-- Merge remote-tracking branch 'katello/master' into branding
-  (shughes@redhat.com)
-- Merge remote-tracking branch 'katello/master' into branding
-  (shughes@redhat.com)
-- Merge remote-tracking branch 'katello/master' into branding
-  (shughes@redhat.com)
-- Automatic commit of package [katello] release [0.1.101-2].
-  (shughes@redhat.com)
-- bump release (shughes@redhat.com)
-- fix rpm macro syntax (shughes@redhat.com)
-- move branding processing (shughes@redhat.com)
-- remove sprites from branding (shughes@redhat.com)
-- Merge remote-tracking branch 'katello/master' into branding
-  (shughes@redhat.com)
-- Removing katello.scss to limit overrides.  Added look.scss to make it
-  simpler. (jrist@redhat.com)
-- Merge remote-tracking branch 'katello/master' into branding
-  (shughes@redhat.com)
-- Merge remote-tracking branch 'katello/master' into branding
-  (shughes@redhat.com)
-=======
 * Thu Nov 17 2011 Shannon Hughes <shughes@redhat.com> 0.1.109-1
 - fix sync disabled submit button to not sync when disabled
   (shughes@redhat.com)
@@ -394,7 +344,6 @@
 - Fix for pie chart on dashboard page. (jrist@redhat.com)
 - Fixed a permission check to only load syncplans belonging to a specific org
   as opposed to syncplnas belongign to all org (paji@redhat.com)
->>>>>>> 1bb04cb8
 
 * Wed Nov 16 2011 Shannon Hughes <shughes@redhat.com> 0.1.107-1
 - Merge branch 'master' of ssh://git.fedorahosted.org/git/katello
