# vim: sw=4:ts=4:et
#
# Copyright 2011 Red Hat, Inc.
#
# This software is licensed to you under the GNU General Public
# License as published by the Free Software Foundation; either version
# 2 of the License (GPLv2) or (at your option) any later version.
# There is NO WARRANTY for this software, express or implied,
# including the implied warranties of MERCHANTABILITY,
# NON-INFRINGEMENT, or FITNESS FOR A PARTICULAR PURPOSE. You should
# have received a copy of GPLv2 along with this software; if not, see
# http://www.gnu.org/licenses/old-licenses/gpl-2.0.txt.

%global homedir %{_datarootdir}/%{name}
%global datadir %{_sharedstatedir}/%{name}
%global confdir deploy/common

Name:           katello
<<<<<<< HEAD
Version:        0.1.165
Release:        2%{?dist}
=======
Version:        0.1.171
Release:        1%{?dist}
>>>>>>> 322f3d35
Summary:        A package for managing application life-cycle for Linux systems
BuildArch:      noarch

Group:          Applications/Internet
License:        GPLv2
URL:            http://www.katello.org
Source0:        %{name}-%{version}.tar.gz
BuildRoot:      %{_tmppath}/%{name}-%{version}-%{release}-root-%(%{__id_u} -n)

Requires:        %{name}-common
Requires:        %{name}-glue-pulp
Requires:        %{name}-glue-foreman
Requires:        %{name}-glue-candlepin
Conflicts:       %{name}-headpin

%description
Provides a package for managing application life-cycle for Linux systems.

%package common
BuildArch:      noarch
Summary:        Common bits for all Katello instances
Requires:       httpd
Requires:       mod_ssl
Requires:       openssl
Requires:       elasticsearch
Requires:       rubygems
Requires:       rubygem(rails) >= 3.0.10
Requires:       rubygem(multimap)
Requires:       rubygem(haml) >= 3.1.2
Requires:       rubygem(haml-rails)
Requires:       rubygem(json)
Requires:       rubygem(rest-client)
Requires:       rubygem(jammit)
Requires:       rubygem(rails_warden)
Requires:       rubygem(net-ldap)
Requires:       rubygem(compass) >= 0.11.5
Requires:       rubygem(compass-960-plugin) >= 0.10.4
Requires:       rubygem(oauth)
Requires:       rubygem(i18n_data) >= 0.2.6
Requires:       rubygem(gettext_i18n_rails)
Requires:       rubygem(simple-navigation) >= 3.3.4
Requires:       rubygem(pg)
Requires:       rubygem(scoped_search) >= 2.3.6
Requires:       rubygem(delayed_job) >= 2.1.4
Requires:       rubygem(acts_as_reportable) >= 1.1.1
Requires:       rubygem(pdf-writer) >= 1.1.8
Requires:       rubygem(ruport) >= 1.6.3
Requires:       rubygem(daemons) >= 1.1.4
Requires:       rubygem(uuidtools)
Requires:       rubygem(thin)
Requires:       rubygem(fssm)
Requires:       rubygem(sass)
Requires:       rubygem(chunky_png)
Requires:       rubygem(tire)

%if 0%{?rhel} == 6
Requires:       redhat-logos >= 60.0.14
%endif

# <workaround> for 714167 - undeclared dependencies (regin & multimap)
# TODO - uncomment the statement once we push patched actionpack to our EL6 repo
#%if 0%{?fedora} && 0%{?fedora} <= 15
Requires:       rubygem(regin)
#%endif
# </workaround>

Requires(pre):  shadow-utils
Requires(preun): chkconfig
Requires(preun): initscripts
Requires(post): chkconfig
Requires(postun): initscripts coreutils sed

BuildRequires:  coreutils findutils sed
BuildRequires:  rubygems
BuildRequires:  rubygem-rake
BuildRequires:  rubygem(gettext)
BuildRequires:  rubygem(jammit)
BuildRequires:  rubygem(chunky_png)
BuildRequires:  rubygem(fssm) >= 0.2.7
BuildRequires:  rubygem(compass) >= 0.11.5
BuildRequires:  rubygem(compass-960-plugin) >= 0.10.4

%description common
Common bits for all Katello instances


%package all
BuildArch:      noarch
Summary:        A meta-package to pull in all components for Katello
Requires:       %{name}
Requires:       %{name}-configure
Requires:       %{name}-cli
Requires:       postgresql-server
Requires:       postgresql
Requires:       pulp
Requires:       candlepin-tomcat6

%description all
This is the Katello meta-package.  If you want to install Katello and all
of its dependencies on a single machine, you should install this package
and then run katello-configure to configure everything.

%package glue-pulp
BuildArch:      noarch
Summary:         Katello connection classes for the Pulp backend
Requires:        %{name}-common

%description glue-pulp
Katello connection classes for the Pulp backend

%package glue-foreman
BuildArch:      noarch
Summary:         Katello connection classes for the Foreman backend
Requires:        %{name}-common

%description glue-foreman
Katello connection classes for the Foreman backend

%package glue-candlepin
BuildArch:      noarch
Summary:         Katello connection classes for the Candlepin backend
Requires:        %{name}-common

%description glue-candlepin
Katello connection classes for the Candlepin backend

%prep
%setup -q

%build
#configure Bundler
rm -f Gemfile.lock
sed -i '/@@@DEV_ONLY@@@/,$d' Gemfile

#pull in branding if present
if [ -d branding ] ; then
  cp -r branding/* .
fi

#compile SASS files
echo Compiling SASS files...
compass compile

#generate Rails JS/CSS/... assets
echo Generating Rails assets...
jammit --config config/assets.yml -f


#create mo-files for L10n (since we miss build dependencies we can't use #rake gettext:pack)
echo Generating gettext files...
ruby -e 'require "rubygems"; require "gettext/tools"; GetText.create_mofiles(:po_root => "locale", :mo_root => "locale")'

%install
rm -rf %{buildroot}
#prepare dir structure
install -d -m0755 %{buildroot}%{homedir}
install -d -m0755 %{buildroot}%{datadir}
install -d -m0755 %{buildroot}%{datadir}/tmp
install -d -m0755 %{buildroot}%{datadir}/tmp/pids
install -d -m0755 %{buildroot}%{_sysconfdir}/%{name}
install -d -m0755 %{buildroot}%{_localstatedir}/log/%{name}

# clean the application directory before installing
[ -d tmp ] && rm -rf tmp

#copy the application to the target directory
mkdir .bundle
mv ./deploy/bundle-config .bundle/config
cp -R .bundle * %{buildroot}%{homedir}

#copy configs and other var files (will be all overwriten with symlinks)
install -m 600 config/%{name}.yml %{buildroot}%{_sysconfdir}/%{name}/%{name}.yml
install -m 644 config/environments/production.rb %{buildroot}%{_sysconfdir}/%{name}/environment.rb

#copy init scripts and sysconfigs
install -Dp -m0644 %{confdir}/%{name}.sysconfig %{buildroot}%{_sysconfdir}/sysconfig/%{name}
install -Dp -m0755 %{confdir}/%{name}.init %{buildroot}%{_initddir}/%{name}
install -Dp -m0755 %{confdir}/%{name}-jobs.init %{buildroot}%{_initddir}/%{name}-jobs
install -Dp -m0644 %{confdir}/%{name}.completion.sh %{buildroot}%{_sysconfdir}/bash_completion.d/%{name}
install -Dp -m0644 %{confdir}/%{name}.logrotate %{buildroot}%{_sysconfdir}/logrotate.d/%{name}
install -Dp -m0644 %{confdir}/%{name}-jobs.logrotate %{buildroot}%{_sysconfdir}/logrotate.d/%{name}-jobs
install -Dp -m0644 %{confdir}/%{name}.httpd.conf %{buildroot}%{_sysconfdir}/httpd/conf.d/%{name}.conf
install -Dp -m0644 %{confdir}/thin.yml %{buildroot}%{_sysconfdir}/%{name}/
install -Dp -m0644 %{confdir}/mapping.yml %{buildroot}%{_sysconfdir}/%{name}/

#overwrite config files with symlinks to /etc/katello
ln -svf %{_sysconfdir}/%{name}/%{name}.yml %{buildroot}%{homedir}/config/%{name}.yml
#ln -svf %{_sysconfdir}/%{name}/database.yml %{buildroot}%{homedir}/config/database.yml
ln -svf %{_sysconfdir}/%{name}/environment.rb %{buildroot}%{homedir}/config/environments/production.rb

#create symlinks for some db/ files
ln -svf %{datadir}/schema.rb %{buildroot}%{homedir}/db/schema.rb

#create symlinks for data
ln -sv %{_localstatedir}/log/%{name} %{buildroot}%{homedir}/log
ln -sv %{datadir}/tmp %{buildroot}%{homedir}/tmp

#create symlink for Gemfile.lock (it's being regenerated each start)
ln -svf %{datadir}/Gemfile.lock %{buildroot}%{homedir}/Gemfile.lock

#re-configure database to the /var/lib/katello directory
sed -Ei 's/\s*database:\s+db\/(.*)$/  database: \/var\/lib\/katello\/\1/g' %{buildroot}%{homedir}/config/database.yml

#remove files which are not needed in the homedir
rm -rf %{buildroot}%{homedir}/README
rm -rf %{buildroot}%{homedir}/LICENSE
rm -rf %{buildroot}%{homedir}/doc
rm -rf %{buildroot}%{homedir}/deploy
rm -rf %{buildroot}%{homedir}/%{name}.spec
rm -f %{buildroot}%{homedir}/lib/tasks/.gitkeep
rm -f %{buildroot}%{homedir}/public/stylesheets/.gitkeep
rm -f %{buildroot}%{homedir}/vendor/plugins/.gitkeep

#branding
if [ -d branding ] ; then
  ln -svf %{_datadir}/icons/hicolor/24x24/apps/system-logo-icon.png %{buildroot}%{homedir}/public/images/rh-logo.png
  ln -svf %{_sysconfdir}/favicon.png %{buildroot}%{homedir}/public/images/favicon.png
  rm -rf %{buildroot}%{homedir}/branding
fi

#remove development tasks
rm %{buildroot}%{homedir}/lib/tasks/rcov.rake
rm %{buildroot}%{homedir}/lib/tasks/yard.rake
rm %{buildroot}%{homedir}/lib/tasks/hudson.rake

#correct permissions
find %{buildroot}%{homedir} -type d -print0 | xargs -0 chmod 755
find %{buildroot}%{homedir} -type f -print0 | xargs -0 chmod 644
chmod +x %{buildroot}%{homedir}/script/*
chmod a+r %{buildroot}%{homedir}/ca/redhat-uep.pem

%clean
rm -rf %{buildroot}

%post common
#Add /etc/rc*.d links for the script
/sbin/chkconfig --add %{name}

%postun common
#update config/initializers/secret_token.rb with new key
NEWKEY=$(</dev/urandom tr -dc A-Za-z0-9 | head -c128)
sed -i "s/^Src::Application.config.secret_token = '.*'/Src::Application.config.secret_token = '$NEWKEY'/" \
    %{homedir}/config/initializers/secret_token.rb

if [ "$1" -ge "1" ] ; then
    /sbin/service %{name} condrestart >/dev/null 2>&1 || :
fi

%files
%attr(600, katello, katello)
%config(noreplace) %{_sysconfdir}/%{name}/%{name}.yml

%files common
%defattr(-,root,root)
%doc README LICENSE doc/
%config %{_sysconfdir}/%{name}/thin.yml
%config %{_sysconfdir}/httpd/conf.d/%{name}.conf
%config %{_sysconfdir}/%{name}/environment.rb
%config %{_sysconfdir}/logrotate.d/%{name}
%config %{_sysconfdir}/logrotate.d/%{name}-jobs
%config %{_sysconfdir}/%{name}/mapping.yml
%config(noreplace) %{_sysconfdir}/sysconfig/%{name}
%{_initddir}/%{name}
%{_initddir}/%{name}-jobs
%{_sysconfdir}/bash_completion.d/%{name}

# Break apart the main bits
%{homedir}/app/controllers
%{homedir}/app/helpers
%{homedir}/app/mailers
%{homedir}/app/models/*.rb
%{homedir}/app/stylesheets
%{homedir}/app/views
%{homedir}/autotest
%{homedir}/ca
%{homedir}/config
%{homedir}/db
%{homedir}/integration_spec
%{homedir}/lib/*.rb
%{homedir}/lib/navigation
%{homedir}/lib/resources/cdn.rb
%{homedir}/lib/tasks
%{homedir}/lib/util
%{homedir}/locale
%{homedir}/log
%{homedir}/public
%{homedir}/script
%{homedir}/spec
%{homedir}/tmp
%{homedir}/vendor
%{homedir}/.bundle
%{homedir}/config.ru
%{homedir}/Gemfile
%{homedir}/Gemfile.lock
%{homedir}/Rakefile

%defattr(-, katello, katello)
%{_localstatedir}/log/%{name}
%{datadir}

%files glue-pulp
%{homedir}/app/models/glue/pulp
%{homedir}/lib/resources/pulp.rb

%files glue-candlepin
%{homedir}/app/models/glue/candlepin
%{homedir}/app/models/glue/provider.rb
%{homedir}/lib/resources/candlepin.rb

%files glue-foreman
%{homedir}/lib/resources/foreman.rb

%files all

%pre common
# Add the "katello" user and group
getent group %{name} >/dev/null || groupadd -r %{name}
getent passwd %{name} >/dev/null || \
    useradd -r -g %{name} -d %{homedir} -s /sbin/nologin -c "Katello" %{name}
exit 0

%preun common
if [ $1 -eq 0 ] ; then
    /sbin/service %{name} stop >/dev/null 2>&1
    /sbin/chkconfig --del %{name}
fi

%changelog
<<<<<<< HEAD
* Wed Jan 04 2012 Shannon Hughes <shughes@redhat.com> 0.1.165-2
- se build (shughes@redhat.com)
=======
* Fri Jan 06 2012 Mike McCune <mmccune@redhat.com> 0.1.170-1
- updated translation strings (shughes@redhat.com)
- Bug 768953 - Creating a new system from the webui fails to display
  Environment ribbon correctly
* Fri Jan 06 2012 Ivan Necas <inecas@redhat.com> 0.1.168-1
- 771911 - keep facts on system update (inecas@redhat.com)

* Thu Jan 05 2012 Mike McCune <mmccune@redhat.com> 0.1.167-1
- Periodic rebuild with tons of new stuff, check git for features
>>>>>>> 322f3d35
* Wed Jan 04 2012 Shannon Hughes <shughes@redhat.com> 0.1.165-1
- 766977 fixing org box dropdown mouse sensitivity (shughes@redhat.com)
- Add elastic search to the debug collection (bkearney@redhat.com)
- 750117 - Fixes issue with duplicate search results being returned that
  stemmed from pressing enter within the search field too many times.
  (ehelms@redhat.com)
- translated strings from zanata (shughes@redhat.com)
- 752177 - Adds clearing of search hash when search input is cleared manually
  or via Clear from dropdown. (ehelms@redhat.com)
- 769905 remove yum 3.2.29 requirements from katello (shughes@redhat.com)

* Wed Jan 04 2012 Ivan Necas <inecas@redhat.com> 0.1.163-1
- periodic rebuild

* Tue Jan 03 2012 Lukas Zapletal <lzap+git@redhat.com> 0.1.160-1
- moving /distributions API into /repositories path
- disabling auto-complete on tupane pages
- system templates - fix packages, groups and repos to be consistent w/
  promotions
- system templates - fix label on template tree for repos
- system templates - fix specs broken by addition of repo
- system template - updates to tdl for handling templates containing individual
  repos
- system template - update to allow adding individual repos to template
- auto_search_complete - allow controller to provide object for permissions
  check
- Add missing Copyright headers.
- Added permission to list the readable repositories in an environment

* Mon Jan 02 2012 Lukas Zapletal <lzap+git@redhat.com> 0.1.157-1
- api perms review - activation keys
- 751033 - adding subscriptions to activation key exception
- perms - changesets permission review

* Fri Dec 23 2011 Lukas Zapletal <lzap+git@redhat.com> 0.1.156-1
- api perms - changesets unittests
- api perms - changesets
- permission coverage rake spec improvement
- 768047 - promotions - let user know if promotion fails
- 754609 - Sync status on dashboard now rounded percent.

* Thu Dec 22 2011 Ivan Necas <inecas@redhat.com> 0.1.155-1
- periodic rebuild
* Wed Dec 21 2011 Mike McCune <mmccune@redhat.com> 0.1.154-1
- removing indexing for changesets, as its not needed currently
  (jsherril@redhat.com)
- make sure that katello prefix is part of the gpg url (ohadlevy@redhat.com)
* Wed Dec 21 2011 Justin Sherrill <jsherril@redhat.com> 0.1.153-1
- fixing routes.js (jsherril@redhat.com)
- reverting to old package behavior (jsherril@redhat.com)
- unit test fix (jsherril@redhat.com)
- fixing broken unit tests
- ignoring tire if running tests
- Search: Adds button disabling on unsearchable content within sliding tree.
  (ehelms@redhat.com)
- making filters more flexible within application controller
  (jsherril@redhat.com)
- fixing provider search to not show redhat provider (jsherril@redhat.com)
- adding elasticsearch plugin log to logrotate for katello
  (jsherril@redhat.com)
- changing system templates auto complete to use elastic search
  (jsherril@redhat.com)
- adding package search for promotions (jsherril@redhat.com)
- Merge branch 'search' of ssh://git.fedorahosted.org/git/katello into search
  (paji@redhat.com)
- Added a way to delete the search indices when the DB was reset
  (paji@redhat.com)
- Search: Adds search on sliding tree to bbq. (ehelms@redhat.com)
- Search: Enables simple form search widget for content sliding tree on
  promotion page. (ehelms@redhat.com)
- Search: Adds ability to enable a full search widget within a sliding tree and
  adds to the content tree on promotions page. (ehelms@redhat.com)
- Sliding Tree: Refactor to sliding tree to turn the previous search widget
  into a pure filter widget. (ehelms@redhat.com)
- Search: Changes to sliding tree filtering to make way for adding sliding tree
  search. (ehelms@redhat.com)
- making user sorting be on a non-analyzed login attribute
  (jsherril@redhat.com)
- Adding delayed job after kicking off repo sync to index packages, made
  packages sortable (jsherril@redhat.com)
- fixing ordering for systems (jsherril@redhat.com)
- converting to not use a generic katello index for each model and fixing sort
  on systems and provider (jsherril@redhat.com)
- Merge branch 'master' into search (mmccune@redhat.com)
- 768191 - adding elasticsearch to our specfile (mmccune@redhat.com)
- test (jsherril@redhat.com)
- test (jsherril@redhat.com)
- adding initial system searching (jsherril@redhat.com)
- product/repo saving for providers (jsherril@redhat.com)
- adding provider searching (jsherril@redhat.com)
- controller support for indexed (jsherril@redhat.com)
- search - initial full text search additions (jsherril@redhat.com)
- Gemfile Update - adding Tire to gemfile (jsherril@redhat.com)

* Mon Dec 19 2011 Lukas Zapletal <lzap+git@redhat.com> 0.1.148-1
- Revert "765888 - Error during promotion"
- ak - fixing unit tests
- ak - subscribing according products
- Bug 768388 - Perpetual spinner cursor upon changing a user's org.
  https://bugzilla.redhat.com/show_bug.cgi?id=768388 + Incorrectly loading
  env_select.js twice which was causing javascript errors   and these resulted
  in spinner not clearing
- Changes organizations tupane subnavigation to be consistent with others.

* Wed Dec 14 2011 Ivan Necas <inecas@redhat.com> 0.1.144-1
- 753804 - fix for duplicite product name exception (inecas@redhat.com)
- 741656 - fix query on resource type for search (bbuckingham@redhat.com)
- fixing typos in the seeds script (lzap+git@redhat.com)

* Wed Dec 14 2011 Shannon Hughes <shughes@redhat.com> 0.1.143-1
- + Bug 766888 - Clicking environment on system creation screen doesn't select
  an Env   https://bugzilla.redhat.com/show_bug.cgi?id=766888   The environment
  selector on the Systems pages were broken in several ways, including just not
  being hooked up properly. Two env selectors cannot co-exist in the same page
  so when the New System is opened when viewing systems by environment, the
  selector is not shown but instead just the name of the current environment.
  (thomasmckay@redhat.com)
- quick fix for ee653b28 - broke cli completely (lzap+git@redhat.com)
- 765888 - Error during promotion - unittests (lzap+git@redhat.com)
- 765888 - Error during promotion (lzap+git@redhat.com)
- 761526 - password reset - clear the token on password reset
  (bbuckingham@redhat.com)
- 732444 - Moves Red Hat products to the top of the sync management list sorted
  alphabetically followed by custom products sorted alphabetically.
  (ehelms@redhat.com)
- Changes all tupane slide out view to have Details tab and moves that tab to
  the last position. (ehelms@redhat.com)
- Removes older navigation files that appear no longer needed.
  (ehelms@redhat.com)
- system packages - minor change to status text (bbuckingham@redhat.com)

* Tue Dec 13 2011 Ivan Necas <inecas@redhat.com> 0.1.142-1
- Fix db:seed script not being able to create admin user (inecas@redhat.com)
- 753804 - handling marketing products (inecas@redhat.com)
- Fix handling of 404 from Pulp repositories API (inecas@redhat.com)
- committing czech rails locales (lzap+git@redhat.com)

* Tue Dec 13 2011 Lukas Zapletal <lzap+git@redhat.com> 0.1.141-1
- marking all katello packages as noarch again
- 766933 - katello.yml is world readable including db uname/password
- 766939 - security_token.rb should be regenerated on each install
- making seed script idempotent

* Tue Dec 13 2011 Ivan Necas <inecas@redhat.com> 0.1.140-1
- reimport-manifest - save content into repo groupid on import
  (inecas@redhat.com)

* Mon Dec 12 2011 Lukas Zapletal <lzap+git@redhat.com> 0.1.138-1
- 760290 - read only role has now permissions

* Fri Dec 09 2011 Ivan Necas <inecas@redhat.com> 0.1.136-1
- 758219 - make labels for custom content unique (inecas@redhat.com)
- spec test fix for create system (TODO: add default env tests)
  (thomasmckay@redhat.com)
- Merge branch 'master' into BZ-761726 (thomasmckay@redhat.com)
- BZ-761710 (thomasmckay@redhat.com)
- fixed another rescue handler (thomasmckay@redhat.com)

* Thu Dec 08 2011 Mike McCune <mmccune@redhat.com> 0.1.133-1
- periodic rebuild

* Thu Dec 08 2011 Ivan Necas <inecas@redhat.com> 0.1.132-1
- reimport-manifest - don't delete untracked products when importing
  (inecas@redhat.com)
- reimport-manifest - don't manipulate CP content on promotion
  (inecas@redhat.com)
- reimport-manifest - repos relative paths conform with content url
  (inecas@redhat.com)
- reimport-manifest - support for force option while manifest import
  (inecas@redhat.com)

* Wed Dec 07 2011 Shannon Hughes <shughes@redhat.com> 0.1.130-1
- bump version to fix tags (shughes@redhat.com)

* Wed Dec 07 2011 Shannon Hughes <shughes@redhat.com> 0.1.129-1
- user roles - spec test for roles api (tstrachota@redhat.com)
- user roles - new api controller (tstrachota@redhat.com)
- fix long name breadcrumb trails in roles (shughes@redhat.com)
- Fix for jrist being an idiot and putting in some bad code.`
  (jrist@redhat.com)

* Tue Dec 06 2011 Mike McCune <mmccune@redhat.com> 0.1.128-1
- periodic rebuild

* Tue Dec 06 2011 Shannon Hughes <shughes@redhat.com> 0.1.126-1
- break out branding from app controller (shughes@redhat.com)

* Tue Dec 06 2011 Lukas Zapletal <lzap+git@redhat.com> 0.1.125-1
- Revert "759533 - proper path for distributions"

* Fri Dec 02 2011 Mike McCune <mmccune@redhat.com> 0.1.123-1
- periodic rebuild

* Fri Dec 02 2011 Lukas Zapletal <lzap+git@redhat.com> 0.1.122-1
- adding 4th column to the list_permissions
- adding rake list_permissions task

* Thu Dec 01 2011 Mike McCune <mmccune@redhat.com> 0.1.120-1
 - periodic rebuild
* Wed Nov 30 2011 Mike McCune <mmccune@redhat.com> 0.1.118-1
- periodic rebuild
* Tue Nov 29 2011 Shannon Hughes <shughes@redhat.com> 0.1.117-1
- fix user tab so editable fields wrap (shughes@redhat.com)
- Fixes issue with new template for repositories from adding in gpg key.
  (ehelms@redhat.com)
- rake jsroutes (thomasmckay@redhat.com)
- + display green/yellow/red icon next to installed software products + changed
  order of packages tab for progression Subscriptions->Software->Packages +
  TODO: refactor products code based upon sys-packages branch + TODO: hide
  "More..." button if number of installed products is less than page size
  (thomasmckay@redhat.com)
- installed products listed now (still need clean up) (thomasmckay@redhat.com)
- infrastructure for system/products based upon system/packages
  (thomasmckay@redhat.com)
- Removing errant console.log that breaks FF3.6 (ehelms@redhat.com)

* Tue Nov 29 2011 Lukas Zapletal <lzap+git@redhat.com> 0.1.116-1
- adding template to the system info cli call
- more info when RecordInvalid is thrown
- Org Deletion - ensuring things are cleaned up properly during org deletion
- GPG Keys: Adds gpg key helptip.
- Merge branch 'master' into gpg
- GPG Keys: Adds uploading gpg key during edit and attempts to fix issues with
  Firefox and gpg key ajax upload.
- GPG key: Adds uploading key on creating new key from the UI.
- GPG Keys: Adds dialog for setting GPG key of product for all underlying
  repositories.
- Routing error page doesn't need user credentials
- Added some gpg key controller tests
- added some unit tests to deal with gpg keys
- Moved the super admin method to authorization_helper_methods.rb from
  login_helper_methods.rb for more consistency
- Added a reset_repo_gpgs method to reset the gpg keys of the sub product
- GPG Keys: Adds UI code to check for setting all underlying repositories with
  products GPG key on edit.
- GPG Keys: Adds view, action and route for viewing the products and
  repositories a GPG key is associated with from the details pane of a key.
- GPG Key: Adds key association to products on create and update views.
- GPG Key: Adds association of GPG key when creating repository.
- GPG Key: Adds ability to edit a repository and change the GPG key.
- Added some methods to do permission checks on repos
- Added some methods to do permission checks on products
- GPG keys: Modifies edit box for pasting key and removes upload.
- GPG keys: Adds edit support for name and pasted gpg key.
- Adding products and repositories helpers
- GPG Keys: Adds functional GPG new key view.
- GPG Keys: Adds update to controller.
- Added code for repo controller to accept gpg
- Updated some controller methods to deal with associating gpg keys on
  products/repos
- Added a menu entry for the GPG stuff
- GPG Keys: Updated jsroutes for GPG keys.
- GPG Keys: Fixes for create with permissions.
- GPG Keys: Adds create controller actions to handle both pasted GPG keys and
  uploaded GPG keys.
- GPG Keys: Adds code for handling non-CRUD controller actions.
- GPG Keys: Adds basic routes.
- GPG Keys: Adds javascript scaffolding and activation of 2pane AJAX for GPG
  Keys.
- GPG Keys: Initial view scaffolding.
- GPG Keys: Fixes issues with Rails naming conventions.
- GPG Keys: Adds basic controller and helper shell. Adds suite of unit tests
  for TDD.
- Added some permission checking, scoped and searching on names
- Adding a product association to gpg keys
- Renamed Gpg to GpgKey
- Initial commit of the Gpg Model mappings + Migration scripts

* Mon Nov 28 2011 Lukas Zapletal <lzap+git@redhat.com> 0.1.115-1
- tdl validations - backend and cli
- tdl validation - model code

* Fri Nov 25 2011 Lukas Zapletal <lzap+git@redhat.com> 0.1.114-1
- Revert "Automatic commit of package [katello] release [0.1.114-1]."
- Automatic commit of package [katello] release [0.1.114-1].
- 757094 - use arel structure instead of the array for repos

* Thu Nov 24 2011 Lukas Zapletal <lzap+git@redhat.com> 0.1.113-1
- fixing typo (space)
- 755730 - exported RHEL templates mapping
- rh providers - restriction in adding products to rh providers via api
- bug - better error message when making unauthetincated call
- repo block - fixes in spec tests
- repo blacklist - flag for displaying enabled repos via api
- repo blacklist - product api lists always all products
- repo blacklist - flag for displaying disabled products via api
- repo blacklist - enable api blocked for custom repositories
- repo blacklist - api for enabling/disabling repos
- password_reset - fix i18n for emails
- changing some translation strings upon request

* Tue Nov 22 2011 Lukas Zapletal <lzap+git@redhat.com> 0.1.112-1
- fixed failing spec tests all caused by new parameter in
  Candlepin::Consumer#update
- template export - spec tests for disabled export form a Locker
- template export - disabled exporting templates from Locker envs
- moved auto-heal down next to current subs
- system templates - fixing issue where distributions were not browsable on a
  newly created template without refreshing
- positioned auto-heal button; comment-removed the Socket and Guest Requirement
  (since were hard-code data populated)
- fixed missing call to 'render' at end of #update
- use PUT instead of POST
- autoheal checkbox on system; toggling not working

* Fri Nov 18 2011 Shannon Hughes <shughes@redhat.com> 0.1.111-1
- 755048 - handle multiple ks trees for a template (inecas@redhat.com)

* Thu Nov 17 2011 Shannon Hughes <shughes@redhat.com> 0.1.110-1
- Revert "fix sync disabled submit button to not sync when disabled"
  (shughes@redhat.com)
- 747032 - Fixed a bugby error in the dashboard whenever you had more than one
  synced products (paji@redhat.com)

* Thu Nov 17 2011 Shannon Hughes <shughes@redhat.com> 0.1.109-1
- fix sync disabled submit button to not sync when disabled
  (shughes@redhat.com)
- 754215 - Small temporary fix for max height on CS Trees. (jrist@redhat.com)

* Wed Nov 16 2011 shughes@redhat.com
- Pie chart updates now functions with actual data. (jrist@redhat.com)
- Fix for pie chart on dashboard page. (jrist@redhat.com)
- Fixed a permission check to only load syncplans belonging to a specific org
  as opposed to syncplnas belongign to all org (paji@redhat.com)

* Wed Nov 16 2011 Shannon Hughes <shughes@redhat.com> 0.1.107-1
- Merge branch 'master' of ssh://git.fedorahosted.org/git/katello
  (jsherril@redhat.com)
- removing duplicated method (jsherril@redhat.com)
- incorporate redhat-logos rpm for system engine installs (shughes@redhat.com)
- 754442 - handle error status codes from CDN (inecas@redhat.com)
- 754207 - fixing issue where badly formed cdn_proxy would throw a non-sensical
  error, and we would attempt to parse a nil host (jsherril@redhat.com)
- Merge branch 'master' into sys-status (thomasmckay@redhat.com)
- minor verbage change to label: Host Type to System Type
  (thomasmckay@redhat.com)
- Merge branch 'master' into sys-status (thomasmckay@redhat.com)
- Merge branch 'master' into sys-status (thomasmckay@redhat.com)
- Merge branch 'master' into sys-status (thomasmckay@redhat.com)
- added compliant until date (thomasmckay@redhat.com)
- display a system's subscription status and colored icon
  (thomasmckay@redhat.com)
- Merge branch 'master' into sys-status (thomasmckay@redhat.com)
- display dashboard system status (thomasmckay@redhat.com)

* Wed Nov 16 2011 Brad Buckingham <bbuckingham@redhat.com> 0.1.106-1
- async job - fix for broken promotions (bbuckingham@redhat.com)

* Wed Nov 16 2011 Lukas Zapletal <lzap+git@redhat.com> 0.1.105-1
- 754430 - Product promotion fails as katello-jobs doesn't start
- system templates - adding support for adding a distribution to a system
  template in the ui
- Fixed a unit test failure
- Small fix to get the redhat enablement working in FF 3.6
- Fix to make the product.readable call only  out RH products that do not have
  any repositories enabled
- Added a message asking the user to enable repos after manifest was uploaded
- 751407 - root_controller doesn't require user authorization
- Made Product.readable call now adhere to  repo enablement constructs
- Small fix to improve the permission debug message
- bug - RAILS_ENV was ignored for thin
- Small fix to import_history, changes to styling for tabs on rh providers
  page.
- Moving the upload top right.
- Moved the redhat provider haml to a more appropriate location
- Updated some permissions on the redhat providers page
- Update to get the redhat providers repo enablement code to work.
- color shade products for sync status
- adding migration for removal of releaes version
- sync management - making sync page use major/minor versions that was added
- sync mangement - getting rid of major version
- sync management - fixing repository cancel
- fixing repo spec tests
- sync management - fixing button disabling
- sync management - fix for syncing multiple repos
- disable sync button if no repos are selected
- sync management - fixing cancel sync
- merge conflict
- sync management - adding show only syncing button
- js cleanup for progress bars
- For now automatically including all the repos in the repos call
- Initial commit on an updated repo data model to handle things like whitelists
  for rh
- handle product status progress when 100 percent
- smooth out repo progress bar for recent completed syncs
- ubercharged progress bar for previous completed syncs
- fix missing array return of pulp sync status
- sync management - fixing repo progress and adding product progress
- sync management - somre more fixes
- sync management - getting sync status showing up correct
- fixing some merge issues
- support sync status 1-call to server
- sync management - dont start periodical updater until we have added all the
  initial syncing repos
- sync management - a couple of periodical updater fixes
- removing unneeded view
- sync management - lots of javascript changes, a lot of stuff still broken
- sync management - some page/js modifications
- sync management - moving repos preopulation to a central place
- sync management =  javascript improvements
- sync mgmnt - fixing sync call
- sync management - adding sorting for repos and categories
- sync management - custom products showing up correctly now
- sync management - making table expand by major version/ minor version/arch
- use new pulp sync status, history task objects
- caching repo data and sync status to reduce sync management load time to ~40s
- adding ability to preload lazy accessors
- repos - adding release version attribute and importing

* Tue Nov 15 2011 Shannon Hughes <shughes@redhat.com> 0.1.104-1
- Reverting look.scss to previous contents. (jrist@redhat.com)
- tdl-repos - use repo name for name attribute (inecas@redhat.com)
- Merge branch 'master' into password_reset (bbuckingham@redhat.com)
- password reset - add server to logins email, ignore errors on requests for
  email (bbuckingham@redhat.com)
- cdn-proxy - accept url as well as host for cdn proxy (inecas@redhat.com)
- cdn-proxy - let proxy to be configured when calling CDN (inecas@redhat.com)
- 752863 - katello service will return "OK" on error (lzap+git@redhat.com)
- Rename of look.scss to _look.scss to reflect the fact that it's an import.
  Fixed the text-shadow deprecation error we were seeing on compass compile.
  (jrist@redhat.com)
- user edit - add 'save' text to form... lost in merge (bbuckingham@redhat.com)
- Merge branch 'master' into password_reset (bbuckingham@redhat.com)
- password reset - updates from code inspection (bbuckingham@redhat.com)
- Merge branch 'master' into password_reset (bbuckingham@redhat.com)
- password reset - fixes for issues found in production install
  (bbuckingham@redhat.com)
- katello.spec - adding mailers to be included in rpm (bbuckingham@redhat.com)
- password reset - fix issue w/ redirect to login after reset
  (bbuckingham@redhat.com)
- installler - minor update to setting of email in seeds.rb
  (bbuckingham@redhat.com)
- Merge branch 'master' into password_reset (bbuckingham@redhat.com)
- password reset - adding specs for new controller (bbuckingham@redhat.com)
- Merge branch 'master' into password_reset (bbuckingham@redhat.com)
- cli - add email address to 'user' as a required attribute
  (bbuckingham@redhat.com)
- password reset - replace flash w/ notices, add config options to
  katello.yml...ec (bbuckingham@redhat.com)
- password reset - update so that emails are sent asynchronously
  (bbuckingham@redhat.com)
- password reset - misc fixes (bbuckingham@redhat.com)
- password reset - add ability to send user login based on email
  (bbuckingham@redhat.com)
- password reset - chgs to support the actual password reset
  (bbuckingham@redhat.com)
- password reset - chgs to dev env to configure sendmail
  (bbuckingham@redhat.com)
- password reset - initial commit w/ logic for resetting user password
  (bbuckingham@redhat.com)
- Users specs - fixes for req'd email address and new tests
  (bbuckingham@redhat.com)
- Users - add email address (model/controller/view) (bbuckingham@redhat.com)

* Mon Nov 14 2011 Shannon Hughes <shughes@redhat.com> 0.1.103-1
- fix up branding file pulls (shughes@redhat.com)
- rescue exceptions retrieving a system's guests and host
  (thomasmckay@redhat.com)
- 750120 - search - fix error on org search (bbuckingham@redhat.com)
- scoped_search - updating to gem version 2.3.6 (bbuckingham@redhat.com)
- fix brand processing of source files (shughes@redhat.com)

* Mon Nov 14 2011 Lukas Zapletal <lzap+git@redhat.com> 0.1.102-1
- 753329 - distros - fix to support distros containing space in the id
- TODO: Unsure how to test this after making :host, :guests use lazy_accessor
- 749258 - new state 'failed' for changesets
- fixed save button on edit user password
- guests of a host cleanly displayed
- adding rootpw tag to the TDL export
- corrected test for creating user w/o env
- manifest import - fixes in orchestration - content remained created in locker
  env - fixed infinite recursive call of set_repos
- + both new user and modifying a user's environment now work + TODO: probably
  need to wordsmith form labels
- user#create updated for optional default env
- + don't require an initial environment for new org + new user default org/env
  choice box allows none (controller not updated yet)
- installed-products - API supports consumer installedProducts
- clean up of branch merge defaultorgenv
- correctly pass default env during user create and update
- comment and whitespace cleanup
- updated rspec tests for new default org and environment
- minor clean-up
- Security enhancements for default org and environment
- Updating KAtello to work with older subscription managers (5.7) that expect
  displayMessage in the return JSON
- User environment edit page no longer clicks a link in order to refresh the
  page after a successful update, but rather fills in the new data via AJAX
- Fixing a display message when creating an organization
- Not allowing a superadmin to create a user if the org does not ahave any
  environments from which to choose
- Now older subscription managers can register against Katello without
  providing an org or environment
- You can now change the default environment for a user on the
  Administration/Users/Environments tab
- updating config file secret
- Adding missing file
- Middle of ajax environments_partial call
- Moved the user new JS to the callback in user.js instead of a separate file
  for easier debugging.
- Saving a default permission whever a new user is created, although the
  details will likely change
- Now when you create an org you MUST specify a default environment. If you do
  not the org you created will be destroyed and you will be given proper error
  messages. I added a feature to pass a prepend string to the error in case
  there are two items you are trying to create on the page. It would have been
  easier to just prepend it at the time of message creation, but that would
  have affected every page. Perhaps we can revisit this in the future
- In the middle of stuff
- begin to display guests/host for a system
- major-minor - fix down migration
- major-minor - Parsing releasever and saving result to db
- white-space

* Thu Nov 10 2011 Shannon Hughes <shughes@redhat.com> 0.1.101-1
- disable sync KBlimit (shughes@redhat.com)
- repos - orchestration fix, 'del_content' was not returning true when there
  was nothing to delete (tstrachota@redhat.com)
- 746339 - System Validates on the uniqueness of name (lzap+git@redhat.com)
- repos - orchestration fix, deleting a repo was not deleting the product
  content (tstrachota@redhat.com)

* Wed Nov 09 2011 Shannon Hughes <shughes@redhat.com> 0.1.100-1
- virt-who - support host-guests systems relationship (inecas@redhat.com)
- virt-who - support uploading the guestIds to Candlepin (inecas@redhat.com)
- sync api - fix for listing status of promoted repos A condition that ensures
  synchronization of repos only in the Locker was too restrictive and affected
  also other actions. (tstrachota@redhat.com)
- 741961 - Removed traces of the anonymous user since he is no longer needed
  (paji@redhat.com)
- repo api - fix in spec tests for listing products (tstrachota@redhat.com)
- repos api - filtering by name in listing repos of a product
  (tstrachota@redhat.com)
- Merge branch 'master' into repo-remodel (paji@redhat.com)
- API - add status route for api to return the current version
  (inecas@redhat.com)
- include treetable.js in custom providers (thomasmckay@redhat.com)
- user spec tests - fix for pulp orchestration (tstrachota@redhat.com)
- Updated Gemfile.lock (inecas@redhat.com)
- 751844 - Fix for max height on right_tree sliding_container.
  (jrist@redhat.com)
- Merge branch 'master' into repo-remodel (paji@redhat.com)
- Refactored look and katello a little bit because of an order of operations
  error.` (jrist@redhat.com)
- Pulling out the header and maincontent and putting into a new SCSS file,
  look.scss for purposes of future ability to change subtle look and feel
  easily. (jrist@redhat.com)
- Switched the 3rd level nav to hoverIntent. (jrist@redhat.com)
- branding changes (shughes@redhat.com)
- Merge branch 'master' of ssh://git.fedorahosted.org/git/katello
  (mmccune@redhat.com)
- removed display of bundled products (thomasmckay@redhat.com)
- grouping by stacking_id now (thomasmckay@redhat.com)
- now group by subscription productId (thomasmckay@redhat.com)
- grouping by product name (which isn't right but treetable is working mostly
  (thomasmckay@redhat.com)
- show expansion with bundled products in a subscription
  (thomasmckay@redhat.com)
- changesets - added unique constraint on repos (tstrachota@redhat.com)
- Fixed distributions related spec tests (paji@redhat.com)
- Fixed sync related spec tests (paji@redhat.com)
- Fixed repo related spec tests (paji@redhat.com)
- Fixed packages test (paji@redhat.com)
- Fixed errata spec tests (paji@redhat.com)
- Merge branch 'master' into repo-remodel (paji@redhat.com)
- Fixed some repo related unit tests (paji@redhat.com)
- Removed the ChangesetRepo table + object and made it connect to the
  Repository model directly (paji@redhat.com)
- Merge branch 'master' into repo-remodel (paji@redhat.com)
- repo - using pulp id instead of AR id in pulp api calls
  (tstrachota@redhat.com)
- distributions api - fix for listing (tstrachota@redhat.com)
- Fixed some package group related tests (paji@redhat.com)
- Fixed errata based cli tests (paji@redhat.com)
- Some fixes involving issues with cli-system-test (paji@redhat.com)
- Merge branch 'master' into repo-remodel (paji@redhat.com)
- Fixed environment based spec tests (paji@redhat.com)
- Merge branch 'master' into repo-remodel (paji@redhat.com)
- Merge branch 'master' into repo-remodel (paji@redhat.com)
- removed spacing to deal with a warning (paji@redhat.com)
- Fixed the Systemtemplate spec tests (paji@redhat.com)
- Fixed errata tests (paji@redhat.com)
- Fixed sync related spec tests (paji@redhat.com)
- Fixed distribution spec tests (paji@redhat.com)
- Fixed Rep  related spec tests (paji@redhat.com)
- Fixed changeset tests (paji@redhat.com)
- fixed product spec tests that came up after master merge (paji@redhat.com)
- fixed more merge conflicts (paji@redhat.com)
- Fixed a bunch of merge conflicts (paji@redhat.com)
- More unit test fixes on the system templates stuff (paji@redhat.com)
- Fixed a good chunk of the product + repo seoc tests (paji@redhat.com)
- Merge branch 'master' into repo-remodel (paji@redhat.com)
- fixed some unit tests (paji@redhat.com)
- Fixed the repo destroy (paji@redhat.com)
- Master merge + fixed conflicts (paji@redhat.com)
- Adding the env products model (paji@redhat.com)
- Fixed merge conflicts related to master merge (paji@redhat.com)
- Added code to check for repo name conflicts before insert (paji@redhat.com)
- Updated repo code to work with promotions (paji@redhat.com)
- Added some error reporting for glue errors (paji@redhat.com)
- Glue::Pulp::Repo.find is now replaced by Repository.find_by_pulp_id now that
  we have the repository data model. (paji@redhat.com)
- Fixed a sync alert issue related to the new repo model (paji@redhat.com)
- Got the repo delete functionality working (paji@redhat.com)
- Merge branch 'master' into repo-remodel (paji@redhat.com)
- fixed the delete script for this model (paji@redhat.com)
- Got the sync pages to work with the new repo model (paji@redhat.com)
- Got the repo view to render the source url correctly (paji@redhat.com)
- Modified the code to get repo delete call working (paji@redhat.com)
- Updated the environment model to do a proper list products call
  (paji@redhat.com)
- Merge branch 'master' into repo-remodel (paji@redhat.com)
- Merge branch 'master' into repo-remodel (paji@redhat.com)
- Removed some wasted  comments (paji@redhat.com)
- Added environment mappings to the repo object and got product.repos search
  working (paji@redhat.com)
- Initial commit of the repo remodeling where the repository is created in
  katello (paji@redhat.com)

* Mon Nov 07 2011 Mike McCune <mmccune@redhat.com> 0.1.99-1
- misc rel-eng updates based on new RPMs from Fedora (mmccune@redhat.com)
* Wed Nov 02 2011 Lukas Zapletal <lzap+git@redhat.com> 0.1.98-1
- 702052 - db fields length limit review
- unit test fix
- filters - some styling improvements, as well as some permission fixes
- adding katello-job logrotate script
- moving simplify_changeset out of application controller
- Merge branch 'breakup-puppet'
- Remove trailing spaces
- filter - fixing issue where you could add a repo even if one wasnt selected
- improving package filter chosen styling
- converting chosen css to scss
- filters - fixing javascript load issue
- fixing initial_action for panel after merge
- improving error reporting for the API calls
- 731670 - improving error reporting when deleting users
- 750246 - promote content of product to different environments
- repo promotion - fix for failure when promoting a repo for second time
- Promotions - fix ajax scrolling for promotions, errata and pkgs
- repo promotion - fix for creating content (after wrong rebase)
- repo promotion - fix in spec tests
- cp content - content type taken from the provider's type
- fix for promoting repos - changeset was passing wrong parameters - repo
  promotion refactored, removed parameter for content (it is now created inside
  the repo object)
- better error messages for template validations
- adding some delays in the PulpTaskStatus
- parameter -m no longer an option in katello-jobs
- adding migration to the reset-dbs script
- templates - spec test fix
- templates - promoting parent templates
- distros - removing tdl validation
- distros - adding distribution tdl unit tests
- distros - adding package groups to TDL
- distros - adding name-version-url-arch to TDL export
- distros - adding distributions unit tests
- distros - adding import/export unit tests
- distros - adding importing
- distros - adding exporting
- distros - adding templ. distribution validator
- adding new configuration value debug_rest
- distros - adding cli portion for adding/removing distros
- distros - marking find_template as private method
- distros - adding system template handling code
- distros - adding system_template_distribution table
- distros - adding family, variant, version in CLI
- Merge branch 'filters-ui'
- filters - unit test fix and addition
- filters - adapting for  new panel ajax code
- fxiing merge conflict
- templates - spec test for checking revision numbers after promotion
- templates - fix for increased revision numbers after promotion
- filters - adding spec test for ui controller
- updated TDL schema + corresponding changes in template export & tests
- filters - fixing a few issues, such as empty package list message not going
  away/coming back
- filters - fixing empty message not appearing and dissappearing as needed
- filters - a couple more filters fixes
- filters - removing repos from select repos select box when they are selected
- filters - a few ui related fixes
- filters - package imporovements
- filters - some page changes as well as adding revert filter to products and
  repos
- filters - making products and repos add incrementally instead of re-rendering
  the entire product list
- filters - hooking up add/remove packages to the backend, as well as a few
  javascript fixes
- Merge branch 'filters' into filters-ui
- filters - hooking up product and repos to backend
- filters - improving adding removing of products and repos
- package filters - adding javascript product and repository adding
- added filters controller spec
- filters controller spec
- merge conflict
- adding/removal of packages from filters supports rollbacks now
- added support for updating of package lists of filters
- filters - a few package auto complete fixes
- filters - adding auto complete for packages, and moving locker package search
  to central place from system templates controller
- moving some javascript i18n to a common area for autocomplete
- spliting out the auto complete javascript object to its own file for reuse
- filters - adding the ui part of package adding and removing, not hooked up to
  the backend since it doesnt work yet
- tupane - adding support for expanding to actions other than :edit
- filters - making filters use name instead of pulp_id, and adding remove
- merge conflict
- filters - adding initial edit code
- fixing issue where provider description was marked with the incorrect class
- forgot to commit migration for filter-product join table
- added support for filter create/list/show/delete operations in katello cli
- filters - adding creation of package filters in the ui
- more filter-related tests
- filters - initial package filtering ui
- merge conflict
- support for addition/removal of filters to already promoted products
- fixing gemfile url
- Merge branch 'master' into filters-ui
- fixed a few issues in filters controller
- application of filters during promotion
- tests around persisting of filter-product association
- fixed a few issues around association of filters with repos
- added support for associating of filters with products
- fixed a misspelled method name
- applying filters to products step 1

* Fri Oct 28 2011 Shannon Hughes <shughes@redhat.com> 0.1.97-1
- Fixed an activation key error were all activation keys across musltiple orgs
  were deemed readable if Activationkeys in one org was accessible
  (paji@redhat.com)
- Fix for systems page javascript error when no env_select on the page.
  (ehelms@redhat.com)
- Merge branch 'master' into distros (bbuckingham@redhat.com)
- Merge branch 'master' into tupane-actions (jrist@redhat.com)
- Fixed the actions thing. (jrist@redhat.com)
- temporarily commenting out test that verifies validity of system template TDL
  export generated by katello (waiting for an updated schema from aeolus team)
  (dmitri@redhat.com)
- Small fix for actions. (jrist@redhat.com)
- Promotions - update to only allow promotion of distro, if repo has been
  promoted (bbuckingham@redhat.com)
- Changeset history - fix expand/collapse arrow (bbuckingham@redhat.com)
- Fixing right actions area post merge. (jrist@redhat.com)
- Merge branch 'master' into tupane-actions (jrist@redhat.com)
- fixed failing tests (dmitri@redhat.com)
- template export in tdl now has clientcert, clientkey, and persisted fields
  (dmitri@redhat.com)
- New system on create for systems page.  Fixed offset/position bug on panel
  due to container now being relative for menu. (jrist@redhat.com)
- Minor fix for the margin-top on third_level nav. (jrist@redhat.com)
- Third_level nav working well. (jrist@redhat.com)
- Menu - Fixes issue with third level nav hover not being displayed properly.
  (ehelms@redhat.com)
- Moved thirdLevelNavSetup to menu.js. (jrist@redhat.com)
- Tweaked the experience of the tabs to be a bit snappier. (jrist@redhat.com)
- Another change to the menu to make it behave a bit better. (jrist@redhat.com)
- Hover on subnav working with a few quirks that I need to work out.
  (jrist@redhat.com)
- Menu.scss. (jrist@redhat.com)
- Initial pass at menu. (jrist@redhat.com)
- removing another console.log (mmccune@redhat.com)
- remove console log output that was breaking FF 3.6 (mmccune@redhat.com)
- Fixes for broken scss files when compass attempts to compile them for builds.
  (ehelms@redhat.com)
- Merge branch 'master' into distros (bbuckingham@redhat.com)
- Merge branch 'master' into errata_filter (bbuckingham@redhat.com)
- errata_filter - ui - update the severity value for low severity
  (bbuckingham@redhat.com)
- errata_filter - ui - update the severity value for low severity
  (bbuckingham@redhat.com)
- repo querying - simple repo cache changed to work with new pulp api
  (tstrachota@redhat.com)
- repo querying - hack to enable queries with multiple groupids when using
  oauth temporary solution until it gets fixed in pulp (tstrachota@redhat.com)
- adding env_id to unit tests (mmccune@redhat.com)
- Merge branch 'master' into tdl-download (mmccune@redhat.com)
- adding dialog and download buttons for template download from env
  (mmccune@redhat.com)
- Moves some widget css into separate scss files. (ehelms@redhat.com)
- Merge branch 'master' into tupane (ehelms@redhat.com)
- Tupane - Fixes for spec tests. (ehelms@redhat.com)
- errata_filter - add stub to resolve error w/ test in promotions controller
  (bbuckingham@redhat.com)
- delayed-job - log errors backtrace in log file (inecas@redhat.com)
- Merge branch 'master' into tupane (ehelms@redhat.com)
- Tupane - Env Select - Adds ajax environment search to systems by environment
  page. (ehelms@redhat.com)
- nvrea-optional - adding pack to template accepts both nvre and nvrea
  (inecas@redhat.com)
- nvrea-options - remove unused code (inecas@redhat.com)
- nvrea-optional - parse_nvrea_nvre for parsing both formats together
  (inecas@redhat.com)
- nvrea-optional - refactor spec test and lib (inecas@redhat.com)
- prod orch - fix for deleting subscriptions of provided products
  (tstrachota@redhat.com)
- updated Gemfile.lock (dmitri+git@redhat.com)
- fixed failing tests (dmitri@redhat.com)
- added ruport-related gems to Gemfile (dmitri@redhat.com)
- Merge branch 'reports' (dmitri@redhat.com)
- prod orch - fix in rh provider import test (ui controller)
  (tstrachota@redhat.com)
- prod orch - fixes in spec tests (tstrachota@redhat.com)
- prod orch - deleting content from provider after manifest import
  (tstrachota@redhat.com)
- prod orch - fix for deleting prducts (tstrachota@redhat.com)
- prod orch - fix for deleting repositories - CP content is deleted upon
  deletion of the first repo associated with it (tstrachota@redhat.com)
- prod orch - added content id to repo groupids (tstrachota@redhat.com)
- prod orch - saving sync schedules refactored (tstrachota@redhat.com)
- prod orch - fix for getting repos for a product It was caching repositories
  filtered by search params -> second call with different search parameters
  would return wrong results. (tstrachota@redhat.com)
- prod orch - saving sync schedule in all repos on product update
  (tstrachota@redhat.com)
- prod orch - creating product content upon first promotion
  (tstrachota@redhat.com)
- prod orch - method for checking if one cdn path is substitute of the other in
  CdnVarSubstitutor (tstrachota@redhat.com)
- prod orch - deleting unused products after manifest import - deleting
  products that were in the manifest but don't belong to the owner
  (tstrachota@redhat.com)
- prod orch - new orchestration for product creation and manifest import
  (tstrachota@redhat.com)
- products - no content in CP when a product is created (tstrachota@redhat.com)
- Merge branch 'master' into tdl-download (mmccune@redhat.com)
- moving download to a pop-up pane so you can select env + distro
  (mmccune@redhat.com)
- Merge branch 'master' into distros (bbuckingham@redhat.com)
- Merge branch 'master' into errata_filter (bbuckingham@redhat.com)
- Tupane - Systems - Fixing search for creation and editing for System CRUD.
  (ehelms@redhat.com)
- Promotions - mark distributions as promoted, if they have already been
  (bbuckingham@redhat.com)
- Tupane - Fixes for unit tests after merging in master. (ehelms@redhat.com)
- Promotions - add distributions to changeset history... fix expander/collapse
  image in js (bbuckingham@redhat.com)
- fixing nil bug found on the code review - fix (lzap+git@redhat.com)
- Merge branch 'master' into tupane (ehelms@redhat.com)
- fixing nil bug found on the code review (lzap+git@redhat.com)
- dep calc - fixes in displaying the dependencies (tstrachota@redhat.com)
- dep calc - disabling dep. calc. in promotion tests (tstrachota@redhat.com)
- dep calc - promoting dependencies (tstrachota@redhat.com)
- dep calc - returning dependencies with dependency_of (tstrachota@redhat.com)
- dep calc - new column dependency_of in changeset dependencies
  (tstrachota@redhat.com)
- dep calc - refactoring and performance improvement - not calculating
  dependencies for packages that are included in any product or repository in
  the changeset (tstrachota@redhat.com)
- calc dep - methods for listing not included errata and packages
  (tstrachota@redhat.com)
- calc dep - calc_dependencies(bool) split into two methods
  (tstrachota@redhat.com)
- Fixed an accidental remove in katello.js from commit
  ec6ce7a262af3b9c349fb98c1d58ad774206dffb (paji@redhat.com)
- Promotions - distributions - spec test updates (bbuckingham@redhat.com)
- Promotions - distributions - changes to allow for promotion
  (bbuckingham@redhat.com)
- Tupane - Search - Spec test fixes for ajaxification of search.
  (ehelms@redhat.com)
- referenced proper ::Product class... again (thomasmckay@redhat.com)
- referenced proper ::Product class (thomasmckay@redhat.com)
- Promotions - distributions - additional changes to properly support changeset
  operations (bbuckingham@redhat.com)
- Tupane - Adds notice on edit when edited item no longer meets search
  criteria. (ehelms@redhat.com)
- Promotions - distributions - add/remove/view on changeset
  (bbuckingham@redhat.com)
- Promotions - distros - ui chg to allow adding to changeset
  (bbuckingham@redhat.com)
- Errata - update so that 'severity' will have an accessor
  (bbuckingham@redhat.com)
- Errata - filter - fix the severity values (bbuckingham@redhat.com)
- Tupane - Removes unnecessary anonymous function from list initialization.
  (ehelms@redhat.com)
- Tupane - Search - Refactors items function to be uniform across controllers.
  Adds total items and total results items counts. Refactors panel
  functionality to separate list and panel functions. (ehelms@redhat.com)
- Promotions - errata - some cleanup based on ui review discussion
  (bbuckingham@redhat.com)
- Promotions - system templates - make list in ui consistent w/ others in
  breadcrumb (bbuckingham@redhat.com)
- Merge branch 'master' into tdl-download (mmccune@redhat.com)
- Promotions - errata - update show to omit 'self' and include available links
  provided in errata (bbuckingham@redhat.com)
- Promotions - errata - update format of title for breadcrumb and errata
  details (bbuckingham@redhat.com)
- Errata Filters - UI - updates to integrate w/ backend errata filters
  (bbuckingham@redhat.com)
- Tupane - Search - Adds special notification if newly created object does not
  meet search criteria. (ehelms@redhat.com)
- Tupane - Refactors items controller function to be less repetitive.
  (ehelms@redhat.com)
- Tupane - Fixes changeset history page that requires extra attribute when
  searching for environment. (ehelms@redhat.com)
- errata-filters - filter all errata for a product (inecas@redhat.com)
- errata-filters - use only Pulp::Repo.errata for filtering (inecas@redhat.com)
- Tupane - Adds number of total items and current items in list to left side
  list in UI. (ehelms@redhat.com)
- Tupane - Adds message specific settings to notices and adds special notice to
  organization creation for new objects that don't meet search criteria.
  (ehelms@redhat.com)
- errata-filters - update failing tests (inecas@redhat.com)
- errata-filters - API and CLI support for filtering on severity
  (inecas@redhat.com)
- errata-filters - API and CLI restrict filtering errata on an environment
  (inecas@redhat.com)
- errata-filters - API and CLI allow errata filtering on multiple repos
  (inecas@redhat.com)
- errata-filters - API and CLI support for filtering errata by type
  (inecas@redhat.com)
- Removing the 'new' for systems_controller since it isn't quite there yet.
  (jrist@redhat.com)
- Various tupane fixes, enhancements, and modifications to styling.  More...
  - Stylize the options dialog in actions   - Remove the arrows on multi-select
  - Fix the .new to be fixed height all the time.   -  Fix the "2 items
  selected to be less space   - Move the box down, yo.   - Add Select None
  (jrist@redhat.com)
- Errata Filters - ui - initial changes to promotions breadcrumb
  (bbuckingham@redhat.com)
- Tupane - Search - Fixes for autocomplete drop down and left list not sizing
  properly on search. (ehelms@redhat.com)
- Tupane - Search - Converts fancyqueries to use new ajax search.
  (ehelms@redhat.com)
- Tupane - Search - Removes scoped search standard jquery autocompletion widget
  and replaces it with similar one fitted for Katello's needs.
  (ehelms@redhat.com)
- tupane - adding support for actions to be disabled if nothing is selected
  (jsherril@redhat.com)
- Tupane - Search - Re-factors extended scroll to use new search parameters.
  (ehelms@redhat.com)
- Search - Converts search to an ajax operation to refresh and update left side
  list. (ehelms@redhat.com)
- Fixes issue with navigationg graphic showing up on roles page tupanel.
  (ehelms@redhat.com)
- Merge branch 'master' into tupane (ehelms@redhat.com)
- Tupane - Changes pages to use new action to register with panel in
  javascript. (ehelms@redhat.com)
- Tupane - Moves list javascript object to new namespace. Moves newly created
  objects to top of the left hand list. (ehelms@redhat.com)
- Tupane - Converts the rest of ajax loading left hand list object creations to
  new style that respects search parameters. (ehelms@redhat.com)
- adding bulk delete system spec test (jsherril@redhat.com)
- tupane actions - adding icon to system bulk remove (jsherril@redhat.com)
- tupane actions - moving KT.panel action functions to KT.panel.actions
  (jsherril@redhat.com)
- Fixed the refresh of the number of items to happen automatically without
  being called. (jrist@redhat.com)
- System removal refresh of items number.. (jrist@redhat.com)
- Tupane - ActivationKeys - Changes Activation Keys to use creation format that
  respects search filters. (ehelms@redhat.com)
- Tupane - Role - Cleanup of role creation with addition of description field.
  Moves role creation in UI to new form to respect search parameters.
  (ehelms@redhat.com)
- Tupane - Modifies left hand list to obey search parameters and adds the
  ability to specify a create action on the page for automatic handling of
  creation of new objects with respect to the search parameters.
  (ehelms@redhat.com)
- re-created reports functionality after botched merge (dmitri@redhat.com)
- two pane system actions - adding remove action for bulk systems
  (jsherril@redhat.com)
- Tupane - Converts Content Management tab to use left list ajax loading.
  (ehelms@redhat.com)
- Tupane - Converts Organizations tab to ajax list loading. (ehelms@redhat.com)
- Tupane - Converts Administration tab to ajax list loading.
  (ehelms@redhat.com)
- Merge branch 'master' into tupane (ehelms@redhat.com)
- Tupane - Converts systems tab items to use new ajax loading in left hand
  list. (ehelms@redhat.com)
- Merge branch 'master' into tdl-download (mmccune@redhat.com)
- first hack to try and get the sub-edit panel to pop up (mmccune@redhat.com)
- Tupane - Initial commit of changes to loading of left hand list on tupane
  pages via ajax. (ehelms@redhat.com)
- Tupanel - Updates to tupanel slide out for smoother sliding up and down
  elongated lists.  Fix for extended scroll causing slide out panel to overrun
  footer. (ehelms@redhat.com)

* Mon Oct 24 2011 Shannon Hughes <shughes@redhat.com> 0.1.96-1
- Merge branch 'master' of ssh://git.fedorahosted.org/git/katello
  (bkearney@redhat.com)
- Allow headpin and katello-common to install together (bkearney@redhat.com)
- Small fix for browse/upload overlap. (jrist@redhat.com)
- pools - one more unit test (lzap+git@redhat.com)
- pools - list of available unit test (lzap+git@redhat.com)
- tdl-repos-references - validate TDL in unit tests against xsd
  (inecas@redhat.com)
- tdl-repos-references - tdl repos references direct to pulp repo
  (inecas@redhat.com)
- templates - fix for cloning to an environment (tstrachota@redhat.com)
- Systems - minor change to view to address warning during render...
  (bbuckingham@redhat.com)
- Promotions - distributions - make list in ui consistent w/ products list
  (bbuckingham@redhat.com)
- Minor fix for potential overlap of Upload button on Redhat Provider page.
  (jrist@redhat.com)
- cli-akeys-pools - show pools in activation key details (inecas@redhat.com)
- cli-akeys-pools - set allocated to 1 (inecas@redhat.com)
- cli-akeys-pools - refactor spec tests (inecas@redhat.com)
- cli-akeys-pools - remove subscriptions from a activation kay
  (inecas@redhat.com)
- cli-akeys-pools - add subscription to a key through CLI (inecas@redhat.com)
- 747805 - Fix for not being able to create an environment when subpanel div
  was "in the way" via z-index and layering. (jrist@redhat.com)
- Fixing tests for System create (tsmart@redhat.com)
- Rendering the proper lsit item for a system once it has been created
  (tsmart@redhat.com)
- Minor changes to new page for systems.  Using systems_path with
  action=>create automatically defaults to post.  Doing so was because of the
  server prefix.  Also fixed the scrollbar at the bottom of the page to be
  grid_8 for the surrounding page. (jrist@redhat.com)
- If you do not have an environment selected, then we tell you to go set a
  default (tsmart@redhat.com)
- Fixing System create error validation return (tsmart@redhat.com)
- Adding environment selector to the System Create page (tsmart@redhat.com)
- Cherry picking first System CRUD commit (tsmart@redhat.com)
- Tweaks to System/Subscriptions based on feedback:    + Fix date CSS padding
  + "Available" to "Quantity" in Available table    + Remove "Total" column in
  Available table    + Add "SLA" to Available table (thomasmckay@redhat.com)
- pools - adding multi entitlement flag to the list (cli) (lzap+git@redhat.com)
- pools - making use of system.available_pools_full (lzap+git@redhat.com)
- pools - rename sys_consumed_entitlements as consumed_entitlements
  (lzap+git@redhat.com)
- pools - moving sys_consumed_entitlements into glue (lzap+git@redhat.com)
- pools - rename sys_available_pools as available_pools_full
  (lzap+git@redhat.com)
- pools - moving sys_available_pools into glue (lzap+git@redhat.com)
- pools - listing of available pools (lzap+git@redhat.com)
- refactoring - extending pool glue class (lzap+git@redhat.com)
- refactoring - extending pool glue class (lzap+git@redhat.com)
- removing unused code (lzap+git@redhat.com)
- Prevent from using sqlite as the database engine (inecas@redhat.com)
- Wrapping up today's git mess. (jrist@redhat.com)
- Revert "Revert "Red Hat Provider layout refactor" - upload is not working
  now..." (jrist@redhat.com)
- Revert "Fix for provider.js upload file." (jrist@redhat.com)
- Revert "Merge branch 'upload_fix'" (jrist@redhat.com)
- Merge branch 'upload_fix' (jrist@redhat.com)
- Fix for provider.js upload file. (jrist@redhat.com)
- Revert "Red Hat Provider layout refactor" - upload is not working now...
  (jrist@redhat.com)
- Red Hat Provider layout refactor (jrist@redhat.com)
- Removed jeditable classes off repo pages since attributes there are not
  editable anymore (paji@redhat.com)
- Break up the katello rpms into component parts (bkearney@redhat.com)
- Very minor padding issue on .dash (jrist@redhat.com)
- Fix for flot/canvas on IE. (jrist@redhat.com)
- BZ#747343 https://bugzilla.redhat.com/show_bug.cgi?id=747343 In fix to show
  subscriptions w/o products, the provider was not being checked.
  (thomasmckay@redhat.com)
- Based on jrist feedback: + add padding to rows to account for fatter spinner
  + don't increment spinner value if non-zero on checkbox click + alternate row
  coloring (maintain color on exanding rows) (thomasmckay@redhat.com)
- Unsubscribe now unsubscribes from individual entitlements, not the entire
  pool. (Only useful for multi-entitlement subscriptions where the user may
  have subscribed to multiple quantities.) (thomasmckay@redhat.com)
- adjusted tables for custom provider product, updated columns
  (thomasmckay@redhat.com)
- handle comma-separated gpgUrl values. change display of subscription from
  label to div to clean up display style (thomasmckay@redhat.com)
- subscription content url is needs the content source prefix before it is a
  clickable link (thomasmckay@redhat.com)
- changed subscription details to a list instead of a table; much cleaner
  looking (thomasmckay@redhat.com)
- data added to expanding subscription tree (thomasmckay@redhat.com)
- first cut of expander for subscription details (data fake)
  (thomasmckay@redhat.com)
- updated table info for available, including removing spinner for non-multi
  (thomasmckay@redhat.com)
- updated table info for currently subscribed (thomasmckay@redhat.com)
- 737678 - Made the provider left panes and other left panes use ellipsis
  (paji@redhat.com)

* Tue Oct 18 2011 Lukas Zapletal <lzap+git@redhat.com> 0.1.95-1
- switching to XML vs JSON for template download
- Errata - packages - list based on name-[epoch:]-version-release.arch
- 745617 fix for product sync selection
- tdl - modifying /export to return TDL format
- tdl - refactoring export_string to export_as_json
- reset dbs script now correctly load variables
- 744067 - Promotions - Errata UI - clean up format on Details tab

* Mon Oct 17 2011 Lukas Zapletal <lzap+git@redhat.com> 0.1.94-1
- adding db:truncate rake task
- templates - spec tests for revisions
- templates - fix for increasing revision numbers after update
- fixes #745245 Filter on provider page fails with postgres error
- Fixed a unit test
- 740979 - Gave provider read access for users with org sync permission
- 744067 - Promotions - Errata UI - clean up format on Packages tab
- 741416 - organizations ui - list orgs using same sort order as on roles pg

* Fri Oct 14 2011 Shannon Hughes <shughes@redhat.com> 0.1.93-1
- bump up scoped_search version to 2.3.4 (shughes@redhat.com)
- 745315 -changing application controller to not include all helpers in all
  controllers, this stops helper methods with the same name from overwriding
  each other (jsherril@redhat.com)
- 740969 - Fixed a bug where tab was being inserted. Tab is invalid for names
  (paji@redhat.com)
- 720432 - Moves the small x that closes the filter on sliding tree widgets to
  be directly to the right of the filter. (ehelms@redhat.com)
- 745279 - UI - fix deletion of repo (bbuckingham@redhat.com)
- 739588-Made the systems update call raise the error message the correct way
  (paji@redhat.com)
- 735975 - Fix for user delete link showing up for self roles page
  (paji@redhat.com)
- Added code to fix a menu highlighting issue (paji@redhat.com)
- 743415 - removing uneeded files (mmccune@redhat.com)
- update to translations (shughes@redhat.com)
- 744285 - bulletproof the spec test for repo_id (inecas@redhat.com)
- Fix for accidentaly faling tests (inecas@redhat.com)
- adding new zanata translation file (shughes@redhat.com)
- search - fix system save and notices search (bbuckingham@redhat.com)
- 744285 - Change format of repo id (inecas@redhat.com)
- Fixed a bunch of unit tests (paji@redhat.com)
- Fixed progress bar and spacing on sync management page. (jrist@redhat.com)
- Updated the ordering on the content-management menu items (paji@redhat.com)
- Refactored the create_menu method to allow navs of multiple levels
  (paji@redhat.com)
- Ported all the nav items across (paji@redhat.com)
- Added a construct to automatically imply checking for a sub level if the top
  level is missing (paji@redhat.com)
- Just added spaces to every line to keep the tabbing loking right
  (paji@redhat.com)
- Added the systems tab. (paji@redhat.com)
- Added dashboard menus and fixed a bunch of navs (paji@redhat.com)
- Reorganized the navigation a bit (paji@redhat.com)
- Modified the rendering structure to use independent nav items
  (paji@redhat.com)
- Moved menu rb to helpers since its a better fit there.. soon going to
  reorganize the files there (paji@redhat.com)
- Adding the new menu.rb to generate menu (paji@redhat.com)
- Initial commit on getting a dynamic navigation (paji@redhat.com)
- Merge branch 'comps' (jsherril@redhat.com)
- system templates - fixing last issues with comps groups (jsherril@redhat.com)
- removing z-index on helptip open icon so it does not hover over 3rd level
  navigation menu (jsherril@redhat.com)
- Moved the help tip on the redhat providers page show up at the right spot
  (paji@redhat.com)
- reduce number of sync threads (shughes@redhat.com)
- search - several fixes for issues on auto-complete (bbuckingham@redhat.com)
- tests - adding system template package group test for the ui controller
  (jsherril@redhat.com)
- 744191 - prevent some changes on red hat provider (inecas@redhat.com)
- 744191 - Prevent deleting Red Hat provider (inecas@redhat.com)
- system templates - removign uneeded route (jsherril@redhat.com)
- system templates - package groups auto complete working (jsherril@redhat.com)
- system templates - hooked up comps groups with backend with the exception of
  auto complete (jsherril@redhat.com)
- Merge branch 'master' into comps (jsherril@redhat.com)
- system templates - adding  addition and removal of package groups in the web
  ui, still does not save to server (jsherril@redhat.com)
- system templates - properly listing package groups respecting page size
  limits (jsherril@redhat.com)
- system templates - adding real package groups to system templates page
  (jsherril@redhat.com)
- system templates - adding initial ui framework for package groups in system
  templates (jsherril@redhat.com)
- system templates - adding initial comps listing for products (with fake data)
  (jsherril@redhat.com)

* Tue Oct 11 2011 Lukas Zapletal <lzap+git@redhat.com> 0.1.92-1
- Installation does not pull in katello-cli
- Revert "added ruport-related gems to Gemfile"
- jslint - fix warnings reported during build
- templates - fix in spec tests for exporting/importing
- templates - fix for cloning to next environment - added nvres to export - fix
  for importing package groups
- added ruport-related gems to Gemfile
- JsRoutes - Fix for rake task to generate javascript routes.

* Mon Oct 10 2011 Brad Buckingham <bbuckingham@redhat.com> 0.1.91-1
- scoped_search - Gemfile updates to support scoped_search 2.3.4
  (bbuckingham@redhat.com)
- 741656 - roles - search - chgs for search by perm type and verbs
  (bbuckingham@redhat.com)
- Switch of arch and support level on subscriptions page. (jrist@redhat.com)
- repo delete - cli for deleting single repos (tstrachota@redhat.com)
- repo delete - api for deleting single repos (tstrachota@redhat.com)
- Enable running rake task for production env from git repo (inecas@redhat.com)
- Fix check on sqlite when setting up db under root for production
  (inecas@redhat.com)
- Remove failing check on sqlite for root (inecas@redhat.com)
- users - fix user name on edit screen (bbuckingham@redhat.com)
- Set default rake task (inecas@redhat.com)
- Merge branch 'master' into bz731203 (bbuckingham@redhat.com)
- fixed failing roles_controller_spec (dmitri@redhat.com)
- Merge branch 'filters' (dmitri@redhat.com)
- import-stage-manifest - remove hard-coded supported archs (inecas@redhat.com)
- fix in log message (tstrachota@redhat.com)
- org orchestration - deleting dependent providers moved to orchestration layer
  Having it handled by :dependent => :destroy caused wrong order of deleting
  the records. The organization in Candlepin was deleted before providers and
  products. This led to record-not-found errors. (tstrachota@redhat.com)
- products - delete all repos in all environments when deleting a product
  (tstrachota@redhat.com)
- products - route and api for deleting products (tstrachota@redhat.com)
- Added the download icon to the system template page. (jrist@redhat.com)
- 731203 - changes so that update to the object id are reflected in pane header
  (bbuckingham@redhat.com)
- 743646: fix sync due to bad rail route paths (shughes@redhat.com)
- 731203 - update panes to use object name in header/title
  (bbuckingham@redhat.com)
- 731203 - updates to support ellipsis in header of tupane layout
  (bbuckingham@redhat.com)
- fields residing in pulp are now present in the output of index
  (dmitri@redhat.com)
- create/delete operations for filters are working now (dmitri@redhat.com)
- first cut of filters used during promotion of content from Locker
  (dmitri@redhat.com)

* Fri Oct 07 2011 Lukas Zapletal <lzap+git@redhat.com> 0.1.90-1
- fix for katello-reset-dbs - pgsql support for initdb
- sms - introducing subscriptions controller
- sms - refactoring subscription -> subscriptions path
- sms - moving subscriptions list action into the backend
- sms - moving unsubscribe action into the backend
- dashboard - one last css vertical spacing issue fix
- making css for navigation require a little space in the subnav if there are
  no subnav elements
- dashboard - fixing issue where user with no orgs would recieve an error upon
  login
- panel - minor update to escape special characters in id
- dashboard - more dashboard css fixes
- 741669 - fixing issue where user with no org could not access their own user
  details page
- dashboard - adding ui tweaks from uxd

* Thu Oct 06 2011 Shannon Hughes <shughes@redhat.com> 0.1.89-1
- adding reporting gems deps (shughes@redhat.com)

* Thu Oct 06 2011 Shannon Hughes <shughes@redhat.com> 0.1.88-1
- adding yum fix until 3.2.29 hits zstream/pulp (shughes@redhat.com)
- provider - search changes resulting from split of Custom and Red Hat
  providers (bbuckingham@redhat.com)
- 715369 - use ellipsis on search favorites/history w/ long names
  (bbuckingham@redhat.com)
- repo - default value for content type when creating new repo
  (tstrachota@redhat.com)
- sms - useless comment (lzap+git@redhat.com)
- templates - removed old way of promoting templates directly
  (tstrachota@redhat.com)
- import-stage-manifest - set content type for created repo (inecas@redhat.com)
- dashboard - fixing issue where promotions ellipsis was not configured
  correctly (jsherril@redhat.com)
- dashboard - updating subscription status scss as per request
  (jsherril@redhat.com)

* Wed Oct 05 2011 Shannon Hughes <shughes@redhat.com> 0.1.87-1
- adding redhat-uep.pem to katello ca (shughes@redhat.com)
- dashboard - prevent a divide by zero (jsherril@redhat.com)
- import-stage-manifest - fix relative path for imported repos
  (inecas@redhat.com)
- Do not call reset-oauth in %post, candlepin and pulp are not installed at
  that time anyway. (jpazdziora@redhat.com)
- 739680 - include candlepin error text in error notice on manifest upload
  error (bbuckingham@redhat.com)
- import-stage-manifest - use redhat-uep.pem as feed_ca (inecas@redhat.com)
- import-stage-manifest - refactor certificate loading (inecas@redhat.com)
- import-stage-manifest - fix failing spec tests (inecas@redhat.com)
- import-stage-manifest - fix validations for options (inecas@redhat.com)
- import-stage-manifest - fix ssl verification (inecas@redhat.com)
- import-stage-manifest - small refactoring (inecas@redhat.com)
- import-stage-manifest - short documentation (inecas@redhat.com)
- import-stage-manifest - remove unused code (inecas@redhat.com)
- import-stage-manifest - use CDN to substitute vars in content url
  (inecas@redhat.com)
- import-stage-manifest - class for loading variable values from CDN
  (inecas@redhat.com)
- import-stage-manifest - refactor (inecas@redhat.com)
- import-stage-manifest - fix unit tests (inecas@redhat.com)
- import-stage-manifest - substitute release ver (inecas@redhat.com)
- packagegroups - cli changed to work with array returned from api instead of
  hashes that were returned formerly (tstrachota@redhat.com)
- templates - fixes in spec tests (tstrachota@redhat.com)
- templates - validations for package groups and group categories
  (tstrachota@redhat.com)
- package groups - groups and group categories returned in an array instead of
  in a hash (tstrachota@redhat.com)
- templates api - removed old content update (tstrachota@redhat.com)
- packages search - find latest returns array of all latest packages not only
  the first latest package found (tstrachota@redhat.com)
- templates - package groups and categories identified by name -repo ids and
  category/group ids removed (tstrachota@redhat.com)
- added index for system_template_id on system_template_packages
  (tstrachota@redhat.com)
- templates - update changes name of all environment clones
  (tstrachota@redhat.com)
- templates api - added new controller for updating templates
  (tstrachota@redhat.com)
- templates api - fix for failure in listing all templates in the system
  (tstrachota@redhat.com)
- Temporarily removing dashboard pull-down. (jrist@redhat.com)
- 740340 - manifest upload - validate file input provided
  (bbuckingham@redhat.com)
- 740970 - adding detection if a password contains the username
  (jsherril@redhat.com)
- 741669 - adding a way for users to modify their own user details
  (jsherril@redhat.com)
- Fixed providers show  + edit page to not show provider type (paji@redhat.com)
- Merge branch 'master' into notices (bbuckingham@redhat.com)
- Merge branch 'master' of ssh://git.fedorahosted.org/git/katello
  (bbuckingham@redhat.com)
- dashboard - adding arrow to the right of the gear (jsherril@redhat.com)
- a-keys - fix delete and behavior on create (bbuckingham@redhat.com)
- Merge branch 'master' into akeys (bbuckingham@redhat.com)
- a-keys - fix view specs (bbuckingham@redhat.com)
- a-keys - fix controller specs (bbuckingham@redhat.com)
- a-keys - mods to handle nil env on akey create (bbuckingham@redhat.com)
- Alternating family rows in Activation Keys by way of Ruby's handy cycle
  method. (jrist@redhat.com)
- a-keys - (TO BE REVERTED) temporary commit to duplicate subscriptions
  (bbuckingham@redhat.com)
- a-keys - some refactor/cleanup of js to use KT namespace
  (bbuckingham@redhat.com)
- a-keys - js fix so that clearing filter does not leave children shown
  (bbuckingham@redhat.com)
- a-keys - css updates for subscriptions (bbuckingham@redhat.com)
- a-keys - change the text used to request update to template
  (bbuckingham@redhat.com)
- a-keys - update scss to remove some of the table css used by akey
  subscriptions (bbuckingham@redhat.com)
- Merge branch 'master' into akeys (bbuckingham@redhat.com)
- a-keys - init env_select when edit pane is initialized
  (bbuckingham@redhat.com)
- a-keys - add cancel button to general tab (bbuckingham@redhat.com)
- a-keys - subscriptions - updates to support listing by product
  (bbuckingham@redhat.com)
- a-keys - update to disable the Add/Remove button after click
  (bbuckingham@redhat.com)
- a-keys - subscriptions - update to include type (virtual/physical)
  (bbuckingham@redhat.com)
- a-keys - applied subs - add link to add subs (bbuckingham@redhat.com)
- a-keys - initial changes for applied subscriptions page
  (bbuckingham@redhat.com)
- a-keys - initial changes for available subscriptions page
  (bbuckingham@redhat.com)
- Merge branch 'master' into akeys (bbuckingham@redhat.com)
- a-keys - new/edit - updates to highlight the need to change template, on env
  change... (bbuckingham@redhat.com)
- a-keys - edit - fix broken 'save' (bbuckingham@redhat.com)
- a-keys - subscriptions - add applied/available placeholders for view and
  controller (bbuckingham@redhat.com)
- a-keys - add Applied and Available subscriptions to navigation
  (bbuckingham@redhat.com)
- a-keys - new/edit - disable save buttons while retrieving template/product
  info (bbuckingham@redhat.com)
- a-keys - new - update to set env to the first available
  (bbuckingham@redhat.com)
- a-keys - remove the edit_environment action (bbuckingham@redhat.com)
- a-keys - edit - update to list products in the env selected
  (bbuckingham@redhat.com)
- a-keys - update new key ui to use environment selector
  (bbuckingham@redhat.com)
- a-keys - update setting of env and system template on general tab...
  (bbuckingham@redhat.com)
- notices - change to fix broken tests (bbuckingham@redhat.com)
- notices - change to support closing previous failure notices on a success
  (bbuckingham@redhat.com)
- notices - adding controller_name and action_name to notices
  (bbuckingham@redhat.com)

* Tue Oct 04 2011 Lukas Zapletal <lzap+git@redhat.com> 0.1.86-1
- Added some rendering on products and repos page to explicity differentiate
  the 2
- dashboard - removing system list and expanding height of big_widget and
  small_widget
- Updated katello-js to work with multiple third level navs
- 740921 - When editing a permission verbs and tags that were part of the
  permission will now show up as selected already.
- Roles UI - Fix for edit role slide up container not working after previous
  changes to the way the action bar works.
- tupane - fixing extended scroll spinner showing up on most pages
- panel - rendering generic rows more efficiently
- 740365 - fixing issue with systems sorting and extended scroll, where limits
  were being placed before teh sorting happened
- Fixes for Roles UI action bar edit breaking after trying to edit more than 1.
- 737138 - Adds action bar buttons on roles pages to tab index and adds enter
  button press handlers to activate actions.
- 733722 - When hitting enter after editing an input will cause the next button
  to click.
- 741399 - Fixes for Global permissions to hide 'On' field for all resource
  types.
- Tupane - Changes for consistency of tupane css.
- 741422 - Roles UI - Fixes issue with sliding tree expanding in height instead
  of overflowing container.
- Row/grouping coloring for products and repos.
- Fixed a unit test failure
- Got pretty much the providers functionality done with this
- Initial commit related to the provider page redesign
- sms - cli system subscribe command
- Commiting a bunch of unit fixes
- Made organization create a default redhat provider on its inception
- Updated dashboard systems snippet. fixed a couple of bugs w.r.t ellipsis
- Dashboard - lighter hr color, and shorter big_widgets.
- 740936 - Roles UI - Fixes issue with back button disappearing, container
  border not surrounding actior bar and with wrong containers being displayed
  for permission create.
- BZ 741357: fixed a spelling mistake in katello-jobs.init
- Revert "BZ 741357: fixed a spelling mistake in katello-jobs.init"
- BZ 741357: fixed a spelling mistake in katello-jobs.init
- 741444/741648/739981/739655 - update *.js.haml to use the new KT namespace
  for javascript
- Added some modifications for the dashboard systems overview widget to include
  the product name
- add a spec test to the new download
- Adding system template download button.
- Updated the dashboard systems view to be more consistent and show an icon if
  entitlements are valid
- Moved methods from the systems_help to application so that the time
  formatting can be conisistent across all helpers
- Lighter color footer version.
- Tupane - Fixes typo from earlier change related to tupane closing not
  scrolling back up to top.
- dashboard - making subscription widget load with the page
- Added some better error handling and removed katello_error.haml as we can do
  the same with katello.haml
- dashboard - fixing issue where errata would not expand properly when loaded
  via async, also moved jscroll initalization to a more central place
- dashboard - fixing issue where scrollbar would not initialize for ajax loaded
  widgets
- dashboard - removing console.logs
- dashboard - making all widgets load asyncronously
  dashboard
- Changes to the dashboard layout.
- dashboard - adding errata widget with fake data
- Dashboard gear icon in button.
- 739654 - Tupane - Fixes issue with tupane jumping to top of page upon being
  closed.
- katello-all -- a meta-package to pull in all components for Katello.
- Stroke 0 on dashboard pie graph.
- 736090 - Tupane - Fixes for tupane drifting into footer.
- 736828 - Promotions - Fixes packages tupane to close whenever the breadcrumb
  is navigated away from the packages list.
- Overlay for graph on sub status for dasyboard.  Fix for a few small bad haml
  and js things.
- Fixed a var name goofup
- dashboard - adding owner infor object to katello and having the dashboard use
  it for total systems
- dashboard - fixing color values to work properly in firefox
- Updated some scss styling to lengthen the scroll
- Added a message to show empty systems
- Added  some styling on the systems snippet
- dashboard - adding subscription widget for dashboard with fake data
- Added the ellipsis widget
- glue - caching teh sync status object in repos to reduce overhead
- dashboard - a few visual fixes
- Fixed some merge conflicts
- Initial cut of the systems snippet on the dashboard
- dashboard - adding sync dashboard widget
- dashboard - making helper function names more consistent
- dashboard - fixing changeset link and fixing icon links on promotions
- Made the current_organization failure check to also log the exception trace
- dashboard - mostly got promotions pane on dashboard working
- dashboard - got notices dashboard widget in place
- move the SSL fix into the rpm files
- Additional work on the dashboard L&F.  Still need gear in dropbutton and
  content in dashboard boxes.
- Changes to the dashboard UI headers.
- Dashboard initial layout. Added new icons to the action-icons.png as well as
  the chart overlay for the pie chart for subscriptions.
- search - modifications to support service prefix (e.g. /katello)
- search - add completer_scope to role model
- search - systems - update to properly handle autocomplete
- search - initial commit to address auto-complete support w/ perms

* Tue Sep 27 2011 Shannon Hughes <shughes@redhat.com> 0.1.85-1
- remove capistrano from our deps (shughes@redhat.com)
- 736093 - Tupanel - Changes to tupanel to handle helptip open and close.
  (ehelms@redhat.com)
- rhsm fetch environment with owner information (lzap+git@redhat.com)
- spec tests - fix after change in api for listing templates
  (tstrachota@redhat.com)
- templates - removed content validator (tstrachota@redhat.com)
- templates api - fix for getting template by name (tstrachota@redhat.com)
- product sync - fixed too many arguments error (tstrachota@redhat.com)
- templates - spec tests for promotions and packages (tstrachota@redhat.com)
- package search - reordered parameters more logically (tstrachota@redhat.com)
- changesets - removed unused method (tstrachota@redhat.com)
- templates - spec test fixes (tstrachota@redhat.com)
- repos - method clone id moved from product to repo (tstrachota@redhat.com)
- templates - removed unused methods (tstrachota@redhat.com)
- templates - validation for packages (tstrachota@redhat.com)
- templates promotion - fix for spec tests (tstrachota@redhat.com)
- async tasks - pulp status not saving new records after refresh
  (tstrachota@redhat.com)
- template promotions - added promotions of packages (tstrachota@redhat.com)
- templates - fix for unique nvre package validator the previous one was
  failing for validation after updates (tstrachota@redhat.com)
- templates - unique nvre validator for packages (tstrachota@redhat.com)
- templates - adding packages by nvre (tstrachota@redhat.com)
- spec tests - tests for package utils (tstrachota@redhat.com)
- package utils - methods for parsing and building nvrea
  (tstrachota@redhat.com)
- repos - helper methods for searching packages (tstrachota@redhat.com)
- templates - removed errata from update controller (tstrachota@redhat.com)
- template promotions - promotion of products from a template
  (tstrachota@redhat.com)
- changesets - api for adding templates to changesets (tstrachota@redhat.com)
- templates - fixed spec tests after errata removal (tstrachota@redhat.com)
- templates - removed errata from imports, exports and promotions
  (tstrachota@redhat.com)
- templates - deleted TemplateErrata model (tstrachota@redhat.com)
- templates - errata removed from model (tstrachota@redhat.com)
- Tupanel - Fixes issue with tupanel ajax data being inserted twice into DOM.
  (ehelms@redhat.com)
- Tupanel - Fixes smoothness issue between normal tupane and sliding tree.
  (ehelms@redhat.com)
- Tupanel - Fixes for resizing and height setting.  Fixes for subpanel.
  (ehelms@redhat.com)
- Merge branch 'master' into tupanel (ehelms@redhat.com)
- Tupanel - Changes to tupanel for look and feel and consistency.
  (ehelms@redhat.com)
- fixed a bunch of tests that were failing because of new user orchestration
  (dmitri@redhat.com)
- pulp user with 'super-users' role are now being created when a katello user
  is created (dmitri@redhat.com)
- first cut at pulp user glue layer (dmitri@redhat.com)
- added interface for pulp user-related operations (dmitri@redhat.com)
- added glue layer for pulp user (dmitri@redhat.com)
- 740254 - dep API in pulp changed - these changes reflect new struct
  (mmccune@redhat.com)
- make sure we only capture everything after /katello/ and not /katello*
  (mmccune@redhat.com)
- adding in mod_ssl requirement. previously this was beeing indirectly pulled
  in by pulp but katello should require it as well. (shughes@redhat.com)
- bump down rack-test. 0.5.7 is only needed. (shughes@redhat.com)
- Merge branch 'master' into routesjs (ehelms@redhat.com)
- import-stage-manifest - prepare a valid name for a product
  (inecas@redhat.com)
- Remove debug messages to stdout (inecas@redhat.com)
- import-stage-manifest - use pulp-valid names for repos (inecas@redhat.com)
- import-stage-manifest - temp solution for not-supported archs in Pulp
  (inecas@redhat.com)
- import-stage-manifest - support for more archs with one content
  (inecas@redhat.com)
- import-stage-manifest - refactor clone repo id - remove duplicities
  (inecas@redhat.com)
- import-stage-manifest - make clone_repo_id instance method
  (inecas@redhat.com)
- import-stage-manifest - tests for clone repo id (inecas@redhat.com)
- JsRoutes - Adds the base functionality to use and generate the Rails routes
  in Javascript. (ehelms@redhat.com)
- Adds js-routes gem as a development gem. (ehelms@redhat.com)
- Tupane - A slew of changes to how the tupane slideout works with regards to
  positioning. (ehelms@redhat.com)
- bump down tzinfo version. actionpack/activerecord only need > 3.23
  (shughes@redhat.com)
- Tupanel - Cleanup and fixes for making the tupanel slide out panel stop at
  the bottom. (ehelms@redhat.com)

* Fri Sep 23 2011 Lukas Zapletal <lzap+git@redhat.com> 0.1.84-1
- asub - adding unit tests
- asub - ak subscribes to pool which starts most recently
- asub - renaming KTSubscription to KTPool
- Merge branch 'master' into rails309
- adding dep for rails 3.0.10
- new deps for rails 3.0.10
- 740389 - include repoid and remove unused security checks
- Merge branch 'master' into rails309
- bumping candlepin to the latest rev
- Promoted content enabled by default
- fixed a bug with parsing of oauth provider parameters
- Hid the select all/none button if the user doesnt have any syncable
  products..
- More roles controller spec fixes
- Roles - Fixes for spec tests that made assumptions that don't hold true on
  postgres.
- Added some comments for app controller
- Roles UI - Updates to edit permission workflow as a result of changes to add
  permission workflow.
- Roles Spec - Adds unit tests to cover CRUD on permissions.
- Roles UI - Fixes to permission add workflow for edge cases.
- Roles UI - Modifies role add permission workflow to add a progress bar and
  move the name and description to the bottom of the workflow.
- Added some padding for perm denied message
- Updated the config file to illustrate the use of allow_roles_logging..
- forgot to evalute the exception correctly
- Added ordering for roles based on names
- Added a config entry allow_roles_logging for roles logs to be printed on the
  output log. This was becasue roles check was cluttering the console window.
- Made the rails error messages log a nice stack trace
- packagegroups-templates - better validation messages
- packagegroups-templates - fix for notification message
- More user-friendly validation failed message in CLI
- removing an unused migration
- Disable unstable spec test
- Merge branch 'master' of ssh://git.fedorahosted.org/git/katello
- regin dep issue workaround enabled for EL6 now
- removed access control from UebercertsController
- Merge branch 'uebercert'
- updates routes to support uebercert operations
- fixed a few issues with uebercert controller specs
- katello now uses cp's uebercert generation/retrieval
- gemfile mods for rails 3.0.9
- fixed a bunch of issues during uebercert generation
- first cut at supporting ueber certs
- ueber cert - adding cli support

* Tue Sep 20 2011 Lukas Zapletal <lzap+git@redhat.com> 0.1.83-1
- Updates on the promotion controller page to deal with weird permission models
- 732444 - make sure we uppercase before we sort so it is case indifferent
- fixed an accidental typo
- Updated the promotions page nav and rules to work correctly
- Updated the handling of the 500 error to deal with null org cases
- 734526 - improving error messages for promotions to include changeset names.
- 733270 - fix failing unit tests
- 733270 - validate uniquenss of system name
- 734882 - format RestClient error message only for katello-cli agent
- 734882 - User-Agent header in katello-cli and custom error messages
- changed candlepin url in Candlepin::Consumer integration tests
- removing unecessary debug line that was causing JS errors
- notices - making default polling inverval 120s (when omitted from conf)
- activation keys - fixing new env selector for activation keys
- fixing poor coding around enabling create due to permission that had creeped
  into multiple controllers
- 739200 - moving system template new button to the top left instead of on the
  bottom action bar
- system templates - updating page to ensure list items are vertical centered,
  required due to some changes by ehelms
- javascript - some fixes for the new panel object
- merging in env-selector
- env-select - adding more javascript documentation and improving spacing
  calculations
- Fix proxy to candlepin due to change RAILS_RELATIVE_URL_ROOT
- env-select - fixing a few spacing issues as well as having selected item be
  expanded more so than others
- 738762 - SSLVerifyClient for apache+thin
- env select - corrected env select widget to work with the expanding nodes
- 722439 - adding version to the footer
- Roles UI - Fix for broken role editing on the UI.
- env select - fixing up the new environment selector and ditching the old
  jbreadcrumb
- Two other small changes to fix the hidden features of subscribe and
  unsubscribe.
- Fix for .hidden not working :)
- Roles UI - Fixes broken add permission workflow.
- Fixes a number of look and feel issues related to sliding tree items and
  clicking list items.
- Changes multiselect to have add from list on the left and add to list on the
  right. Moves multiselect widget css to its own file.
- Fixes for changes to panel javascript due to rebase.
- Fixes for editing a permission when setting the all tags or all verbs.
- A refactor of panel in preparation for changes to address a series of bugs
  related to making the slide out panel of tupane more robust.
- Roles UI - Adds back missing css for blue box around roles widget.
- CSS cleanup focused on organizing colors and adding more variable
  definitions.
- initial breadcrumb revamp

* Thu Sep 15 2011 Lukas Zapletal <lzap+git@redhat.com> 0.1.82-1
- removing two unnecessarry macros in spec file
- correcting workaround for BZ 714167 (undeclared dependencies) in spec
- adding copyright and modeline to our spec files
- correcting indentatin (Jan Pazdziora)
- packagegroups - add pacakge groups and categories to JSON
- pacakgegroups - refactor template exports to meet Ruby conventions
- packagegroups - add to string export of template
- packagegroups - support for group and categories in temp import
- adding two configuration values debug_pulp_proxy
- promotions - fixing error where you could not add a product
- Fixed some unit tests...
- 734460 - Fix to have the roles UI complain on bad role names
- Fix to get tags.formatted to work with the new changes
- Fixed several broken tests in postgres
- Removed 'tags' table for we could just deal with that using unique tag ids.
  To avoid the dreaded "explicit cast" exception when joining tags to entity
  ids table in postgres (example - Environments), we need tags to be integers.
  All our tags at the present time are integers anyway so this seems an easy
  enough change.
- refactor - remove debug message to stdout
- fixed a few issues with repo creation on manifest import test
- added support for preserving of repo metadata during import of manifests
- 738200 - use action_name instead of params[:action]
- templates api - route for listing templates in an environment

* Tue Sep 13 2011 Brad Buckingham <bbuckingham@redhat.com> 0.1.81-1
- notices - fix change to app controller that accidentally affected notices
  (bbuckingham@redhat.com)
- systems - spec test fix (jsherril@redhat.com)
- panel - fixing issue where panel closing would not close the subpanel
  (jsherril@redhat.com)
- 733157 - removing ability to change prior environment, and showing correct
  prior on details/edit page (jsherril@redhat.com)
- notices - fixing javascript error that happens when uploading a manifest via
  the UI (jsherril@redhat.com)
- 734894 - promotions - fixing issue where hover text on promoting changeset
  would still say it is being promoted even after it has been promoted
  (jsherril@redhat.com)
- Subscriptions udpates, packages fix, ui spinner fix, universal KT object for
  applying subs. (jrist@redhat.com)
- Subscription quantity inside spinner now. (jrist@redhat.com)
- 403 code, 500 code, and some changes to the 500 render. (jrist@redhat.com)
- Fix for the look of the error. (jrist@redhat.com)
- 404 and 500 error pages. (jrist@redhat.com)
- Fixed a unit test (paji@redhat.com)
- adding logging catch for notices that are objects we dont expect
  (jsherril@redhat.com)
- 737563 - Subscription Manager fails permissions on accessing subscriptions
  (lzap+git@redhat.com)
- 736141 - Systems Registration perms need to be reworked (lzap+git@redhat.com)
- Revert "736384 - workaround for perm. denied (unit test)"
  (lzap+git@redhat.com)
- Revert "736384 - workaround for perm. denied for rhsm registration"
  (lzap+git@redhat.com)
- remove-depretactions - use let variables insted of constants in rspec
  (inecas@redhat.com)
- remove-deprecations - already defined constant in katello_url_helper
  (inecas@redhat.com)
- remove-deprecations - Object#id deprecated (inecas@redhat.com)
- remove-deprecations - use errors.add :base instead of add_to_base
  (inecas@redhat.com)
- remove-deprecations - should_not be_redirect insted of redirect_to()
  (inecas@redhat.com)
- remove-deprecations - validate overriding (inecas@redhat.com)
- Fixed the tags_for to return an empty array instead of nil and also removed
  the list tags in org since we are not doling out org perms on a per org basis
  (paji@redhat.com)
- system templates - adding more rules spec tests (jsherril@redhat.com)
- Fix typo in template error messages (inecas@redhat.com)
- packagegroups-templates - CLI for package groups in templates
  (inecas@redhat.com)
- packagegroups-templates - assigning packege group categories to template
  (inecas@redhat.com)
- packagegroups-templates - assigning package groups to system templates
  (inecas@redhat.com)
- templates - unittest fix (tstrachota@redhat.com)
- unit test fixes (jsherril@redhat.com)
- Fixes to get  the promotion pages working (paji@redhat.com)
- Fix on system template model - no_tag was returning map instead of array
  (paji@redhat.com)
- Merge branch 'master' into template-ui (jsherril@redhat.com)
- system templates - making sure that all ui elements are looked up again in
  each function in case they are redrawn (jsherril@redhat.com)
- system templates - making jslint happy, and looking up elements that may have
  been redrawn (jsherril@redhat.com)
- system templates - a few javascript fixes for product removal
  (jsherril@redhat.com)
- Updated katello.js to keep jslint happy (paji@redhat.com)
- Updated katello.js to keep jslint happy (paji@redhat.com)
- Updated katello.js to keep jslint happy (paji@redhat.com)
- Code changes to make jslint happy (paji@redhat.com)
- Fixed some system template conflict handling issues (paji@redhat.com)
- system templates - adding permission for system templates
  (jsherril@redhat.com)
- system templates - fixing things that broke due to master merge
  (jsherril@redhat.com)
- merge fix (jsherril@redhat.com)
- system templates - fixing issue with firefox showing a longer form than
  chrome causing the add button to go to another line (jsherril@redhat.com)
- Added a 'details' page for system templates promotion (paji@redhat.com)
- changeset history - adding bbq support for cs history, and making bbq work
  properly on this page for panel (jsherril@redhat.com)
- Added a system templates details page needed for promotion (paji@redhat.com)
- Quick fix on promotions javascript to get the add/remove properly showing up
  (paji@redhat.com)
- 734899 - fixing issue where changeset history would default to locker
  (jsherril@redhat.com)
- changeset history - adding indentation to content items (jsherril@redhat.com)
- Added some auth rules for changeset updating (paji@redhat.com)
- adding system templates to changeset history and fixing spacing issues with
  accordion (jsherril@redhat.com)
- Got the add remove working on system templates (paji@redhat.com)
- system templates - fixing action bar buttons from not changing name properly
  (jsherril@redhat.com)
- Added code to show 'empty' templates (paji@redhat.com)
-  fixing merge conflict (jsherril@redhat.com)
- system templates - adapting the system templates tow ork with the new action
  bar api (jsherril@redhat.com)
- Fixed errors that crept up in a previous commit (paji@redhat.com)
- Fixed the simplyfy_changeset to have an init :system_templates
  (paji@redhat.com)
- Made got the add/remove system templates functionality somewhat working
  (paji@redhat.com)
- fixing merge conflicts (jsherril@redhat.com)
- system templates - adding additional tests (jsherril@redhat.com)
- system templates - adding help tip (jsherril@redhat.com)
- system templates - adding & removing from content pane now works as well as
  saving product changes within the template (jsherril@redhat.com)
- system templates - adding working auto complete box for products
  (jsherril@redhat.com)
- system-templates - making the auto complete box more abstract so products can
  still use it, as well as adding product rendering (jsherril@redhat.com)
- system templates - adding missing view (jsherril@redhat.com)
- breaking out packge actions to their own js object (jsherril@redhat.com)
- Initial cut of the system templates promotion page - Add/remove changeset
  functionality TBD (paji@redhat.com)
- system template - add warning when browsing away from an unsaved changeset
  (jsherril@redhat.com)
- system template - fixing issue where clicking add when default search text
  was there would attempt to add a package (jsherril@redhat.com)
- system templates - added save dialog for moving away from a template when it
  was modified (jsherril@redhat.com)
- sliding tree - making it so that links to invalid breadcrumb entries redirect
  to teh default tab (jsherril@redhat.com)
- system templates - got floating box to work with scrolling properly and list
  to have internal scrolling instead of making the box bigger
  (jsherril@redhat.com)
- system templates - adding package add/remove on left hand content panel, and
  only showing package names (jsherril@redhat.com)
- system template - only show 20 packages in auto complete drop down
  (jsherril@redhat.com)
- Adding changeset to system templates connection (paji@redhat.com)
- adding saving indicator and moving tree_loading css to be a class instead of
  an id (jsherril@redhat.com)
- adding package validation before adding (jsherril@redhat.com)
- adding autocomplete for packages on system template page
  (jsherril@redhat.com)
- making save functionality work to actually save template packages
  (jsherril@redhat.com)
- added client side adding of packages to system templates
  (jsherril@redhat.com)
- adding search and sorting to templates page (jsherril@redhat.com)
- moving system templates to a sliding tree and to the content section
  (jsherril@redhat.com)
- making sure sliding tree does not double render on page load
  (jsherril@redhat.com)
- only allowing modification of a system template in locker within system
  templates controller (jsherril@redhat.com)
- adding spec tests for system_templates controller (jsherril@redhat.com)
- fixing row height on system templates (jsherril@redhat.com)
- adding initial system template CRUD (jsherril@redhat.com)

* Mon Sep 12 2011 Lukas Zapletal <lzap+git@redhat.com> 0.1.80-1
- error text now include 'Warning' not to confuse users
- initscript - removing temporary sleep
- initscript - removing pid removal
- 736716 - product api was returning 2 ids per product
- 736438 - implement permission check for list_owners
- 736438 - move list_owners from orgs to users controller
- app server - updates to use thin Rack handler vs script/thin
- script/rails - adding back in... needed to run rails console
- Merge branch 'master' of ssh://git.fedorahosted.org/git/katello
- renaming the 2 providers to something more useful
- Changeset History - Fix for new URL scheme on changeset history page.
- Roles UI - Adds selected color border to roles slide out widget and removes
  arrow from left list on roles page only.

* Fri Sep 09 2011 Brad Buckingham <bbuckingham@redhat.com> 0.1.79-1
- Merge branch 'master' into thin (mmccune@redhat.com)
- Merge branch 'master' into thin (mmccune@redhat.com)
- moving new thin and httpd conf files to match existing config locations
  (mmccune@redhat.com)
- Simplify the stop command and make sure status works (mmccune@redhat.com)
- JS - fix image paths in javascript (bbuckingham@redhat.com)
- Promotions packages - replace hardcoded path w/ helper
  (bbuckingham@redhat.com)
- katello.init - update thin start so that log/pid files are owned by katello
  (bbuckingham@redhat.com)
- Views - updates to support /katello prefix (bbuckingham@redhat.com)
- Views/JS - updates to support /katello prefix (bbuckingham@redhat.com)
- Merge branch 'master' into thin (bbuckingham@redhat.com)
- app server - update apache katello.conf to use candlepin cert
  (bbuckingham@redhat.com)
- View warning - address view warning on Org->Subscriptions (Object#id vs
  Object#object_id) (bbuckingham@redhat.com)
- View warnings - address view warnings resulting from incorrect usage of
  form_tag (bbuckingham@redhat.com)
- app server - changes to support /katello prefix in base path
  (bbuckingham@redhat.com)
- app server - removing init.d/thin (bbuckingham@redhat.com)
- katello.spec - add thin.yml to files (bbuckingham@redhat.com)
- katello.spec - remove thin/thin.conf (bbuckingham@redhat.com)
- promotion.js - uncomment line accidentally committed (bbuckingham@redhat.com)
- app server - setting relative paths on fonts/images in css & js
  (bbuckingham@redhat.com)
- Views - update to use image_tag helper (bbuckingham@redhat.com)
- app server - removing script/rails ... developers will instead use
  script/thin start (bbuckingham@redhat.com)
- Apache - first pass update to katello.conf to add SSL
  (bbuckingham@redhat.com)
- thin - removing etc/thin/thin.yml (bbuckingham@redhat.com)
- forgot to add this config file (mmccune@redhat.com)
- adding new 'thin' startup script (mmccune@redhat.com)
- moving thin into a katello config (mmccune@redhat.com)
- first pass at having Katello use thin and apache together
  (mmccune@redhat.com)

* Thu Sep 08 2011 Brad Buckingham <bbuckingham@redhat.com> 0.1.78-1
- scoped_search - bumping version to 2.3.3 (bbuckingham@redhat.com)
- 735747 - fixing issue where creating a permission with create verb would
  result in an error (jsherril@redhat.com)
- Changes from using controller_name (a pre-defined rails function) to using
  controller_display_name for use in setting model object ids in views.
  (ehelms@redhat.com)
- 736440 - Failures based on authorization return valid json
  (tstrachota@redhat.com)
- default newrelic profiling to false in dev mode (shughes@redhat.com)
- Merge branch 'oauth_provider' (dmitri@redhat.com)
- added support for katello api acting as a 2-legged oauth provider
  (dmitri@redhat.com)

* Thu Sep 08 2011 Lukas Zapletal <lzap+git@redhat.com> 0.1.77-1
- puppet - adding initdb 'run twice' check
- 731158: add ajax call to update sync duration
- sync-status removing finish_time from ui
- sync status - add sync duration calculations
- sync status - update title per QE request
- 731158: remove 'not synced' status and leave blank
- 734196 - Disabled add and remove buttons in roles sliding tree after they
  have been clicked to prevent multiple server calls.
- Merge branch 'master' of ssh://git.fedorahosted.org/git/katello
- 725842 - Fix for Search: fancyqueries dropdown - alignment
- Merge branch 'master' into roles-ui
- Role - Disabled the resizing on the roles ui sliding tree.
- Fix for when system has no packages - should not see list or filter.
- Fix for systems with no packages.
- 736148 - update code to properly cancel a sync and render it in UI
- Role - Changes to display of full access label on organizations in roles ui
  list when a permission granting full access is removed.
- 731158: misc improvements to sync status page
- 736384 - workaround for perm. denied (unit test)
- Role - Look and feel fixes for displaying of no current permissions message.
- 734448 - Fix for Broken 'logout' link at web page's footer o    modified:
  src/app/views/layouts/_footer.haml
- Package sort asc and desc via header.  Ajax refresh and indicators.
- 736384 - workaround for perm. denied for rhsm registration
- Roles - Adds text to empty permissions list instructing user what to do next
  for global and organizational permissions.
- Merge branch 'master' into roles-ui
- 736251 - use content name for repo id when importing manifest
- templates - it is possible to create/edit only templates in the locker -
  added checks into template controller - spec tests fixed according to changes
- Packages offset loading via "More..." now working with registered system.
- 734026 - removing uneeded debug line that caused syncs to fail
- packagegroups - refactor: move menthods to Glue::Pulp::Repo
- Merge branch 'master' into sub
- product - removed org name from product name
- Api for listing package groups and categories
- Fixing error with spinner on pane.
- Refresh of subs page.
- Area to re-render subs.
- unsubscribe support for sub pools
- Merge branch 'subway' of ssh://git.fedorahosted.org/git/katello into subway
- Fix for avail_subs vs. consumed_subs.
- move sys pools and avail pools to private methods, reuse
- Adds class requirement 'filterable' on sliding lists that should be
  filterable by search box.
- Update to permission detail view to display verbs and tags in a cleaner way.
- Adds step indicators on permission create.  Adds more validation handling for
  blank name.
- initial subscription consumption, sunny day
- Fixes to permission add and edit flow for consistency.
- More subscriptions work. Rounded top box with shadow and borders.  Fixed some
  other stuff with spinner.
- Updated subscription spinner to have useful info.
- More work on subscriptions page.
- Small change for wrong sub.poolId.
- Added a spinner to subscriptions.
- fix error on not grabbing latest subscription pools
- Fixed views for subscriptions.
- Merge branch 'subway' of ssh://git.fedorahosted.org/git/katello into subway
- Fixed a non i18n string.
- support mvc better for subscriptions availability and consumption
- Role editing commit that adds workflow functionality.  This also provides
  updated and edits to the create permission workflow.
- Modifies sliding tree action bar to require an identifier for the toggled
  item and a dictionary with the container and setup function to be called.
  This was in order to re-use the same HTML container for two different
  actions.
- change date format for sub expires
- changing to DateTime to Date for expires sub
- Wires up edit permission button and adds summary for viewing an individual
  permission.
- Switches from ROLES object to KT.roles object.
- added consumed value for pool of subs
- Subscriptions page changes to include consumed and non-consumed.
- Subscriptions page coming along.
- remove debugger line
- add expires to subscriptions
- Subscriptions page.  Mostly mocked up (no css yet).
- cleaning up subscriptions logic
- add in subscription qty for systems
- Small change to subscriptions page, uploading of assets for new subscriptions
  page.
* Mon Sep 05 2011 Lukas Zapletal <lzap+git@redhat.com> 0.1.76-1
- 730358 - repo discovery now uses asynchronous tasks - the route has been
  changed to /organizations/ID/repositories/discovery/
- 735359 - Don't create content in CP when creating a repo.
- Fixed a couple of errors that occured due to wrong sql in postgres
- reset-dbs - katello-jobs are restarted now
- Changes roles and permission success and error notices to include the name of
  the role/permission and fit the format of other pages.
- Validate uniqueness of repo name within a product scope
- products - cp name now join of <org_name>-<product_name> used to be
  <provider_name>-<product_name>
- sync - comparing strings instead of symbols in sync_status fix for AR
  returning symbols
- sync - fix for sync_status failing when there were no syncable subitems
  (repos for product, products for providers)
- sync - change in product&provider sync_status logic
- provider sync status - cli + api
- sync - spec tests for cancel and index actions
- Fixes for editing name of changeset on changeset history page.
- Further re-work of HTML and JS model naming convention.  Changes the behavior
  of setting the HTML id for each model type by introducing a simple
  controller_name function that returns the controller name to be used for
  tupane, edit, delete and list items.
- Adds KT javascript global object for all other modules to attach to. Moves
  helptip and common to be attached to KT.
- Changes to Users page to fit new HTML model id convention.
- Changes Content Management page items to use new HTML model id convention.
- Changes to Systems page for HTML and JS model id.
- Changes Organizations section to use of new HTML model id convention.
- Changes to model id's in views.
- 734851 - service katello start - Permission denied
- Refactor providers - remove unused routes

* Wed Aug 31 2011 Lukas Zapletal <lzap+git@redhat.com> 0.1.75-1
- 734833 - service katello-jobs stop shows non-absolute home (ArgumentError)
- Refactor repo path generator
- Merge branch 'repo-path'
- Fix failing repo spec
- Pulp repo for Locker products consistent with other envs
- 734755 - Service katello-jobs status shows no file or directory
- Refactor generating repo id when cloning
- Change CP content url to product/repo
- Scope system by readable permissions
- Scope users by readable permissions
- Scope products by readability scope
- Refactor - move providers from OrganziationController
- Fix scope error - readable repositories
- Remove unused code: OrganizationController#providers
- Authorization rules - fix for systmes auth check
- More specific test case pro changeset permissions
- Scope products for environment by readable providers
- Fix bug in permissions
- Scope orgranizations list in API by the readable permissions
- Fix failing spec
- Authorization rules for API actions
- Integrate authorization rules to API controllers
- Merge remote-tracking branch 'origin/master' into repo-path
- Format of CP content url: /org/env/productName/repoName

* Tue Aug 30 2011 Partha Aji <paji@redhat.com> 0.1.74-1
- Fixed more bugs related to the katello.yml and spec (paji@redhat.com)

* Tue Aug 30 2011 Partha Aji <paji@redhat.com> 0.1.73-1
- Fixed the db directory link (paji@redhat.com)
- Updated some spacing issues (paji@redhat.com)

* Tue Aug 30 2011 Partha Aji <paji@redhat.com> 0.1.72-1
- Updated spec to not include database yml in etc katello and instead for the
  user to user /etc/katello/katello.yml for db info (paji@redhat.com)
- Fixed an accidental goof up in the systems controllers test (paji@redhat.com)
- made a more comprehensive test matrix for systems (paji@redhat.com)
- Added rules based tests to test systems controller (paji@redhat.com)
- Added rules for sync_schedules spec (paji@redhat.com)
- Added tests for sync plans (paji@redhat.com)
- Added rules tests for subscriptions (paji@redhat.com)
- Restricted the routes for subscriptions  + dashboard resource to only :index
  (paji@redhat.com)
- Added tests for repositories controller (paji@redhat.com)
- Updated routes in a for a bunch of resources limiting em tp see exactly what
  they can see (paji@redhat.com)
- Added unit tests for products controller (paji@redhat.com)
- fixing permission denied on accounts controller (jsherril@redhat.com)
- 731540 - Sync Plans - update edit UI to use sync_plan vs plan
  (bbuckingham@redhat.com)
- added rules checking for environment (paji@redhat.com)
- Added tests for operations controller (paji@redhat.com)
- Bug fix - resource should be in plural when checking permissions
  (inecas@redhat.com)
- adding sync management controller rules tests (jsherril@redhat.com)
- adding users controller rules tests (jsherril@redhat.com)
- adding roles controller rules tests (jsherril@redhat.com)
- 734033 - deleteUser API call fails (inecas@redhat.com)
- 734080 - katello now returns orgs for owner (lzap+git@redhat.com)

* Fri Aug 26 2011 Justin Sherrill <jsherril@redhat.com> 0.1.71-1
- fixing a couple issues with promotions (jsherril@redhat.com)
- adding some missing navigation permission checking (jsherril@redhat.com)
- fixing issue where logout would throw a permission denied
  (jsherril@redhat.com)
- adding provider roles spec tests (jsherril@redhat.com)
- Decreasing min validate_length for name fields to 2.  (Kept getting denied
  for "QA"). (jrist@redhat.com)
- Raising a permission denied exception of org is required, but not present.
  Previously we would log the user out, which does not make much sense
  (jsherril@redhat.com)
- KPEnvironment (and subsequent kp_environment(s)) => KTEnvironment (and
  kt_environment(s)). (jrist@redhat.com)
- fixing broken unit tests (jsherril@redhat.com)
- Fixed an issue where clicking on notices caused a user with no org perms to
  log out (paji@redhat.com)
- adding promotions permissions spec tests (jsherril@redhat.com)
- Fixed some unit tests (paji@redhat.com)
- Updated the protected shared example and unit tests (paji@redhat.com)
- spec tests - modification after changes in product model/controller
  (tstrachota@redhat.com)
- fix for product name validations (tstrachota@redhat.com)
- products cli - now displaying provider name (tstrachota@redhat.com)
- products cli - fixed commands according to recent changes
  (tstrachota@redhat.com)
- products - name unique in scope of product's organziation
  (tstrachota@redhat.com)
- products - name unique in scope of provider now + product sync info reworked
  (tstrachota@redhat.com)
- product api - added synchronization data (tstrachota@redhat.com)
- sync - api for sync status and cancelling (tstrachota@redhat.com)
- katello-jobs.init executable (tstrachota@redhat.com)
- changeset controller (jsherril@redhat.com)
- removed an accidental typo (paji@redhat.com)
- Added authorization controller tests based of ivan's initial work
  (paji@redhat.com)
- adding small simplification to notices (jsherril@redhat.com)
- Fixes broken promotions page icons. (ehelms@redhat.com)
- Fixes issue with incorrect icon being displayed for custom products.
  (ehelms@redhat.com)
- 732920 - Fixes issue with right side panel in promotions moving up and down
  with scroll bar unncessarily. (ehelms@redhat.com)
- Adds missing changeset loading spinner. (ehelms@redhat.com)
- Code cleanup and fixes for filter box on promotions and roles page styling
  and actions. (ehelms@redhat.com)
- making sure sync plans page only shows readable products
  (jsherril@redhat.com)
- fixing issue where promotions would not highlight the correct nav
  (jsherril@redhat.com)
- Merge branch 'master' of ssh://git.fedorahosted.org/git/katello
  (ehelms@redhat.com)
- Javascript syntax and error fixing. (ehelms@redhat.com)
- Merge branch 'master' into roles-ui (paji@redhat.com)
- removing uneeded test (jsherril@redhat.com)
- Merge branch 'master' into perf (shughes@redhat.com)
- Merge branch 'roles-ui' of ssh://git.fedorahosted.org/git/katello into roles-
  ui (ehelms@redhat.com)
- Fixes to roles ui widget as a result of a re-factor as a result of bug
  729728. (ehelms@redhat.com)
- Fixed perm spec bug (paji@redhat.com)
- Further Merge conflicts as a result of merging master in. (ehelms@redhat.com)
- fixing spec tests (jsherril@redhat.com)
- Merge branch 'master' into roles-ui (ehelms@redhat.com)
- adding version for newrelic gem (shughes@redhat.com)
- adding dev gem newrelic (shughes@redhat.com)
- config for newrelic profiling (shughes@redhat.com)
- Fix failing tests - controller authorization rules (inecas@redhat.com)
- Persmissions rspec - use before(:each) instead of before(:all)
  (inecas@redhat.com)
- Shared example for authorization rules (inecas@redhat.com)
- improving reset-dbs script (lzap+git@redhat.com)
- Fixed some changeset controller tests (paji@redhat.com)
- fixing spec test (jsherril@redhat.com)
- Fixed a spec test in user controllers (paji@redhat.com)
- Made the syncable check a lambda function (paji@redhat.com)
- Fixed some unit tests (paji@redhat.com)
- 729728 - Makes it so that clicking anywhere inside a highlighted row on
  promotions page will click it instead of just a narrow strip of the
  highlighted row. (ehelms@redhat.com)
- Fixes issue with changeset loading as a result of previous bug fix.
  (ehelms@redhat.com)
- converting promotions to use a more simple url scheme that helps navigation
  not have to worry about which environments the user can access via promotions
  (jsherril@redhat.com)
- Fixed the panel sliding up and down. (jrist@redhat.com)
- Fixed panel sliding up and down when closing or opening helptips.
  (jrist@redhat.com)
- make sure we delete all the pulp database files vs just the 1
  (mmccune@redhat.com)
- Fixed merge conflicts (paji@redhat.com)
- restructured the any  rules  in org to be in environment to be more
  consistent (paji@redhat.com)
- 726724 - Fixes Validation Error text not showing up in notices.
  (ehelms@redhat.com)
- removed beaker rake task (dmitri@redhat.com)
- Fixed a rules bug that would wrongly return nil instead of true .
  (paji@redhat.com)
- commented-out non localhost setting for candlepin integration tests
  (dmitri@redhat.com)
- commented-out non localhost setting for candlepin integration tests
  (dmitri@redhat.com)
- first cut at candlepin integration tests (dmitri@redhat.com)
- fixing issue with System.any_readable? referring to self instead of org
  (jsherril@redhat.com)
- fixing systems to only look up what the user can read (jsherril@redhat.com)
- Notices - fix specs broken in in the roles refactor (bbuckingham@redhat.com)
- removing error message from initdb script (lzap+git@redhat.com)
- 723308 - verbose environment information should list names not ids
  (inecas@redhat.com)
- Made the code use environment ids instead of collecting one env at a time
  (paji@redhat.com)
- 732846 - reverting back to working code (mmccune@redhat.com)
- 732846 - purposefully checking in syntax error - see if jenkins fails
  (mmccune@redhat.com)
- Merge branch 'master' of ssh://git.fedorahosted.org/git/katello
  (mmccune@redhat.com)
- 732846 - adding a javascript lint to our unit tests and fixing errors
  (mmccune@redhat.com)
- Added protect_from_forgery for user_sessinos_controller - now passes auth
  token on post. (jrist@redhat.com)
- auto_tab_index - introduce a view helper to simplify adding tabindex to forms
  (bbuckingham@redhat.com)
- Role - Changes to javascript permission lockdown. (ehelms@redhat.com)
- Role - Adds tab order to permission widget input and some look and feel
  changes. (ehelms@redhat.com)
- Role - Makes permission name unique with a role and an organization.
  (ehelms@redhat.com)
- Role - Adds disable to Done button to prevent multiple clicks.
  (ehelms@redhat.com)
- Roles - updating role ui to use the new permissions model
  (bbuckingham@redhat.com)
- Re-factor of Roles-UI javascript for performance. (ehelms@redhat.com)
- Modified the super admin before destroy query to use the new way to do super
  admins (paji@redhat.com)
- Re-factoring and fixes for setting summary on roles ui. (ehelms@redhat.com)
- Adds better form and flow rest on permission widget. (ehelms@redhat.com)
- Fixes for wrong verbs showing up initially in permission widget.  Fix for
  non-display of tags on global permissions. (ehelms@redhat.com)
- Changes filter to input box.  Adds fixes for validation during permission
  creation. (ehelms@redhat.com)
- Users - fix issue where user update would remove user's roles
  (bbuckingham@redhat.com)
- Navigation related changes to hide different resources (paji@redhat.com)
- Fixing the initial summary on roles-ui page. (jrist@redhat.com)
- `Merge branch 'roles-ui' of ssh://git.fedorahosted.org/git/katello into
  roles-ui (jrist@redhat.com)
- Sliding tree summaries. (jrist@redhat.com)
- Role - Adds client side validation to permission widget steps.
  (ehelms@redhat.com)
- Adds enhancements to add/remove of users and permissions. (ehelms@redhat.com)
- Fixing a bunch of labels and the "shadow bar" on panels without nav.
  (jrist@redhat.com)
- Revert "729115 - Fix for overpass font request failure in FF.  Caused by
  ordering of request for font type." (jrist@redhat.com)
- 729115 - Fix for overpass font request failure in FF.  Caused by ordering of
  request for font type. (jrist@redhat.com)
- Merge branch 'roles-ui' of ssh://git.fedorahosted.org/git/katello into roles-
  ui (jrist@redhat.com)
- 722432 - Fix for CSRF exploit on /logout (jrist@redhat.com)
- Role - Adds fixes for sliding tree that led to multiple hashchange handlers
  and inconsistent navigation. (ehelms@redhat.com)
- Merge branch 'roles-ui' of ssh://git.fedorahosted.org/git/katello into roles-
  ui (jrist@redhat.com)
- Activation Keys - fix specs resulting from roles and perms changes
  (bbuckingham@redhat.com)
- 730754 - Fix for rendering of wider panels. (jrist@redhat.com)
- Fixes background issues on roles and permissions on users page.
  (ehelms@redhat.com)
- Moves bulk of roles sliding tree code to new file.  Changes paradigm to load
  bulk of roles editing javascript code once and have initialization/resets
  occur on individual ajax loads. (ehelms@redhat.com)
- Roles - update env breadcrumb path used by akeys...etc to better handle
  scenarios involving permissions (bbuckingham@redhat.com)
- unbind live click handler for non syncable schedules (shughes@redhat.com)
- js call to disable non syncable schedule commits (shughes@redhat.com)
- removing unnecessary products loop (shughes@redhat.com)
- Removed the 'allow' method in roles, since it was being used only in tests.
  So moved it to tests (paji@redhat.com)
- Rounded bottom corners on third level subnav. Added bg. (jrist@redhat.com)
- Merge branch 'roles-ui' of ssh://git.fedorahosted.org/git/katello into roles-
  ui (jrist@redhat.com)
- Third-level nav hover. (jrist@redhat.com)
- fix bug with viewing systems with nil environments (shughes@redhat.com)
- 3rd level nav bumped up to 2nd level for systems (shughes@redhat.com)
- remove 3rd level nav from systems page (shughes@redhat.com)
- making promotions controller rules more readable (jsherril@redhat.com)
- Subscriptions - fix accidental commit... :( (bbuckingham@redhat.com)
- having the systems environment page default to an environment the user can
  actually read (jsherril@redhat.com)
- fixing issue where changesets history would default to a changeset that the
  user was not able to read (jsherril@redhat.com)
- fixing permission for accessing the promotions page (jsherril@redhat.com)
- remove provider sync perms from schedules (shughes@redhat.com)
- update sync mgt to use org syncable perms (shughes@redhat.com)
- remove sync from provider. moved to org. (shughes@redhat.com)
- readable perms update to remove sync (shughes@redhat.com)
- Roles - Activation Keys - add the logic to UI side to honor permissions
  (bbuckingham@redhat.com)
- making the promotions page honor roles and perms (jsherril@redhat.com)
- fixing issue with sync_schedules (jsherril@redhat.com)
- Fixes for the filter. (jrist@redhat.com)
- Merge branch 'roles-ui' of ssh://git.fedorahosted.org/git/katello into roles-
  ui (jrist@redhat.com)
- Converted orgSwitcher to an ajax call for each click. Added a filter.
  (jrist@redhat.com)
- Fixed a tags glitch that was checking for id instead of name
  (paji@redhat.com)
- Fix for reseting add permission widget. (ehelms@redhat.com)
- Role - Adds support for all tags and all verbs selection when adding a
  permission. (ehelms@redhat.com)
- update product to be syncable only by org sync access (shughes@redhat.com)
- disable sync submit btn if user does not have syncable products
  (shughes@redhat.com)
- change sync plans to use org syncable permission (shughes@redhat.com)
- add sync resource to orgs (shughes@redhat.com)
- fix sync plan create/edit access (shughes@redhat.com)
- adjust sync plan to use provider readable access (shughes@redhat.com)
- remove sync plan resource type (shughes@redhat.com)
- remove sync plan permission on model (shughes@redhat.com)
- Fixed bunch of lookups that were checking on org tags instead of looking at
  org scope (paji@redhat.com)
- Fixed a typo in the perms query to make it not look for tags names for
  :organizations (paji@redhat.com)
- Fixed a typo (paji@redhat.com)
- Roles - remove debugger statement from roles controller
  (bbuckingham@redhat.com)
- Roles - fix typo on systems controller (bbuckingham@redhat.com)
- fix qunit tests for rails.allowedAction (shughes@redhat.com)
- Role - Fix for permission creation workflow. (ehelms@redhat.com)
- Role - Adds function to Tag to display pretty name of tags on permission
  detail view. (ehelms@redhat.com)
- Role - Adds display of verb and resource type names in proper formatting when
  viewing permission details. (ehelms@redhat.com)
- Role - First cut of permission widget with step through flow.
  (ehelms@redhat.com)
- Role - Re-factoring for clarity and preparation for permission widget.
  (ehelms@redhat.com)
- Role - Fix to update role name in list upon edit. (ehelms@redhat.com)
- sync js cleanup and more comments (shughes@redhat.com)
- Role - Activation Keys - add resource type, model and controller controls
  (bbuckingham@redhat.com)
- disable product repos that are not syncable by permissions
  (shughes@redhat.com)
- adding snippet to restrict tags returned for eric (jsherril@redhat.com)
- remove unwanted images for sync drop downs (shughes@redhat.com)
- Updated the navs to deal with org less login (paji@redhat.com)
- Quick fix to remove the Organization.first reference (paji@redhat.com)
- Made the login page choose the first 'accessible org' as users org
  (paji@redhat.com)
- filter out non syncable products (shughes@redhat.com)
- nil org check for authorized verbs (shughes@redhat.com)
- check if product is readable/syncable, sync mgt (shughes@redhat.com)
- adding check for nil org for authorized verbs (shughes@redhat.com)
- blocking off product remove link if provider isnt editable
  (jsherril@redhat.com)
- merging in master (jsherril@redhat.com)
- Role - Fixes fetching of verbs and tags on reload of global permission.
  (ehelms@redhat.com)
- Role - Adds missing user add/remove breadcrumb code.  Fixes for sending all
  types across and not displaying all type in UI.  Fixes sending multiple verbs
  and tags to work properly. (ehelms@redhat.com)
- Made it easier to give all_types access by letting one use all_type = method
  (paji@redhat.com)
- Role - Adds missing user add/remove breadcrumb code.  Fixes for sending all
  type across and not displaying all type in UI.  Fixes sending multiple verbs
  and tags to work properly. (ehelms@redhat.com)
- fixing issue with creation, and nested attribute not validating correctly
  (jsherril@redhat.com)
- Added some permission checking code on the save of a permission so that the
  perms with invalid resource types or verbs don;t get created
  (paji@redhat.com)
- Role - Adds validation to prevent blank name on permissions.
  (ehelms@redhat.com)
- Role - Fixes typo (ehelms@redhat.com)
- Role - Refactor to move generic actionbar code into sliding tree and add
  roles namespace to role_edit module. (ehelms@redhat.com)
- unit test fixes and adding some (jsherril@redhat.com)
- adding validator for permissions (jsherril@redhat.com)
- fix for verb check where symbol and string were not comparing correctly
  (jsherril@redhat.com)
- Made resource type called 'All' instead of using nil for 'all' so that one
  can now check if user has permissions to all in a more transparent manner
  (paji@redhat.com)
- making system environments work with env selector and permissions
  (jsherril@redhat.com)
- Role - Adds 'all' types selection to UI and allows creation of full access
  permissions on organizations. (ehelms@redhat.com)
- adapting promotions to use the env_selector with auth (jsherril@redhat.com)
- switching to a simpler string substitution that wont blow up on nil
  (mmccune@redhat.com)
- Merge branch 'roles-ui' of ssh://git.fedorahosted.org/git/katello into roles-
  ui (jrist@redhat.com)
- Org switcher with box shadow. (jrist@redhat.com)
- fixing the include on last child of env selector being at wrong level
  (jsherril@redhat.com)
- moving nohover mixin to mixins scss file (jsherril@redhat.com)
- making env-selector only accept environments the user has access to, will
  temporarily break other pages using the env selector (jsherril@redhat.com)
- Role - Fixes for opening and closing of edit subpanels from roles actionbar.
  (ehelms@redhat.com)
- Role - Adds button highlighting and text changes on add permission.
  (ehelms@redhat.com)
- Role - Changes role removal button location.  Moves role removal to bottom
  actionbar and implements custom confirm dialog. (ehelms@redhat.com)
- Merge branch 'roles-ui' of ssh://git.fedorahosted.org/git/katello into roles-
  ui (jrist@redhat.com)
- Org switcher with scroll pane. (jrist@redhat.com)
- made a method shorter (paji@redhat.com)
- Adding list filtering to roles and users (paji@redhat.com)
- LoginArrow for org switcher. (jrist@redhat.com)
- Merge branch 'roles-ui' of ssh://git.fedorahosted.org/git/katello into roles-
  ui (jrist@redhat.com)
- Working org switcher. Bit more to do, but it works :) (jrist@redhat.com)
- Added list filtering for org controllers (paji@redhat.com)
- Added code to accept org or org_id so that people sending org_ids to
  allowed_to can deal with it ok (paji@redhat.com)
- Role - Fix for tags not displaying properly on add permission.
  (ehelms@redhat.com)
- Made the names of the scopes more sensible... (paji@redhat.com)
- Role - Adds Global permission adding and fixes to getting permission details
  with bbq hash rendering. (ehelms@redhat.com)
- Role - Fix for creating new role.  Cleans up role.js (ehelms@redhat.com)
- Tupane - Removes previous custom_panel variable from tupane options and moves
  the logic into the role_edit.js file for overiding a single panel. New
  callbacks added to tupane javascript panel object. (ehelms@redhat.com)
- Role - Moved i18n for role edit to index page to only load once.  Added
  display of global permissions in list. Added heading for add permission
  widget.  Added basic global permission add widget. (ehelms@redhat.com)
- Role - Adds bbq hash clearing on panel close. (ehelms@redhat.com)
- fixing more unit tests (jsherril@redhat.com)
- Update the permissions query to effectively deal with organization resource
  vs any other resource type (paji@redhat.com)
- Fixed a permissions issue with providers page (paji@redhat.com)
- Added a display_verbs method to permissions to get a nice list of verbs
  needed by the UI (paji@redhat.com)
- added read in the non global list for orgs (paji@redhat.com)
- Role - Hides tags on adding permission when organization is selected.
  (ehelms@redhat.com)
- fixing list_tags to only show tags within an org for ones that should do so
  (jsherril@redhat.com)
- fixing merge from master conflict (jsherril@redhat.com)
- some spec test fixes (jsherril@redhat.com)
- Added a 'global' tag for verbs in a model to denote verbs that are global vs
  local (paji@redhat.com)
- Updated the debug message on perms (paji@redhat.com)
- Role - Adds cacheing of organization verbs_and_tags. (ehelms@redhat.com)
- Role - Adds Name and Description to a permission.  Adds Name and Description
  to add permission UI widget.  Adds viewing of permissiond etails in sliding
  tree. (ehelms@redhat.com)
- blocking off UI elements based on read/write perms for changeset history
  (jsherril@redhat.com)
- fixing permission http methods (jsherril@redhat.com)
- Role - Adds permission removal from Organization. (ehelms@redhat.com)
- Role - Adds pop-up panel close on breadcrumb change. (ehelms@redhat.com)
- fixing issue where environments would not show tags (jsherril@redhat.com)
- Role - Adds the ability to add and remove users from a role.
  (ehelms@redhat.com)
- spec test for user allowed orgs perms (shughes@redhat.com)
- Role - Adds permission add functionality with controller changes to return
  breadcrumb for new permission.  Adds element sorting within roles sliding
  tree. (ehelms@redhat.com)
- Role - Adds population of add permission ui widget with permission data based
  on the current organization being browsed. (ehelms@redhat.com)
- Role - Adds missing i18n call. (ehelms@redhat.com)
- Roles - Changes verbs_and_scopes route to take in organization_id and not
  resource_type.  Changes the generated verbs_and_scopes object to do it for
  all resource types based on the organization id. (ehelms@redhat.com)
- Role - Adds organization_id parameter to list_tags and tags_for methods.
  (ehelms@redhat.com)
- Role - Changes to allow multiple slide up screens from sliding tree actionbar
  and skeleton of add permission section. (ehelms@redhat.com)
- Role - Adds global count display and fixes non count object display problems.
  (ehelms@redhat.com)
- Role - Adds global permission checking.  Adds global permissions listing in
  sliding tree and adds counts to both Organization and Globals.
  (ehelms@redhat.com)
- Role - Added Globals breadcrumb and changed main load page from Organizations
  to Permissions. (ehelms@redhat.com)
- Role - Adds role detail editing to UI and controller support fixes.
  (ehelms@redhat.com)
- Role - Adds actionbar to roles sliding tree and two default buttons for add
  and edit that do not perform any actions.  Refactors more of sliding tree
  into katello.scss. (ehelms@redhat.com)
- Roles - Adds resizing to roles sliding tree to fill up right side panel
  entirely.  Adds status bar to bottom of sliding tree. Adds Remove and Close
  buttons. (ehelms@redhat.com)
- Roles - Changes to use custom panel option and make sliding tree fill up
  panel on roles page.  Adds base breadcrumb for Role name that leads down
  paths of either Organizations or Users. (ehelms@redhat.com)
- Changes to tupanel sizing calculations and changes to sliding tree to handle
  non-image based first breadcrumb. (ehelms@redhat.com)
- Tupane - Adds new option for customizing overall panel look and feel for
  specific widgets on slide out. (ehelms@redhat.com)
- Roles - Initial commit of sliding tree roles viewer. (ehelms@redhat.com)
- Roles - Adds basic roles breadcrumb that populates all organizations.
  (ehelms@redhat.com)
- Changesets - Moves breadcrumb creation to centralized helper and modularizes
  each major breadcrumb generator. (ehelms@redhat.com)
- Adds unminified jscrollpane for debugging. Sets jscrollpane elements to hide
  focus and prevent outline. (ehelms@redhat.com)
- Added a scope based auth filtering strategy that could be used
  acrossdifferent models (paji@redhat.com)
- locking down sync plans according to roles (jsherril@redhat.com)
- adding back accounts controller since it is a valid stub
  (jsherril@redhat.com)
- removing unused controllers (jsherril@redhat.com)
- hiding UI widets for systems based on roles (jsherril@redhat.com)
- removing consumers controller (jsherril@redhat.com)
- fix for org selection of allowed orgs (shughes@redhat.com)
- spec tests for org selector (shughes@redhat.com)
- blocking UI widgets for organizations based on roles (jsherril@redhat.com)
- route for org selector (shughes@redhat.com)
- stubbing out user sesson spec tests for org selector (shughes@redhat.com)
- ability to select org (shughes@redhat.com)
- hiding select UI widgets based on roles in users controller
  (jsherril@redhat.com)
- Added code to return all details about a resource type as opposed to just the
  name for the roles perms pages (paji@redhat.com)
- renaming couple of old updatable methods to editable (jsherril@redhat.com)
- adding ability to get the list of available organizations for a user
  (jsherril@redhat.com)
- walling off access to UI bits in providers management (jsherril@redhat.com)
- fixing operations controller rules (jsherril@redhat.com)
- fixing user controller roles (jsherril@redhat.com)
- some roles controller fixes for rules (jsherril@redhat.com)
- fixing rules controller rules (jsherril@redhat.com)
- fixing a few more controllers (jsherril@redhat.com)
- fixing rules for subscriptions controller (jsherril@redhat.com)
- Made the roles controller deal with the new model based rules
  (paji@redhat.com)
- Made permission model deal with 'no-tag' verbs (paji@redhat.com)
- fixing sync mgmnt controller rules (jsherril@redhat.com)
- adding better rules for provider, products, and repositories
  (jsherril@redhat.com)
- fixing organization and environmental rules (jsherril@redhat.com)
- getting promotions and changesets working with new role structure, fixing
  user referencing (jsherril@redhat.com)
- making editable updatable (jsherril@redhat.com)
- adding system rules (jsherril@redhat.com)
- adding rules to subscription page (jsherril@redhat.com)
- removing with indifferent access, since authorize now handles this
  (jsherril@redhat.com)
- adding environment rule enforcement (jsherril@redhat.com)
- adding rules to the promotions controller (jsherril@redhat.com)
- adding operations rules for role enforcement (jsherril@redhat.com)
- adding roles enforcement for the changesets controller (jsherril@redhat.com)
- Merge branch 'master' into roles-ui (ehelms@redhat.com)
- using org instead of org_id for rules (jsherril@redhat.com)
- adding rules for sync management and modifying the sync management javascript
  to send product ids (jsherril@redhat.com)
- Fixed some rules for org_controller and added rules for users and roles pages
  (paji@redhat.com)
- making provider permission rules more generic (jsherril@redhat.com)
- moving subscriptions and subscriptions update to different actions, and
  adding permission rules for providers, products, and repositories controllers
  (jsherril@redhat.com)
- Cleaned up the notices to authorize based with out a user perm. Don;t see a
  case for auth on notices. (paji@redhat.com)
- Made the app controller accept a rules manifest from each controller before
  authorizing (paji@redhat.com)
- Initial commit on the the org controllers authorization (paji@redhat.com)
- Removed the use of superadmin flag since its a permission now
  (paji@redhat.com)
- Roles cleanup + unit tests cleanup (paji@redhat.com)
- Optimized the permission check query from the Users side (paji@redhat.com)
- Updated database.yml so that one could now update katello.yml for db info
  (paji@redhat.com)
- Improved the allowed_to method to make use of rails scoping features
  (paji@redhat.com)
- Removed a duplicated unit test (paji@redhat.com)
- Fixed the role file to more elegantly handle the allowed_to and not
  allowed_to cases (paji@redhat.com)
- Updated the permissions model to deal with nil orgs and nil resource types
  (paji@redhat.com)
- Initial commit on Updated Roles UI functionality (paji@redhat.com)

* Tue Aug 23 2011 Lukas Zapletal <lzap+git@redhat.com> 0.1.70-1
- fixing miscommited database.yml
- adding kill_pg_connection rake task
- cli tests - removing assumeyes option
- a workaround for candlepin issue: gpgUrl for content must exist, as it is
  used during entitlement certificate generation
- no need to specify content id for promoted repositories, as candlepin will
  assign it

* Tue Aug 23 2011 Lukas Zapletal <lzap+git@redhat.com> 0.1.69-1
- 731670 - prevent user from deleting himself
- 731670 - reformatting rescue block
- ignore case for url validation
- add in spec tests for invalid/valid file urls
- support file based urls for validation
- spec fixes
- merging changeset promotion status to master
- hiding the promotion progress bar and replacing it with just text, also
  stopping the fade out upon completion
- fixing issue with promotions where if the repo didnt exist in the next env it
  would fail
- two spec fixes
- a few promotion fixes, waiting on syncing was n ot working, client side
  updater was caching
- fixing promotion backend to sync the cloned repo and not the repo that you
  are promoting
- changing notice on promotion
- fixing issue where promotion could cause a db lock error, fixed by not
  modifying the outside of itself
- fixing issue where promoted changeset was not removed from the
  changeset_breadcrumb
- Promotion - Adjusts alignment of changesets in the list when progress and
  locked.
- Promotions - Changes to alignment in changesets when being promoted and
  locked.
- Promtoions - Fixes issue with title not appearing on a changeset being
  promoted. Changes from redirect on promote of a changeset to return user to
  list of changesets to see progress.
- fixing types of changesets shown on the promotions page
- removed rogue debugger statement
- Promotions - Progress polling for a finished changeset now ceases upon
  promotion reaching 100%.
- Fixes issue with lock icon showing up when progress. Fixes issue with looking
  for progress as a number - should receive string.
- adding some non-accurate progress incrementing to changesets
- Promotions - Updated to submit progress information from real data off of
  changest task status.
- getting async job working with promotions
- Added basic progress spec test. Added route for getting progress along with
  stubbed controller action to return progress for a changeset.
- Adds new callback when rendering is done for changeset lists that adds locks
  and progress bars as needed on changeset list load.
- Adds javascript functionality to set a progress bar on a changeset, update it
  and remove it. Adds javascript functionality to add and remove locked status
  icons from changests.
- adding changeset dependencies to be stored upon promotion time

* Mon Aug 22 2011 Lukas Zapletal <lzap+git@redhat.com> 0.1.68-1
- init script - fixing schema.rb permissions check
- katello-jobs - suppressing error message for status info

* Mon Aug 22 2011 Lukas Zapletal <lzap+git@redhat.com> 0.1.67-1
- reset script - adding -f (force) option
- reset script - missing candlepin restart string
- fixed a broken Api::SyncController test

* Fri Aug 19 2011 Lukas Zapletal <lzap+git@redhat.com> 0.1.66-1
- katello-job - init.d script has proper name now
- katello-job - temp files now in /var/lib/katello/tmp
- katello-job - improving RAILS_ENV setting
- adding Api::SyncController specs that I forgot to add earlier

* Fri Aug 19 2011 Lukas Zapletal <lzap+git@redhat.com> 0.1.65-1
- katello-job - adding new init script for delayed_job
- 731810 Deleteing a provider renders an server side error
- spec tests for Glue::Pulp::Repo
- merge of repo#get_{env,product,org} functionality
- repo sync - check for syncing only repos in locker
- updated routes to support changes in rhsm related to explicit specification
  of owners
- Activation Keys - fix API rspec tests
- Fix running rspec tests - move corrupted tests to pending
- Api::SyncController, with tests now

* Wed Aug 17 2011 Mike McCune <mmccune@redhat.com> 0.1.64-1
 - period tagging of Katello.
* Mon Aug 15 2011 Lukas Zapletal <lzap+git@redhat.com> 0.1.63-1
- 714167 - undeclared dependencies (regin & multimap)
- Revert "714167 - broken dependencies is F14"
- 725495 - katello service should return a valid result

* Mon Aug 15 2011 Lukas Zapletal <lzap+git@redhat.com> 0.1.62-1
- 714167 - broken dependencies is F14
- CLI - show last sync status in repo info and status
- Import manifest for custom provider - friendly error message
- better code coverage for changeset api controller
- adding the correct route for package profile update
- new (better?) logo
- adding sysvinit script permission check for schema.rb
- allowing users to override rake setup denial
- Moved jquery.ui.tablefilter.js into the jquery/plugins dir to conform with
  convention.
- Working packages scrollExpand (morePackages).
- Semi-working packages page.
- System Packages scrolling work.
- Currently not working packages scrolling.
- System Packages - filter.
- fix for broken changeset controller spec tests
- now logging both stdout and stderr in the initdb.log
- forcing users not to run rake setup in prod mode
- changeset cli - both environment id and name are displayed in lisitng and
  info
- fox for repo repo promotion
- fixed spec tests after changes in validation of changesets
- fixed typo in model changeset_erratum
- changesets - can't add packs/errata from repo that has not been promoted yet
- changesets - fix for packages and errata removal

* Fri Aug 12 2011 Lukas Zapletal <lzap+git@redhat.com> 0.1.61-1
- rpm in /usr/share/katello - introducing KATELLO_DATA_DIR

* Fri Aug 12 2011 Lukas Zapletal <lzap+git@redhat.com> 0.1.60-1
- katello rpm now installs to /usr/share/katello
- fixing cancel sync DELETE action call
- fixed api for listing products
- changesets - products required by packages/errata/repos are no longer being
  promoted
- changeset validations - can't add items from product that has not been
  promoted yet
- 727627 - Fix for not being able to go to Sync page.
- final solution for better RestClient exception messages
- only relevant logs are rotated now
- Have the rake task emit wiki markup as well
- added option to update system's location via python client

* Wed Aug 10 2011 Lukas Zapletal <lzap+git@redhat.com> 0.1.59-1
- improving katello-reset-dbs script
- Fixes for failing activation_keys and organization tests.
- Grid_16 wrap on subnav for systems.
- Additional work on confirm boxes.
- Confirm override on environments, products, repositories, providers, and
  organizations.
- Working alert override.
- Merged in changes from refactor of confirm.
- Add in a new rake task to generate the API

* Tue Aug 09 2011 Lukas Zapletal <lzap+git@redhat.com> 0.1.58-1
- solution to bundle install issues
- initial commit of reset-dbs script
- fixing repo sync
- improving REST exception messages
- fixing more katello-cli tests
- custom partial for tupane system show calls
- 720442: fixing system refresh on name update
- 726402: fix for nil object on sys env page
- 729110: fix for product sync status visual updates
- Upgrading check to Candlepin 0.4.10-1
- removing commented code from api systems controller spec
- changing to different url validation. can now be used outside of model layer.
- spec tests for repositories controller
- 728295: check for valid urls for yum repos
- adding spec tests for api systems_controller (upload packages, view packages,
  update a system)
- added functionality to api systems controller in :index, :update, and
  :package_profile
- support for checking missing url protocols
- changing pulp consumer update messages to show old name
- improve protocol match on reg ex url validation
- removing a debugger statement
- fixing broken orchestration in pulp consumer
- spec test for katello url helper
- fix url helper to match correct length port numbers
- url helper validator (http, https, ftp, ipv4)
- Revert "fix routing problem for POST /organizations/:organzation_id/systems"
- fix routing problem for POST /organizations/:organzation_id/systems (=)
- pretty_routes now prints some message to the stdout
- added systems packages routes and update to systems
- fixed pulp consumer package profile upload and added consumer update to pulp
  resource
- adding to systems_controller spec tests and other small changes.
- fixing find_organization in api/systems_controller.
- added action in api systems controller to get full package list for a
  specific system.

* Thu Aug 04 2011 Lukas Zapletal <lzap+git@redhat.com> 0.1.57-1
- spec - adding regin dep as workaround for BZ 714167 (F14/15)

* Wed Aug 03 2011 Lukas Zapletal <lzap+git@redhat.com> 0.1.56-1
- spec - introducing bundle install in %build section
- Merge branch 'system_errata'
- added a test for Api::SystemsController#errata call
- listing of errata by system is functional now
- added a script to make rake routes output prettier
- Views - update grid in various partial to account for panel size change
- Providers - fix error on inline edit for Products and Repos
- removing unused systems action - list systems
- 726760 - Notices: Fixes issue with promotion notice appearing on every page.
  Fixes issue with synchronous notices not being marked as viewed.
- Tupane - Fixes issue with main panel header word-wrapping on long titles.
- 727358 - Tupane: Fixes issue with tupane subpanel header text word-wrapping.
- 2Panel - Makes font resizing occur only on three column panels.
- matching F15 gem versions for tzinfo and i18n
- changing the home directory of katello to /usr/lib64/katello after recent
  spec file changes
- Merge branch 'master' of ssh://git.fedorahosted.org/git/katello
- fixed pulp-proxy-controller to be correct http action
- Merge branch 'master' into system_errata
- added support for listing errata by system

* Mon Aug 01 2011 Lukas Zapletal <lzap+git@redhat.com> 0.1.55-1
- spec - rpmlint cleanup
- making changeset history show items by product
- adding descripiton to changeset history page
- 726768 - jnotify - close notice on x click and update to fade quicker on
  close
- 2panel - Adds default left panel sizing depending on number of columns for
  left panel in 2 panel views.  Adds option to 2panel for default width to be
  customizably set using left_panel_width option.
- Changes sizing of provider new page to not cause horizntal scroll bar at
  minimum width.
- fixed reporting of progress during repo synchronization in UI
- fixed an issue with Api::ActivationKeysController#index when list of all keys
  for an environment was being retrieved
- Added api support for activation keys
- Refactor - Converts all remaining javascript inclusions to new style of
  inclusion that places scripts in the head.
- Adds resize event listener to scroll-pane to account for any element in a
  tupane panel that increases the size of the panel and thus leads to needing a
  scroll pane reinitialization.
- Edits to enlarge tupane to take advantage of more screen real estate.
  Changeset package selection now highlights to match the rest of the
  promotions page highlighting.
- General UI - disable hover on Locker when Locker not clickable
- api error reporting - final solution
- Revert "introducing application error exception for API"
- Revert "ApiError - fixing unit tests"
- ApiError - fixing unit tests
- introducing application error exception for API
- fixing depcheck helper script
- Adds scroll pane support for roles page when clicking add permission button.
- removal of jasmine and addition of webrat, nokogiri
- Activation Keys - enabled specs that required webrat matchers
- spec_helper - update to support using webrat
- adding description for changeset creation
- Tupane - Fixes for tupane fixed position scrolling to allow proper behavior
  when window resolution is below the minimum 960px.
- remove jasmine from deps
- adding dev testing gems
- added Api::ActivationController spec
- added activation keys api controller
- Merge branch 'master' of ssh://git.fedorahosted.org/git/katello
- fixing merge issues with changeset dependencies
- initial dependency spec test
- adding changeset dependency resolving take 2
- Merge branch 'master' into a-keys
- making changeset dep. solving work on product level instead of across the
  entire environment
- adding description to Changeset object, and allowing editing of the
  description
- adding icons and fixing some spacing with changeset controls
- updated control bar for changesets, including edit
- Fix for a-keys row height.
- Merge branch 'master' into a-keys
- Merge branch 'a-keys' of ssh://git.fedorahosted.org/git/katello into a-keys
- Fixes issue where when a jeditable field was clicked on, and expanded the
  contents of a panel beyond visible no scroll bar would previously appear.
  This change involved a slight re-factor to jeditable helpers to trim down and
  re-factor commonality.  Also, this change involved edits to the jeditable
  plugin itself, thus as of this commit jquery.jeditable is no longer in sync
  with the original repository.
- Activation Keys - removing unused js
- Merge branch 'master' into a-keys
- Activation Keys - add environment to search
- Merge branch 'a-keys' of ssh://git.fedorahosted.org/git/katello into a-keys
- Activation Keys - update to use new tupane layout + spec impacts
- Merge branch 'master' into a-keys
- test for multiple subscriptions assignement to keys
- Activation Keys - make it more obvious that user should select env :)
- Activation Keys - adding some additional specs (e.g. for default env)
- Activation Keys - removing empty spec
- Activation Keys - removing checkNotices from update_subscriptions
- Activation Keys - add Remove link to the subscriptions tab
- Merge branch 'master' into a-keys
- Acttivatino Keys - Adding support for default environment
- spec test for successful subscription updates
- spec test for invalid activation key subscription update
- correctly name spec description
- spec model for multiple akey subscription assigment
- akey subscription update sync action
- ajax call to update akey subscriptions
- akey subscription update action
- fix route for akey subscription updates
- refactor akey subscription list
- bi direction test for akeys/subscriptions
- models for activation key subscription mapping
- Activation Keys - fix failed specs
- Activation Keys - adding helptip text to panel and general pane
- Merge branch 'master' into a-keys
- Activation Keys - ugh.. clean up validation previous commit
- Activation Keys - update so key name is unique within an org
- Activation Key - fix akey create
- Activation Keys - initial specs for views
- Activation Keys - update edit view to improve testability
- Activation Keys - update _new partial to eliminate warning during render
- Activation Keys - removing unused _form partial
- multiselect support for akey subscriptions
- Merge branch 'master' into a-keys
- Activation Keys - update to ensure error notice is generated on before_filter
  error
- adding in activation key mapping to subscriptions
- add jquery multiselect to akey subscription associations
- views for activation key association to subscriptions
- Navigation - remove Groups from Systems subnav
- Activation Keys - controller specs for initial crud support
- adding activation key routes for handling subscription paths
- Activation Keys - fix the _edit view post adding subnav
- Activation Keys - adding the forgotten views...
- Activation Keys - added subnav for subscriptions
- Merge branch 'master' into a-keys
- initial akey model spec tests
- Activation Keys - update index to request based on current org and fix model
  error
- Activation Keys - model - org and env associations
- Merge branch 'master' into a-keys
- Sync Plans - refactor editable to remove duplication
- Systems - refactor editabl to remove duplication
- Environment - refactor editable to remove duplication
- Organization - refactor editable to remove duplication
- Providers - refactor editable to remove duplication
- Merge branch 'master' into a-keys
- Merge branch 'master' into a-keys
- Activation Keys - first commit - initial support for CRUD

* Wed Jul 27 2011 Lukas Zapletal <lzap+git@redhat.com> 0.1.54-1
- spec - logging level can be now specified in the sysconfig
- bug 726030 - Webrick wont start with the -d (daemon) option
- spec - service start forces you to run initdb first
- adding a warning message in the sysconfig comment setting
- Merge branch 'pack-profile'
- production.rb now symlinked to /etc/katello/environment.rb
- 725793 - Permission denied stylesheets/fancyqueries.css
- 725901 - Permission errors in RPM
- 720421 - Promotions Page: Adds fade in of items that meet search criteria
  that have previously been hidden due to previously not meeting a given search
  criteria.
- ignore zanta cache files
- Merge branch 'master' into pack-profile
- added pulp-consumer creation in system registration, uploading pulp-consumer
  package-profile via api, tests
- Merge branch 'master' into pack-profile
- increased priority of candlepin consumer creation to go before pulp
- Merge branch 'master' into pack-profile
- renaming/adding some candlepin and pulp consumer methods.
- proxy controller changes

* Tue Jul 26 2011 Shannon Hughes <shughes@redhat.com> 0.1.53-1
- modifying initd directory using fedora recommendation,
  https://fedoraproject.org/wiki/Packaging/RPMMacros (shughes@redhat.com)

* Tue Jul 26 2011 Mike McCune <mmccune@redhat.com> 0.1.52-1
- periodic rebuild to get past tito bug

* Mon Jul 25 2011 Shannon Hughes <shughes@redhat.com> 0.1.51-1
- upgrade to compas-960-plugin 0.10.4 (shughes@redhat.com)
- upgrade to compas 0.11.5 (shughes@redhat.com)
- upgrade to haml 3.1.2 (shughes@redhat.com)
- spec - fixing katello.org url (lzap+git@redhat.com)
- Upgrades jQuery to 1.6.2. Changes Qunit tests to reflect jQuery version
  change and placement of files from Refactor. (ehelms@redhat.com)
- Fixes height issue with subpanel when left panel is at its minimum height.
  Fixes issue with subpanel close button closing both main and subpanel.
  (ehelms@redhat.com)
* Fri Jul 22 2011 Shannon Hughes <shughes@redhat.com> 0.1.50-1
- Simple-navigation 3.3.4 fixes.  Also fake-systems needed bundle exec before
  rails runner. (jrist@redhat.com)
- adding new simple-navigation deps to lock (shughes@redhat.com)
- bumping simple navigation to 3.3.4 (shughes@redhat.com)
- adding new simple-navigation 3.3.4 (shughes@redhat.com)
- Merge branch 'master' into refactor (eric.d.helms@gmail.com)
- fixed a failing Api::ProductsController spec (dmitri@redhat.com)
- fixed several failing tests in katello-cli-simple-test suite
  (dmitri@redhat.com)
- CSS Refactor - Modifies tupane height to be shorter if the left pane is
  shorter so as not to overrun the footer. (ehelms@redhat.com)
- Improved the roles unit test a bit to look by name instead of id. To better
  indicate the ordering (paji@redhat.com)
- Merge branch 'master' into refactor (ehelms@redhat.com)
- Merge branch 'master' of ssh://git.fedorahosted.org/git/katello
  (ehelms@redhat.com)
- changesets - update cli and controller now taking packs/errata/repos from
  precisely given products (tstrachota@redhat.com)
- Merge branch 'master' into refactor (ehelms@redhat.com)
- Merge branch 'master' of ssh://git.fedorahosted.org/git/katello
  (ehelms@redhat.com)
- fix for the deprecated TaskStatus in changesets (tstrachota@redhat.com)
- Adding organization to permission (paji@redhat.com)
- CSS Refactpr - Reverts katello.spec back to that of master.
  (ehelms@redhat.com)
- Merge branch 'master' into refactor (ehelms@redhat.com)
- Merge branch 'master' of ssh://git.fedorahosted.org/git/katello
  (ehelms@redhat.com)
- adding task_status to changeset (jsherril@redhat.com)
- adding qunit tests for changeset conflict calculation (jsherril@redhat.com)
- async jobs now allow for tracking of progress of pulp sync processes
  (dmitri@redhat.com)
- removed unused Pool and PoolsController (dmitri@redhat.com)
- changesets - fix for spec tests #2 (tstrachota@redhat.com)
- changesets - fixed spec tests (tstrachota@redhat.com)
- changesets - fixed controller (tstrachota@redhat.com)
- changesets - model validations (tstrachota@redhat.com)
- changesets - fixed model methods for adding and removing items
  (tstrachota@redhat.com)
- changesets - fix for async promotions not being executed because of wrong
  changeset state (tstrachota@redhat.com)
- changesets - async promotions controller (tstrachota@redhat.com)
- changesets model - skipping items already promoted with product promotions
  (tstrachota@redhat.com)
- changesets api - promotions controller (tstrachota@redhat.com)
- changesets - model changed to be ready for asynchronous promotions
  (tstrachota@redhat.com)
- Merge branch 'master' into refactor (ehelms@redhat.com)
- Merge branch 'master' of ssh://git.fedorahosted.org/git/katello
  (ehelms@redhat.com)
- 720991 - Segmentation Fault during Roles - Add Permission
  (lzap+git@redhat.com)
- renaming password.rb to password_spec.rb (lzap+git@redhat.com)
- Fixed a broken unit test (paji@redhat.com)
- fixing broken promote (jsherril@redhat.com)
- fixing broken unit test (jsherril@redhat.com)
- adding conflict diffing for changesets in the UI, so the user is notified
  what changed (jsherril@redhat.com)
- disable logging for periodic updater (jsherril@redhat.com)
- 719426 - Fixed an issue with an unecessary group by clause causing postgres
  to go bonkers on roles index page (paji@redhat.com)
- CSS Refactor - Changes to edit panels that need new tupane subpanel layout.
  (ehelms@redhat.com)
- Merge branch 'master' into refactor (ehelms@redhat.com)
- Merge branch 'master' of ssh://git.fedorahosted.org/git/katello
  (ehelms@redhat.com)
- CSS Refactor - Changes the tupane subpanel to conform with the new tupane
  layout and changes environment, product and repo creation to fit new layout.
  (ehelms@redhat.com)
- CSS Refactor - Changes tupane sizing to work with window resize and sets a
  min height. (ehelms@redhat.com)
- update 32x32 icon. add physical/virtual system icons. (jimmac@gmail.com)
- CSS Refactor - Changes to changeset history page to use tupane layout.
  (ehelms@redhat.com)
- CSS Refactor - Changes promotions page partials that use tupane to use new
  layout. (ehelms@redhat.com)
- CSS Refactor - Changes sync plans page to new tupane layout.
  (ehelms@redhat.com)
- CSS Refactor - Converts providers page to use tupane layout.
  (ehelms@redhat.com)
- CSS Refactor - Modifies users and roles pages to use new tupane layout.
  (ehelms@redhat.com)
- CSS Refactor - Converts organization tupane partials to use new layout.
  (ehelms@redhat.com)
- CSS Refactor - Changes to the size of the spinner in the tupane.
  (ehelms@redhat.com)
- CSS Refactor - Changes to the systems tupane pages to respect new scroll bar
  and tupane layout formatting. (ehelms@redhat.com)
- General UI - fixes in before_filters (bbuckingham@redhat.com)
- increasing required candlepin version to 0.4.5 (lzap+git@redhat.com)
- making the incorrect warning message more bold (lzap+git@redhat.com)
- rails startup now logs to /var/log/katello/startup.log (lzap+git@redhat.com)
- 720834 - Provider URL now being stripped at the model level via a
  before_validation. (For real this time.) (jrist@redhat.com)
- CSS Refactor - Further enhancements to tupane layout.  Moves scrollbar CSS in
  SASS format and appends to the end of katello.sass. (ehelms@redhat.com)
- Sync Plans - update model validation to have name unique within org
  (bbuckingham@redhat.com)
- CSS Refactor - Changes to tupane layout to add navigation and main content
  sections. (ehelms@redhat.com)
- Revert "720834 - Provider URL now being stripped at the model level via a
  before_validation." (jrist@redhat.com)
- 720834 - Provider URL now being stripped at the model level via a
  before_validation. (jrist@redhat.com)
- CSS Refactor - Adds a shell layout for content being rendered into the tupane
  panel.  Partials being rendered to go into the tupane panel can now specify
  the tupane_layout and be constructed to put the proper pieces into the proper
  places.  See organizations/_edit.html.haml for an example.
  (ehelms@redhat.com)
- CSS Refactor - Adjusts the tupane panel to size itself based on the window
  height for larger resolutions. (ehelms@redhat.com)
- CSS Refactor - Minor change to placement of javascript and stylesheets
  included from views. (ehelms@redhat.com)
- fixing missing route for organization system list (lzap+git@redhat.com)
- Backing out 720834 fix temporarily. (jrist@redhat.com)
- 720834 - Provider URL now being stripped at the model level via a
  before_validation. (jrist@redhat.com)
- Removed redundant definition. (ehelms@redhat.com)
- added a couple of tests to validate changeset creation during template
  promotion (dmitri@redhat.com)
- CSS Refactor - Re-organizes javascript files. (ehelms@redhat.com)
- Merge branch 'refactor' of ssh://git.fedorahosted.org/git/katello into
  refactor (ehelms@redhat.com)
- CSS Refactor - Adds new helper for layout functions in views. Specifically
  adds in function for including javascript in the HTML head. See
  promotions/show.html.haml or _env_select.html.haml for examples.
  (ehelms@redhat.com)
- 722431 - Improved jQuery jNotify to include an "Always Closable" flag.  Also
  moved the notifications to the middle top of the screen, rather than floated
  right. (jrist@redhat.com)
- fixed template promotions when performed through api (dmitri@redhat.com)
- 721327 - more correcting gem versions to match (mmccune@redhat.com)
- 721327 - cleaning up mail version numbers to match what is in Fedora
  (mmccune@redhat.com)
- Merge branch 'master' of ssh://git.fedorahosted.org/git/katello
  (ehelms@redhat.com)
- replacing internal urls in the default config (lzap+git@redhat.com)
- changesets - model spec tests (tstrachota@redhat.com)
- changesets - fixed remove_product deleting the product from db
  (tstrachota@redhat.com)
- changesets api - controller spec tests (tstrachota@redhat.com)
- changesets api - moved logic for adding content from controller to model
  (tstrachota@redhat.com)
- changesets cli - partial updates of content (tstrachota@redhat.com)
- changesets cli - listing (tstrachota@redhat.com)
- changesets api - controller for partial updates of a content
  (tstrachota@redhat.com)
- changesets api - create, read, destroy actions in controller
  (tstrachota@redhat.com)
- changesets api - controller stub (tstrachota@redhat.com)
- Merge branch 'refactor' of ssh://git.fedorahosted.org/git/katello into
  refactor (jrist@redhat.com)
- A few minor fixes for changeset filter and "home" icon. (jrist@redhat.com)
- added product synchronization (async) (dmitri@redhat.com)
- Merge branch 'tasks' (dmitri@redhat.com)
- 720412 - changing promotions helptip to say that a changeset needs to be
  created, as well as hiding add buttons if a piece of content cannot be added
  instead of disabling it (jsherril@redhat.com)
- added specs for TaskStatus model and controller (dmitri@redhat.com)
- removed Glue::Pulp::Sync (dmitri@redhat.com)
- Merge branch 'master' of ssh://git.fedorahosted.org/git/katello
  (ehelms@redhat.com)

* Thu Jun 23 2011 Lukas Zapletal <lzap+git@redhat.com> 0.1.49-1
- fixing db/schema.rb symlink in the spec
- adding environment support to initdb script
- remove commented debugger in header
- 715421: fix for product size after successful repo(s) sync
- ownergeddon - fixing unit tests
- ownergeddon - organization is needed for systems now
- db/schema.rb now symlinked into /var/lib/katello
- new initscript 'initdb' command
- ownergeddon - bumping version to 0.4.4 for candlepin
- ownergeddon - improving error message
- ownergeddon - support for explicit org
- ownergeddon - user now created using new API
- ownergeddon - user refactoring
- ownergeddon - introducing CPUser entity
- ownergeddon - refactoring name_to_key
- ownergeddon - whitespace
- fixed tests that contained failing environment creation
- fixed failing environment creation test
- Small change for padding around helptip.
- 6692 & 6691: removed hardcoded admin user, as well as usernames and passwords
  from katello config file
- 707274
- Added coded related to listing system's packages
- Stylesheets import cleanup to remove redundancies.
- Refactored systems page css to extend basic block and modify only specific
  attributes.
- Re-factored creating custom rows in lists to be a true/false option that when
  true attempts to call render_rows.  Any page implementing custom rows in a
  list view should provide a render_rows function in the helper to handle it.
- Added toggle all to sync management page.
- Removal of schedule reboot and uptime from systems detail.
- Adds to the custom system list display to show additional details within a
  system information block.  Follows the three column convention placing
  details in a particular column.
- Added new css class to lists that are supposed to be ajax scrollable to
  provide better support across variations of ajax scroll usage.
- Change to fix empty columns in the left panel from being displayed without
  width and causing column misalignment.
- Changes system list to display registered and last checkin date as main
  column headers.  Switches from standard column rendering to use custom column
  rendering function via custom_columns in the systems helper module.
- Adds new option to the two panel display, :custom_columns, whereby a function
  name can be passed that will do the work of rendering the columns in the left
  side of the panel.  This is for cases when column data needs custom
  manipulation or data rows need a customized look and feel past the standard
  table look and feel.
- Made an initializer change so that cp_type is handled right
- Updated a test to create tmp dir unless it exists
- Fixed the provider_spec to actually test if the subscriptions called the
  right thing in candlepin
- fixing sql error to hopefully work with postgresql
- adding missing permission for sync_schedules
- using a better authenication checking query with some more tests
- migrating anonymous_role to not user ar_
- a couple more roles fixes
- changing roles to not populate nil resource types or nil tags
- Added spec tests for notices_controller.
- adding missing operations resource_type to seeds
- changing the roles subsystem to use the same types/verbs for active record
  and controller access
- removing old roles that were adding errant types to the database
- fixing odd sudden broken path link, possibly due to rails upgrade
- adding back subscriptions to provider filter

* Fri Jun 17 2011 Justin Sherrill <jsherril@redhat.com> 0.1.48-1
- removing hudson task during rpm building (jsherril@redhat.com)
- added api repository controller tests for repository discovery
  (dmitri@redhat.com)
- Search - adding some spec tests (bbuckingham@redhat.com)
- Removed improper test case from systems controller. (ehelms@redhat.com)
- Added systems_controller spec tests for wider coverage. (ehelms@redhat.com)
- Added system_helper_methods for spec testing that mocks the backend
  Candlepin:Consumer call to allow for controller testing against ActiveRecord.
  (ehelms@redhat.com)
- adding qunit test files for testswarm server (shughes@scooby.rdu.redhat.com)
- 6489: added support for repository discovery during custom product creation
  (dmitri@appliedlogic.ca)
- forcing a Require when task runs, doesnt seem to pick it up otherwise
  (katello-devel@redhat.com)
- testing taking out the ci_reports section for now (katello-devel@redhat.com)
- Merge branch 'master' of ssh://git.fedorahosted.org/git/katello
  (adprice@redhat.com)
- added specs to test against fix for bug #701406 (adprice@redhat.com)
- Fixed the unit tests for sync schedule controller (paji@redhat.com)
- converting some legacy role work arounds to the new role map in role.rb
  (jsherril@redhat.com)
- adding missing katello.yml (jsherril@redhat.com)
- 701406 - fixed issue where api was looking for org via displayName instead of
  key (adprice@redhat.com)

* Thu Jun 16 2011 Justin Sherrill <jsherril@redhat.com> 0.1.47-1
- initial public build

* Tue Jun 14 2011 Mike McCune <mmccune@redhat.com> 0.1.46-1
- initial changelog<|MERGE_RESOLUTION|>--- conflicted
+++ resolved
@@ -16,13 +16,8 @@
 %global confdir deploy/common
 
 Name:           katello
-<<<<<<< HEAD
-Version:        0.1.165
-Release:        2%{?dist}
-=======
 Version:        0.1.171
 Release:        1%{?dist}
->>>>>>> 322f3d35
 Summary:        A package for managing application life-cycle for Linux systems
 BuildArch:      noarch
 
@@ -351,10 +346,6 @@
 fi
 
 %changelog
-<<<<<<< HEAD
-* Wed Jan 04 2012 Shannon Hughes <shughes@redhat.com> 0.1.165-2
-- se build (shughes@redhat.com)
-=======
 * Fri Jan 06 2012 Mike McCune <mmccune@redhat.com> 0.1.170-1
 - updated translation strings (shughes@redhat.com)
 - Bug 768953 - Creating a new system from the webui fails to display
@@ -364,7 +355,7 @@
 
 * Thu Jan 05 2012 Mike McCune <mmccune@redhat.com> 0.1.167-1
 - Periodic rebuild with tons of new stuff, check git for features
->>>>>>> 322f3d35
+
 * Wed Jan 04 2012 Shannon Hughes <shughes@redhat.com> 0.1.165-1
 - 766977 fixing org box dropdown mouse sensitivity (shughes@redhat.com)
 - Add elastic search to the debug collection (bkearney@redhat.com)
