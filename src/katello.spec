# vim: sw=4:ts=4:et
#
# Copyright 2011 Red Hat, Inc.
#
# This software is licensed to you under the GNU General Public
# License as published by the Free Software Foundation; either version
# 2 of the License (GPLv2) or (at your option) any later version.
# There is NO WARRANTY for this software, express or implied,
# including the implied warranties of MERCHANTABILITY,
# NON-INFRINGEMENT, or FITNESS FOR A PARTICULAR PURPOSE. You should
# have received a copy of GPLv2 along with this software; if not, see
# http://www.gnu.org/licenses/old-licenses/gpl-2.0.txt.

%global homedir %{_datarootdir}/%{name}
%global datadir %{_sharedstatedir}/%{name}
%global confdir deploy/common

Name:           katello
<<<<<<< HEAD
Version:        0.1.120
Release:        2%{?dist}
=======
Version:        0.1.126
Release:        1%{?dist}
>>>>>>> 9e031e38
Summary:        A package for managing application life-cycle for Linux systems

Group:          Applications/Internet
License:        GPLv2
URL:            http://www.katello.org
Source0:        %{name}-%{version}.tar.gz
BuildRoot:      %{_tmppath}/%{name}-%{version}-%{release}-root-%(%{__id_u} -n)

Requires:        %{name}-common
Requires:        %{name}-glue-pulp
Requires:        %{name}-glue-foreman
Requires:        %{name}-glue-candlepin
Conflicts:       %{name}-headpin

%description
Provides a package for managing application life-cycle for Linux systems.

%package common
Summary:        Common bits for all Katello instances
Requires:       httpd
Requires:       mod_ssl
Requires:       openssl
Requires:       rubygems
Requires:       rubygem(rails) >= 3.0.10
Requires:       rubygem(multimap)
Requires:       rubygem(haml) >= 3.1.2
Requires:       rubygem(haml-rails)
Requires:       rubygem(json)
Requires:       rubygem(rest-client)
Requires:       rubygem(jammit)
Requires:       rubygem(rails_warden)
Requires:       rubygem(net-ldap)
Requires:       rubygem(compass) >= 0.11.5
Requires:       rubygem(compass-960-plugin) >= 0.10.4
Requires:       rubygem(oauth)
Requires:       rubygem(i18n_data) >= 0.2.6
Requires:       rubygem(gettext_i18n_rails)
Requires:       rubygem(simple-navigation) >= 3.3.4
Requires:       rubygem(pg)
Requires:       rubygem(scoped_search) >= 2.3.6
Requires:       rubygem(delayed_job) >= 2.1.4
Requires:       rubygem(acts_as_reportable) >= 1.1.1
Requires:       rubygem(pdf-writer) >= 1.1.8
Requires:       rubygem(ruport) >= 1.6.3
Requires:       rubygem(daemons) >= 1.1.4
Requires:       rubygem(uuidtools)
Requires:       rubygem(thin)
Requires:       rubygem(fssm)
Requires:       rubygem(sass)
Requires:       rubygem(chunky_png)

# bz 743816 temp fix until yum update makes to z stream
%if 0%{?rhel} == 6
Requires:       yum >= 3.2.29
Requires:       redhat-logos >= 60.0.14
%endif

# <workaround> for 714167 - undeclared dependencies (regin & multimap)
# TODO - uncomment the statement once we push patched actionpack to our EL6 repo
#%if 0%{?fedora} && 0%{?fedora} <= 15
Requires:       rubygem(regin)
#%endif
# </workaround>

Requires(pre):  shadow-utils
Requires(preun): chkconfig
Requires(preun): initscripts
Requires(post): chkconfig
Requires(postun): initscripts

BuildRequires:  coreutils findutils sed
BuildRequires:  rubygems
BuildRequires:  rubygem-rake
BuildRequires:  rubygem(gettext)
BuildRequires:  rubygem(jammit)
BuildRequires:  rubygem(chunky_png)
BuildRequires:  rubygem(fssm) >= 0.2.7
BuildRequires:  rubygem(compass) >= 0.11.5
BuildRequires:  rubygem(compass-960-plugin) >= 0.10.4

BuildArch: noarch

%description common
Common bits for all Katello instances


%package all
Summary:        A meta-package to pull in all components for Katello
Requires:       %{name}
Requires:       %{name}-configure
Requires:       %{name}-cli
Requires:       postgresql-server
Requires:       postgresql
Requires:       pulp
Requires:       candlepin-tomcat6

%description all
This is the Katello meta-package.  If you want to install Katello and all
of its dependencies on a single machine, you should install this package
and then run katello-configure to configure everything.

%package glue-pulp
Summary:         Katello connection classes for the Pulp backend
Requires:        %{name}-common

%description glue-pulp
Katello connection classes for the Pulp backend

%package glue-foreman
Summary:         Katello connection classes for the Foreman backend
Requires:        %{name}-common

%description glue-foreman
Katello connection classes for the Foreman backend

%package glue-candlepin
Summary:         Katello connection classes for the Candlepin backend
Requires:        %{name}-common

%description glue-candlepin
Katello connection classes for the Candlepin backend

%prep
%setup -q

%build
#configure Bundler
rm -f Gemfile.lock
sed -i '/@@@DEV_ONLY@@@/,$d' Gemfile

#pull in branding if present
if [ -d branding ] ; then
  cp -r branding/* .
fi

#compile SASS files
echo Compiling SASS files...
compass compile

#generate Rails JS/CSS/... assets
echo Generating Rails assets...
jammit

#create mo-files for L10n (since we miss build dependencies we can't use #rake gettext:pack)
echo Generating gettext files...
ruby -e 'require "rubygems"; require "gettext/tools"; GetText.create_mofiles(:po_root => "locale", :mo_root => "locale")'

%install
rm -rf %{buildroot}
#prepare dir structure
install -d -m0755 %{buildroot}%{homedir}
install -d -m0755 %{buildroot}%{datadir}
install -d -m0755 %{buildroot}%{datadir}/tmp
install -d -m0755 %{buildroot}%{datadir}/tmp/pids
install -d -m0755 %{buildroot}%{_sysconfdir}/%{name}
install -d -m0755 %{buildroot}%{_localstatedir}/log/%{name}

# clean the application directory before installing
[ -d tmp ] && rm -rf tmp

#copy the application to the target directory
mkdir .bundle
mv ./deploy/bundle-config .bundle/config
cp -R .bundle * %{buildroot}%{homedir}

#copy configs and other var files (will be all overwriten with symlinks)
install -m 644 config/%{name}.yml %{buildroot}%{_sysconfdir}/%{name}/%{name}.yml
#install -m 644 config/database.yml %{buildroot}%{_sysconfdir}/%{name}/database.yml
install -m 644 config/environments/production.rb %{buildroot}%{_sysconfdir}/%{name}/environment.rb

#copy init scripts and sysconfigs
install -Dp -m0644 %{confdir}/%{name}.sysconfig %{buildroot}%{_sysconfdir}/sysconfig/%{name}
install -Dp -m0755 %{confdir}/%{name}.init %{buildroot}%{_initddir}/%{name}
install -Dp -m0755 %{confdir}/%{name}-jobs.init %{buildroot}%{_initddir}/%{name}-jobs
install -Dp -m0644 %{confdir}/%{name}.completion.sh %{buildroot}%{_sysconfdir}/bash_completion.d/%{name}
install -Dp -m0644 %{confdir}/%{name}.logrotate %{buildroot}%{_sysconfdir}/logrotate.d/%{name}
install -Dp -m0644 %{confdir}/%{name}-jobs.logrotate %{buildroot}%{_sysconfdir}/logrotate.d/%{name}-jobs
install -Dp -m0644 %{confdir}/%{name}.httpd.conf %{buildroot}%{_sysconfdir}/httpd/conf.d/%{name}.conf
install -Dp -m0644 %{confdir}/thin.yml %{buildroot}%{_sysconfdir}/%{name}/
install -Dp -m0644 %{confdir}/mapping.yml %{buildroot}%{_sysconfdir}/%{name}/

#overwrite config files with symlinks to /etc/katello
ln -svf %{_sysconfdir}/%{name}/%{name}.yml %{buildroot}%{homedir}/config/%{name}.yml
#ln -svf %{_sysconfdir}/%{name}/database.yml %{buildroot}%{homedir}/config/database.yml
ln -svf %{_sysconfdir}/%{name}/environment.rb %{buildroot}%{homedir}/config/environments/production.rb

#create symlinks for some db/ files
ln -svf %{datadir}/schema.rb %{buildroot}%{homedir}/db/schema.rb

#create symlinks for data
ln -sv %{_localstatedir}/log/%{name} %{buildroot}%{homedir}/log
ln -sv %{datadir}/tmp %{buildroot}%{homedir}/tmp

#create symlink for Gemfile.lock (it's being regenerated each start)
ln -svf %{datadir}/Gemfile.lock %{buildroot}%{homedir}/Gemfile.lock

#re-configure database to the /var/lib/katello directory
sed -Ei 's/\s*database:\s+db\/(.*)$/  database: \/var\/lib\/katello\/\1/g' %{buildroot}%{homedir}/config/database.yml

#remove files which are not needed in the homedir
rm -rf %{buildroot}%{homedir}/README
rm -rf %{buildroot}%{homedir}/LICENSE
rm -rf %{buildroot}%{homedir}/doc
rm -rf %{buildroot}%{homedir}/deploy
rm -rf %{buildroot}%{homedir}/%{name}.spec
rm -f %{buildroot}%{homedir}/lib/tasks/.gitkeep
rm -f %{buildroot}%{homedir}/public/stylesheets/.gitkeep
rm -f %{buildroot}%{homedir}/vendor/plugins/.gitkeep

#branding
if [ -d branding ] ; then
  ln -svf %{_datadir}/icons/hicolor/24x24/apps/system-logo-icon.png %{buildroot}%{homedir}/public/images/rh-logo.png
  ln -svf %{_sysconfdir}/favicon.png %{buildroot}%{homedir}/public/images/favicon.png
  rm -rf %{buildroot}%{homedir}/branding
fi

#remove development tasks
rm %{buildroot}%{homedir}/lib/tasks/rcov.rake
rm %{buildroot}%{homedir}/lib/tasks/yard.rake
rm %{buildroot}%{homedir}/lib/tasks/hudson.rake

#correct permissions
find %{buildroot}%{homedir} -type d -print0 | xargs -0 chmod 755
find %{buildroot}%{homedir} -type f -print0 | xargs -0 chmod 644
chmod +x %{buildroot}%{homedir}/script/*
chmod a+r %{buildroot}%{homedir}/ca/redhat-uep.pem

%clean
rm -rf %{buildroot}

%post common
#Add /etc/rc*.d links for the script
/sbin/chkconfig --add %{name}

%postun common
if [ "$1" -ge "1" ] ; then
    /sbin/service %{name} condrestart >/dev/null 2>&1 || :
fi

%files
%config(noreplace) %{_sysconfdir}/%{name}/%{name}.yml

%files common
%defattr(-,root,root)
%doc README LICENSE doc/
%config %{_sysconfdir}/%{name}/thin.yml
%config %{_sysconfdir}/httpd/conf.d/%{name}.conf
%config %{_sysconfdir}/%{name}/environment.rb
%config %{_sysconfdir}/logrotate.d/%{name}
%config %{_sysconfdir}/logrotate.d/%{name}-jobs
%config %{_sysconfdir}/%{name}/mapping.yml
%config(noreplace) %{_sysconfdir}/sysconfig/%{name}
%{_initddir}/%{name}
%{_initddir}/%{name}-jobs
%{_sysconfdir}/bash_completion.d/%{name}

# Break apart the main bits
%{homedir}/app/controllers
%{homedir}/app/helpers
%{homedir}/app/mailers
%{homedir}/app/models/*.rb
%{homedir}/app/stylesheets
%{homedir}/app/views
%{homedir}/autotest
%{homedir}/ca
%{homedir}/config
%{homedir}/db
%{homedir}/integration_spec
%{homedir}/lib/*.rb
%{homedir}/lib/navigation
%{homedir}/lib/resources/cdn.rb
%{homedir}/lib/tasks
%{homedir}/lib/util
%{homedir}/locale
%{homedir}/log
%{homedir}/public
%{homedir}/script
%{homedir}/spec
%{homedir}/tmp
%{homedir}/vendor
%{homedir}/.bundle
%{homedir}/config.ru
%{homedir}/Gemfile
%{homedir}/Gemfile.lock
%{homedir}/Rakefile

%defattr(-, katello, katello)
%{_localstatedir}/log/%{name}
%{datadir}

%files glue-pulp
%{homedir}/app/models/glue/pulp
%{homedir}/lib/resources/pulp.rb

%files glue-candlepin
%{homedir}/app/models/glue/candlepin
%{homedir}/app/models/glue/provider.rb
%{homedir}/lib/resources/candlepin.rb

%files glue-foreman
%{homedir}/lib/resources/foreman.rb

%files all

%pre common
# Add the "katello" user and group
getent group %{name} >/dev/null || groupadd -r %{name}
getent passwd %{name} >/dev/null || \
    useradd -r -g %{name} -d %{homedir} -s /sbin/nologin -c "Katello" %{name}
exit 0

%preun common
if [ $1 -eq 0 ] ; then
    /sbin/service %{name} stop >/dev/null 2>&1
    /sbin/chkconfig --del %{name}
fi

%changelog
<<<<<<< HEAD
* Thu Dec 01 2011 Shannon Hughes <shughes@redhat.com> 0.1.120-2
- build for system engine (shughes@redhat.com)
- Merge remote-tracking branch 'katello/master' into branding
  (shughes@redhat.com)
- Automatic commit of package [katello] release [0.1.117-2].
  (shughes@redhat.com)
- katello build (shughes@redhat.com)
- Merge remote-tracking branch 'katello/master' into branding
  (shughes@redhat.com)
- Less spacing for the header text, grid_6 as a result for the left side.
  (jrist@redhat.com)
- prep release for sys engine build (shughes@redhat.com)
- Merge remote-tracking branch 'katello/master' into branding
  (shughes@redhat.com)
- Merge remote-tracking branch 'katello/master' into branding
  (shughes@redhat.com)
- Automatic commit of package [katello] release [0.1.110-2].
  (shughes@redhat.com)
- system engine build (shughes@redhat.com)
- Merge remote-tracking branch 'katello/master' into branding
  (shughes@redhat.com)
- Automatic commit of package [katello] release [0.1.108-2].
  (shughes@redhat.com)
- system engine build (shughes@redhat.com)
- Merge remote-tracking branch 'katello/master' into branding
  (shughes@redhat.com)
- Merge remote-tracking branch 'katello/master' into branding
  (shughes@redhat.com)
- rely on redhat-logos for rh-logo image (shughes@redhat.com)
- Automatic commit of package [katello] release [0.1.106-2].
  (shughes@redhat.com)
- Minor change to letter spacing. (jrist@redhat.com)
- build for system-engine (shughes@redhat.com)
- Merge remote-tracking branch 'katello/master' into branding
  (shughes@redhat.com)
- Rename of look.scss to _look.scss for branding. (jrist@redhat.com)
- Application helper for katello title. (jrist@redhat.com)
- Merge remote-tracking branch 'katello/master' into branding
  (shughes@redhat.com)
- Automatic commit of package [katello] release [0.1.103-2].
  (shughes@redhat.com)
- build bump release (shughes@redhat.com)
- Merge remote-tracking branch 'katello/master' into branding
  (shughes@redhat.com)
- Automatic commit of package [katello] release [0.1.102-2].
  (shughes@redhat.com)
- bump release for build (shughes@redhat.com)
- sync up spec with katello (shughes@redhat.com)
- Merge remote-tracking branch 'katello/master' into branding
  (shughes@redhat.com)
- Merge remote-tracking branch 'katello/master' into branding
  (shughes@redhat.com)
- Merge remote-tracking branch 'katello/master' into branding
  (shughes@redhat.com)
- Automatic commit of package [katello] release [0.1.101-2].
  (shughes@redhat.com)
- bump release (shughes@redhat.com)
- fix rpm macro syntax (shughes@redhat.com)
- move branding processing (shughes@redhat.com)
- remove sprites from branding (shughes@redhat.com)
- Merge remote-tracking branch 'katello/master' into branding
  (shughes@redhat.com)
- Removing katello.scss to limit overrides.  Added look.scss to make it
  simpler. (jrist@redhat.com)
- Merge remote-tracking branch 'katello/master' into branding
  (shughes@redhat.com)
- Merge remote-tracking branch 'katello/master' into branding
  (shughes@redhat.com)
=======
* Tue Dec 06 2011 Shannon Hughes <shughes@redhat.com> 0.1.126-1
- break out branding from app controller (shughes@redhat.com)

* Tue Dec 06 2011 Lukas Zapletal <lzap+git@redhat.com> 0.1.125-1
- Revert "759533 - proper path for distributions"

* Fri Dec 02 2011 Mike McCune <mmccune@redhat.com> 0.1.123-1
- periodic rebuild

* Fri Dec 02 2011 Lukas Zapletal <lzap+git@redhat.com> 0.1.122-1
- adding 4th column to the list_permissions
- adding rake list_permissions task
>>>>>>> 9e031e38

* Thu Dec 01 2011 Mike McCune <mmccune@redhat.com> 0.1.120-1
 - periodic rebuild
* Wed Nov 30 2011 Mike McCune <mmccune@redhat.com> 0.1.118-1
- periodic rebuild
* Tue Nov 29 2011 Shannon Hughes <shughes@redhat.com> 0.1.117-1
- fix user tab so editable fields wrap (shughes@redhat.com)
- Fixes issue with new template for repositories from adding in gpg key.
  (ehelms@redhat.com)
- rake jsroutes (thomasmckay@redhat.com)
- + display green/yellow/red icon next to installed software products + changed
  order of packages tab for progression Subscriptions->Software->Packages +
  TODO: refactor products code based upon sys-packages branch + TODO: hide
  "More..." button if number of installed products is less than page size
  (thomasmckay@redhat.com)
- installed products listed now (still need clean up) (thomasmckay@redhat.com)
- infrastructure for system/products based upon system/packages
  (thomasmckay@redhat.com)
- Removing errant console.log that breaks FF3.6 (ehelms@redhat.com)

* Tue Nov 29 2011 Lukas Zapletal <lzap+git@redhat.com> 0.1.116-1
- adding template to the system info cli call
- more info when RecordInvalid is thrown
- Org Deletion - ensuring things are cleaned up properly during org deletion
- GPG Keys: Adds gpg key helptip.
- Merge branch 'master' into gpg
- GPG Keys: Adds uploading gpg key during edit and attempts to fix issues with
  Firefox and gpg key ajax upload.
- GPG key: Adds uploading key on creating new key from the UI.
- GPG Keys: Adds dialog for setting GPG key of product for all underlying
  repositories.
- Routing error page doesn't need user credentials
- Added some gpg key controller tests
- added some unit tests to deal with gpg keys
- Moved the super admin method to authorization_helper_methods.rb from
  login_helper_methods.rb for more consistency
- Added a reset_repo_gpgs method to reset the gpg keys of the sub product
- GPG Keys: Adds UI code to check for setting all underlying repositories with
  products GPG key on edit.
- GPG Keys: Adds view, action and route for viewing the products and
  repositories a GPG key is associated with from the details pane of a key.
- GPG Key: Adds key association to products on create and update views.
- GPG Key: Adds association of GPG key when creating repository.
- GPG Key: Adds ability to edit a repository and change the GPG key.
- Added some methods to do permission checks on repos
- Added some methods to do permission checks on products
- GPG keys: Modifies edit box for pasting key and removes upload.
- GPG keys: Adds edit support for name and pasted gpg key.
- Adding products and repositories helpers
- GPG Keys: Adds functional GPG new key view.
- GPG Keys: Adds update to controller.
- Added code for repo controller to accept gpg
- Updated some controller methods to deal with associating gpg keys on
  products/repos
- Added a menu entry for the GPG stuff
- GPG Keys: Updated jsroutes for GPG keys.
- GPG Keys: Fixes for create with permissions.
- GPG Keys: Adds create controller actions to handle both pasted GPG keys and
  uploaded GPG keys.
- GPG Keys: Adds code for handling non-CRUD controller actions.
- GPG Keys: Adds basic routes.
- GPG Keys: Adds javascript scaffolding and activation of 2pane AJAX for GPG
  Keys.
- GPG Keys: Initial view scaffolding.
- GPG Keys: Fixes issues with Rails naming conventions.
- GPG Keys: Adds basic controller and helper shell. Adds suite of unit tests
  for TDD.
- Added some permission checking, scoped and searching on names
- Adding a product association to gpg keys
- Renamed Gpg to GpgKey
- Initial commit of the Gpg Model mappings + Migration scripts

* Mon Nov 28 2011 Lukas Zapletal <lzap+git@redhat.com> 0.1.115-1
- tdl validations - backend and cli
- tdl validation - model code

* Fri Nov 25 2011 Lukas Zapletal <lzap+git@redhat.com> 0.1.114-1
- Revert "Automatic commit of package [katello] release [0.1.114-1]."
- Automatic commit of package [katello] release [0.1.114-1].
- 757094 - use arel structure instead of the array for repos

* Thu Nov 24 2011 Lukas Zapletal <lzap+git@redhat.com> 0.1.113-1
- fixing typo (space)
- 755730 - exported RHEL templates mapping
- rh providers - restriction in adding products to rh providers via api
- bug - better error message when making unauthetincated call
- repo block - fixes in spec tests
- repo blacklist - flag for displaying enabled repos via api
- repo blacklist - product api lists always all products
- repo blacklist - flag for displaying disabled products via api
- repo blacklist - enable api blocked for custom repositories
- repo blacklist - api for enabling/disabling repos
- password_reset - fix i18n for emails
- changing some translation strings upon request

* Tue Nov 22 2011 Lukas Zapletal <lzap+git@redhat.com> 0.1.112-1
- fixed failing spec tests all caused by new parameter in
  Candlepin::Consumer#update
- template export - spec tests for disabled export form a Locker
- template export - disabled exporting templates from Locker envs
- moved auto-heal down next to current subs
- system templates - fixing issue where distributions were not browsable on a
  newly created template without refreshing
- positioned auto-heal button; comment-removed the Socket and Guest Requirement
  (since were hard-code data populated)
- fixed missing call to 'render' at end of #update
- use PUT instead of POST
- autoheal checkbox on system; toggling not working

* Fri Nov 18 2011 Shannon Hughes <shughes@redhat.com> 0.1.111-1
- 755048 - handle multiple ks trees for a template (inecas@redhat.com)

* Thu Nov 17 2011 Shannon Hughes <shughes@redhat.com> 0.1.110-1
- Revert "fix sync disabled submit button to not sync when disabled"
  (shughes@redhat.com)
- 747032 - Fixed a bugby error in the dashboard whenever you had more than one
  synced products (paji@redhat.com)

* Thu Nov 17 2011 Shannon Hughes <shughes@redhat.com> 0.1.109-1
- fix sync disabled submit button to not sync when disabled
  (shughes@redhat.com)
- 754215 - Small temporary fix for max height on CS Trees. (jrist@redhat.com)

* Wed Nov 16 2011 shughes@redhat.com
- Pie chart updates now functions with actual data. (jrist@redhat.com)
- Fix for pie chart on dashboard page. (jrist@redhat.com)
- Fixed a permission check to only load syncplans belonging to a specific org
  as opposed to syncplnas belongign to all org (paji@redhat.com)

* Wed Nov 16 2011 Shannon Hughes <shughes@redhat.com> 0.1.107-1
- Merge branch 'master' of ssh://git.fedorahosted.org/git/katello
  (jsherril@redhat.com)
- removing duplicated method (jsherril@redhat.com)
- incorporate redhat-logos rpm for system engine installs (shughes@redhat.com)
- 754442 - handle error status codes from CDN (inecas@redhat.com)
- 754207 - fixing issue where badly formed cdn_proxy would throw a non-sensical
  error, and we would attempt to parse a nil host (jsherril@redhat.com)
- Merge branch 'master' into sys-status (thomasmckay@redhat.com)
- minor verbage change to label: Host Type to System Type
  (thomasmckay@redhat.com)
- Merge branch 'master' into sys-status (thomasmckay@redhat.com)
- Merge branch 'master' into sys-status (thomasmckay@redhat.com)
- Merge branch 'master' into sys-status (thomasmckay@redhat.com)
- added compliant until date (thomasmckay@redhat.com)
- display a system's subscription status and colored icon
  (thomasmckay@redhat.com)
- Merge branch 'master' into sys-status (thomasmckay@redhat.com)
- display dashboard system status (thomasmckay@redhat.com)

* Wed Nov 16 2011 Brad Buckingham <bbuckingham@redhat.com> 0.1.106-1
- async job - fix for broken promotions (bbuckingham@redhat.com)

* Wed Nov 16 2011 Lukas Zapletal <lzap+git@redhat.com> 0.1.105-1
- 754430 - Product promotion fails as katello-jobs doesn't start
- system templates - adding support for adding a distribution to a system
  template in the ui
- Fixed a unit test failure
- Small fix to get the redhat enablement working in FF 3.6
- Fix to make the product.readable call only  out RH products that do not have
  any repositories enabled
- Added a message asking the user to enable repos after manifest was uploaded
- 751407 - root_controller doesn't require user authorization
- Made Product.readable call now adhere to  repo enablement constructs
- Small fix to improve the permission debug message
- bug - RAILS_ENV was ignored for thin
- Small fix to import_history, changes to styling for tabs on rh providers
  page.
- Moving the upload top right.
- Moved the redhat provider haml to a more appropriate location
- Updated some permissions on the redhat providers page
- Update to get the redhat providers repo enablement code to work.
- color shade products for sync status
- adding migration for removal of releaes version
- sync management - making sync page use major/minor versions that was added
- sync mangement - getting rid of major version
- sync management - fixing repository cancel
- fixing repo spec tests
- sync management - fixing button disabling
- sync management - fix for syncing multiple repos
- disable sync button if no repos are selected
- sync management - fixing cancel sync
- merge conflict
- sync management - adding show only syncing button
- js cleanup for progress bars
- For now automatically including all the repos in the repos call
- Initial commit on an updated repo data model to handle things like whitelists
  for rh
- handle product status progress when 100 percent
- smooth out repo progress bar for recent completed syncs
- ubercharged progress bar for previous completed syncs
- fix missing array return of pulp sync status
- sync management - fixing repo progress and adding product progress
- sync management - somre more fixes
- sync management - getting sync status showing up correct
- fixing some merge issues
- support sync status 1-call to server
- sync management - dont start periodical updater until we have added all the
  initial syncing repos
- sync management - a couple of periodical updater fixes
- removing unneeded view
- sync management - lots of javascript changes, a lot of stuff still broken
- sync management - some page/js modifications
- sync management - moving repos preopulation to a central place
- sync management =  javascript improvements
- sync mgmnt - fixing sync call
- sync management - adding sorting for repos and categories
- sync management - custom products showing up correctly now
- sync management - making table expand by major version/ minor version/arch
- use new pulp sync status, history task objects
- caching repo data and sync status to reduce sync management load time to ~40s
- adding ability to preload lazy accessors
- repos - adding release version attribute and importing

* Tue Nov 15 2011 Shannon Hughes <shughes@redhat.com> 0.1.104-1
- Reverting look.scss to previous contents. (jrist@redhat.com)
- tdl-repos - use repo name for name attribute (inecas@redhat.com)
- Merge branch 'master' into password_reset (bbuckingham@redhat.com)
- password reset - add server to logins email, ignore errors on requests for
  email (bbuckingham@redhat.com)
- cdn-proxy - accept url as well as host for cdn proxy (inecas@redhat.com)
- cdn-proxy - let proxy to be configured when calling CDN (inecas@redhat.com)
- 752863 - katello service will return "OK" on error (lzap+git@redhat.com)
- Rename of look.scss to _look.scss to reflect the fact that it's an import.
  Fixed the text-shadow deprecation error we were seeing on compass compile.
  (jrist@redhat.com)
- user edit - add 'save' text to form... lost in merge (bbuckingham@redhat.com)
- Merge branch 'master' into password_reset (bbuckingham@redhat.com)
- password reset - updates from code inspection (bbuckingham@redhat.com)
- Merge branch 'master' into password_reset (bbuckingham@redhat.com)
- password reset - fixes for issues found in production install
  (bbuckingham@redhat.com)
- katello.spec - adding mailers to be included in rpm (bbuckingham@redhat.com)
- password reset - fix issue w/ redirect to login after reset
  (bbuckingham@redhat.com)
- installler - minor update to setting of email in seeds.rb
  (bbuckingham@redhat.com)
- Merge branch 'master' into password_reset (bbuckingham@redhat.com)
- password reset - adding specs for new controller (bbuckingham@redhat.com)
- Merge branch 'master' into password_reset (bbuckingham@redhat.com)
- cli - add email address to 'user' as a required attribute
  (bbuckingham@redhat.com)
- password reset - replace flash w/ notices, add config options to
  katello.yml...ec (bbuckingham@redhat.com)
- password reset - update so that emails are sent asynchronously
  (bbuckingham@redhat.com)
- password reset - misc fixes (bbuckingham@redhat.com)
- password reset - add ability to send user login based on email
  (bbuckingham@redhat.com)
- password reset - chgs to support the actual password reset
  (bbuckingham@redhat.com)
- password reset - chgs to dev env to configure sendmail
  (bbuckingham@redhat.com)
- password reset - initial commit w/ logic for resetting user password
  (bbuckingham@redhat.com)
- Users specs - fixes for req'd email address and new tests
  (bbuckingham@redhat.com)
- Users - add email address (model/controller/view) (bbuckingham@redhat.com)

* Mon Nov 14 2011 Shannon Hughes <shughes@redhat.com> 0.1.103-1
- fix up branding file pulls (shughes@redhat.com)
- rescue exceptions retrieving a system's guests and host
  (thomasmckay@redhat.com)
- 750120 - search - fix error on org search (bbuckingham@redhat.com)
- scoped_search - updating to gem version 2.3.6 (bbuckingham@redhat.com)
- fix brand processing of source files (shughes@redhat.com)

* Mon Nov 14 2011 Lukas Zapletal <lzap+git@redhat.com> 0.1.102-1
- 753329 - distros - fix to support distros containing space in the id
- TODO: Unsure how to test this after making :host, :guests use lazy_accessor
- 749258 - new state 'failed' for changesets
- fixed save button on edit user password
- guests of a host cleanly displayed
- adding rootpw tag to the TDL export
- corrected test for creating user w/o env
- manifest import - fixes in orchestration - content remained created in locker
  env - fixed infinite recursive call of set_repos
- + both new user and modifying a user's environment now work + TODO: probably
  need to wordsmith form labels
- user#create updated for optional default env
- + don't require an initial environment for new org + new user default org/env
  choice box allows none (controller not updated yet)
- installed-products - API supports consumer installedProducts
- clean up of branch merge defaultorgenv
- correctly pass default env during user create and update
- comment and whitespace cleanup
- updated rspec tests for new default org and environment
- minor clean-up
- Security enhancements for default org and environment
- Updating KAtello to work with older subscription managers (5.7) that expect
  displayMessage in the return JSON
- User environment edit page no longer clicks a link in order to refresh the
  page after a successful update, but rather fills in the new data via AJAX
- Fixing a display message when creating an organization
- Not allowing a superadmin to create a user if the org does not ahave any
  environments from which to choose
- Now older subscription managers can register against Katello without
  providing an org or environment
- You can now change the default environment for a user on the
  Administration/Users/Environments tab
- updating config file secret
- Adding missing file
- Middle of ajax environments_partial call
- Moved the user new JS to the callback in user.js instead of a separate file
  for easier debugging.
- Saving a default permission whever a new user is created, although the
  details will likely change
- Now when you create an org you MUST specify a default environment. If you do
  not the org you created will be destroyed and you will be given proper error
  messages. I added a feature to pass a prepend string to the error in case
  there are two items you are trying to create on the page. It would have been
  easier to just prepend it at the time of message creation, but that would
  have affected every page. Perhaps we can revisit this in the future
- In the middle of stuff
- begin to display guests/host for a system
- major-minor - fix down migration
- major-minor - Parsing releasever and saving result to db
- white-space

* Thu Nov 10 2011 Shannon Hughes <shughes@redhat.com> 0.1.101-1
- disable sync KBlimit (shughes@redhat.com)
- repos - orchestration fix, 'del_content' was not returning true when there
  was nothing to delete (tstrachota@redhat.com)
- 746339 - System Validates on the uniqueness of name (lzap+git@redhat.com)
- repos - orchestration fix, deleting a repo was not deleting the product
  content (tstrachota@redhat.com)

* Wed Nov 09 2011 Shannon Hughes <shughes@redhat.com> 0.1.100-1
- virt-who - support host-guests systems relationship (inecas@redhat.com)
- virt-who - support uploading the guestIds to Candlepin (inecas@redhat.com)
- sync api - fix for listing status of promoted repos A condition that ensures
  synchronization of repos only in the Locker was too restrictive and affected
  also other actions. (tstrachota@redhat.com)
- 741961 - Removed traces of the anonymous user since he is no longer needed
  (paji@redhat.com)
- repo api - fix in spec tests for listing products (tstrachota@redhat.com)
- repos api - filtering by name in listing repos of a product
  (tstrachota@redhat.com)
- Merge branch 'master' into repo-remodel (paji@redhat.com)
- API - add status route for api to return the current version
  (inecas@redhat.com)
- include treetable.js in custom providers (thomasmckay@redhat.com)
- user spec tests - fix for pulp orchestration (tstrachota@redhat.com)
- Updated Gemfile.lock (inecas@redhat.com)
- 751844 - Fix for max height on right_tree sliding_container.
  (jrist@redhat.com)
- Merge branch 'master' into repo-remodel (paji@redhat.com)
- Refactored look and katello a little bit because of an order of operations
  error.` (jrist@redhat.com)
- Pulling out the header and maincontent and putting into a new SCSS file,
  look.scss for purposes of future ability to change subtle look and feel
  easily. (jrist@redhat.com)
- Switched the 3rd level nav to hoverIntent. (jrist@redhat.com)
- branding changes (shughes@redhat.com)
- Merge branch 'master' of ssh://git.fedorahosted.org/git/katello
  (mmccune@redhat.com)
- removed display of bundled products (thomasmckay@redhat.com)
- grouping by stacking_id now (thomasmckay@redhat.com)
- now group by subscription productId (thomasmckay@redhat.com)
- grouping by product name (which isn't right but treetable is working mostly
  (thomasmckay@redhat.com)
- show expansion with bundled products in a subscription
  (thomasmckay@redhat.com)
- changesets - added unique constraint on repos (tstrachota@redhat.com)
- Fixed distributions related spec tests (paji@redhat.com)
- Fixed sync related spec tests (paji@redhat.com)
- Fixed repo related spec tests (paji@redhat.com)
- Fixed packages test (paji@redhat.com)
- Fixed errata spec tests (paji@redhat.com)
- Merge branch 'master' into repo-remodel (paji@redhat.com)
- Fixed some repo related unit tests (paji@redhat.com)
- Removed the ChangesetRepo table + object and made it connect to the
  Repository model directly (paji@redhat.com)
- Merge branch 'master' into repo-remodel (paji@redhat.com)
- repo - using pulp id instead of AR id in pulp api calls
  (tstrachota@redhat.com)
- distributions api - fix for listing (tstrachota@redhat.com)
- Fixed some package group related tests (paji@redhat.com)
- Fixed errata based cli tests (paji@redhat.com)
- Some fixes involving issues with cli-system-test (paji@redhat.com)
- Merge branch 'master' into repo-remodel (paji@redhat.com)
- Fixed environment based spec tests (paji@redhat.com)
- Merge branch 'master' into repo-remodel (paji@redhat.com)
- Merge branch 'master' into repo-remodel (paji@redhat.com)
- removed spacing to deal with a warning (paji@redhat.com)
- Fixed the Systemtemplate spec tests (paji@redhat.com)
- Fixed errata tests (paji@redhat.com)
- Fixed sync related spec tests (paji@redhat.com)
- Fixed distribution spec tests (paji@redhat.com)
- Fixed Rep  related spec tests (paji@redhat.com)
- Fixed changeset tests (paji@redhat.com)
- fixed product spec tests that came up after master merge (paji@redhat.com)
- fixed more merge conflicts (paji@redhat.com)
- Fixed a bunch of merge conflicts (paji@redhat.com)
- More unit test fixes on the system templates stuff (paji@redhat.com)
- Fixed a good chunk of the product + repo seoc tests (paji@redhat.com)
- Merge branch 'master' into repo-remodel (paji@redhat.com)
- fixed some unit tests (paji@redhat.com)
- Fixed the repo destroy (paji@redhat.com)
- Master merge + fixed conflicts (paji@redhat.com)
- Adding the env products model (paji@redhat.com)
- Fixed merge conflicts related to master merge (paji@redhat.com)
- Added code to check for repo name conflicts before insert (paji@redhat.com)
- Updated repo code to work with promotions (paji@redhat.com)
- Added some error reporting for glue errors (paji@redhat.com)
- Glue::Pulp::Repo.find is now replaced by Repository.find_by_pulp_id now that
  we have the repository data model. (paji@redhat.com)
- Fixed a sync alert issue related to the new repo model (paji@redhat.com)
- Got the repo delete functionality working (paji@redhat.com)
- Merge branch 'master' into repo-remodel (paji@redhat.com)
- fixed the delete script for this model (paji@redhat.com)
- Got the sync pages to work with the new repo model (paji@redhat.com)
- Got the repo view to render the source url correctly (paji@redhat.com)
- Modified the code to get repo delete call working (paji@redhat.com)
- Updated the environment model to do a proper list products call
  (paji@redhat.com)
- Merge branch 'master' into repo-remodel (paji@redhat.com)
- Merge branch 'master' into repo-remodel (paji@redhat.com)
- Removed some wasted  comments (paji@redhat.com)
- Added environment mappings to the repo object and got product.repos search
  working (paji@redhat.com)
- Initial commit of the repo remodeling where the repository is created in
  katello (paji@redhat.com)

* Mon Nov 07 2011 Mike McCune <mmccune@redhat.com> 0.1.99-1
- misc rel-eng updates based on new RPMs from Fedora (mmccune@redhat.com)
* Wed Nov 02 2011 Lukas Zapletal <lzap+git@redhat.com> 0.1.98-1
- 702052 - db fields length limit review
- unit test fix
- filters - some styling improvements, as well as some permission fixes
- adding katello-job logrotate script
- moving simplify_changeset out of application controller
- Merge branch 'breakup-puppet'
- Remove trailing spaces
- filter - fixing issue where you could add a repo even if one wasnt selected
- improving package filter chosen styling
- converting chosen css to scss
- filters - fixing javascript load issue
- fixing initial_action for panel after merge
- improving error reporting for the API calls
- 731670 - improving error reporting when deleting users
- 750246 - promote content of product to different environments
- repo promotion - fix for failure when promoting a repo for second time
- Promotions - fix ajax scrolling for promotions, errata and pkgs
- repo promotion - fix for creating content (after wrong rebase)
- repo promotion - fix in spec tests
- cp content - content type taken from the provider's type
- fix for promoting repos - changeset was passing wrong parameters - repo
  promotion refactored, removed parameter for content (it is now created inside
  the repo object)
- better error messages for template validations
- adding some delays in the PulpTaskStatus
- parameter -m no longer an option in katello-jobs
- adding migration to the reset-dbs script
- templates - spec test fix
- templates - promoting parent templates
- distros - removing tdl validation
- distros - adding distribution tdl unit tests
- distros - adding package groups to TDL
- distros - adding name-version-url-arch to TDL export
- distros - adding distributions unit tests
- distros - adding import/export unit tests
- distros - adding importing
- distros - adding exporting
- distros - adding templ. distribution validator
- adding new configuration value debug_rest
- distros - adding cli portion for adding/removing distros
- distros - marking find_template as private method
- distros - adding system template handling code
- distros - adding system_template_distribution table
- distros - adding family, variant, version in CLI
- Merge branch 'filters-ui'
- filters - unit test fix and addition
- filters - adapting for  new panel ajax code
- fxiing merge conflict
- templates - spec test for checking revision numbers after promotion
- templates - fix for increased revision numbers after promotion
- filters - adding spec test for ui controller
- updated TDL schema + corresponding changes in template export & tests
- filters - fixing a few issues, such as empty package list message not going
  away/coming back
- filters - fixing empty message not appearing and dissappearing as needed
- filters - a couple more filters fixes
- filters - removing repos from select repos select box when they are selected
- filters - a few ui related fixes
- filters - package imporovements
- filters - some page changes as well as adding revert filter to products and
  repos
- filters - making products and repos add incrementally instead of re-rendering
  the entire product list
- filters - hooking up add/remove packages to the backend, as well as a few
  javascript fixes
- Merge branch 'filters' into filters-ui
- filters - hooking up product and repos to backend
- filters - improving adding removing of products and repos
- package filters - adding javascript product and repository adding
- added filters controller spec
- filters controller spec
- merge conflict
- adding/removal of packages from filters supports rollbacks now
- added support for updating of package lists of filters
- filters - a few package auto complete fixes
- filters - adding auto complete for packages, and moving locker package search
  to central place from system templates controller
- moving some javascript i18n to a common area for autocomplete
- spliting out the auto complete javascript object to its own file for reuse
- filters - adding the ui part of package adding and removing, not hooked up to
  the backend since it doesnt work yet
- tupane - adding support for expanding to actions other than :edit
- filters - making filters use name instead of pulp_id, and adding remove
- merge conflict
- filters - adding initial edit code
- fixing issue where provider description was marked with the incorrect class
- forgot to commit migration for filter-product join table
- added support for filter create/list/show/delete operations in katello cli
- filters - adding creation of package filters in the ui
- more filter-related tests
- filters - initial package filtering ui
- merge conflict
- support for addition/removal of filters to already promoted products
- fixing gemfile url
- Merge branch 'master' into filters-ui
- fixed a few issues in filters controller
- application of filters during promotion
- tests around persisting of filter-product association
- fixed a few issues around association of filters with repos
- added support for associating of filters with products
- fixed a misspelled method name
- applying filters to products step 1

* Fri Oct 28 2011 Shannon Hughes <shughes@redhat.com> 0.1.97-1
- Fixed an activation key error were all activation keys across musltiple orgs
  were deemed readable if Activationkeys in one org was accessible
  (paji@redhat.com)
- Fix for systems page javascript error when no env_select on the page.
  (ehelms@redhat.com)
- Merge branch 'master' into distros (bbuckingham@redhat.com)
- Merge branch 'master' into tupane-actions (jrist@redhat.com)
- Fixed the actions thing. (jrist@redhat.com)
- temporarily commenting out test that verifies validity of system template TDL
  export generated by katello (waiting for an updated schema from aeolus team)
  (dmitri@redhat.com)
- Small fix for actions. (jrist@redhat.com)
- Promotions - update to only allow promotion of distro, if repo has been
  promoted (bbuckingham@redhat.com)
- Changeset history - fix expand/collapse arrow (bbuckingham@redhat.com)
- Fixing right actions area post merge. (jrist@redhat.com)
- Merge branch 'master' into tupane-actions (jrist@redhat.com)
- fixed failing tests (dmitri@redhat.com)
- template export in tdl now has clientcert, clientkey, and persisted fields
  (dmitri@redhat.com)
- New system on create for systems page.  Fixed offset/position bug on panel
  due to container now being relative for menu. (jrist@redhat.com)
- Minor fix for the margin-top on third_level nav. (jrist@redhat.com)
- Third_level nav working well. (jrist@redhat.com)
- Menu - Fixes issue with third level nav hover not being displayed properly.
  (ehelms@redhat.com)
- Moved thirdLevelNavSetup to menu.js. (jrist@redhat.com)
- Tweaked the experience of the tabs to be a bit snappier. (jrist@redhat.com)
- Another change to the menu to make it behave a bit better. (jrist@redhat.com)
- Hover on subnav working with a few quirks that I need to work out.
  (jrist@redhat.com)
- Menu.scss. (jrist@redhat.com)
- Initial pass at menu. (jrist@redhat.com)
- removing another console.log (mmccune@redhat.com)
- remove console log output that was breaking FF 3.6 (mmccune@redhat.com)
- Fixes for broken scss files when compass attempts to compile them for builds.
  (ehelms@redhat.com)
- Merge branch 'master' into distros (bbuckingham@redhat.com)
- Merge branch 'master' into errata_filter (bbuckingham@redhat.com)
- errata_filter - ui - update the severity value for low severity
  (bbuckingham@redhat.com)
- errata_filter - ui - update the severity value for low severity
  (bbuckingham@redhat.com)
- repo querying - simple repo cache changed to work with new pulp api
  (tstrachota@redhat.com)
- repo querying - hack to enable queries with multiple groupids when using
  oauth temporary solution until it gets fixed in pulp (tstrachota@redhat.com)
- adding env_id to unit tests (mmccune@redhat.com)
- Merge branch 'master' into tdl-download (mmccune@redhat.com)
- adding dialog and download buttons for template download from env
  (mmccune@redhat.com)
- Moves some widget css into separate scss files. (ehelms@redhat.com)
- Merge branch 'master' into tupane (ehelms@redhat.com)
- Tupane - Fixes for spec tests. (ehelms@redhat.com)
- errata_filter - add stub to resolve error w/ test in promotions controller
  (bbuckingham@redhat.com)
- delayed-job - log errors backtrace in log file (inecas@redhat.com)
- Merge branch 'master' into tupane (ehelms@redhat.com)
- Tupane - Env Select - Adds ajax environment search to systems by environment
  page. (ehelms@redhat.com)
- nvrea-optional - adding pack to template accepts both nvre and nvrea
  (inecas@redhat.com)
- nvrea-options - remove unused code (inecas@redhat.com)
- nvrea-optional - parse_nvrea_nvre for parsing both formats together
  (inecas@redhat.com)
- nvrea-optional - refactor spec test and lib (inecas@redhat.com)
- prod orch - fix for deleting subscriptions of provided products
  (tstrachota@redhat.com)
- updated Gemfile.lock (dmitri+git@redhat.com)
- fixed failing tests (dmitri@redhat.com)
- added ruport-related gems to Gemfile (dmitri@redhat.com)
- Merge branch 'reports' (dmitri@redhat.com)
- prod orch - fix in rh provider import test (ui controller)
  (tstrachota@redhat.com)
- prod orch - fixes in spec tests (tstrachota@redhat.com)
- prod orch - deleting content from provider after manifest import
  (tstrachota@redhat.com)
- prod orch - fix for deleting prducts (tstrachota@redhat.com)
- prod orch - fix for deleting repositories - CP content is deleted upon
  deletion of the first repo associated with it (tstrachota@redhat.com)
- prod orch - added content id to repo groupids (tstrachota@redhat.com)
- prod orch - saving sync schedules refactored (tstrachota@redhat.com)
- prod orch - fix for getting repos for a product It was caching repositories
  filtered by search params -> second call with different search parameters
  would return wrong results. (tstrachota@redhat.com)
- prod orch - saving sync schedule in all repos on product update
  (tstrachota@redhat.com)
- prod orch - creating product content upon first promotion
  (tstrachota@redhat.com)
- prod orch - method for checking if one cdn path is substitute of the other in
  CdnVarSubstitutor (tstrachota@redhat.com)
- prod orch - deleting unused products after manifest import - deleting
  products that were in the manifest but don't belong to the owner
  (tstrachota@redhat.com)
- prod orch - new orchestration for product creation and manifest import
  (tstrachota@redhat.com)
- products - no content in CP when a product is created (tstrachota@redhat.com)
- Merge branch 'master' into tdl-download (mmccune@redhat.com)
- moving download to a pop-up pane so you can select env + distro
  (mmccune@redhat.com)
- Merge branch 'master' into distros (bbuckingham@redhat.com)
- Merge branch 'master' into errata_filter (bbuckingham@redhat.com)
- Tupane - Systems - Fixing search for creation and editing for System CRUD.
  (ehelms@redhat.com)
- Promotions - mark distributions as promoted, if they have already been
  (bbuckingham@redhat.com)
- Tupane - Fixes for unit tests after merging in master. (ehelms@redhat.com)
- Promotions - add distributions to changeset history... fix expander/collapse
  image in js (bbuckingham@redhat.com)
- fixing nil bug found on the code review - fix (lzap+git@redhat.com)
- Merge branch 'master' into tupane (ehelms@redhat.com)
- fixing nil bug found on the code review (lzap+git@redhat.com)
- dep calc - fixes in displaying the dependencies (tstrachota@redhat.com)
- dep calc - disabling dep. calc. in promotion tests (tstrachota@redhat.com)
- dep calc - promoting dependencies (tstrachota@redhat.com)
- dep calc - returning dependencies with dependency_of (tstrachota@redhat.com)
- dep calc - new column dependency_of in changeset dependencies
  (tstrachota@redhat.com)
- dep calc - refactoring and performance improvement - not calculating
  dependencies for packages that are included in any product or repository in
  the changeset (tstrachota@redhat.com)
- calc dep - methods for listing not included errata and packages
  (tstrachota@redhat.com)
- calc dep - calc_dependencies(bool) split into two methods
  (tstrachota@redhat.com)
- Fixed an accidental remove in katello.js from commit
  ec6ce7a262af3b9c349fb98c1d58ad774206dffb (paji@redhat.com)
- Promotions - distributions - spec test updates (bbuckingham@redhat.com)
- Promotions - distributions - changes to allow for promotion
  (bbuckingham@redhat.com)
- Tupane - Search - Spec test fixes for ajaxification of search.
  (ehelms@redhat.com)
- referenced proper ::Product class... again (thomasmckay@redhat.com)
- referenced proper ::Product class (thomasmckay@redhat.com)
- Promotions - distributions - additional changes to properly support changeset
  operations (bbuckingham@redhat.com)
- Tupane - Adds notice on edit when edited item no longer meets search
  criteria. (ehelms@redhat.com)
- Promotions - distributions - add/remove/view on changeset
  (bbuckingham@redhat.com)
- Promotions - distros - ui chg to allow adding to changeset
  (bbuckingham@redhat.com)
- Errata - update so that 'severity' will have an accessor
  (bbuckingham@redhat.com)
- Errata - filter - fix the severity values (bbuckingham@redhat.com)
- Tupane - Removes unnecessary anonymous function from list initialization.
  (ehelms@redhat.com)
- Tupane - Search - Refactors items function to be uniform across controllers.
  Adds total items and total results items counts. Refactors panel
  functionality to separate list and panel functions. (ehelms@redhat.com)
- Promotions - errata - some cleanup based on ui review discussion
  (bbuckingham@redhat.com)
- Promotions - system templates - make list in ui consistent w/ others in
  breadcrumb (bbuckingham@redhat.com)
- Merge branch 'master' into tdl-download (mmccune@redhat.com)
- Promotions - errata - update show to omit 'self' and include available links
  provided in errata (bbuckingham@redhat.com)
- Promotions - errata - update format of title for breadcrumb and errata
  details (bbuckingham@redhat.com)
- Errata Filters - UI - updates to integrate w/ backend errata filters
  (bbuckingham@redhat.com)
- Tupane - Search - Adds special notification if newly created object does not
  meet search criteria. (ehelms@redhat.com)
- Tupane - Refactors items controller function to be less repetitive.
  (ehelms@redhat.com)
- Tupane - Fixes changeset history page that requires extra attribute when
  searching for environment. (ehelms@redhat.com)
- errata-filters - filter all errata for a product (inecas@redhat.com)
- errata-filters - use only Pulp::Repo.errata for filtering (inecas@redhat.com)
- Tupane - Adds number of total items and current items in list to left side
  list in UI. (ehelms@redhat.com)
- Tupane - Adds message specific settings to notices and adds special notice to
  organization creation for new objects that don't meet search criteria.
  (ehelms@redhat.com)
- errata-filters - update failing tests (inecas@redhat.com)
- errata-filters - API and CLI support for filtering on severity
  (inecas@redhat.com)
- errata-filters - API and CLI restrict filtering errata on an environment
  (inecas@redhat.com)
- errata-filters - API and CLI allow errata filtering on multiple repos
  (inecas@redhat.com)
- errata-filters - API and CLI support for filtering errata by type
  (inecas@redhat.com)
- Removing the 'new' for systems_controller since it isn't quite there yet.
  (jrist@redhat.com)
- Various tupane fixes, enhancements, and modifications to styling.  More...
  - Stylize the options dialog in actions   - Remove the arrows on multi-select
  - Fix the .new to be fixed height all the time.   -  Fix the "2 items
  selected to be less space   - Move the box down, yo.   - Add Select None
  (jrist@redhat.com)
- Errata Filters - ui - initial changes to promotions breadcrumb
  (bbuckingham@redhat.com)
- Tupane - Search - Fixes for autocomplete drop down and left list not sizing
  properly on search. (ehelms@redhat.com)
- Tupane - Search - Converts fancyqueries to use new ajax search.
  (ehelms@redhat.com)
- Tupane - Search - Removes scoped search standard jquery autocompletion widget
  and replaces it with similar one fitted for Katello's needs.
  (ehelms@redhat.com)
- tupane - adding support for actions to be disabled if nothing is selected
  (jsherril@redhat.com)
- Tupane - Search - Re-factors extended scroll to use new search parameters.
  (ehelms@redhat.com)
- Search - Converts search to an ajax operation to refresh and update left side
  list. (ehelms@redhat.com)
- Fixes issue with navigationg graphic showing up on roles page tupanel.
  (ehelms@redhat.com)
- Merge branch 'master' into tupane (ehelms@redhat.com)
- Tupane - Changes pages to use new action to register with panel in
  javascript. (ehelms@redhat.com)
- Tupane - Moves list javascript object to new namespace. Moves newly created
  objects to top of the left hand list. (ehelms@redhat.com)
- Tupane - Converts the rest of ajax loading left hand list object creations to
  new style that respects search parameters. (ehelms@redhat.com)
- adding bulk delete system spec test (jsherril@redhat.com)
- tupane actions - adding icon to system bulk remove (jsherril@redhat.com)
- tupane actions - moving KT.panel action functions to KT.panel.actions
  (jsherril@redhat.com)
- Fixed the refresh of the number of items to happen automatically without
  being called. (jrist@redhat.com)
- System removal refresh of items number.. (jrist@redhat.com)
- Tupane - ActivationKeys - Changes Activation Keys to use creation format that
  respects search filters. (ehelms@redhat.com)
- Tupane - Role - Cleanup of role creation with addition of description field.
  Moves role creation in UI to new form to respect search parameters.
  (ehelms@redhat.com)
- Tupane - Modifies left hand list to obey search parameters and adds the
  ability to specify a create action on the page for automatic handling of
  creation of new objects with respect to the search parameters.
  (ehelms@redhat.com)
- re-created reports functionality after botched merge (dmitri@redhat.com)
- two pane system actions - adding remove action for bulk systems
  (jsherril@redhat.com)
- Tupane - Converts Content Management tab to use left list ajax loading.
  (ehelms@redhat.com)
- Tupane - Converts Organizations tab to ajax list loading. (ehelms@redhat.com)
- Tupane - Converts Administration tab to ajax list loading.
  (ehelms@redhat.com)
- Merge branch 'master' into tupane (ehelms@redhat.com)
- Tupane - Converts systems tab items to use new ajax loading in left hand
  list. (ehelms@redhat.com)
- Merge branch 'master' into tdl-download (mmccune@redhat.com)
- first hack to try and get the sub-edit panel to pop up (mmccune@redhat.com)
- Tupane - Initial commit of changes to loading of left hand list on tupane
  pages via ajax. (ehelms@redhat.com)
- Tupanel - Updates to tupanel slide out for smoother sliding up and down
  elongated lists.  Fix for extended scroll causing slide out panel to overrun
  footer. (ehelms@redhat.com)

* Mon Oct 24 2011 Shannon Hughes <shughes@redhat.com> 0.1.96-1
- Merge branch 'master' of ssh://git.fedorahosted.org/git/katello
  (bkearney@redhat.com)
- Allow headpin and katello-common to install together (bkearney@redhat.com)
- Small fix for browse/upload overlap. (jrist@redhat.com)
- pools - one more unit test (lzap+git@redhat.com)
- pools - list of available unit test (lzap+git@redhat.com)
- tdl-repos-references - validate TDL in unit tests against xsd
  (inecas@redhat.com)
- tdl-repos-references - tdl repos references direct to pulp repo
  (inecas@redhat.com)
- templates - fix for cloning to an environment (tstrachota@redhat.com)
- Systems - minor change to view to address warning during render...
  (bbuckingham@redhat.com)
- Promotions - distributions - make list in ui consistent w/ products list
  (bbuckingham@redhat.com)
- Minor fix for potential overlap of Upload button on Redhat Provider page.
  (jrist@redhat.com)
- cli-akeys-pools - show pools in activation key details (inecas@redhat.com)
- cli-akeys-pools - set allocated to 1 (inecas@redhat.com)
- cli-akeys-pools - refactor spec tests (inecas@redhat.com)
- cli-akeys-pools - remove subscriptions from a activation kay
  (inecas@redhat.com)
- cli-akeys-pools - add subscription to a key through CLI (inecas@redhat.com)
- 747805 - Fix for not being able to create an environment when subpanel div
  was "in the way" via z-index and layering. (jrist@redhat.com)
- Fixing tests for System create (tsmart@redhat.com)
- Rendering the proper lsit item for a system once it has been created
  (tsmart@redhat.com)
- Minor changes to new page for systems.  Using systems_path with
  action=>create automatically defaults to post.  Doing so was because of the
  server prefix.  Also fixed the scrollbar at the bottom of the page to be
  grid_8 for the surrounding page. (jrist@redhat.com)
- If you do not have an environment selected, then we tell you to go set a
  default (tsmart@redhat.com)
- Fixing System create error validation return (tsmart@redhat.com)
- Adding environment selector to the System Create page (tsmart@redhat.com)
- Cherry picking first System CRUD commit (tsmart@redhat.com)
- Tweaks to System/Subscriptions based on feedback:    + Fix date CSS padding
  + "Available" to "Quantity" in Available table    + Remove "Total" column in
  Available table    + Add "SLA" to Available table (thomasmckay@redhat.com)
- pools - adding multi entitlement flag to the list (cli) (lzap+git@redhat.com)
- pools - making use of system.available_pools_full (lzap+git@redhat.com)
- pools - rename sys_consumed_entitlements as consumed_entitlements
  (lzap+git@redhat.com)
- pools - moving sys_consumed_entitlements into glue (lzap+git@redhat.com)
- pools - rename sys_available_pools as available_pools_full
  (lzap+git@redhat.com)
- pools - moving sys_available_pools into glue (lzap+git@redhat.com)
- pools - listing of available pools (lzap+git@redhat.com)
- refactoring - extending pool glue class (lzap+git@redhat.com)
- refactoring - extending pool glue class (lzap+git@redhat.com)
- removing unused code (lzap+git@redhat.com)
- Prevent from using sqlite as the database engine (inecas@redhat.com)
- Wrapping up today's git mess. (jrist@redhat.com)
- Revert "Revert "Red Hat Provider layout refactor" - upload is not working
  now..." (jrist@redhat.com)
- Revert "Fix for provider.js upload file." (jrist@redhat.com)
- Revert "Merge branch 'upload_fix'" (jrist@redhat.com)
- Merge branch 'upload_fix' (jrist@redhat.com)
- Fix for provider.js upload file. (jrist@redhat.com)
- Revert "Red Hat Provider layout refactor" - upload is not working now...
  (jrist@redhat.com)
- Red Hat Provider layout refactor (jrist@redhat.com)
- Removed jeditable classes off repo pages since attributes there are not
  editable anymore (paji@redhat.com)
- Break up the katello rpms into component parts (bkearney@redhat.com)
- Very minor padding issue on .dash (jrist@redhat.com)
- Fix for flot/canvas on IE. (jrist@redhat.com)
- BZ#747343 https://bugzilla.redhat.com/show_bug.cgi?id=747343 In fix to show
  subscriptions w/o products, the provider was not being checked.
  (thomasmckay@redhat.com)
- Based on jrist feedback: + add padding to rows to account for fatter spinner
  + don't increment spinner value if non-zero on checkbox click + alternate row
  coloring (maintain color on exanding rows) (thomasmckay@redhat.com)
- Unsubscribe now unsubscribes from individual entitlements, not the entire
  pool. (Only useful for multi-entitlement subscriptions where the user may
  have subscribed to multiple quantities.) (thomasmckay@redhat.com)
- adjusted tables for custom provider product, updated columns
  (thomasmckay@redhat.com)
- handle comma-separated gpgUrl values. change display of subscription from
  label to div to clean up display style (thomasmckay@redhat.com)
- subscription content url is needs the content source prefix before it is a
  clickable link (thomasmckay@redhat.com)
- changed subscription details to a list instead of a table; much cleaner
  looking (thomasmckay@redhat.com)
- data added to expanding subscription tree (thomasmckay@redhat.com)
- first cut of expander for subscription details (data fake)
  (thomasmckay@redhat.com)
- updated table info for available, including removing spinner for non-multi
  (thomasmckay@redhat.com)
- updated table info for currently subscribed (thomasmckay@redhat.com)
- 737678 - Made the provider left panes and other left panes use ellipsis
  (paji@redhat.com)

* Tue Oct 18 2011 Lukas Zapletal <lzap+git@redhat.com> 0.1.95-1
- switching to XML vs JSON for template download
- Errata - packages - list based on name-[epoch:]-version-release.arch
- 745617 fix for product sync selection
- tdl - modifying /export to return TDL format
- tdl - refactoring export_string to export_as_json
- reset dbs script now correctly load variables
- 744067 - Promotions - Errata UI - clean up format on Details tab

* Mon Oct 17 2011 Lukas Zapletal <lzap+git@redhat.com> 0.1.94-1
- adding db:truncate rake task
- templates - spec tests for revisions
- templates - fix for increasing revision numbers after update
- fixes #745245 Filter on provider page fails with postgres error
- Fixed a unit test
- 740979 - Gave provider read access for users with org sync permission
- 744067 - Promotions - Errata UI - clean up format on Packages tab
- 741416 - organizations ui - list orgs using same sort order as on roles pg

* Fri Oct 14 2011 Shannon Hughes <shughes@redhat.com> 0.1.93-1
- bump up scoped_search version to 2.3.4 (shughes@redhat.com)
- 745315 -changing application controller to not include all helpers in all
  controllers, this stops helper methods with the same name from overwriding
  each other (jsherril@redhat.com)
- 740969 - Fixed a bug where tab was being inserted. Tab is invalid for names
  (paji@redhat.com)
- 720432 - Moves the small x that closes the filter on sliding tree widgets to
  be directly to the right of the filter. (ehelms@redhat.com)
- 745279 - UI - fix deletion of repo (bbuckingham@redhat.com)
- 739588-Made the systems update call raise the error message the correct way
  (paji@redhat.com)
- 735975 - Fix for user delete link showing up for self roles page
  (paji@redhat.com)
- Added code to fix a menu highlighting issue (paji@redhat.com)
- 743415 - removing uneeded files (mmccune@redhat.com)
- update to translations (shughes@redhat.com)
- 744285 - bulletproof the spec test for repo_id (inecas@redhat.com)
- Fix for accidentaly faling tests (inecas@redhat.com)
- adding new zanata translation file (shughes@redhat.com)
- search - fix system save and notices search (bbuckingham@redhat.com)
- 744285 - Change format of repo id (inecas@redhat.com)
- Fixed a bunch of unit tests (paji@redhat.com)
- Fixed progress bar and spacing on sync management page. (jrist@redhat.com)
- Updated the ordering on the content-management menu items (paji@redhat.com)
- Refactored the create_menu method to allow navs of multiple levels
  (paji@redhat.com)
- Ported all the nav items across (paji@redhat.com)
- Added a construct to automatically imply checking for a sub level if the top
  level is missing (paji@redhat.com)
- Just added spaces to every line to keep the tabbing loking right
  (paji@redhat.com)
- Added the systems tab. (paji@redhat.com)
- Added dashboard menus and fixed a bunch of navs (paji@redhat.com)
- Reorganized the navigation a bit (paji@redhat.com)
- Modified the rendering structure to use independent nav items
  (paji@redhat.com)
- Moved menu rb to helpers since its a better fit there.. soon going to
  reorganize the files there (paji@redhat.com)
- Adding the new menu.rb to generate menu (paji@redhat.com)
- Initial commit on getting a dynamic navigation (paji@redhat.com)
- Merge branch 'comps' (jsherril@redhat.com)
- system templates - fixing last issues with comps groups (jsherril@redhat.com)
- removing z-index on helptip open icon so it does not hover over 3rd level
  navigation menu (jsherril@redhat.com)
- Moved the help tip on the redhat providers page show up at the right spot
  (paji@redhat.com)
- reduce number of sync threads (shughes@redhat.com)
- search - several fixes for issues on auto-complete (bbuckingham@redhat.com)
- tests - adding system template package group test for the ui controller
  (jsherril@redhat.com)
- 744191 - prevent some changes on red hat provider (inecas@redhat.com)
- 744191 - Prevent deleting Red Hat provider (inecas@redhat.com)
- system templates - removign uneeded route (jsherril@redhat.com)
- system templates - package groups auto complete working (jsherril@redhat.com)
- system templates - hooked up comps groups with backend with the exception of
  auto complete (jsherril@redhat.com)
- Merge branch 'master' into comps (jsherril@redhat.com)
- system templates - adding  addition and removal of package groups in the web
  ui, still does not save to server (jsherril@redhat.com)
- system templates - properly listing package groups respecting page size
  limits (jsherril@redhat.com)
- system templates - adding real package groups to system templates page
  (jsherril@redhat.com)
- system templates - adding initial ui framework for package groups in system
  templates (jsherril@redhat.com)
- system templates - adding initial comps listing for products (with fake data)
  (jsherril@redhat.com)

* Tue Oct 11 2011 Lukas Zapletal <lzap+git@redhat.com> 0.1.92-1
- Installation does not pull in katello-cli
- Revert "added ruport-related gems to Gemfile"
- jslint - fix warnings reported during build
- templates - fix in spec tests for exporting/importing
- templates - fix for cloning to next environment - added nvres to export - fix
  for importing package groups
- added ruport-related gems to Gemfile
- JsRoutes - Fix for rake task to generate javascript routes.

* Mon Oct 10 2011 Brad Buckingham <bbuckingham@redhat.com> 0.1.91-1
- scoped_search - Gemfile updates to support scoped_search 2.3.4
  (bbuckingham@redhat.com)
- 741656 - roles - search - chgs for search by perm type and verbs
  (bbuckingham@redhat.com)
- Switch of arch and support level on subscriptions page. (jrist@redhat.com)
- repo delete - cli for deleting single repos (tstrachota@redhat.com)
- repo delete - api for deleting single repos (tstrachota@redhat.com)
- Enable running rake task for production env from git repo (inecas@redhat.com)
- Fix check on sqlite when setting up db under root for production
  (inecas@redhat.com)
- Remove failing check on sqlite for root (inecas@redhat.com)
- users - fix user name on edit screen (bbuckingham@redhat.com)
- Set default rake task (inecas@redhat.com)
- Merge branch 'master' into bz731203 (bbuckingham@redhat.com)
- fixed failing roles_controller_spec (dmitri@redhat.com)
- Merge branch 'filters' (dmitri@redhat.com)
- import-stage-manifest - remove hard-coded supported archs (inecas@redhat.com)
- fix in log message (tstrachota@redhat.com)
- org orchestration - deleting dependent providers moved to orchestration layer
  Having it handled by :dependent => :destroy caused wrong order of deleting
  the records. The organization in Candlepin was deleted before providers and
  products. This led to record-not-found errors. (tstrachota@redhat.com)
- products - delete all repos in all environments when deleting a product
  (tstrachota@redhat.com)
- products - route and api for deleting products (tstrachota@redhat.com)
- Added the download icon to the system template page. (jrist@redhat.com)
- 731203 - changes so that update to the object id are reflected in pane header
  (bbuckingham@redhat.com)
- 743646: fix sync due to bad rail route paths (shughes@redhat.com)
- 731203 - update panes to use object name in header/title
  (bbuckingham@redhat.com)
- 731203 - updates to support ellipsis in header of tupane layout
  (bbuckingham@redhat.com)
- fields residing in pulp are now present in the output of index
  (dmitri@redhat.com)
- create/delete operations for filters are working now (dmitri@redhat.com)
- first cut of filters used during promotion of content from Locker
  (dmitri@redhat.com)

* Fri Oct 07 2011 Lukas Zapletal <lzap+git@redhat.com> 0.1.90-1
- fix for katello-reset-dbs - pgsql support for initdb
- sms - introducing subscriptions controller
- sms - refactoring subscription -> subscriptions path
- sms - moving subscriptions list action into the backend
- sms - moving unsubscribe action into the backend
- dashboard - one last css vertical spacing issue fix
- making css for navigation require a little space in the subnav if there are
  no subnav elements
- dashboard - fixing issue where user with no orgs would recieve an error upon
  login
- panel - minor update to escape special characters in id
- dashboard - more dashboard css fixes
- 741669 - fixing issue where user with no org could not access their own user
  details page
- dashboard - adding ui tweaks from uxd

* Thu Oct 06 2011 Shannon Hughes <shughes@redhat.com> 0.1.89-1
- adding reporting gems deps (shughes@redhat.com)

* Thu Oct 06 2011 Shannon Hughes <shughes@redhat.com> 0.1.88-1
- adding yum fix until 3.2.29 hits zstream/pulp (shughes@redhat.com)
- provider - search changes resulting from split of Custom and Red Hat
  providers (bbuckingham@redhat.com)
- 715369 - use ellipsis on search favorites/history w/ long names
  (bbuckingham@redhat.com)
- repo - default value for content type when creating new repo
  (tstrachota@redhat.com)
- sms - useless comment (lzap+git@redhat.com)
- templates - removed old way of promoting templates directly
  (tstrachota@redhat.com)
- import-stage-manifest - set content type for created repo (inecas@redhat.com)
- dashboard - fixing issue where promotions ellipsis was not configured
  correctly (jsherril@redhat.com)
- dashboard - updating subscription status scss as per request
  (jsherril@redhat.com)

* Wed Oct 05 2011 Shannon Hughes <shughes@redhat.com> 0.1.87-1
- adding redhat-uep.pem to katello ca (shughes@redhat.com)
- dashboard - prevent a divide by zero (jsherril@redhat.com)
- import-stage-manifest - fix relative path for imported repos
  (inecas@redhat.com)
- Do not call reset-oauth in %post, candlepin and pulp are not installed at
  that time anyway. (jpazdziora@redhat.com)
- 739680 - include candlepin error text in error notice on manifest upload
  error (bbuckingham@redhat.com)
- import-stage-manifest - use redhat-uep.pem as feed_ca (inecas@redhat.com)
- import-stage-manifest - refactor certificate loading (inecas@redhat.com)
- import-stage-manifest - fix failing spec tests (inecas@redhat.com)
- import-stage-manifest - fix validations for options (inecas@redhat.com)
- import-stage-manifest - fix ssl verification (inecas@redhat.com)
- import-stage-manifest - small refactoring (inecas@redhat.com)
- import-stage-manifest - short documentation (inecas@redhat.com)
- import-stage-manifest - remove unused code (inecas@redhat.com)
- import-stage-manifest - use CDN to substitute vars in content url
  (inecas@redhat.com)
- import-stage-manifest - class for loading variable values from CDN
  (inecas@redhat.com)
- import-stage-manifest - refactor (inecas@redhat.com)
- import-stage-manifest - fix unit tests (inecas@redhat.com)
- import-stage-manifest - substitute release ver (inecas@redhat.com)
- packagegroups - cli changed to work with array returned from api instead of
  hashes that were returned formerly (tstrachota@redhat.com)
- templates - fixes in spec tests (tstrachota@redhat.com)
- templates - validations for package groups and group categories
  (tstrachota@redhat.com)
- package groups - groups and group categories returned in an array instead of
  in a hash (tstrachota@redhat.com)
- templates api - removed old content update (tstrachota@redhat.com)
- packages search - find latest returns array of all latest packages not only
  the first latest package found (tstrachota@redhat.com)
- templates - package groups and categories identified by name -repo ids and
  category/group ids removed (tstrachota@redhat.com)
- added index for system_template_id on system_template_packages
  (tstrachota@redhat.com)
- templates - update changes name of all environment clones
  (tstrachota@redhat.com)
- templates api - added new controller for updating templates
  (tstrachota@redhat.com)
- templates api - fix for failure in listing all templates in the system
  (tstrachota@redhat.com)
- Temporarily removing dashboard pull-down. (jrist@redhat.com)
- 740340 - manifest upload - validate file input provided
  (bbuckingham@redhat.com)
- 740970 - adding detection if a password contains the username
  (jsherril@redhat.com)
- 741669 - adding a way for users to modify their own user details
  (jsherril@redhat.com)
- Fixed providers show  + edit page to not show provider type (paji@redhat.com)
- Merge branch 'master' into notices (bbuckingham@redhat.com)
- Merge branch 'master' of ssh://git.fedorahosted.org/git/katello
  (bbuckingham@redhat.com)
- dashboard - adding arrow to the right of the gear (jsherril@redhat.com)
- a-keys - fix delete and behavior on create (bbuckingham@redhat.com)
- Merge branch 'master' into akeys (bbuckingham@redhat.com)
- a-keys - fix view specs (bbuckingham@redhat.com)
- a-keys - fix controller specs (bbuckingham@redhat.com)
- a-keys - mods to handle nil env on akey create (bbuckingham@redhat.com)
- Alternating family rows in Activation Keys by way of Ruby's handy cycle
  method. (jrist@redhat.com)
- a-keys - (TO BE REVERTED) temporary commit to duplicate subscriptions
  (bbuckingham@redhat.com)
- a-keys - some refactor/cleanup of js to use KT namespace
  (bbuckingham@redhat.com)
- a-keys - js fix so that clearing filter does not leave children shown
  (bbuckingham@redhat.com)
- a-keys - css updates for subscriptions (bbuckingham@redhat.com)
- a-keys - change the text used to request update to template
  (bbuckingham@redhat.com)
- a-keys - update scss to remove some of the table css used by akey
  subscriptions (bbuckingham@redhat.com)
- Merge branch 'master' into akeys (bbuckingham@redhat.com)
- a-keys - init env_select when edit pane is initialized
  (bbuckingham@redhat.com)
- a-keys - add cancel button to general tab (bbuckingham@redhat.com)
- a-keys - subscriptions - updates to support listing by product
  (bbuckingham@redhat.com)
- a-keys - update to disable the Add/Remove button after click
  (bbuckingham@redhat.com)
- a-keys - subscriptions - update to include type (virtual/physical)
  (bbuckingham@redhat.com)
- a-keys - applied subs - add link to add subs (bbuckingham@redhat.com)
- a-keys - initial changes for applied subscriptions page
  (bbuckingham@redhat.com)
- a-keys - initial changes for available subscriptions page
  (bbuckingham@redhat.com)
- Merge branch 'master' into akeys (bbuckingham@redhat.com)
- a-keys - new/edit - updates to highlight the need to change template, on env
  change... (bbuckingham@redhat.com)
- a-keys - edit - fix broken 'save' (bbuckingham@redhat.com)
- a-keys - subscriptions - add applied/available placeholders for view and
  controller (bbuckingham@redhat.com)
- a-keys - add Applied and Available subscriptions to navigation
  (bbuckingham@redhat.com)
- a-keys - new/edit - disable save buttons while retrieving template/product
  info (bbuckingham@redhat.com)
- a-keys - new - update to set env to the first available
  (bbuckingham@redhat.com)
- a-keys - remove the edit_environment action (bbuckingham@redhat.com)
- a-keys - edit - update to list products in the env selected
  (bbuckingham@redhat.com)
- a-keys - update new key ui to use environment selector
  (bbuckingham@redhat.com)
- a-keys - update setting of env and system template on general tab...
  (bbuckingham@redhat.com)
- notices - change to fix broken tests (bbuckingham@redhat.com)
- notices - change to support closing previous failure notices on a success
  (bbuckingham@redhat.com)
- notices - adding controller_name and action_name to notices
  (bbuckingham@redhat.com)

* Tue Oct 04 2011 Lukas Zapletal <lzap+git@redhat.com> 0.1.86-1
- Added some rendering on products and repos page to explicity differentiate
  the 2
- dashboard - removing system list and expanding height of big_widget and
  small_widget
- Updated katello-js to work with multiple third level navs
- 740921 - When editing a permission verbs and tags that were part of the
  permission will now show up as selected already.
- Roles UI - Fix for edit role slide up container not working after previous
  changes to the way the action bar works.
- tupane - fixing extended scroll spinner showing up on most pages
- panel - rendering generic rows more efficiently
- 740365 - fixing issue with systems sorting and extended scroll, where limits
  were being placed before teh sorting happened
- Fixes for Roles UI action bar edit breaking after trying to edit more than 1.
- 737138 - Adds action bar buttons on roles pages to tab index and adds enter
  button press handlers to activate actions.
- 733722 - When hitting enter after editing an input will cause the next button
  to click.
- 741399 - Fixes for Global permissions to hide 'On' field for all resource
  types.
- Tupane - Changes for consistency of tupane css.
- 741422 - Roles UI - Fixes issue with sliding tree expanding in height instead
  of overflowing container.
- Row/grouping coloring for products and repos.
- Fixed a unit test failure
- Got pretty much the providers functionality done with this
- Initial commit related to the provider page redesign
- sms - cli system subscribe command
- Commiting a bunch of unit fixes
- Made organization create a default redhat provider on its inception
- Updated dashboard systems snippet. fixed a couple of bugs w.r.t ellipsis
- Dashboard - lighter hr color, and shorter big_widgets.
- 740936 - Roles UI - Fixes issue with back button disappearing, container
  border not surrounding actior bar and with wrong containers being displayed
  for permission create.
- BZ 741357: fixed a spelling mistake in katello-jobs.init
- Revert "BZ 741357: fixed a spelling mistake in katello-jobs.init"
- BZ 741357: fixed a spelling mistake in katello-jobs.init
- 741444/741648/739981/739655 - update *.js.haml to use the new KT namespace
  for javascript
- Added some modifications for the dashboard systems overview widget to include
  the product name
- add a spec test to the new download
- Adding system template download button.
- Updated the dashboard systems view to be more consistent and show an icon if
  entitlements are valid
- Moved methods from the systems_help to application so that the time
  formatting can be conisistent across all helpers
- Lighter color footer version.
- Tupane - Fixes typo from earlier change related to tupane closing not
  scrolling back up to top.
- dashboard - making subscription widget load with the page
- Added some better error handling and removed katello_error.haml as we can do
  the same with katello.haml
- dashboard - fixing issue where errata would not expand properly when loaded
  via async, also moved jscroll initalization to a more central place
- dashboard - fixing issue where scrollbar would not initialize for ajax loaded
  widgets
- dashboard - removing console.logs
- dashboard - making all widgets load asyncronously
  dashboard
- Changes to the dashboard layout.
- dashboard - adding errata widget with fake data
- Dashboard gear icon in button.
- 739654 - Tupane - Fixes issue with tupane jumping to top of page upon being
  closed.
- katello-all -- a meta-package to pull in all components for Katello.
- Stroke 0 on dashboard pie graph.
- 736090 - Tupane - Fixes for tupane drifting into footer.
- 736828 - Promotions - Fixes packages tupane to close whenever the breadcrumb
  is navigated away from the packages list.
- Overlay for graph on sub status for dasyboard.  Fix for a few small bad haml
  and js things.
- Fixed a var name goofup
- dashboard - adding owner infor object to katello and having the dashboard use
  it for total systems
- dashboard - fixing color values to work properly in firefox
- Updated some scss styling to lengthen the scroll
- Added a message to show empty systems
- Added  some styling on the systems snippet
- dashboard - adding subscription widget for dashboard with fake data
- Added the ellipsis widget
- glue - caching teh sync status object in repos to reduce overhead
- dashboard - a few visual fixes
- Fixed some merge conflicts
- Initial cut of the systems snippet on the dashboard
- dashboard - adding sync dashboard widget
- dashboard - making helper function names more consistent
- dashboard - fixing changeset link and fixing icon links on promotions
- Made the current_organization failure check to also log the exception trace
- dashboard - mostly got promotions pane on dashboard working
- dashboard - got notices dashboard widget in place
- move the SSL fix into the rpm files
- Additional work on the dashboard L&F.  Still need gear in dropbutton and
  content in dashboard boxes.
- Changes to the dashboard UI headers.
- Dashboard initial layout. Added new icons to the action-icons.png as well as
  the chart overlay for the pie chart for subscriptions.
- search - modifications to support service prefix (e.g. /katello)
- search - add completer_scope to role model
- search - systems - update to properly handle autocomplete
- search - initial commit to address auto-complete support w/ perms

* Tue Sep 27 2011 Shannon Hughes <shughes@redhat.com> 0.1.85-1
- remove capistrano from our deps (shughes@redhat.com)
- 736093 - Tupanel - Changes to tupanel to handle helptip open and close.
  (ehelms@redhat.com)
- rhsm fetch environment with owner information (lzap+git@redhat.com)
- spec tests - fix after change in api for listing templates
  (tstrachota@redhat.com)
- templates - removed content validator (tstrachota@redhat.com)
- templates api - fix for getting template by name (tstrachota@redhat.com)
- product sync - fixed too many arguments error (tstrachota@redhat.com)
- templates - spec tests for promotions and packages (tstrachota@redhat.com)
- package search - reordered parameters more logically (tstrachota@redhat.com)
- changesets - removed unused method (tstrachota@redhat.com)
- templates - spec test fixes (tstrachota@redhat.com)
- repos - method clone id moved from product to repo (tstrachota@redhat.com)
- templates - removed unused methods (tstrachota@redhat.com)
- templates - validation for packages (tstrachota@redhat.com)
- templates promotion - fix for spec tests (tstrachota@redhat.com)
- async tasks - pulp status not saving new records after refresh
  (tstrachota@redhat.com)
- template promotions - added promotions of packages (tstrachota@redhat.com)
- templates - fix for unique nvre package validator the previous one was
  failing for validation after updates (tstrachota@redhat.com)
- templates - unique nvre validator for packages (tstrachota@redhat.com)
- templates - adding packages by nvre (tstrachota@redhat.com)
- spec tests - tests for package utils (tstrachota@redhat.com)
- package utils - methods for parsing and building nvrea
  (tstrachota@redhat.com)
- repos - helper methods for searching packages (tstrachota@redhat.com)
- templates - removed errata from update controller (tstrachota@redhat.com)
- template promotions - promotion of products from a template
  (tstrachota@redhat.com)
- changesets - api for adding templates to changesets (tstrachota@redhat.com)
- templates - fixed spec tests after errata removal (tstrachota@redhat.com)
- templates - removed errata from imports, exports and promotions
  (tstrachota@redhat.com)
- templates - deleted TemplateErrata model (tstrachota@redhat.com)
- templates - errata removed from model (tstrachota@redhat.com)
- Tupanel - Fixes issue with tupanel ajax data being inserted twice into DOM.
  (ehelms@redhat.com)
- Tupanel - Fixes smoothness issue between normal tupane and sliding tree.
  (ehelms@redhat.com)
- Tupanel - Fixes for resizing and height setting.  Fixes for subpanel.
  (ehelms@redhat.com)
- Merge branch 'master' into tupanel (ehelms@redhat.com)
- Tupanel - Changes to tupanel for look and feel and consistency.
  (ehelms@redhat.com)
- fixed a bunch of tests that were failing because of new user orchestration
  (dmitri@redhat.com)
- pulp user with 'super-users' role are now being created when a katello user
  is created (dmitri@redhat.com)
- first cut at pulp user glue layer (dmitri@redhat.com)
- added interface for pulp user-related operations (dmitri@redhat.com)
- added glue layer for pulp user (dmitri@redhat.com)
- 740254 - dep API in pulp changed - these changes reflect new struct
  (mmccune@redhat.com)
- make sure we only capture everything after /katello/ and not /katello*
  (mmccune@redhat.com)
- adding in mod_ssl requirement. previously this was beeing indirectly pulled
  in by pulp but katello should require it as well. (shughes@redhat.com)
- bump down rack-test. 0.5.7 is only needed. (shughes@redhat.com)
- Merge branch 'master' into routesjs (ehelms@redhat.com)
- import-stage-manifest - prepare a valid name for a product
  (inecas@redhat.com)
- Remove debug messages to stdout (inecas@redhat.com)
- import-stage-manifest - use pulp-valid names for repos (inecas@redhat.com)
- import-stage-manifest - temp solution for not-supported archs in Pulp
  (inecas@redhat.com)
- import-stage-manifest - support for more archs with one content
  (inecas@redhat.com)
- import-stage-manifest - refactor clone repo id - remove duplicities
  (inecas@redhat.com)
- import-stage-manifest - make clone_repo_id instance method
  (inecas@redhat.com)
- import-stage-manifest - tests for clone repo id (inecas@redhat.com)
- JsRoutes - Adds the base functionality to use and generate the Rails routes
  in Javascript. (ehelms@redhat.com)
- Adds js-routes gem as a development gem. (ehelms@redhat.com)
- Tupane - A slew of changes to how the tupane slideout works with regards to
  positioning. (ehelms@redhat.com)
- bump down tzinfo version. actionpack/activerecord only need > 3.23
  (shughes@redhat.com)
- Tupanel - Cleanup and fixes for making the tupanel slide out panel stop at
  the bottom. (ehelms@redhat.com)

* Fri Sep 23 2011 Lukas Zapletal <lzap+git@redhat.com> 0.1.84-1
- asub - adding unit tests
- asub - ak subscribes to pool which starts most recently
- asub - renaming KTSubscription to KTPool
- Merge branch 'master' into rails309
- adding dep for rails 3.0.10
- new deps for rails 3.0.10
- 740389 - include repoid and remove unused security checks
- Merge branch 'master' into rails309
- bumping candlepin to the latest rev
- Promoted content enabled by default
- fixed a bug with parsing of oauth provider parameters
- Hid the select all/none button if the user doesnt have any syncable
  products..
- More roles controller spec fixes
- Roles - Fixes for spec tests that made assumptions that don't hold true on
  postgres.
- Added some comments for app controller
- Roles UI - Updates to edit permission workflow as a result of changes to add
  permission workflow.
- Roles Spec - Adds unit tests to cover CRUD on permissions.
- Roles UI - Fixes to permission add workflow for edge cases.
- Roles UI - Modifies role add permission workflow to add a progress bar and
  move the name and description to the bottom of the workflow.
- Added some padding for perm denied message
- Updated the config file to illustrate the use of allow_roles_logging..
- forgot to evalute the exception correctly
- Added ordering for roles based on names
- Added a config entry allow_roles_logging for roles logs to be printed on the
  output log. This was becasue roles check was cluttering the console window.
- Made the rails error messages log a nice stack trace
- packagegroups-templates - better validation messages
- packagegroups-templates - fix for notification message
- More user-friendly validation failed message in CLI
- removing an unused migration
- Disable unstable spec test
- Merge branch 'master' of ssh://git.fedorahosted.org/git/katello
- regin dep issue workaround enabled for EL6 now
- removed access control from UebercertsController
- Merge branch 'uebercert'
- updates routes to support uebercert operations
- fixed a few issues with uebercert controller specs
- katello now uses cp's uebercert generation/retrieval
- gemfile mods for rails 3.0.9
- fixed a bunch of issues during uebercert generation
- first cut at supporting ueber certs
- ueber cert - adding cli support

* Tue Sep 20 2011 Lukas Zapletal <lzap+git@redhat.com> 0.1.83-1
- Updates on the promotion controller page to deal with weird permission models
- 732444 - make sure we uppercase before we sort so it is case indifferent
- fixed an accidental typo
- Updated the promotions page nav and rules to work correctly
- Updated the handling of the 500 error to deal with null org cases
- 734526 - improving error messages for promotions to include changeset names.
- 733270 - fix failing unit tests
- 733270 - validate uniquenss of system name
- 734882 - format RestClient error message only for katello-cli agent
- 734882 - User-Agent header in katello-cli and custom error messages
- changed candlepin url in Candlepin::Consumer integration tests
- removing unecessary debug line that was causing JS errors
- notices - making default polling inverval 120s (when omitted from conf)
- activation keys - fixing new env selector for activation keys
- fixing poor coding around enabling create due to permission that had creeped
  into multiple controllers
- 739200 - moving system template new button to the top left instead of on the
  bottom action bar
- system templates - updating page to ensure list items are vertical centered,
  required due to some changes by ehelms
- javascript - some fixes for the new panel object
- merging in env-selector
- env-select - adding more javascript documentation and improving spacing
  calculations
- Fix proxy to candlepin due to change RAILS_RELATIVE_URL_ROOT
- env-select - fixing a few spacing issues as well as having selected item be
  expanded more so than others
- 738762 - SSLVerifyClient for apache+thin
- env select - corrected env select widget to work with the expanding nodes
- 722439 - adding version to the footer
- Roles UI - Fix for broken role editing on the UI.
- env select - fixing up the new environment selector and ditching the old
  jbreadcrumb
- Two other small changes to fix the hidden features of subscribe and
  unsubscribe.
- Fix for .hidden not working :)
- Roles UI - Fixes broken add permission workflow.
- Fixes a number of look and feel issues related to sliding tree items and
  clicking list items.
- Changes multiselect to have add from list on the left and add to list on the
  right. Moves multiselect widget css to its own file.
- Fixes for changes to panel javascript due to rebase.
- Fixes for editing a permission when setting the all tags or all verbs.
- A refactor of panel in preparation for changes to address a series of bugs
  related to making the slide out panel of tupane more robust.
- Roles UI - Adds back missing css for blue box around roles widget.
- CSS cleanup focused on organizing colors and adding more variable
  definitions.
- initial breadcrumb revamp

* Thu Sep 15 2011 Lukas Zapletal <lzap+git@redhat.com> 0.1.82-1
- removing two unnecessarry macros in spec file
- correcting workaround for BZ 714167 (undeclared dependencies) in spec
- adding copyright and modeline to our spec files
- correcting indentatin (Jan Pazdziora)
- packagegroups - add pacakge groups and categories to JSON
- pacakgegroups - refactor template exports to meet Ruby conventions
- packagegroups - add to string export of template
- packagegroups - support for group and categories in temp import
- adding two configuration values debug_pulp_proxy
- promotions - fixing error where you could not add a product
- Fixed some unit tests...
- 734460 - Fix to have the roles UI complain on bad role names
- Fix to get tags.formatted to work with the new changes
- Fixed several broken tests in postgres
- Removed 'tags' table for we could just deal with that using unique tag ids.
  To avoid the dreaded "explicit cast" exception when joining tags to entity
  ids table in postgres (example - Environments), we need tags to be integers.
  All our tags at the present time are integers anyway so this seems an easy
  enough change.
- refactor - remove debug message to stdout
- fixed a few issues with repo creation on manifest import test
- added support for preserving of repo metadata during import of manifests
- 738200 - use action_name instead of params[:action]
- templates api - route for listing templates in an environment

* Tue Sep 13 2011 Brad Buckingham <bbuckingham@redhat.com> 0.1.81-1
- notices - fix change to app controller that accidentally affected notices
  (bbuckingham@redhat.com)
- systems - spec test fix (jsherril@redhat.com)
- panel - fixing issue where panel closing would not close the subpanel
  (jsherril@redhat.com)
- 733157 - removing ability to change prior environment, and showing correct
  prior on details/edit page (jsherril@redhat.com)
- notices - fixing javascript error that happens when uploading a manifest via
  the UI (jsherril@redhat.com)
- 734894 - promotions - fixing issue where hover text on promoting changeset
  would still say it is being promoted even after it has been promoted
  (jsherril@redhat.com)
- Subscriptions udpates, packages fix, ui spinner fix, universal KT object for
  applying subs. (jrist@redhat.com)
- Subscription quantity inside spinner now. (jrist@redhat.com)
- 403 code, 500 code, and some changes to the 500 render. (jrist@redhat.com)
- Fix for the look of the error. (jrist@redhat.com)
- 404 and 500 error pages. (jrist@redhat.com)
- Fixed a unit test (paji@redhat.com)
- adding logging catch for notices that are objects we dont expect
  (jsherril@redhat.com)
- 737563 - Subscription Manager fails permissions on accessing subscriptions
  (lzap+git@redhat.com)
- 736141 - Systems Registration perms need to be reworked (lzap+git@redhat.com)
- Revert "736384 - workaround for perm. denied (unit test)"
  (lzap+git@redhat.com)
- Revert "736384 - workaround for perm. denied for rhsm registration"
  (lzap+git@redhat.com)
- remove-depretactions - use let variables insted of constants in rspec
  (inecas@redhat.com)
- remove-deprecations - already defined constant in katello_url_helper
  (inecas@redhat.com)
- remove-deprecations - Object#id deprecated (inecas@redhat.com)
- remove-deprecations - use errors.add :base instead of add_to_base
  (inecas@redhat.com)
- remove-deprecations - should_not be_redirect insted of redirect_to()
  (inecas@redhat.com)
- remove-deprecations - validate overriding (inecas@redhat.com)
- Fixed the tags_for to return an empty array instead of nil and also removed
  the list tags in org since we are not doling out org perms on a per org basis
  (paji@redhat.com)
- system templates - adding more rules spec tests (jsherril@redhat.com)
- Fix typo in template error messages (inecas@redhat.com)
- packagegroups-templates - CLI for package groups in templates
  (inecas@redhat.com)
- packagegroups-templates - assigning packege group categories to template
  (inecas@redhat.com)
- packagegroups-templates - assigning package groups to system templates
  (inecas@redhat.com)
- templates - unittest fix (tstrachota@redhat.com)
- unit test fixes (jsherril@redhat.com)
- Fixes to get  the promotion pages working (paji@redhat.com)
- Fix on system template model - no_tag was returning map instead of array
  (paji@redhat.com)
- Merge branch 'master' into template-ui (jsherril@redhat.com)
- system templates - making sure that all ui elements are looked up again in
  each function in case they are redrawn (jsherril@redhat.com)
- system templates - making jslint happy, and looking up elements that may have
  been redrawn (jsherril@redhat.com)
- system templates - a few javascript fixes for product removal
  (jsherril@redhat.com)
- Updated katello.js to keep jslint happy (paji@redhat.com)
- Updated katello.js to keep jslint happy (paji@redhat.com)
- Updated katello.js to keep jslint happy (paji@redhat.com)
- Code changes to make jslint happy (paji@redhat.com)
- Fixed some system template conflict handling issues (paji@redhat.com)
- system templates - adding permission for system templates
  (jsherril@redhat.com)
- system templates - fixing things that broke due to master merge
  (jsherril@redhat.com)
- merge fix (jsherril@redhat.com)
- system templates - fixing issue with firefox showing a longer form than
  chrome causing the add button to go to another line (jsherril@redhat.com)
- Added a 'details' page for system templates promotion (paji@redhat.com)
- changeset history - adding bbq support for cs history, and making bbq work
  properly on this page for panel (jsherril@redhat.com)
- Added a system templates details page needed for promotion (paji@redhat.com)
- Quick fix on promotions javascript to get the add/remove properly showing up
  (paji@redhat.com)
- 734899 - fixing issue where changeset history would default to locker
  (jsherril@redhat.com)
- changeset history - adding indentation to content items (jsherril@redhat.com)
- Added some auth rules for changeset updating (paji@redhat.com)
- adding system templates to changeset history and fixing spacing issues with
  accordion (jsherril@redhat.com)
- Got the add remove working on system templates (paji@redhat.com)
- system templates - fixing action bar buttons from not changing name properly
  (jsherril@redhat.com)
- Added code to show 'empty' templates (paji@redhat.com)
-  fixing merge conflict (jsherril@redhat.com)
- system templates - adapting the system templates tow ork with the new action
  bar api (jsherril@redhat.com)
- Fixed errors that crept up in a previous commit (paji@redhat.com)
- Fixed the simplyfy_changeset to have an init :system_templates
  (paji@redhat.com)
- Made got the add/remove system templates functionality somewhat working
  (paji@redhat.com)
- fixing merge conflicts (jsherril@redhat.com)
- system templates - adding additional tests (jsherril@redhat.com)
- system templates - adding help tip (jsherril@redhat.com)
- system templates - adding & removing from content pane now works as well as
  saving product changes within the template (jsherril@redhat.com)
- system templates - adding working auto complete box for products
  (jsherril@redhat.com)
- system-templates - making the auto complete box more abstract so products can
  still use it, as well as adding product rendering (jsherril@redhat.com)
- system templates - adding missing view (jsherril@redhat.com)
- breaking out packge actions to their own js object (jsherril@redhat.com)
- Initial cut of the system templates promotion page - Add/remove changeset
  functionality TBD (paji@redhat.com)
- system template - add warning when browsing away from an unsaved changeset
  (jsherril@redhat.com)
- system template - fixing issue where clicking add when default search text
  was there would attempt to add a package (jsherril@redhat.com)
- system templates - added save dialog for moving away from a template when it
  was modified (jsherril@redhat.com)
- sliding tree - making it so that links to invalid breadcrumb entries redirect
  to teh default tab (jsherril@redhat.com)
- system templates - got floating box to work with scrolling properly and list
  to have internal scrolling instead of making the box bigger
  (jsherril@redhat.com)
- system templates - adding package add/remove on left hand content panel, and
  only showing package names (jsherril@redhat.com)
- system template - only show 20 packages in auto complete drop down
  (jsherril@redhat.com)
- Adding changeset to system templates connection (paji@redhat.com)
- adding saving indicator and moving tree_loading css to be a class instead of
  an id (jsherril@redhat.com)
- adding package validation before adding (jsherril@redhat.com)
- adding autocomplete for packages on system template page
  (jsherril@redhat.com)
- making save functionality work to actually save template packages
  (jsherril@redhat.com)
- added client side adding of packages to system templates
  (jsherril@redhat.com)
- adding search and sorting to templates page (jsherril@redhat.com)
- moving system templates to a sliding tree and to the content section
  (jsherril@redhat.com)
- making sure sliding tree does not double render on page load
  (jsherril@redhat.com)
- only allowing modification of a system template in locker within system
  templates controller (jsherril@redhat.com)
- adding spec tests for system_templates controller (jsherril@redhat.com)
- fixing row height on system templates (jsherril@redhat.com)
- adding initial system template CRUD (jsherril@redhat.com)

* Mon Sep 12 2011 Lukas Zapletal <lzap+git@redhat.com> 0.1.80-1
- error text now include 'Warning' not to confuse users
- initscript - removing temporary sleep
- initscript - removing pid removal
- 736716 - product api was returning 2 ids per product
- 736438 - implement permission check for list_owners
- 736438 - move list_owners from orgs to users controller
- app server - updates to use thin Rack handler vs script/thin
- script/rails - adding back in... needed to run rails console
- Merge branch 'master' of ssh://git.fedorahosted.org/git/katello
- renaming the 2 providers to something more useful
- Changeset History - Fix for new URL scheme on changeset history page.
- Roles UI - Adds selected color border to roles slide out widget and removes
  arrow from left list on roles page only.

* Fri Sep 09 2011 Brad Buckingham <bbuckingham@redhat.com> 0.1.79-1
- Merge branch 'master' into thin (mmccune@redhat.com)
- Merge branch 'master' into thin (mmccune@redhat.com)
- moving new thin and httpd conf files to match existing config locations
  (mmccune@redhat.com)
- Simplify the stop command and make sure status works (mmccune@redhat.com)
- JS - fix image paths in javascript (bbuckingham@redhat.com)
- Promotions packages - replace hardcoded path w/ helper
  (bbuckingham@redhat.com)
- katello.init - update thin start so that log/pid files are owned by katello
  (bbuckingham@redhat.com)
- Views - updates to support /katello prefix (bbuckingham@redhat.com)
- Views/JS - updates to support /katello prefix (bbuckingham@redhat.com)
- Merge branch 'master' into thin (bbuckingham@redhat.com)
- app server - update apache katello.conf to use candlepin cert
  (bbuckingham@redhat.com)
- View warning - address view warning on Org->Subscriptions (Object#id vs
  Object#object_id) (bbuckingham@redhat.com)
- View warnings - address view warnings resulting from incorrect usage of
  form_tag (bbuckingham@redhat.com)
- app server - changes to support /katello prefix in base path
  (bbuckingham@redhat.com)
- app server - removing init.d/thin (bbuckingham@redhat.com)
- katello.spec - add thin.yml to files (bbuckingham@redhat.com)
- katello.spec - remove thin/thin.conf (bbuckingham@redhat.com)
- promotion.js - uncomment line accidentally committed (bbuckingham@redhat.com)
- app server - setting relative paths on fonts/images in css & js
  (bbuckingham@redhat.com)
- Views - update to use image_tag helper (bbuckingham@redhat.com)
- app server - removing script/rails ... developers will instead use
  script/thin start (bbuckingham@redhat.com)
- Apache - first pass update to katello.conf to add SSL
  (bbuckingham@redhat.com)
- thin - removing etc/thin/thin.yml (bbuckingham@redhat.com)
- forgot to add this config file (mmccune@redhat.com)
- adding new 'thin' startup script (mmccune@redhat.com)
- moving thin into a katello config (mmccune@redhat.com)
- first pass at having Katello use thin and apache together
  (mmccune@redhat.com)

* Thu Sep 08 2011 Brad Buckingham <bbuckingham@redhat.com> 0.1.78-1
- scoped_search - bumping version to 2.3.3 (bbuckingham@redhat.com)
- 735747 - fixing issue where creating a permission with create verb would
  result in an error (jsherril@redhat.com)
- Changes from using controller_name (a pre-defined rails function) to using
  controller_display_name for use in setting model object ids in views.
  (ehelms@redhat.com)
- 736440 - Failures based on authorization return valid json
  (tstrachota@redhat.com)
- default newrelic profiling to false in dev mode (shughes@redhat.com)
- Merge branch 'oauth_provider' (dmitri@redhat.com)
- added support for katello api acting as a 2-legged oauth provider
  (dmitri@redhat.com)

* Thu Sep 08 2011 Lukas Zapletal <lzap+git@redhat.com> 0.1.77-1
- puppet - adding initdb 'run twice' check
- 731158: add ajax call to update sync duration
- sync-status removing finish_time from ui
- sync status - add sync duration calculations
- sync status - update title per QE request
- 731158: remove 'not synced' status and leave blank
- 734196 - Disabled add and remove buttons in roles sliding tree after they
  have been clicked to prevent multiple server calls.
- Merge branch 'master' of ssh://git.fedorahosted.org/git/katello
- 725842 - Fix for Search: fancyqueries dropdown - alignment
- Merge branch 'master' into roles-ui
- Role - Disabled the resizing on the roles ui sliding tree.
- Fix for when system has no packages - should not see list or filter.
- Fix for systems with no packages.
- 736148 - update code to properly cancel a sync and render it in UI
- Role - Changes to display of full access label on organizations in roles ui
  list when a permission granting full access is removed.
- 731158: misc improvements to sync status page
- 736384 - workaround for perm. denied (unit test)
- Role - Look and feel fixes for displaying of no current permissions message.
- 734448 - Fix for Broken 'logout' link at web page's footer o    modified:
  src/app/views/layouts/_footer.haml
- Package sort asc and desc via header.  Ajax refresh and indicators.
- 736384 - workaround for perm. denied for rhsm registration
- Roles - Adds text to empty permissions list instructing user what to do next
  for global and organizational permissions.
- Merge branch 'master' into roles-ui
- 736251 - use content name for repo id when importing manifest
- templates - it is possible to create/edit only templates in the locker -
  added checks into template controller - spec tests fixed according to changes
- Packages offset loading via "More..." now working with registered system.
- 734026 - removing uneeded debug line that caused syncs to fail
- packagegroups - refactor: move menthods to Glue::Pulp::Repo
- Merge branch 'master' into sub
- product - removed org name from product name
- Api for listing package groups and categories
- Fixing error with spinner on pane.
- Refresh of subs page.
- Area to re-render subs.
- unsubscribe support for sub pools
- Merge branch 'subway' of ssh://git.fedorahosted.org/git/katello into subway
- Fix for avail_subs vs. consumed_subs.
- move sys pools and avail pools to private methods, reuse
- Adds class requirement 'filterable' on sliding lists that should be
  filterable by search box.
- Update to permission detail view to display verbs and tags in a cleaner way.
- Adds step indicators on permission create.  Adds more validation handling for
  blank name.
- initial subscription consumption, sunny day
- Fixes to permission add and edit flow for consistency.
- More subscriptions work. Rounded top box with shadow and borders.  Fixed some
  other stuff with spinner.
- Updated subscription spinner to have useful info.
- More work on subscriptions page.
- Small change for wrong sub.poolId.
- Added a spinner to subscriptions.
- fix error on not grabbing latest subscription pools
- Fixed views for subscriptions.
- Merge branch 'subway' of ssh://git.fedorahosted.org/git/katello into subway
- Fixed a non i18n string.
- support mvc better for subscriptions availability and consumption
- Role editing commit that adds workflow functionality.  This also provides
  updated and edits to the create permission workflow.
- Modifies sliding tree action bar to require an identifier for the toggled
  item and a dictionary with the container and setup function to be called.
  This was in order to re-use the same HTML container for two different
  actions.
- change date format for sub expires
- changing to DateTime to Date for expires sub
- Wires up edit permission button and adds summary for viewing an individual
  permission.
- Switches from ROLES object to KT.roles object.
- added consumed value for pool of subs
- Subscriptions page changes to include consumed and non-consumed.
- Subscriptions page coming along.
- remove debugger line
- add expires to subscriptions
- Subscriptions page.  Mostly mocked up (no css yet).
- cleaning up subscriptions logic
- add in subscription qty for systems
- Small change to subscriptions page, uploading of assets for new subscriptions
  page.
* Mon Sep 05 2011 Lukas Zapletal <lzap+git@redhat.com> 0.1.76-1
- 730358 - repo discovery now uses asynchronous tasks - the route has been
  changed to /organizations/ID/repositories/discovery/
- 735359 - Don't create content in CP when creating a repo.
- Fixed a couple of errors that occured due to wrong sql in postgres
- reset-dbs - katello-jobs are restarted now
- Changes roles and permission success and error notices to include the name of
  the role/permission and fit the format of other pages.
- Validate uniqueness of repo name within a product scope
- products - cp name now join of <org_name>-<product_name> used to be
  <provider_name>-<product_name>
- sync - comparing strings instead of symbols in sync_status fix for AR
  returning symbols
- sync - fix for sync_status failing when there were no syncable subitems
  (repos for product, products for providers)
- sync - change in product&provider sync_status logic
- provider sync status - cli + api
- sync - spec tests for cancel and index actions
- Fixes for editing name of changeset on changeset history page.
- Further re-work of HTML and JS model naming convention.  Changes the behavior
  of setting the HTML id for each model type by introducing a simple
  controller_name function that returns the controller name to be used for
  tupane, edit, delete and list items.
- Adds KT javascript global object for all other modules to attach to. Moves
  helptip and common to be attached to KT.
- Changes to Users page to fit new HTML model id convention.
- Changes Content Management page items to use new HTML model id convention.
- Changes to Systems page for HTML and JS model id.
- Changes Organizations section to use of new HTML model id convention.
- Changes to model id's in views.
- 734851 - service katello start - Permission denied
- Refactor providers - remove unused routes

* Wed Aug 31 2011 Lukas Zapletal <lzap+git@redhat.com> 0.1.75-1
- 734833 - service katello-jobs stop shows non-absolute home (ArgumentError)
- Refactor repo path generator
- Merge branch 'repo-path'
- Fix failing repo spec
- Pulp repo for Locker products consistent with other envs
- 734755 - Service katello-jobs status shows no file or directory
- Refactor generating repo id when cloning
- Change CP content url to product/repo
- Scope system by readable permissions
- Scope users by readable permissions
- Scope products by readability scope
- Refactor - move providers from OrganziationController
- Fix scope error - readable repositories
- Remove unused code: OrganizationController#providers
- Authorization rules - fix for systmes auth check
- More specific test case pro changeset permissions
- Scope products for environment by readable providers
- Fix bug in permissions
- Scope orgranizations list in API by the readable permissions
- Fix failing spec
- Authorization rules for API actions
- Integrate authorization rules to API controllers
- Merge remote-tracking branch 'origin/master' into repo-path
- Format of CP content url: /org/env/productName/repoName

* Tue Aug 30 2011 Partha Aji <paji@redhat.com> 0.1.74-1
- Fixed more bugs related to the katello.yml and spec (paji@redhat.com)

* Tue Aug 30 2011 Partha Aji <paji@redhat.com> 0.1.73-1
- Fixed the db directory link (paji@redhat.com)
- Updated some spacing issues (paji@redhat.com)

* Tue Aug 30 2011 Partha Aji <paji@redhat.com> 0.1.72-1
- Updated spec to not include database yml in etc katello and instead for the
  user to user /etc/katello/katello.yml for db info (paji@redhat.com)
- Fixed an accidental goof up in the systems controllers test (paji@redhat.com)
- made a more comprehensive test matrix for systems (paji@redhat.com)
- Added rules based tests to test systems controller (paji@redhat.com)
- Added rules for sync_schedules spec (paji@redhat.com)
- Added tests for sync plans (paji@redhat.com)
- Added rules tests for subscriptions (paji@redhat.com)
- Restricted the routes for subscriptions  + dashboard resource to only :index
  (paji@redhat.com)
- Added tests for repositories controller (paji@redhat.com)
- Updated routes in a for a bunch of resources limiting em tp see exactly what
  they can see (paji@redhat.com)
- Added unit tests for products controller (paji@redhat.com)
- fixing permission denied on accounts controller (jsherril@redhat.com)
- 731540 - Sync Plans - update edit UI to use sync_plan vs plan
  (bbuckingham@redhat.com)
- added rules checking for environment (paji@redhat.com)
- Added tests for operations controller (paji@redhat.com)
- Bug fix - resource should be in plural when checking permissions
  (inecas@redhat.com)
- adding sync management controller rules tests (jsherril@redhat.com)
- adding users controller rules tests (jsherril@redhat.com)
- adding roles controller rules tests (jsherril@redhat.com)
- 734033 - deleteUser API call fails (inecas@redhat.com)
- 734080 - katello now returns orgs for owner (lzap+git@redhat.com)

* Fri Aug 26 2011 Justin Sherrill <jsherril@redhat.com> 0.1.71-1
- fixing a couple issues with promotions (jsherril@redhat.com)
- adding some missing navigation permission checking (jsherril@redhat.com)
- fixing issue where logout would throw a permission denied
  (jsherril@redhat.com)
- adding provider roles spec tests (jsherril@redhat.com)
- Decreasing min validate_length for name fields to 2.  (Kept getting denied
  for "QA"). (jrist@redhat.com)
- Raising a permission denied exception of org is required, but not present.
  Previously we would log the user out, which does not make much sense
  (jsherril@redhat.com)
- KPEnvironment (and subsequent kp_environment(s)) => KTEnvironment (and
  kt_environment(s)). (jrist@redhat.com)
- fixing broken unit tests (jsherril@redhat.com)
- Fixed an issue where clicking on notices caused a user with no org perms to
  log out (paji@redhat.com)
- adding promotions permissions spec tests (jsherril@redhat.com)
- Fixed some unit tests (paji@redhat.com)
- Updated the protected shared example and unit tests (paji@redhat.com)
- spec tests - modification after changes in product model/controller
  (tstrachota@redhat.com)
- fix for product name validations (tstrachota@redhat.com)
- products cli - now displaying provider name (tstrachota@redhat.com)
- products cli - fixed commands according to recent changes
  (tstrachota@redhat.com)
- products - name unique in scope of product's organziation
  (tstrachota@redhat.com)
- products - name unique in scope of provider now + product sync info reworked
  (tstrachota@redhat.com)
- product api - added synchronization data (tstrachota@redhat.com)
- sync - api for sync status and cancelling (tstrachota@redhat.com)
- katello-jobs.init executable (tstrachota@redhat.com)
- changeset controller (jsherril@redhat.com)
- removed an accidental typo (paji@redhat.com)
- Added authorization controller tests based of ivan's initial work
  (paji@redhat.com)
- adding small simplification to notices (jsherril@redhat.com)
- Fixes broken promotions page icons. (ehelms@redhat.com)
- Fixes issue with incorrect icon being displayed for custom products.
  (ehelms@redhat.com)
- 732920 - Fixes issue with right side panel in promotions moving up and down
  with scroll bar unncessarily. (ehelms@redhat.com)
- Adds missing changeset loading spinner. (ehelms@redhat.com)
- Code cleanup and fixes for filter box on promotions and roles page styling
  and actions. (ehelms@redhat.com)
- making sure sync plans page only shows readable products
  (jsherril@redhat.com)
- fixing issue where promotions would not highlight the correct nav
  (jsherril@redhat.com)
- Merge branch 'master' of ssh://git.fedorahosted.org/git/katello
  (ehelms@redhat.com)
- Javascript syntax and error fixing. (ehelms@redhat.com)
- Merge branch 'master' into roles-ui (paji@redhat.com)
- removing uneeded test (jsherril@redhat.com)
- Merge branch 'master' into perf (shughes@redhat.com)
- Merge branch 'roles-ui' of ssh://git.fedorahosted.org/git/katello into roles-
  ui (ehelms@redhat.com)
- Fixes to roles ui widget as a result of a re-factor as a result of bug
  729728. (ehelms@redhat.com)
- Fixed perm spec bug (paji@redhat.com)
- Further Merge conflicts as a result of merging master in. (ehelms@redhat.com)
- fixing spec tests (jsherril@redhat.com)
- Merge branch 'master' into roles-ui (ehelms@redhat.com)
- adding version for newrelic gem (shughes@redhat.com)
- adding dev gem newrelic (shughes@redhat.com)
- config for newrelic profiling (shughes@redhat.com)
- Fix failing tests - controller authorization rules (inecas@redhat.com)
- Persmissions rspec - use before(:each) instead of before(:all)
  (inecas@redhat.com)
- Shared example for authorization rules (inecas@redhat.com)
- improving reset-dbs script (lzap+git@redhat.com)
- Fixed some changeset controller tests (paji@redhat.com)
- fixing spec test (jsherril@redhat.com)
- Fixed a spec test in user controllers (paji@redhat.com)
- Made the syncable check a lambda function (paji@redhat.com)
- Fixed some unit tests (paji@redhat.com)
- 729728 - Makes it so that clicking anywhere inside a highlighted row on
  promotions page will click it instead of just a narrow strip of the
  highlighted row. (ehelms@redhat.com)
- Fixes issue with changeset loading as a result of previous bug fix.
  (ehelms@redhat.com)
- converting promotions to use a more simple url scheme that helps navigation
  not have to worry about which environments the user can access via promotions
  (jsherril@redhat.com)
- Fixed the panel sliding up and down. (jrist@redhat.com)
- Fixed panel sliding up and down when closing or opening helptips.
  (jrist@redhat.com)
- make sure we delete all the pulp database files vs just the 1
  (mmccune@redhat.com)
- Fixed merge conflicts (paji@redhat.com)
- restructured the any  rules  in org to be in environment to be more
  consistent (paji@redhat.com)
- 726724 - Fixes Validation Error text not showing up in notices.
  (ehelms@redhat.com)
- removed beaker rake task (dmitri@redhat.com)
- Fixed a rules bug that would wrongly return nil instead of true .
  (paji@redhat.com)
- commented-out non localhost setting for candlepin integration tests
  (dmitri@redhat.com)
- commented-out non localhost setting for candlepin integration tests
  (dmitri@redhat.com)
- first cut at candlepin integration tests (dmitri@redhat.com)
- fixing issue with System.any_readable? referring to self instead of org
  (jsherril@redhat.com)
- fixing systems to only look up what the user can read (jsherril@redhat.com)
- Notices - fix specs broken in in the roles refactor (bbuckingham@redhat.com)
- removing error message from initdb script (lzap+git@redhat.com)
- 723308 - verbose environment information should list names not ids
  (inecas@redhat.com)
- Made the code use environment ids instead of collecting one env at a time
  (paji@redhat.com)
- 732846 - reverting back to working code (mmccune@redhat.com)
- 732846 - purposefully checking in syntax error - see if jenkins fails
  (mmccune@redhat.com)
- Merge branch 'master' of ssh://git.fedorahosted.org/git/katello
  (mmccune@redhat.com)
- 732846 - adding a javascript lint to our unit tests and fixing errors
  (mmccune@redhat.com)
- Added protect_from_forgery for user_sessinos_controller - now passes auth
  token on post. (jrist@redhat.com)
- auto_tab_index - introduce a view helper to simplify adding tabindex to forms
  (bbuckingham@redhat.com)
- Role - Changes to javascript permission lockdown. (ehelms@redhat.com)
- Role - Adds tab order to permission widget input and some look and feel
  changes. (ehelms@redhat.com)
- Role - Makes permission name unique with a role and an organization.
  (ehelms@redhat.com)
- Role - Adds disable to Done button to prevent multiple clicks.
  (ehelms@redhat.com)
- Roles - updating role ui to use the new permissions model
  (bbuckingham@redhat.com)
- Re-factor of Roles-UI javascript for performance. (ehelms@redhat.com)
- Modified the super admin before destroy query to use the new way to do super
  admins (paji@redhat.com)
- Re-factoring and fixes for setting summary on roles ui. (ehelms@redhat.com)
- Adds better form and flow rest on permission widget. (ehelms@redhat.com)
- Fixes for wrong verbs showing up initially in permission widget.  Fix for
  non-display of tags on global permissions. (ehelms@redhat.com)
- Changes filter to input box.  Adds fixes for validation during permission
  creation. (ehelms@redhat.com)
- Users - fix issue where user update would remove user's roles
  (bbuckingham@redhat.com)
- Navigation related changes to hide different resources (paji@redhat.com)
- Fixing the initial summary on roles-ui page. (jrist@redhat.com)
- `Merge branch 'roles-ui' of ssh://git.fedorahosted.org/git/katello into
  roles-ui (jrist@redhat.com)
- Sliding tree summaries. (jrist@redhat.com)
- Role - Adds client side validation to permission widget steps.
  (ehelms@redhat.com)
- Adds enhancements to add/remove of users and permissions. (ehelms@redhat.com)
- Fixing a bunch of labels and the "shadow bar" on panels without nav.
  (jrist@redhat.com)
- Revert "729115 - Fix for overpass font request failure in FF.  Caused by
  ordering of request for font type." (jrist@redhat.com)
- 729115 - Fix for overpass font request failure in FF.  Caused by ordering of
  request for font type. (jrist@redhat.com)
- Merge branch 'roles-ui' of ssh://git.fedorahosted.org/git/katello into roles-
  ui (jrist@redhat.com)
- 722432 - Fix for CSRF exploit on /logout (jrist@redhat.com)
- Role - Adds fixes for sliding tree that led to multiple hashchange handlers
  and inconsistent navigation. (ehelms@redhat.com)
- Merge branch 'roles-ui' of ssh://git.fedorahosted.org/git/katello into roles-
  ui (jrist@redhat.com)
- Activation Keys - fix specs resulting from roles and perms changes
  (bbuckingham@redhat.com)
- 730754 - Fix for rendering of wider panels. (jrist@redhat.com)
- Fixes background issues on roles and permissions on users page.
  (ehelms@redhat.com)
- Moves bulk of roles sliding tree code to new file.  Changes paradigm to load
  bulk of roles editing javascript code once and have initialization/resets
  occur on individual ajax loads. (ehelms@redhat.com)
- Roles - update env breadcrumb path used by akeys...etc to better handle
  scenarios involving permissions (bbuckingham@redhat.com)
- unbind live click handler for non syncable schedules (shughes@redhat.com)
- js call to disable non syncable schedule commits (shughes@redhat.com)
- removing unnecessary products loop (shughes@redhat.com)
- Removed the 'allow' method in roles, since it was being used only in tests.
  So moved it to tests (paji@redhat.com)
- Rounded bottom corners on third level subnav. Added bg. (jrist@redhat.com)
- Merge branch 'roles-ui' of ssh://git.fedorahosted.org/git/katello into roles-
  ui (jrist@redhat.com)
- Third-level nav hover. (jrist@redhat.com)
- fix bug with viewing systems with nil environments (shughes@redhat.com)
- 3rd level nav bumped up to 2nd level for systems (shughes@redhat.com)
- remove 3rd level nav from systems page (shughes@redhat.com)
- making promotions controller rules more readable (jsherril@redhat.com)
- Subscriptions - fix accidental commit... :( (bbuckingham@redhat.com)
- having the systems environment page default to an environment the user can
  actually read (jsherril@redhat.com)
- fixing issue where changesets history would default to a changeset that the
  user was not able to read (jsherril@redhat.com)
- fixing permission for accessing the promotions page (jsherril@redhat.com)
- remove provider sync perms from schedules (shughes@redhat.com)
- update sync mgt to use org syncable perms (shughes@redhat.com)
- remove sync from provider. moved to org. (shughes@redhat.com)
- readable perms update to remove sync (shughes@redhat.com)
- Roles - Activation Keys - add the logic to UI side to honor permissions
  (bbuckingham@redhat.com)
- making the promotions page honor roles and perms (jsherril@redhat.com)
- fixing issue with sync_schedules (jsherril@redhat.com)
- Fixes for the filter. (jrist@redhat.com)
- Merge branch 'roles-ui' of ssh://git.fedorahosted.org/git/katello into roles-
  ui (jrist@redhat.com)
- Converted orgSwitcher to an ajax call for each click. Added a filter.
  (jrist@redhat.com)
- Fixed a tags glitch that was checking for id instead of name
  (paji@redhat.com)
- Fix for reseting add permission widget. (ehelms@redhat.com)
- Role - Adds support for all tags and all verbs selection when adding a
  permission. (ehelms@redhat.com)
- update product to be syncable only by org sync access (shughes@redhat.com)
- disable sync submit btn if user does not have syncable products
  (shughes@redhat.com)
- change sync plans to use org syncable permission (shughes@redhat.com)
- add sync resource to orgs (shughes@redhat.com)
- fix sync plan create/edit access (shughes@redhat.com)
- adjust sync plan to use provider readable access (shughes@redhat.com)
- remove sync plan resource type (shughes@redhat.com)
- remove sync plan permission on model (shughes@redhat.com)
- Fixed bunch of lookups that were checking on org tags instead of looking at
  org scope (paji@redhat.com)
- Fixed a typo in the perms query to make it not look for tags names for
  :organizations (paji@redhat.com)
- Fixed a typo (paji@redhat.com)
- Roles - remove debugger statement from roles controller
  (bbuckingham@redhat.com)
- Roles - fix typo on systems controller (bbuckingham@redhat.com)
- fix qunit tests for rails.allowedAction (shughes@redhat.com)
- Role - Fix for permission creation workflow. (ehelms@redhat.com)
- Role - Adds function to Tag to display pretty name of tags on permission
  detail view. (ehelms@redhat.com)
- Role - Adds display of verb and resource type names in proper formatting when
  viewing permission details. (ehelms@redhat.com)
- Role - First cut of permission widget with step through flow.
  (ehelms@redhat.com)
- Role - Re-factoring for clarity and preparation for permission widget.
  (ehelms@redhat.com)
- Role - Fix to update role name in list upon edit. (ehelms@redhat.com)
- sync js cleanup and more comments (shughes@redhat.com)
- Role - Activation Keys - add resource type, model and controller controls
  (bbuckingham@redhat.com)
- disable product repos that are not syncable by permissions
  (shughes@redhat.com)
- adding snippet to restrict tags returned for eric (jsherril@redhat.com)
- remove unwanted images for sync drop downs (shughes@redhat.com)
- Updated the navs to deal with org less login (paji@redhat.com)
- Quick fix to remove the Organization.first reference (paji@redhat.com)
- Made the login page choose the first 'accessible org' as users org
  (paji@redhat.com)
- filter out non syncable products (shughes@redhat.com)
- nil org check for authorized verbs (shughes@redhat.com)
- check if product is readable/syncable, sync mgt (shughes@redhat.com)
- adding check for nil org for authorized verbs (shughes@redhat.com)
- blocking off product remove link if provider isnt editable
  (jsherril@redhat.com)
- merging in master (jsherril@redhat.com)
- Role - Fixes fetching of verbs and tags on reload of global permission.
  (ehelms@redhat.com)
- Role - Adds missing user add/remove breadcrumb code.  Fixes for sending all
  types across and not displaying all type in UI.  Fixes sending multiple verbs
  and tags to work properly. (ehelms@redhat.com)
- Made it easier to give all_types access by letting one use all_type = method
  (paji@redhat.com)
- Role - Adds missing user add/remove breadcrumb code.  Fixes for sending all
  type across and not displaying all type in UI.  Fixes sending multiple verbs
  and tags to work properly. (ehelms@redhat.com)
- fixing issue with creation, and nested attribute not validating correctly
  (jsherril@redhat.com)
- Added some permission checking code on the save of a permission so that the
  perms with invalid resource types or verbs don;t get created
  (paji@redhat.com)
- Role - Adds validation to prevent blank name on permissions.
  (ehelms@redhat.com)
- Role - Fixes typo (ehelms@redhat.com)
- Role - Refactor to move generic actionbar code into sliding tree and add
  roles namespace to role_edit module. (ehelms@redhat.com)
- unit test fixes and adding some (jsherril@redhat.com)
- adding validator for permissions (jsherril@redhat.com)
- fix for verb check where symbol and string were not comparing correctly
  (jsherril@redhat.com)
- Made resource type called 'All' instead of using nil for 'all' so that one
  can now check if user has permissions to all in a more transparent manner
  (paji@redhat.com)
- making system environments work with env selector and permissions
  (jsherril@redhat.com)
- Role - Adds 'all' types selection to UI and allows creation of full access
  permissions on organizations. (ehelms@redhat.com)
- adapting promotions to use the env_selector with auth (jsherril@redhat.com)
- switching to a simpler string substitution that wont blow up on nil
  (mmccune@redhat.com)
- Merge branch 'roles-ui' of ssh://git.fedorahosted.org/git/katello into roles-
  ui (jrist@redhat.com)
- Org switcher with box shadow. (jrist@redhat.com)
- fixing the include on last child of env selector being at wrong level
  (jsherril@redhat.com)
- moving nohover mixin to mixins scss file (jsherril@redhat.com)
- making env-selector only accept environments the user has access to, will
  temporarily break other pages using the env selector (jsherril@redhat.com)
- Role - Fixes for opening and closing of edit subpanels from roles actionbar.
  (ehelms@redhat.com)
- Role - Adds button highlighting and text changes on add permission.
  (ehelms@redhat.com)
- Role - Changes role removal button location.  Moves role removal to bottom
  actionbar and implements custom confirm dialog. (ehelms@redhat.com)
- Merge branch 'roles-ui' of ssh://git.fedorahosted.org/git/katello into roles-
  ui (jrist@redhat.com)
- Org switcher with scroll pane. (jrist@redhat.com)
- made a method shorter (paji@redhat.com)
- Adding list filtering to roles and users (paji@redhat.com)
- LoginArrow for org switcher. (jrist@redhat.com)
- Merge branch 'roles-ui' of ssh://git.fedorahosted.org/git/katello into roles-
  ui (jrist@redhat.com)
- Working org switcher. Bit more to do, but it works :) (jrist@redhat.com)
- Added list filtering for org controllers (paji@redhat.com)
- Added code to accept org or org_id so that people sending org_ids to
  allowed_to can deal with it ok (paji@redhat.com)
- Role - Fix for tags not displaying properly on add permission.
  (ehelms@redhat.com)
- Made the names of the scopes more sensible... (paji@redhat.com)
- Role - Adds Global permission adding and fixes to getting permission details
  with bbq hash rendering. (ehelms@redhat.com)
- Role - Fix for creating new role.  Cleans up role.js (ehelms@redhat.com)
- Tupane - Removes previous custom_panel variable from tupane options and moves
  the logic into the role_edit.js file for overiding a single panel. New
  callbacks added to tupane javascript panel object. (ehelms@redhat.com)
- Role - Moved i18n for role edit to index page to only load once.  Added
  display of global permissions in list. Added heading for add permission
  widget.  Added basic global permission add widget. (ehelms@redhat.com)
- Role - Adds bbq hash clearing on panel close. (ehelms@redhat.com)
- fixing more unit tests (jsherril@redhat.com)
- Update the permissions query to effectively deal with organization resource
  vs any other resource type (paji@redhat.com)
- Fixed a permissions issue with providers page (paji@redhat.com)
- Added a display_verbs method to permissions to get a nice list of verbs
  needed by the UI (paji@redhat.com)
- added read in the non global list for orgs (paji@redhat.com)
- Role - Hides tags on adding permission when organization is selected.
  (ehelms@redhat.com)
- fixing list_tags to only show tags within an org for ones that should do so
  (jsherril@redhat.com)
- fixing merge from master conflict (jsherril@redhat.com)
- some spec test fixes (jsherril@redhat.com)
- Added a 'global' tag for verbs in a model to denote verbs that are global vs
  local (paji@redhat.com)
- Updated the debug message on perms (paji@redhat.com)
- Role - Adds cacheing of organization verbs_and_tags. (ehelms@redhat.com)
- Role - Adds Name and Description to a permission.  Adds Name and Description
  to add permission UI widget.  Adds viewing of permissiond etails in sliding
  tree. (ehelms@redhat.com)
- blocking off UI elements based on read/write perms for changeset history
  (jsherril@redhat.com)
- fixing permission http methods (jsherril@redhat.com)
- Role - Adds permission removal from Organization. (ehelms@redhat.com)
- Role - Adds pop-up panel close on breadcrumb change. (ehelms@redhat.com)
- fixing issue where environments would not show tags (jsherril@redhat.com)
- Role - Adds the ability to add and remove users from a role.
  (ehelms@redhat.com)
- spec test for user allowed orgs perms (shughes@redhat.com)
- Role - Adds permission add functionality with controller changes to return
  breadcrumb for new permission.  Adds element sorting within roles sliding
  tree. (ehelms@redhat.com)
- Role - Adds population of add permission ui widget with permission data based
  on the current organization being browsed. (ehelms@redhat.com)
- Role - Adds missing i18n call. (ehelms@redhat.com)
- Roles - Changes verbs_and_scopes route to take in organization_id and not
  resource_type.  Changes the generated verbs_and_scopes object to do it for
  all resource types based on the organization id. (ehelms@redhat.com)
- Role - Adds organization_id parameter to list_tags and tags_for methods.
  (ehelms@redhat.com)
- Role - Changes to allow multiple slide up screens from sliding tree actionbar
  and skeleton of add permission section. (ehelms@redhat.com)
- Role - Adds global count display and fixes non count object display problems.
  (ehelms@redhat.com)
- Role - Adds global permission checking.  Adds global permissions listing in
  sliding tree and adds counts to both Organization and Globals.
  (ehelms@redhat.com)
- Role - Added Globals breadcrumb and changed main load page from Organizations
  to Permissions. (ehelms@redhat.com)
- Role - Adds role detail editing to UI and controller support fixes.
  (ehelms@redhat.com)
- Role - Adds actionbar to roles sliding tree and two default buttons for add
  and edit that do not perform any actions.  Refactors more of sliding tree
  into katello.scss. (ehelms@redhat.com)
- Roles - Adds resizing to roles sliding tree to fill up right side panel
  entirely.  Adds status bar to bottom of sliding tree. Adds Remove and Close
  buttons. (ehelms@redhat.com)
- Roles - Changes to use custom panel option and make sliding tree fill up
  panel on roles page.  Adds base breadcrumb for Role name that leads down
  paths of either Organizations or Users. (ehelms@redhat.com)
- Changes to tupanel sizing calculations and changes to sliding tree to handle
  non-image based first breadcrumb. (ehelms@redhat.com)
- Tupane - Adds new option for customizing overall panel look and feel for
  specific widgets on slide out. (ehelms@redhat.com)
- Roles - Initial commit of sliding tree roles viewer. (ehelms@redhat.com)
- Roles - Adds basic roles breadcrumb that populates all organizations.
  (ehelms@redhat.com)
- Changesets - Moves breadcrumb creation to centralized helper and modularizes
  each major breadcrumb generator. (ehelms@redhat.com)
- Adds unminified jscrollpane for debugging. Sets jscrollpane elements to hide
  focus and prevent outline. (ehelms@redhat.com)
- Added a scope based auth filtering strategy that could be used
  acrossdifferent models (paji@redhat.com)
- locking down sync plans according to roles (jsherril@redhat.com)
- adding back accounts controller since it is a valid stub
  (jsherril@redhat.com)
- removing unused controllers (jsherril@redhat.com)
- hiding UI widets for systems based on roles (jsherril@redhat.com)
- removing consumers controller (jsherril@redhat.com)
- fix for org selection of allowed orgs (shughes@redhat.com)
- spec tests for org selector (shughes@redhat.com)
- blocking UI widgets for organizations based on roles (jsherril@redhat.com)
- route for org selector (shughes@redhat.com)
- stubbing out user sesson spec tests for org selector (shughes@redhat.com)
- ability to select org (shughes@redhat.com)
- hiding select UI widgets based on roles in users controller
  (jsherril@redhat.com)
- Added code to return all details about a resource type as opposed to just the
  name for the roles perms pages (paji@redhat.com)
- renaming couple of old updatable methods to editable (jsherril@redhat.com)
- adding ability to get the list of available organizations for a user
  (jsherril@redhat.com)
- walling off access to UI bits in providers management (jsherril@redhat.com)
- fixing operations controller rules (jsherril@redhat.com)
- fixing user controller roles (jsherril@redhat.com)
- some roles controller fixes for rules (jsherril@redhat.com)
- fixing rules controller rules (jsherril@redhat.com)
- fixing a few more controllers (jsherril@redhat.com)
- fixing rules for subscriptions controller (jsherril@redhat.com)
- Made the roles controller deal with the new model based rules
  (paji@redhat.com)
- Made permission model deal with 'no-tag' verbs (paji@redhat.com)
- fixing sync mgmnt controller rules (jsherril@redhat.com)
- adding better rules for provider, products, and repositories
  (jsherril@redhat.com)
- fixing organization and environmental rules (jsherril@redhat.com)
- getting promotions and changesets working with new role structure, fixing
  user referencing (jsherril@redhat.com)
- making editable updatable (jsherril@redhat.com)
- adding system rules (jsherril@redhat.com)
- adding rules to subscription page (jsherril@redhat.com)
- removing with indifferent access, since authorize now handles this
  (jsherril@redhat.com)
- adding environment rule enforcement (jsherril@redhat.com)
- adding rules to the promotions controller (jsherril@redhat.com)
- adding operations rules for role enforcement (jsherril@redhat.com)
- adding roles enforcement for the changesets controller (jsherril@redhat.com)
- Merge branch 'master' into roles-ui (ehelms@redhat.com)
- using org instead of org_id for rules (jsherril@redhat.com)
- adding rules for sync management and modifying the sync management javascript
  to send product ids (jsherril@redhat.com)
- Fixed some rules for org_controller and added rules for users and roles pages
  (paji@redhat.com)
- making provider permission rules more generic (jsherril@redhat.com)
- moving subscriptions and subscriptions update to different actions, and
  adding permission rules for providers, products, and repositories controllers
  (jsherril@redhat.com)
- Cleaned up the notices to authorize based with out a user perm. Don;t see a
  case for auth on notices. (paji@redhat.com)
- Made the app controller accept a rules manifest from each controller before
  authorizing (paji@redhat.com)
- Initial commit on the the org controllers authorization (paji@redhat.com)
- Removed the use of superadmin flag since its a permission now
  (paji@redhat.com)
- Roles cleanup + unit tests cleanup (paji@redhat.com)
- Optimized the permission check query from the Users side (paji@redhat.com)
- Updated database.yml so that one could now update katello.yml for db info
  (paji@redhat.com)
- Improved the allowed_to method to make use of rails scoping features
  (paji@redhat.com)
- Removed a duplicated unit test (paji@redhat.com)
- Fixed the role file to more elegantly handle the allowed_to and not
  allowed_to cases (paji@redhat.com)
- Updated the permissions model to deal with nil orgs and nil resource types
  (paji@redhat.com)
- Initial commit on Updated Roles UI functionality (paji@redhat.com)

* Tue Aug 23 2011 Lukas Zapletal <lzap+git@redhat.com> 0.1.70-1
- fixing miscommited database.yml
- adding kill_pg_connection rake task
- cli tests - removing assumeyes option
- a workaround for candlepin issue: gpgUrl for content must exist, as it is
  used during entitlement certificate generation
- no need to specify content id for promoted repositories, as candlepin will
  assign it

* Tue Aug 23 2011 Lukas Zapletal <lzap+git@redhat.com> 0.1.69-1
- 731670 - prevent user from deleting himself
- 731670 - reformatting rescue block
- ignore case for url validation
- add in spec tests for invalid/valid file urls
- support file based urls for validation
- spec fixes
- merging changeset promotion status to master
- hiding the promotion progress bar and replacing it with just text, also
  stopping the fade out upon completion
- fixing issue with promotions where if the repo didnt exist in the next env it
  would fail
- two spec fixes
- a few promotion fixes, waiting on syncing was n ot working, client side
  updater was caching
- fixing promotion backend to sync the cloned repo and not the repo that you
  are promoting
- changing notice on promotion
- fixing issue where promotion could cause a db lock error, fixed by not
  modifying the outside of itself
- fixing issue where promoted changeset was not removed from the
  changeset_breadcrumb
- Promotion - Adjusts alignment of changesets in the list when progress and
  locked.
- Promotions - Changes to alignment in changesets when being promoted and
  locked.
- Promtoions - Fixes issue with title not appearing on a changeset being
  promoted. Changes from redirect on promote of a changeset to return user to
  list of changesets to see progress.
- fixing types of changesets shown on the promotions page
- removed rogue debugger statement
- Promotions - Progress polling for a finished changeset now ceases upon
  promotion reaching 100%.
- Fixes issue with lock icon showing up when progress. Fixes issue with looking
  for progress as a number - should receive string.
- adding some non-accurate progress incrementing to changesets
- Promotions - Updated to submit progress information from real data off of
  changest task status.
- getting async job working with promotions
- Added basic progress spec test. Added route for getting progress along with
  stubbed controller action to return progress for a changeset.
- Adds new callback when rendering is done for changeset lists that adds locks
  and progress bars as needed on changeset list load.
- Adds javascript functionality to set a progress bar on a changeset, update it
  and remove it. Adds javascript functionality to add and remove locked status
  icons from changests.
- adding changeset dependencies to be stored upon promotion time

* Mon Aug 22 2011 Lukas Zapletal <lzap+git@redhat.com> 0.1.68-1
- init script - fixing schema.rb permissions check
- katello-jobs - suppressing error message for status info

* Mon Aug 22 2011 Lukas Zapletal <lzap+git@redhat.com> 0.1.67-1
- reset script - adding -f (force) option
- reset script - missing candlepin restart string
- fixed a broken Api::SyncController test

* Fri Aug 19 2011 Lukas Zapletal <lzap+git@redhat.com> 0.1.66-1
- katello-job - init.d script has proper name now
- katello-job - temp files now in /var/lib/katello/tmp
- katello-job - improving RAILS_ENV setting
- adding Api::SyncController specs that I forgot to add earlier

* Fri Aug 19 2011 Lukas Zapletal <lzap+git@redhat.com> 0.1.65-1
- katello-job - adding new init script for delayed_job
- 731810 Deleteing a provider renders an server side error
- spec tests for Glue::Pulp::Repo
- merge of repo#get_{env,product,org} functionality
- repo sync - check for syncing only repos in locker
- updated routes to support changes in rhsm related to explicit specification
  of owners
- Activation Keys - fix API rspec tests
- Fix running rspec tests - move corrupted tests to pending
- Api::SyncController, with tests now

* Wed Aug 17 2011 Mike McCune <mmccune@redhat.com> 0.1.64-1
 - period tagging of Katello.
* Mon Aug 15 2011 Lukas Zapletal <lzap+git@redhat.com> 0.1.63-1
- 714167 - undeclared dependencies (regin & multimap)
- Revert "714167 - broken dependencies is F14"
- 725495 - katello service should return a valid result

* Mon Aug 15 2011 Lukas Zapletal <lzap+git@redhat.com> 0.1.62-1
- 714167 - broken dependencies is F14
- CLI - show last sync status in repo info and status
- Import manifest for custom provider - friendly error message
- better code coverage for changeset api controller
- adding the correct route for package profile update
- new (better?) logo
- adding sysvinit script permission check for schema.rb
- allowing users to override rake setup denial
- Moved jquery.ui.tablefilter.js into the jquery/plugins dir to conform with
  convention.
- Working packages scrollExpand (morePackages).
- Semi-working packages page.
- System Packages scrolling work.
- Currently not working packages scrolling.
- System Packages - filter.
- fix for broken changeset controller spec tests
- now logging both stdout and stderr in the initdb.log
- forcing users not to run rake setup in prod mode
- changeset cli - both environment id and name are displayed in lisitng and
  info
- fox for repo repo promotion
- fixed spec tests after changes in validation of changesets
- fixed typo in model changeset_erratum
- changesets - can't add packs/errata from repo that has not been promoted yet
- changesets - fix for packages and errata removal

* Fri Aug 12 2011 Lukas Zapletal <lzap+git@redhat.com> 0.1.61-1
- rpm in /usr/share/katello - introducing KATELLO_DATA_DIR

* Fri Aug 12 2011 Lukas Zapletal <lzap+git@redhat.com> 0.1.60-1
- katello rpm now installs to /usr/share/katello
- fixing cancel sync DELETE action call
- fixed api for listing products
- changesets - products required by packages/errata/repos are no longer being
  promoted
- changeset validations - can't add items from product that has not been
  promoted yet
- 727627 - Fix for not being able to go to Sync page.
- final solution for better RestClient exception messages
- only relevant logs are rotated now
- Have the rake task emit wiki markup as well
- added option to update system's location via python client

* Wed Aug 10 2011 Lukas Zapletal <lzap+git@redhat.com> 0.1.59-1
- improving katello-reset-dbs script
- Fixes for failing activation_keys and organization tests.
- Grid_16 wrap on subnav for systems.
- Additional work on confirm boxes.
- Confirm override on environments, products, repositories, providers, and
  organizations.
- Working alert override.
- Merged in changes from refactor of confirm.
- Add in a new rake task to generate the API

* Tue Aug 09 2011 Lukas Zapletal <lzap+git@redhat.com> 0.1.58-1
- solution to bundle install issues
- initial commit of reset-dbs script
- fixing repo sync
- improving REST exception messages
- fixing more katello-cli tests
- custom partial for tupane system show calls
- 720442: fixing system refresh on name update
- 726402: fix for nil object on sys env page
- 729110: fix for product sync status visual updates
- Upgrading check to Candlepin 0.4.10-1
- removing commented code from api systems controller spec
- changing to different url validation. can now be used outside of model layer.
- spec tests for repositories controller
- 728295: check for valid urls for yum repos
- adding spec tests for api systems_controller (upload packages, view packages,
  update a system)
- added functionality to api systems controller in :index, :update, and
  :package_profile
- support for checking missing url protocols
- changing pulp consumer update messages to show old name
- improve protocol match on reg ex url validation
- removing a debugger statement
- fixing broken orchestration in pulp consumer
- spec test for katello url helper
- fix url helper to match correct length port numbers
- url helper validator (http, https, ftp, ipv4)
- Revert "fix routing problem for POST /organizations/:organzation_id/systems"
- fix routing problem for POST /organizations/:organzation_id/systems (=)
- pretty_routes now prints some message to the stdout
- added systems packages routes and update to systems
- fixed pulp consumer package profile upload and added consumer update to pulp
  resource
- adding to systems_controller spec tests and other small changes.
- fixing find_organization in api/systems_controller.
- added action in api systems controller to get full package list for a
  specific system.

* Thu Aug 04 2011 Lukas Zapletal <lzap+git@redhat.com> 0.1.57-1
- spec - adding regin dep as workaround for BZ 714167 (F14/15)

* Wed Aug 03 2011 Lukas Zapletal <lzap+git@redhat.com> 0.1.56-1
- spec - introducing bundle install in %build section
- Merge branch 'system_errata'
- added a test for Api::SystemsController#errata call
- listing of errata by system is functional now
- added a script to make rake routes output prettier
- Views - update grid in various partial to account for panel size change
- Providers - fix error on inline edit for Products and Repos
- removing unused systems action - list systems
- 726760 - Notices: Fixes issue with promotion notice appearing on every page.
  Fixes issue with synchronous notices not being marked as viewed.
- Tupane - Fixes issue with main panel header word-wrapping on long titles.
- 727358 - Tupane: Fixes issue with tupane subpanel header text word-wrapping.
- 2Panel - Makes font resizing occur only on three column panels.
- matching F15 gem versions for tzinfo and i18n
- changing the home directory of katello to /usr/lib64/katello after recent
  spec file changes
- Merge branch 'master' of ssh://git.fedorahosted.org/git/katello
- fixed pulp-proxy-controller to be correct http action
- Merge branch 'master' into system_errata
- added support for listing errata by system

* Mon Aug 01 2011 Lukas Zapletal <lzap+git@redhat.com> 0.1.55-1
- spec - rpmlint cleanup
- making changeset history show items by product
- adding descripiton to changeset history page
- 726768 - jnotify - close notice on x click and update to fade quicker on
  close
- 2panel - Adds default left panel sizing depending on number of columns for
  left panel in 2 panel views.  Adds option to 2panel for default width to be
  customizably set using left_panel_width option.
- Changes sizing of provider new page to not cause horizntal scroll bar at
  minimum width.
- fixed reporting of progress during repo synchronization in UI
- fixed an issue with Api::ActivationKeysController#index when list of all keys
  for an environment was being retrieved
- Added api support for activation keys
- Refactor - Converts all remaining javascript inclusions to new style of
  inclusion that places scripts in the head.
- Adds resize event listener to scroll-pane to account for any element in a
  tupane panel that increases the size of the panel and thus leads to needing a
  scroll pane reinitialization.
- Edits to enlarge tupane to take advantage of more screen real estate.
  Changeset package selection now highlights to match the rest of the
  promotions page highlighting.
- General UI - disable hover on Locker when Locker not clickable
- api error reporting - final solution
- Revert "introducing application error exception for API"
- Revert "ApiError - fixing unit tests"
- ApiError - fixing unit tests
- introducing application error exception for API
- fixing depcheck helper script
- Adds scroll pane support for roles page when clicking add permission button.
- removal of jasmine and addition of webrat, nokogiri
- Activation Keys - enabled specs that required webrat matchers
- spec_helper - update to support using webrat
- adding description for changeset creation
- Tupane - Fixes for tupane fixed position scrolling to allow proper behavior
  when window resolution is below the minimum 960px.
- remove jasmine from deps
- adding dev testing gems
- added Api::ActivationController spec
- added activation keys api controller
- Merge branch 'master' of ssh://git.fedorahosted.org/git/katello
- fixing merge issues with changeset dependencies
- initial dependency spec test
- adding changeset dependency resolving take 2
- Merge branch 'master' into a-keys
- making changeset dep. solving work on product level instead of across the
  entire environment
- adding description to Changeset object, and allowing editing of the
  description
- adding icons and fixing some spacing with changeset controls
- updated control bar for changesets, including edit
- Fix for a-keys row height.
- Merge branch 'master' into a-keys
- Merge branch 'a-keys' of ssh://git.fedorahosted.org/git/katello into a-keys
- Fixes issue where when a jeditable field was clicked on, and expanded the
  contents of a panel beyond visible no scroll bar would previously appear.
  This change involved a slight re-factor to jeditable helpers to trim down and
  re-factor commonality.  Also, this change involved edits to the jeditable
  plugin itself, thus as of this commit jquery.jeditable is no longer in sync
  with the original repository.
- Activation Keys - removing unused js
- Merge branch 'master' into a-keys
- Activation Keys - add environment to search
- Merge branch 'a-keys' of ssh://git.fedorahosted.org/git/katello into a-keys
- Activation Keys - update to use new tupane layout + spec impacts
- Merge branch 'master' into a-keys
- test for multiple subscriptions assignement to keys
- Activation Keys - make it more obvious that user should select env :)
- Activation Keys - adding some additional specs (e.g. for default env)
- Activation Keys - removing empty spec
- Activation Keys - removing checkNotices from update_subscriptions
- Activation Keys - add Remove link to the subscriptions tab
- Merge branch 'master' into a-keys
- Acttivatino Keys - Adding support for default environment
- spec test for successful subscription updates
- spec test for invalid activation key subscription update
- correctly name spec description
- spec model for multiple akey subscription assigment
- akey subscription update sync action
- ajax call to update akey subscriptions
- akey subscription update action
- fix route for akey subscription updates
- refactor akey subscription list
- bi direction test for akeys/subscriptions
- models for activation key subscription mapping
- Activation Keys - fix failed specs
- Activation Keys - adding helptip text to panel and general pane
- Merge branch 'master' into a-keys
- Activation Keys - ugh.. clean up validation previous commit
- Activation Keys - update so key name is unique within an org
- Activation Key - fix akey create
- Activation Keys - initial specs for views
- Activation Keys - update edit view to improve testability
- Activation Keys - update _new partial to eliminate warning during render
- Activation Keys - removing unused _form partial
- multiselect support for akey subscriptions
- Merge branch 'master' into a-keys
- Activation Keys - update to ensure error notice is generated on before_filter
  error
- adding in activation key mapping to subscriptions
- add jquery multiselect to akey subscription associations
- views for activation key association to subscriptions
- Navigation - remove Groups from Systems subnav
- Activation Keys - controller specs for initial crud support
- adding activation key routes for handling subscription paths
- Activation Keys - fix the _edit view post adding subnav
- Activation Keys - adding the forgotten views...
- Activation Keys - added subnav for subscriptions
- Merge branch 'master' into a-keys
- initial akey model spec tests
- Activation Keys - update index to request based on current org and fix model
  error
- Activation Keys - model - org and env associations
- Merge branch 'master' into a-keys
- Sync Plans - refactor editable to remove duplication
- Systems - refactor editabl to remove duplication
- Environment - refactor editable to remove duplication
- Organization - refactor editable to remove duplication
- Providers - refactor editable to remove duplication
- Merge branch 'master' into a-keys
- Merge branch 'master' into a-keys
- Activation Keys - first commit - initial support for CRUD

* Wed Jul 27 2011 Lukas Zapletal <lzap+git@redhat.com> 0.1.54-1
- spec - logging level can be now specified in the sysconfig
- bug 726030 - Webrick wont start with the -d (daemon) option
- spec - service start forces you to run initdb first
- adding a warning message in the sysconfig comment setting
- Merge branch 'pack-profile'
- production.rb now symlinked to /etc/katello/environment.rb
- 725793 - Permission denied stylesheets/fancyqueries.css
- 725901 - Permission errors in RPM
- 720421 - Promotions Page: Adds fade in of items that meet search criteria
  that have previously been hidden due to previously not meeting a given search
  criteria.
- ignore zanta cache files
- Merge branch 'master' into pack-profile
- added pulp-consumer creation in system registration, uploading pulp-consumer
  package-profile via api, tests
- Merge branch 'master' into pack-profile
- increased priority of candlepin consumer creation to go before pulp
- Merge branch 'master' into pack-profile
- renaming/adding some candlepin and pulp consumer methods.
- proxy controller changes

* Tue Jul 26 2011 Shannon Hughes <shughes@redhat.com> 0.1.53-1
- modifying initd directory using fedora recommendation,
  https://fedoraproject.org/wiki/Packaging/RPMMacros (shughes@redhat.com)

* Tue Jul 26 2011 Mike McCune <mmccune@redhat.com> 0.1.52-1
- periodic rebuild to get past tito bug

* Mon Jul 25 2011 Shannon Hughes <shughes@redhat.com> 0.1.51-1
- upgrade to compas-960-plugin 0.10.4 (shughes@redhat.com)
- upgrade to compas 0.11.5 (shughes@redhat.com)
- upgrade to haml 3.1.2 (shughes@redhat.com)
- spec - fixing katello.org url (lzap+git@redhat.com)
- Upgrades jQuery to 1.6.2. Changes Qunit tests to reflect jQuery version
  change and placement of files from Refactor. (ehelms@redhat.com)
- Fixes height issue with subpanel when left panel is at its minimum height.
  Fixes issue with subpanel close button closing both main and subpanel.
  (ehelms@redhat.com)
* Fri Jul 22 2011 Shannon Hughes <shughes@redhat.com> 0.1.50-1
- Simple-navigation 3.3.4 fixes.  Also fake-systems needed bundle exec before
  rails runner. (jrist@redhat.com)
- adding new simple-navigation deps to lock (shughes@redhat.com)
- bumping simple navigation to 3.3.4 (shughes@redhat.com)
- adding new simple-navigation 3.3.4 (shughes@redhat.com)
- Merge branch 'master' into refactor (eric.d.helms@gmail.com)
- fixed a failing Api::ProductsController spec (dmitri@redhat.com)
- fixed several failing tests in katello-cli-simple-test suite
  (dmitri@redhat.com)
- CSS Refactor - Modifies tupane height to be shorter if the left pane is
  shorter so as not to overrun the footer. (ehelms@redhat.com)
- Improved the roles unit test a bit to look by name instead of id. To better
  indicate the ordering (paji@redhat.com)
- Merge branch 'master' into refactor (ehelms@redhat.com)
- Merge branch 'master' of ssh://git.fedorahosted.org/git/katello
  (ehelms@redhat.com)
- changesets - update cli and controller now taking packs/errata/repos from
  precisely given products (tstrachota@redhat.com)
- Merge branch 'master' into refactor (ehelms@redhat.com)
- Merge branch 'master' of ssh://git.fedorahosted.org/git/katello
  (ehelms@redhat.com)
- fix for the deprecated TaskStatus in changesets (tstrachota@redhat.com)
- Adding organization to permission (paji@redhat.com)
- CSS Refactpr - Reverts katello.spec back to that of master.
  (ehelms@redhat.com)
- Merge branch 'master' into refactor (ehelms@redhat.com)
- Merge branch 'master' of ssh://git.fedorahosted.org/git/katello
  (ehelms@redhat.com)
- adding task_status to changeset (jsherril@redhat.com)
- adding qunit tests for changeset conflict calculation (jsherril@redhat.com)
- async jobs now allow for tracking of progress of pulp sync processes
  (dmitri@redhat.com)
- removed unused Pool and PoolsController (dmitri@redhat.com)
- changesets - fix for spec tests #2 (tstrachota@redhat.com)
- changesets - fixed spec tests (tstrachota@redhat.com)
- changesets - fixed controller (tstrachota@redhat.com)
- changesets - model validations (tstrachota@redhat.com)
- changesets - fixed model methods for adding and removing items
  (tstrachota@redhat.com)
- changesets - fix for async promotions not being executed because of wrong
  changeset state (tstrachota@redhat.com)
- changesets - async promotions controller (tstrachota@redhat.com)
- changesets model - skipping items already promoted with product promotions
  (tstrachota@redhat.com)
- changesets api - promotions controller (tstrachota@redhat.com)
- changesets - model changed to be ready for asynchronous promotions
  (tstrachota@redhat.com)
- Merge branch 'master' into refactor (ehelms@redhat.com)
- Merge branch 'master' of ssh://git.fedorahosted.org/git/katello
  (ehelms@redhat.com)
- 720991 - Segmentation Fault during Roles - Add Permission
  (lzap+git@redhat.com)
- renaming password.rb to password_spec.rb (lzap+git@redhat.com)
- Fixed a broken unit test (paji@redhat.com)
- fixing broken promote (jsherril@redhat.com)
- fixing broken unit test (jsherril@redhat.com)
- adding conflict diffing for changesets in the UI, so the user is notified
  what changed (jsherril@redhat.com)
- disable logging for periodic updater (jsherril@redhat.com)
- 719426 - Fixed an issue with an unecessary group by clause causing postgres
  to go bonkers on roles index page (paji@redhat.com)
- CSS Refactor - Changes to edit panels that need new tupane subpanel layout.
  (ehelms@redhat.com)
- Merge branch 'master' into refactor (ehelms@redhat.com)
- Merge branch 'master' of ssh://git.fedorahosted.org/git/katello
  (ehelms@redhat.com)
- CSS Refactor - Changes the tupane subpanel to conform with the new tupane
  layout and changes environment, product and repo creation to fit new layout.
  (ehelms@redhat.com)
- CSS Refactor - Changes tupane sizing to work with window resize and sets a
  min height. (ehelms@redhat.com)
- update 32x32 icon. add physical/virtual system icons. (jimmac@gmail.com)
- CSS Refactor - Changes to changeset history page to use tupane layout.
  (ehelms@redhat.com)
- CSS Refactor - Changes promotions page partials that use tupane to use new
  layout. (ehelms@redhat.com)
- CSS Refactor - Changes sync plans page to new tupane layout.
  (ehelms@redhat.com)
- CSS Refactor - Converts providers page to use tupane layout.
  (ehelms@redhat.com)
- CSS Refactor - Modifies users and roles pages to use new tupane layout.
  (ehelms@redhat.com)
- CSS Refactor - Converts organization tupane partials to use new layout.
  (ehelms@redhat.com)
- CSS Refactor - Changes to the size of the spinner in the tupane.
  (ehelms@redhat.com)
- CSS Refactor - Changes to the systems tupane pages to respect new scroll bar
  and tupane layout formatting. (ehelms@redhat.com)
- General UI - fixes in before_filters (bbuckingham@redhat.com)
- increasing required candlepin version to 0.4.5 (lzap+git@redhat.com)
- making the incorrect warning message more bold (lzap+git@redhat.com)
- rails startup now logs to /var/log/katello/startup.log (lzap+git@redhat.com)
- 720834 - Provider URL now being stripped at the model level via a
  before_validation. (For real this time.) (jrist@redhat.com)
- CSS Refactor - Further enhancements to tupane layout.  Moves scrollbar CSS in
  SASS format and appends to the end of katello.sass. (ehelms@redhat.com)
- Sync Plans - update model validation to have name unique within org
  (bbuckingham@redhat.com)
- CSS Refactor - Changes to tupane layout to add navigation and main content
  sections. (ehelms@redhat.com)
- Revert "720834 - Provider URL now being stripped at the model level via a
  before_validation." (jrist@redhat.com)
- 720834 - Provider URL now being stripped at the model level via a
  before_validation. (jrist@redhat.com)
- CSS Refactor - Adds a shell layout for content being rendered into the tupane
  panel.  Partials being rendered to go into the tupane panel can now specify
  the tupane_layout and be constructed to put the proper pieces into the proper
  places.  See organizations/_edit.html.haml for an example.
  (ehelms@redhat.com)
- CSS Refactor - Adjusts the tupane panel to size itself based on the window
  height for larger resolutions. (ehelms@redhat.com)
- CSS Refactor - Minor change to placement of javascript and stylesheets
  included from views. (ehelms@redhat.com)
- fixing missing route for organization system list (lzap+git@redhat.com)
- Backing out 720834 fix temporarily. (jrist@redhat.com)
- 720834 - Provider URL now being stripped at the model level via a
  before_validation. (jrist@redhat.com)
- Removed redundant definition. (ehelms@redhat.com)
- added a couple of tests to validate changeset creation during template
  promotion (dmitri@redhat.com)
- CSS Refactor - Re-organizes javascript files. (ehelms@redhat.com)
- Merge branch 'refactor' of ssh://git.fedorahosted.org/git/katello into
  refactor (ehelms@redhat.com)
- CSS Refactor - Adds new helper for layout functions in views. Specifically
  adds in function for including javascript in the HTML head. See
  promotions/show.html.haml or _env_select.html.haml for examples.
  (ehelms@redhat.com)
- 722431 - Improved jQuery jNotify to include an "Always Closable" flag.  Also
  moved the notifications to the middle top of the screen, rather than floated
  right. (jrist@redhat.com)
- fixed template promotions when performed through api (dmitri@redhat.com)
- 721327 - more correcting gem versions to match (mmccune@redhat.com)
- 721327 - cleaning up mail version numbers to match what is in Fedora
  (mmccune@redhat.com)
- Merge branch 'master' of ssh://git.fedorahosted.org/git/katello
  (ehelms@redhat.com)
- replacing internal urls in the default config (lzap+git@redhat.com)
- changesets - model spec tests (tstrachota@redhat.com)
- changesets - fixed remove_product deleting the product from db
  (tstrachota@redhat.com)
- changesets api - controller spec tests (tstrachota@redhat.com)
- changesets api - moved logic for adding content from controller to model
  (tstrachota@redhat.com)
- changesets cli - partial updates of content (tstrachota@redhat.com)
- changesets cli - listing (tstrachota@redhat.com)
- changesets api - controller for partial updates of a content
  (tstrachota@redhat.com)
- changesets api - create, read, destroy actions in controller
  (tstrachota@redhat.com)
- changesets api - controller stub (tstrachota@redhat.com)
- Merge branch 'refactor' of ssh://git.fedorahosted.org/git/katello into
  refactor (jrist@redhat.com)
- A few minor fixes for changeset filter and "home" icon. (jrist@redhat.com)
- added product synchronization (async) (dmitri@redhat.com)
- Merge branch 'tasks' (dmitri@redhat.com)
- 720412 - changing promotions helptip to say that a changeset needs to be
  created, as well as hiding add buttons if a piece of content cannot be added
  instead of disabling it (jsherril@redhat.com)
- added specs for TaskStatus model and controller (dmitri@redhat.com)
- removed Glue::Pulp::Sync (dmitri@redhat.com)
- Merge branch 'master' of ssh://git.fedorahosted.org/git/katello
  (ehelms@redhat.com)

* Thu Jun 23 2011 Lukas Zapletal <lzap+git@redhat.com> 0.1.49-1
- fixing db/schema.rb symlink in the spec
- adding environment support to initdb script
- remove commented debugger in header
- 715421: fix for product size after successful repo(s) sync
- ownergeddon - fixing unit tests
- ownergeddon - organization is needed for systems now
- db/schema.rb now symlinked into /var/lib/katello
- new initscript 'initdb' command
- ownergeddon - bumping version to 0.4.4 for candlepin
- ownergeddon - improving error message
- ownergeddon - support for explicit org
- ownergeddon - user now created using new API
- ownergeddon - user refactoring
- ownergeddon - introducing CPUser entity
- ownergeddon - refactoring name_to_key
- ownergeddon - whitespace
- fixed tests that contained failing environment creation
- fixed failing environment creation test
- Small change for padding around helptip.
- 6692 & 6691: removed hardcoded admin user, as well as usernames and passwords
  from katello config file
- 707274
- Added coded related to listing system's packages
- Stylesheets import cleanup to remove redundancies.
- Refactored systems page css to extend basic block and modify only specific
  attributes.
- Re-factored creating custom rows in lists to be a true/false option that when
  true attempts to call render_rows.  Any page implementing custom rows in a
  list view should provide a render_rows function in the helper to handle it.
- Added toggle all to sync management page.
- Removal of schedule reboot and uptime from systems detail.
- Adds to the custom system list display to show additional details within a
  system information block.  Follows the three column convention placing
  details in a particular column.
- Added new css class to lists that are supposed to be ajax scrollable to
  provide better support across variations of ajax scroll usage.
- Change to fix empty columns in the left panel from being displayed without
  width and causing column misalignment.
- Changes system list to display registered and last checkin date as main
  column headers.  Switches from standard column rendering to use custom column
  rendering function via custom_columns in the systems helper module.
- Adds new option to the two panel display, :custom_columns, whereby a function
  name can be passed that will do the work of rendering the columns in the left
  side of the panel.  This is for cases when column data needs custom
  manipulation or data rows need a customized look and feel past the standard
  table look and feel.
- Made an initializer change so that cp_type is handled right
- Updated a test to create tmp dir unless it exists
- Fixed the provider_spec to actually test if the subscriptions called the
  right thing in candlepin
- fixing sql error to hopefully work with postgresql
- adding missing permission for sync_schedules
- using a better authenication checking query with some more tests
- migrating anonymous_role to not user ar_
- a couple more roles fixes
- changing roles to not populate nil resource types or nil tags
- Added spec tests for notices_controller.
- adding missing operations resource_type to seeds
- changing the roles subsystem to use the same types/verbs for active record
  and controller access
- removing old roles that were adding errant types to the database
- fixing odd sudden broken path link, possibly due to rails upgrade
- adding back subscriptions to provider filter

* Fri Jun 17 2011 Justin Sherrill <jsherril@redhat.com> 0.1.48-1
- removing hudson task during rpm building (jsherril@redhat.com)
- added api repository controller tests for repository discovery
  (dmitri@redhat.com)
- Search - adding some spec tests (bbuckingham@redhat.com)
- Removed improper test case from systems controller. (ehelms@redhat.com)
- Added systems_controller spec tests for wider coverage. (ehelms@redhat.com)
- Added system_helper_methods for spec testing that mocks the backend
  Candlepin:Consumer call to allow for controller testing against ActiveRecord.
  (ehelms@redhat.com)
- adding qunit test files for testswarm server (shughes@scooby.rdu.redhat.com)
- 6489: added support for repository discovery during custom product creation
  (dmitri@appliedlogic.ca)
- forcing a Require when task runs, doesnt seem to pick it up otherwise
  (katello-devel@redhat.com)
- testing taking out the ci_reports section for now (katello-devel@redhat.com)
- Merge branch 'master' of ssh://git.fedorahosted.org/git/katello
  (adprice@redhat.com)
- added specs to test against fix for bug #701406 (adprice@redhat.com)
- Fixed the unit tests for sync schedule controller (paji@redhat.com)
- converting some legacy role work arounds to the new role map in role.rb
  (jsherril@redhat.com)
- adding missing katello.yml (jsherril@redhat.com)
- 701406 - fixed issue where api was looking for org via displayName instead of
  key (adprice@redhat.com)

* Thu Jun 16 2011 Justin Sherrill <jsherril@redhat.com> 0.1.47-1
- initial public build

* Tue Jun 14 2011 Mike McCune <mmccune@redhat.com> 0.1.46-1
- initial changelog<|MERGE_RESOLUTION|>--- conflicted
+++ resolved
@@ -16,13 +16,8 @@
 %global confdir deploy/common
 
 Name:           katello
-<<<<<<< HEAD
-Version:        0.1.120
-Release:        2%{?dist}
-=======
 Version:        0.1.126
 Release:        1%{?dist}
->>>>>>> 9e031e38
 Summary:        A package for managing application life-cycle for Linux systems
 
 Group:          Applications/Internet
@@ -341,76 +336,6 @@
 fi
 
 %changelog
-<<<<<<< HEAD
-* Thu Dec 01 2011 Shannon Hughes <shughes@redhat.com> 0.1.120-2
-- build for system engine (shughes@redhat.com)
-- Merge remote-tracking branch 'katello/master' into branding
-  (shughes@redhat.com)
-- Automatic commit of package [katello] release [0.1.117-2].
-  (shughes@redhat.com)
-- katello build (shughes@redhat.com)
-- Merge remote-tracking branch 'katello/master' into branding
-  (shughes@redhat.com)
-- Less spacing for the header text, grid_6 as a result for the left side.
-  (jrist@redhat.com)
-- prep release for sys engine build (shughes@redhat.com)
-- Merge remote-tracking branch 'katello/master' into branding
-  (shughes@redhat.com)
-- Merge remote-tracking branch 'katello/master' into branding
-  (shughes@redhat.com)
-- Automatic commit of package [katello] release [0.1.110-2].
-  (shughes@redhat.com)
-- system engine build (shughes@redhat.com)
-- Merge remote-tracking branch 'katello/master' into branding
-  (shughes@redhat.com)
-- Automatic commit of package [katello] release [0.1.108-2].
-  (shughes@redhat.com)
-- system engine build (shughes@redhat.com)
-- Merge remote-tracking branch 'katello/master' into branding
-  (shughes@redhat.com)
-- Merge remote-tracking branch 'katello/master' into branding
-  (shughes@redhat.com)
-- rely on redhat-logos for rh-logo image (shughes@redhat.com)
-- Automatic commit of package [katello] release [0.1.106-2].
-  (shughes@redhat.com)
-- Minor change to letter spacing. (jrist@redhat.com)
-- build for system-engine (shughes@redhat.com)
-- Merge remote-tracking branch 'katello/master' into branding
-  (shughes@redhat.com)
-- Rename of look.scss to _look.scss for branding. (jrist@redhat.com)
-- Application helper for katello title. (jrist@redhat.com)
-- Merge remote-tracking branch 'katello/master' into branding
-  (shughes@redhat.com)
-- Automatic commit of package [katello] release [0.1.103-2].
-  (shughes@redhat.com)
-- build bump release (shughes@redhat.com)
-- Merge remote-tracking branch 'katello/master' into branding
-  (shughes@redhat.com)
-- Automatic commit of package [katello] release [0.1.102-2].
-  (shughes@redhat.com)
-- bump release for build (shughes@redhat.com)
-- sync up spec with katello (shughes@redhat.com)
-- Merge remote-tracking branch 'katello/master' into branding
-  (shughes@redhat.com)
-- Merge remote-tracking branch 'katello/master' into branding
-  (shughes@redhat.com)
-- Merge remote-tracking branch 'katello/master' into branding
-  (shughes@redhat.com)
-- Automatic commit of package [katello] release [0.1.101-2].
-  (shughes@redhat.com)
-- bump release (shughes@redhat.com)
-- fix rpm macro syntax (shughes@redhat.com)
-- move branding processing (shughes@redhat.com)
-- remove sprites from branding (shughes@redhat.com)
-- Merge remote-tracking branch 'katello/master' into branding
-  (shughes@redhat.com)
-- Removing katello.scss to limit overrides.  Added look.scss to make it
-  simpler. (jrist@redhat.com)
-- Merge remote-tracking branch 'katello/master' into branding
-  (shughes@redhat.com)
-- Merge remote-tracking branch 'katello/master' into branding
-  (shughes@redhat.com)
-=======
 * Tue Dec 06 2011 Shannon Hughes <shughes@redhat.com> 0.1.126-1
 - break out branding from app controller (shughes@redhat.com)
 
@@ -423,7 +348,6 @@
 * Fri Dec 02 2011 Lukas Zapletal <lzap+git@redhat.com> 0.1.122-1
 - adding 4th column to the list_permissions
 - adding rake list_permissions task
->>>>>>> 9e031e38
 
 * Thu Dec 01 2011 Mike McCune <mmccune@redhat.com> 0.1.120-1
  - periodic rebuild
