# vim: sw=4:ts=4:et
#
# Copyright 2011 Red Hat, Inc.
#
# This software is licensed to you under the GNU General Public
# License as published by the Free Software Foundation; either version
# 2 of the License (GPLv2) or (at your option) any later version.
# There is NO WARRANTY for this software, express or implied,
# including the implied warranties of MERCHANTABILITY,
# NON-INFRINGEMENT, or FITNESS FOR A PARTICULAR PURPOSE. You should
# have received a copy of GPLv2 along with this software; if not, see
# http://www.gnu.org/licenses/old-licenses/gpl-2.0.txt.

%global homedir %{_datarootdir}/%{name}
%global datadir %{_sharedstatedir}/%{name}
%global confdir deploy/common

Name:           katello
<<<<<<< HEAD
Version:        0.1.222
Release:        2%{?dist}
=======
Version:        0.1.225
Release:        1%{?dist}
>>>>>>> aa1e6817
Summary:        A package for managing application life-cycle for Linux systems
BuildArch:      noarch

Group:          Applications/Internet
License:        GPLv2
URL:            http://www.katello.org

# How to create the source tarball:
#
# git clone git://git.fedorahosted.org/git/katello.git/
# yum install tito
# cd src/
# tito build --tag katello-%{version}-%{release} --tgz
Source0:        %{name}-%{version}.tar.gz
BuildRoot:      %{_tmppath}/%{name}-%{version}-%{release}-root-%(%{__id_u} -n)

Requires:        %{name}-common
Requires:        %{name}-glue-pulp
Requires:        %{name}-glue-foreman
Requires:        %{name}-glue-candlepin
Requires:        %{name}-selinux
Conflicts:       %{name}-headpin

%description
Provides a package for managing application life-cycle for Linux systems.

%package common
BuildArch:      noarch
Summary:        Common bits for all Katello instances
Requires:       httpd
Requires:       mod_ssl
Requires:       openssl
Requires:       elasticsearch
Requires:       rubygems
Requires:       rubygem(rails) >= 3.0.10
Requires:       rubygem(haml) >= 3.1.2
Requires:       rubygem(haml-rails)
Requires:       rubygem(json)
Requires:       rubygem(rest-client)
Requires:       rubygem(jammit)
Requires:       rubygem(rails_warden)
Requires:       rubygem(net-ldap)
Requires:       rubygem(compass) >= 0.11.5
Requires:       rubygem(compass-960-plugin) >= 0.10.4
Requires:       rubygem(oauth)
Requires:       rubygem(i18n_data) >= 0.2.6
Requires:       rubygem(gettext_i18n_rails)
Requires:       rubygem(simple-navigation) >= 3.3.4
Requires:       rubygem(pg)
Requires:       rubygem(delayed_job) >= 2.1.4
Requires:       rubygem(acts_as_reportable) >= 1.1.1
Requires:       rubygem(pdf-writer) >= 1.1.8
Requires:       rubygem(ruport) >= 1.6.3
Requires:       rubygem(daemons) >= 1.1.4
Requires:       rubygem(uuidtools)
Requires:       rubygem(thin)
Requires:       rubygem(fssm)
Requires:       rubygem(sass)
Requires:       rubygem(chunky_png)
Requires:       rubygem(tire)

%if 0%{?rhel} == 6
Requires:       redhat-logos >= 60.0.14
%endif

# <workaround> for 714167 - undeclared dependencies (regin & multimap)
# TODO - uncomment the statement once we push patched actionpack to our EL6 repo
#%if 0%{?fedora} && 0%{?fedora} <= 15
Requires:       rubygem(regin)
#%endif
# </workaround>

Requires(pre):  shadow-utils
Requires(preun): chkconfig
Requires(preun): initscripts
Requires(post): chkconfig
Requires(postun): initscripts coreutils sed

BuildRequires:  coreutils findutils sed
BuildRequires:  rubygems
BuildRequires:  rubygem-rake
BuildRequires:  rubygem(gettext)
BuildRequires:  rubygem(jammit)
BuildRequires:  rubygem(chunky_png)
BuildRequires:  rubygem(fssm) >= 0.2.7
BuildRequires:  rubygem(compass) >= 0.11.5
BuildRequires:  rubygem(compass-960-plugin) >= 0.10.4

%description common
Common bits for all Katello instances


%package all
BuildArch:      noarch
Summary:        A meta-package to pull in all components for Katello
Requires:       %{name}
Requires:       %{name}-configure
Requires:       %{name}-cli
Requires:       postgresql-server
Requires:       postgresql
Requires:       pulp
Requires:       candlepin-tomcat6

%description all
This is the Katello meta-package.  If you want to install Katello and all
of its dependencies on a single machine, you should install this package
and then run katello-configure to configure everything.

%package glue-pulp
BuildArch:      noarch
Summary:         Katello connection classes for the Pulp backend
Requires:        %{name}-common

%description glue-pulp
Katello connection classes for the Pulp backend

%package glue-foreman
BuildArch:      noarch
Summary:         Katello connection classes for the Foreman backend
Requires:        %{name}-common

%description glue-foreman
Katello connection classes for the Foreman backend

%package glue-candlepin
BuildArch:      noarch
Summary:         Katello connection classes for the Candlepin backend
Requires:        %{name}-common

%description glue-candlepin
Katello connection classes for the Candlepin backend

%prep
%setup -q

%build
#configure Bundler
rm -f Gemfile.lock
sed -i '/@@@DEV_ONLY@@@/,$d' Gemfile

#pull in branding if present
if [ -d branding ] ; then
  cp -r branding/* .
fi

#compile SASS files
echo Compiling SASS files...
compass compile

#generate Rails JS/CSS/... assets
echo Generating Rails assets...
jammit --config config/assets.yml -f


#create mo-files for L10n (since we miss build dependencies we can't use #rake gettext:pack)
echo Generating gettext files...
ruby -e 'require "rubygems"; require "gettext/tools"; GetText.create_mofiles(:po_root => "locale", :mo_root => "locale")'

%install
rm -rf %{buildroot}
#prepare dir structure
install -d -m0755 %{buildroot}%{homedir}
install -d -m0755 %{buildroot}%{datadir}
install -d -m0755 %{buildroot}%{datadir}/tmp
install -d -m0755 %{buildroot}%{datadir}/tmp/pids
install -d -m0755 %{buildroot}%{_sysconfdir}/%{name}
install -d -m0755 %{buildroot}%{_localstatedir}/log/%{name}

# clean the application directory before installing
[ -d tmp ] && rm -rf tmp

#copy the application to the target directory
mkdir .bundle
mv ./deploy/bundle-config .bundle/config
cp -R .bundle * %{buildroot}%{homedir}

#copy configs and other var files (will be all overwriten with symlinks)
install -m 600 config/%{name}.yml %{buildroot}%{_sysconfdir}/%{name}/%{name}.yml
install -m 644 config/environments/production.rb %{buildroot}%{_sysconfdir}/%{name}/environment.rb

#copy init scripts and sysconfigs
install -Dp -m0644 %{confdir}/%{name}.sysconfig %{buildroot}%{_sysconfdir}/sysconfig/%{name}
install -Dp -m0755 %{confdir}/%{name}.init %{buildroot}%{_initddir}/%{name}
install -Dp -m0755 %{confdir}/%{name}-jobs.init %{buildroot}%{_initddir}/%{name}-jobs
install -Dp -m0644 %{confdir}/%{name}.completion.sh %{buildroot}%{_sysconfdir}/bash_completion.d/%{name}
install -Dp -m0644 %{confdir}/%{name}.logrotate %{buildroot}%{_sysconfdir}/logrotate.d/%{name}
install -Dp -m0644 %{confdir}/%{name}-jobs.logrotate %{buildroot}%{_sysconfdir}/logrotate.d/%{name}-jobs
install -Dp -m0644 %{confdir}/%{name}.httpd.conf %{buildroot}%{_sysconfdir}/httpd/conf.d/%{name}.conf
install -Dp -m0644 %{confdir}/thin.yml %{buildroot}%{_sysconfdir}/%{name}/
install -Dp -m0644 %{confdir}/mapping.yml %{buildroot}%{_sysconfdir}/%{name}/

#overwrite config files with symlinks to /etc/katello
ln -svf %{_sysconfdir}/%{name}/%{name}.yml %{buildroot}%{homedir}/config/%{name}.yml
#ln -svf %{_sysconfdir}/%{name}/database.yml %{buildroot}%{homedir}/config/database.yml
ln -svf %{_sysconfdir}/%{name}/environment.rb %{buildroot}%{homedir}/config/environments/production.rb

#create symlinks for some db/ files
ln -svf %{datadir}/schema.rb %{buildroot}%{homedir}/db/schema.rb

#create symlinks for data
ln -sv %{_localstatedir}/log/%{name} %{buildroot}%{homedir}/log
ln -sv %{datadir}/tmp %{buildroot}%{homedir}/tmp

#create symlink for Gemfile.lock (it's being regenerated each start)
ln -svf %{datadir}/Gemfile.lock %{buildroot}%{homedir}/Gemfile.lock

#re-configure database to the /var/lib/katello directory
sed -Ei 's/\s*database:\s+db\/(.*)$/  database: \/var\/lib\/katello\/\1/g' %{buildroot}%{homedir}/config/database.yml

#remove files which are not needed in the homedir
rm -rf %{buildroot}%{homedir}/README
rm -rf %{buildroot}%{homedir}/LICENSE
rm -rf %{buildroot}%{homedir}/doc
rm -rf %{buildroot}%{homedir}/deploy
rm -rf %{buildroot}%{homedir}/%{name}.spec
rm -f %{buildroot}%{homedir}/lib/tasks/.gitkeep
rm -f %{buildroot}%{homedir}/public/stylesheets/.gitkeep
rm -f %{buildroot}%{homedir}/vendor/plugins/.gitkeep

#branding
if [ -d branding ] ; then
  ln -svf %{_datadir}/icons/hicolor/24x24/apps/system-logo-icon.png %{buildroot}%{homedir}/public/images/rh-logo.png
  ln -svf %{_sysconfdir}/favicon.png %{buildroot}%{homedir}/public/images/favicon.png
  rm -rf %{buildroot}%{homedir}/branding
fi

#remove development tasks
rm %{buildroot}%{homedir}/lib/tasks/rcov.rake
rm %{buildroot}%{homedir}/lib/tasks/yard.rake
rm %{buildroot}%{homedir}/lib/tasks/hudson.rake

#correct permissions
find %{buildroot}%{homedir} -type d -print0 | xargs -0 chmod 755
find %{buildroot}%{homedir} -type f -print0 | xargs -0 chmod 644
chmod +x %{buildroot}%{homedir}/script/*
chmod a+r %{buildroot}%{homedir}/ca/redhat-uep.pem

%clean
rm -rf %{buildroot}

%post common
#Add /etc/rc*.d links for the script
/sbin/chkconfig --add %{name}

%postun common
#update config/initializers/secret_token.rb with new key
NEWKEY=$(</dev/urandom tr -dc A-Za-z0-9 | head -c128)
sed -i "s/^Src::Application.config.secret_token = '.*'/Src::Application.config.secret_token = '$NEWKEY'/" \
    %{homedir}/config/initializers/secret_token.rb

if [ "$1" -ge "1" ] ; then
    /sbin/service %{name} condrestart >/dev/null 2>&1 || :
fi

%files
%attr(600, katello, katello)
%config(noreplace) %{_sysconfdir}/%{name}/%{name}.yml

%files common
%defattr(-,root,root)
%doc README LICENSE doc/
%config %{_sysconfdir}/%{name}/thin.yml
%config %{_sysconfdir}/httpd/conf.d/%{name}.conf
%config %{_sysconfdir}/%{name}/environment.rb
%config %{_sysconfdir}/logrotate.d/%{name}
%config %{_sysconfdir}/logrotate.d/%{name}-jobs
%config %{_sysconfdir}/%{name}/mapping.yml
%config(noreplace) %{_sysconfdir}/sysconfig/%{name}
%{_initddir}/%{name}
%{_initddir}/%{name}-jobs
%{_sysconfdir}/bash_completion.d/%{name}

# Break apart the main bits
%{homedir}/app/controllers
%{homedir}/app/helpers
%{homedir}/app/mailers
%{homedir}/app/models/*.rb
%{homedir}/app/stylesheets
%{homedir}/app/views
%{homedir}/autotest
%{homedir}/ca
%{homedir}/config
%{homedir}/db
%{homedir}/integration_spec
%{homedir}/lib/*.rb
%{homedir}/lib/navigation
%{homedir}/lib/resources/cdn.rb
%{homedir}/lib/tasks
%{homedir}/lib/util
%{homedir}/locale
%{homedir}/log
%{homedir}/public
%{homedir}/script
%{homedir}/spec
%{homedir}/tmp
%{homedir}/vendor
%{homedir}/.bundle
%{homedir}/config.ru
%{homedir}/Gemfile
%{homedir}/Gemfile.lock
%{homedir}/Rakefile

%defattr(-, katello, katello)
%{_localstatedir}/log/%{name}
%{datadir}

%files glue-pulp
%{homedir}/app/models/glue/pulp
%{homedir}/lib/resources/pulp.rb

%files glue-candlepin
%{homedir}/app/models/glue/candlepin
%{homedir}/app/models/glue/provider.rb
%{homedir}/lib/resources/candlepin.rb

%files glue-foreman
%{homedir}/lib/resources/foreman.rb

%files all

%pre common
# Add the "katello" user and group
getent group %{name} >/dev/null || groupadd -r %{name}
getent passwd %{name} >/dev/null || \
    useradd -r -g %{name} -d %{homedir} -s /sbin/nologin -c "Katello" %{name}
exit 0

%preun common
if [ $1 -eq 0 ] ; then
    /sbin/service %{name} stop >/dev/null 2>&1
    /sbin/chkconfig --del %{name}
fi

%changelog
<<<<<<< HEAD
* Mon Feb 06 2012 Jordan OMara <jomara@redhat.com> 0.1.222-2
- 787745 MODIFIED - Brad Buckingham - Getting "404 Resource Not Found" when trying to Download a System Template
- 786598 MODIFIED - Brad Buckingham - System Templates - issues exist when same repo name used across multiple products
- 785799 MODIFIED - Tom McKay - Importing manifest failed with force selected.
- 766968 MODIFIED - Partha Aji - Dashboard - user with limited permissions can see the dashboard
- 771957 MODIFIED - Partha Aji - Cannot recreate org with same name
- 771886 MODIFIED - Brad Buckingham - UI remains in processing state after triggering a package install via system packages
- 784280    ON_QA - Lukáš Zapletal - SELinux denials during system cli test
- 740007 MODIFIED - Partha Aji - Dates & time across katello aren't internationalized
- 771957 MODIFIED - Partha Aji - Cannot recreate org with same name
- 786110 MODIFIED - Brad Buckingham - Removal of system template fails if Repo  added
- 786586 MODIFIED - Brad Buckingham - System Templates - repository duplicated in TDL export
- 786222 MODIFIED - Brad Buckingham - Unable to export a system template containing a <repository> for a single RHEL release
- 758441 MODIFIED - Shannon Hughes - Need an "Expand/Collapse All" button on the Sync Management page
- 786200 MODIFIED - Tom McKay - Machine Type in the Subscriptions page does not need to be there.
- 754526 MODIFIED - Tom McKay - Cannot unset a user's default env
- 786574 MODIFIED - Tom McKay - consumer returned from /katello/api/consumer/$id missing autoheal value
=======
* Tue Feb 07 2012 Ivan Necas <inecas@redhat.com> 0.1.225-1
- 768254 - scope products API by organization (inecas@redhat.com)

* Tue Feb 07 2012 Lukas Zapletal <lzap+git@redhat.com> 0.1.224-1
- binding - better error reporting fix

* Tue Feb 07 2012 Lukas Zapletal <lzap+git@redhat.com> 0.1.223-1
- binding - better error reporting
- infra - improving rake routes script
- 740964 - Added validation to make sure that there is atleast 1 user in the
  Administrator/superadmin role
- system template - update repos to use elastic search query
- 769425 - set minimum width of selector box

>>>>>>> aa1e6817
* Mon Feb 06 2012 Mike McCune <mmccune@redhat.com> 0.1.222-1
- 787745 - system template - fix download containing distros
  (bbuckingham@redhat.com)

* Mon Feb 06 2012 Lukas Zapletal <lzap+git@redhat.com> 0.1.221-1
- binding - implementing the glue logic
- spec - removing some warning messages
- binding - adding cp_label to repository model class
- 785799 - show error message suggesting use of force upload not shown when
  force upload is already set
- 786598 - system templates - improve support for repos having same name

* Mon Feb 06 2012 Ivan Necas <inecas@redhat.com> 0.1.220-1
- periodic build
* Fri Feb 03 2012 Ivan Necas <inecas@redhat.com> 0.1.218-1
- Fix problem with admin user password in production mode (inecas@redhat.com)

* Fri Feb 03 2012 Lukas Zapletal <lzap+git@redhat.com> 0.1.215-1
- logging - setting default production level to 'warn'
- 771886 - system packages - fix ui staying in processing state on pkg install

* Thu Feb 02 2012 Mike McCune <mmccune@redhat.com> 0.1.214-1
- rebuild
* Thu Feb 02 2012 Lukas Zapletal <lzap+git@redhat.com> 0.1.213-1
- spec - moving newrelic gem out of test env (faster)
- spec - making unit tests faster
- spec - optimizing unit tests
- binding - fetch existing bound repos from pulp
- repos - removing unused repo_id class method
- 786110 - system template - fix failure on removal if repo added

* Wed Feb 01 2012 Mike McCune <mmccune@redhat.com> 0.1.211-1
- rebuild
* Wed Feb 01 2012 Lukas Zapletal <lzap+git@redhat.com> 0.1.210-1
- binding - consumer must exist
- binding - implementing security rule
- errors - better error handling of 404 for CLI
- binding - adding enabled_repos controller action

* Wed Feb 01 2012 Lukas Zapletal <lzap+git@redhat.com> 0.1.208-1
- 753318: add headers to sync schedule lists
- 786160 - password reset - resolve error when saving task status

* Tue Jan 31 2012 Lukas Zapletal <lzap+git@redhat.com> 0.1.207-1
- 757817-Added code to show Activation Keys page if user has AK read privileges
- Promotion Search: Fixes for broken unit tests related to adding
  index_packages during promotion.
- 782959,747827,782239 - i18n issues creating pulp users & repos were fixed
- activation keys - fix missing navigation for Available Subscriptions
- Promotion Search - Fixes issue with tupane slider showing up partially inside
  the left side tree.
- providers - fix broken arrow for products and repos
- update to translation strings
- Added "Environment" to Initial environment page on new Org.
- 748060 - fix bbq on promotions page
- Promotion Search - Changes to init search widget state on load properly.
- Promotion Search - Re-factors search enabling on sliding tree to be more
  stand alone and decoupled.  Fixes issues with search widget not closing
  properly on tab changes.
- 757094 - Product should be readable even it has no enabled repos
- Promotion Search - Adds proper checks when there is no next environment for
  listing promotable packages.
- Promotion Search - Initial work to enable package search on the promotions
  page with proper calculations.

* Mon Jan 30 2012 Lukas Zapletal <lzap+git@redhat.com> 0.1.206-1
- 785703 - fixing user creation code

* Mon Jan 30 2012 Lukas Zapletal <lzap+git@redhat.com> 0.1.205-1
- 785703 - increasing logging for seed script fix

* Mon Jan 30 2012 Lukas Zapletal <lzap+git@redhat.com> 0.1.204-1
- Revert "Make default logging level be warn"

* Mon Jan 30 2012 Lukas Zapletal <lzap+git@redhat.com> 0.1.203-1
- 785703 - increasing logging for seed script

* Mon Jan 30 2012 Lukas Zapletal <lzap+git@redhat.com> 0.1.202-1
- changesets - fixed validations It was not checking whether the distribution's
  repo has been promoted. Validations for other content is also simplified by
  this commit.
- 783402 - unique constraint for templates in changeset
- debugging - replacing most info logs with debug
- katello-debug was having an issue with symlinks

* Fri Jan 27 2012 Mike McCune <mmccune@redhat.com> 0.1.201-1
- rebuild

* Fri Jan 27 2012 Martin Bačovský <mbacovsk@redhat.com> 0.1.200-1
- rename-locker - renamed locker in javascript (mbacovsk@redhat.com)
- 785168 - Do not remove dots from pulp ids (lzap+git@redhat.com)
- nicer errors for CLI and RHSM when service is down (lzap+git@redhat.com)
- 769954 - org and repo names in custom repo content label (inecas@redhat.com)

* Thu Jan 26 2012 Shannon Hughes <shughes@redhat.com> 0.1.197-2
- se build (shughes@redhat.com)

* Thu Jan 26 2012 Mike McCune <mmccune@redhat.com> 0.1.198-1
- periodic rebuild

* Thu Jan 26 2012 Shannon Hughes <shughes@redhat.com> 0.1.197-1
- update to i18n strings (shughes@redhat.com)
- 784679 - fixed prefs error on system subscription page that was causing the
  page to not load. [stolen from tomckay] (jomara@redhat.com)
- rename-locker - fixed locker that sneaked back during merge
  (mbacovsk@redhat.com)
- Gettext:find from master was going to be a HUGE pain. (jrist@redhat.com)
- rename-branding - Fix for a small typo. (jrist@redhat.com)
- Old string cleanup from pre-gettext days. (jrist@redhat.com)
- rename-locker - fixed paths in test helper (mbacovsk@redhat.com)
- 783511 - Wider menus for branding rename. (jrist@redhat.com)
- rename-locker - locker renamed in controllers and views (mbacovsk@redhat.com)
- locker-rename - locker renamed in model (mbacovsk@redhat.com)
- locker-rename db mgration (mbacovsk@redhat.com)
- 783512,783511,783509,783508 - Additional work for branding rename.      - New
  strings for changes.      - Fixed a spec test since it failed properly, yay!
  (jrist@redhat.com)
- 783512,783511,783509,783508 -More work for branding rename.
  (jrist@redhat.com)
- 783512,783511,783509,783508 - Initial work for branding rename.
  (jrist@redhat.com)
- Fixed error on parsing json error messagae (mbacovsk@redhat.com)
- 784607 - katello production.log can rapidly increase in size
  (lzap+git@redhat.com)
- 767475 - system packages - disable content form when no pkg/group is included
  (bbuckingham@redhat.com)
- 772744 - Removing accounts views/controllers period (jomara@redhat.com)
- 761553 - adding better UI for non-admin viewing roles (jomara@redhat.com)
- 773368 - GPG keys - update to show product the repo is associated with
  (bbuckingham@redhat.com)
- translation i18n files (shughes@redhat.com)
- adding some more password util specs (lzap+git@redhat.com)

* Tue Jan 24 2012 Martin Bačovský <mbacovsk@redhat.com> 0.1.195-1
- 782775 - Unify unsubscription in RHSM and Katello CLI (mbacovsk@redhat.com)

* Mon Jan 23 2012 Mike McCune <mmccune@redhat.com> 0.1.194-1
- daily rebuild
* Mon Jan 23 2012 Mike McCune <mmccune@redhat.com> 0.1.193-1
- perodic rebuild
* Mon Jan 23 2012 Lukas Zapletal <lzap+git@redhat.com> 0.1.192-1
- selinux - adding requirement for the main package

* Mon Jan 23 2012 Lukas Zapletal <lzap+git@redhat.com> 0.1.191-1
- adding comment to the katello spec
- Revert "adding first cut of our SELinux policy"

* Mon Jan 23 2012 Lukas Zapletal <lzap+git@redhat.com> 0.1.190-1
- adding first cut of our SELinux policy

* Fri Jan 20 2012 Mike McCune <mmccune@redhat.com> 0.1.189-1
- rebuild

* Fri Jan 20 2012 Mike McCune <mmccune@redhat.com> 0.1.188-1
- Periodic rebuild

* Fri Jan 20 2012 Lukas Zapletal <lzap+git@redhat.com> 0.1.187-1
- fix for listing available tags of KTEnvironment

* Fri Jan 20 2012 Lukas Zapletal <lzap+git@redhat.com> 0.1.186-1
- perms - fake /api/packages/ path for rhsm
- Fix to a previous commit related to user default env permissions
- Minor edits to i18n some strings
- Pushing a missed i18n string
- 783328,783320,773603-Fixed environments : user permissions issues
- 783323 - i18ned resource types names
- 754616 - Attempted fix for menu hover jiggle.  - Moved up the third level nav
  1 px.  - Tweaked the hoverIntent settings a tiny bit.
- 782883 - Updated branding_helper.rb to include headpin strings
- 782883 - AppConfig.katello? available, headpin strings added
- 769619 - Fix for repo enable/disable behavior.

* Thu Jan 19 2012 Lukas Zapletal <lzap+git@redhat.com> 0.1.185-1
- Bumping candlepin version to 0.5.10
- 773686 - Fixes issue with system template package add input box becoming
  unusable after multiple package adds.
- perms - fixing unit tests after route rename
- perms - moving /errata/id under /repositories API
- perms - moving /packages/id under /repositories API
- 761667 - JSON error message from candlepin parsed correctly

* Thu Jan 19 2012 Ivan Necas <inecas@redhat.com> 0.1.184-1
- periodic build

* Wed Jan 18 2012 Mike McCune <mmccune@redhat.com> 0.1.183-1
- 761576 - removing CSS and jquery plugins for simplePassMeter
  (mmccune@redhat.com)
- 761576 - removing the password strength meter (mmccune@redhat.com)
- Moves javascript to bottom of html page and removes redundant i18n partials
  to the base katello layout. (ehelms@redhat.com)
- 771957-Made the org deletion code a little better (paji@redhat.com)

* Wed Jan 18 2012 Ivan Necas <inecas@redhat.com> 0.1.182-1
- periodic build
* Wed Jan 18 2012 Ivan Necas <inecas@redhat.com> 0.1.181-1
- gpg cli support
* Fri Jan 13 2012 Lukas Zapletal <lzap+git@redhat.com> 0.1.178-1
- api perms review - tasks
- 771957 - Fixed an org deletion failure issue
- 755522 - fixing issue where adding filters to a product in the UI did not
  actually take effect in pulp
- adding elasticsearch to ping api
- disabling fade in for sync page
- 773137 - Made the  system search stuff adhre to permissions logic
- 746913 fix sync plan time, incorrectly using date var
- removing obsolete strings
- removing scoped search  from existing models

* Tue Jan 10 2012 Mike McCune <mmccune@redhat.com> 0.1.174-1
- fixing critical issue with 2pane search rendering
* Tue Jan 10 2012 Ivan Necas <inecas@redhat.com> 0.1.173-1
- katello-agent - fix task refreshing (inecas@redhat.com)
- fixing self roles showing up in the UI (jsherril@redhat.com)

* Tue Jan 10 2012 Ivan Necas <inecas@redhat.com> 0.1.172-1
- repetitive build

* Fri Jan 06 2012 Mike McCune <mmccune@redhat.com> 0.1.170-1
- updated translation strings (shughes@redhat.com)
- Bug 768953 - Creating a new system from the webui fails to display
  Environment ribbon correctly
* Fri Jan 06 2012 Ivan Necas <inecas@redhat.com> 0.1.168-1
- 771911 - keep facts on system update (inecas@redhat.com)

* Thu Jan 05 2012 Mike McCune <mmccune@redhat.com> 0.1.167-1
- Periodic rebuild with tons of new stuff, check git for features

* Wed Jan 04 2012 Shannon Hughes <shughes@redhat.com> 0.1.165-1
- 766977 fixing org box dropdown mouse sensitivity (shughes@redhat.com)
- Add elastic search to the debug collection (bkearney@redhat.com)
- 750117 - Fixes issue with duplicate search results being returned that
  stemmed from pressing enter within the search field too many times.
  (ehelms@redhat.com)
- translated strings from zanata (shughes@redhat.com)
- 752177 - Adds clearing of search hash when search input is cleared manually
  or via Clear from dropdown. (ehelms@redhat.com)
- 769905 remove yum 3.2.29 requirements from katello (shughes@redhat.com)

* Wed Jan 04 2012 Ivan Necas <inecas@redhat.com> 0.1.163-1
- periodic rebuild

* Tue Jan 03 2012 Lukas Zapletal <lzap+git@redhat.com> 0.1.160-1
- moving /distributions API into /repositories path
- disabling auto-complete on tupane pages
- system templates - fix packages, groups and repos to be consistent w/
  promotions
- system templates - fix label on template tree for repos
- system templates - fix specs broken by addition of repo
- system template - updates to tdl for handling templates containing individual
  repos
- system template - update to allow adding individual repos to template
- auto_search_complete - allow controller to provide object for permissions
  check
- Add missing Copyright headers.
- Added permission to list the readable repositories in an environment

* Mon Jan 02 2012 Lukas Zapletal <lzap+git@redhat.com> 0.1.157-1
- api perms review - activation keys
- 751033 - adding subscriptions to activation key exception
- perms - changesets permission review

* Fri Dec 23 2011 Lukas Zapletal <lzap+git@redhat.com> 0.1.156-1
- api perms - changesets unittests
- api perms - changesets
- permission coverage rake spec improvement
- 768047 - promotions - let user know if promotion fails
- 754609 - Sync status on dashboard now rounded percent.

* Thu Dec 22 2011 Ivan Necas <inecas@redhat.com> 0.1.155-1
- periodic rebuild
* Wed Dec 21 2011 Mike McCune <mmccune@redhat.com> 0.1.154-1
- removing indexing for changesets, as its not needed currently
  (jsherril@redhat.com)
- make sure that katello prefix is part of the gpg url (ohadlevy@redhat.com)
* Wed Dec 21 2011 Justin Sherrill <jsherril@redhat.com> 0.1.153-1
- fixing routes.js (jsherril@redhat.com)
- reverting to old package behavior (jsherril@redhat.com)
- unit test fix (jsherril@redhat.com)
- fixing broken unit tests
- ignoring tire if running tests
- Search: Adds button disabling on unsearchable content within sliding tree.
  (ehelms@redhat.com)
- making filters more flexible within application controller
  (jsherril@redhat.com)
- fixing provider search to not show redhat provider (jsherril@redhat.com)
- adding elasticsearch plugin log to logrotate for katello
  (jsherril@redhat.com)
- changing system templates auto complete to use elastic search
  (jsherril@redhat.com)
- adding package search for promotions (jsherril@redhat.com)
- Merge branch 'search' of ssh://git.fedorahosted.org/git/katello into search
  (paji@redhat.com)
- Added a way to delete the search indices when the DB was reset
  (paji@redhat.com)
- Search: Adds search on sliding tree to bbq. (ehelms@redhat.com)
- Search: Enables simple form search widget for content sliding tree on
  promotion page. (ehelms@redhat.com)
- Search: Adds ability to enable a full search widget within a sliding tree and
  adds to the content tree on promotions page. (ehelms@redhat.com)
- Sliding Tree: Refactor to sliding tree to turn the previous search widget
  into a pure filter widget. (ehelms@redhat.com)
- Search: Changes to sliding tree filtering to make way for adding sliding tree
  search. (ehelms@redhat.com)
- making user sorting be on a non-analyzed login attribute
  (jsherril@redhat.com)
- Adding delayed job after kicking off repo sync to index packages, made
  packages sortable (jsherril@redhat.com)
- fixing ordering for systems (jsherril@redhat.com)
- converting to not use a generic katello index for each model and fixing sort
  on systems and provider (jsherril@redhat.com)
- Merge branch 'master' into search (mmccune@redhat.com)
- 768191 - adding elasticsearch to our specfile (mmccune@redhat.com)
- test (jsherril@redhat.com)
- test (jsherril@redhat.com)
- adding initial system searching (jsherril@redhat.com)
- product/repo saving for providers (jsherril@redhat.com)
- adding provider searching (jsherril@redhat.com)
- controller support for indexed (jsherril@redhat.com)
- search - initial full text search additions (jsherril@redhat.com)
- Gemfile Update - adding Tire to gemfile (jsherril@redhat.com)

* Mon Dec 19 2011 Lukas Zapletal <lzap+git@redhat.com> 0.1.148-1
- Revert "765888 - Error during promotion"
- ak - fixing unit tests
- ak - subscribing according products
- Bug 768388 - Perpetual spinner cursor upon changing a user's org.
  https://bugzilla.redhat.com/show_bug.cgi?id=768388 + Incorrectly loading
  env_select.js twice which was causing javascript errors   and these resulted
  in spinner not clearing
- Changes organizations tupane subnavigation to be consistent with others.

* Wed Dec 14 2011 Ivan Necas <inecas@redhat.com> 0.1.144-1
- 753804 - fix for duplicite product name exception (inecas@redhat.com)
- 741656 - fix query on resource type for search (bbuckingham@redhat.com)
- fixing typos in the seeds script (lzap+git@redhat.com)

* Wed Dec 14 2011 Shannon Hughes <shughes@redhat.com> 0.1.143-1
- + Bug 766888 - Clicking environment on system creation screen doesn't select
  an Env   https://bugzilla.redhat.com/show_bug.cgi?id=766888   The environment
  selector on the Systems pages were broken in several ways, including just not
  being hooked up properly. Two env selectors cannot co-exist in the same page
  so when the New System is opened when viewing systems by environment, the
  selector is not shown but instead just the name of the current environment.
  (thomasmckay@redhat.com)
- quick fix for ee653b28 - broke cli completely (lzap+git@redhat.com)
- 765888 - Error during promotion - unittests (lzap+git@redhat.com)
- 765888 - Error during promotion (lzap+git@redhat.com)
- 761526 - password reset - clear the token on password reset
  (bbuckingham@redhat.com)
- 732444 - Moves Red Hat products to the top of the sync management list sorted
  alphabetically followed by custom products sorted alphabetically.
  (ehelms@redhat.com)
- Changes all tupane slide out view to have Details tab and moves that tab to
  the last position. (ehelms@redhat.com)
- Removes older navigation files that appear no longer needed.
  (ehelms@redhat.com)
- system packages - minor change to status text (bbuckingham@redhat.com)

* Tue Dec 13 2011 Ivan Necas <inecas@redhat.com> 0.1.142-1
- Fix db:seed script not being able to create admin user (inecas@redhat.com)
- 753804 - handling marketing products (inecas@redhat.com)
- Fix handling of 404 from Pulp repositories API (inecas@redhat.com)
- committing czech rails locales (lzap+git@redhat.com)

* Tue Dec 13 2011 Lukas Zapletal <lzap+git@redhat.com> 0.1.141-1
- marking all katello packages as noarch again
- 766933 - katello.yml is world readable including db uname/password
- 766939 - security_token.rb should be regenerated on each install
- making seed script idempotent

* Tue Dec 13 2011 Ivan Necas <inecas@redhat.com> 0.1.140-1
- reimport-manifest - save content into repo groupid on import
  (inecas@redhat.com)

* Mon Dec 12 2011 Lukas Zapletal <lzap+git@redhat.com> 0.1.138-1
- 760290 - read only role has now permissions

* Fri Dec 09 2011 Ivan Necas <inecas@redhat.com> 0.1.136-1
- 758219 - make labels for custom content unique (inecas@redhat.com)
- spec test fix for create system (TODO: add default env tests)
  (thomasmckay@redhat.com)
- Merge branch 'master' into BZ-761726 (thomasmckay@redhat.com)
- BZ-761710 (thomasmckay@redhat.com)
- fixed another rescue handler (thomasmckay@redhat.com)

* Thu Dec 08 2011 Mike McCune <mmccune@redhat.com> 0.1.133-1
- periodic rebuild

* Thu Dec 08 2011 Ivan Necas <inecas@redhat.com> 0.1.132-1
- reimport-manifest - don't delete untracked products when importing
  (inecas@redhat.com)
- reimport-manifest - don't manipulate CP content on promotion
  (inecas@redhat.com)
- reimport-manifest - repos relative paths conform with content url
  (inecas@redhat.com)
- reimport-manifest - support for force option while manifest import
  (inecas@redhat.com)

* Wed Dec 07 2011 Shannon Hughes <shughes@redhat.com> 0.1.130-1
- bump version to fix tags (shughes@redhat.com)

* Wed Dec 07 2011 Shannon Hughes <shughes@redhat.com> 0.1.129-1
- user roles - spec test for roles api (tstrachota@redhat.com)
- user roles - new api controller (tstrachota@redhat.com)
- fix long name breadcrumb trails in roles (shughes@redhat.com)
- Fix for jrist being an idiot and putting in some bad code.`
  (jrist@redhat.com)

* Tue Dec 06 2011 Mike McCune <mmccune@redhat.com> 0.1.128-1
- periodic rebuild

* Tue Dec 06 2011 Shannon Hughes <shughes@redhat.com> 0.1.126-1
- break out branding from app controller (shughes@redhat.com)

* Tue Dec 06 2011 Lukas Zapletal <lzap+git@redhat.com> 0.1.125-1
- Revert "759533 - proper path for distributions"

* Fri Dec 02 2011 Mike McCune <mmccune@redhat.com> 0.1.123-1
- periodic rebuild

* Fri Dec 02 2011 Lukas Zapletal <lzap+git@redhat.com> 0.1.122-1
- adding 4th column to the list_permissions
- adding rake list_permissions task

* Thu Dec 01 2011 Mike McCune <mmccune@redhat.com> 0.1.120-1
 - periodic rebuild
* Wed Nov 30 2011 Mike McCune <mmccune@redhat.com> 0.1.118-1
- periodic rebuild
* Tue Nov 29 2011 Shannon Hughes <shughes@redhat.com> 0.1.117-1
- fix user tab so editable fields wrap (shughes@redhat.com)
- Fixes issue with new template for repositories from adding in gpg key.
  (ehelms@redhat.com)
- rake jsroutes (thomasmckay@redhat.com)
- + display green/yellow/red icon next to installed software products + changed
  order of packages tab for progression Subscriptions->Software->Packages +
  TODO: refactor products code based upon sys-packages branch + TODO: hide
  "More..." button if number of installed products is less than page size
  (thomasmckay@redhat.com)
- installed products listed now (still need clean up) (thomasmckay@redhat.com)
- infrastructure for system/products based upon system/packages
  (thomasmckay@redhat.com)
- Removing errant console.log that breaks FF3.6 (ehelms@redhat.com)

* Tue Nov 29 2011 Lukas Zapletal <lzap+git@redhat.com> 0.1.116-1
- adding template to the system info cli call
- more info when RecordInvalid is thrown
- Org Deletion - ensuring things are cleaned up properly during org deletion
- GPG Keys: Adds gpg key helptip.
- Merge branch 'master' into gpg
- GPG Keys: Adds uploading gpg key during edit and attempts to fix issues with
  Firefox and gpg key ajax upload.
- GPG key: Adds uploading key on creating new key from the UI.
- GPG Keys: Adds dialog for setting GPG key of product for all underlying
  repositories.
- Routing error page doesn't need user credentials
- Added some gpg key controller tests
- added some unit tests to deal with gpg keys
- Moved the super admin method to authorization_helper_methods.rb from
  login_helper_methods.rb for more consistency
- Added a reset_repo_gpgs method to reset the gpg keys of the sub product
- GPG Keys: Adds UI code to check for setting all underlying repositories with
  products GPG key on edit.
- GPG Keys: Adds view, action and route for viewing the products and
  repositories a GPG key is associated with from the details pane of a key.
- GPG Key: Adds key association to products on create and update views.
- GPG Key: Adds association of GPG key when creating repository.
- GPG Key: Adds ability to edit a repository and change the GPG key.
- Added some methods to do permission checks on repos
- Added some methods to do permission checks on products
- GPG keys: Modifies edit box for pasting key and removes upload.
- GPG keys: Adds edit support for name and pasted gpg key.
- Adding products and repositories helpers
- GPG Keys: Adds functional GPG new key view.
- GPG Keys: Adds update to controller.
- Added code for repo controller to accept gpg
- Updated some controller methods to deal with associating gpg keys on
  products/repos
- Added a menu entry for the GPG stuff
- GPG Keys: Updated jsroutes for GPG keys.
- GPG Keys: Fixes for create with permissions.
- GPG Keys: Adds create controller actions to handle both pasted GPG keys and
  uploaded GPG keys.
- GPG Keys: Adds code for handling non-CRUD controller actions.
- GPG Keys: Adds basic routes.
- GPG Keys: Adds javascript scaffolding and activation of 2pane AJAX for GPG
  Keys.
- GPG Keys: Initial view scaffolding.
- GPG Keys: Fixes issues with Rails naming conventions.
- GPG Keys: Adds basic controller and helper shell. Adds suite of unit tests
  for TDD.
- Added some permission checking, scoped and searching on names
- Adding a product association to gpg keys
- Renamed Gpg to GpgKey
- Initial commit of the Gpg Model mappings + Migration scripts

* Mon Nov 28 2011 Lukas Zapletal <lzap+git@redhat.com> 0.1.115-1
- tdl validations - backend and cli
- tdl validation - model code

* Fri Nov 25 2011 Lukas Zapletal <lzap+git@redhat.com> 0.1.114-1
- Revert "Automatic commit of package [katello] release [0.1.114-1]."
- Automatic commit of package [katello] release [0.1.114-1].
- 757094 - use arel structure instead of the array for repos

* Thu Nov 24 2011 Lukas Zapletal <lzap+git@redhat.com> 0.1.113-1
- fixing typo (space)
- 755730 - exported RHEL templates mapping
- rh providers - restriction in adding products to rh providers via api
- bug - better error message when making unauthetincated call
- repo block - fixes in spec tests
- repo blacklist - flag for displaying enabled repos via api
- repo blacklist - product api lists always all products
- repo blacklist - flag for displaying disabled products via api
- repo blacklist - enable api blocked for custom repositories
- repo blacklist - api for enabling/disabling repos
- password_reset - fix i18n for emails
- changing some translation strings upon request

* Tue Nov 22 2011 Lukas Zapletal <lzap+git@redhat.com> 0.1.112-1
- fixed failing spec tests all caused by new parameter in
  Candlepin::Consumer#update
- template export - spec tests for disabled export form a Library
- template export - disabled exporting templates from Library envs
- moved auto-heal down next to current subs
- system templates - fixing issue where distributions were not browsable on a
  newly created template without refreshing
- positioned auto-heal button; comment-removed the Socket and Guest Requirement
  (since were hard-code data populated)
- fixed missing call to 'render' at end of #update
- use PUT instead of POST
- autoheal checkbox on system; toggling not working

* Fri Nov 18 2011 Shannon Hughes <shughes@redhat.com> 0.1.111-1
- 755048 - handle multiple ks trees for a template (inecas@redhat.com)

* Thu Nov 17 2011 Shannon Hughes <shughes@redhat.com> 0.1.110-1
- Revert "fix sync disabled submit button to not sync when disabled"
  (shughes@redhat.com)
- 747032 - Fixed a bugby error in the dashboard whenever you had more than one
  synced products (paji@redhat.com)

* Thu Nov 17 2011 Shannon Hughes <shughes@redhat.com> 0.1.109-1
- fix sync disabled submit button to not sync when disabled
  (shughes@redhat.com)
- 754215 - Small temporary fix for max height on CS Trees. (jrist@redhat.com)

* Wed Nov 16 2011 shughes@redhat.com
- Pie chart updates now functions with actual data. (jrist@redhat.com)
- Fix for pie chart on dashboard page. (jrist@redhat.com)
- Fixed a permission check to only load syncplans belonging to a specific org
  as opposed to syncplnas belongign to all org (paji@redhat.com)

* Wed Nov 16 2011 Shannon Hughes <shughes@redhat.com> 0.1.107-1
- Merge branch 'master' of ssh://git.fedorahosted.org/git/katello
  (jsherril@redhat.com)
- removing duplicated method (jsherril@redhat.com)
- incorporate redhat-logos rpm for system engine installs (shughes@redhat.com)
- 754442 - handle error status codes from CDN (inecas@redhat.com)
- 754207 - fixing issue where badly formed cdn_proxy would throw a non-sensical
  error, and we would attempt to parse a nil host (jsherril@redhat.com)
- Merge branch 'master' into sys-status (thomasmckay@redhat.com)
- minor verbage change to label: Host Type to System Type
  (thomasmckay@redhat.com)
- Merge branch 'master' into sys-status (thomasmckay@redhat.com)
- Merge branch 'master' into sys-status (thomasmckay@redhat.com)
- Merge branch 'master' into sys-status (thomasmckay@redhat.com)
- added compliant until date (thomasmckay@redhat.com)
- display a system's subscription status and colored icon
  (thomasmckay@redhat.com)
- Merge branch 'master' into sys-status (thomasmckay@redhat.com)
- display dashboard system status (thomasmckay@redhat.com)

* Wed Nov 16 2011 Brad Buckingham <bbuckingham@redhat.com> 0.1.106-1
- async job - fix for broken promotions (bbuckingham@redhat.com)

* Wed Nov 16 2011 Lukas Zapletal <lzap+git@redhat.com> 0.1.105-1
- 754430 - Product promotion fails as katello-jobs doesn't start
- system templates - adding support for adding a distribution to a system
  template in the ui
- Fixed a unit test failure
- Small fix to get the redhat enablement working in FF 3.6
- Fix to make the product.readable call only  out RH products that do not have
  any repositories enabled
- Added a message asking the user to enable repos after manifest was uploaded
- 751407 - root_controller doesn't require user authorization
- Made Product.readable call now adhere to  repo enablement constructs
- Small fix to improve the permission debug message
- bug - RAILS_ENV was ignored for thin
- Small fix to import_history, changes to styling for tabs on rh providers
  page.
- Moving the upload top right.
- Moved the redhat provider haml to a more appropriate location
- Updated some permissions on the redhat providers page
- Update to get the redhat providers repo enablement code to work.
- color shade products for sync status
- adding migration for removal of releaes version
- sync management - making sync page use major/minor versions that was added
- sync mangement - getting rid of major version
- sync management - fixing repository cancel
- fixing repo spec tests
- sync management - fixing button disabling
- sync management - fix for syncing multiple repos
- disable sync button if no repos are selected
- sync management - fixing cancel sync
- merge conflict
- sync management - adding show only syncing button
- js cleanup for progress bars
- For now automatically including all the repos in the repos call
- Initial commit on an updated repo data model to handle things like whitelists
  for rh
- handle product status progress when 100 percent
- smooth out repo progress bar for recent completed syncs
- ubercharged progress bar for previous completed syncs
- fix missing array return of pulp sync status
- sync management - fixing repo progress and adding product progress
- sync management - somre more fixes
- sync management - getting sync status showing up correct
- fixing some merge issues
- support sync status 1-call to server
- sync management - dont start periodical updater until we have added all the
  initial syncing repos
- sync management - a couple of periodical updater fixes
- removing unneeded view
- sync management - lots of javascript changes, a lot of stuff still broken
- sync management - some page/js modifications
- sync management - moving repos preopulation to a central place
- sync management =  javascript improvements
- sync mgmnt - fixing sync call
- sync management - adding sorting for repos and categories
- sync management - custom products showing up correctly now
- sync management - making table expand by major version/ minor version/arch
- use new pulp sync status, history task objects
- caching repo data and sync status to reduce sync management load time to ~40s
- adding ability to preload lazy accessors
- repos - adding release version attribute and importing

* Tue Nov 15 2011 Shannon Hughes <shughes@redhat.com> 0.1.104-1
- Reverting look.scss to previous contents. (jrist@redhat.com)
- tdl-repos - use repo name for name attribute (inecas@redhat.com)
- Merge branch 'master' into password_reset (bbuckingham@redhat.com)
- password reset - add server to logins email, ignore errors on requests for
  email (bbuckingham@redhat.com)
- cdn-proxy - accept url as well as host for cdn proxy (inecas@redhat.com)
- cdn-proxy - let proxy to be configured when calling CDN (inecas@redhat.com)
- 752863 - katello service will return "OK" on error (lzap+git@redhat.com)
- Rename of look.scss to _look.scss to reflect the fact that it's an import.
  Fixed the text-shadow deprecation error we were seeing on compass compile.
  (jrist@redhat.com)
- user edit - add 'save' text to form... lost in merge (bbuckingham@redhat.com)
- Merge branch 'master' into password_reset (bbuckingham@redhat.com)
- password reset - updates from code inspection (bbuckingham@redhat.com)
- Merge branch 'master' into password_reset (bbuckingham@redhat.com)
- password reset - fixes for issues found in production install
  (bbuckingham@redhat.com)
- katello.spec - adding mailers to be included in rpm (bbuckingham@redhat.com)
- password reset - fix issue w/ redirect to login after reset
  (bbuckingham@redhat.com)
- installler - minor update to setting of email in seeds.rb
  (bbuckingham@redhat.com)
- Merge branch 'master' into password_reset (bbuckingham@redhat.com)
- password reset - adding specs for new controller (bbuckingham@redhat.com)
- Merge branch 'master' into password_reset (bbuckingham@redhat.com)
- cli - add email address to 'user' as a required attribute
  (bbuckingham@redhat.com)
- password reset - replace flash w/ notices, add config options to
  katello.yml...ec (bbuckingham@redhat.com)
- password reset - update so that emails are sent asynchronously
  (bbuckingham@redhat.com)
- password reset - misc fixes (bbuckingham@redhat.com)
- password reset - add ability to send user login based on email
  (bbuckingham@redhat.com)
- password reset - chgs to support the actual password reset
  (bbuckingham@redhat.com)
- password reset - chgs to dev env to configure sendmail
  (bbuckingham@redhat.com)
- password reset - initial commit w/ logic for resetting user password
  (bbuckingham@redhat.com)
- Users specs - fixes for req'd email address and new tests
  (bbuckingham@redhat.com)
- Users - add email address (model/controller/view) (bbuckingham@redhat.com)

* Mon Nov 14 2011 Shannon Hughes <shughes@redhat.com> 0.1.103-1
- fix up branding file pulls (shughes@redhat.com)
- rescue exceptions retrieving a system's guests and host
  (thomasmckay@redhat.com)
- 750120 - search - fix error on org search (bbuckingham@redhat.com)
- scoped_search - updating to gem version 2.3.6 (bbuckingham@redhat.com)
- fix brand processing of source files (shughes@redhat.com)

* Mon Nov 14 2011 Lukas Zapletal <lzap+git@redhat.com> 0.1.102-1
- 753329 - distros - fix to support distros containing space in the id
- TODO: Unsure how to test this after making :host, :guests use lazy_accessor
- 749258 - new state 'failed' for changesets
- fixed save button on edit user password
- guests of a host cleanly displayed
- adding rootpw tag to the TDL export
- corrected test for creating user w/o env
- manifest import - fixes in orchestration - content remained created in library
  env - fixed infinite recursive call of set_repos
- + both new user and modifying a user's environment now work + TODO: probably
  need to wordsmith form labels
- user#create updated for optional default env
- + don't require an initial environment for new org + new user default org/env
  choice box allows none (controller not updated yet)
- installed-products - API supports consumer installedProducts
- clean up of branch merge defaultorgenv
- correctly pass default env during user create and update
- comment and whitespace cleanup
- updated rspec tests for new default org and environment
- minor clean-up
- Security enhancements for default org and environment
- Updating KAtello to work with older subscription managers (5.7) that expect
  displayMessage in the return JSON
- User environment edit page no longer clicks a link in order to refresh the
  page after a successful update, but rather fills in the new data via AJAX
- Fixing a display message when creating an organization
- Not allowing a superadmin to create a user if the org does not ahave any
  environments from which to choose
- Now older subscription managers can register against Katello without
  providing an org or environment
- You can now change the default environment for a user on the
  Administration/Users/Environments tab
- updating config file secret
- Adding missing file
- Middle of ajax environments_partial call
- Moved the user new JS to the callback in user.js instead of a separate file
  for easier debugging.
- Saving a default permission whever a new user is created, although the
  details will likely change
- Now when you create an org you MUST specify a default environment. If you do
  not the org you created will be destroyed and you will be given proper error
  messages. I added a feature to pass a prepend string to the error in case
  there are two items you are trying to create on the page. It would have been
  easier to just prepend it at the time of message creation, but that would
  have affected every page. Perhaps we can revisit this in the future
- In the middle of stuff
- begin to display guests/host for a system
- major-minor - fix down migration
- major-minor - Parsing releasever and saving result to db
- white-space

* Thu Nov 10 2011 Shannon Hughes <shughes@redhat.com> 0.1.101-1
- disable sync KBlimit (shughes@redhat.com)
- repos - orchestration fix, 'del_content' was not returning true when there
  was nothing to delete (tstrachota@redhat.com)
- 746339 - System Validates on the uniqueness of name (lzap+git@redhat.com)
- repos - orchestration fix, deleting a repo was not deleting the product
  content (tstrachota@redhat.com)

* Wed Nov 09 2011 Shannon Hughes <shughes@redhat.com> 0.1.100-1
- virt-who - support host-guests systems relationship (inecas@redhat.com)
- virt-who - support uploading the guestIds to Candlepin (inecas@redhat.com)
- sync api - fix for listing status of promoted repos A condition that ensures
  synchronization of repos only in the Library was too restrictive and affected
  also other actions. (tstrachota@redhat.com)
- 741961 - Removed traces of the anonymous user since he is no longer needed
  (paji@redhat.com)
- repo api - fix in spec tests for listing products (tstrachota@redhat.com)
- repos api - filtering by name in listing repos of a product
  (tstrachota@redhat.com)
- Merge branch 'master' into repo-remodel (paji@redhat.com)
- API - add status route for api to return the current version
  (inecas@redhat.com)
- include treetable.js in custom providers (thomasmckay@redhat.com)
- user spec tests - fix for pulp orchestration (tstrachota@redhat.com)
- Updated Gemfile.lock (inecas@redhat.com)
- 751844 - Fix for max height on right_tree sliding_container.
  (jrist@redhat.com)
- Merge branch 'master' into repo-remodel (paji@redhat.com)
- Refactored look and katello a little bit because of an order of operations
  error.` (jrist@redhat.com)
- Pulling out the header and maincontent and putting into a new SCSS file,
  look.scss for purposes of future ability to change subtle look and feel
  easily. (jrist@redhat.com)
- Switched the 3rd level nav to hoverIntent. (jrist@redhat.com)
- branding changes (shughes@redhat.com)
- Merge branch 'master' of ssh://git.fedorahosted.org/git/katello
  (mmccune@redhat.com)
- removed display of bundled products (thomasmckay@redhat.com)
- grouping by stacking_id now (thomasmckay@redhat.com)
- now group by subscription productId (thomasmckay@redhat.com)
- grouping by product name (which isn't right but treetable is working mostly
  (thomasmckay@redhat.com)
- show expansion with bundled products in a subscription
  (thomasmckay@redhat.com)
- changesets - added unique constraint on repos (tstrachota@redhat.com)
- Fixed distributions related spec tests (paji@redhat.com)
- Fixed sync related spec tests (paji@redhat.com)
- Fixed repo related spec tests (paji@redhat.com)
- Fixed packages test (paji@redhat.com)
- Fixed errata spec tests (paji@redhat.com)
- Merge branch 'master' into repo-remodel (paji@redhat.com)
- Fixed some repo related unit tests (paji@redhat.com)
- Removed the ChangesetRepo table + object and made it connect to the
  Repository model directly (paji@redhat.com)
- Merge branch 'master' into repo-remodel (paji@redhat.com)
- repo - using pulp id instead of AR id in pulp api calls
  (tstrachota@redhat.com)
- distributions api - fix for listing (tstrachota@redhat.com)
- Fixed some package group related tests (paji@redhat.com)
- Fixed errata based cli tests (paji@redhat.com)
- Some fixes involving issues with cli-system-test (paji@redhat.com)
- Merge branch 'master' into repo-remodel (paji@redhat.com)
- Fixed environment based spec tests (paji@redhat.com)
- Merge branch 'master' into repo-remodel (paji@redhat.com)
- Merge branch 'master' into repo-remodel (paji@redhat.com)
- removed spacing to deal with a warning (paji@redhat.com)
- Fixed the Systemtemplate spec tests (paji@redhat.com)
- Fixed errata tests (paji@redhat.com)
- Fixed sync related spec tests (paji@redhat.com)
- Fixed distribution spec tests (paji@redhat.com)
- Fixed Rep  related spec tests (paji@redhat.com)
- Fixed changeset tests (paji@redhat.com)
- fixed product spec tests that came up after master merge (paji@redhat.com)
- fixed more merge conflicts (paji@redhat.com)
- Fixed a bunch of merge conflicts (paji@redhat.com)
- More unit test fixes on the system templates stuff (paji@redhat.com)
- Fixed a good chunk of the product + repo seoc tests (paji@redhat.com)
- Merge branch 'master' into repo-remodel (paji@redhat.com)
- fixed some unit tests (paji@redhat.com)
- Fixed the repo destroy (paji@redhat.com)
- Master merge + fixed conflicts (paji@redhat.com)
- Adding the env products model (paji@redhat.com)
- Fixed merge conflicts related to master merge (paji@redhat.com)
- Added code to check for repo name conflicts before insert (paji@redhat.com)
- Updated repo code to work with promotions (paji@redhat.com)
- Added some error reporting for glue errors (paji@redhat.com)
- Glue::Pulp::Repo.find is now replaced by Repository.find_by_pulp_id now that
  we have the repository data model. (paji@redhat.com)
- Fixed a sync alert issue related to the new repo model (paji@redhat.com)
- Got the repo delete functionality working (paji@redhat.com)
- Merge branch 'master' into repo-remodel (paji@redhat.com)
- fixed the delete script for this model (paji@redhat.com)
- Got the sync pages to work with the new repo model (paji@redhat.com)
- Got the repo view to render the source url correctly (paji@redhat.com)
- Modified the code to get repo delete call working (paji@redhat.com)
- Updated the environment model to do a proper list products call
  (paji@redhat.com)
- Merge branch 'master' into repo-remodel (paji@redhat.com)
- Merge branch 'master' into repo-remodel (paji@redhat.com)
- Removed some wasted  comments (paji@redhat.com)
- Added environment mappings to the repo object and got product.repos search
  working (paji@redhat.com)
- Initial commit of the repo remodeling where the repository is created in
  katello (paji@redhat.com)

* Mon Nov 07 2011 Mike McCune <mmccune@redhat.com> 0.1.99-1
- misc rel-eng updates based on new RPMs from Fedora (mmccune@redhat.com)
* Wed Nov 02 2011 Lukas Zapletal <lzap+git@redhat.com> 0.1.98-1
- 702052 - db fields length limit review
- unit test fix
- filters - some styling improvements, as well as some permission fixes
- adding katello-job logrotate script
- moving simplify_changeset out of application controller
- Merge branch 'breakup-puppet'
- Remove trailing spaces
- filter - fixing issue where you could add a repo even if one wasnt selected
- improving package filter chosen styling
- converting chosen css to scss
- filters - fixing javascript load issue
- fixing initial_action for panel after merge
- improving error reporting for the API calls
- 731670 - improving error reporting when deleting users
- 750246 - promote content of product to different environments
- repo promotion - fix for failure when promoting a repo for second time
- Promotions - fix ajax scrolling for promotions, errata and pkgs
- repo promotion - fix for creating content (after wrong rebase)
- repo promotion - fix in spec tests
- cp content - content type taken from the provider's type
- fix for promoting repos - changeset was passing wrong parameters - repo
  promotion refactored, removed parameter for content (it is now created inside
  the repo object)
- better error messages for template validations
- adding some delays in the PulpTaskStatus
- parameter -m no longer an option in katello-jobs
- adding migration to the reset-dbs script
- templates - spec test fix
- templates - promoting parent templates
- distros - removing tdl validation
- distros - adding distribution tdl unit tests
- distros - adding package groups to TDL
- distros - adding name-version-url-arch to TDL export
- distros - adding distributions unit tests
- distros - adding import/export unit tests
- distros - adding importing
- distros - adding exporting
- distros - adding templ. distribution validator
- adding new configuration value debug_rest
- distros - adding cli portion for adding/removing distros
- distros - marking find_template as private method
- distros - adding system template handling code
- distros - adding system_template_distribution table
- distros - adding family, variant, version in CLI
- Merge branch 'filters-ui'
- filters - unit test fix and addition
- filters - adapting for  new panel ajax code
- fxiing merge conflict
- templates - spec test for checking revision numbers after promotion
- templates - fix for increased revision numbers after promotion
- filters - adding spec test for ui controller
- updated TDL schema + corresponding changes in template export & tests
- filters - fixing a few issues, such as empty package list message not going
  away/coming back
- filters - fixing empty message not appearing and dissappearing as needed
- filters - a couple more filters fixes
- filters - removing repos from select repos select box when they are selected
- filters - a few ui related fixes
- filters - package imporovements
- filters - some page changes as well as adding revert filter to products and
  repos
- filters - making products and repos add incrementally instead of re-rendering
  the entire product list
- filters - hooking up add/remove packages to the backend, as well as a few
  javascript fixes
- Merge branch 'filters' into filters-ui
- filters - hooking up product and repos to backend
- filters - improving adding removing of products and repos
- package filters - adding javascript product and repository adding
- added filters controller spec
- filters controller spec
- merge conflict
- adding/removal of packages from filters supports rollbacks now
- added support for updating of package lists of filters
- filters - a few package auto complete fixes
- filters - adding auto complete for packages, and moving library package search
  to central place from system templates controller
- moving some javascript i18n to a common area for autocomplete
- spliting out the auto complete javascript object to its own file for reuse
- filters - adding the ui part of package adding and removing, not hooked up to
  the backend since it doesnt work yet
- tupane - adding support for expanding to actions other than :edit
- filters - making filters use name instead of pulp_id, and adding remove
- merge conflict
- filters - adding initial edit code
- fixing issue where provider description was marked with the incorrect class
- forgot to commit migration for filter-product join table
- added support for filter create/list/show/delete operations in katello cli
- filters - adding creation of package filters in the ui
- more filter-related tests
- filters - initial package filtering ui
- merge conflict
- support for addition/removal of filters to already promoted products
- fixing gemfile url
- Merge branch 'master' into filters-ui
- fixed a few issues in filters controller
- application of filters during promotion
- tests around persisting of filter-product association
- fixed a few issues around association of filters with repos
- added support for associating of filters with products
- fixed a misspelled method name
- applying filters to products step 1

* Fri Oct 28 2011 Shannon Hughes <shughes@redhat.com> 0.1.97-1
- Fixed an activation key error were all activation keys across musltiple orgs
  were deemed readable if Activationkeys in one org was accessible
  (paji@redhat.com)
- Fix for systems page javascript error when no env_select on the page.
  (ehelms@redhat.com)
- Merge branch 'master' into distros (bbuckingham@redhat.com)
- Merge branch 'master' into tupane-actions (jrist@redhat.com)
- Fixed the actions thing. (jrist@redhat.com)
- temporarily commenting out test that verifies validity of system template TDL
  export generated by katello (waiting for an updated schema from aeolus team)
  (dmitri@redhat.com)
- Small fix for actions. (jrist@redhat.com)
- Promotions - update to only allow promotion of distro, if repo has been
  promoted (bbuckingham@redhat.com)
- Changeset history - fix expand/collapse arrow (bbuckingham@redhat.com)
- Fixing right actions area post merge. (jrist@redhat.com)
- Merge branch 'master' into tupane-actions (jrist@redhat.com)
- fixed failing tests (dmitri@redhat.com)
- template export in tdl now has clientcert, clientkey, and persisted fields
  (dmitri@redhat.com)
- New system on create for systems page.  Fixed offset/position bug on panel
  due to container now being relative for menu. (jrist@redhat.com)
- Minor fix for the margin-top on third_level nav. (jrist@redhat.com)
- Third_level nav working well. (jrist@redhat.com)
- Menu - Fixes issue with third level nav hover not being displayed properly.
  (ehelms@redhat.com)
- Moved thirdLevelNavSetup to menu.js. (jrist@redhat.com)
- Tweaked the experience of the tabs to be a bit snappier. (jrist@redhat.com)
- Another change to the menu to make it behave a bit better. (jrist@redhat.com)
- Hover on subnav working with a few quirks that I need to work out.
  (jrist@redhat.com)
- Menu.scss. (jrist@redhat.com)
- Initial pass at menu. (jrist@redhat.com)
- removing another console.log (mmccune@redhat.com)
- remove console log output that was breaking FF 3.6 (mmccune@redhat.com)
- Fixes for broken scss files when compass attempts to compile them for builds.
  (ehelms@redhat.com)
- Merge branch 'master' into distros (bbuckingham@redhat.com)
- Merge branch 'master' into errata_filter (bbuckingham@redhat.com)
- errata_filter - ui - update the severity value for low severity
  (bbuckingham@redhat.com)
- errata_filter - ui - update the severity value for low severity
  (bbuckingham@redhat.com)
- repo querying - simple repo cache changed to work with new pulp api
  (tstrachota@redhat.com)
- repo querying - hack to enable queries with multiple groupids when using
  oauth temporary solution until it gets fixed in pulp (tstrachota@redhat.com)
- adding env_id to unit tests (mmccune@redhat.com)
- Merge branch 'master' into tdl-download (mmccune@redhat.com)
- adding dialog and download buttons for template download from env
  (mmccune@redhat.com)
- Moves some widget css into separate scss files. (ehelms@redhat.com)
- Merge branch 'master' into tupane (ehelms@redhat.com)
- Tupane - Fixes for spec tests. (ehelms@redhat.com)
- errata_filter - add stub to resolve error w/ test in promotions controller
  (bbuckingham@redhat.com)
- delayed-job - log errors backtrace in log file (inecas@redhat.com)
- Merge branch 'master' into tupane (ehelms@redhat.com)
- Tupane - Env Select - Adds ajax environment search to systems by environment
  page. (ehelms@redhat.com)
- nvrea-optional - adding pack to template accepts both nvre and nvrea
  (inecas@redhat.com)
- nvrea-options - remove unused code (inecas@redhat.com)
- nvrea-optional - parse_nvrea_nvre for parsing both formats together
  (inecas@redhat.com)
- nvrea-optional - refactor spec test and lib (inecas@redhat.com)
- prod orch - fix for deleting subscriptions of provided products
  (tstrachota@redhat.com)
- updated Gemfile.lock (dmitri+git@redhat.com)
- fixed failing tests (dmitri@redhat.com)
- added ruport-related gems to Gemfile (dmitri@redhat.com)
- Merge branch 'reports' (dmitri@redhat.com)
- prod orch - fix in rh provider import test (ui controller)
  (tstrachota@redhat.com)
- prod orch - fixes in spec tests (tstrachota@redhat.com)
- prod orch - deleting content from provider after manifest import
  (tstrachota@redhat.com)
- prod orch - fix for deleting prducts (tstrachota@redhat.com)
- prod orch - fix for deleting repositories - CP content is deleted upon
  deletion of the first repo associated with it (tstrachota@redhat.com)
- prod orch - added content id to repo groupids (tstrachota@redhat.com)
- prod orch - saving sync schedules refactored (tstrachota@redhat.com)
- prod orch - fix for getting repos for a product It was caching repositories
  filtered by search params -> second call with different search parameters
  would return wrong results. (tstrachota@redhat.com)
- prod orch - saving sync schedule in all repos on product update
  (tstrachota@redhat.com)
- prod orch - creating product content upon first promotion
  (tstrachota@redhat.com)
- prod orch - method for checking if one cdn path is substitute of the other in
  CdnVarSubstitutor (tstrachota@redhat.com)
- prod orch - deleting unused products after manifest import - deleting
  products that were in the manifest but don't belong to the owner
  (tstrachota@redhat.com)
- prod orch - new orchestration for product creation and manifest import
  (tstrachota@redhat.com)
- products - no content in CP when a product is created (tstrachota@redhat.com)
- Merge branch 'master' into tdl-download (mmccune@redhat.com)
- moving download to a pop-up pane so you can select env + distro
  (mmccune@redhat.com)
- Merge branch 'master' into distros (bbuckingham@redhat.com)
- Merge branch 'master' into errata_filter (bbuckingham@redhat.com)
- Tupane - Systems - Fixing search for creation and editing for System CRUD.
  (ehelms@redhat.com)
- Promotions - mark distributions as promoted, if they have already been
  (bbuckingham@redhat.com)
- Tupane - Fixes for unit tests after merging in master. (ehelms@redhat.com)
- Promotions - add distributions to changeset history... fix expander/collapse
  image in js (bbuckingham@redhat.com)
- fixing nil bug found on the code review - fix (lzap+git@redhat.com)
- Merge branch 'master' into tupane (ehelms@redhat.com)
- fixing nil bug found on the code review (lzap+git@redhat.com)
- dep calc - fixes in displaying the dependencies (tstrachota@redhat.com)
- dep calc - disabling dep. calc. in promotion tests (tstrachota@redhat.com)
- dep calc - promoting dependencies (tstrachota@redhat.com)
- dep calc - returning dependencies with dependency_of (tstrachota@redhat.com)
- dep calc - new column dependency_of in changeset dependencies
  (tstrachota@redhat.com)
- dep calc - refactoring and performance improvement - not calculating
  dependencies for packages that are included in any product or repository in
  the changeset (tstrachota@redhat.com)
- calc dep - methods for listing not included errata and packages
  (tstrachota@redhat.com)
- calc dep - calc_dependencies(bool) split into two methods
  (tstrachota@redhat.com)
- Fixed an accidental remove in katello.js from commit
  ec6ce7a262af3b9c349fb98c1d58ad774206dffb (paji@redhat.com)
- Promotions - distributions - spec test updates (bbuckingham@redhat.com)
- Promotions - distributions - changes to allow for promotion
  (bbuckingham@redhat.com)
- Tupane - Search - Spec test fixes for ajaxification of search.
  (ehelms@redhat.com)
- referenced proper ::Product class... again (thomasmckay@redhat.com)
- referenced proper ::Product class (thomasmckay@redhat.com)
- Promotions - distributions - additional changes to properly support changeset
  operations (bbuckingham@redhat.com)
- Tupane - Adds notice on edit when edited item no longer meets search
  criteria. (ehelms@redhat.com)
- Promotions - distributions - add/remove/view on changeset
  (bbuckingham@redhat.com)
- Promotions - distros - ui chg to allow adding to changeset
  (bbuckingham@redhat.com)
- Errata - update so that 'severity' will have an accessor
  (bbuckingham@redhat.com)
- Errata - filter - fix the severity values (bbuckingham@redhat.com)
- Tupane - Removes unnecessary anonymous function from list initialization.
  (ehelms@redhat.com)
- Tupane - Search - Refactors items function to be uniform across controllers.
  Adds total items and total results items counts. Refactors panel
  functionality to separate list and panel functions. (ehelms@redhat.com)
- Promotions - errata - some cleanup based on ui review discussion
  (bbuckingham@redhat.com)
- Promotions - system templates - make list in ui consistent w/ others in
  breadcrumb (bbuckingham@redhat.com)
- Merge branch 'master' into tdl-download (mmccune@redhat.com)
- Promotions - errata - update show to omit 'self' and include available links
  provided in errata (bbuckingham@redhat.com)
- Promotions - errata - update format of title for breadcrumb and errata
  details (bbuckingham@redhat.com)
- Errata Filters - UI - updates to integrate w/ backend errata filters
  (bbuckingham@redhat.com)
- Tupane - Search - Adds special notification if newly created object does not
  meet search criteria. (ehelms@redhat.com)
- Tupane - Refactors items controller function to be less repetitive.
  (ehelms@redhat.com)
- Tupane - Fixes changeset history page that requires extra attribute when
  searching for environment. (ehelms@redhat.com)
- errata-filters - filter all errata for a product (inecas@redhat.com)
- errata-filters - use only Pulp::Repo.errata for filtering (inecas@redhat.com)
- Tupane - Adds number of total items and current items in list to left side
  list in UI. (ehelms@redhat.com)
- Tupane - Adds message specific settings to notices and adds special notice to
  organization creation for new objects that don't meet search criteria.
  (ehelms@redhat.com)
- errata-filters - update failing tests (inecas@redhat.com)
- errata-filters - API and CLI support for filtering on severity
  (inecas@redhat.com)
- errata-filters - API and CLI restrict filtering errata on an environment
  (inecas@redhat.com)
- errata-filters - API and CLI allow errata filtering on multiple repos
  (inecas@redhat.com)
- errata-filters - API and CLI support for filtering errata by type
  (inecas@redhat.com)
- Removing the 'new' for systems_controller since it isn't quite there yet.
  (jrist@redhat.com)
- Various tupane fixes, enhancements, and modifications to styling.  More...
  - Stylize the options dialog in actions   - Remove the arrows on multi-select
  - Fix the .new to be fixed height all the time.   -  Fix the "2 items
  selected to be less space   - Move the box down, yo.   - Add Select None
  (jrist@redhat.com)
- Errata Filters - ui - initial changes to promotions breadcrumb
  (bbuckingham@redhat.com)
- Tupane - Search - Fixes for autocomplete drop down and left list not sizing
  properly on search. (ehelms@redhat.com)
- Tupane - Search - Converts fancyqueries to use new ajax search.
  (ehelms@redhat.com)
- Tupane - Search - Removes scoped search standard jquery autocompletion widget
  and replaces it with similar one fitted for Katello's needs.
  (ehelms@redhat.com)
- tupane - adding support for actions to be disabled if nothing is selected
  (jsherril@redhat.com)
- Tupane - Search - Re-factors extended scroll to use new search parameters.
  (ehelms@redhat.com)
- Search - Converts search to an ajax operation to refresh and update left side
  list. (ehelms@redhat.com)
- Fixes issue with navigationg graphic showing up on roles page tupanel.
  (ehelms@redhat.com)
- Merge branch 'master' into tupane (ehelms@redhat.com)
- Tupane - Changes pages to use new action to register with panel in
  javascript. (ehelms@redhat.com)
- Tupane - Moves list javascript object to new namespace. Moves newly created
  objects to top of the left hand list. (ehelms@redhat.com)
- Tupane - Converts the rest of ajax loading left hand list object creations to
  new style that respects search parameters. (ehelms@redhat.com)
- adding bulk delete system spec test (jsherril@redhat.com)
- tupane actions - adding icon to system bulk remove (jsherril@redhat.com)
- tupane actions - moving KT.panel action functions to KT.panel.actions
  (jsherril@redhat.com)
- Fixed the refresh of the number of items to happen automatically without
  being called. (jrist@redhat.com)
- System removal refresh of items number.. (jrist@redhat.com)
- Tupane - ActivationKeys - Changes Activation Keys to use creation format that
  respects search filters. (ehelms@redhat.com)
- Tupane - Role - Cleanup of role creation with addition of description field.
  Moves role creation in UI to new form to respect search parameters.
  (ehelms@redhat.com)
- Tupane - Modifies left hand list to obey search parameters and adds the
  ability to specify a create action on the page for automatic handling of
  creation of new objects with respect to the search parameters.
  (ehelms@redhat.com)
- re-created reports functionality after botched merge (dmitri@redhat.com)
- two pane system actions - adding remove action for bulk systems
  (jsherril@redhat.com)
- Tupane - Converts Content Management tab to use left list ajax loading.
  (ehelms@redhat.com)
- Tupane - Converts Organizations tab to ajax list loading. (ehelms@redhat.com)
- Tupane - Converts Administration tab to ajax list loading.
  (ehelms@redhat.com)
- Merge branch 'master' into tupane (ehelms@redhat.com)
- Tupane - Converts systems tab items to use new ajax loading in left hand
  list. (ehelms@redhat.com)
- Merge branch 'master' into tdl-download (mmccune@redhat.com)
- first hack to try and get the sub-edit panel to pop up (mmccune@redhat.com)
- Tupane - Initial commit of changes to loading of left hand list on tupane
  pages via ajax. (ehelms@redhat.com)
- Tupanel - Updates to tupanel slide out for smoother sliding up and down
  elongated lists.  Fix for extended scroll causing slide out panel to overrun
  footer. (ehelms@redhat.com)

* Mon Oct 24 2011 Shannon Hughes <shughes@redhat.com> 0.1.96-1
- Merge branch 'master' of ssh://git.fedorahosted.org/git/katello
  (bkearney@redhat.com)
- Allow headpin and katello-common to install together (bkearney@redhat.com)
- Small fix for browse/upload overlap. (jrist@redhat.com)
- pools - one more unit test (lzap+git@redhat.com)
- pools - list of available unit test (lzap+git@redhat.com)
- tdl-repos-references - validate TDL in unit tests against xsd
  (inecas@redhat.com)
- tdl-repos-references - tdl repos references direct to pulp repo
  (inecas@redhat.com)
- templates - fix for cloning to an environment (tstrachota@redhat.com)
- Systems - minor change to view to address warning during render...
  (bbuckingham@redhat.com)
- Promotions - distributions - make list in ui consistent w/ products list
  (bbuckingham@redhat.com)
- Minor fix for potential overlap of Upload button on Redhat Provider page.
  (jrist@redhat.com)
- cli-akeys-pools - show pools in activation key details (inecas@redhat.com)
- cli-akeys-pools - set allocated to 1 (inecas@redhat.com)
- cli-akeys-pools - refactor spec tests (inecas@redhat.com)
- cli-akeys-pools - remove subscriptions from a activation kay
  (inecas@redhat.com)
- cli-akeys-pools - add subscription to a key through CLI (inecas@redhat.com)
- 747805 - Fix for not being able to create an environment when subpanel div
  was "in the way" via z-index and layering. (jrist@redhat.com)
- Fixing tests for System create (tsmart@redhat.com)
- Rendering the proper lsit item for a system once it has been created
  (tsmart@redhat.com)
- Minor changes to new page for systems.  Using systems_path with
  action=>create automatically defaults to post.  Doing so was because of the
  server prefix.  Also fixed the scrollbar at the bottom of the page to be
  grid_8 for the surrounding page. (jrist@redhat.com)
- If you do not have an environment selected, then we tell you to go set a
  default (tsmart@redhat.com)
- Fixing System create error validation return (tsmart@redhat.com)
- Adding environment selector to the System Create page (tsmart@redhat.com)
- Cherry picking first System CRUD commit (tsmart@redhat.com)
- Tweaks to System/Subscriptions based on feedback:    + Fix date CSS padding
  + "Available" to "Quantity" in Available table    + Remove "Total" column in
  Available table    + Add "SLA" to Available table (thomasmckay@redhat.com)
- pools - adding multi entitlement flag to the list (cli) (lzap+git@redhat.com)
- pools - making use of system.available_pools_full (lzap+git@redhat.com)
- pools - rename sys_consumed_entitlements as consumed_entitlements
  (lzap+git@redhat.com)
- pools - moving sys_consumed_entitlements into glue (lzap+git@redhat.com)
- pools - rename sys_available_pools as available_pools_full
  (lzap+git@redhat.com)
- pools - moving sys_available_pools into glue (lzap+git@redhat.com)
- pools - listing of available pools (lzap+git@redhat.com)
- refactoring - extending pool glue class (lzap+git@redhat.com)
- refactoring - extending pool glue class (lzap+git@redhat.com)
- removing unused code (lzap+git@redhat.com)
- Prevent from using sqlite as the database engine (inecas@redhat.com)
- Wrapping up today's git mess. (jrist@redhat.com)
- Revert "Revert "Red Hat Provider layout refactor" - upload is not working
  now..." (jrist@redhat.com)
- Revert "Fix for provider.js upload file." (jrist@redhat.com)
- Revert "Merge branch 'upload_fix'" (jrist@redhat.com)
- Merge branch 'upload_fix' (jrist@redhat.com)
- Fix for provider.js upload file. (jrist@redhat.com)
- Revert "Red Hat Provider layout refactor" - upload is not working now...
  (jrist@redhat.com)
- Red Hat Provider layout refactor (jrist@redhat.com)
- Removed jeditable classes off repo pages since attributes there are not
  editable anymore (paji@redhat.com)
- Break up the katello rpms into component parts (bkearney@redhat.com)
- Very minor padding issue on .dash (jrist@redhat.com)
- Fix for flot/canvas on IE. (jrist@redhat.com)
- BZ#747343 https://bugzilla.redhat.com/show_bug.cgi?id=747343 In fix to show
  subscriptions w/o products, the provider was not being checked.
  (thomasmckay@redhat.com)
- Based on jrist feedback: + add padding to rows to account for fatter spinner
  + don't increment spinner value if non-zero on checkbox click + alternate row
  coloring (maintain color on exanding rows) (thomasmckay@redhat.com)
- Unsubscribe now unsubscribes from individual entitlements, not the entire
  pool. (Only useful for multi-entitlement subscriptions where the user may
  have subscribed to multiple quantities.) (thomasmckay@redhat.com)
- adjusted tables for custom provider product, updated columns
  (thomasmckay@redhat.com)
- handle comma-separated gpgUrl values. change display of subscription from
  label to div to clean up display style (thomasmckay@redhat.com)
- subscription content url is needs the content source prefix before it is a
  clickable link (thomasmckay@redhat.com)
- changed subscription details to a list instead of a table; much cleaner
  looking (thomasmckay@redhat.com)
- data added to expanding subscription tree (thomasmckay@redhat.com)
- first cut of expander for subscription details (data fake)
  (thomasmckay@redhat.com)
- updated table info for available, including removing spinner for non-multi
  (thomasmckay@redhat.com)
- updated table info for currently subscribed (thomasmckay@redhat.com)
- 737678 - Made the provider left panes and other left panes use ellipsis
  (paji@redhat.com)

* Tue Oct 18 2011 Lukas Zapletal <lzap+git@redhat.com> 0.1.95-1
- switching to XML vs JSON for template download
- Errata - packages - list based on name-[epoch:]-version-release.arch
- 745617 fix for product sync selection
- tdl - modifying /export to return TDL format
- tdl - refactoring export_string to export_as_json
- reset dbs script now correctly load variables
- 744067 - Promotions - Errata UI - clean up format on Details tab

* Mon Oct 17 2011 Lukas Zapletal <lzap+git@redhat.com> 0.1.94-1
- adding db:truncate rake task
- templates - spec tests for revisions
- templates - fix for increasing revision numbers after update
- fixes #745245 Filter on provider page fails with postgres error
- Fixed a unit test
- 740979 - Gave provider read access for users with org sync permission
- 744067 - Promotions - Errata UI - clean up format on Packages tab
- 741416 - organizations ui - list orgs using same sort order as on roles pg

* Fri Oct 14 2011 Shannon Hughes <shughes@redhat.com> 0.1.93-1
- bump up scoped_search version to 2.3.4 (shughes@redhat.com)
- 745315 -changing application controller to not include all helpers in all
  controllers, this stops helper methods with the same name from overwriding
  each other (jsherril@redhat.com)
- 740969 - Fixed a bug where tab was being inserted. Tab is invalid for names
  (paji@redhat.com)
- 720432 - Moves the small x that closes the filter on sliding tree widgets to
  be directly to the right of the filter. (ehelms@redhat.com)
- 745279 - UI - fix deletion of repo (bbuckingham@redhat.com)
- 739588-Made the systems update call raise the error message the correct way
  (paji@redhat.com)
- 735975 - Fix for user delete link showing up for self roles page
  (paji@redhat.com)
- Added code to fix a menu highlighting issue (paji@redhat.com)
- 743415 - removing uneeded files (mmccune@redhat.com)
- update to translations (shughes@redhat.com)
- 744285 - bulletproof the spec test for repo_id (inecas@redhat.com)
- Fix for accidentaly faling tests (inecas@redhat.com)
- adding new zanata translation file (shughes@redhat.com)
- search - fix system save and notices search (bbuckingham@redhat.com)
- 744285 - Change format of repo id (inecas@redhat.com)
- Fixed a bunch of unit tests (paji@redhat.com)
- Fixed progress bar and spacing on sync management page. (jrist@redhat.com)
- Updated the ordering on the content-management menu items (paji@redhat.com)
- Refactored the create_menu method to allow navs of multiple levels
  (paji@redhat.com)
- Ported all the nav items across (paji@redhat.com)
- Added a construct to automatically imply checking for a sub level if the top
  level is missing (paji@redhat.com)
- Just added spaces to every line to keep the tabbing loking right
  (paji@redhat.com)
- Added the systems tab. (paji@redhat.com)
- Added dashboard menus and fixed a bunch of navs (paji@redhat.com)
- Reorganized the navigation a bit (paji@redhat.com)
- Modified the rendering structure to use independent nav items
  (paji@redhat.com)
- Moved menu rb to helpers since its a better fit there.. soon going to
  reorganize the files there (paji@redhat.com)
- Adding the new menu.rb to generate menu (paji@redhat.com)
- Initial commit on getting a dynamic navigation (paji@redhat.com)
- Merge branch 'comps' (jsherril@redhat.com)
- system templates - fixing last issues with comps groups (jsherril@redhat.com)
- removing z-index on helptip open icon so it does not hover over 3rd level
  navigation menu (jsherril@redhat.com)
- Moved the help tip on the redhat providers page show up at the right spot
  (paji@redhat.com)
- reduce number of sync threads (shughes@redhat.com)
- search - several fixes for issues on auto-complete (bbuckingham@redhat.com)
- tests - adding system template package group test for the ui controller
  (jsherril@redhat.com)
- 744191 - prevent some changes on red hat provider (inecas@redhat.com)
- 744191 - Prevent deleting Red Hat provider (inecas@redhat.com)
- system templates - removign uneeded route (jsherril@redhat.com)
- system templates - package groups auto complete working (jsherril@redhat.com)
- system templates - hooked up comps groups with backend with the exception of
  auto complete (jsherril@redhat.com)
- Merge branch 'master' into comps (jsherril@redhat.com)
- system templates - adding  addition and removal of package groups in the web
  ui, still does not save to server (jsherril@redhat.com)
- system templates - properly listing package groups respecting page size
  limits (jsherril@redhat.com)
- system templates - adding real package groups to system templates page
  (jsherril@redhat.com)
- system templates - adding initial ui framework for package groups in system
  templates (jsherril@redhat.com)
- system templates - adding initial comps listing for products (with fake data)
  (jsherril@redhat.com)

* Tue Oct 11 2011 Lukas Zapletal <lzap+git@redhat.com> 0.1.92-1
- Installation does not pull in katello-cli
- Revert "added ruport-related gems to Gemfile"
- jslint - fix warnings reported during build
- templates - fix in spec tests for exporting/importing
- templates - fix for cloning to next environment - added nvres to export - fix
  for importing package groups
- added ruport-related gems to Gemfile
- JsRoutes - Fix for rake task to generate javascript routes.

* Mon Oct 10 2011 Brad Buckingham <bbuckingham@redhat.com> 0.1.91-1
- scoped_search - Gemfile updates to support scoped_search 2.3.4
  (bbuckingham@redhat.com)
- 741656 - roles - search - chgs for search by perm type and verbs
  (bbuckingham@redhat.com)
- Switch of arch and support level on subscriptions page. (jrist@redhat.com)
- repo delete - cli for deleting single repos (tstrachota@redhat.com)
- repo delete - api for deleting single repos (tstrachota@redhat.com)
- Enable running rake task for production env from git repo (inecas@redhat.com)
- Fix check on sqlite when setting up db under root for production
  (inecas@redhat.com)
- Remove failing check on sqlite for root (inecas@redhat.com)
- users - fix user name on edit screen (bbuckingham@redhat.com)
- Set default rake task (inecas@redhat.com)
- Merge branch 'master' into bz731203 (bbuckingham@redhat.com)
- fixed failing roles_controller_spec (dmitri@redhat.com)
- Merge branch 'filters' (dmitri@redhat.com)
- import-stage-manifest - remove hard-coded supported archs (inecas@redhat.com)
- fix in log message (tstrachota@redhat.com)
- org orchestration - deleting dependent providers moved to orchestration layer
  Having it handled by :dependent => :destroy caused wrong order of deleting
  the records. The organization in Candlepin was deleted before providers and
  products. This led to record-not-found errors. (tstrachota@redhat.com)
- products - delete all repos in all environments when deleting a product
  (tstrachota@redhat.com)
- products - route and api for deleting products (tstrachota@redhat.com)
- Added the download icon to the system template page. (jrist@redhat.com)
- 731203 - changes so that update to the object id are reflected in pane header
  (bbuckingham@redhat.com)
- 743646: fix sync due to bad rail route paths (shughes@redhat.com)
- 731203 - update panes to use object name in header/title
  (bbuckingham@redhat.com)
- 731203 - updates to support ellipsis in header of tupane layout
  (bbuckingham@redhat.com)
- fields residing in pulp are now present in the output of index
  (dmitri@redhat.com)
- create/delete operations for filters are working now (dmitri@redhat.com)
- first cut of filters used during promotion of content from Library
  (dmitri@redhat.com)

* Fri Oct 07 2011 Lukas Zapletal <lzap+git@redhat.com> 0.1.90-1
- fix for katello-reset-dbs - pgsql support for initdb
- sms - introducing subscriptions controller
- sms - refactoring subscription -> subscriptions path
- sms - moving subscriptions list action into the backend
- sms - moving unsubscribe action into the backend
- dashboard - one last css vertical spacing issue fix
- making css for navigation require a little space in the subnav if there are
  no subnav elements
- dashboard - fixing issue where user with no orgs would recieve an error upon
  login
- panel - minor update to escape special characters in id
- dashboard - more dashboard css fixes
- 741669 - fixing issue where user with no org could not access their own user
  details page
- dashboard - adding ui tweaks from uxd

* Thu Oct 06 2011 Shannon Hughes <shughes@redhat.com> 0.1.89-1
- adding reporting gems deps (shughes@redhat.com)

* Thu Oct 06 2011 Shannon Hughes <shughes@redhat.com> 0.1.88-1
- adding yum fix until 3.2.29 hits zstream/pulp (shughes@redhat.com)
- provider - search changes resulting from split of Custom and Red Hat
  providers (bbuckingham@redhat.com)
- 715369 - use ellipsis on search favorites/history w/ long names
  (bbuckingham@redhat.com)
- repo - default value for content type when creating new repo
  (tstrachota@redhat.com)
- sms - useless comment (lzap+git@redhat.com)
- templates - removed old way of promoting templates directly
  (tstrachota@redhat.com)
- import-stage-manifest - set content type for created repo (inecas@redhat.com)
- dashboard - fixing issue where promotions ellipsis was not configured
  correctly (jsherril@redhat.com)
- dashboard - updating subscription status scss as per request
  (jsherril@redhat.com)

* Wed Oct 05 2011 Shannon Hughes <shughes@redhat.com> 0.1.87-1
- adding redhat-uep.pem to katello ca (shughes@redhat.com)
- dashboard - prevent a divide by zero (jsherril@redhat.com)
- import-stage-manifest - fix relative path for imported repos
  (inecas@redhat.com)
- Do not call reset-oauth in %post, candlepin and pulp are not installed at
  that time anyway. (jpazdziora@redhat.com)
- 739680 - include candlepin error text in error notice on manifest upload
  error (bbuckingham@redhat.com)
- import-stage-manifest - use redhat-uep.pem as feed_ca (inecas@redhat.com)
- import-stage-manifest - refactor certificate loading (inecas@redhat.com)
- import-stage-manifest - fix failing spec tests (inecas@redhat.com)
- import-stage-manifest - fix validations for options (inecas@redhat.com)
- import-stage-manifest - fix ssl verification (inecas@redhat.com)
- import-stage-manifest - small refactoring (inecas@redhat.com)
- import-stage-manifest - short documentation (inecas@redhat.com)
- import-stage-manifest - remove unused code (inecas@redhat.com)
- import-stage-manifest - use CDN to substitute vars in content url
  (inecas@redhat.com)
- import-stage-manifest - class for loading variable values from CDN
  (inecas@redhat.com)
- import-stage-manifest - refactor (inecas@redhat.com)
- import-stage-manifest - fix unit tests (inecas@redhat.com)
- import-stage-manifest - substitute release ver (inecas@redhat.com)
- packagegroups - cli changed to work with array returned from api instead of
  hashes that were returned formerly (tstrachota@redhat.com)
- templates - fixes in spec tests (tstrachota@redhat.com)
- templates - validations for package groups and group categories
  (tstrachota@redhat.com)
- package groups - groups and group categories returned in an array instead of
  in a hash (tstrachota@redhat.com)
- templates api - removed old content update (tstrachota@redhat.com)
- packages search - find latest returns array of all latest packages not only
  the first latest package found (tstrachota@redhat.com)
- templates - package groups and categories identified by name -repo ids and
  category/group ids removed (tstrachota@redhat.com)
- added index for system_template_id on system_template_packages
  (tstrachota@redhat.com)
- templates - update changes name of all environment clones
  (tstrachota@redhat.com)
- templates api - added new controller for updating templates
  (tstrachota@redhat.com)
- templates api - fix for failure in listing all templates in the system
  (tstrachota@redhat.com)
- Temporarily removing dashboard pull-down. (jrist@redhat.com)
- 740340 - manifest upload - validate file input provided
  (bbuckingham@redhat.com)
- 740970 - adding detection if a password contains the username
  (jsherril@redhat.com)
- 741669 - adding a way for users to modify their own user details
  (jsherril@redhat.com)
- Fixed providers show  + edit page to not show provider type (paji@redhat.com)
- Merge branch 'master' into notices (bbuckingham@redhat.com)
- Merge branch 'master' of ssh://git.fedorahosted.org/git/katello
  (bbuckingham@redhat.com)
- dashboard - adding arrow to the right of the gear (jsherril@redhat.com)
- a-keys - fix delete and behavior on create (bbuckingham@redhat.com)
- Merge branch 'master' into akeys (bbuckingham@redhat.com)
- a-keys - fix view specs (bbuckingham@redhat.com)
- a-keys - fix controller specs (bbuckingham@redhat.com)
- a-keys - mods to handle nil env on akey create (bbuckingham@redhat.com)
- Alternating family rows in Activation Keys by way of Ruby's handy cycle
  method. (jrist@redhat.com)
- a-keys - (TO BE REVERTED) temporary commit to duplicate subscriptions
  (bbuckingham@redhat.com)
- a-keys - some refactor/cleanup of js to use KT namespace
  (bbuckingham@redhat.com)
- a-keys - js fix so that clearing filter does not leave children shown
  (bbuckingham@redhat.com)
- a-keys - css updates for subscriptions (bbuckingham@redhat.com)
- a-keys - change the text used to request update to template
  (bbuckingham@redhat.com)
- a-keys - update scss to remove some of the table css used by akey
  subscriptions (bbuckingham@redhat.com)
- Merge branch 'master' into akeys (bbuckingham@redhat.com)
- a-keys - init env_select when edit pane is initialized
  (bbuckingham@redhat.com)
- a-keys - add cancel button to general tab (bbuckingham@redhat.com)
- a-keys - subscriptions - updates to support listing by product
  (bbuckingham@redhat.com)
- a-keys - update to disable the Add/Remove button after click
  (bbuckingham@redhat.com)
- a-keys - subscriptions - update to include type (virtual/physical)
  (bbuckingham@redhat.com)
- a-keys - applied subs - add link to add subs (bbuckingham@redhat.com)
- a-keys - initial changes for applied subscriptions page
  (bbuckingham@redhat.com)
- a-keys - initial changes for available subscriptions page
  (bbuckingham@redhat.com)
- Merge branch 'master' into akeys (bbuckingham@redhat.com)
- a-keys - new/edit - updates to highlight the need to change template, on env
  change... (bbuckingham@redhat.com)
- a-keys - edit - fix broken 'save' (bbuckingham@redhat.com)
- a-keys - subscriptions - add applied/available placeholders for view and
  controller (bbuckingham@redhat.com)
- a-keys - add Applied and Available subscriptions to navigation
  (bbuckingham@redhat.com)
- a-keys - new/edit - disable save buttons while retrieving template/product
  info (bbuckingham@redhat.com)
- a-keys - new - update to set env to the first available
  (bbuckingham@redhat.com)
- a-keys - remove the edit_environment action (bbuckingham@redhat.com)
- a-keys - edit - update to list products in the env selected
  (bbuckingham@redhat.com)
- a-keys - update new key ui to use environment selector
  (bbuckingham@redhat.com)
- a-keys - update setting of env and system template on general tab...
  (bbuckingham@redhat.com)
- notices - change to fix broken tests (bbuckingham@redhat.com)
- notices - change to support closing previous failure notices on a success
  (bbuckingham@redhat.com)
- notices - adding controller_name and action_name to notices
  (bbuckingham@redhat.com)

* Tue Oct 04 2011 Lukas Zapletal <lzap+git@redhat.com> 0.1.86-1
- Added some rendering on products and repos page to explicity differentiate
  the 2
- dashboard - removing system list and expanding height of big_widget and
  small_widget
- Updated katello-js to work with multiple third level navs
- 740921 - When editing a permission verbs and tags that were part of the
  permission will now show up as selected already.
- Roles UI - Fix for edit role slide up container not working after previous
  changes to the way the action bar works.
- tupane - fixing extended scroll spinner showing up on most pages
- panel - rendering generic rows more efficiently
- 740365 - fixing issue with systems sorting and extended scroll, where limits
  were being placed before teh sorting happened
- Fixes for Roles UI action bar edit breaking after trying to edit more than 1.
- 737138 - Adds action bar buttons on roles pages to tab index and adds enter
  button press handlers to activate actions.
- 733722 - When hitting enter after editing an input will cause the next button
  to click.
- 741399 - Fixes for Global permissions to hide 'On' field for all resource
  types.
- Tupane - Changes for consistency of tupane css.
- 741422 - Roles UI - Fixes issue with sliding tree expanding in height instead
  of overflowing container.
- Row/grouping coloring for products and repos.
- Fixed a unit test failure
- Got pretty much the providers functionality done with this
- Initial commit related to the provider page redesign
- sms - cli system subscribe command
- Commiting a bunch of unit fixes
- Made organization create a default redhat provider on its inception
- Updated dashboard systems snippet. fixed a couple of bugs w.r.t ellipsis
- Dashboard - lighter hr color, and shorter big_widgets.
- 740936 - Roles UI - Fixes issue with back button disappearing, container
  border not surrounding actior bar and with wrong containers being displayed
  for permission create.
- BZ 741357: fixed a spelling mistake in katello-jobs.init
- Revert "BZ 741357: fixed a spelling mistake in katello-jobs.init"
- BZ 741357: fixed a spelling mistake in katello-jobs.init
- 741444/741648/739981/739655 - update *.js.haml to use the new KT namespace
  for javascript
- Added some modifications for the dashboard systems overview widget to include
  the product name
- add a spec test to the new download
- Adding system template download button.
- Updated the dashboard systems view to be more consistent and show an icon if
  entitlements are valid
- Moved methods from the systems_help to application so that the time
  formatting can be conisistent across all helpers
- Lighter color footer version.
- Tupane - Fixes typo from earlier change related to tupane closing not
  scrolling back up to top.
- dashboard - making subscription widget load with the page
- Added some better error handling and removed katello_error.haml as we can do
  the same with katello.haml
- dashboard - fixing issue where errata would not expand properly when loaded
  via async, also moved jscroll initalization to a more central place
- dashboard - fixing issue where scrollbar would not initialize for ajax loaded
  widgets
- dashboard - removing console.logs
- dashboard - making all widgets load asyncronously
  dashboard
- Changes to the dashboard layout.
- dashboard - adding errata widget with fake data
- Dashboard gear icon in button.
- 739654 - Tupane - Fixes issue with tupane jumping to top of page upon being
  closed.
- katello-all -- a meta-package to pull in all components for Katello.
- Stroke 0 on dashboard pie graph.
- 736090 - Tupane - Fixes for tupane drifting into footer.
- 736828 - Promotions - Fixes packages tupane to close whenever the breadcrumb
  is navigated away from the packages list.
- Overlay for graph on sub status for dasyboard.  Fix for a few small bad haml
  and js things.
- Fixed a var name goofup
- dashboard - adding owner infor object to katello and having the dashboard use
  it for total systems
- dashboard - fixing color values to work properly in firefox
- Updated some scss styling to lengthen the scroll
- Added a message to show empty systems
- Added  some styling on the systems snippet
- dashboard - adding subscription widget for dashboard with fake data
- Added the ellipsis widget
- glue - caching teh sync status object in repos to reduce overhead
- dashboard - a few visual fixes
- Fixed some merge conflicts
- Initial cut of the systems snippet on the dashboard
- dashboard - adding sync dashboard widget
- dashboard - making helper function names more consistent
- dashboard - fixing changeset link and fixing icon links on promotions
- Made the current_organization failure check to also log the exception trace
- dashboard - mostly got promotions pane on dashboard working
- dashboard - got notices dashboard widget in place
- move the SSL fix into the rpm files
- Additional work on the dashboard L&F.  Still need gear in dropbutton and
  content in dashboard boxes.
- Changes to the dashboard UI headers.
- Dashboard initial layout. Added new icons to the action-icons.png as well as
  the chart overlay for the pie chart for subscriptions.
- search - modifications to support service prefix (e.g. /katello)
- search - add completer_scope to role model
- search - systems - update to properly handle autocomplete
- search - initial commit to address auto-complete support w/ perms

* Tue Sep 27 2011 Shannon Hughes <shughes@redhat.com> 0.1.85-1
- remove capistrano from our deps (shughes@redhat.com)
- 736093 - Tupanel - Changes to tupanel to handle helptip open and close.
  (ehelms@redhat.com)
- rhsm fetch environment with owner information (lzap+git@redhat.com)
- spec tests - fix after change in api for listing templates
  (tstrachota@redhat.com)
- templates - removed content validator (tstrachota@redhat.com)
- templates api - fix for getting template by name (tstrachota@redhat.com)
- product sync - fixed too many arguments error (tstrachota@redhat.com)
- templates - spec tests for promotions and packages (tstrachota@redhat.com)
- package search - reordered parameters more logically (tstrachota@redhat.com)
- changesets - removed unused method (tstrachota@redhat.com)
- templates - spec test fixes (tstrachota@redhat.com)
- repos - method clone id moved from product to repo (tstrachota@redhat.com)
- templates - removed unused methods (tstrachota@redhat.com)
- templates - validation for packages (tstrachota@redhat.com)
- templates promotion - fix for spec tests (tstrachota@redhat.com)
- async tasks - pulp status not saving new records after refresh
  (tstrachota@redhat.com)
- template promotions - added promotions of packages (tstrachota@redhat.com)
- templates - fix for unique nvre package validator the previous one was
  failing for validation after updates (tstrachota@redhat.com)
- templates - unique nvre validator for packages (tstrachota@redhat.com)
- templates - adding packages by nvre (tstrachota@redhat.com)
- spec tests - tests for package utils (tstrachota@redhat.com)
- package utils - methods for parsing and building nvrea
  (tstrachota@redhat.com)
- repos - helper methods for searching packages (tstrachota@redhat.com)
- templates - removed errata from update controller (tstrachota@redhat.com)
- template promotions - promotion of products from a template
  (tstrachota@redhat.com)
- changesets - api for adding templates to changesets (tstrachota@redhat.com)
- templates - fixed spec tests after errata removal (tstrachota@redhat.com)
- templates - removed errata from imports, exports and promotions
  (tstrachota@redhat.com)
- templates - deleted TemplateErrata model (tstrachota@redhat.com)
- templates - errata removed from model (tstrachota@redhat.com)
- Tupanel - Fixes issue with tupanel ajax data being inserted twice into DOM.
  (ehelms@redhat.com)
- Tupanel - Fixes smoothness issue between normal tupane and sliding tree.
  (ehelms@redhat.com)
- Tupanel - Fixes for resizing and height setting.  Fixes for subpanel.
  (ehelms@redhat.com)
- Merge branch 'master' into tupanel (ehelms@redhat.com)
- Tupanel - Changes to tupanel for look and feel and consistency.
  (ehelms@redhat.com)
- fixed a bunch of tests that were failing because of new user orchestration
  (dmitri@redhat.com)
- pulp user with 'super-users' role are now being created when a katello user
  is created (dmitri@redhat.com)
- first cut at pulp user glue layer (dmitri@redhat.com)
- added interface for pulp user-related operations (dmitri@redhat.com)
- added glue layer for pulp user (dmitri@redhat.com)
- 740254 - dep API in pulp changed - these changes reflect new struct
  (mmccune@redhat.com)
- make sure we only capture everything after /katello/ and not /katello*
  (mmccune@redhat.com)
- adding in mod_ssl requirement. previously this was beeing indirectly pulled
  in by pulp but katello should require it as well. (shughes@redhat.com)
- bump down rack-test. 0.5.7 is only needed. (shughes@redhat.com)
- Merge branch 'master' into routesjs (ehelms@redhat.com)
- import-stage-manifest - prepare a valid name for a product
  (inecas@redhat.com)
- Remove debug messages to stdout (inecas@redhat.com)
- import-stage-manifest - use pulp-valid names for repos (inecas@redhat.com)
- import-stage-manifest - temp solution for not-supported archs in Pulp
  (inecas@redhat.com)
- import-stage-manifest - support for more archs with one content
  (inecas@redhat.com)
- import-stage-manifest - refactor clone repo id - remove duplicities
  (inecas@redhat.com)
- import-stage-manifest - make clone_repo_id instance method
  (inecas@redhat.com)
- import-stage-manifest - tests for clone repo id (inecas@redhat.com)
- JsRoutes - Adds the base functionality to use and generate the Rails routes
  in Javascript. (ehelms@redhat.com)
- Adds js-routes gem as a development gem. (ehelms@redhat.com)
- Tupane - A slew of changes to how the tupane slideout works with regards to
  positioning. (ehelms@redhat.com)
- bump down tzinfo version. actionpack/activerecord only need > 3.23
  (shughes@redhat.com)
- Tupanel - Cleanup and fixes for making the tupanel slide out panel stop at
  the bottom. (ehelms@redhat.com)

* Fri Sep 23 2011 Lukas Zapletal <lzap+git@redhat.com> 0.1.84-1
- asub - adding unit tests
- asub - ak subscribes to pool which starts most recently
- asub - renaming KTSubscription to KTPool
- Merge branch 'master' into rails309
- adding dep for rails 3.0.10
- new deps for rails 3.0.10
- 740389 - include repoid and remove unused security checks
- Merge branch 'master' into rails309
- bumping candlepin to the latest rev
- Promoted content enabled by default
- fixed a bug with parsing of oauth provider parameters
- Hid the select all/none button if the user doesnt have any syncable
  products..
- More roles controller spec fixes
- Roles - Fixes for spec tests that made assumptions that don't hold true on
  postgres.
- Added some comments for app controller
- Roles UI - Updates to edit permission workflow as a result of changes to add
  permission workflow.
- Roles Spec - Adds unit tests to cover CRUD on permissions.
- Roles UI - Fixes to permission add workflow for edge cases.
- Roles UI - Modifies role add permission workflow to add a progress bar and
  move the name and description to the bottom of the workflow.
- Added some padding for perm denied message
- Updated the config file to illustrate the use of allow_roles_logging..
- forgot to evalute the exception correctly
- Added ordering for roles based on names
- Added a config entry allow_roles_logging for roles logs to be printed on the
  output log. This was becasue roles check was cluttering the console window.
- Made the rails error messages log a nice stack trace
- packagegroups-templates - better validation messages
- packagegroups-templates - fix for notification message
- More user-friendly validation failed message in CLI
- removing an unused migration
- Disable unstable spec test
- Merge branch 'master' of ssh://git.fedorahosted.org/git/katello
- regin dep issue workaround enabled for EL6 now
- removed access control from UebercertsController
- Merge branch 'uebercert'
- updates routes to support uebercert operations
- fixed a few issues with uebercert controller specs
- katello now uses cp's uebercert generation/retrieval
- gemfile mods for rails 3.0.9
- fixed a bunch of issues during uebercert generation
- first cut at supporting ueber certs
- ueber cert - adding cli support

* Tue Sep 20 2011 Lukas Zapletal <lzap+git@redhat.com> 0.1.83-1
- Updates on the promotion controller page to deal with weird permission models
- 732444 - make sure we uppercase before we sort so it is case indifferent
- fixed an accidental typo
- Updated the promotions page nav and rules to work correctly
- Updated the handling of the 500 error to deal with null org cases
- 734526 - improving error messages for promotions to include changeset names.
- 733270 - fix failing unit tests
- 733270 - validate uniquenss of system name
- 734882 - format RestClient error message only for katello-cli agent
- 734882 - User-Agent header in katello-cli and custom error messages
- changed candlepin url in Candlepin::Consumer integration tests
- removing unecessary debug line that was causing JS errors
- notices - making default polling inverval 120s (when omitted from conf)
- activation keys - fixing new env selector for activation keys
- fixing poor coding around enabling create due to permission that had creeped
  into multiple controllers
- 739200 - moving system template new button to the top left instead of on the
  bottom action bar
- system templates - updating page to ensure list items are vertical centered,
  required due to some changes by ehelms
- javascript - some fixes for the new panel object
- merging in env-selector
- env-select - adding more javascript documentation and improving spacing
  calculations
- Fix proxy to candlepin due to change RAILS_RELATIVE_URL_ROOT
- env-select - fixing a few spacing issues as well as having selected item be
  expanded more so than others
- 738762 - SSLVerifyClient for apache+thin
- env select - corrected env select widget to work with the expanding nodes
- 722439 - adding version to the footer
- Roles UI - Fix for broken role editing on the UI.
- env select - fixing up the new environment selector and ditching the old
  jbreadcrumb
- Two other small changes to fix the hidden features of subscribe and
  unsubscribe.
- Fix for .hidden not working :)
- Roles UI - Fixes broken add permission workflow.
- Fixes a number of look and feel issues related to sliding tree items and
  clicking list items.
- Changes multiselect to have add from list on the left and add to list on the
  right. Moves multiselect widget css to its own file.
- Fixes for changes to panel javascript due to rebase.
- Fixes for editing a permission when setting the all tags or all verbs.
- A refactor of panel in preparation for changes to address a series of bugs
  related to making the slide out panel of tupane more robust.
- Roles UI - Adds back missing css for blue box around roles widget.
- CSS cleanup focused on organizing colors and adding more variable
  definitions.
- initial breadcrumb revamp

* Thu Sep 15 2011 Lukas Zapletal <lzap+git@redhat.com> 0.1.82-1
- removing two unnecessarry macros in spec file
- correcting workaround for BZ 714167 (undeclared dependencies) in spec
- adding copyright and modeline to our spec files
- correcting indentatin (Jan Pazdziora)
- packagegroups - add pacakge groups and categories to JSON
- pacakgegroups - refactor template exports to meet Ruby conventions
- packagegroups - add to string export of template
- packagegroups - support for group and categories in temp import
- adding two configuration values debug_pulp_proxy
- promotions - fixing error where you could not add a product
- Fixed some unit tests...
- 734460 - Fix to have the roles UI complain on bad role names
- Fix to get tags.formatted to work with the new changes
- Fixed several broken tests in postgres
- Removed 'tags' table for we could just deal with that using unique tag ids.
  To avoid the dreaded "explicit cast" exception when joining tags to entity
  ids table in postgres (example - Environments), we need tags to be integers.
  All our tags at the present time are integers anyway so this seems an easy
  enough change.
- refactor - remove debug message to stdout
- fixed a few issues with repo creation on manifest import test
- added support for preserving of repo metadata during import of manifests
- 738200 - use action_name instead of params[:action]
- templates api - route for listing templates in an environment

* Tue Sep 13 2011 Brad Buckingham <bbuckingham@redhat.com> 0.1.81-1
- notices - fix change to app controller that accidentally affected notices
  (bbuckingham@redhat.com)
- systems - spec test fix (jsherril@redhat.com)
- panel - fixing issue where panel closing would not close the subpanel
  (jsherril@redhat.com)
- 733157 - removing ability to change prior environment, and showing correct
  prior on details/edit page (jsherril@redhat.com)
- notices - fixing javascript error that happens when uploading a manifest via
  the UI (jsherril@redhat.com)
- 734894 - promotions - fixing issue where hover text on promoting changeset
  would still say it is being promoted even after it has been promoted
  (jsherril@redhat.com)
- Subscriptions udpates, packages fix, ui spinner fix, universal KT object for
  applying subs. (jrist@redhat.com)
- Subscription quantity inside spinner now. (jrist@redhat.com)
- 403 code, 500 code, and some changes to the 500 render. (jrist@redhat.com)
- Fix for the look of the error. (jrist@redhat.com)
- 404 and 500 error pages. (jrist@redhat.com)
- Fixed a unit test (paji@redhat.com)
- adding logging catch for notices that are objects we dont expect
  (jsherril@redhat.com)
- 737563 - Subscription Manager fails permissions on accessing subscriptions
  (lzap+git@redhat.com)
- 736141 - Systems Registration perms need to be reworked (lzap+git@redhat.com)
- Revert "736384 - workaround for perm. denied (unit test)"
  (lzap+git@redhat.com)
- Revert "736384 - workaround for perm. denied for rhsm registration"
  (lzap+git@redhat.com)
- remove-depretactions - use let variables insted of constants in rspec
  (inecas@redhat.com)
- remove-deprecations - already defined constant in katello_url_helper
  (inecas@redhat.com)
- remove-deprecations - Object#id deprecated (inecas@redhat.com)
- remove-deprecations - use errors.add :base instead of add_to_base
  (inecas@redhat.com)
- remove-deprecations - should_not be_redirect insted of redirect_to()
  (inecas@redhat.com)
- remove-deprecations - validate overriding (inecas@redhat.com)
- Fixed the tags_for to return an empty array instead of nil and also removed
  the list tags in org since we are not doling out org perms on a per org basis
  (paji@redhat.com)
- system templates - adding more rules spec tests (jsherril@redhat.com)
- Fix typo in template error messages (inecas@redhat.com)
- packagegroups-templates - CLI for package groups in templates
  (inecas@redhat.com)
- packagegroups-templates - assigning packege group categories to template
  (inecas@redhat.com)
- packagegroups-templates - assigning package groups to system templates
  (inecas@redhat.com)
- templates - unittest fix (tstrachota@redhat.com)
- unit test fixes (jsherril@redhat.com)
- Fixes to get  the promotion pages working (paji@redhat.com)
- Fix on system template model - no_tag was returning map instead of array
  (paji@redhat.com)
- Merge branch 'master' into template-ui (jsherril@redhat.com)
- system templates - making sure that all ui elements are looked up again in
  each function in case they are redrawn (jsherril@redhat.com)
- system templates - making jslint happy, and looking up elements that may have
  been redrawn (jsherril@redhat.com)
- system templates - a few javascript fixes for product removal
  (jsherril@redhat.com)
- Updated katello.js to keep jslint happy (paji@redhat.com)
- Updated katello.js to keep jslint happy (paji@redhat.com)
- Updated katello.js to keep jslint happy (paji@redhat.com)
- Code changes to make jslint happy (paji@redhat.com)
- Fixed some system template conflict handling issues (paji@redhat.com)
- system templates - adding permission for system templates
  (jsherril@redhat.com)
- system templates - fixing things that broke due to master merge
  (jsherril@redhat.com)
- merge fix (jsherril@redhat.com)
- system templates - fixing issue with firefox showing a longer form than
  chrome causing the add button to go to another line (jsherril@redhat.com)
- Added a 'details' page for system templates promotion (paji@redhat.com)
- changeset history - adding bbq support for cs history, and making bbq work
  properly on this page for panel (jsherril@redhat.com)
- Added a system templates details page needed for promotion (paji@redhat.com)
- Quick fix on promotions javascript to get the add/remove properly showing up
  (paji@redhat.com)
- 734899 - fixing issue where changeset history would default to library
  (jsherril@redhat.com)
- changeset history - adding indentation to content items (jsherril@redhat.com)
- Added some auth rules for changeset updating (paji@redhat.com)
- adding system templates to changeset history and fixing spacing issues with
  accordion (jsherril@redhat.com)
- Got the add remove working on system templates (paji@redhat.com)
- system templates - fixing action bar buttons from not changing name properly
  (jsherril@redhat.com)
- Added code to show 'empty' templates (paji@redhat.com)
-  fixing merge conflict (jsherril@redhat.com)
- system templates - adapting the system templates tow ork with the new action
  bar api (jsherril@redhat.com)
- Fixed errors that crept up in a previous commit (paji@redhat.com)
- Fixed the simplyfy_changeset to have an init :system_templates
  (paji@redhat.com)
- Made got the add/remove system templates functionality somewhat working
  (paji@redhat.com)
- fixing merge conflicts (jsherril@redhat.com)
- system templates - adding additional tests (jsherril@redhat.com)
- system templates - adding help tip (jsherril@redhat.com)
- system templates - adding & removing from content pane now works as well as
  saving product changes within the template (jsherril@redhat.com)
- system templates - adding working auto complete box for products
  (jsherril@redhat.com)
- system-templates - making the auto complete box more abstract so products can
  still use it, as well as adding product rendering (jsherril@redhat.com)
- system templates - adding missing view (jsherril@redhat.com)
- breaking out packge actions to their own js object (jsherril@redhat.com)
- Initial cut of the system templates promotion page - Add/remove changeset
  functionality TBD (paji@redhat.com)
- system template - add warning when browsing away from an unsaved changeset
  (jsherril@redhat.com)
- system template - fixing issue where clicking add when default search text
  was there would attempt to add a package (jsherril@redhat.com)
- system templates - added save dialog for moving away from a template when it
  was modified (jsherril@redhat.com)
- sliding tree - making it so that links to invalid breadcrumb entries redirect
  to teh default tab (jsherril@redhat.com)
- system templates - got floating box to work with scrolling properly and list
  to have internal scrolling instead of making the box bigger
  (jsherril@redhat.com)
- system templates - adding package add/remove on left hand content panel, and
  only showing package names (jsherril@redhat.com)
- system template - only show 20 packages in auto complete drop down
  (jsherril@redhat.com)
- Adding changeset to system templates connection (paji@redhat.com)
- adding saving indicator and moving tree_loading css to be a class instead of
  an id (jsherril@redhat.com)
- adding package validation before adding (jsherril@redhat.com)
- adding autocomplete for packages on system template page
  (jsherril@redhat.com)
- making save functionality work to actually save template packages
  (jsherril@redhat.com)
- added client side adding of packages to system templates
  (jsherril@redhat.com)
- adding search and sorting to templates page (jsherril@redhat.com)
- moving system templates to a sliding tree and to the content section
  (jsherril@redhat.com)
- making sure sliding tree does not double render on page load
  (jsherril@redhat.com)
- only allowing modification of a system template in library within system
  templates controller (jsherril@redhat.com)
- adding spec tests for system_templates controller (jsherril@redhat.com)
- fixing row height on system templates (jsherril@redhat.com)
- adding initial system template CRUD (jsherril@redhat.com)

* Mon Sep 12 2011 Lukas Zapletal <lzap+git@redhat.com> 0.1.80-1
- error text now include 'Warning' not to confuse users
- initscript - removing temporary sleep
- initscript - removing pid removal
- 736716 - product api was returning 2 ids per product
- 736438 - implement permission check for list_owners
- 736438 - move list_owners from orgs to users controller
- app server - updates to use thin Rack handler vs script/thin
- script/rails - adding back in... needed to run rails console
- Merge branch 'master' of ssh://git.fedorahosted.org/git/katello
- renaming the 2 providers to something more useful
- Changeset History - Fix for new URL scheme on changeset history page.
- Roles UI - Adds selected color border to roles slide out widget and removes
  arrow from left list on roles page only.

* Fri Sep 09 2011 Brad Buckingham <bbuckingham@redhat.com> 0.1.79-1
- Merge branch 'master' into thin (mmccune@redhat.com)
- Merge branch 'master' into thin (mmccune@redhat.com)
- moving new thin and httpd conf files to match existing config locations
  (mmccune@redhat.com)
- Simplify the stop command and make sure status works (mmccune@redhat.com)
- JS - fix image paths in javascript (bbuckingham@redhat.com)
- Promotions packages - replace hardcoded path w/ helper
  (bbuckingham@redhat.com)
- katello.init - update thin start so that log/pid files are owned by katello
  (bbuckingham@redhat.com)
- Views - updates to support /katello prefix (bbuckingham@redhat.com)
- Views/JS - updates to support /katello prefix (bbuckingham@redhat.com)
- Merge branch 'master' into thin (bbuckingham@redhat.com)
- app server - update apache katello.conf to use candlepin cert
  (bbuckingham@redhat.com)
- View warning - address view warning on Org->Subscriptions (Object#id vs
  Object#object_id) (bbuckingham@redhat.com)
- View warnings - address view warnings resulting from incorrect usage of
  form_tag (bbuckingham@redhat.com)
- app server - changes to support /katello prefix in base path
  (bbuckingham@redhat.com)
- app server - removing init.d/thin (bbuckingham@redhat.com)
- katello.spec - add thin.yml to files (bbuckingham@redhat.com)
- katello.spec - remove thin/thin.conf (bbuckingham@redhat.com)
- promotion.js - uncomment line accidentally committed (bbuckingham@redhat.com)
- app server - setting relative paths on fonts/images in css & js
  (bbuckingham@redhat.com)
- Views - update to use image_tag helper (bbuckingham@redhat.com)
- app server - removing script/rails ... developers will instead use
  script/thin start (bbuckingham@redhat.com)
- Apache - first pass update to katello.conf to add SSL
  (bbuckingham@redhat.com)
- thin - removing etc/thin/thin.yml (bbuckingham@redhat.com)
- forgot to add this config file (mmccune@redhat.com)
- adding new 'thin' startup script (mmccune@redhat.com)
- moving thin into a katello config (mmccune@redhat.com)
- first pass at having Katello use thin and apache together
  (mmccune@redhat.com)

* Thu Sep 08 2011 Brad Buckingham <bbuckingham@redhat.com> 0.1.78-1
- scoped_search - bumping version to 2.3.3 (bbuckingham@redhat.com)
- 735747 - fixing issue where creating a permission with create verb would
  result in an error (jsherril@redhat.com)
- Changes from using controller_name (a pre-defined rails function) to using
  controller_display_name for use in setting model object ids in views.
  (ehelms@redhat.com)
- 736440 - Failures based on authorization return valid json
  (tstrachota@redhat.com)
- default newrelic profiling to false in dev mode (shughes@redhat.com)
- Merge branch 'oauth_provider' (dmitri@redhat.com)
- added support for katello api acting as a 2-legged oauth provider
  (dmitri@redhat.com)

* Thu Sep 08 2011 Lukas Zapletal <lzap+git@redhat.com> 0.1.77-1
- puppet - adding initdb 'run twice' check
- 731158: add ajax call to update sync duration
- sync-status removing finish_time from ui
- sync status - add sync duration calculations
- sync status - update title per QE request
- 731158: remove 'not synced' status and leave blank
- 734196 - Disabled add and remove buttons in roles sliding tree after they
  have been clicked to prevent multiple server calls.
- Merge branch 'master' of ssh://git.fedorahosted.org/git/katello
- 725842 - Fix for Search: fancyqueries dropdown - alignment
- Merge branch 'master' into roles-ui
- Role - Disabled the resizing on the roles ui sliding tree.
- Fix for when system has no packages - should not see list or filter.
- Fix for systems with no packages.
- 736148 - update code to properly cancel a sync and render it in UI
- Role - Changes to display of full access label on organizations in roles ui
  list when a permission granting full access is removed.
- 731158: misc improvements to sync status page
- 736384 - workaround for perm. denied (unit test)
- Role - Look and feel fixes for displaying of no current permissions message.
- 734448 - Fix for Broken 'logout' link at web page's footer o    modified:
  src/app/views/layouts/_footer.haml
- Package sort asc and desc via header.  Ajax refresh and indicators.
- 736384 - workaround for perm. denied for rhsm registration
- Roles - Adds text to empty permissions list instructing user what to do next
  for global and organizational permissions.
- Merge branch 'master' into roles-ui
- 736251 - use content name for repo id when importing manifest
- templates - it is possible to create/edit only templates in the library -
  added checks into template controller - spec tests fixed according to changes
- Packages offset loading via "More..." now working with registered system.
- 734026 - removing uneeded debug line that caused syncs to fail
- packagegroups - refactor: move menthods to Glue::Pulp::Repo
- Merge branch 'master' into sub
- product - removed org name from product name
- Api for listing package groups and categories
- Fixing error with spinner on pane.
- Refresh of subs page.
- Area to re-render subs.
- unsubscribe support for sub pools
- Merge branch 'subway' of ssh://git.fedorahosted.org/git/katello into subway
- Fix for avail_subs vs. consumed_subs.
- move sys pools and avail pools to private methods, reuse
- Adds class requirement 'filterable' on sliding lists that should be
  filterable by search box.
- Update to permission detail view to display verbs and tags in a cleaner way.
- Adds step indicators on permission create.  Adds more validation handling for
  blank name.
- initial subscription consumption, sunny day
- Fixes to permission add and edit flow for consistency.
- More subscriptions work. Rounded top box with shadow and borders.  Fixed some
  other stuff with spinner.
- Updated subscription spinner to have useful info.
- More work on subscriptions page.
- Small change for wrong sub.poolId.
- Added a spinner to subscriptions.
- fix error on not grabbing latest subscription pools
- Fixed views for subscriptions.
- Merge branch 'subway' of ssh://git.fedorahosted.org/git/katello into subway
- Fixed a non i18n string.
- support mvc better for subscriptions availability and consumption
- Role editing commit that adds workflow functionality.  This also provides
  updated and edits to the create permission workflow.
- Modifies sliding tree action bar to require an identifier for the toggled
  item and a dictionary with the container and setup function to be called.
  This was in order to re-use the same HTML container for two different
  actions.
- change date format for sub expires
- changing to DateTime to Date for expires sub
- Wires up edit permission button and adds summary for viewing an individual
  permission.
- Switches from ROLES object to KT.roles object.
- added consumed value for pool of subs
- Subscriptions page changes to include consumed and non-consumed.
- Subscriptions page coming along.
- remove debugger line
- add expires to subscriptions
- Subscriptions page.  Mostly mocked up (no css yet).
- cleaning up subscriptions logic
- add in subscription qty for systems
- Small change to subscriptions page, uploading of assets for new subscriptions
  page.
* Mon Sep 05 2011 Lukas Zapletal <lzap+git@redhat.com> 0.1.76-1
- 730358 - repo discovery now uses asynchronous tasks - the route has been
  changed to /organizations/ID/repositories/discovery/
- 735359 - Don't create content in CP when creating a repo.
- Fixed a couple of errors that occured due to wrong sql in postgres
- reset-dbs - katello-jobs are restarted now
- Changes roles and permission success and error notices to include the name of
  the role/permission and fit the format of other pages.
- Validate uniqueness of repo name within a product scope
- products - cp name now join of <org_name>-<product_name> used to be
  <provider_name>-<product_name>
- sync - comparing strings instead of symbols in sync_status fix for AR
  returning symbols
- sync - fix for sync_status failing when there were no syncable subitems
  (repos for product, products for providers)
- sync - change in product&provider sync_status logic
- provider sync status - cli + api
- sync - spec tests for cancel and index actions
- Fixes for editing name of changeset on changeset history page.
- Further re-work of HTML and JS model naming convention.  Changes the behavior
  of setting the HTML id for each model type by introducing a simple
  controller_name function that returns the controller name to be used for
  tupane, edit, delete and list items.
- Adds KT javascript global object for all other modules to attach to. Moves
  helptip and common to be attached to KT.
- Changes to Users page to fit new HTML model id convention.
- Changes Content Management page items to use new HTML model id convention.
- Changes to Systems page for HTML and JS model id.
- Changes Organizations section to use of new HTML model id convention.
- Changes to model id's in views.
- 734851 - service katello start - Permission denied
- Refactor providers - remove unused routes

* Wed Aug 31 2011 Lukas Zapletal <lzap+git@redhat.com> 0.1.75-1
- 734833 - service katello-jobs stop shows non-absolute home (ArgumentError)
- Refactor repo path generator
- Merge branch 'repo-path'
- Fix failing repo spec
- Pulp repo for Library products consistent with other envs
- 734755 - Service katello-jobs status shows no file or directory
- Refactor generating repo id when cloning
- Change CP content url to product/repo
- Scope system by readable permissions
- Scope users by readable permissions
- Scope products by readability scope
- Refactor - move providers from OrganziationController
- Fix scope error - readable repositories
- Remove unused code: OrganizationController#providers
- Authorization rules - fix for systmes auth check
- More specific test case pro changeset permissions
- Scope products for environment by readable providers
- Fix bug in permissions
- Scope orgranizations list in API by the readable permissions
- Fix failing spec
- Authorization rules for API actions
- Integrate authorization rules to API controllers
- Merge remote-tracking branch 'origin/master' into repo-path
- Format of CP content url: /org/env/productName/repoName

* Tue Aug 30 2011 Partha Aji <paji@redhat.com> 0.1.74-1
- Fixed more bugs related to the katello.yml and spec (paji@redhat.com)

* Tue Aug 30 2011 Partha Aji <paji@redhat.com> 0.1.73-1
- Fixed the db directory link (paji@redhat.com)
- Updated some spacing issues (paji@redhat.com)

* Tue Aug 30 2011 Partha Aji <paji@redhat.com> 0.1.72-1
- Updated spec to not include database yml in etc katello and instead for the
  user to user /etc/katello/katello.yml for db info (paji@redhat.com)
- Fixed an accidental goof up in the systems controllers test (paji@redhat.com)
- made a more comprehensive test matrix for systems (paji@redhat.com)
- Added rules based tests to test systems controller (paji@redhat.com)
- Added rules for sync_schedules spec (paji@redhat.com)
- Added tests for sync plans (paji@redhat.com)
- Added rules tests for subscriptions (paji@redhat.com)
- Restricted the routes for subscriptions  + dashboard resource to only :index
  (paji@redhat.com)
- Added tests for repositories controller (paji@redhat.com)
- Updated routes in a for a bunch of resources limiting em tp see exactly what
  they can see (paji@redhat.com)
- Added unit tests for products controller (paji@redhat.com)
- fixing permission denied on accounts controller (jsherril@redhat.com)
- 731540 - Sync Plans - update edit UI to use sync_plan vs plan
  (bbuckingham@redhat.com)
- added rules checking for environment (paji@redhat.com)
- Added tests for operations controller (paji@redhat.com)
- Bug fix - resource should be in plural when checking permissions
  (inecas@redhat.com)
- adding sync management controller rules tests (jsherril@redhat.com)
- adding users controller rules tests (jsherril@redhat.com)
- adding roles controller rules tests (jsherril@redhat.com)
- 734033 - deleteUser API call fails (inecas@redhat.com)
- 734080 - katello now returns orgs for owner (lzap+git@redhat.com)

* Fri Aug 26 2011 Justin Sherrill <jsherril@redhat.com> 0.1.71-1
- fixing a couple issues with promotions (jsherril@redhat.com)
- adding some missing navigation permission checking (jsherril@redhat.com)
- fixing issue where logout would throw a permission denied
  (jsherril@redhat.com)
- adding provider roles spec tests (jsherril@redhat.com)
- Decreasing min validate_length for name fields to 2.  (Kept getting denied
  for "QA"). (jrist@redhat.com)
- Raising a permission denied exception of org is required, but not present.
  Previously we would log the user out, which does not make much sense
  (jsherril@redhat.com)
- KPEnvironment (and subsequent kp_environment(s)) => KTEnvironment (and
  kt_environment(s)). (jrist@redhat.com)
- fixing broken unit tests (jsherril@redhat.com)
- Fixed an issue where clicking on notices caused a user with no org perms to
  log out (paji@redhat.com)
- adding promotions permissions spec tests (jsherril@redhat.com)
- Fixed some unit tests (paji@redhat.com)
- Updated the protected shared example and unit tests (paji@redhat.com)
- spec tests - modification after changes in product model/controller
  (tstrachota@redhat.com)
- fix for product name validations (tstrachota@redhat.com)
- products cli - now displaying provider name (tstrachota@redhat.com)
- products cli - fixed commands according to recent changes
  (tstrachota@redhat.com)
- products - name unique in scope of product's organziation
  (tstrachota@redhat.com)
- products - name unique in scope of provider now + product sync info reworked
  (tstrachota@redhat.com)
- product api - added synchronization data (tstrachota@redhat.com)
- sync - api for sync status and cancelling (tstrachota@redhat.com)
- katello-jobs.init executable (tstrachota@redhat.com)
- changeset controller (jsherril@redhat.com)
- removed an accidental typo (paji@redhat.com)
- Added authorization controller tests based of ivan's initial work
  (paji@redhat.com)
- adding small simplification to notices (jsherril@redhat.com)
- Fixes broken promotions page icons. (ehelms@redhat.com)
- Fixes issue with incorrect icon being displayed for custom products.
  (ehelms@redhat.com)
- 732920 - Fixes issue with right side panel in promotions moving up and down
  with scroll bar unncessarily. (ehelms@redhat.com)
- Adds missing changeset loading spinner. (ehelms@redhat.com)
- Code cleanup and fixes for filter box on promotions and roles page styling
  and actions. (ehelms@redhat.com)
- making sure sync plans page only shows readable products
  (jsherril@redhat.com)
- fixing issue where promotions would not highlight the correct nav
  (jsherril@redhat.com)
- Merge branch 'master' of ssh://git.fedorahosted.org/git/katello
  (ehelms@redhat.com)
- Javascript syntax and error fixing. (ehelms@redhat.com)
- Merge branch 'master' into roles-ui (paji@redhat.com)
- removing uneeded test (jsherril@redhat.com)
- Merge branch 'master' into perf (shughes@redhat.com)
- Merge branch 'roles-ui' of ssh://git.fedorahosted.org/git/katello into roles-
  ui (ehelms@redhat.com)
- Fixes to roles ui widget as a result of a re-factor as a result of bug
  729728. (ehelms@redhat.com)
- Fixed perm spec bug (paji@redhat.com)
- Further Merge conflicts as a result of merging master in. (ehelms@redhat.com)
- fixing spec tests (jsherril@redhat.com)
- Merge branch 'master' into roles-ui (ehelms@redhat.com)
- adding version for newrelic gem (shughes@redhat.com)
- adding dev gem newrelic (shughes@redhat.com)
- config for newrelic profiling (shughes@redhat.com)
- Fix failing tests - controller authorization rules (inecas@redhat.com)
- Persmissions rspec - use before(:each) instead of before(:all)
  (inecas@redhat.com)
- Shared example for authorization rules (inecas@redhat.com)
- improving reset-dbs script (lzap+git@redhat.com)
- Fixed some changeset controller tests (paji@redhat.com)
- fixing spec test (jsherril@redhat.com)
- Fixed a spec test in user controllers (paji@redhat.com)
- Made the syncable check a lambda function (paji@redhat.com)
- Fixed some unit tests (paji@redhat.com)
- 729728 - Makes it so that clicking anywhere inside a highlighted row on
  promotions page will click it instead of just a narrow strip of the
  highlighted row. (ehelms@redhat.com)
- Fixes issue with changeset loading as a result of previous bug fix.
  (ehelms@redhat.com)
- converting promotions to use a more simple url scheme that helps navigation
  not have to worry about which environments the user can access via promotions
  (jsherril@redhat.com)
- Fixed the panel sliding up and down. (jrist@redhat.com)
- Fixed panel sliding up and down when closing or opening helptips.
  (jrist@redhat.com)
- make sure we delete all the pulp database files vs just the 1
  (mmccune@redhat.com)
- Fixed merge conflicts (paji@redhat.com)
- restructured the any  rules  in org to be in environment to be more
  consistent (paji@redhat.com)
- 726724 - Fixes Validation Error text not showing up in notices.
  (ehelms@redhat.com)
- removed beaker rake task (dmitri@redhat.com)
- Fixed a rules bug that would wrongly return nil instead of true .
  (paji@redhat.com)
- commented-out non localhost setting for candlepin integration tests
  (dmitri@redhat.com)
- commented-out non localhost setting for candlepin integration tests
  (dmitri@redhat.com)
- first cut at candlepin integration tests (dmitri@redhat.com)
- fixing issue with System.any_readable? referring to self instead of org
  (jsherril@redhat.com)
- fixing systems to only look up what the user can read (jsherril@redhat.com)
- Notices - fix specs broken in in the roles refactor (bbuckingham@redhat.com)
- removing error message from initdb script (lzap+git@redhat.com)
- 723308 - verbose environment information should list names not ids
  (inecas@redhat.com)
- Made the code use environment ids instead of collecting one env at a time
  (paji@redhat.com)
- 732846 - reverting back to working code (mmccune@redhat.com)
- 732846 - purposefully checking in syntax error - see if jenkins fails
  (mmccune@redhat.com)
- Merge branch 'master' of ssh://git.fedorahosted.org/git/katello
  (mmccune@redhat.com)
- 732846 - adding a javascript lint to our unit tests and fixing errors
  (mmccune@redhat.com)
- Added protect_from_forgery for user_sessinos_controller - now passes auth
  token on post. (jrist@redhat.com)
- auto_tab_index - introduce a view helper to simplify adding tabindex to forms
  (bbuckingham@redhat.com)
- Role - Changes to javascript permission lockdown. (ehelms@redhat.com)
- Role - Adds tab order to permission widget input and some look and feel
  changes. (ehelms@redhat.com)
- Role - Makes permission name unique with a role and an organization.
  (ehelms@redhat.com)
- Role - Adds disable to Done button to prevent multiple clicks.
  (ehelms@redhat.com)
- Roles - updating role ui to use the new permissions model
  (bbuckingham@redhat.com)
- Re-factor of Roles-UI javascript for performance. (ehelms@redhat.com)
- Modified the super admin before destroy query to use the new way to do super
  admins (paji@redhat.com)
- Re-factoring and fixes for setting summary on roles ui. (ehelms@redhat.com)
- Adds better form and flow rest on permission widget. (ehelms@redhat.com)
- Fixes for wrong verbs showing up initially in permission widget.  Fix for
  non-display of tags on global permissions. (ehelms@redhat.com)
- Changes filter to input box.  Adds fixes for validation during permission
  creation. (ehelms@redhat.com)
- Users - fix issue where user update would remove user's roles
  (bbuckingham@redhat.com)
- Navigation related changes to hide different resources (paji@redhat.com)
- Fixing the initial summary on roles-ui page. (jrist@redhat.com)
- `Merge branch 'roles-ui' of ssh://git.fedorahosted.org/git/katello into
  roles-ui (jrist@redhat.com)
- Sliding tree summaries. (jrist@redhat.com)
- Role - Adds client side validation to permission widget steps.
  (ehelms@redhat.com)
- Adds enhancements to add/remove of users and permissions. (ehelms@redhat.com)
- Fixing a bunch of labels and the "shadow bar" on panels without nav.
  (jrist@redhat.com)
- Revert "729115 - Fix for overpass font request failure in FF.  Caused by
  ordering of request for font type." (jrist@redhat.com)
- 729115 - Fix for overpass font request failure in FF.  Caused by ordering of
  request for font type. (jrist@redhat.com)
- Merge branch 'roles-ui' of ssh://git.fedorahosted.org/git/katello into roles-
  ui (jrist@redhat.com)
- 722432 - Fix for CSRF exploit on /logout (jrist@redhat.com)
- Role - Adds fixes for sliding tree that led to multiple hashchange handlers
  and inconsistent navigation. (ehelms@redhat.com)
- Merge branch 'roles-ui' of ssh://git.fedorahosted.org/git/katello into roles-
  ui (jrist@redhat.com)
- Activation Keys - fix specs resulting from roles and perms changes
  (bbuckingham@redhat.com)
- 730754 - Fix for rendering of wider panels. (jrist@redhat.com)
- Fixes background issues on roles and permissions on users page.
  (ehelms@redhat.com)
- Moves bulk of roles sliding tree code to new file.  Changes paradigm to load
  bulk of roles editing javascript code once and have initialization/resets
  occur on individual ajax loads. (ehelms@redhat.com)
- Roles - update env breadcrumb path used by akeys...etc to better handle
  scenarios involving permissions (bbuckingham@redhat.com)
- unbind live click handler for non syncable schedules (shughes@redhat.com)
- js call to disable non syncable schedule commits (shughes@redhat.com)
- removing unnecessary products loop (shughes@redhat.com)
- Removed the 'allow' method in roles, since it was being used only in tests.
  So moved it to tests (paji@redhat.com)
- Rounded bottom corners on third level subnav. Added bg. (jrist@redhat.com)
- Merge branch 'roles-ui' of ssh://git.fedorahosted.org/git/katello into roles-
  ui (jrist@redhat.com)
- Third-level nav hover. (jrist@redhat.com)
- fix bug with viewing systems with nil environments (shughes@redhat.com)
- 3rd level nav bumped up to 2nd level for systems (shughes@redhat.com)
- remove 3rd level nav from systems page (shughes@redhat.com)
- making promotions controller rules more readable (jsherril@redhat.com)
- Subscriptions - fix accidental commit... :( (bbuckingham@redhat.com)
- having the systems environment page default to an environment the user can
  actually read (jsherril@redhat.com)
- fixing issue where changesets history would default to a changeset that the
  user was not able to read (jsherril@redhat.com)
- fixing permission for accessing the promotions page (jsherril@redhat.com)
- remove provider sync perms from schedules (shughes@redhat.com)
- update sync mgt to use org syncable perms (shughes@redhat.com)
- remove sync from provider. moved to org. (shughes@redhat.com)
- readable perms update to remove sync (shughes@redhat.com)
- Roles - Activation Keys - add the logic to UI side to honor permissions
  (bbuckingham@redhat.com)
- making the promotions page honor roles and perms (jsherril@redhat.com)
- fixing issue with sync_schedules (jsherril@redhat.com)
- Fixes for the filter. (jrist@redhat.com)
- Merge branch 'roles-ui' of ssh://git.fedorahosted.org/git/katello into roles-
  ui (jrist@redhat.com)
- Converted orgSwitcher to an ajax call for each click. Added a filter.
  (jrist@redhat.com)
- Fixed a tags glitch that was checking for id instead of name
  (paji@redhat.com)
- Fix for reseting add permission widget. (ehelms@redhat.com)
- Role - Adds support for all tags and all verbs selection when adding a
  permission. (ehelms@redhat.com)
- update product to be syncable only by org sync access (shughes@redhat.com)
- disable sync submit btn if user does not have syncable products
  (shughes@redhat.com)
- change sync plans to use org syncable permission (shughes@redhat.com)
- add sync resource to orgs (shughes@redhat.com)
- fix sync plan create/edit access (shughes@redhat.com)
- adjust sync plan to use provider readable access (shughes@redhat.com)
- remove sync plan resource type (shughes@redhat.com)
- remove sync plan permission on model (shughes@redhat.com)
- Fixed bunch of lookups that were checking on org tags instead of looking at
  org scope (paji@redhat.com)
- Fixed a typo in the perms query to make it not look for tags names for
  :organizations (paji@redhat.com)
- Fixed a typo (paji@redhat.com)
- Roles - remove debugger statement from roles controller
  (bbuckingham@redhat.com)
- Roles - fix typo on systems controller (bbuckingham@redhat.com)
- fix qunit tests for rails.allowedAction (shughes@redhat.com)
- Role - Fix for permission creation workflow. (ehelms@redhat.com)
- Role - Adds function to Tag to display pretty name of tags on permission
  detail view. (ehelms@redhat.com)
- Role - Adds display of verb and resource type names in proper formatting when
  viewing permission details. (ehelms@redhat.com)
- Role - First cut of permission widget with step through flow.
  (ehelms@redhat.com)
- Role - Re-factoring for clarity and preparation for permission widget.
  (ehelms@redhat.com)
- Role - Fix to update role name in list upon edit. (ehelms@redhat.com)
- sync js cleanup and more comments (shughes@redhat.com)
- Role - Activation Keys - add resource type, model and controller controls
  (bbuckingham@redhat.com)
- disable product repos that are not syncable by permissions
  (shughes@redhat.com)
- adding snippet to restrict tags returned for eric (jsherril@redhat.com)
- remove unwanted images for sync drop downs (shughes@redhat.com)
- Updated the navs to deal with org less login (paji@redhat.com)
- Quick fix to remove the Organization.first reference (paji@redhat.com)
- Made the login page choose the first 'accessible org' as users org
  (paji@redhat.com)
- filter out non syncable products (shughes@redhat.com)
- nil org check for authorized verbs (shughes@redhat.com)
- check if product is readable/syncable, sync mgt (shughes@redhat.com)
- adding check for nil org for authorized verbs (shughes@redhat.com)
- blocking off product remove link if provider isnt editable
  (jsherril@redhat.com)
- merging in master (jsherril@redhat.com)
- Role - Fixes fetching of verbs and tags on reload of global permission.
  (ehelms@redhat.com)
- Role - Adds missing user add/remove breadcrumb code.  Fixes for sending all
  types across and not displaying all type in UI.  Fixes sending multiple verbs
  and tags to work properly. (ehelms@redhat.com)
- Made it easier to give all_types access by letting one use all_type = method
  (paji@redhat.com)
- Role - Adds missing user add/remove breadcrumb code.  Fixes for sending all
  type across and not displaying all type in UI.  Fixes sending multiple verbs
  and tags to work properly. (ehelms@redhat.com)
- fixing issue with creation, and nested attribute not validating correctly
  (jsherril@redhat.com)
- Added some permission checking code on the save of a permission so that the
  perms with invalid resource types or verbs don;t get created
  (paji@redhat.com)
- Role - Adds validation to prevent blank name on permissions.
  (ehelms@redhat.com)
- Role - Fixes typo (ehelms@redhat.com)
- Role - Refactor to move generic actionbar code into sliding tree and add
  roles namespace to role_edit module. (ehelms@redhat.com)
- unit test fixes and adding some (jsherril@redhat.com)
- adding validator for permissions (jsherril@redhat.com)
- fix for verb check where symbol and string were not comparing correctly
  (jsherril@redhat.com)
- Made resource type called 'All' instead of using nil for 'all' so that one
  can now check if user has permissions to all in a more transparent manner
  (paji@redhat.com)
- making system environments work with env selector and permissions
  (jsherril@redhat.com)
- Role - Adds 'all' types selection to UI and allows creation of full access
  permissions on organizations. (ehelms@redhat.com)
- adapting promotions to use the env_selector with auth (jsherril@redhat.com)
- switching to a simpler string substitution that wont blow up on nil
  (mmccune@redhat.com)
- Merge branch 'roles-ui' of ssh://git.fedorahosted.org/git/katello into roles-
  ui (jrist@redhat.com)
- Org switcher with box shadow. (jrist@redhat.com)
- fixing the include on last child of env selector being at wrong level
  (jsherril@redhat.com)
- moving nohover mixin to mixins scss file (jsherril@redhat.com)
- making env-selector only accept environments the user has access to, will
  temporarily break other pages using the env selector (jsherril@redhat.com)
- Role - Fixes for opening and closing of edit subpanels from roles actionbar.
  (ehelms@redhat.com)
- Role - Adds button highlighting and text changes on add permission.
  (ehelms@redhat.com)
- Role - Changes role removal button location.  Moves role removal to bottom
  actionbar and implements custom confirm dialog. (ehelms@redhat.com)
- Merge branch 'roles-ui' of ssh://git.fedorahosted.org/git/katello into roles-
  ui (jrist@redhat.com)
- Org switcher with scroll pane. (jrist@redhat.com)
- made a method shorter (paji@redhat.com)
- Adding list filtering to roles and users (paji@redhat.com)
- LoginArrow for org switcher. (jrist@redhat.com)
- Merge branch 'roles-ui' of ssh://git.fedorahosted.org/git/katello into roles-
  ui (jrist@redhat.com)
- Working org switcher. Bit more to do, but it works :) (jrist@redhat.com)
- Added list filtering for org controllers (paji@redhat.com)
- Added code to accept org or org_id so that people sending org_ids to
  allowed_to can deal with it ok (paji@redhat.com)
- Role - Fix for tags not displaying properly on add permission.
  (ehelms@redhat.com)
- Made the names of the scopes more sensible... (paji@redhat.com)
- Role - Adds Global permission adding and fixes to getting permission details
  with bbq hash rendering. (ehelms@redhat.com)
- Role - Fix for creating new role.  Cleans up role.js (ehelms@redhat.com)
- Tupane - Removes previous custom_panel variable from tupane options and moves
  the logic into the role_edit.js file for overiding a single panel. New
  callbacks added to tupane javascript panel object. (ehelms@redhat.com)
- Role - Moved i18n for role edit to index page to only load once.  Added
  display of global permissions in list. Added heading for add permission
  widget.  Added basic global permission add widget. (ehelms@redhat.com)
- Role - Adds bbq hash clearing on panel close. (ehelms@redhat.com)
- fixing more unit tests (jsherril@redhat.com)
- Update the permissions query to effectively deal with organization resource
  vs any other resource type (paji@redhat.com)
- Fixed a permissions issue with providers page (paji@redhat.com)
- Added a display_verbs method to permissions to get a nice list of verbs
  needed by the UI (paji@redhat.com)
- added read in the non global list for orgs (paji@redhat.com)
- Role - Hides tags on adding permission when organization is selected.
  (ehelms@redhat.com)
- fixing list_tags to only show tags within an org for ones that should do so
  (jsherril@redhat.com)
- fixing merge from master conflict (jsherril@redhat.com)
- some spec test fixes (jsherril@redhat.com)
- Added a 'global' tag for verbs in a model to denote verbs that are global vs
  local (paji@redhat.com)
- Updated the debug message on perms (paji@redhat.com)
- Role - Adds cacheing of organization verbs_and_tags. (ehelms@redhat.com)
- Role - Adds Name and Description to a permission.  Adds Name and Description
  to add permission UI widget.  Adds viewing of permissiond etails in sliding
  tree. (ehelms@redhat.com)
- blocking off UI elements based on read/write perms for changeset history
  (jsherril@redhat.com)
- fixing permission http methods (jsherril@redhat.com)
- Role - Adds permission removal from Organization. (ehelms@redhat.com)
- Role - Adds pop-up panel close on breadcrumb change. (ehelms@redhat.com)
- fixing issue where environments would not show tags (jsherril@redhat.com)
- Role - Adds the ability to add and remove users from a role.
  (ehelms@redhat.com)
- spec test for user allowed orgs perms (shughes@redhat.com)
- Role - Adds permission add functionality with controller changes to return
  breadcrumb for new permission.  Adds element sorting within roles sliding
  tree. (ehelms@redhat.com)
- Role - Adds population of add permission ui widget with permission data based
  on the current organization being browsed. (ehelms@redhat.com)
- Role - Adds missing i18n call. (ehelms@redhat.com)
- Roles - Changes verbs_and_scopes route to take in organization_id and not
  resource_type.  Changes the generated verbs_and_scopes object to do it for
  all resource types based on the organization id. (ehelms@redhat.com)
- Role - Adds organization_id parameter to list_tags and tags_for methods.
  (ehelms@redhat.com)
- Role - Changes to allow multiple slide up screens from sliding tree actionbar
  and skeleton of add permission section. (ehelms@redhat.com)
- Role - Adds global count display and fixes non count object display problems.
  (ehelms@redhat.com)
- Role - Adds global permission checking.  Adds global permissions listing in
  sliding tree and adds counts to both Organization and Globals.
  (ehelms@redhat.com)
- Role - Added Globals breadcrumb and changed main load page from Organizations
  to Permissions. (ehelms@redhat.com)
- Role - Adds role detail editing to UI and controller support fixes.
  (ehelms@redhat.com)
- Role - Adds actionbar to roles sliding tree and two default buttons for add
  and edit that do not perform any actions.  Refactors more of sliding tree
  into katello.scss. (ehelms@redhat.com)
- Roles - Adds resizing to roles sliding tree to fill up right side panel
  entirely.  Adds status bar to bottom of sliding tree. Adds Remove and Close
  buttons. (ehelms@redhat.com)
- Roles - Changes to use custom panel option and make sliding tree fill up
  panel on roles page.  Adds base breadcrumb for Role name that leads down
  paths of either Organizations or Users. (ehelms@redhat.com)
- Changes to tupanel sizing calculations and changes to sliding tree to handle
  non-image based first breadcrumb. (ehelms@redhat.com)
- Tupane - Adds new option for customizing overall panel look and feel for
  specific widgets on slide out. (ehelms@redhat.com)
- Roles - Initial commit of sliding tree roles viewer. (ehelms@redhat.com)
- Roles - Adds basic roles breadcrumb that populates all organizations.
  (ehelms@redhat.com)
- Changesets - Moves breadcrumb creation to centralized helper and modularizes
  each major breadcrumb generator. (ehelms@redhat.com)
- Adds unminified jscrollpane for debugging. Sets jscrollpane elements to hide
  focus and prevent outline. (ehelms@redhat.com)
- Added a scope based auth filtering strategy that could be used
  acrossdifferent models (paji@redhat.com)
- locking down sync plans according to roles (jsherril@redhat.com)
- adding back accounts controller since it is a valid stub
  (jsherril@redhat.com)
- removing unused controllers (jsherril@redhat.com)
- hiding UI widets for systems based on roles (jsherril@redhat.com)
- removing consumers controller (jsherril@redhat.com)
- fix for org selection of allowed orgs (shughes@redhat.com)
- spec tests for org selector (shughes@redhat.com)
- blocking UI widgets for organizations based on roles (jsherril@redhat.com)
- route for org selector (shughes@redhat.com)
- stubbing out user sesson spec tests for org selector (shughes@redhat.com)
- ability to select org (shughes@redhat.com)
- hiding select UI widgets based on roles in users controller
  (jsherril@redhat.com)
- Added code to return all details about a resource type as opposed to just the
  name for the roles perms pages (paji@redhat.com)
- renaming couple of old updatable methods to editable (jsherril@redhat.com)
- adding ability to get the list of available organizations for a user
  (jsherril@redhat.com)
- walling off access to UI bits in providers management (jsherril@redhat.com)
- fixing operations controller rules (jsherril@redhat.com)
- fixing user controller roles (jsherril@redhat.com)
- some roles controller fixes for rules (jsherril@redhat.com)
- fixing rules controller rules (jsherril@redhat.com)
- fixing a few more controllers (jsherril@redhat.com)
- fixing rules for subscriptions controller (jsherril@redhat.com)
- Made the roles controller deal with the new model based rules
  (paji@redhat.com)
- Made permission model deal with 'no-tag' verbs (paji@redhat.com)
- fixing sync mgmnt controller rules (jsherril@redhat.com)
- adding better rules for provider, products, and repositories
  (jsherril@redhat.com)
- fixing organization and environmental rules (jsherril@redhat.com)
- getting promotions and changesets working with new role structure, fixing
  user referencing (jsherril@redhat.com)
- making editable updatable (jsherril@redhat.com)
- adding system rules (jsherril@redhat.com)
- adding rules to subscription page (jsherril@redhat.com)
- removing with indifferent access, since authorize now handles this
  (jsherril@redhat.com)
- adding environment rule enforcement (jsherril@redhat.com)
- adding rules to the promotions controller (jsherril@redhat.com)
- adding operations rules for role enforcement (jsherril@redhat.com)
- adding roles enforcement for the changesets controller (jsherril@redhat.com)
- Merge branch 'master' into roles-ui (ehelms@redhat.com)
- using org instead of org_id for rules (jsherril@redhat.com)
- adding rules for sync management and modifying the sync management javascript
  to send product ids (jsherril@redhat.com)
- Fixed some rules for org_controller and added rules for users and roles pages
  (paji@redhat.com)
- making provider permission rules more generic (jsherril@redhat.com)
- moving subscriptions and subscriptions update to different actions, and
  adding permission rules for providers, products, and repositories controllers
  (jsherril@redhat.com)
- Cleaned up the notices to authorize based with out a user perm. Don;t see a
  case for auth on notices. (paji@redhat.com)
- Made the app controller accept a rules manifest from each controller before
  authorizing (paji@redhat.com)
- Initial commit on the the org controllers authorization (paji@redhat.com)
- Removed the use of superadmin flag since its a permission now
  (paji@redhat.com)
- Roles cleanup + unit tests cleanup (paji@redhat.com)
- Optimized the permission check query from the Users side (paji@redhat.com)
- Updated database.yml so that one could now update katello.yml for db info
  (paji@redhat.com)
- Improved the allowed_to method to make use of rails scoping features
  (paji@redhat.com)
- Removed a duplicated unit test (paji@redhat.com)
- Fixed the role file to more elegantly handle the allowed_to and not
  allowed_to cases (paji@redhat.com)
- Updated the permissions model to deal with nil orgs and nil resource types
  (paji@redhat.com)
- Initial commit on Updated Roles UI functionality (paji@redhat.com)

* Tue Aug 23 2011 Lukas Zapletal <lzap+git@redhat.com> 0.1.70-1
- fixing miscommited database.yml
- adding kill_pg_connection rake task
- cli tests - removing assumeyes option
- a workaround for candlepin issue: gpgUrl for content must exist, as it is
  used during entitlement certificate generation
- no need to specify content id for promoted repositories, as candlepin will
  assign it

* Tue Aug 23 2011 Lukas Zapletal <lzap+git@redhat.com> 0.1.69-1
- 731670 - prevent user from deleting himself
- 731670 - reformatting rescue block
- ignore case for url validation
- add in spec tests for invalid/valid file urls
- support file based urls for validation
- spec fixes
- merging changeset promotion status to master
- hiding the promotion progress bar and replacing it with just text, also
  stopping the fade out upon completion
- fixing issue with promotions where if the repo didnt exist in the next env it
  would fail
- two spec fixes
- a few promotion fixes, waiting on syncing was n ot working, client side
  updater was caching
- fixing promotion backend to sync the cloned repo and not the repo that you
  are promoting
- changing notice on promotion
- fixing issue where promotion could cause a db lock error, fixed by not
  modifying the outside of itself
- fixing issue where promoted changeset was not removed from the
  changeset_breadcrumb
- Promotion - Adjusts alignment of changesets in the list when progress and
  locked.
- Promotions - Changes to alignment in changesets when being promoted and
  locked.
- Promtoions - Fixes issue with title not appearing on a changeset being
  promoted. Changes from redirect on promote of a changeset to return user to
  list of changesets to see progress.
- fixing types of changesets shown on the promotions page
- removed rogue debugger statement
- Promotions - Progress polling for a finished changeset now ceases upon
  promotion reaching 100%.
- Fixes issue with lock icon showing up when progress. Fixes issue with looking
  for progress as a number - should receive string.
- adding some non-accurate progress incrementing to changesets
- Promotions - Updated to submit progress information from real data off of
  changest task status.
- getting async job working with promotions
- Added basic progress spec test. Added route for getting progress along with
  stubbed controller action to return progress for a changeset.
- Adds new callback when rendering is done for changeset lists that adds locks
  and progress bars as needed on changeset list load.
- Adds javascript functionality to set a progress bar on a changeset, update it
  and remove it. Adds javascript functionality to add and remove locked status
  icons from changests.
- adding changeset dependencies to be stored upon promotion time

* Mon Aug 22 2011 Lukas Zapletal <lzap+git@redhat.com> 0.1.68-1
- init script - fixing schema.rb permissions check
- katello-jobs - suppressing error message for status info

* Mon Aug 22 2011 Lukas Zapletal <lzap+git@redhat.com> 0.1.67-1
- reset script - adding -f (force) option
- reset script - missing candlepin restart string
- fixed a broken Api::SyncController test

* Fri Aug 19 2011 Lukas Zapletal <lzap+git@redhat.com> 0.1.66-1
- katello-job - init.d script has proper name now
- katello-job - temp files now in /var/lib/katello/tmp
- katello-job - improving RAILS_ENV setting
- adding Api::SyncController specs that I forgot to add earlier

* Fri Aug 19 2011 Lukas Zapletal <lzap+git@redhat.com> 0.1.65-1
- katello-job - adding new init script for delayed_job
- 731810 Deleteing a provider renders an server side error
- spec tests for Glue::Pulp::Repo
- merge of repo#get_{env,product,org} functionality
- repo sync - check for syncing only repos in library
- updated routes to support changes in rhsm related to explicit specification
  of owners
- Activation Keys - fix API rspec tests
- Fix running rspec tests - move corrupted tests to pending
- Api::SyncController, with tests now

* Wed Aug 17 2011 Mike McCune <mmccune@redhat.com> 0.1.64-1
 - period tagging of Katello.
* Mon Aug 15 2011 Lukas Zapletal <lzap+git@redhat.com> 0.1.63-1
- 714167 - undeclared dependencies (regin & multimap)
- Revert "714167 - broken dependencies is F14"
- 725495 - katello service should return a valid result

* Mon Aug 15 2011 Lukas Zapletal <lzap+git@redhat.com> 0.1.62-1
- 714167 - broken dependencies is F14
- CLI - show last sync status in repo info and status
- Import manifest for custom provider - friendly error message
- better code coverage for changeset api controller
- adding the correct route for package profile update
- new (better?) logo
- adding sysvinit script permission check for schema.rb
- allowing users to override rake setup denial
- Moved jquery.ui.tablefilter.js into the jquery/plugins dir to conform with
  convention.
- Working packages scrollExpand (morePackages).
- Semi-working packages page.
- System Packages scrolling work.
- Currently not working packages scrolling.
- System Packages - filter.
- fix for broken changeset controller spec tests
- now logging both stdout and stderr in the initdb.log
- forcing users not to run rake setup in prod mode
- changeset cli - both environment id and name are displayed in lisitng and
  info
- fox for repo repo promotion
- fixed spec tests after changes in validation of changesets
- fixed typo in model changeset_erratum
- changesets - can't add packs/errata from repo that has not been promoted yet
- changesets - fix for packages and errata removal

* Fri Aug 12 2011 Lukas Zapletal <lzap+git@redhat.com> 0.1.61-1
- rpm in /usr/share/katello - introducing KATELLO_DATA_DIR

* Fri Aug 12 2011 Lukas Zapletal <lzap+git@redhat.com> 0.1.60-1
- katello rpm now installs to /usr/share/katello
- fixing cancel sync DELETE action call
- fixed api for listing products
- changesets - products required by packages/errata/repos are no longer being
  promoted
- changeset validations - can't add items from product that has not been
  promoted yet
- 727627 - Fix for not being able to go to Sync page.
- final solution for better RestClient exception messages
- only relevant logs are rotated now
- Have the rake task emit wiki markup as well
- added option to update system's location via python client

* Wed Aug 10 2011 Lukas Zapletal <lzap+git@redhat.com> 0.1.59-1
- improving katello-reset-dbs script
- Fixes for failing activation_keys and organization tests.
- Grid_16 wrap on subnav for systems.
- Additional work on confirm boxes.
- Confirm override on environments, products, repositories, providers, and
  organizations.
- Working alert override.
- Merged in changes from refactor of confirm.
- Add in a new rake task to generate the API

* Tue Aug 09 2011 Lukas Zapletal <lzap+git@redhat.com> 0.1.58-1
- solution to bundle install issues
- initial commit of reset-dbs script
- fixing repo sync
- improving REST exception messages
- fixing more katello-cli tests
- custom partial for tupane system show calls
- 720442: fixing system refresh on name update
- 726402: fix for nil object on sys env page
- 729110: fix for product sync status visual updates
- Upgrading check to Candlepin 0.4.10-1
- removing commented code from api systems controller spec
- changing to different url validation. can now be used outside of model layer.
- spec tests for repositories controller
- 728295: check for valid urls for yum repos
- adding spec tests for api systems_controller (upload packages, view packages,
  update a system)
- added functionality to api systems controller in :index, :update, and
  :package_profile
- support for checking missing url protocols
- changing pulp consumer update messages to show old name
- improve protocol match on reg ex url validation
- removing a debugger statement
- fixing broken orchestration in pulp consumer
- spec test for katello url helper
- fix url helper to match correct length port numbers
- url helper validator (http, https, ftp, ipv4)
- Revert "fix routing problem for POST /organizations/:organzation_id/systems"
- fix routing problem for POST /organizations/:organzation_id/systems (=)
- pretty_routes now prints some message to the stdout
- added systems packages routes and update to systems
- fixed pulp consumer package profile upload and added consumer update to pulp
  resource
- adding to systems_controller spec tests and other small changes.
- fixing find_organization in api/systems_controller.
- added action in api systems controller to get full package list for a
  specific system.

* Thu Aug 04 2011 Lukas Zapletal <lzap+git@redhat.com> 0.1.57-1
- spec - adding regin dep as workaround for BZ 714167 (F14/15)

* Wed Aug 03 2011 Lukas Zapletal <lzap+git@redhat.com> 0.1.56-1
- spec - introducing bundle install in %build section
- Merge branch 'system_errata'
- added a test for Api::SystemsController#errata call
- listing of errata by system is functional now
- added a script to make rake routes output prettier
- Views - update grid in various partial to account for panel size change
- Providers - fix error on inline edit for Products and Repos
- removing unused systems action - list systems
- 726760 - Notices: Fixes issue with promotion notice appearing on every page.
  Fixes issue with synchronous notices not being marked as viewed.
- Tupane - Fixes issue with main panel header word-wrapping on long titles.
- 727358 - Tupane: Fixes issue with tupane subpanel header text word-wrapping.
- 2Panel - Makes font resizing occur only on three column panels.
- matching F15 gem versions for tzinfo and i18n
- changing the home directory of katello to /usr/lib64/katello after recent
  spec file changes
- Merge branch 'master' of ssh://git.fedorahosted.org/git/katello
- fixed pulp-proxy-controller to be correct http action
- Merge branch 'master' into system_errata
- added support for listing errata by system

* Mon Aug 01 2011 Lukas Zapletal <lzap+git@redhat.com> 0.1.55-1
- spec - rpmlint cleanup
- making changeset history show items by product
- adding descripiton to changeset history page
- 726768 - jnotify - close notice on x click and update to fade quicker on
  close
- 2panel - Adds default left panel sizing depending on number of columns for
  left panel in 2 panel views.  Adds option to 2panel for default width to be
  customizably set using left_panel_width option.
- Changes sizing of provider new page to not cause horizntal scroll bar at
  minimum width.
- fixed reporting of progress during repo synchronization in UI
- fixed an issue with Api::ActivationKeysController#index when list of all keys
  for an environment was being retrieved
- Added api support for activation keys
- Refactor - Converts all remaining javascript inclusions to new style of
  inclusion that places scripts in the head.
- Adds resize event listener to scroll-pane to account for any element in a
  tupane panel that increases the size of the panel and thus leads to needing a
  scroll pane reinitialization.
- Edits to enlarge tupane to take advantage of more screen real estate.
  Changeset package selection now highlights to match the rest of the
  promotions page highlighting.
- General UI - disable hover on Library when Library not clickable
- api error reporting - final solution
- Revert "introducing application error exception for API"
- Revert "ApiError - fixing unit tests"
- ApiError - fixing unit tests
- introducing application error exception for API
- fixing depcheck helper script
- Adds scroll pane support for roles page when clicking add permission button.
- removal of jasmine and addition of webrat, nokogiri
- Activation Keys - enabled specs that required webrat matchers
- spec_helper - update to support using webrat
- adding description for changeset creation
- Tupane - Fixes for tupane fixed position scrolling to allow proper behavior
  when window resolution is below the minimum 960px.
- remove jasmine from deps
- adding dev testing gems
- added Api::ActivationController spec
- added activation keys api controller
- Merge branch 'master' of ssh://git.fedorahosted.org/git/katello
- fixing merge issues with changeset dependencies
- initial dependency spec test
- adding changeset dependency resolving take 2
- Merge branch 'master' into a-keys
- making changeset dep. solving work on product level instead of across the
  entire environment
- adding description to Changeset object, and allowing editing of the
  description
- adding icons and fixing some spacing with changeset controls
- updated control bar for changesets, including edit
- Fix for a-keys row height.
- Merge branch 'master' into a-keys
- Merge branch 'a-keys' of ssh://git.fedorahosted.org/git/katello into a-keys
- Fixes issue where when a jeditable field was clicked on, and expanded the
  contents of a panel beyond visible no scroll bar would previously appear.
  This change involved a slight re-factor to jeditable helpers to trim down and
  re-factor commonality.  Also, this change involved edits to the jeditable
  plugin itself, thus as of this commit jquery.jeditable is no longer in sync
  with the original repository.
- Activation Keys - removing unused js
- Merge branch 'master' into a-keys
- Activation Keys - add environment to search
- Merge branch 'a-keys' of ssh://git.fedorahosted.org/git/katello into a-keys
- Activation Keys - update to use new tupane layout + spec impacts
- Merge branch 'master' into a-keys
- test for multiple subscriptions assignement to keys
- Activation Keys - make it more obvious that user should select env :)
- Activation Keys - adding some additional specs (e.g. for default env)
- Activation Keys - removing empty spec
- Activation Keys - removing checkNotices from update_subscriptions
- Activation Keys - add Remove link to the subscriptions tab
- Merge branch 'master' into a-keys
- Acttivatino Keys - Adding support for default environment
- spec test for successful subscription updates
- spec test for invalid activation key subscription update
- correctly name spec description
- spec model for multiple akey subscription assigment
- akey subscription update sync action
- ajax call to update akey subscriptions
- akey subscription update action
- fix route for akey subscription updates
- refactor akey subscription list
- bi direction test for akeys/subscriptions
- models for activation key subscription mapping
- Activation Keys - fix failed specs
- Activation Keys - adding helptip text to panel and general pane
- Merge branch 'master' into a-keys
- Activation Keys - ugh.. clean up validation previous commit
- Activation Keys - update so key name is unique within an org
- Activation Key - fix akey create
- Activation Keys - initial specs for views
- Activation Keys - update edit view to improve testability
- Activation Keys - update _new partial to eliminate warning during render
- Activation Keys - removing unused _form partial
- multiselect support for akey subscriptions
- Merge branch 'master' into a-keys
- Activation Keys - update to ensure error notice is generated on before_filter
  error
- adding in activation key mapping to subscriptions
- add jquery multiselect to akey subscription associations
- views for activation key association to subscriptions
- Navigation - remove Groups from Systems subnav
- Activation Keys - controller specs for initial crud support
- adding activation key routes for handling subscription paths
- Activation Keys - fix the _edit view post adding subnav
- Activation Keys - adding the forgotten views...
- Activation Keys - added subnav for subscriptions
- Merge branch 'master' into a-keys
- initial akey model spec tests
- Activation Keys - update index to request based on current org and fix model
  error
- Activation Keys - model - org and env associations
- Merge branch 'master' into a-keys
- Sync Plans - refactor editable to remove duplication
- Systems - refactor editabl to remove duplication
- Environment - refactor editable to remove duplication
- Organization - refactor editable to remove duplication
- Providers - refactor editable to remove duplication
- Merge branch 'master' into a-keys
- Merge branch 'master' into a-keys
- Activation Keys - first commit - initial support for CRUD

* Wed Jul 27 2011 Lukas Zapletal <lzap+git@redhat.com> 0.1.54-1
- spec - logging level can be now specified in the sysconfig
- bug 726030 - Webrick wont start with the -d (daemon) option
- spec - service start forces you to run initdb first
- adding a warning message in the sysconfig comment setting
- Merge branch 'pack-profile'
- production.rb now symlinked to /etc/katello/environment.rb
- 725793 - Permission denied stylesheets/fancyqueries.css
- 725901 - Permission errors in RPM
- 720421 - Promotions Page: Adds fade in of items that meet search criteria
  that have previously been hidden due to previously not meeting a given search
  criteria.
- ignore zanta cache files
- Merge branch 'master' into pack-profile
- added pulp-consumer creation in system registration, uploading pulp-consumer
  package-profile via api, tests
- Merge branch 'master' into pack-profile
- increased priority of candlepin consumer creation to go before pulp
- Merge branch 'master' into pack-profile
- renaming/adding some candlepin and pulp consumer methods.
- proxy controller changes

* Tue Jul 26 2011 Shannon Hughes <shughes@redhat.com> 0.1.53-1
- modifying initd directory using fedora recommendation,
  https://fedoraproject.org/wiki/Packaging/RPMMacros (shughes@redhat.com)

* Tue Jul 26 2011 Mike McCune <mmccune@redhat.com> 0.1.52-1
- periodic rebuild to get past tito bug

* Mon Jul 25 2011 Shannon Hughes <shughes@redhat.com> 0.1.51-1
- upgrade to compas-960-plugin 0.10.4 (shughes@redhat.com)
- upgrade to compas 0.11.5 (shughes@redhat.com)
- upgrade to haml 3.1.2 (shughes@redhat.com)
- spec - fixing katello.org url (lzap+git@redhat.com)
- Upgrades jQuery to 1.6.2. Changes Qunit tests to reflect jQuery version
  change and placement of files from Refactor. (ehelms@redhat.com)
- Fixes height issue with subpanel when left panel is at its minimum height.
  Fixes issue with subpanel close button closing both main and subpanel.
  (ehelms@redhat.com)
* Fri Jul 22 2011 Shannon Hughes <shughes@redhat.com> 0.1.50-1
- Simple-navigation 3.3.4 fixes.  Also fake-systems needed bundle exec before
  rails runner. (jrist@redhat.com)
- adding new simple-navigation deps to lock (shughes@redhat.com)
- bumping simple navigation to 3.3.4 (shughes@redhat.com)
- adding new simple-navigation 3.3.4 (shughes@redhat.com)
- Merge branch 'master' into refactor (eric.d.helms@gmail.com)
- fixed a failing Api::ProductsController spec (dmitri@redhat.com)
- fixed several failing tests in katello-cli-simple-test suite
  (dmitri@redhat.com)
- CSS Refactor - Modifies tupane height to be shorter if the left pane is
  shorter so as not to overrun the footer. (ehelms@redhat.com)
- Improved the roles unit test a bit to look by name instead of id. To better
  indicate the ordering (paji@redhat.com)
- Merge branch 'master' into refactor (ehelms@redhat.com)
- Merge branch 'master' of ssh://git.fedorahosted.org/git/katello
  (ehelms@redhat.com)
- changesets - update cli and controller now taking packs/errata/repos from
  precisely given products (tstrachota@redhat.com)
- Merge branch 'master' into refactor (ehelms@redhat.com)
- Merge branch 'master' of ssh://git.fedorahosted.org/git/katello
  (ehelms@redhat.com)
- fix for the deprecated TaskStatus in changesets (tstrachota@redhat.com)
- Adding organization to permission (paji@redhat.com)
- CSS Refactpr - Reverts katello.spec back to that of master.
  (ehelms@redhat.com)
- Merge branch 'master' into refactor (ehelms@redhat.com)
- Merge branch 'master' of ssh://git.fedorahosted.org/git/katello
  (ehelms@redhat.com)
- adding task_status to changeset (jsherril@redhat.com)
- adding qunit tests for changeset conflict calculation (jsherril@redhat.com)
- async jobs now allow for tracking of progress of pulp sync processes
  (dmitri@redhat.com)
- removed unused Pool and PoolsController (dmitri@redhat.com)
- changesets - fix for spec tests #2 (tstrachota@redhat.com)
- changesets - fixed spec tests (tstrachota@redhat.com)
- changesets - fixed controller (tstrachota@redhat.com)
- changesets - model validations (tstrachota@redhat.com)
- changesets - fixed model methods for adding and removing items
  (tstrachota@redhat.com)
- changesets - fix for async promotions not being executed because of wrong
  changeset state (tstrachota@redhat.com)
- changesets - async promotions controller (tstrachota@redhat.com)
- changesets model - skipping items already promoted with product promotions
  (tstrachota@redhat.com)
- changesets api - promotions controller (tstrachota@redhat.com)
- changesets - model changed to be ready for asynchronous promotions
  (tstrachota@redhat.com)
- Merge branch 'master' into refactor (ehelms@redhat.com)
- Merge branch 'master' of ssh://git.fedorahosted.org/git/katello
  (ehelms@redhat.com)
- 720991 - Segmentation Fault during Roles - Add Permission
  (lzap+git@redhat.com)
- renaming password.rb to password_spec.rb (lzap+git@redhat.com)
- Fixed a broken unit test (paji@redhat.com)
- fixing broken promote (jsherril@redhat.com)
- fixing broken unit test (jsherril@redhat.com)
- adding conflict diffing for changesets in the UI, so the user is notified
  what changed (jsherril@redhat.com)
- disable logging for periodic updater (jsherril@redhat.com)
- 719426 - Fixed an issue with an unecessary group by clause causing postgres
  to go bonkers on roles index page (paji@redhat.com)
- CSS Refactor - Changes to edit panels that need new tupane subpanel layout.
  (ehelms@redhat.com)
- Merge branch 'master' into refactor (ehelms@redhat.com)
- Merge branch 'master' of ssh://git.fedorahosted.org/git/katello
  (ehelms@redhat.com)
- CSS Refactor - Changes the tupane subpanel to conform with the new tupane
  layout and changes environment, product and repo creation to fit new layout.
  (ehelms@redhat.com)
- CSS Refactor - Changes tupane sizing to work with window resize and sets a
  min height. (ehelms@redhat.com)
- update 32x32 icon. add physical/virtual system icons. (jimmac@gmail.com)
- CSS Refactor - Changes to changeset history page to use tupane layout.
  (ehelms@redhat.com)
- CSS Refactor - Changes promotions page partials that use tupane to use new
  layout. (ehelms@redhat.com)
- CSS Refactor - Changes sync plans page to new tupane layout.
  (ehelms@redhat.com)
- CSS Refactor - Converts providers page to use tupane layout.
  (ehelms@redhat.com)
- CSS Refactor - Modifies users and roles pages to use new tupane layout.
  (ehelms@redhat.com)
- CSS Refactor - Converts organization tupane partials to use new layout.
  (ehelms@redhat.com)
- CSS Refactor - Changes to the size of the spinner in the tupane.
  (ehelms@redhat.com)
- CSS Refactor - Changes to the systems tupane pages to respect new scroll bar
  and tupane layout formatting. (ehelms@redhat.com)
- General UI - fixes in before_filters (bbuckingham@redhat.com)
- increasing required candlepin version to 0.4.5 (lzap+git@redhat.com)
- making the incorrect warning message more bold (lzap+git@redhat.com)
- rails startup now logs to /var/log/katello/startup.log (lzap+git@redhat.com)
- 720834 - Provider URL now being stripped at the model level via a
  before_validation. (For real this time.) (jrist@redhat.com)
- CSS Refactor - Further enhancements to tupane layout.  Moves scrollbar CSS in
  SASS format and appends to the end of katello.sass. (ehelms@redhat.com)
- Sync Plans - update model validation to have name unique within org
  (bbuckingham@redhat.com)
- CSS Refactor - Changes to tupane layout to add navigation and main content
  sections. (ehelms@redhat.com)
- Revert "720834 - Provider URL now being stripped at the model level via a
  before_validation." (jrist@redhat.com)
- 720834 - Provider URL now being stripped at the model level via a
  before_validation. (jrist@redhat.com)
- CSS Refactor - Adds a shell layout for content being rendered into the tupane
  panel.  Partials being rendered to go into the tupane panel can now specify
  the tupane_layout and be constructed to put the proper pieces into the proper
  places.  See organizations/_edit.html.haml for an example.
  (ehelms@redhat.com)
- CSS Refactor - Adjusts the tupane panel to size itself based on the window
  height for larger resolutions. (ehelms@redhat.com)
- CSS Refactor - Minor change to placement of javascript and stylesheets
  included from views. (ehelms@redhat.com)
- fixing missing route for organization system list (lzap+git@redhat.com)
- Backing out 720834 fix temporarily. (jrist@redhat.com)
- 720834 - Provider URL now being stripped at the model level via a
  before_validation. (jrist@redhat.com)
- Removed redundant definition. (ehelms@redhat.com)
- added a couple of tests to validate changeset creation during template
  promotion (dmitri@redhat.com)
- CSS Refactor - Re-organizes javascript files. (ehelms@redhat.com)
- Merge branch 'refactor' of ssh://git.fedorahosted.org/git/katello into
  refactor (ehelms@redhat.com)
- CSS Refactor - Adds new helper for layout functions in views. Specifically
  adds in function for including javascript in the HTML head. See
  promotions/show.html.haml or _env_select.html.haml for examples.
  (ehelms@redhat.com)
- 722431 - Improved jQuery jNotify to include an "Always Closable" flag.  Also
  moved the notifications to the middle top of the screen, rather than floated
  right. (jrist@redhat.com)
- fixed template promotions when performed through api (dmitri@redhat.com)
- 721327 - more correcting gem versions to match (mmccune@redhat.com)
- 721327 - cleaning up mail version numbers to match what is in Fedora
  (mmccune@redhat.com)
- Merge branch 'master' of ssh://git.fedorahosted.org/git/katello
  (ehelms@redhat.com)
- replacing internal urls in the default config (lzap+git@redhat.com)
- changesets - model spec tests (tstrachota@redhat.com)
- changesets - fixed remove_product deleting the product from db
  (tstrachota@redhat.com)
- changesets api - controller spec tests (tstrachota@redhat.com)
- changesets api - moved logic for adding content from controller to model
  (tstrachota@redhat.com)
- changesets cli - partial updates of content (tstrachota@redhat.com)
- changesets cli - listing (tstrachota@redhat.com)
- changesets api - controller for partial updates of a content
  (tstrachota@redhat.com)
- changesets api - create, read, destroy actions in controller
  (tstrachota@redhat.com)
- changesets api - controller stub (tstrachota@redhat.com)
- Merge branch 'refactor' of ssh://git.fedorahosted.org/git/katello into
  refactor (jrist@redhat.com)
- A few minor fixes for changeset filter and "home" icon. (jrist@redhat.com)
- added product synchronization (async) (dmitri@redhat.com)
- Merge branch 'tasks' (dmitri@redhat.com)
- 720412 - changing promotions helptip to say that a changeset needs to be
  created, as well as hiding add buttons if a piece of content cannot be added
  instead of disabling it (jsherril@redhat.com)
- added specs for TaskStatus model and controller (dmitri@redhat.com)
- removed Glue::Pulp::Sync (dmitri@redhat.com)
- Merge branch 'master' of ssh://git.fedorahosted.org/git/katello
  (ehelms@redhat.com)

* Thu Jun 23 2011 Lukas Zapletal <lzap+git@redhat.com> 0.1.49-1
- fixing db/schema.rb symlink in the spec
- adding environment support to initdb script
- remove commented debugger in header
- 715421: fix for product size after successful repo(s) sync
- ownergeddon - fixing unit tests
- ownergeddon - organization is needed for systems now
- db/schema.rb now symlinked into /var/lib/katello
- new initscript 'initdb' command
- ownergeddon - bumping version to 0.4.4 for candlepin
- ownergeddon - improving error message
- ownergeddon - support for explicit org
- ownergeddon - user now created using new API
- ownergeddon - user refactoring
- ownergeddon - introducing CPUser entity
- ownergeddon - refactoring name_to_key
- ownergeddon - whitespace
- fixed tests that contained failing environment creation
- fixed failing environment creation test
- Small change for padding around helptip.
- 6692 & 6691: removed hardcoded admin user, as well as usernames and passwords
  from katello config file
- 707274
- Added coded related to listing system's packages
- Stylesheets import cleanup to remove redundancies.
- Refactored systems page css to extend basic block and modify only specific
  attributes.
- Re-factored creating custom rows in lists to be a true/false option that when
  true attempts to call render_rows.  Any page implementing custom rows in a
  list view should provide a render_rows function in the helper to handle it.
- Added toggle all to sync management page.
- Removal of schedule reboot and uptime from systems detail.
- Adds to the custom system list display to show additional details within a
  system information block.  Follows the three column convention placing
  details in a particular column.
- Added new css class to lists that are supposed to be ajax scrollable to
  provide better support across variations of ajax scroll usage.
- Change to fix empty columns in the left panel from being displayed without
  width and causing column misalignment.
- Changes system list to display registered and last checkin date as main
  column headers.  Switches from standard column rendering to use custom column
  rendering function via custom_columns in the systems helper module.
- Adds new option to the two panel display, :custom_columns, whereby a function
  name can be passed that will do the work of rendering the columns in the left
  side of the panel.  This is for cases when column data needs custom
  manipulation or data rows need a customized look and feel past the standard
  table look and feel.
- Made an initializer change so that cp_type is handled right
- Updated a test to create tmp dir unless it exists
- Fixed the provider_spec to actually test if the subscriptions called the
  right thing in candlepin
- fixing sql error to hopefully work with postgresql
- adding missing permission for sync_schedules
- using a better authenication checking query with some more tests
- migrating anonymous_role to not user ar_
- a couple more roles fixes
- changing roles to not populate nil resource types or nil tags
- Added spec tests for notices_controller.
- adding missing operations resource_type to seeds
- changing the roles subsystem to use the same types/verbs for active record
  and controller access
- removing old roles that were adding errant types to the database
- fixing odd sudden broken path link, possibly due to rails upgrade
- adding back subscriptions to provider filter

* Fri Jun 17 2011 Justin Sherrill <jsherril@redhat.com> 0.1.48-1
- removing hudson task during rpm building (jsherril@redhat.com)
- added api repository controller tests for repository discovery
  (dmitri@redhat.com)
- Search - adding some spec tests (bbuckingham@redhat.com)
- Removed improper test case from systems controller. (ehelms@redhat.com)
- Added systems_controller spec tests for wider coverage. (ehelms@redhat.com)
- Added system_helper_methods for spec testing that mocks the backend
  Candlepin:Consumer call to allow for controller testing against ActiveRecord.
  (ehelms@redhat.com)
- adding qunit test files for testswarm server (shughes@scooby.rdu.redhat.com)
- 6489: added support for repository discovery during custom product creation
  (dmitri@appliedlogic.ca)
- forcing a Require when task runs, doesnt seem to pick it up otherwise
  (katello-devel@redhat.com)
- testing taking out the ci_reports section for now (katello-devel@redhat.com)
- Merge branch 'master' of ssh://git.fedorahosted.org/git/katello
  (adprice@redhat.com)
- added specs to test against fix for bug #701406 (adprice@redhat.com)
- Fixed the unit tests for sync schedule controller (paji@redhat.com)
- converting some legacy role work arounds to the new role map in role.rb
  (jsherril@redhat.com)
- adding missing katello.yml (jsherril@redhat.com)
- 701406 - fixed issue where api was looking for org via displayName instead of
  key (adprice@redhat.com)

* Thu Jun 16 2011 Justin Sherrill <jsherril@redhat.com> 0.1.47-1
- initial public build

* Tue Jun 14 2011 Mike McCune <mmccune@redhat.com> 0.1.46-1
- initial changelog<|MERGE_RESOLUTION|>--- conflicted
+++ resolved
@@ -16,13 +16,8 @@
 %global confdir deploy/common
 
 Name:           katello
-<<<<<<< HEAD
-Version:        0.1.222
-Release:        2%{?dist}
-=======
 Version:        0.1.225
 Release:        1%{?dist}
->>>>>>> aa1e6817
 Summary:        A package for managing application life-cycle for Linux systems
 BuildArch:      noarch
 
@@ -357,7 +352,20 @@
 fi
 
 %changelog
-<<<<<<< HEAD
+* Tue Feb 07 2012 Ivan Necas <inecas@redhat.com> 0.1.225-1
+- 768254 - scope products API by organization (inecas@redhat.com)
+
+* Tue Feb 07 2012 Lukas Zapletal <lzap+git@redhat.com> 0.1.224-1
+- binding - better error reporting fix
+
+* Tue Feb 07 2012 Lukas Zapletal <lzap+git@redhat.com> 0.1.223-1
+- binding - better error reporting
+- infra - improving rake routes script
+- 740964 - Added validation to make sure that there is atleast 1 user in the
+  Administrator/superadmin role
+- system template - update repos to use elastic search query
+- 769425 - set minimum width of selector box
+
 * Mon Feb 06 2012 Jordan OMara <jomara@redhat.com> 0.1.222-2
 - 787745 MODIFIED - Brad Buckingham - Getting "404 Resource Not Found" when trying to Download a System Template
 - 786598 MODIFIED - Brad Buckingham - System Templates - issues exist when same repo name used across multiple products
@@ -375,22 +383,7 @@
 - 786200 MODIFIED - Tom McKay - Machine Type in the Subscriptions page does not need to be there.
 - 754526 MODIFIED - Tom McKay - Cannot unset a user's default env
 - 786574 MODIFIED - Tom McKay - consumer returned from /katello/api/consumer/$id missing autoheal value
-=======
-* Tue Feb 07 2012 Ivan Necas <inecas@redhat.com> 0.1.225-1
-- 768254 - scope products API by organization (inecas@redhat.com)
-
-* Tue Feb 07 2012 Lukas Zapletal <lzap+git@redhat.com> 0.1.224-1
-- binding - better error reporting fix
-
-* Tue Feb 07 2012 Lukas Zapletal <lzap+git@redhat.com> 0.1.223-1
-- binding - better error reporting
-- infra - improving rake routes script
-- 740964 - Added validation to make sure that there is atleast 1 user in the
-  Administrator/superadmin role
-- system template - update repos to use elastic search query
-- 769425 - set minimum width of selector box
-
->>>>>>> aa1e6817
+
 * Mon Feb 06 2012 Mike McCune <mmccune@redhat.com> 0.1.222-1
 - 787745 - system template - fix download containing distros
   (bbuckingham@redhat.com)
