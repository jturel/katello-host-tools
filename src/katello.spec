# vim: sw=4:ts=4:et
#
# Copyright 2011 Red Hat, Inc.
#
# This software is licensed to you under the GNU General Public
# License as published by the Free Software Foundation; either version
# 2 of the License (GPLv2) or (at your option) any later version.
# There is NO WARRANTY for this software, express or implied,
# including the implied warranties of MERCHANTABILITY,
# NON-INFRINGEMENT, or FITNESS FOR A PARTICULAR PURPOSE. You should
# have received a copy of GPLv2 along with this software; if not, see
# http://www.gnu.org/licenses/old-licenses/gpl-2.0.txt.

%global homedir %{_datarootdir}/%{name}
%global datadir %{_sharedstatedir}/%{name}
%global confdir deploy/common

Name:           katello
<<<<<<< HEAD
Version:        0.1.174
Release:        2%{?dist}
=======
Version:        0.1.187
Release:        1%{?dist}
>>>>>>> 4a7649b5
Summary:        A package for managing application life-cycle for Linux systems
BuildArch:      noarch

Group:          Applications/Internet
License:        GPLv2
URL:            http://www.katello.org
Source0:        %{name}-%{version}.tar.gz
BuildRoot:      %{_tmppath}/%{name}-%{version}-%{release}-root-%(%{__id_u} -n)

Requires:        %{name}-common
Requires:        %{name}-glue-pulp
Requires:        %{name}-glue-foreman
Requires:        %{name}-glue-candlepin
Conflicts:       %{name}-headpin

%description
Provides a package for managing application life-cycle for Linux systems.

%package common
BuildArch:      noarch
Summary:        Common bits for all Katello instances
Requires:       httpd
Requires:       mod_ssl
Requires:       openssl
Requires:       elasticsearch
Requires:       rubygems
Requires:       rubygem(rails) >= 3.0.10
Requires:       rubygem(multimap)
Requires:       rubygem(haml) >= 3.1.2
Requires:       rubygem(haml-rails)
Requires:       rubygem(json)
Requires:       rubygem(rest-client)
Requires:       rubygem(jammit)
Requires:       rubygem(rails_warden)
Requires:       rubygem(net-ldap)
Requires:       rubygem(compass) >= 0.11.5
Requires:       rubygem(compass-960-plugin) >= 0.10.4
Requires:       rubygem(oauth)
Requires:       rubygem(i18n_data) >= 0.2.6
Requires:       rubygem(gettext_i18n_rails)
Requires:       rubygem(simple-navigation) >= 3.3.4
Requires:       rubygem(pg)
Requires:       rubygem(scoped_search) >= 2.3.6
Requires:       rubygem(delayed_job) >= 2.1.4
Requires:       rubygem(acts_as_reportable) >= 1.1.1
Requires:       rubygem(pdf-writer) >= 1.1.8
Requires:       rubygem(ruport) >= 1.6.3
Requires:       rubygem(daemons) >= 1.1.4
Requires:       rubygem(uuidtools)
Requires:       rubygem(thin)
Requires:       rubygem(fssm)
Requires:       rubygem(sass)
Requires:       rubygem(chunky_png)
Requires:       rubygem(tire)

%if 0%{?rhel} == 6
Requires:       redhat-logos >= 60.0.14
%endif

# <workaround> for 714167 - undeclared dependencies (regin & multimap)
# TODO - uncomment the statement once we push patched actionpack to our EL6 repo
#%if 0%{?fedora} && 0%{?fedora} <= 15
Requires:       rubygem(regin)
#%endif
# </workaround>

Requires(pre):  shadow-utils
Requires(preun): chkconfig
Requires(preun): initscripts
Requires(post): chkconfig
Requires(postun): initscripts coreutils sed

BuildRequires:  coreutils findutils sed
BuildRequires:  rubygems
BuildRequires:  rubygem-rake
BuildRequires:  rubygem(gettext)
BuildRequires:  rubygem(jammit)
BuildRequires:  rubygem(chunky_png)
BuildRequires:  rubygem(fssm) >= 0.2.7
BuildRequires:  rubygem(compass) >= 0.11.5
BuildRequires:  rubygem(compass-960-plugin) >= 0.10.4

%description common
Common bits for all Katello instances


%package all
BuildArch:      noarch
Summary:        A meta-package to pull in all components for Katello
Requires:       %{name}
Requires:       %{name}-configure
Requires:       %{name}-cli
Requires:       postgresql-server
Requires:       postgresql
Requires:       pulp
Requires:       candlepin-tomcat6

%description all
This is the Katello meta-package.  If you want to install Katello and all
of its dependencies on a single machine, you should install this package
and then run katello-configure to configure everything.

%package glue-pulp
BuildArch:      noarch
Summary:         Katello connection classes for the Pulp backend
Requires:        %{name}-common

%description glue-pulp
Katello connection classes for the Pulp backend

%package glue-foreman
BuildArch:      noarch
Summary:         Katello connection classes for the Foreman backend
Requires:        %{name}-common

%description glue-foreman
Katello connection classes for the Foreman backend

%package glue-candlepin
BuildArch:      noarch
Summary:         Katello connection classes for the Candlepin backend
Requires:        %{name}-common

%description glue-candlepin
Katello connection classes for the Candlepin backend

%prep
%setup -q

%build
#configure Bundler
rm -f Gemfile.lock
sed -i '/@@@DEV_ONLY@@@/,$d' Gemfile

#pull in branding if present
if [ -d branding ] ; then
  cp -r branding/* .
fi

#compile SASS files
echo Compiling SASS files...
compass compile

#generate Rails JS/CSS/... assets
echo Generating Rails assets...
jammit --config config/assets.yml -f


#create mo-files for L10n (since we miss build dependencies we can't use #rake gettext:pack)
echo Generating gettext files...
ruby -e 'require "rubygems"; require "gettext/tools"; GetText.create_mofiles(:po_root => "locale", :mo_root => "locale")'

%install
rm -rf %{buildroot}
#prepare dir structure
install -d -m0755 %{buildroot}%{homedir}
install -d -m0755 %{buildroot}%{datadir}
install -d -m0755 %{buildroot}%{datadir}/tmp
install -d -m0755 %{buildroot}%{datadir}/tmp/pids
install -d -m0755 %{buildroot}%{_sysconfdir}/%{name}
install -d -m0755 %{buildroot}%{_localstatedir}/log/%{name}

# clean the application directory before installing
[ -d tmp ] && rm -rf tmp

#copy the application to the target directory
mkdir .bundle
mv ./deploy/bundle-config .bundle/config
cp -R .bundle * %{buildroot}%{homedir}

#copy configs and other var files (will be all overwriten with symlinks)
install -m 600 config/%{name}.yml %{buildroot}%{_sysconfdir}/%{name}/%{name}.yml
install -m 644 config/environments/production.rb %{buildroot}%{_sysconfdir}/%{name}/environment.rb

#copy init scripts and sysconfigs
install -Dp -m0644 %{confdir}/%{name}.sysconfig %{buildroot}%{_sysconfdir}/sysconfig/%{name}
install -Dp -m0755 %{confdir}/%{name}.init %{buildroot}%{_initddir}/%{name}
install -Dp -m0755 %{confdir}/%{name}-jobs.init %{buildroot}%{_initddir}/%{name}-jobs
install -Dp -m0644 %{confdir}/%{name}.completion.sh %{buildroot}%{_sysconfdir}/bash_completion.d/%{name}
install -Dp -m0644 %{confdir}/%{name}.logrotate %{buildroot}%{_sysconfdir}/logrotate.d/%{name}
install -Dp -m0644 %{confdir}/%{name}-jobs.logrotate %{buildroot}%{_sysconfdir}/logrotate.d/%{name}-jobs
install -Dp -m0644 %{confdir}/%{name}.httpd.conf %{buildroot}%{_sysconfdir}/httpd/conf.d/%{name}.conf
install -Dp -m0644 %{confdir}/thin.yml %{buildroot}%{_sysconfdir}/%{name}/
install -Dp -m0644 %{confdir}/mapping.yml %{buildroot}%{_sysconfdir}/%{name}/

#overwrite config files with symlinks to /etc/katello
ln -svf %{_sysconfdir}/%{name}/%{name}.yml %{buildroot}%{homedir}/config/%{name}.yml
#ln -svf %{_sysconfdir}/%{name}/database.yml %{buildroot}%{homedir}/config/database.yml
ln -svf %{_sysconfdir}/%{name}/environment.rb %{buildroot}%{homedir}/config/environments/production.rb

#create symlinks for some db/ files
ln -svf %{datadir}/schema.rb %{buildroot}%{homedir}/db/schema.rb

#create symlinks for data
ln -sv %{_localstatedir}/log/%{name} %{buildroot}%{homedir}/log
ln -sv %{datadir}/tmp %{buildroot}%{homedir}/tmp

#create symlink for Gemfile.lock (it's being regenerated each start)
ln -svf %{datadir}/Gemfile.lock %{buildroot}%{homedir}/Gemfile.lock

#re-configure database to the /var/lib/katello directory
sed -Ei 's/\s*database:\s+db\/(.*)$/  database: \/var\/lib\/katello\/\1/g' %{buildroot}%{homedir}/config/database.yml

#remove files which are not needed in the homedir
rm -rf %{buildroot}%{homedir}/README
rm -rf %{buildroot}%{homedir}/LICENSE
rm -rf %{buildroot}%{homedir}/doc
rm -rf %{buildroot}%{homedir}/deploy
rm -rf %{buildroot}%{homedir}/%{name}.spec
rm -f %{buildroot}%{homedir}/lib/tasks/.gitkeep
rm -f %{buildroot}%{homedir}/public/stylesheets/.gitkeep
rm -f %{buildroot}%{homedir}/vendor/plugins/.gitkeep

#branding
if [ -d branding ] ; then
  ln -svf %{_datadir}/icons/hicolor/24x24/apps/system-logo-icon.png %{buildroot}%{homedir}/public/images/rh-logo.png
  ln -svf %{_sysconfdir}/favicon.png %{buildroot}%{homedir}/public/images/favicon.png
  rm -rf %{buildroot}%{homedir}/branding
fi

#remove development tasks
rm %{buildroot}%{homedir}/lib/tasks/rcov.rake
rm %{buildroot}%{homedir}/lib/tasks/yard.rake
rm %{buildroot}%{homedir}/lib/tasks/hudson.rake

#correct permissions
find %{buildroot}%{homedir} -type d -print0 | xargs -0 chmod 755
find %{buildroot}%{homedir} -type f -print0 | xargs -0 chmod 644
chmod +x %{buildroot}%{homedir}/script/*
chmod a+r %{buildroot}%{homedir}/ca/redhat-uep.pem

%clean
rm -rf %{buildroot}

%post common
#Add /etc/rc*.d links for the script
/sbin/chkconfig --add %{name}

%postun common
#update config/initializers/secret_token.rb with new key
NEWKEY=$(</dev/urandom tr -dc A-Za-z0-9 | head -c128)
sed -i "s/^Src::Application.config.secret_token = '.*'/Src::Application.config.secret_token = '$NEWKEY'/" \
    %{homedir}/config/initializers/secret_token.rb

if [ "$1" -ge "1" ] ; then
    /sbin/service %{name} condrestart >/dev/null 2>&1 || :
fi

%files
%attr(600, katello, katello)
%config(noreplace) %{_sysconfdir}/%{name}/%{name}.yml

%files common
%defattr(-,root,root)
%doc README LICENSE doc/
%config %{_sysconfdir}/%{name}/thin.yml
%config %{_sysconfdir}/httpd/conf.d/%{name}.conf
%config %{_sysconfdir}/%{name}/environment.rb
%config %{_sysconfdir}/logrotate.d/%{name}
%config %{_sysconfdir}/logrotate.d/%{name}-jobs
%config %{_sysconfdir}/%{name}/mapping.yml
%config(noreplace) %{_sysconfdir}/sysconfig/%{name}
%{_initddir}/%{name}
%{_initddir}/%{name}-jobs
%{_sysconfdir}/bash_completion.d/%{name}

# Break apart the main bits
%{homedir}/app/controllers
%{homedir}/app/helpers
%{homedir}/app/mailers
%{homedir}/app/models/*.rb
%{homedir}/app/stylesheets
%{homedir}/app/views
%{homedir}/autotest
%{homedir}/ca
%{homedir}/config
%{homedir}/db
%{homedir}/integration_spec
%{homedir}/lib/*.rb
%{homedir}/lib/navigation
%{homedir}/lib/resources/cdn.rb
%{homedir}/lib/tasks
%{homedir}/lib/util
%{homedir}/locale
%{homedir}/log
%{homedir}/public
%{homedir}/script
%{homedir}/spec
%{homedir}/tmp
%{homedir}/vendor
%{homedir}/.bundle
%{homedir}/config.ru
%{homedir}/Gemfile
%{homedir}/Gemfile.lock
%{homedir}/Rakefile

%defattr(-, katello, katello)
%{_localstatedir}/log/%{name}
%{datadir}

%files glue-pulp
%{homedir}/app/models/glue/pulp
%{homedir}/lib/resources/pulp.rb

%files glue-candlepin
%{homedir}/app/models/glue/candlepin
%{homedir}/app/models/glue/provider.rb
%{homedir}/lib/resources/candlepin.rb

%files glue-foreman
%{homedir}/lib/resources/foreman.rb

%files all

%pre common
# Add the "katello" user and group
getent group %{name} >/dev/null || groupadd -r %{name}
getent passwd %{name} >/dev/null || \
    useradd -r -g %{name} -d %{homedir} -s /sbin/nologin -c "Katello" %{name}
exit 0

%preun common
if [ $1 -eq 0 ] ; then
    /sbin/service %{name} stop >/dev/null 2>&1
    /sbin/chkconfig --del %{name}
fi

%changelog
<<<<<<< HEAD
* Tue Jan 10 2012 Shannon Hughes <shughes@redhat.com> 0.1.174-2
- se build (shughes@redhat.com)
=======
* Fri Jan 20 2012 Lukas Zapletal <lzap+git@redhat.com> 0.1.187-1
- fix for listing available tags of KTEnvironment

* Fri Jan 20 2012 Lukas Zapletal <lzap+git@redhat.com> 0.1.186-1
- perms - fake /api/packages/ path for rhsm
- Fix to a previous commit related to user default env permissions
- Minor edits to i18n some strings
- Pushing a missed i18n string
- 783328,783320,773603-Fixed environments : user permissions issues
- 783323 - i18ned resource types names
- 754616 - Attempted fix for menu hover jiggle.  - Moved up the third level nav
  1 px.  - Tweaked the hoverIntent settings a tiny bit.
- 782883 - Updated branding_helper.rb to include headpin strings
- 782883 - AppConfig.katello? available, headpin strings added
- 769619 - Fix for repo enable/disable behavior.

* Thu Jan 19 2012 Lukas Zapletal <lzap+git@redhat.com> 0.1.185-1
- Bumping candlepin version to 0.5.10
- 773686 - Fixes issue with system template package add input box becoming
  unusable after multiple package adds.
- perms - fixing unit tests after route rename
- perms - moving /errata/id under /repositories API
- perms - moving /packages/id under /repositories API
- 761667 - JSON error message from candlepin parsed correctly

* Thu Jan 19 2012 Ivan Necas <inecas@redhat.com> 0.1.184-1
- periodic build

* Wed Jan 18 2012 Mike McCune <mmccune@redhat.com> 0.1.183-1
- 761576 - removing CSS and jquery plugins for simplePassMeter
  (mmccune@redhat.com)
- 761576 - removing the password strength meter (mmccune@redhat.com)
- Moves javascript to bottom of html page and removes redundant i18n partials
  to the base katello layout. (ehelms@redhat.com)
- 771957-Made the org deletion code a little better (paji@redhat.com)

* Wed Jan 18 2012 Ivan Necas <inecas@redhat.com> 0.1.182-1
- periodic build
* Wed Jan 18 2012 Ivan Necas <inecas@redhat.com> 0.1.181-1
- gpg cli support
* Fri Jan 13 2012 Lukas Zapletal <lzap+git@redhat.com> 0.1.178-1
- api perms review - tasks
- 771957 - Fixed an org deletion failure issue
- 755522 - fixing issue where adding filters to a product in the UI did not
  actually take effect in pulp
- adding elasticsearch to ping api
- disabling fade in for sync page
- 773137 - Made the  system search stuff adhre to permissions logic
- 746913 fix sync plan time, incorrectly using date var
- removing obsolete strings
- removing scoped search  from existing models

>>>>>>> 4a7649b5
* Tue Jan 10 2012 Mike McCune <mmccune@redhat.com> 0.1.174-1
- fixing critical issue with 2pane search rendering
* Tue Jan 10 2012 Ivan Necas <inecas@redhat.com> 0.1.173-1
- katello-agent - fix task refreshing (inecas@redhat.com)
- fixing self roles showing up in the UI (jsherril@redhat.com)

* Tue Jan 10 2012 Ivan Necas <inecas@redhat.com> 0.1.172-1
- repetitive build

* Fri Jan 06 2012 Mike McCune <mmccune@redhat.com> 0.1.170-1
- updated translation strings (shughes@redhat.com)
- Bug 768953 - Creating a new system from the webui fails to display
  Environment ribbon correctly
* Fri Jan 06 2012 Ivan Necas <inecas@redhat.com> 0.1.168-1
- 771911 - keep facts on system update (inecas@redhat.com)

* Thu Jan 05 2012 Mike McCune <mmccune@redhat.com> 0.1.167-1
- Periodic rebuild with tons of new stuff, check git for features

* Wed Jan 04 2012 Shannon Hughes <shughes@redhat.com> 0.1.165-1
- 766977 fixing org box dropdown mouse sensitivity (shughes@redhat.com)
- Add elastic search to the debug collection (bkearney@redhat.com)
- 750117 - Fixes issue with duplicate search results being returned that
  stemmed from pressing enter within the search field too many times.
  (ehelms@redhat.com)
- translated strings from zanata (shughes@redhat.com)
- 752177 - Adds clearing of search hash when search input is cleared manually
  or via Clear from dropdown. (ehelms@redhat.com)
- 769905 remove yum 3.2.29 requirements from katello (shughes@redhat.com)

* Wed Jan 04 2012 Ivan Necas <inecas@redhat.com> 0.1.163-1
- periodic rebuild

* Tue Jan 03 2012 Lukas Zapletal <lzap+git@redhat.com> 0.1.160-1
- moving /distributions API into /repositories path
- disabling auto-complete on tupane pages
- system templates - fix packages, groups and repos to be consistent w/
  promotions
- system templates - fix label on template tree for repos
- system templates - fix specs broken by addition of repo
- system template - updates to tdl for handling templates containing individual
  repos
- system template - update to allow adding individual repos to template
- auto_search_complete - allow controller to provide object for permissions
  check
- Add missing Copyright headers.
- Added permission to list the readable repositories in an environment

* Mon Jan 02 2012 Lukas Zapletal <lzap+git@redhat.com> 0.1.157-1
- api perms review - activation keys
- 751033 - adding subscriptions to activation key exception
- perms - changesets permission review

* Fri Dec 23 2011 Lukas Zapletal <lzap+git@redhat.com> 0.1.156-1
- api perms - changesets unittests
- api perms - changesets
- permission coverage rake spec improvement
- 768047 - promotions - let user know if promotion fails
- 754609 - Sync status on dashboard now rounded percent.

* Thu Dec 22 2011 Ivan Necas <inecas@redhat.com> 0.1.155-1
- periodic rebuild
* Wed Dec 21 2011 Mike McCune <mmccune@redhat.com> 0.1.154-1
- removing indexing for changesets, as its not needed currently
  (jsherril@redhat.com)
- make sure that katello prefix is part of the gpg url (ohadlevy@redhat.com)
* Wed Dec 21 2011 Justin Sherrill <jsherril@redhat.com> 0.1.153-1
- fixing routes.js (jsherril@redhat.com)
- reverting to old package behavior (jsherril@redhat.com)
- unit test fix (jsherril@redhat.com)
- fixing broken unit tests
- ignoring tire if running tests
- Search: Adds button disabling on unsearchable content within sliding tree.
  (ehelms@redhat.com)
- making filters more flexible within application controller
  (jsherril@redhat.com)
- fixing provider search to not show redhat provider (jsherril@redhat.com)
- adding elasticsearch plugin log to logrotate for katello
  (jsherril@redhat.com)
- changing system templates auto complete to use elastic search
  (jsherril@redhat.com)
- adding package search for promotions (jsherril@redhat.com)
- Merge branch 'search' of ssh://git.fedorahosted.org/git/katello into search
  (paji@redhat.com)
- Added a way to delete the search indices when the DB was reset
  (paji@redhat.com)
- Search: Adds search on sliding tree to bbq. (ehelms@redhat.com)
- Search: Enables simple form search widget for content sliding tree on
  promotion page. (ehelms@redhat.com)
- Search: Adds ability to enable a full search widget within a sliding tree and
  adds to the content tree on promotions page. (ehelms@redhat.com)
- Sliding Tree: Refactor to sliding tree to turn the previous search widget
  into a pure filter widget. (ehelms@redhat.com)
- Search: Changes to sliding tree filtering to make way for adding sliding tree
  search. (ehelms@redhat.com)
- making user sorting be on a non-analyzed login attribute
  (jsherril@redhat.com)
- Adding delayed job after kicking off repo sync to index packages, made
  packages sortable (jsherril@redhat.com)
- fixing ordering for systems (jsherril@redhat.com)
- converting to not use a generic katello index for each model and fixing sort
  on systems and provider (jsherril@redhat.com)
- Merge branch 'master' into search (mmccune@redhat.com)
- 768191 - adding elasticsearch to our specfile (mmccune@redhat.com)
- test (jsherril@redhat.com)
- test (jsherril@redhat.com)
- adding initial system searching (jsherril@redhat.com)
- product/repo saving for providers (jsherril@redhat.com)
- adding provider searching (jsherril@redhat.com)
- controller support for indexed (jsherril@redhat.com)
- search - initial full text search additions (jsherril@redhat.com)
- Gemfile Update - adding Tire to gemfile (jsherril@redhat.com)

* Mon Dec 19 2011 Lukas Zapletal <lzap+git@redhat.com> 0.1.148-1
- Revert "765888 - Error during promotion"
- ak - fixing unit tests
- ak - subscribing according products
- Bug 768388 - Perpetual spinner cursor upon changing a user's org.
  https://bugzilla.redhat.com/show_bug.cgi?id=768388 + Incorrectly loading
  env_select.js twice which was causing javascript errors   and these resulted
  in spinner not clearing
- Changes organizations tupane subnavigation to be consistent with others.

* Wed Dec 14 2011 Ivan Necas <inecas@redhat.com> 0.1.144-1
- 753804 - fix for duplicite product name exception (inecas@redhat.com)
- 741656 - fix query on resource type for search (bbuckingham@redhat.com)
- fixing typos in the seeds script (lzap+git@redhat.com)

* Wed Dec 14 2011 Shannon Hughes <shughes@redhat.com> 0.1.143-1
- + Bug 766888 - Clicking environment on system creation screen doesn't select
  an Env   https://bugzilla.redhat.com/show_bug.cgi?id=766888   The environment
  selector on the Systems pages were broken in several ways, including just not
  being hooked up properly. Two env selectors cannot co-exist in the same page
  so when the New System is opened when viewing systems by environment, the
  selector is not shown but instead just the name of the current environment.
  (thomasmckay@redhat.com)
- quick fix for ee653b28 - broke cli completely (lzap+git@redhat.com)
- 765888 - Error during promotion - unittests (lzap+git@redhat.com)
- 765888 - Error during promotion (lzap+git@redhat.com)
- 761526 - password reset - clear the token on password reset
  (bbuckingham@redhat.com)
- 732444 - Moves Red Hat products to the top of the sync management list sorted
  alphabetically followed by custom products sorted alphabetically.
  (ehelms@redhat.com)
- Changes all tupane slide out view to have Details tab and moves that tab to
  the last position. (ehelms@redhat.com)
- Removes older navigation files that appear no longer needed.
  (ehelms@redhat.com)
- system packages - minor change to status text (bbuckingham@redhat.com)

* Tue Dec 13 2011 Ivan Necas <inecas@redhat.com> 0.1.142-1
- Fix db:seed script not being able to create admin user (inecas@redhat.com)
- 753804 - handling marketing products (inecas@redhat.com)
- Fix handling of 404 from Pulp repositories API (inecas@redhat.com)
- committing czech rails locales (lzap+git@redhat.com)

* Tue Dec 13 2011 Lukas Zapletal <lzap+git@redhat.com> 0.1.141-1
- marking all katello packages as noarch again
- 766933 - katello.yml is world readable including db uname/password
- 766939 - security_token.rb should be regenerated on each install
- making seed script idempotent

* Tue Dec 13 2011 Ivan Necas <inecas@redhat.com> 0.1.140-1
- reimport-manifest - save content into repo groupid on import
  (inecas@redhat.com)

* Mon Dec 12 2011 Lukas Zapletal <lzap+git@redhat.com> 0.1.138-1
- 760290 - read only role has now permissions

* Fri Dec 09 2011 Ivan Necas <inecas@redhat.com> 0.1.136-1
- 758219 - make labels for custom content unique (inecas@redhat.com)
- spec test fix for create system (TODO: add default env tests)
  (thomasmckay@redhat.com)
- Merge branch 'master' into BZ-761726 (thomasmckay@redhat.com)
- BZ-761710 (thomasmckay@redhat.com)
- fixed another rescue handler (thomasmckay@redhat.com)

* Thu Dec 08 2011 Mike McCune <mmccune@redhat.com> 0.1.133-1
- periodic rebuild

* Thu Dec 08 2011 Ivan Necas <inecas@redhat.com> 0.1.132-1
- reimport-manifest - don't delete untracked products when importing
  (inecas@redhat.com)
- reimport-manifest - don't manipulate CP content on promotion
  (inecas@redhat.com)
- reimport-manifest - repos relative paths conform with content url
  (inecas@redhat.com)
- reimport-manifest - support for force option while manifest import
  (inecas@redhat.com)

* Wed Dec 07 2011 Shannon Hughes <shughes@redhat.com> 0.1.130-1
- bump version to fix tags (shughes@redhat.com)

* Wed Dec 07 2011 Shannon Hughes <shughes@redhat.com> 0.1.129-1
- user roles - spec test for roles api (tstrachota@redhat.com)
- user roles - new api controller (tstrachota@redhat.com)
- fix long name breadcrumb trails in roles (shughes@redhat.com)
- Fix for jrist being an idiot and putting in some bad code.`
  (jrist@redhat.com)

* Tue Dec 06 2011 Mike McCune <mmccune@redhat.com> 0.1.128-1
- periodic rebuild

* Tue Dec 06 2011 Shannon Hughes <shughes@redhat.com> 0.1.126-1
- break out branding from app controller (shughes@redhat.com)

* Tue Dec 06 2011 Lukas Zapletal <lzap+git@redhat.com> 0.1.125-1
- Revert "759533 - proper path for distributions"

* Fri Dec 02 2011 Mike McCune <mmccune@redhat.com> 0.1.123-1
- periodic rebuild

* Fri Dec 02 2011 Lukas Zapletal <lzap+git@redhat.com> 0.1.122-1
- adding 4th column to the list_permissions
- adding rake list_permissions task

* Thu Dec 01 2011 Mike McCune <mmccune@redhat.com> 0.1.120-1
 - periodic rebuild
* Wed Nov 30 2011 Mike McCune <mmccune@redhat.com> 0.1.118-1
- periodic rebuild
* Tue Nov 29 2011 Shannon Hughes <shughes@redhat.com> 0.1.117-1
- fix user tab so editable fields wrap (shughes@redhat.com)
- Fixes issue with new template for repositories from adding in gpg key.
  (ehelms@redhat.com)
- rake jsroutes (thomasmckay@redhat.com)
- + display green/yellow/red icon next to installed software products + changed
  order of packages tab for progression Subscriptions->Software->Packages +
  TODO: refactor products code based upon sys-packages branch + TODO: hide
  "More..." button if number of installed products is less than page size
  (thomasmckay@redhat.com)
- installed products listed now (still need clean up) (thomasmckay@redhat.com)
- infrastructure for system/products based upon system/packages
  (thomasmckay@redhat.com)
- Removing errant console.log that breaks FF3.6 (ehelms@redhat.com)

* Tue Nov 29 2011 Lukas Zapletal <lzap+git@redhat.com> 0.1.116-1
- adding template to the system info cli call
- more info when RecordInvalid is thrown
- Org Deletion - ensuring things are cleaned up properly during org deletion
- GPG Keys: Adds gpg key helptip.
- Merge branch 'master' into gpg
- GPG Keys: Adds uploading gpg key during edit and attempts to fix issues with
  Firefox and gpg key ajax upload.
- GPG key: Adds uploading key on creating new key from the UI.
- GPG Keys: Adds dialog for setting GPG key of product for all underlying
  repositories.
- Routing error page doesn't need user credentials
- Added some gpg key controller tests
- added some unit tests to deal with gpg keys
- Moved the super admin method to authorization_helper_methods.rb from
  login_helper_methods.rb for more consistency
- Added a reset_repo_gpgs method to reset the gpg keys of the sub product
- GPG Keys: Adds UI code to check for setting all underlying repositories with
  products GPG key on edit.
- GPG Keys: Adds view, action and route for viewing the products and
  repositories a GPG key is associated with from the details pane of a key.
- GPG Key: Adds key association to products on create and update views.
- GPG Key: Adds association of GPG key when creating repository.
- GPG Key: Adds ability to edit a repository and change the GPG key.
- Added some methods to do permission checks on repos
- Added some methods to do permission checks on products
- GPG keys: Modifies edit box for pasting key and removes upload.
- GPG keys: Adds edit support for name and pasted gpg key.
- Adding products and repositories helpers
- GPG Keys: Adds functional GPG new key view.
- GPG Keys: Adds update to controller.
- Added code for repo controller to accept gpg
- Updated some controller methods to deal with associating gpg keys on
  products/repos
- Added a menu entry for the GPG stuff
- GPG Keys: Updated jsroutes for GPG keys.
- GPG Keys: Fixes for create with permissions.
- GPG Keys: Adds create controller actions to handle both pasted GPG keys and
  uploaded GPG keys.
- GPG Keys: Adds code for handling non-CRUD controller actions.
- GPG Keys: Adds basic routes.
- GPG Keys: Adds javascript scaffolding and activation of 2pane AJAX for GPG
  Keys.
- GPG Keys: Initial view scaffolding.
- GPG Keys: Fixes issues with Rails naming conventions.
- GPG Keys: Adds basic controller and helper shell. Adds suite of unit tests
  for TDD.
- Added some permission checking, scoped and searching on names
- Adding a product association to gpg keys
- Renamed Gpg to GpgKey
- Initial commit of the Gpg Model mappings + Migration scripts

* Mon Nov 28 2011 Lukas Zapletal <lzap+git@redhat.com> 0.1.115-1
- tdl validations - backend and cli
- tdl validation - model code

* Fri Nov 25 2011 Lukas Zapletal <lzap+git@redhat.com> 0.1.114-1
- Revert "Automatic commit of package [katello] release [0.1.114-1]."
- Automatic commit of package [katello] release [0.1.114-1].
- 757094 - use arel structure instead of the array for repos

* Thu Nov 24 2011 Lukas Zapletal <lzap+git@redhat.com> 0.1.113-1
- fixing typo (space)
- 755730 - exported RHEL templates mapping
- rh providers - restriction in adding products to rh providers via api
- bug - better error message when making unauthetincated call
- repo block - fixes in spec tests
- repo blacklist - flag for displaying enabled repos via api
- repo blacklist - product api lists always all products
- repo blacklist - flag for displaying disabled products via api
- repo blacklist - enable api blocked for custom repositories
- repo blacklist - api for enabling/disabling repos
- password_reset - fix i18n for emails
- changing some translation strings upon request

* Tue Nov 22 2011 Lukas Zapletal <lzap+git@redhat.com> 0.1.112-1
- fixed failing spec tests all caused by new parameter in
  Candlepin::Consumer#update
- template export - spec tests for disabled export form a Locker
- template export - disabled exporting templates from Locker envs
- moved auto-heal down next to current subs
- system templates - fixing issue where distributions were not browsable on a
  newly created template without refreshing
- positioned auto-heal button; comment-removed the Socket and Guest Requirement
  (since were hard-code data populated)
- fixed missing call to 'render' at end of #update
- use PUT instead of POST
- autoheal checkbox on system; toggling not working

* Fri Nov 18 2011 Shannon Hughes <shughes@redhat.com> 0.1.111-1
- 755048 - handle multiple ks trees for a template (inecas@redhat.com)

* Thu Nov 17 2011 Shannon Hughes <shughes@redhat.com> 0.1.110-1
- Revert "fix sync disabled submit button to not sync when disabled"
  (shughes@redhat.com)
- 747032 - Fixed a bugby error in the dashboard whenever you had more than one
  synced products (paji@redhat.com)

* Thu Nov 17 2011 Shannon Hughes <shughes@redhat.com> 0.1.109-1
- fix sync disabled submit button to not sync when disabled
  (shughes@redhat.com)
- 754215 - Small temporary fix for max height on CS Trees. (jrist@redhat.com)

* Wed Nov 16 2011 shughes@redhat.com
- Pie chart updates now functions with actual data. (jrist@redhat.com)
- Fix for pie chart on dashboard page. (jrist@redhat.com)
- Fixed a permission check to only load syncplans belonging to a specific org
  as opposed to syncplnas belongign to all org (paji@redhat.com)

* Wed Nov 16 2011 Shannon Hughes <shughes@redhat.com> 0.1.107-1
- Merge branch 'master' of ssh://git.fedorahosted.org/git/katello
  (jsherril@redhat.com)
- removing duplicated method (jsherril@redhat.com)
- incorporate redhat-logos rpm for system engine installs (shughes@redhat.com)
- 754442 - handle error status codes from CDN (inecas@redhat.com)
- 754207 - fixing issue where badly formed cdn_proxy would throw a non-sensical
  error, and we would attempt to parse a nil host (jsherril@redhat.com)
- Merge branch 'master' into sys-status (thomasmckay@redhat.com)
- minor verbage change to label: Host Type to System Type
  (thomasmckay@redhat.com)
- Merge branch 'master' into sys-status (thomasmckay@redhat.com)
- Merge branch 'master' into sys-status (thomasmckay@redhat.com)
- Merge branch 'master' into sys-status (thomasmckay@redhat.com)
- added compliant until date (thomasmckay@redhat.com)
- display a system's subscription status and colored icon
  (thomasmckay@redhat.com)
- Merge branch 'master' into sys-status (thomasmckay@redhat.com)
- display dashboard system status (thomasmckay@redhat.com)

* Wed Nov 16 2011 Brad Buckingham <bbuckingham@redhat.com> 0.1.106-1
- async job - fix for broken promotions (bbuckingham@redhat.com)

* Wed Nov 16 2011 Lukas Zapletal <lzap+git@redhat.com> 0.1.105-1
- 754430 - Product promotion fails as katello-jobs doesn't start
- system templates - adding support for adding a distribution to a system
  template in the ui
- Fixed a unit test failure
- Small fix to get the redhat enablement working in FF 3.6
- Fix to make the product.readable call only  out RH products that do not have
  any repositories enabled
- Added a message asking the user to enable repos after manifest was uploaded
- 751407 - root_controller doesn't require user authorization
- Made Product.readable call now adhere to  repo enablement constructs
- Small fix to improve the permission debug message
- bug - RAILS_ENV was ignored for thin
- Small fix to import_history, changes to styling for tabs on rh providers
  page.
- Moving the upload top right.
- Moved the redhat provider haml to a more appropriate location
- Updated some permissions on the redhat providers page
- Update to get the redhat providers repo enablement code to work.
- color shade products for sync status
- adding migration for removal of releaes version
- sync management - making sync page use major/minor versions that was added
- sync mangement - getting rid of major version
- sync management - fixing repository cancel
- fixing repo spec tests
- sync management - fixing button disabling
- sync management - fix for syncing multiple repos
- disable sync button if no repos are selected
- sync management - fixing cancel sync
- merge conflict
- sync management - adding show only syncing button
- js cleanup for progress bars
- For now automatically including all the repos in the repos call
- Initial commit on an updated repo data model to handle things like whitelists
  for rh
- handle product status progress when 100 percent
- smooth out repo progress bar for recent completed syncs
- ubercharged progress bar for previous completed syncs
- fix missing array return of pulp sync status
- sync management - fixing repo progress and adding product progress
- sync management - somre more fixes
- sync management - getting sync status showing up correct
- fixing some merge issues
- support sync status 1-call to server
- sync management - dont start periodical updater until we have added all the
  initial syncing repos
- sync management - a couple of periodical updater fixes
- removing unneeded view
- sync management - lots of javascript changes, a lot of stuff still broken
- sync management - some page/js modifications
- sync management - moving repos preopulation to a central place
- sync management =  javascript improvements
- sync mgmnt - fixing sync call
- sync management - adding sorting for repos and categories
- sync management - custom products showing up correctly now
- sync management - making table expand by major version/ minor version/arch
- use new pulp sync status, history task objects
- caching repo data and sync status to reduce sync management load time to ~40s
- adding ability to preload lazy accessors
- repos - adding release version attribute and importing

* Tue Nov 15 2011 Shannon Hughes <shughes@redhat.com> 0.1.104-1
- Reverting look.scss to previous contents. (jrist@redhat.com)
- tdl-repos - use repo name for name attribute (inecas@redhat.com)
- Merge branch 'master' into password_reset (bbuckingham@redhat.com)
- password reset - add server to logins email, ignore errors on requests for
  email (bbuckingham@redhat.com)
- cdn-proxy - accept url as well as host for cdn proxy (inecas@redhat.com)
- cdn-proxy - let proxy to be configured when calling CDN (inecas@redhat.com)
- 752863 - katello service will return "OK" on error (lzap+git@redhat.com)
- Rename of look.scss to _look.scss to reflect the fact that it's an import.
  Fixed the text-shadow deprecation error we were seeing on compass compile.
  (jrist@redhat.com)
- user edit - add 'save' text to form... lost in merge (bbuckingham@redhat.com)
- Merge branch 'master' into password_reset (bbuckingham@redhat.com)
- password reset - updates from code inspection (bbuckingham@redhat.com)
- Merge branch 'master' into password_reset (bbuckingham@redhat.com)
- password reset - fixes for issues found in production install
  (bbuckingham@redhat.com)
- katello.spec - adding mailers to be included in rpm (bbuckingham@redhat.com)
- password reset - fix issue w/ redirect to login after reset
  (bbuckingham@redhat.com)
- installler - minor update to setting of email in seeds.rb
  (bbuckingham@redhat.com)
- Merge branch 'master' into password_reset (bbuckingham@redhat.com)
- password reset - adding specs for new controller (bbuckingham@redhat.com)
- Merge branch 'master' into password_reset (bbuckingham@redhat.com)
- cli - add email address to 'user' as a required attribute
  (bbuckingham@redhat.com)
- password reset - replace flash w/ notices, add config options to
  katello.yml...ec (bbuckingham@redhat.com)
- password reset - update so that emails are sent asynchronously
  (bbuckingham@redhat.com)
- password reset - misc fixes (bbuckingham@redhat.com)
- password reset - add ability to send user login based on email
  (bbuckingham@redhat.com)
- password reset - chgs to support the actual password reset
  (bbuckingham@redhat.com)
- password reset - chgs to dev env to configure sendmail
  (bbuckingham@redhat.com)
- password reset - initial commit w/ logic for resetting user password
  (bbuckingham@redhat.com)
- Users specs - fixes for req'd email address and new tests
  (bbuckingham@redhat.com)
- Users - add email address (model/controller/view) (bbuckingham@redhat.com)

* Mon Nov 14 2011 Shannon Hughes <shughes@redhat.com> 0.1.103-1
- fix up branding file pulls (shughes@redhat.com)
- rescue exceptions retrieving a system's guests and host
  (thomasmckay@redhat.com)
- 750120 - search - fix error on org search (bbuckingham@redhat.com)
- scoped_search - updating to gem version 2.3.6 (bbuckingham@redhat.com)
- fix brand processing of source files (shughes@redhat.com)

* Mon Nov 14 2011 Lukas Zapletal <lzap+git@redhat.com> 0.1.102-1
- 753329 - distros - fix to support distros containing space in the id
- TODO: Unsure how to test this after making :host, :guests use lazy_accessor
- 749258 - new state 'failed' for changesets
- fixed save button on edit user password
- guests of a host cleanly displayed
- adding rootpw tag to the TDL export
- corrected test for creating user w/o env
- manifest import - fixes in orchestration - content remained created in locker
  env - fixed infinite recursive call of set_repos
- + both new user and modifying a user's environment now work + TODO: probably
  need to wordsmith form labels
- user#create updated for optional default env
- + don't require an initial environment for new org + new user default org/env
  choice box allows none (controller not updated yet)
- installed-products - API supports consumer installedProducts
- clean up of branch merge defaultorgenv
- correctly pass default env during user create and update
- comment and whitespace cleanup
- updated rspec tests for new default org and environment
- minor clean-up
- Security enhancements for default org and environment
- Updating KAtello to work with older subscription managers (5.7) that expect
  displayMessage in the return JSON
- User environment edit page no longer clicks a link in order to refresh the
  page after a successful update, but rather fills in the new data via AJAX
- Fixing a display message when creating an organization
- Not allowing a superadmin to create a user if the org does not ahave any
  environments from which to choose
- Now older subscription managers can register against Katello without
  providing an org or environment
- You can now change the default environment for a user on the
  Administration/Users/Environments tab
- updating config file secret
- Adding missing file
- Middle of ajax environments_partial call
- Moved the user new JS to the callback in user.js instead of a separate file
  for easier debugging.
- Saving a default permission whever a new user is created, although the
  details will likely change
- Now when you create an org you MUST specify a default environment. If you do
  not the org you created will be destroyed and you will be given proper error
  messages. I added a feature to pass a prepend string to the error in case
  there are two items you are trying to create on the page. It would have been
  easier to just prepend it at the time of message creation, but that would
  have affected every page. Perhaps we can revisit this in the future
- In the middle of stuff
- begin to display guests/host for a system
- major-minor - fix down migration
- major-minor - Parsing releasever and saving result to db
- white-space

* Thu Nov 10 2011 Shannon Hughes <shughes@redhat.com> 0.1.101-1
- disable sync KBlimit (shughes@redhat.com)
- repos - orchestration fix, 'del_content' was not returning true when there
  was nothing to delete (tstrachota@redhat.com)
- 746339 - System Validates on the uniqueness of name (lzap+git@redhat.com)
- repos - orchestration fix, deleting a repo was not deleting the product
  content (tstrachota@redhat.com)

* Wed Nov 09 2011 Shannon Hughes <shughes@redhat.com> 0.1.100-1
- virt-who - support host-guests systems relationship (inecas@redhat.com)
- virt-who - support uploading the guestIds to Candlepin (inecas@redhat.com)
- sync api - fix for listing status of promoted repos A condition that ensures
  synchronization of repos only in the Locker was too restrictive and affected
  also other actions. (tstrachota@redhat.com)
- 741961 - Removed traces of the anonymous user since he is no longer needed
  (paji@redhat.com)
- repo api - fix in spec tests for listing products (tstrachota@redhat.com)
- repos api - filtering by name in listing repos of a product
  (tstrachota@redhat.com)
- Merge branch 'master' into repo-remodel (paji@redhat.com)
- API - add status route for api to return the current version
  (inecas@redhat.com)
- include treetable.js in custom providers (thomasmckay@redhat.com)
- user spec tests - fix for pulp orchestration (tstrachota@redhat.com)
- Updated Gemfile.lock (inecas@redhat.com)
- 751844 - Fix for max height on right_tree sliding_container.
  (jrist@redhat.com)
- Merge branch 'master' into repo-remodel (paji@redhat.com)
- Refactored look and katello a little bit because of an order of operations
  error.` (jrist@redhat.com)
- Pulling out the header and maincontent and putting into a new SCSS file,
  look.scss for purposes of future ability to change subtle look and feel
  easily. (jrist@redhat.com)
- Switched the 3rd level nav to hoverIntent. (jrist@redhat.com)
- branding changes (shughes@redhat.com)
- Merge branch 'master' of ssh://git.fedorahosted.org/git/katello
  (mmccune@redhat.com)
- removed display of bundled products (thomasmckay@redhat.com)
- grouping by stacking_id now (thomasmckay@redhat.com)
- now group by subscription productId (thomasmckay@redhat.com)
- grouping by product name (which isn't right but treetable is working mostly
  (thomasmckay@redhat.com)
- show expansion with bundled products in a subscription
  (thomasmckay@redhat.com)
- changesets - added unique constraint on repos (tstrachota@redhat.com)
- Fixed distributions related spec tests (paji@redhat.com)
- Fixed sync related spec tests (paji@redhat.com)
- Fixed repo related spec tests (paji@redhat.com)
- Fixed packages test (paji@redhat.com)
- Fixed errata spec tests (paji@redhat.com)
- Merge branch 'master' into repo-remodel (paji@redhat.com)
- Fixed some repo related unit tests (paji@redhat.com)
- Removed the ChangesetRepo table + object and made it connect to the
  Repository model directly (paji@redhat.com)
- Merge branch 'master' into repo-remodel (paji@redhat.com)
- repo - using pulp id instead of AR id in pulp api calls
  (tstrachota@redhat.com)
- distributions api - fix for listing (tstrachota@redhat.com)
- Fixed some package group related tests (paji@redhat.com)
- Fixed errata based cli tests (paji@redhat.com)
- Some fixes involving issues with cli-system-test (paji@redhat.com)
- Merge branch 'master' into repo-remodel (paji@redhat.com)
- Fixed environment based spec tests (paji@redhat.com)
- Merge branch 'master' into repo-remodel (paji@redhat.com)
- Merge branch 'master' into repo-remodel (paji@redhat.com)
- removed spacing to deal with a warning (paji@redhat.com)
- Fixed the Systemtemplate spec tests (paji@redhat.com)
- Fixed errata tests (paji@redhat.com)
- Fixed sync related spec tests (paji@redhat.com)
- Fixed distribution spec tests (paji@redhat.com)
- Fixed Rep  related spec tests (paji@redhat.com)
- Fixed changeset tests (paji@redhat.com)
- fixed product spec tests that came up after master merge (paji@redhat.com)
- fixed more merge conflicts (paji@redhat.com)
- Fixed a bunch of merge conflicts (paji@redhat.com)
- More unit test fixes on the system templates stuff (paji@redhat.com)
- Fixed a good chunk of the product + repo seoc tests (paji@redhat.com)
- Merge branch 'master' into repo-remodel (paji@redhat.com)
- fixed some unit tests (paji@redhat.com)
- Fixed the repo destroy (paji@redhat.com)
- Master merge + fixed conflicts (paji@redhat.com)
- Adding the env products model (paji@redhat.com)
- Fixed merge conflicts related to master merge (paji@redhat.com)
- Added code to check for repo name conflicts before insert (paji@redhat.com)
- Updated repo code to work with promotions (paji@redhat.com)
- Added some error reporting for glue errors (paji@redhat.com)
- Glue::Pulp::Repo.find is now replaced by Repository.find_by_pulp_id now that
  we have the repository data model. (paji@redhat.com)
- Fixed a sync alert issue related to the new repo model (paji@redhat.com)
- Got the repo delete functionality working (paji@redhat.com)
- Merge branch 'master' into repo-remodel (paji@redhat.com)
- fixed the delete script for this model (paji@redhat.com)
- Got the sync pages to work with the new repo model (paji@redhat.com)
- Got the repo view to render the source url correctly (paji@redhat.com)
- Modified the code to get repo delete call working (paji@redhat.com)
- Updated the environment model to do a proper list products call
  (paji@redhat.com)
- Merge branch 'master' into repo-remodel (paji@redhat.com)
- Merge branch 'master' into repo-remodel (paji@redhat.com)
- Removed some wasted  comments (paji@redhat.com)
- Added environment mappings to the repo object and got product.repos search
  working (paji@redhat.com)
- Initial commit of the repo remodeling where the repository is created in
  katello (paji@redhat.com)

* Mon Nov 07 2011 Mike McCune <mmccune@redhat.com> 0.1.99-1
- misc rel-eng updates based on new RPMs from Fedora (mmccune@redhat.com)
* Wed Nov 02 2011 Lukas Zapletal <lzap+git@redhat.com> 0.1.98-1
- 702052 - db fields length limit review
- unit test fix
- filters - some styling improvements, as well as some permission fixes
- adding katello-job logrotate script
- moving simplify_changeset out of application controller
- Merge branch 'breakup-puppet'
- Remove trailing spaces
- filter - fixing issue where you could add a repo even if one wasnt selected
- improving package filter chosen styling
- converting chosen css to scss
- filters - fixing javascript load issue
- fixing initial_action for panel after merge
- improving error reporting for the API calls
- 731670 - improving error reporting when deleting users
- 750246 - promote content of product to different environments
- repo promotion - fix for failure when promoting a repo for second time
- Promotions - fix ajax scrolling for promotions, errata and pkgs
- repo promotion - fix for creating content (after wrong rebase)
- repo promotion - fix in spec tests
- cp content - content type taken from the provider's type
- fix for promoting repos - changeset was passing wrong parameters - repo
  promotion refactored, removed parameter for content (it is now created inside
  the repo object)
- better error messages for template validations
- adding some delays in the PulpTaskStatus
- parameter -m no longer an option in katello-jobs
- adding migration to the reset-dbs script
- templates - spec test fix
- templates - promoting parent templates
- distros - removing tdl validation
- distros - adding distribution tdl unit tests
- distros - adding package groups to TDL
- distros - adding name-version-url-arch to TDL export
- distros - adding distributions unit tests
- distros - adding import/export unit tests
- distros - adding importing
- distros - adding exporting
- distros - adding templ. distribution validator
- adding new configuration value debug_rest
- distros - adding cli portion for adding/removing distros
- distros - marking find_template as private method
- distros - adding system template handling code
- distros - adding system_template_distribution table
- distros - adding family, variant, version in CLI
- Merge branch 'filters-ui'
- filters - unit test fix and addition
- filters - adapting for  new panel ajax code
- fxiing merge conflict
- templates - spec test for checking revision numbers after promotion
- templates - fix for increased revision numbers after promotion
- filters - adding spec test for ui controller
- updated TDL schema + corresponding changes in template export & tests
- filters - fixing a few issues, such as empty package list message not going
  away/coming back
- filters - fixing empty message not appearing and dissappearing as needed
- filters - a couple more filters fixes
- filters - removing repos from select repos select box when they are selected
- filters - a few ui related fixes
- filters - package imporovements
- filters - some page changes as well as adding revert filter to products and
  repos
- filters - making products and repos add incrementally instead of re-rendering
  the entire product list
- filters - hooking up add/remove packages to the backend, as well as a few
  javascript fixes
- Merge branch 'filters' into filters-ui
- filters - hooking up product and repos to backend
- filters - improving adding removing of products and repos
- package filters - adding javascript product and repository adding
- added filters controller spec
- filters controller spec
- merge conflict
- adding/removal of packages from filters supports rollbacks now
- added support for updating of package lists of filters
- filters - a few package auto complete fixes
- filters - adding auto complete for packages, and moving locker package search
  to central place from system templates controller
- moving some javascript i18n to a common area for autocomplete
- spliting out the auto complete javascript object to its own file for reuse
- filters - adding the ui part of package adding and removing, not hooked up to
  the backend since it doesnt work yet
- tupane - adding support for expanding to actions other than :edit
- filters - making filters use name instead of pulp_id, and adding remove
- merge conflict
- filters - adding initial edit code
- fixing issue where provider description was marked with the incorrect class
- forgot to commit migration for filter-product join table
- added support for filter create/list/show/delete operations in katello cli
- filters - adding creation of package filters in the ui
- more filter-related tests
- filters - initial package filtering ui
- merge conflict
- support for addition/removal of filters to already promoted products
- fixing gemfile url
- Merge branch 'master' into filters-ui
- fixed a few issues in filters controller
- application of filters during promotion
- tests around persisting of filter-product association
- fixed a few issues around association of filters with repos
- added support for associating of filters with products
- fixed a misspelled method name
- applying filters to products step 1

* Fri Oct 28 2011 Shannon Hughes <shughes@redhat.com> 0.1.97-1
- Fixed an activation key error were all activation keys across musltiple orgs
  were deemed readable if Activationkeys in one org was accessible
  (paji@redhat.com)
- Fix for systems page javascript error when no env_select on the page.
  (ehelms@redhat.com)
- Merge branch 'master' into distros (bbuckingham@redhat.com)
- Merge branch 'master' into tupane-actions (jrist@redhat.com)
- Fixed the actions thing. (jrist@redhat.com)
- temporarily commenting out test that verifies validity of system template TDL
  export generated by katello (waiting for an updated schema from aeolus team)
  (dmitri@redhat.com)
- Small fix for actions. (jrist@redhat.com)
- Promotions - update to only allow promotion of distro, if repo has been
  promoted (bbuckingham@redhat.com)
- Changeset history - fix expand/collapse arrow (bbuckingham@redhat.com)
- Fixing right actions area post merge. (jrist@redhat.com)
- Merge branch 'master' into tupane-actions (jrist@redhat.com)
- fixed failing tests (dmitri@redhat.com)
- template export in tdl now has clientcert, clientkey, and persisted fields
  (dmitri@redhat.com)
- New system on create for systems page.  Fixed offset/position bug on panel
  due to container now being relative for menu. (jrist@redhat.com)
- Minor fix for the margin-top on third_level nav. (jrist@redhat.com)
- Third_level nav working well. (jrist@redhat.com)
- Menu - Fixes issue with third level nav hover not being displayed properly.
  (ehelms@redhat.com)
- Moved thirdLevelNavSetup to menu.js. (jrist@redhat.com)
- Tweaked the experience of the tabs to be a bit snappier. (jrist@redhat.com)
- Another change to the menu to make it behave a bit better. (jrist@redhat.com)
- Hover on subnav working with a few quirks that I need to work out.
  (jrist@redhat.com)
- Menu.scss. (jrist@redhat.com)
- Initial pass at menu. (jrist@redhat.com)
- removing another console.log (mmccune@redhat.com)
- remove console log output that was breaking FF 3.6 (mmccune@redhat.com)
- Fixes for broken scss files when compass attempts to compile them for builds.
  (ehelms@redhat.com)
- Merge branch 'master' into distros (bbuckingham@redhat.com)
- Merge branch 'master' into errata_filter (bbuckingham@redhat.com)
- errata_filter - ui - update the severity value for low severity
  (bbuckingham@redhat.com)
- errata_filter - ui - update the severity value for low severity
  (bbuckingham@redhat.com)
- repo querying - simple repo cache changed to work with new pulp api
  (tstrachota@redhat.com)
- repo querying - hack to enable queries with multiple groupids when using
  oauth temporary solution until it gets fixed in pulp (tstrachota@redhat.com)
- adding env_id to unit tests (mmccune@redhat.com)
- Merge branch 'master' into tdl-download (mmccune@redhat.com)
- adding dialog and download buttons for template download from env
  (mmccune@redhat.com)
- Moves some widget css into separate scss files. (ehelms@redhat.com)
- Merge branch 'master' into tupane (ehelms@redhat.com)
- Tupane - Fixes for spec tests. (ehelms@redhat.com)
- errata_filter - add stub to resolve error w/ test in promotions controller
  (bbuckingham@redhat.com)
- delayed-job - log errors backtrace in log file (inecas@redhat.com)
- Merge branch 'master' into tupane (ehelms@redhat.com)
- Tupane - Env Select - Adds ajax environment search to systems by environment
  page. (ehelms@redhat.com)
- nvrea-optional - adding pack to template accepts both nvre and nvrea
  (inecas@redhat.com)
- nvrea-options - remove unused code (inecas@redhat.com)
- nvrea-optional - parse_nvrea_nvre for parsing both formats together
  (inecas@redhat.com)
- nvrea-optional - refactor spec test and lib (inecas@redhat.com)
- prod orch - fix for deleting subscriptions of provided products
  (tstrachota@redhat.com)
- updated Gemfile.lock (dmitri+git@redhat.com)
- fixed failing tests (dmitri@redhat.com)
- added ruport-related gems to Gemfile (dmitri@redhat.com)
- Merge branch 'reports' (dmitri@redhat.com)
- prod orch - fix in rh provider import test (ui controller)
  (tstrachota@redhat.com)
- prod orch - fixes in spec tests (tstrachota@redhat.com)
- prod orch - deleting content from provider after manifest import
  (tstrachota@redhat.com)
- prod orch - fix for deleting prducts (tstrachota@redhat.com)
- prod orch - fix for deleting repositories - CP content is deleted upon
  deletion of the first repo associated with it (tstrachota@redhat.com)
- prod orch - added content id to repo groupids (tstrachota@redhat.com)
- prod orch - saving sync schedules refactored (tstrachota@redhat.com)
- prod orch - fix for getting repos for a product It was caching repositories
  filtered by search params -> second call with different search parameters
  would return wrong results. (tstrachota@redhat.com)
- prod orch - saving sync schedule in all repos on product update
  (tstrachota@redhat.com)
- prod orch - creating product content upon first promotion
  (tstrachota@redhat.com)
- prod orch - method for checking if one cdn path is substitute of the other in
  CdnVarSubstitutor (tstrachota@redhat.com)
- prod orch - deleting unused products after manifest import - deleting
  products that were in the manifest but don't belong to the owner
  (tstrachota@redhat.com)
- prod orch - new orchestration for product creation and manifest import
  (tstrachota@redhat.com)
- products - no content in CP when a product is created (tstrachota@redhat.com)
- Merge branch 'master' into tdl-download (mmccune@redhat.com)
- moving download to a pop-up pane so you can select env + distro
  (mmccune@redhat.com)
- Merge branch 'master' into distros (bbuckingham@redhat.com)
- Merge branch 'master' into errata_filter (bbuckingham@redhat.com)
- Tupane - Systems - Fixing search for creation and editing for System CRUD.
  (ehelms@redhat.com)
- Promotions - mark distributions as promoted, if they have already been
  (bbuckingham@redhat.com)
- Tupane - Fixes for unit tests after merging in master. (ehelms@redhat.com)
- Promotions - add distributions to changeset history... fix expander/collapse
  image in js (bbuckingham@redhat.com)
- fixing nil bug found on the code review - fix (lzap+git@redhat.com)
- Merge branch 'master' into tupane (ehelms@redhat.com)
- fixing nil bug found on the code review (lzap+git@redhat.com)
- dep calc - fixes in displaying the dependencies (tstrachota@redhat.com)
- dep calc - disabling dep. calc. in promotion tests (tstrachota@redhat.com)
- dep calc - promoting dependencies (tstrachota@redhat.com)
- dep calc - returning dependencies with dependency_of (tstrachota@redhat.com)
- dep calc - new column dependency_of in changeset dependencies
  (tstrachota@redhat.com)
- dep calc - refactoring and performance improvement - not calculating
  dependencies for packages that are included in any product or repository in
  the changeset (tstrachota@redhat.com)
- calc dep - methods for listing not included errata and packages
  (tstrachota@redhat.com)
- calc dep - calc_dependencies(bool) split into two methods
  (tstrachota@redhat.com)
- Fixed an accidental remove in katello.js from commit
  ec6ce7a262af3b9c349fb98c1d58ad774206dffb (paji@redhat.com)
- Promotions - distributions - spec test updates (bbuckingham@redhat.com)
- Promotions - distributions - changes to allow for promotion
  (bbuckingham@redhat.com)
- Tupane - Search - Spec test fixes for ajaxification of search.
  (ehelms@redhat.com)
- referenced proper ::Product class... again (thomasmckay@redhat.com)
- referenced proper ::Product class (thomasmckay@redhat.com)
- Promotions - distributions - additional changes to properly support changeset
  operations (bbuckingham@redhat.com)
- Tupane - Adds notice on edit when edited item no longer meets search
  criteria. (ehelms@redhat.com)
- Promotions - distributions - add/remove/view on changeset
  (bbuckingham@redhat.com)
- Promotions - distros - ui chg to allow adding to changeset
  (bbuckingham@redhat.com)
- Errata - update so that 'severity' will have an accessor
  (bbuckingham@redhat.com)
- Errata - filter - fix the severity values (bbuckingham@redhat.com)
- Tupane - Removes unnecessary anonymous function from list initialization.
  (ehelms@redhat.com)
- Tupane - Search - Refactors items function to be uniform across controllers.
  Adds total items and total results items counts. Refactors panel
  functionality to separate list and panel functions. (ehelms@redhat.com)
- Promotions - errata - some cleanup based on ui review discussion
  (bbuckingham@redhat.com)
- Promotions - system templates - make list in ui consistent w/ others in
  breadcrumb (bbuckingham@redhat.com)
- Merge branch 'master' into tdl-download (mmccune@redhat.com)
- Promotions - errata - update show to omit 'self' and include available links
  provided in errata (bbuckingham@redhat.com)
- Promotions - errata - update format of title for breadcrumb and errata
  details (bbuckingham@redhat.com)
- Errata Filters - UI - updates to integrate w/ backend errata filters
  (bbuckingham@redhat.com)
- Tupane - Search - Adds special notification if newly created object does not
  meet search criteria. (ehelms@redhat.com)
- Tupane - Refactors items controller function to be less repetitive.
  (ehelms@redhat.com)
- Tupane - Fixes changeset history page that requires extra attribute when
  searching for environment. (ehelms@redhat.com)
- errata-filters - filter all errata for a product (inecas@redhat.com)
- errata-filters - use only Pulp::Repo.errata for filtering (inecas@redhat.com)
- Tupane - Adds number of total items and current items in list to left side
  list in UI. (ehelms@redhat.com)
- Tupane - Adds message specific settings to notices and adds special notice to
  organization creation for new objects that don't meet search criteria.
  (ehelms@redhat.com)
- errata-filters - update failing tests (inecas@redhat.com)
- errata-filters - API and CLI support for filtering on severity
  (inecas@redhat.com)
- errata-filters - API and CLI restrict filtering errata on an environment
  (inecas@redhat.com)
- errata-filters - API and CLI allow errata filtering on multiple repos
  (inecas@redhat.com)
- errata-filters - API and CLI support for filtering errata by type
  (inecas@redhat.com)
- Removing the 'new' for systems_controller since it isn't quite there yet.
  (jrist@redhat.com)
- Various tupane fixes, enhancements, and modifications to styling.  More...
  - Stylize the options dialog in actions   - Remove the arrows on multi-select
  - Fix the .new to be fixed height all the time.   -  Fix the "2 items
  selected to be less space   - Move the box down, yo.   - Add Select None
  (jrist@redhat.com)
- Errata Filters - ui - initial changes to promotions breadcrumb
  (bbuckingham@redhat.com)
- Tupane - Search - Fixes for autocomplete drop down and left list not sizing
  properly on search. (ehelms@redhat.com)
- Tupane - Search - Converts fancyqueries to use new ajax search.
  (ehelms@redhat.com)
- Tupane - Search - Removes scoped search standard jquery autocompletion widget
  and replaces it with similar one fitted for Katello's needs.
  (ehelms@redhat.com)
- tupane - adding support for actions to be disabled if nothing is selected
  (jsherril@redhat.com)
- Tupane - Search - Re-factors extended scroll to use new search parameters.
  (ehelms@redhat.com)
- Search - Converts search to an ajax operation to refresh and update left side
  list. (ehelms@redhat.com)
- Fixes issue with navigationg graphic showing up on roles page tupanel.
  (ehelms@redhat.com)
- Merge branch 'master' into tupane (ehelms@redhat.com)
- Tupane - Changes pages to use new action to register with panel in
  javascript. (ehelms@redhat.com)
- Tupane - Moves list javascript object to new namespace. Moves newly created
  objects to top of the left hand list. (ehelms@redhat.com)
- Tupane - Converts the rest of ajax loading left hand list object creations to
  new style that respects search parameters. (ehelms@redhat.com)
- adding bulk delete system spec test (jsherril@redhat.com)
- tupane actions - adding icon to system bulk remove (jsherril@redhat.com)
- tupane actions - moving KT.panel action functions to KT.panel.actions
  (jsherril@redhat.com)
- Fixed the refresh of the number of items to happen automatically without
  being called. (jrist@redhat.com)
- System removal refresh of items number.. (jrist@redhat.com)
- Tupane - ActivationKeys - Changes Activation Keys to use creation format that
  respects search filters. (ehelms@redhat.com)
- Tupane - Role - Cleanup of role creation with addition of description field.
  Moves role creation in UI to new form to respect search parameters.
  (ehelms@redhat.com)
- Tupane - Modifies left hand list to obey search parameters and adds the
  ability to specify a create action on the page for automatic handling of
  creation of new objects with respect to the search parameters.
  (ehelms@redhat.com)
- re-created reports functionality after botched merge (dmitri@redhat.com)
- two pane system actions - adding remove action for bulk systems
  (jsherril@redhat.com)
- Tupane - Converts Content Management tab to use left list ajax loading.
  (ehelms@redhat.com)
- Tupane - Converts Organizations tab to ajax list loading. (ehelms@redhat.com)
- Tupane - Converts Administration tab to ajax list loading.
  (ehelms@redhat.com)
- Merge branch 'master' into tupane (ehelms@redhat.com)
- Tupane - Converts systems tab items to use new ajax loading in left hand
  list. (ehelms@redhat.com)
- Merge branch 'master' into tdl-download (mmccune@redhat.com)
- first hack to try and get the sub-edit panel to pop up (mmccune@redhat.com)
- Tupane - Initial commit of changes to loading of left hand list on tupane
  pages via ajax. (ehelms@redhat.com)
- Tupanel - Updates to tupanel slide out for smoother sliding up and down
  elongated lists.  Fix for extended scroll causing slide out panel to overrun
  footer. (ehelms@redhat.com)

* Mon Oct 24 2011 Shannon Hughes <shughes@redhat.com> 0.1.96-1
- Merge branch 'master' of ssh://git.fedorahosted.org/git/katello
  (bkearney@redhat.com)
- Allow headpin and katello-common to install together (bkearney@redhat.com)
- Small fix for browse/upload overlap. (jrist@redhat.com)
- pools - one more unit test (lzap+git@redhat.com)
- pools - list of available unit test (lzap+git@redhat.com)
- tdl-repos-references - validate TDL in unit tests against xsd
  (inecas@redhat.com)
- tdl-repos-references - tdl repos references direct to pulp repo
  (inecas@redhat.com)
- templates - fix for cloning to an environment (tstrachota@redhat.com)
- Systems - minor change to view to address warning during render...
  (bbuckingham@redhat.com)
- Promotions - distributions - make list in ui consistent w/ products list
  (bbuckingham@redhat.com)
- Minor fix for potential overlap of Upload button on Redhat Provider page.
  (jrist@redhat.com)
- cli-akeys-pools - show pools in activation key details (inecas@redhat.com)
- cli-akeys-pools - set allocated to 1 (inecas@redhat.com)
- cli-akeys-pools - refactor spec tests (inecas@redhat.com)
- cli-akeys-pools - remove subscriptions from a activation kay
  (inecas@redhat.com)
- cli-akeys-pools - add subscription to a key through CLI (inecas@redhat.com)
- 747805 - Fix for not being able to create an environment when subpanel div
  was "in the way" via z-index and layering. (jrist@redhat.com)
- Fixing tests for System create (tsmart@redhat.com)
- Rendering the proper lsit item for a system once it has been created
  (tsmart@redhat.com)
- Minor changes to new page for systems.  Using systems_path with
  action=>create automatically defaults to post.  Doing so was because of the
  server prefix.  Also fixed the scrollbar at the bottom of the page to be
  grid_8 for the surrounding page. (jrist@redhat.com)
- If you do not have an environment selected, then we tell you to go set a
  default (tsmart@redhat.com)
- Fixing System create error validation return (tsmart@redhat.com)
- Adding environment selector to the System Create page (tsmart@redhat.com)
- Cherry picking first System CRUD commit (tsmart@redhat.com)
- Tweaks to System/Subscriptions based on feedback:    + Fix date CSS padding
  + "Available" to "Quantity" in Available table    + Remove "Total" column in
  Available table    + Add "SLA" to Available table (thomasmckay@redhat.com)
- pools - adding multi entitlement flag to the list (cli) (lzap+git@redhat.com)
- pools - making use of system.available_pools_full (lzap+git@redhat.com)
- pools - rename sys_consumed_entitlements as consumed_entitlements
  (lzap+git@redhat.com)
- pools - moving sys_consumed_entitlements into glue (lzap+git@redhat.com)
- pools - rename sys_available_pools as available_pools_full
  (lzap+git@redhat.com)
- pools - moving sys_available_pools into glue (lzap+git@redhat.com)
- pools - listing of available pools (lzap+git@redhat.com)
- refactoring - extending pool glue class (lzap+git@redhat.com)
- refactoring - extending pool glue class (lzap+git@redhat.com)
- removing unused code (lzap+git@redhat.com)
- Prevent from using sqlite as the database engine (inecas@redhat.com)
- Wrapping up today's git mess. (jrist@redhat.com)
- Revert "Revert "Red Hat Provider layout refactor" - upload is not working
  now..." (jrist@redhat.com)
- Revert "Fix for provider.js upload file." (jrist@redhat.com)
- Revert "Merge branch 'upload_fix'" (jrist@redhat.com)
- Merge branch 'upload_fix' (jrist@redhat.com)
- Fix for provider.js upload file. (jrist@redhat.com)
- Revert "Red Hat Provider layout refactor" - upload is not working now...
  (jrist@redhat.com)
- Red Hat Provider layout refactor (jrist@redhat.com)
- Removed jeditable classes off repo pages since attributes there are not
  editable anymore (paji@redhat.com)
- Break up the katello rpms into component parts (bkearney@redhat.com)
- Very minor padding issue on .dash (jrist@redhat.com)
- Fix for flot/canvas on IE. (jrist@redhat.com)
- BZ#747343 https://bugzilla.redhat.com/show_bug.cgi?id=747343 In fix to show
  subscriptions w/o products, the provider was not being checked.
  (thomasmckay@redhat.com)
- Based on jrist feedback: + add padding to rows to account for fatter spinner
  + don't increment spinner value if non-zero on checkbox click + alternate row
  coloring (maintain color on exanding rows) (thomasmckay@redhat.com)
- Unsubscribe now unsubscribes from individual entitlements, not the entire
  pool. (Only useful for multi-entitlement subscriptions where the user may
  have subscribed to multiple quantities.) (thomasmckay@redhat.com)
- adjusted tables for custom provider product, updated columns
  (thomasmckay@redhat.com)
- handle comma-separated gpgUrl values. change display of subscription from
  label to div to clean up display style (thomasmckay@redhat.com)
- subscription content url is needs the content source prefix before it is a
  clickable link (thomasmckay@redhat.com)
- changed subscription details to a list instead of a table; much cleaner
  looking (thomasmckay@redhat.com)
- data added to expanding subscription tree (thomasmckay@redhat.com)
- first cut of expander for subscription details (data fake)
  (thomasmckay@redhat.com)
- updated table info for available, including removing spinner for non-multi
  (thomasmckay@redhat.com)
- updated table info for currently subscribed (thomasmckay@redhat.com)
- 737678 - Made the provider left panes and other left panes use ellipsis
  (paji@redhat.com)

* Tue Oct 18 2011 Lukas Zapletal <lzap+git@redhat.com> 0.1.95-1
- switching to XML vs JSON for template download
- Errata - packages - list based on name-[epoch:]-version-release.arch
- 745617 fix for product sync selection
- tdl - modifying /export to return TDL format
- tdl - refactoring export_string to export_as_json
- reset dbs script now correctly load variables
- 744067 - Promotions - Errata UI - clean up format on Details tab

* Mon Oct 17 2011 Lukas Zapletal <lzap+git@redhat.com> 0.1.94-1
- adding db:truncate rake task
- templates - spec tests for revisions
- templates - fix for increasing revision numbers after update
- fixes #745245 Filter on provider page fails with postgres error
- Fixed a unit test
- 740979 - Gave provider read access for users with org sync permission
- 744067 - Promotions - Errata UI - clean up format on Packages tab
- 741416 - organizations ui - list orgs using same sort order as on roles pg

* Fri Oct 14 2011 Shannon Hughes <shughes@redhat.com> 0.1.93-1
- bump up scoped_search version to 2.3.4 (shughes@redhat.com)
- 745315 -changing application controller to not include all helpers in all
  controllers, this stops helper methods with the same name from overwriding
  each other (jsherril@redhat.com)
- 740969 - Fixed a bug where tab was being inserted. Tab is invalid for names
  (paji@redhat.com)
- 720432 - Moves the small x that closes the filter on sliding tree widgets to
  be directly to the right of the filter. (ehelms@redhat.com)
- 745279 - UI - fix deletion of repo (bbuckingham@redhat.com)
- 739588-Made the systems update call raise the error message the correct way
  (paji@redhat.com)
- 735975 - Fix for user delete link showing up for self roles page
  (paji@redhat.com)
- Added code to fix a menu highlighting issue (paji@redhat.com)
- 743415 - removing uneeded files (mmccune@redhat.com)
- update to translations (shughes@redhat.com)
- 744285 - bulletproof the spec test for repo_id (inecas@redhat.com)
- Fix for accidentaly faling tests (inecas@redhat.com)
- adding new zanata translation file (shughes@redhat.com)
- search - fix system save and notices search (bbuckingham@redhat.com)
- 744285 - Change format of repo id (inecas@redhat.com)
- Fixed a bunch of unit tests (paji@redhat.com)
- Fixed progress bar and spacing on sync management page. (jrist@redhat.com)
- Updated the ordering on the content-management menu items (paji@redhat.com)
- Refactored the create_menu method to allow navs of multiple levels
  (paji@redhat.com)
- Ported all the nav items across (paji@redhat.com)
- Added a construct to automatically imply checking for a sub level if the top
  level is missing (paji@redhat.com)
- Just added spaces to every line to keep the tabbing loking right
  (paji@redhat.com)
- Added the systems tab. (paji@redhat.com)
- Added dashboard menus and fixed a bunch of navs (paji@redhat.com)
- Reorganized the navigation a bit (paji@redhat.com)
- Modified the rendering structure to use independent nav items
  (paji@redhat.com)
- Moved menu rb to helpers since its a better fit there.. soon going to
  reorganize the files there (paji@redhat.com)
- Adding the new menu.rb to generate menu (paji@redhat.com)
- Initial commit on getting a dynamic navigation (paji@redhat.com)
- Merge branch 'comps' (jsherril@redhat.com)
- system templates - fixing last issues with comps groups (jsherril@redhat.com)
- removing z-index on helptip open icon so it does not hover over 3rd level
  navigation menu (jsherril@redhat.com)
- Moved the help tip on the redhat providers page show up at the right spot
  (paji@redhat.com)
- reduce number of sync threads (shughes@redhat.com)
- search - several fixes for issues on auto-complete (bbuckingham@redhat.com)
- tests - adding system template package group test for the ui controller
  (jsherril@redhat.com)
- 744191 - prevent some changes on red hat provider (inecas@redhat.com)
- 744191 - Prevent deleting Red Hat provider (inecas@redhat.com)
- system templates - removign uneeded route (jsherril@redhat.com)
- system templates - package groups auto complete working (jsherril@redhat.com)
- system templates - hooked up comps groups with backend with the exception of
  auto complete (jsherril@redhat.com)
- Merge branch 'master' into comps (jsherril@redhat.com)
- system templates - adding  addition and removal of package groups in the web
  ui, still does not save to server (jsherril@redhat.com)
- system templates - properly listing package groups respecting page size
  limits (jsherril@redhat.com)
- system templates - adding real package groups to system templates page
  (jsherril@redhat.com)
- system templates - adding initial ui framework for package groups in system
  templates (jsherril@redhat.com)
- system templates - adding initial comps listing for products (with fake data)
  (jsherril@redhat.com)

* Tue Oct 11 2011 Lukas Zapletal <lzap+git@redhat.com> 0.1.92-1
- Installation does not pull in katello-cli
- Revert "added ruport-related gems to Gemfile"
- jslint - fix warnings reported during build
- templates - fix in spec tests for exporting/importing
- templates - fix for cloning to next environment - added nvres to export - fix
  for importing package groups
- added ruport-related gems to Gemfile
- JsRoutes - Fix for rake task to generate javascript routes.

* Mon Oct 10 2011 Brad Buckingham <bbuckingham@redhat.com> 0.1.91-1
- scoped_search - Gemfile updates to support scoped_search 2.3.4
  (bbuckingham@redhat.com)
- 741656 - roles - search - chgs for search by perm type and verbs
  (bbuckingham@redhat.com)
- Switch of arch and support level on subscriptions page. (jrist@redhat.com)
- repo delete - cli for deleting single repos (tstrachota@redhat.com)
- repo delete - api for deleting single repos (tstrachota@redhat.com)
- Enable running rake task for production env from git repo (inecas@redhat.com)
- Fix check on sqlite when setting up db under root for production
  (inecas@redhat.com)
- Remove failing check on sqlite for root (inecas@redhat.com)
- users - fix user name on edit screen (bbuckingham@redhat.com)
- Set default rake task (inecas@redhat.com)
- Merge branch 'master' into bz731203 (bbuckingham@redhat.com)
- fixed failing roles_controller_spec (dmitri@redhat.com)
- Merge branch 'filters' (dmitri@redhat.com)
- import-stage-manifest - remove hard-coded supported archs (inecas@redhat.com)
- fix in log message (tstrachota@redhat.com)
- org orchestration - deleting dependent providers moved to orchestration layer
  Having it handled by :dependent => :destroy caused wrong order of deleting
  the records. The organization in Candlepin was deleted before providers and
  products. This led to record-not-found errors. (tstrachota@redhat.com)
- products - delete all repos in all environments when deleting a product
  (tstrachota@redhat.com)
- products - route and api for deleting products (tstrachota@redhat.com)
- Added the download icon to the system template page. (jrist@redhat.com)
- 731203 - changes so that update to the object id are reflected in pane header
  (bbuckingham@redhat.com)
- 743646: fix sync due to bad rail route paths (shughes@redhat.com)
- 731203 - update panes to use object name in header/title
  (bbuckingham@redhat.com)
- 731203 - updates to support ellipsis in header of tupane layout
  (bbuckingham@redhat.com)
- fields residing in pulp are now present in the output of index
  (dmitri@redhat.com)
- create/delete operations for filters are working now (dmitri@redhat.com)
- first cut of filters used during promotion of content from Locker
  (dmitri@redhat.com)

* Fri Oct 07 2011 Lukas Zapletal <lzap+git@redhat.com> 0.1.90-1
- fix for katello-reset-dbs - pgsql support for initdb
- sms - introducing subscriptions controller
- sms - refactoring subscription -> subscriptions path
- sms - moving subscriptions list action into the backend
- sms - moving unsubscribe action into the backend
- dashboard - one last css vertical spacing issue fix
- making css for navigation require a little space in the subnav if there are
  no subnav elements
- dashboard - fixing issue where user with no orgs would recieve an error upon
  login
- panel - minor update to escape special characters in id
- dashboard - more dashboard css fixes
- 741669 - fixing issue where user with no org could not access their own user
  details page
- dashboard - adding ui tweaks from uxd

* Thu Oct 06 2011 Shannon Hughes <shughes@redhat.com> 0.1.89-1
- adding reporting gems deps (shughes@redhat.com)

* Thu Oct 06 2011 Shannon Hughes <shughes@redhat.com> 0.1.88-1
- adding yum fix until 3.2.29 hits zstream/pulp (shughes@redhat.com)
- provider - search changes resulting from split of Custom and Red Hat
  providers (bbuckingham@redhat.com)
- 715369 - use ellipsis on search favorites/history w/ long names
  (bbuckingham@redhat.com)
- repo - default value for content type when creating new repo
  (tstrachota@redhat.com)
- sms - useless comment (lzap+git@redhat.com)
- templates - removed old way of promoting templates directly
  (tstrachota@redhat.com)
- import-stage-manifest - set content type for created repo (inecas@redhat.com)
- dashboard - fixing issue where promotions ellipsis was not configured
  correctly (jsherril@redhat.com)
- dashboard - updating subscription status scss as per request
  (jsherril@redhat.com)

* Wed Oct 05 2011 Shannon Hughes <shughes@redhat.com> 0.1.87-1
- adding redhat-uep.pem to katello ca (shughes@redhat.com)
- dashboard - prevent a divide by zero (jsherril@redhat.com)
- import-stage-manifest - fix relative path for imported repos
  (inecas@redhat.com)
- Do not call reset-oauth in %post, candlepin and pulp are not installed at
  that time anyway. (jpazdziora@redhat.com)
- 739680 - include candlepin error text in error notice on manifest upload
  error (bbuckingham@redhat.com)
- import-stage-manifest - use redhat-uep.pem as feed_ca (inecas@redhat.com)
- import-stage-manifest - refactor certificate loading (inecas@redhat.com)
- import-stage-manifest - fix failing spec tests (inecas@redhat.com)
- import-stage-manifest - fix validations for options (inecas@redhat.com)
- import-stage-manifest - fix ssl verification (inecas@redhat.com)
- import-stage-manifest - small refactoring (inecas@redhat.com)
- import-stage-manifest - short documentation (inecas@redhat.com)
- import-stage-manifest - remove unused code (inecas@redhat.com)
- import-stage-manifest - use CDN to substitute vars in content url
  (inecas@redhat.com)
- import-stage-manifest - class for loading variable values from CDN
  (inecas@redhat.com)
- import-stage-manifest - refactor (inecas@redhat.com)
- import-stage-manifest - fix unit tests (inecas@redhat.com)
- import-stage-manifest - substitute release ver (inecas@redhat.com)
- packagegroups - cli changed to work with array returned from api instead of
  hashes that were returned formerly (tstrachota@redhat.com)
- templates - fixes in spec tests (tstrachota@redhat.com)
- templates - validations for package groups and group categories
  (tstrachota@redhat.com)
- package groups - groups and group categories returned in an array instead of
  in a hash (tstrachota@redhat.com)
- templates api - removed old content update (tstrachota@redhat.com)
- packages search - find latest returns array of all latest packages not only
  the first latest package found (tstrachota@redhat.com)
- templates - package groups and categories identified by name -repo ids and
  category/group ids removed (tstrachota@redhat.com)
- added index for system_template_id on system_template_packages
  (tstrachota@redhat.com)
- templates - update changes name of all environment clones
  (tstrachota@redhat.com)
- templates api - added new controller for updating templates
  (tstrachota@redhat.com)
- templates api - fix for failure in listing all templates in the system
  (tstrachota@redhat.com)
- Temporarily removing dashboard pull-down. (jrist@redhat.com)
- 740340 - manifest upload - validate file input provided
  (bbuckingham@redhat.com)
- 740970 - adding detection if a password contains the username
  (jsherril@redhat.com)
- 741669 - adding a way for users to modify their own user details
  (jsherril@redhat.com)
- Fixed providers show  + edit page to not show provider type (paji@redhat.com)
- Merge branch 'master' into notices (bbuckingham@redhat.com)
- Merge branch 'master' of ssh://git.fedorahosted.org/git/katello
  (bbuckingham@redhat.com)
- dashboard - adding arrow to the right of the gear (jsherril@redhat.com)
- a-keys - fix delete and behavior on create (bbuckingham@redhat.com)
- Merge branch 'master' into akeys (bbuckingham@redhat.com)
- a-keys - fix view specs (bbuckingham@redhat.com)
- a-keys - fix controller specs (bbuckingham@redhat.com)
- a-keys - mods to handle nil env on akey create (bbuckingham@redhat.com)
- Alternating family rows in Activation Keys by way of Ruby's handy cycle
  method. (jrist@redhat.com)
- a-keys - (TO BE REVERTED) temporary commit to duplicate subscriptions
  (bbuckingham@redhat.com)
- a-keys - some refactor/cleanup of js to use KT namespace
  (bbuckingham@redhat.com)
- a-keys - js fix so that clearing filter does not leave children shown
  (bbuckingham@redhat.com)
- a-keys - css updates for subscriptions (bbuckingham@redhat.com)
- a-keys - change the text used to request update to template
  (bbuckingham@redhat.com)
- a-keys - update scss to remove some of the table css used by akey
  subscriptions (bbuckingham@redhat.com)
- Merge branch 'master' into akeys (bbuckingham@redhat.com)
- a-keys - init env_select when edit pane is initialized
  (bbuckingham@redhat.com)
- a-keys - add cancel button to general tab (bbuckingham@redhat.com)
- a-keys - subscriptions - updates to support listing by product
  (bbuckingham@redhat.com)
- a-keys - update to disable the Add/Remove button after click
  (bbuckingham@redhat.com)
- a-keys - subscriptions - update to include type (virtual/physical)
  (bbuckingham@redhat.com)
- a-keys - applied subs - add link to add subs (bbuckingham@redhat.com)
- a-keys - initial changes for applied subscriptions page
  (bbuckingham@redhat.com)
- a-keys - initial changes for available subscriptions page
  (bbuckingham@redhat.com)
- Merge branch 'master' into akeys (bbuckingham@redhat.com)
- a-keys - new/edit - updates to highlight the need to change template, on env
  change... (bbuckingham@redhat.com)
- a-keys - edit - fix broken 'save' (bbuckingham@redhat.com)
- a-keys - subscriptions - add applied/available placeholders for view and
  controller (bbuckingham@redhat.com)
- a-keys - add Applied and Available subscriptions to navigation
  (bbuckingham@redhat.com)
- a-keys - new/edit - disable save buttons while retrieving template/product
  info (bbuckingham@redhat.com)
- a-keys - new - update to set env to the first available
  (bbuckingham@redhat.com)
- a-keys - remove the edit_environment action (bbuckingham@redhat.com)
- a-keys - edit - update to list products in the env selected
  (bbuckingham@redhat.com)
- a-keys - update new key ui to use environment selector
  (bbuckingham@redhat.com)
- a-keys - update setting of env and system template on general tab...
  (bbuckingham@redhat.com)
- notices - change to fix broken tests (bbuckingham@redhat.com)
- notices - change to support closing previous failure notices on a success
  (bbuckingham@redhat.com)
- notices - adding controller_name and action_name to notices
  (bbuckingham@redhat.com)

* Tue Oct 04 2011 Lukas Zapletal <lzap+git@redhat.com> 0.1.86-1
- Added some rendering on products and repos page to explicity differentiate
  the 2
- dashboard - removing system list and expanding height of big_widget and
  small_widget
- Updated katello-js to work with multiple third level navs
- 740921 - When editing a permission verbs and tags that were part of the
  permission will now show up as selected already.
- Roles UI - Fix for edit role slide up container not working after previous
  changes to the way the action bar works.
- tupane - fixing extended scroll spinner showing up on most pages
- panel - rendering generic rows more efficiently
- 740365 - fixing issue with systems sorting and extended scroll, where limits
  were being placed before teh sorting happened
- Fixes for Roles UI action bar edit breaking after trying to edit more than 1.
- 737138 - Adds action bar buttons on roles pages to tab index and adds enter
  button press handlers to activate actions.
- 733722 - When hitting enter after editing an input will cause the next button
  to click.
- 741399 - Fixes for Global permissions to hide 'On' field for all resource
  types.
- Tupane - Changes for consistency of tupane css.
- 741422 - Roles UI - Fixes issue with sliding tree expanding in height instead
  of overflowing container.
- Row/grouping coloring for products and repos.
- Fixed a unit test failure
- Got pretty much the providers functionality done with this
- Initial commit related to the provider page redesign
- sms - cli system subscribe command
- Commiting a bunch of unit fixes
- Made organization create a default redhat provider on its inception
- Updated dashboard systems snippet. fixed a couple of bugs w.r.t ellipsis
- Dashboard - lighter hr color, and shorter big_widgets.
- 740936 - Roles UI - Fixes issue with back button disappearing, container
  border not surrounding actior bar and with wrong containers being displayed
  for permission create.
- BZ 741357: fixed a spelling mistake in katello-jobs.init
- Revert "BZ 741357: fixed a spelling mistake in katello-jobs.init"
- BZ 741357: fixed a spelling mistake in katello-jobs.init
- 741444/741648/739981/739655 - update *.js.haml to use the new KT namespace
  for javascript
- Added some modifications for the dashboard systems overview widget to include
  the product name
- add a spec test to the new download
- Adding system template download button.
- Updated the dashboard systems view to be more consistent and show an icon if
  entitlements are valid
- Moved methods from the systems_help to application so that the time
  formatting can be conisistent across all helpers
- Lighter color footer version.
- Tupane - Fixes typo from earlier change related to tupane closing not
  scrolling back up to top.
- dashboard - making subscription widget load with the page
- Added some better error handling and removed katello_error.haml as we can do
  the same with katello.haml
- dashboard - fixing issue where errata would not expand properly when loaded
  via async, also moved jscroll initalization to a more central place
- dashboard - fixing issue where scrollbar would not initialize for ajax loaded
  widgets
- dashboard - removing console.logs
- dashboard - making all widgets load asyncronously
  dashboard
- Changes to the dashboard layout.
- dashboard - adding errata widget with fake data
- Dashboard gear icon in button.
- 739654 - Tupane - Fixes issue with tupane jumping to top of page upon being
  closed.
- katello-all -- a meta-package to pull in all components for Katello.
- Stroke 0 on dashboard pie graph.
- 736090 - Tupane - Fixes for tupane drifting into footer.
- 736828 - Promotions - Fixes packages tupane to close whenever the breadcrumb
  is navigated away from the packages list.
- Overlay for graph on sub status for dasyboard.  Fix for a few small bad haml
  and js things.
- Fixed a var name goofup
- dashboard - adding owner infor object to katello and having the dashboard use
  it for total systems
- dashboard - fixing color values to work properly in firefox
- Updated some scss styling to lengthen the scroll
- Added a message to show empty systems
- Added  some styling on the systems snippet
- dashboard - adding subscription widget for dashboard with fake data
- Added the ellipsis widget
- glue - caching teh sync status object in repos to reduce overhead
- dashboard - a few visual fixes
- Fixed some merge conflicts
- Initial cut of the systems snippet on the dashboard
- dashboard - adding sync dashboard widget
- dashboard - making helper function names more consistent
- dashboard - fixing changeset link and fixing icon links on promotions
- Made the current_organization failure check to also log the exception trace
- dashboard - mostly got promotions pane on dashboard working
- dashboard - got notices dashboard widget in place
- move the SSL fix into the rpm files
- Additional work on the dashboard L&F.  Still need gear in dropbutton and
  content in dashboard boxes.
- Changes to the dashboard UI headers.
- Dashboard initial layout. Added new icons to the action-icons.png as well as
  the chart overlay for the pie chart for subscriptions.
- search - modifications to support service prefix (e.g. /katello)
- search - add completer_scope to role model
- search - systems - update to properly handle autocomplete
- search - initial commit to address auto-complete support w/ perms

* Tue Sep 27 2011 Shannon Hughes <shughes@redhat.com> 0.1.85-1
- remove capistrano from our deps (shughes@redhat.com)
- 736093 - Tupanel - Changes to tupanel to handle helptip open and close.
  (ehelms@redhat.com)
- rhsm fetch environment with owner information (lzap+git@redhat.com)
- spec tests - fix after change in api for listing templates
  (tstrachota@redhat.com)
- templates - removed content validator (tstrachota@redhat.com)
- templates api - fix for getting template by name (tstrachota@redhat.com)
- product sync - fixed too many arguments error (tstrachota@redhat.com)
- templates - spec tests for promotions and packages (tstrachota@redhat.com)
- package search - reordered parameters more logically (tstrachota@redhat.com)
- changesets - removed unused method (tstrachota@redhat.com)
- templates - spec test fixes (tstrachota@redhat.com)
- repos - method clone id moved from product to repo (tstrachota@redhat.com)
- templates - removed unused methods (tstrachota@redhat.com)
- templates - validation for packages (tstrachota@redhat.com)
- templates promotion - fix for spec tests (tstrachota@redhat.com)
- async tasks - pulp status not saving new records after refresh
  (tstrachota@redhat.com)
- template promotions - added promotions of packages (tstrachota@redhat.com)
- templates - fix for unique nvre package validator the previous one was
  failing for validation after updates (tstrachota@redhat.com)
- templates - unique nvre validator for packages (tstrachota@redhat.com)
- templates - adding packages by nvre (tstrachota@redhat.com)
- spec tests - tests for package utils (tstrachota@redhat.com)
- package utils - methods for parsing and building nvrea
  (tstrachota@redhat.com)
- repos - helper methods for searching packages (tstrachota@redhat.com)
- templates - removed errata from update controller (tstrachota@redhat.com)
- template promotions - promotion of products from a template
  (tstrachota@redhat.com)
- changesets - api for adding templates to changesets (tstrachota@redhat.com)
- templates - fixed spec tests after errata removal (tstrachota@redhat.com)
- templates - removed errata from imports, exports and promotions
  (tstrachota@redhat.com)
- templates - deleted TemplateErrata model (tstrachota@redhat.com)
- templates - errata removed from model (tstrachota@redhat.com)
- Tupanel - Fixes issue with tupanel ajax data being inserted twice into DOM.
  (ehelms@redhat.com)
- Tupanel - Fixes smoothness issue between normal tupane and sliding tree.
  (ehelms@redhat.com)
- Tupanel - Fixes for resizing and height setting.  Fixes for subpanel.
  (ehelms@redhat.com)
- Merge branch 'master' into tupanel (ehelms@redhat.com)
- Tupanel - Changes to tupanel for look and feel and consistency.
  (ehelms@redhat.com)
- fixed a bunch of tests that were failing because of new user orchestration
  (dmitri@redhat.com)
- pulp user with 'super-users' role are now being created when a katello user
  is created (dmitri@redhat.com)
- first cut at pulp user glue layer (dmitri@redhat.com)
- added interface for pulp user-related operations (dmitri@redhat.com)
- added glue layer for pulp user (dmitri@redhat.com)
- 740254 - dep API in pulp changed - these changes reflect new struct
  (mmccune@redhat.com)
- make sure we only capture everything after /katello/ and not /katello*
  (mmccune@redhat.com)
- adding in mod_ssl requirement. previously this was beeing indirectly pulled
  in by pulp but katello should require it as well. (shughes@redhat.com)
- bump down rack-test. 0.5.7 is only needed. (shughes@redhat.com)
- Merge branch 'master' into routesjs (ehelms@redhat.com)
- import-stage-manifest - prepare a valid name for a product
  (inecas@redhat.com)
- Remove debug messages to stdout (inecas@redhat.com)
- import-stage-manifest - use pulp-valid names for repos (inecas@redhat.com)
- import-stage-manifest - temp solution for not-supported archs in Pulp
  (inecas@redhat.com)
- import-stage-manifest - support for more archs with one content
  (inecas@redhat.com)
- import-stage-manifest - refactor clone repo id - remove duplicities
  (inecas@redhat.com)
- import-stage-manifest - make clone_repo_id instance method
  (inecas@redhat.com)
- import-stage-manifest - tests for clone repo id (inecas@redhat.com)
- JsRoutes - Adds the base functionality to use and generate the Rails routes
  in Javascript. (ehelms@redhat.com)
- Adds js-routes gem as a development gem. (ehelms@redhat.com)
- Tupane - A slew of changes to how the tupane slideout works with regards to
  positioning. (ehelms@redhat.com)
- bump down tzinfo version. actionpack/activerecord only need > 3.23
  (shughes@redhat.com)
- Tupanel - Cleanup and fixes for making the tupanel slide out panel stop at
  the bottom. (ehelms@redhat.com)

* Fri Sep 23 2011 Lukas Zapletal <lzap+git@redhat.com> 0.1.84-1
- asub - adding unit tests
- asub - ak subscribes to pool which starts most recently
- asub - renaming KTSubscription to KTPool
- Merge branch 'master' into rails309
- adding dep for rails 3.0.10
- new deps for rails 3.0.10
- 740389 - include repoid and remove unused security checks
- Merge branch 'master' into rails309
- bumping candlepin to the latest rev
- Promoted content enabled by default
- fixed a bug with parsing of oauth provider parameters
- Hid the select all/none button if the user doesnt have any syncable
  products..
- More roles controller spec fixes
- Roles - Fixes for spec tests that made assumptions that don't hold true on
  postgres.
- Added some comments for app controller
- Roles UI - Updates to edit permission workflow as a result of changes to add
  permission workflow.
- Roles Spec - Adds unit tests to cover CRUD on permissions.
- Roles UI - Fixes to permission add workflow for edge cases.
- Roles UI - Modifies role add permission workflow to add a progress bar and
  move the name and description to the bottom of the workflow.
- Added some padding for perm denied message
- Updated the config file to illustrate the use of allow_roles_logging..
- forgot to evalute the exception correctly
- Added ordering for roles based on names
- Added a config entry allow_roles_logging for roles logs to be printed on the
  output log. This was becasue roles check was cluttering the console window.
- Made the rails error messages log a nice stack trace
- packagegroups-templates - better validation messages
- packagegroups-templates - fix for notification message
- More user-friendly validation failed message in CLI
- removing an unused migration
- Disable unstable spec test
- Merge branch 'master' of ssh://git.fedorahosted.org/git/katello
- regin dep issue workaround enabled for EL6 now
- removed access control from UebercertsController
- Merge branch 'uebercert'
- updates routes to support uebercert operations
- fixed a few issues with uebercert controller specs
- katello now uses cp's uebercert generation/retrieval
- gemfile mods for rails 3.0.9
- fixed a bunch of issues during uebercert generation
- first cut at supporting ueber certs
- ueber cert - adding cli support

* Tue Sep 20 2011 Lukas Zapletal <lzap+git@redhat.com> 0.1.83-1
- Updates on the promotion controller page to deal with weird permission models
- 732444 - make sure we uppercase before we sort so it is case indifferent
- fixed an accidental typo
- Updated the promotions page nav and rules to work correctly
- Updated the handling of the 500 error to deal with null org cases
- 734526 - improving error messages for promotions to include changeset names.
- 733270 - fix failing unit tests
- 733270 - validate uniquenss of system name
- 734882 - format RestClient error message only for katello-cli agent
- 734882 - User-Agent header in katello-cli and custom error messages
- changed candlepin url in Candlepin::Consumer integration tests
- removing unecessary debug line that was causing JS errors
- notices - making default polling inverval 120s (when omitted from conf)
- activation keys - fixing new env selector for activation keys
- fixing poor coding around enabling create due to permission that had creeped
  into multiple controllers
- 739200 - moving system template new button to the top left instead of on the
  bottom action bar
- system templates - updating page to ensure list items are vertical centered,
  required due to some changes by ehelms
- javascript - some fixes for the new panel object
- merging in env-selector
- env-select - adding more javascript documentation and improving spacing
  calculations
- Fix proxy to candlepin due to change RAILS_RELATIVE_URL_ROOT
- env-select - fixing a few spacing issues as well as having selected item be
  expanded more so than others
- 738762 - SSLVerifyClient for apache+thin
- env select - corrected env select widget to work with the expanding nodes
- 722439 - adding version to the footer
- Roles UI - Fix for broken role editing on the UI.
- env select - fixing up the new environment selector and ditching the old
  jbreadcrumb
- Two other small changes to fix the hidden features of subscribe and
  unsubscribe.
- Fix for .hidden not working :)
- Roles UI - Fixes broken add permission workflow.
- Fixes a number of look and feel issues related to sliding tree items and
  clicking list items.
- Changes multiselect to have add from list on the left and add to list on the
  right. Moves multiselect widget css to its own file.
- Fixes for changes to panel javascript due to rebase.
- Fixes for editing a permission when setting the all tags or all verbs.
- A refactor of panel in preparation for changes to address a series of bugs
  related to making the slide out panel of tupane more robust.
- Roles UI - Adds back missing css for blue box around roles widget.
- CSS cleanup focused on organizing colors and adding more variable
  definitions.
- initial breadcrumb revamp

* Thu Sep 15 2011 Lukas Zapletal <lzap+git@redhat.com> 0.1.82-1
- removing two unnecessarry macros in spec file
- correcting workaround for BZ 714167 (undeclared dependencies) in spec
- adding copyright and modeline to our spec files
- correcting indentatin (Jan Pazdziora)
- packagegroups - add pacakge groups and categories to JSON
- pacakgegroups - refactor template exports to meet Ruby conventions
- packagegroups - add to string export of template
- packagegroups - support for group and categories in temp import
- adding two configuration values debug_pulp_proxy
- promotions - fixing error where you could not add a product
- Fixed some unit tests...
- 734460 - Fix to have the roles UI complain on bad role names
- Fix to get tags.formatted to work with the new changes
- Fixed several broken tests in postgres
- Removed 'tags' table for we could just deal with that using unique tag ids.
  To avoid the dreaded "explicit cast" exception when joining tags to entity
  ids table in postgres (example - Environments), we need tags to be integers.
  All our tags at the present time are integers anyway so this seems an easy
  enough change.
- refactor - remove debug message to stdout
- fixed a few issues with repo creation on manifest import test
- added support for preserving of repo metadata during import of manifests
- 738200 - use action_name instead of params[:action]
- templates api - route for listing templates in an environment

* Tue Sep 13 2011 Brad Buckingham <bbuckingham@redhat.com> 0.1.81-1
- notices - fix change to app controller that accidentally affected notices
  (bbuckingham@redhat.com)
- systems - spec test fix (jsherril@redhat.com)
- panel - fixing issue where panel closing would not close the subpanel
  (jsherril@redhat.com)
- 733157 - removing ability to change prior environment, and showing correct
  prior on details/edit page (jsherril@redhat.com)
- notices - fixing javascript error that happens when uploading a manifest via
  the UI (jsherril@redhat.com)
- 734894 - promotions - fixing issue where hover text on promoting changeset
  would still say it is being promoted even after it has been promoted
  (jsherril@redhat.com)
- Subscriptions udpates, packages fix, ui spinner fix, universal KT object for
  applying subs. (jrist@redhat.com)
- Subscription quantity inside spinner now. (jrist@redhat.com)
- 403 code, 500 code, and some changes to the 500 render. (jrist@redhat.com)
- Fix for the look of the error. (jrist@redhat.com)
- 404 and 500 error pages. (jrist@redhat.com)
- Fixed a unit test (paji@redhat.com)
- adding logging catch for notices that are objects we dont expect
  (jsherril@redhat.com)
- 737563 - Subscription Manager fails permissions on accessing subscriptions
  (lzap+git@redhat.com)
- 736141 - Systems Registration perms need to be reworked (lzap+git@redhat.com)
- Revert "736384 - workaround for perm. denied (unit test)"
  (lzap+git@redhat.com)
- Revert "736384 - workaround for perm. denied for rhsm registration"
  (lzap+git@redhat.com)
- remove-depretactions - use let variables insted of constants in rspec
  (inecas@redhat.com)
- remove-deprecations - already defined constant in katello_url_helper
  (inecas@redhat.com)
- remove-deprecations - Object#id deprecated (inecas@redhat.com)
- remove-deprecations - use errors.add :base instead of add_to_base
  (inecas@redhat.com)
- remove-deprecations - should_not be_redirect insted of redirect_to()
  (inecas@redhat.com)
- remove-deprecations - validate overriding (inecas@redhat.com)
- Fixed the tags_for to return an empty array instead of nil and also removed
  the list tags in org since we are not doling out org perms on a per org basis
  (paji@redhat.com)
- system templates - adding more rules spec tests (jsherril@redhat.com)
- Fix typo in template error messages (inecas@redhat.com)
- packagegroups-templates - CLI for package groups in templates
  (inecas@redhat.com)
- packagegroups-templates - assigning packege group categories to template
  (inecas@redhat.com)
- packagegroups-templates - assigning package groups to system templates
  (inecas@redhat.com)
- templates - unittest fix (tstrachota@redhat.com)
- unit test fixes (jsherril@redhat.com)
- Fixes to get  the promotion pages working (paji@redhat.com)
- Fix on system template model - no_tag was returning map instead of array
  (paji@redhat.com)
- Merge branch 'master' into template-ui (jsherril@redhat.com)
- system templates - making sure that all ui elements are looked up again in
  each function in case they are redrawn (jsherril@redhat.com)
- system templates - making jslint happy, and looking up elements that may have
  been redrawn (jsherril@redhat.com)
- system templates - a few javascript fixes for product removal
  (jsherril@redhat.com)
- Updated katello.js to keep jslint happy (paji@redhat.com)
- Updated katello.js to keep jslint happy (paji@redhat.com)
- Updated katello.js to keep jslint happy (paji@redhat.com)
- Code changes to make jslint happy (paji@redhat.com)
- Fixed some system template conflict handling issues (paji@redhat.com)
- system templates - adding permission for system templates
  (jsherril@redhat.com)
- system templates - fixing things that broke due to master merge
  (jsherril@redhat.com)
- merge fix (jsherril@redhat.com)
- system templates - fixing issue with firefox showing a longer form than
  chrome causing the add button to go to another line (jsherril@redhat.com)
- Added a 'details' page for system templates promotion (paji@redhat.com)
- changeset history - adding bbq support for cs history, and making bbq work
  properly on this page for panel (jsherril@redhat.com)
- Added a system templates details page needed for promotion (paji@redhat.com)
- Quick fix on promotions javascript to get the add/remove properly showing up
  (paji@redhat.com)
- 734899 - fixing issue where changeset history would default to locker
  (jsherril@redhat.com)
- changeset history - adding indentation to content items (jsherril@redhat.com)
- Added some auth rules for changeset updating (paji@redhat.com)
- adding system templates to changeset history and fixing spacing issues with
  accordion (jsherril@redhat.com)
- Got the add remove working on system templates (paji@redhat.com)
- system templates - fixing action bar buttons from not changing name properly
  (jsherril@redhat.com)
- Added code to show 'empty' templates (paji@redhat.com)
-  fixing merge conflict (jsherril@redhat.com)
- system templates - adapting the system templates tow ork with the new action
  bar api (jsherril@redhat.com)
- Fixed errors that crept up in a previous commit (paji@redhat.com)
- Fixed the simplyfy_changeset to have an init :system_templates
  (paji@redhat.com)
- Made got the add/remove system templates functionality somewhat working
  (paji@redhat.com)
- fixing merge conflicts (jsherril@redhat.com)
- system templates - adding additional tests (jsherril@redhat.com)
- system templates - adding help tip (jsherril@redhat.com)
- system templates - adding & removing from content pane now works as well as
  saving product changes within the template (jsherril@redhat.com)
- system templates - adding working auto complete box for products
  (jsherril@redhat.com)
- system-templates - making the auto complete box more abstract so products can
  still use it, as well as adding product rendering (jsherril@redhat.com)
- system templates - adding missing view (jsherril@redhat.com)
- breaking out packge actions to their own js object (jsherril@redhat.com)
- Initial cut of the system templates promotion page - Add/remove changeset
  functionality TBD (paji@redhat.com)
- system template - add warning when browsing away from an unsaved changeset
  (jsherril@redhat.com)
- system template - fixing issue where clicking add when default search text
  was there would attempt to add a package (jsherril@redhat.com)
- system templates - added save dialog for moving away from a template when it
  was modified (jsherril@redhat.com)
- sliding tree - making it so that links to invalid breadcrumb entries redirect
  to teh default tab (jsherril@redhat.com)
- system templates - got floating box to work with scrolling properly and list
  to have internal scrolling instead of making the box bigger
  (jsherril@redhat.com)
- system templates - adding package add/remove on left hand content panel, and
  only showing package names (jsherril@redhat.com)
- system template - only show 20 packages in auto complete drop down
  (jsherril@redhat.com)
- Adding changeset to system templates connection (paji@redhat.com)
- adding saving indicator and moving tree_loading css to be a class instead of
  an id (jsherril@redhat.com)
- adding package validation before adding (jsherril@redhat.com)
- adding autocomplete for packages on system template page
  (jsherril@redhat.com)
- making save functionality work to actually save template packages
  (jsherril@redhat.com)
- added client side adding of packages to system templates
  (jsherril@redhat.com)
- adding search and sorting to templates page (jsherril@redhat.com)
- moving system templates to a sliding tree and to the content section
  (jsherril@redhat.com)
- making sure sliding tree does not double render on page load
  (jsherril@redhat.com)
- only allowing modification of a system template in locker within system
  templates controller (jsherril@redhat.com)
- adding spec tests for system_templates controller (jsherril@redhat.com)
- fixing row height on system templates (jsherril@redhat.com)
- adding initial system template CRUD (jsherril@redhat.com)

* Mon Sep 12 2011 Lukas Zapletal <lzap+git@redhat.com> 0.1.80-1
- error text now include 'Warning' not to confuse users
- initscript - removing temporary sleep
- initscript - removing pid removal
- 736716 - product api was returning 2 ids per product
- 736438 - implement permission check for list_owners
- 736438 - move list_owners from orgs to users controller
- app server - updates to use thin Rack handler vs script/thin
- script/rails - adding back in... needed to run rails console
- Merge branch 'master' of ssh://git.fedorahosted.org/git/katello
- renaming the 2 providers to something more useful
- Changeset History - Fix for new URL scheme on changeset history page.
- Roles UI - Adds selected color border to roles slide out widget and removes
  arrow from left list on roles page only.

* Fri Sep 09 2011 Brad Buckingham <bbuckingham@redhat.com> 0.1.79-1
- Merge branch 'master' into thin (mmccune@redhat.com)
- Merge branch 'master' into thin (mmccune@redhat.com)
- moving new thin and httpd conf files to match existing config locations
  (mmccune@redhat.com)
- Simplify the stop command and make sure status works (mmccune@redhat.com)
- JS - fix image paths in javascript (bbuckingham@redhat.com)
- Promotions packages - replace hardcoded path w/ helper
  (bbuckingham@redhat.com)
- katello.init - update thin start so that log/pid files are owned by katello
  (bbuckingham@redhat.com)
- Views - updates to support /katello prefix (bbuckingham@redhat.com)
- Views/JS - updates to support /katello prefix (bbuckingham@redhat.com)
- Merge branch 'master' into thin (bbuckingham@redhat.com)
- app server - update apache katello.conf to use candlepin cert
  (bbuckingham@redhat.com)
- View warning - address view warning on Org->Subscriptions (Object#id vs
  Object#object_id) (bbuckingham@redhat.com)
- View warnings - address view warnings resulting from incorrect usage of
  form_tag (bbuckingham@redhat.com)
- app server - changes to support /katello prefix in base path
  (bbuckingham@redhat.com)
- app server - removing init.d/thin (bbuckingham@redhat.com)
- katello.spec - add thin.yml to files (bbuckingham@redhat.com)
- katello.spec - remove thin/thin.conf (bbuckingham@redhat.com)
- promotion.js - uncomment line accidentally committed (bbuckingham@redhat.com)
- app server - setting relative paths on fonts/images in css & js
  (bbuckingham@redhat.com)
- Views - update to use image_tag helper (bbuckingham@redhat.com)
- app server - removing script/rails ... developers will instead use
  script/thin start (bbuckingham@redhat.com)
- Apache - first pass update to katello.conf to add SSL
  (bbuckingham@redhat.com)
- thin - removing etc/thin/thin.yml (bbuckingham@redhat.com)
- forgot to add this config file (mmccune@redhat.com)
- adding new 'thin' startup script (mmccune@redhat.com)
- moving thin into a katello config (mmccune@redhat.com)
- first pass at having Katello use thin and apache together
  (mmccune@redhat.com)

* Thu Sep 08 2011 Brad Buckingham <bbuckingham@redhat.com> 0.1.78-1
- scoped_search - bumping version to 2.3.3 (bbuckingham@redhat.com)
- 735747 - fixing issue where creating a permission with create verb would
  result in an error (jsherril@redhat.com)
- Changes from using controller_name (a pre-defined rails function) to using
  controller_display_name for use in setting model object ids in views.
  (ehelms@redhat.com)
- 736440 - Failures based on authorization return valid json
  (tstrachota@redhat.com)
- default newrelic profiling to false in dev mode (shughes@redhat.com)
- Merge branch 'oauth_provider' (dmitri@redhat.com)
- added support for katello api acting as a 2-legged oauth provider
  (dmitri@redhat.com)

* Thu Sep 08 2011 Lukas Zapletal <lzap+git@redhat.com> 0.1.77-1
- puppet - adding initdb 'run twice' check
- 731158: add ajax call to update sync duration
- sync-status removing finish_time from ui
- sync status - add sync duration calculations
- sync status - update title per QE request
- 731158: remove 'not synced' status and leave blank
- 734196 - Disabled add and remove buttons in roles sliding tree after they
  have been clicked to prevent multiple server calls.
- Merge branch 'master' of ssh://git.fedorahosted.org/git/katello
- 725842 - Fix for Search: fancyqueries dropdown - alignment
- Merge branch 'master' into roles-ui
- Role - Disabled the resizing on the roles ui sliding tree.
- Fix for when system has no packages - should not see list or filter.
- Fix for systems with no packages.
- 736148 - update code to properly cancel a sync and render it in UI
- Role - Changes to display of full access label on organizations in roles ui
  list when a permission granting full access is removed.
- 731158: misc improvements to sync status page
- 736384 - workaround for perm. denied (unit test)
- Role - Look and feel fixes for displaying of no current permissions message.
- 734448 - Fix for Broken 'logout' link at web page's footer o    modified:
  src/app/views/layouts/_footer.haml
- Package sort asc and desc via header.  Ajax refresh and indicators.
- 736384 - workaround for perm. denied for rhsm registration
- Roles - Adds text to empty permissions list instructing user what to do next
  for global and organizational permissions.
- Merge branch 'master' into roles-ui
- 736251 - use content name for repo id when importing manifest
- templates - it is possible to create/edit only templates in the locker -
  added checks into template controller - spec tests fixed according to changes
- Packages offset loading via "More..." now working with registered system.
- 734026 - removing uneeded debug line that caused syncs to fail
- packagegroups - refactor: move menthods to Glue::Pulp::Repo
- Merge branch 'master' into sub
- product - removed org name from product name
- Api for listing package groups and categories
- Fixing error with spinner on pane.
- Refresh of subs page.
- Area to re-render subs.
- unsubscribe support for sub pools
- Merge branch 'subway' of ssh://git.fedorahosted.org/git/katello into subway
- Fix for avail_subs vs. consumed_subs.
- move sys pools and avail pools to private methods, reuse
- Adds class requirement 'filterable' on sliding lists that should be
  filterable by search box.
- Update to permission detail view to display verbs and tags in a cleaner way.
- Adds step indicators on permission create.  Adds more validation handling for
  blank name.
- initial subscription consumption, sunny day
- Fixes to permission add and edit flow for consistency.
- More subscriptions work. Rounded top box with shadow and borders.  Fixed some
  other stuff with spinner.
- Updated subscription spinner to have useful info.
- More work on subscriptions page.
- Small change for wrong sub.poolId.
- Added a spinner to subscriptions.
- fix error on not grabbing latest subscription pools
- Fixed views for subscriptions.
- Merge branch 'subway' of ssh://git.fedorahosted.org/git/katello into subway
- Fixed a non i18n string.
- support mvc better for subscriptions availability and consumption
- Role editing commit that adds workflow functionality.  This also provides
  updated and edits to the create permission workflow.
- Modifies sliding tree action bar to require an identifier for the toggled
  item and a dictionary with the container and setup function to be called.
  This was in order to re-use the same HTML container for two different
  actions.
- change date format for sub expires
- changing to DateTime to Date for expires sub
- Wires up edit permission button and adds summary for viewing an individual
  permission.
- Switches from ROLES object to KT.roles object.
- added consumed value for pool of subs
- Subscriptions page changes to include consumed and non-consumed.
- Subscriptions page coming along.
- remove debugger line
- add expires to subscriptions
- Subscriptions page.  Mostly mocked up (no css yet).
- cleaning up subscriptions logic
- add in subscription qty for systems
- Small change to subscriptions page, uploading of assets for new subscriptions
  page.
* Mon Sep 05 2011 Lukas Zapletal <lzap+git@redhat.com> 0.1.76-1
- 730358 - repo discovery now uses asynchronous tasks - the route has been
  changed to /organizations/ID/repositories/discovery/
- 735359 - Don't create content in CP when creating a repo.
- Fixed a couple of errors that occured due to wrong sql in postgres
- reset-dbs - katello-jobs are restarted now
- Changes roles and permission success and error notices to include the name of
  the role/permission and fit the format of other pages.
- Validate uniqueness of repo name within a product scope
- products - cp name now join of <org_name>-<product_name> used to be
  <provider_name>-<product_name>
- sync - comparing strings instead of symbols in sync_status fix for AR
  returning symbols
- sync - fix for sync_status failing when there were no syncable subitems
  (repos for product, products for providers)
- sync - change in product&provider sync_status logic
- provider sync status - cli + api
- sync - spec tests for cancel and index actions
- Fixes for editing name of changeset on changeset history page.
- Further re-work of HTML and JS model naming convention.  Changes the behavior
  of setting the HTML id for each model type by introducing a simple
  controller_name function that returns the controller name to be used for
  tupane, edit, delete and list items.
- Adds KT javascript global object for all other modules to attach to. Moves
  helptip and common to be attached to KT.
- Changes to Users page to fit new HTML model id convention.
- Changes Content Management page items to use new HTML model id convention.
- Changes to Systems page for HTML and JS model id.
- Changes Organizations section to use of new HTML model id convention.
- Changes to model id's in views.
- 734851 - service katello start - Permission denied
- Refactor providers - remove unused routes

* Wed Aug 31 2011 Lukas Zapletal <lzap+git@redhat.com> 0.1.75-1
- 734833 - service katello-jobs stop shows non-absolute home (ArgumentError)
- Refactor repo path generator
- Merge branch 'repo-path'
- Fix failing repo spec
- Pulp repo for Locker products consistent with other envs
- 734755 - Service katello-jobs status shows no file or directory
- Refactor generating repo id when cloning
- Change CP content url to product/repo
- Scope system by readable permissions
- Scope users by readable permissions
- Scope products by readability scope
- Refactor - move providers from OrganziationController
- Fix scope error - readable repositories
- Remove unused code: OrganizationController#providers
- Authorization rules - fix for systmes auth check
- More specific test case pro changeset permissions
- Scope products for environment by readable providers
- Fix bug in permissions
- Scope orgranizations list in API by the readable permissions
- Fix failing spec
- Authorization rules for API actions
- Integrate authorization rules to API controllers
- Merge remote-tracking branch 'origin/master' into repo-path
- Format of CP content url: /org/env/productName/repoName

* Tue Aug 30 2011 Partha Aji <paji@redhat.com> 0.1.74-1
- Fixed more bugs related to the katello.yml and spec (paji@redhat.com)

* Tue Aug 30 2011 Partha Aji <paji@redhat.com> 0.1.73-1
- Fixed the db directory link (paji@redhat.com)
- Updated some spacing issues (paji@redhat.com)

* Tue Aug 30 2011 Partha Aji <paji@redhat.com> 0.1.72-1
- Updated spec to not include database yml in etc katello and instead for the
  user to user /etc/katello/katello.yml for db info (paji@redhat.com)
- Fixed an accidental goof up in the systems controllers test (paji@redhat.com)
- made a more comprehensive test matrix for systems (paji@redhat.com)
- Added rules based tests to test systems controller (paji@redhat.com)
- Added rules for sync_schedules spec (paji@redhat.com)
- Added tests for sync plans (paji@redhat.com)
- Added rules tests for subscriptions (paji@redhat.com)
- Restricted the routes for subscriptions  + dashboard resource to only :index
  (paji@redhat.com)
- Added tests for repositories controller (paji@redhat.com)
- Updated routes in a for a bunch of resources limiting em tp see exactly what
  they can see (paji@redhat.com)
- Added unit tests for products controller (paji@redhat.com)
- fixing permission denied on accounts controller (jsherril@redhat.com)
- 731540 - Sync Plans - update edit UI to use sync_plan vs plan
  (bbuckingham@redhat.com)
- added rules checking for environment (paji@redhat.com)
- Added tests for operations controller (paji@redhat.com)
- Bug fix - resource should be in plural when checking permissions
  (inecas@redhat.com)
- adding sync management controller rules tests (jsherril@redhat.com)
- adding users controller rules tests (jsherril@redhat.com)
- adding roles controller rules tests (jsherril@redhat.com)
- 734033 - deleteUser API call fails (inecas@redhat.com)
- 734080 - katello now returns orgs for owner (lzap+git@redhat.com)

* Fri Aug 26 2011 Justin Sherrill <jsherril@redhat.com> 0.1.71-1
- fixing a couple issues with promotions (jsherril@redhat.com)
- adding some missing navigation permission checking (jsherril@redhat.com)
- fixing issue where logout would throw a permission denied
  (jsherril@redhat.com)
- adding provider roles spec tests (jsherril@redhat.com)
- Decreasing min validate_length for name fields to 2.  (Kept getting denied
  for "QA"). (jrist@redhat.com)
- Raising a permission denied exception of org is required, but not present.
  Previously we would log the user out, which does not make much sense
  (jsherril@redhat.com)
- KPEnvironment (and subsequent kp_environment(s)) => KTEnvironment (and
  kt_environment(s)). (jrist@redhat.com)
- fixing broken unit tests (jsherril@redhat.com)
- Fixed an issue where clicking on notices caused a user with no org perms to
  log out (paji@redhat.com)
- adding promotions permissions spec tests (jsherril@redhat.com)
- Fixed some unit tests (paji@redhat.com)
- Updated the protected shared example and unit tests (paji@redhat.com)
- spec tests - modification after changes in product model/controller
  (tstrachota@redhat.com)
- fix for product name validations (tstrachota@redhat.com)
- products cli - now displaying provider name (tstrachota@redhat.com)
- products cli - fixed commands according to recent changes
  (tstrachota@redhat.com)
- products - name unique in scope of product's organziation
  (tstrachota@redhat.com)
- products - name unique in scope of provider now + product sync info reworked
  (tstrachota@redhat.com)
- product api - added synchronization data (tstrachota@redhat.com)
- sync - api for sync status and cancelling (tstrachota@redhat.com)
- katello-jobs.init executable (tstrachota@redhat.com)
- changeset controller (jsherril@redhat.com)
- removed an accidental typo (paji@redhat.com)
- Added authorization controller tests based of ivan's initial work
  (paji@redhat.com)
- adding small simplification to notices (jsherril@redhat.com)
- Fixes broken promotions page icons. (ehelms@redhat.com)
- Fixes issue with incorrect icon being displayed for custom products.
  (ehelms@redhat.com)
- 732920 - Fixes issue with right side panel in promotions moving up and down
  with scroll bar unncessarily. (ehelms@redhat.com)
- Adds missing changeset loading spinner. (ehelms@redhat.com)
- Code cleanup and fixes for filter box on promotions and roles page styling
  and actions. (ehelms@redhat.com)
- making sure sync plans page only shows readable products
  (jsherril@redhat.com)
- fixing issue where promotions would not highlight the correct nav
  (jsherril@redhat.com)
- Merge branch 'master' of ssh://git.fedorahosted.org/git/katello
  (ehelms@redhat.com)
- Javascript syntax and error fixing. (ehelms@redhat.com)
- Merge branch 'master' into roles-ui (paji@redhat.com)
- removing uneeded test (jsherril@redhat.com)
- Merge branch 'master' into perf (shughes@redhat.com)
- Merge branch 'roles-ui' of ssh://git.fedorahosted.org/git/katello into roles-
  ui (ehelms@redhat.com)
- Fixes to roles ui widget as a result of a re-factor as a result of bug
  729728. (ehelms@redhat.com)
- Fixed perm spec bug (paji@redhat.com)
- Further Merge conflicts as a result of merging master in. (ehelms@redhat.com)
- fixing spec tests (jsherril@redhat.com)
- Merge branch 'master' into roles-ui (ehelms@redhat.com)
- adding version for newrelic gem (shughes@redhat.com)
- adding dev gem newrelic (shughes@redhat.com)
- config for newrelic profiling (shughes@redhat.com)
- Fix failing tests - controller authorization rules (inecas@redhat.com)
- Persmissions rspec - use before(:each) instead of before(:all)
  (inecas@redhat.com)
- Shared example for authorization rules (inecas@redhat.com)
- improving reset-dbs script (lzap+git@redhat.com)
- Fixed some changeset controller tests (paji@redhat.com)
- fixing spec test (jsherril@redhat.com)
- Fixed a spec test in user controllers (paji@redhat.com)
- Made the syncable check a lambda function (paji@redhat.com)
- Fixed some unit tests (paji@redhat.com)
- 729728 - Makes it so that clicking anywhere inside a highlighted row on
  promotions page will click it instead of just a narrow strip of the
  highlighted row. (ehelms@redhat.com)
- Fixes issue with changeset loading as a result of previous bug fix.
  (ehelms@redhat.com)
- converting promotions to use a more simple url scheme that helps navigation
  not have to worry about which environments the user can access via promotions
  (jsherril@redhat.com)
- Fixed the panel sliding up and down. (jrist@redhat.com)
- Fixed panel sliding up and down when closing or opening helptips.
  (jrist@redhat.com)
- make sure we delete all the pulp database files vs just the 1
  (mmccune@redhat.com)
- Fixed merge conflicts (paji@redhat.com)
- restructured the any  rules  in org to be in environment to be more
  consistent (paji@redhat.com)
- 726724 - Fixes Validation Error text not showing up in notices.
  (ehelms@redhat.com)
- removed beaker rake task (dmitri@redhat.com)
- Fixed a rules bug that would wrongly return nil instead of true .
  (paji@redhat.com)
- commented-out non localhost setting for candlepin integration tests
  (dmitri@redhat.com)
- commented-out non localhost setting for candlepin integration tests
  (dmitri@redhat.com)
- first cut at candlepin integration tests (dmitri@redhat.com)
- fixing issue with System.any_readable? referring to self instead of org
  (jsherril@redhat.com)
- fixing systems to only look up what the user can read (jsherril@redhat.com)
- Notices - fix specs broken in in the roles refactor (bbuckingham@redhat.com)
- removing error message from initdb script (lzap+git@redhat.com)
- 723308 - verbose environment information should list names not ids
  (inecas@redhat.com)
- Made the code use environment ids instead of collecting one env at a time
  (paji@redhat.com)
- 732846 - reverting back to working code (mmccune@redhat.com)
- 732846 - purposefully checking in syntax error - see if jenkins fails
  (mmccune@redhat.com)
- Merge branch 'master' of ssh://git.fedorahosted.org/git/katello
  (mmccune@redhat.com)
- 732846 - adding a javascript lint to our unit tests and fixing errors
  (mmccune@redhat.com)
- Added protect_from_forgery for user_sessinos_controller - now passes auth
  token on post. (jrist@redhat.com)
- auto_tab_index - introduce a view helper to simplify adding tabindex to forms
  (bbuckingham@redhat.com)
- Role - Changes to javascript permission lockdown. (ehelms@redhat.com)
- Role - Adds tab order to permission widget input and some look and feel
  changes. (ehelms@redhat.com)
- Role - Makes permission name unique with a role and an organization.
  (ehelms@redhat.com)
- Role - Adds disable to Done button to prevent multiple clicks.
  (ehelms@redhat.com)
- Roles - updating role ui to use the new permissions model
  (bbuckingham@redhat.com)
- Re-factor of Roles-UI javascript for performance. (ehelms@redhat.com)
- Modified the super admin before destroy query to use the new way to do super
  admins (paji@redhat.com)
- Re-factoring and fixes for setting summary on roles ui. (ehelms@redhat.com)
- Adds better form and flow rest on permission widget. (ehelms@redhat.com)
- Fixes for wrong verbs showing up initially in permission widget.  Fix for
  non-display of tags on global permissions. (ehelms@redhat.com)
- Changes filter to input box.  Adds fixes for validation during permission
  creation. (ehelms@redhat.com)
- Users - fix issue where user update would remove user's roles
  (bbuckingham@redhat.com)
- Navigation related changes to hide different resources (paji@redhat.com)
- Fixing the initial summary on roles-ui page. (jrist@redhat.com)
- `Merge branch 'roles-ui' of ssh://git.fedorahosted.org/git/katello into
  roles-ui (jrist@redhat.com)
- Sliding tree summaries. (jrist@redhat.com)
- Role - Adds client side validation to permission widget steps.
  (ehelms@redhat.com)
- Adds enhancements to add/remove of users and permissions. (ehelms@redhat.com)
- Fixing a bunch of labels and the "shadow bar" on panels without nav.
  (jrist@redhat.com)
- Revert "729115 - Fix for overpass font request failure in FF.  Caused by
  ordering of request for font type." (jrist@redhat.com)
- 729115 - Fix for overpass font request failure in FF.  Caused by ordering of
  request for font type. (jrist@redhat.com)
- Merge branch 'roles-ui' of ssh://git.fedorahosted.org/git/katello into roles-
  ui (jrist@redhat.com)
- 722432 - Fix for CSRF exploit on /logout (jrist@redhat.com)
- Role - Adds fixes for sliding tree that led to multiple hashchange handlers
  and inconsistent navigation. (ehelms@redhat.com)
- Merge branch 'roles-ui' of ssh://git.fedorahosted.org/git/katello into roles-
  ui (jrist@redhat.com)
- Activation Keys - fix specs resulting from roles and perms changes
  (bbuckingham@redhat.com)
- 730754 - Fix for rendering of wider panels. (jrist@redhat.com)
- Fixes background issues on roles and permissions on users page.
  (ehelms@redhat.com)
- Moves bulk of roles sliding tree code to new file.  Changes paradigm to load
  bulk of roles editing javascript code once and have initialization/resets
  occur on individual ajax loads. (ehelms@redhat.com)
- Roles - update env breadcrumb path used by akeys...etc to better handle
  scenarios involving permissions (bbuckingham@redhat.com)
- unbind live click handler for non syncable schedules (shughes@redhat.com)
- js call to disable non syncable schedule commits (shughes@redhat.com)
- removing unnecessary products loop (shughes@redhat.com)
- Removed the 'allow' method in roles, since it was being used only in tests.
  So moved it to tests (paji@redhat.com)
- Rounded bottom corners on third level subnav. Added bg. (jrist@redhat.com)
- Merge branch 'roles-ui' of ssh://git.fedorahosted.org/git/katello into roles-
  ui (jrist@redhat.com)
- Third-level nav hover. (jrist@redhat.com)
- fix bug with viewing systems with nil environments (shughes@redhat.com)
- 3rd level nav bumped up to 2nd level for systems (shughes@redhat.com)
- remove 3rd level nav from systems page (shughes@redhat.com)
- making promotions controller rules more readable (jsherril@redhat.com)
- Subscriptions - fix accidental commit... :( (bbuckingham@redhat.com)
- having the systems environment page default to an environment the user can
  actually read (jsherril@redhat.com)
- fixing issue where changesets history would default to a changeset that the
  user was not able to read (jsherril@redhat.com)
- fixing permission for accessing the promotions page (jsherril@redhat.com)
- remove provider sync perms from schedules (shughes@redhat.com)
- update sync mgt to use org syncable perms (shughes@redhat.com)
- remove sync from provider. moved to org. (shughes@redhat.com)
- readable perms update to remove sync (shughes@redhat.com)
- Roles - Activation Keys - add the logic to UI side to honor permissions
  (bbuckingham@redhat.com)
- making the promotions page honor roles and perms (jsherril@redhat.com)
- fixing issue with sync_schedules (jsherril@redhat.com)
- Fixes for the filter. (jrist@redhat.com)
- Merge branch 'roles-ui' of ssh://git.fedorahosted.org/git/katello into roles-
  ui (jrist@redhat.com)
- Converted orgSwitcher to an ajax call for each click. Added a filter.
  (jrist@redhat.com)
- Fixed a tags glitch that was checking for id instead of name
  (paji@redhat.com)
- Fix for reseting add permission widget. (ehelms@redhat.com)
- Role - Adds support for all tags and all verbs selection when adding a
  permission. (ehelms@redhat.com)
- update product to be syncable only by org sync access (shughes@redhat.com)
- disable sync submit btn if user does not have syncable products
  (shughes@redhat.com)
- change sync plans to use org syncable permission (shughes@redhat.com)
- add sync resource to orgs (shughes@redhat.com)
- fix sync plan create/edit access (shughes@redhat.com)
- adjust sync plan to use provider readable access (shughes@redhat.com)
- remove sync plan resource type (shughes@redhat.com)
- remove sync plan permission on model (shughes@redhat.com)
- Fixed bunch of lookups that were checking on org tags instead of looking at
  org scope (paji@redhat.com)
- Fixed a typo in the perms query to make it not look for tags names for
  :organizations (paji@redhat.com)
- Fixed a typo (paji@redhat.com)
- Roles - remove debugger statement from roles controller
  (bbuckingham@redhat.com)
- Roles - fix typo on systems controller (bbuckingham@redhat.com)
- fix qunit tests for rails.allowedAction (shughes@redhat.com)
- Role - Fix for permission creation workflow. (ehelms@redhat.com)
- Role - Adds function to Tag to display pretty name of tags on permission
  detail view. (ehelms@redhat.com)
- Role - Adds display of verb and resource type names in proper formatting when
  viewing permission details. (ehelms@redhat.com)
- Role - First cut of permission widget with step through flow.
  (ehelms@redhat.com)
- Role - Re-factoring for clarity and preparation for permission widget.
  (ehelms@redhat.com)
- Role - Fix to update role name in list upon edit. (ehelms@redhat.com)
- sync js cleanup and more comments (shughes@redhat.com)
- Role - Activation Keys - add resource type, model and controller controls
  (bbuckingham@redhat.com)
- disable product repos that are not syncable by permissions
  (shughes@redhat.com)
- adding snippet to restrict tags returned for eric (jsherril@redhat.com)
- remove unwanted images for sync drop downs (shughes@redhat.com)
- Updated the navs to deal with org less login (paji@redhat.com)
- Quick fix to remove the Organization.first reference (paji@redhat.com)
- Made the login page choose the first 'accessible org' as users org
  (paji@redhat.com)
- filter out non syncable products (shughes@redhat.com)
- nil org check for authorized verbs (shughes@redhat.com)
- check if product is readable/syncable, sync mgt (shughes@redhat.com)
- adding check for nil org for authorized verbs (shughes@redhat.com)
- blocking off product remove link if provider isnt editable
  (jsherril@redhat.com)
- merging in master (jsherril@redhat.com)
- Role - Fixes fetching of verbs and tags on reload of global permission.
  (ehelms@redhat.com)
- Role - Adds missing user add/remove breadcrumb code.  Fixes for sending all
  types across and not displaying all type in UI.  Fixes sending multiple verbs
  and tags to work properly. (ehelms@redhat.com)
- Made it easier to give all_types access by letting one use all_type = method
  (paji@redhat.com)
- Role - Adds missing user add/remove breadcrumb code.  Fixes for sending all
  type across and not displaying all type in UI.  Fixes sending multiple verbs
  and tags to work properly. (ehelms@redhat.com)
- fixing issue with creation, and nested attribute not validating correctly
  (jsherril@redhat.com)
- Added some permission checking code on the save of a permission so that the
  perms with invalid resource types or verbs don;t get created
  (paji@redhat.com)
- Role - Adds validation to prevent blank name on permissions.
  (ehelms@redhat.com)
- Role - Fixes typo (ehelms@redhat.com)
- Role - Refactor to move generic actionbar code into sliding tree and add
  roles namespace to role_edit module. (ehelms@redhat.com)
- unit test fixes and adding some (jsherril@redhat.com)
- adding validator for permissions (jsherril@redhat.com)
- fix for verb check where symbol and string were not comparing correctly
  (jsherril@redhat.com)
- Made resource type called 'All' instead of using nil for 'all' so that one
  can now check if user has permissions to all in a more transparent manner
  (paji@redhat.com)
- making system environments work with env selector and permissions
  (jsherril@redhat.com)
- Role - Adds 'all' types selection to UI and allows creation of full access
  permissions on organizations. (ehelms@redhat.com)
- adapting promotions to use the env_selector with auth (jsherril@redhat.com)
- switching to a simpler string substitution that wont blow up on nil
  (mmccune@redhat.com)
- Merge branch 'roles-ui' of ssh://git.fedorahosted.org/git/katello into roles-
  ui (jrist@redhat.com)
- Org switcher with box shadow. (jrist@redhat.com)
- fixing the include on last child of env selector being at wrong level
  (jsherril@redhat.com)
- moving nohover mixin to mixins scss file (jsherril@redhat.com)
- making env-selector only accept environments the user has access to, will
  temporarily break other pages using the env selector (jsherril@redhat.com)
- Role - Fixes for opening and closing of edit subpanels from roles actionbar.
  (ehelms@redhat.com)
- Role - Adds button highlighting and text changes on add permission.
  (ehelms@redhat.com)
- Role - Changes role removal button location.  Moves role removal to bottom
  actionbar and implements custom confirm dialog. (ehelms@redhat.com)
- Merge branch 'roles-ui' of ssh://git.fedorahosted.org/git/katello into roles-
  ui (jrist@redhat.com)
- Org switcher with scroll pane. (jrist@redhat.com)
- made a method shorter (paji@redhat.com)
- Adding list filtering to roles and users (paji@redhat.com)
- LoginArrow for org switcher. (jrist@redhat.com)
- Merge branch 'roles-ui' of ssh://git.fedorahosted.org/git/katello into roles-
  ui (jrist@redhat.com)
- Working org switcher. Bit more to do, but it works :) (jrist@redhat.com)
- Added list filtering for org controllers (paji@redhat.com)
- Added code to accept org or org_id so that people sending org_ids to
  allowed_to can deal with it ok (paji@redhat.com)
- Role - Fix for tags not displaying properly on add permission.
  (ehelms@redhat.com)
- Made the names of the scopes more sensible... (paji@redhat.com)
- Role - Adds Global permission adding and fixes to getting permission details
  with bbq hash rendering. (ehelms@redhat.com)
- Role - Fix for creating new role.  Cleans up role.js (ehelms@redhat.com)
- Tupane - Removes previous custom_panel variable from tupane options and moves
  the logic into the role_edit.js file for overiding a single panel. New
  callbacks added to tupane javascript panel object. (ehelms@redhat.com)
- Role - Moved i18n for role edit to index page to only load once.  Added
  display of global permissions in list. Added heading for add permission
  widget.  Added basic global permission add widget. (ehelms@redhat.com)
- Role - Adds bbq hash clearing on panel close. (ehelms@redhat.com)
- fixing more unit tests (jsherril@redhat.com)
- Update the permissions query to effectively deal with organization resource
  vs any other resource type (paji@redhat.com)
- Fixed a permissions issue with providers page (paji@redhat.com)
- Added a display_verbs method to permissions to get a nice list of verbs
  needed by the UI (paji@redhat.com)
- added read in the non global list for orgs (paji@redhat.com)
- Role - Hides tags on adding permission when organization is selected.
  (ehelms@redhat.com)
- fixing list_tags to only show tags within an org for ones that should do so
  (jsherril@redhat.com)
- fixing merge from master conflict (jsherril@redhat.com)
- some spec test fixes (jsherril@redhat.com)
- Added a 'global' tag for verbs in a model to denote verbs that are global vs
  local (paji@redhat.com)
- Updated the debug message on perms (paji@redhat.com)
- Role - Adds cacheing of organization verbs_and_tags. (ehelms@redhat.com)
- Role - Adds Name and Description to a permission.  Adds Name and Description
  to add permission UI widget.  Adds viewing of permissiond etails in sliding
  tree. (ehelms@redhat.com)
- blocking off UI elements based on read/write perms for changeset history
  (jsherril@redhat.com)
- fixing permission http methods (jsherril@redhat.com)
- Role - Adds permission removal from Organization. (ehelms@redhat.com)
- Role - Adds pop-up panel close on breadcrumb change. (ehelms@redhat.com)
- fixing issue where environments would not show tags (jsherril@redhat.com)
- Role - Adds the ability to add and remove users from a role.
  (ehelms@redhat.com)
- spec test for user allowed orgs perms (shughes@redhat.com)
- Role - Adds permission add functionality with controller changes to return
  breadcrumb for new permission.  Adds element sorting within roles sliding
  tree. (ehelms@redhat.com)
- Role - Adds population of add permission ui widget with permission data based
  on the current organization being browsed. (ehelms@redhat.com)
- Role - Adds missing i18n call. (ehelms@redhat.com)
- Roles - Changes verbs_and_scopes route to take in organization_id and not
  resource_type.  Changes the generated verbs_and_scopes object to do it for
  all resource types based on the organization id. (ehelms@redhat.com)
- Role - Adds organization_id parameter to list_tags and tags_for methods.
  (ehelms@redhat.com)
- Role - Changes to allow multiple slide up screens from sliding tree actionbar
  and skeleton of add permission section. (ehelms@redhat.com)
- Role - Adds global count display and fixes non count object display problems.
  (ehelms@redhat.com)
- Role - Adds global permission checking.  Adds global permissions listing in
  sliding tree and adds counts to both Organization and Globals.
  (ehelms@redhat.com)
- Role - Added Globals breadcrumb and changed main load page from Organizations
  to Permissions. (ehelms@redhat.com)
- Role - Adds role detail editing to UI and controller support fixes.
  (ehelms@redhat.com)
- Role - Adds actionbar to roles sliding tree and two default buttons for add
  and edit that do not perform any actions.  Refactors more of sliding tree
  into katello.scss. (ehelms@redhat.com)
- Roles - Adds resizing to roles sliding tree to fill up right side panel
  entirely.  Adds status bar to bottom of sliding tree. Adds Remove and Close
  buttons. (ehelms@redhat.com)
- Roles - Changes to use custom panel option and make sliding tree fill up
  panel on roles page.  Adds base breadcrumb for Role name that leads down
  paths of either Organizations or Users. (ehelms@redhat.com)
- Changes to tupanel sizing calculations and changes to sliding tree to handle
  non-image based first breadcrumb. (ehelms@redhat.com)
- Tupane - Adds new option for customizing overall panel look and feel for
  specific widgets on slide out. (ehelms@redhat.com)
- Roles - Initial commit of sliding tree roles viewer. (ehelms@redhat.com)
- Roles - Adds basic roles breadcrumb that populates all organizations.
  (ehelms@redhat.com)
- Changesets - Moves breadcrumb creation to centralized helper and modularizes
  each major breadcrumb generator. (ehelms@redhat.com)
- Adds unminified jscrollpane for debugging. Sets jscrollpane elements to hide
  focus and prevent outline. (ehelms@redhat.com)
- Added a scope based auth filtering strategy that could be used
  acrossdifferent models (paji@redhat.com)
- locking down sync plans according to roles (jsherril@redhat.com)
- adding back accounts controller since it is a valid stub
  (jsherril@redhat.com)
- removing unused controllers (jsherril@redhat.com)
- hiding UI widets for systems based on roles (jsherril@redhat.com)
- removing consumers controller (jsherril@redhat.com)
- fix for org selection of allowed orgs (shughes@redhat.com)
- spec tests for org selector (shughes@redhat.com)
- blocking UI widgets for organizations based on roles (jsherril@redhat.com)
- route for org selector (shughes@redhat.com)
- stubbing out user sesson spec tests for org selector (shughes@redhat.com)
- ability to select org (shughes@redhat.com)
- hiding select UI widgets based on roles in users controller
  (jsherril@redhat.com)
- Added code to return all details about a resource type as opposed to just the
  name for the roles perms pages (paji@redhat.com)
- renaming couple of old updatable methods to editable (jsherril@redhat.com)
- adding ability to get the list of available organizations for a user
  (jsherril@redhat.com)
- walling off access to UI bits in providers management (jsherril@redhat.com)
- fixing operations controller rules (jsherril@redhat.com)
- fixing user controller roles (jsherril@redhat.com)
- some roles controller fixes for rules (jsherril@redhat.com)
- fixing rules controller rules (jsherril@redhat.com)
- fixing a few more controllers (jsherril@redhat.com)
- fixing rules for subscriptions controller (jsherril@redhat.com)
- Made the roles controller deal with the new model based rules
  (paji@redhat.com)
- Made permission model deal with 'no-tag' verbs (paji@redhat.com)
- fixing sync mgmnt controller rules (jsherril@redhat.com)
- adding better rules for provider, products, and repositories
  (jsherril@redhat.com)
- fixing organization and environmental rules (jsherril@redhat.com)
- getting promotions and changesets working with new role structure, fixing
  user referencing (jsherril@redhat.com)
- making editable updatable (jsherril@redhat.com)
- adding system rules (jsherril@redhat.com)
- adding rules to subscription page (jsherril@redhat.com)
- removing with indifferent access, since authorize now handles this
  (jsherril@redhat.com)
- adding environment rule enforcement (jsherril@redhat.com)
- adding rules to the promotions controller (jsherril@redhat.com)
- adding operations rules for role enforcement (jsherril@redhat.com)
- adding roles enforcement for the changesets controller (jsherril@redhat.com)
- Merge branch 'master' into roles-ui (ehelms@redhat.com)
- using org instead of org_id for rules (jsherril@redhat.com)
- adding rules for sync management and modifying the sync management javascript
  to send product ids (jsherril@redhat.com)
- Fixed some rules for org_controller and added rules for users and roles pages
  (paji@redhat.com)
- making provider permission rules more generic (jsherril@redhat.com)
- moving subscriptions and subscriptions update to different actions, and
  adding permission rules for providers, products, and repositories controllers
  (jsherril@redhat.com)
- Cleaned up the notices to authorize based with out a user perm. Don;t see a
  case for auth on notices. (paji@redhat.com)
- Made the app controller accept a rules manifest from each controller before
  authorizing (paji@redhat.com)
- Initial commit on the the org controllers authorization (paji@redhat.com)
- Removed the use of superadmin flag since its a permission now
  (paji@redhat.com)
- Roles cleanup + unit tests cleanup (paji@redhat.com)
- Optimized the permission check query from the Users side (paji@redhat.com)
- Updated database.yml so that one could now update katello.yml for db info
  (paji@redhat.com)
- Improved the allowed_to method to make use of rails scoping features
  (paji@redhat.com)
- Removed a duplicated unit test (paji@redhat.com)
- Fixed the role file to more elegantly handle the allowed_to and not
  allowed_to cases (paji@redhat.com)
- Updated the permissions model to deal with nil orgs and nil resource types
  (paji@redhat.com)
- Initial commit on Updated Roles UI functionality (paji@redhat.com)

* Tue Aug 23 2011 Lukas Zapletal <lzap+git@redhat.com> 0.1.70-1
- fixing miscommited database.yml
- adding kill_pg_connection rake task
- cli tests - removing assumeyes option
- a workaround for candlepin issue: gpgUrl for content must exist, as it is
  used during entitlement certificate generation
- no need to specify content id for promoted repositories, as candlepin will
  assign it

* Tue Aug 23 2011 Lukas Zapletal <lzap+git@redhat.com> 0.1.69-1
- 731670 - prevent user from deleting himself
- 731670 - reformatting rescue block
- ignore case for url validation
- add in spec tests for invalid/valid file urls
- support file based urls for validation
- spec fixes
- merging changeset promotion status to master
- hiding the promotion progress bar and replacing it with just text, also
  stopping the fade out upon completion
- fixing issue with promotions where if the repo didnt exist in the next env it
  would fail
- two spec fixes
- a few promotion fixes, waiting on syncing was n ot working, client side
  updater was caching
- fixing promotion backend to sync the cloned repo and not the repo that you
  are promoting
- changing notice on promotion
- fixing issue where promotion could cause a db lock error, fixed by not
  modifying the outside of itself
- fixing issue where promoted changeset was not removed from the
  changeset_breadcrumb
- Promotion - Adjusts alignment of changesets in the list when progress and
  locked.
- Promotions - Changes to alignment in changesets when being promoted and
  locked.
- Promtoions - Fixes issue with title not appearing on a changeset being
  promoted. Changes from redirect on promote of a changeset to return user to
  list of changesets to see progress.
- fixing types of changesets shown on the promotions page
- removed rogue debugger statement
- Promotions - Progress polling for a finished changeset now ceases upon
  promotion reaching 100%.
- Fixes issue with lock icon showing up when progress. Fixes issue with looking
  for progress as a number - should receive string.
- adding some non-accurate progress incrementing to changesets
- Promotions - Updated to submit progress information from real data off of
  changest task status.
- getting async job working with promotions
- Added basic progress spec test. Added route for getting progress along with
  stubbed controller action to return progress for a changeset.
- Adds new callback when rendering is done for changeset lists that adds locks
  and progress bars as needed on changeset list load.
- Adds javascript functionality to set a progress bar on a changeset, update it
  and remove it. Adds javascript functionality to add and remove locked status
  icons from changests.
- adding changeset dependencies to be stored upon promotion time

* Mon Aug 22 2011 Lukas Zapletal <lzap+git@redhat.com> 0.1.68-1
- init script - fixing schema.rb permissions check
- katello-jobs - suppressing error message for status info

* Mon Aug 22 2011 Lukas Zapletal <lzap+git@redhat.com> 0.1.67-1
- reset script - adding -f (force) option
- reset script - missing candlepin restart string
- fixed a broken Api::SyncController test

* Fri Aug 19 2011 Lukas Zapletal <lzap+git@redhat.com> 0.1.66-1
- katello-job - init.d script has proper name now
- katello-job - temp files now in /var/lib/katello/tmp
- katello-job - improving RAILS_ENV setting
- adding Api::SyncController specs that I forgot to add earlier

* Fri Aug 19 2011 Lukas Zapletal <lzap+git@redhat.com> 0.1.65-1
- katello-job - adding new init script for delayed_job
- 731810 Deleteing a provider renders an server side error
- spec tests for Glue::Pulp::Repo
- merge of repo#get_{env,product,org} functionality
- repo sync - check for syncing only repos in locker
- updated routes to support changes in rhsm related to explicit specification
  of owners
- Activation Keys - fix API rspec tests
- Fix running rspec tests - move corrupted tests to pending
- Api::SyncController, with tests now

* Wed Aug 17 2011 Mike McCune <mmccune@redhat.com> 0.1.64-1
 - period tagging of Katello.
* Mon Aug 15 2011 Lukas Zapletal <lzap+git@redhat.com> 0.1.63-1
- 714167 - undeclared dependencies (regin & multimap)
- Revert "714167 - broken dependencies is F14"
- 725495 - katello service should return a valid result

* Mon Aug 15 2011 Lukas Zapletal <lzap+git@redhat.com> 0.1.62-1
- 714167 - broken dependencies is F14
- CLI - show last sync status in repo info and status
- Import manifest for custom provider - friendly error message
- better code coverage for changeset api controller
- adding the correct route for package profile update
- new (better?) logo
- adding sysvinit script permission check for schema.rb
- allowing users to override rake setup denial
- Moved jquery.ui.tablefilter.js into the jquery/plugins dir to conform with
  convention.
- Working packages scrollExpand (morePackages).
- Semi-working packages page.
- System Packages scrolling work.
- Currently not working packages scrolling.
- System Packages - filter.
- fix for broken changeset controller spec tests
- now logging both stdout and stderr in the initdb.log
- forcing users not to run rake setup in prod mode
- changeset cli - both environment id and name are displayed in lisitng and
  info
- fox for repo repo promotion
- fixed spec tests after changes in validation of changesets
- fixed typo in model changeset_erratum
- changesets - can't add packs/errata from repo that has not been promoted yet
- changesets - fix for packages and errata removal

* Fri Aug 12 2011 Lukas Zapletal <lzap+git@redhat.com> 0.1.61-1
- rpm in /usr/share/katello - introducing KATELLO_DATA_DIR

* Fri Aug 12 2011 Lukas Zapletal <lzap+git@redhat.com> 0.1.60-1
- katello rpm now installs to /usr/share/katello
- fixing cancel sync DELETE action call
- fixed api for listing products
- changesets - products required by packages/errata/repos are no longer being
  promoted
- changeset validations - can't add items from product that has not been
  promoted yet
- 727627 - Fix for not being able to go to Sync page.
- final solution for better RestClient exception messages
- only relevant logs are rotated now
- Have the rake task emit wiki markup as well
- added option to update system's location via python client

* Wed Aug 10 2011 Lukas Zapletal <lzap+git@redhat.com> 0.1.59-1
- improving katello-reset-dbs script
- Fixes for failing activation_keys and organization tests.
- Grid_16 wrap on subnav for systems.
- Additional work on confirm boxes.
- Confirm override on environments, products, repositories, providers, and
  organizations.
- Working alert override.
- Merged in changes from refactor of confirm.
- Add in a new rake task to generate the API

* Tue Aug 09 2011 Lukas Zapletal <lzap+git@redhat.com> 0.1.58-1
- solution to bundle install issues
- initial commit of reset-dbs script
- fixing repo sync
- improving REST exception messages
- fixing more katello-cli tests
- custom partial for tupane system show calls
- 720442: fixing system refresh on name update
- 726402: fix for nil object on sys env page
- 729110: fix for product sync status visual updates
- Upgrading check to Candlepin 0.4.10-1
- removing commented code from api systems controller spec
- changing to different url validation. can now be used outside of model layer.
- spec tests for repositories controller
- 728295: check for valid urls for yum repos
- adding spec tests for api systems_controller (upload packages, view packages,
  update a system)
- added functionality to api systems controller in :index, :update, and
  :package_profile
- support for checking missing url protocols
- changing pulp consumer update messages to show old name
- improve protocol match on reg ex url validation
- removing a debugger statement
- fixing broken orchestration in pulp consumer
- spec test for katello url helper
- fix url helper to match correct length port numbers
- url helper validator (http, https, ftp, ipv4)
- Revert "fix routing problem for POST /organizations/:organzation_id/systems"
- fix routing problem for POST /organizations/:organzation_id/systems (=)
- pretty_routes now prints some message to the stdout
- added systems packages routes and update to systems
- fixed pulp consumer package profile upload and added consumer update to pulp
  resource
- adding to systems_controller spec tests and other small changes.
- fixing find_organization in api/systems_controller.
- added action in api systems controller to get full package list for a
  specific system.

* Thu Aug 04 2011 Lukas Zapletal <lzap+git@redhat.com> 0.1.57-1
- spec - adding regin dep as workaround for BZ 714167 (F14/15)

* Wed Aug 03 2011 Lukas Zapletal <lzap+git@redhat.com> 0.1.56-1
- spec - introducing bundle install in %build section
- Merge branch 'system_errata'
- added a test for Api::SystemsController#errata call
- listing of errata by system is functional now
- added a script to make rake routes output prettier
- Views - update grid in various partial to account for panel size change
- Providers - fix error on inline edit for Products and Repos
- removing unused systems action - list systems
- 726760 - Notices: Fixes issue with promotion notice appearing on every page.
  Fixes issue with synchronous notices not being marked as viewed.
- Tupane - Fixes issue with main panel header word-wrapping on long titles.
- 727358 - Tupane: Fixes issue with tupane subpanel header text word-wrapping.
- 2Panel - Makes font resizing occur only on three column panels.
- matching F15 gem versions for tzinfo and i18n
- changing the home directory of katello to /usr/lib64/katello after recent
  spec file changes
- Merge branch 'master' of ssh://git.fedorahosted.org/git/katello
- fixed pulp-proxy-controller to be correct http action
- Merge branch 'master' into system_errata
- added support for listing errata by system

* Mon Aug 01 2011 Lukas Zapletal <lzap+git@redhat.com> 0.1.55-1
- spec - rpmlint cleanup
- making changeset history show items by product
- adding descripiton to changeset history page
- 726768 - jnotify - close notice on x click and update to fade quicker on
  close
- 2panel - Adds default left panel sizing depending on number of columns for
  left panel in 2 panel views.  Adds option to 2panel for default width to be
  customizably set using left_panel_width option.
- Changes sizing of provider new page to not cause horizntal scroll bar at
  minimum width.
- fixed reporting of progress during repo synchronization in UI
- fixed an issue with Api::ActivationKeysController#index when list of all keys
  for an environment was being retrieved
- Added api support for activation keys
- Refactor - Converts all remaining javascript inclusions to new style of
  inclusion that places scripts in the head.
- Adds resize event listener to scroll-pane to account for any element in a
  tupane panel that increases the size of the panel and thus leads to needing a
  scroll pane reinitialization.
- Edits to enlarge tupane to take advantage of more screen real estate.
  Changeset package selection now highlights to match the rest of the
  promotions page highlighting.
- General UI - disable hover on Locker when Locker not clickable
- api error reporting - final solution
- Revert "introducing application error exception for API"
- Revert "ApiError - fixing unit tests"
- ApiError - fixing unit tests
- introducing application error exception for API
- fixing depcheck helper script
- Adds scroll pane support for roles page when clicking add permission button.
- removal of jasmine and addition of webrat, nokogiri
- Activation Keys - enabled specs that required webrat matchers
- spec_helper - update to support using webrat
- adding description for changeset creation
- Tupane - Fixes for tupane fixed position scrolling to allow proper behavior
  when window resolution is below the minimum 960px.
- remove jasmine from deps
- adding dev testing gems
- added Api::ActivationController spec
- added activation keys api controller
- Merge branch 'master' of ssh://git.fedorahosted.org/git/katello
- fixing merge issues with changeset dependencies
- initial dependency spec test
- adding changeset dependency resolving take 2
- Merge branch 'master' into a-keys
- making changeset dep. solving work on product level instead of across the
  entire environment
- adding description to Changeset object, and allowing editing of the
  description
- adding icons and fixing some spacing with changeset controls
- updated control bar for changesets, including edit
- Fix for a-keys row height.
- Merge branch 'master' into a-keys
- Merge branch 'a-keys' of ssh://git.fedorahosted.org/git/katello into a-keys
- Fixes issue where when a jeditable field was clicked on, and expanded the
  contents of a panel beyond visible no scroll bar would previously appear.
  This change involved a slight re-factor to jeditable helpers to trim down and
  re-factor commonality.  Also, this change involved edits to the jeditable
  plugin itself, thus as of this commit jquery.jeditable is no longer in sync
  with the original repository.
- Activation Keys - removing unused js
- Merge branch 'master' into a-keys
- Activation Keys - add environment to search
- Merge branch 'a-keys' of ssh://git.fedorahosted.org/git/katello into a-keys
- Activation Keys - update to use new tupane layout + spec impacts
- Merge branch 'master' into a-keys
- test for multiple subscriptions assignement to keys
- Activation Keys - make it more obvious that user should select env :)
- Activation Keys - adding some additional specs (e.g. for default env)
- Activation Keys - removing empty spec
- Activation Keys - removing checkNotices from update_subscriptions
- Activation Keys - add Remove link to the subscriptions tab
- Merge branch 'master' into a-keys
- Acttivatino Keys - Adding support for default environment
- spec test for successful subscription updates
- spec test for invalid activation key subscription update
- correctly name spec description
- spec model for multiple akey subscription assigment
- akey subscription update sync action
- ajax call to update akey subscriptions
- akey subscription update action
- fix route for akey subscription updates
- refactor akey subscription list
- bi direction test for akeys/subscriptions
- models for activation key subscription mapping
- Activation Keys - fix failed specs
- Activation Keys - adding helptip text to panel and general pane
- Merge branch 'master' into a-keys
- Activation Keys - ugh.. clean up validation previous commit
- Activation Keys - update so key name is unique within an org
- Activation Key - fix akey create
- Activation Keys - initial specs for views
- Activation Keys - update edit view to improve testability
- Activation Keys - update _new partial to eliminate warning during render
- Activation Keys - removing unused _form partial
- multiselect support for akey subscriptions
- Merge branch 'master' into a-keys
- Activation Keys - update to ensure error notice is generated on before_filter
  error
- adding in activation key mapping to subscriptions
- add jquery multiselect to akey subscription associations
- views for activation key association to subscriptions
- Navigation - remove Groups from Systems subnav
- Activation Keys - controller specs for initial crud support
- adding activation key routes for handling subscription paths
- Activation Keys - fix the _edit view post adding subnav
- Activation Keys - adding the forgotten views...
- Activation Keys - added subnav for subscriptions
- Merge branch 'master' into a-keys
- initial akey model spec tests
- Activation Keys - update index to request based on current org and fix model
  error
- Activation Keys - model - org and env associations
- Merge branch 'master' into a-keys
- Sync Plans - refactor editable to remove duplication
- Systems - refactor editabl to remove duplication
- Environment - refactor editable to remove duplication
- Organization - refactor editable to remove duplication
- Providers - refactor editable to remove duplication
- Merge branch 'master' into a-keys
- Merge branch 'master' into a-keys
- Activation Keys - first commit - initial support for CRUD

* Wed Jul 27 2011 Lukas Zapletal <lzap+git@redhat.com> 0.1.54-1
- spec - logging level can be now specified in the sysconfig
- bug 726030 - Webrick wont start with the -d (daemon) option
- spec - service start forces you to run initdb first
- adding a warning message in the sysconfig comment setting
- Merge branch 'pack-profile'
- production.rb now symlinked to /etc/katello/environment.rb
- 725793 - Permission denied stylesheets/fancyqueries.css
- 725901 - Permission errors in RPM
- 720421 - Promotions Page: Adds fade in of items that meet search criteria
  that have previously been hidden due to previously not meeting a given search
  criteria.
- ignore zanta cache files
- Merge branch 'master' into pack-profile
- added pulp-consumer creation in system registration, uploading pulp-consumer
  package-profile via api, tests
- Merge branch 'master' into pack-profile
- increased priority of candlepin consumer creation to go before pulp
- Merge branch 'master' into pack-profile
- renaming/adding some candlepin and pulp consumer methods.
- proxy controller changes

* Tue Jul 26 2011 Shannon Hughes <shughes@redhat.com> 0.1.53-1
- modifying initd directory using fedora recommendation,
  https://fedoraproject.org/wiki/Packaging/RPMMacros (shughes@redhat.com)

* Tue Jul 26 2011 Mike McCune <mmccune@redhat.com> 0.1.52-1
- periodic rebuild to get past tito bug

* Mon Jul 25 2011 Shannon Hughes <shughes@redhat.com> 0.1.51-1
- upgrade to compas-960-plugin 0.10.4 (shughes@redhat.com)
- upgrade to compas 0.11.5 (shughes@redhat.com)
- upgrade to haml 3.1.2 (shughes@redhat.com)
- spec - fixing katello.org url (lzap+git@redhat.com)
- Upgrades jQuery to 1.6.2. Changes Qunit tests to reflect jQuery version
  change and placement of files from Refactor. (ehelms@redhat.com)
- Fixes height issue with subpanel when left panel is at its minimum height.
  Fixes issue with subpanel close button closing both main and subpanel.
  (ehelms@redhat.com)
* Fri Jul 22 2011 Shannon Hughes <shughes@redhat.com> 0.1.50-1
- Simple-navigation 3.3.4 fixes.  Also fake-systems needed bundle exec before
  rails runner. (jrist@redhat.com)
- adding new simple-navigation deps to lock (shughes@redhat.com)
- bumping simple navigation to 3.3.4 (shughes@redhat.com)
- adding new simple-navigation 3.3.4 (shughes@redhat.com)
- Merge branch 'master' into refactor (eric.d.helms@gmail.com)
- fixed a failing Api::ProductsController spec (dmitri@redhat.com)
- fixed several failing tests in katello-cli-simple-test suite
  (dmitri@redhat.com)
- CSS Refactor - Modifies tupane height to be shorter if the left pane is
  shorter so as not to overrun the footer. (ehelms@redhat.com)
- Improved the roles unit test a bit to look by name instead of id. To better
  indicate the ordering (paji@redhat.com)
- Merge branch 'master' into refactor (ehelms@redhat.com)
- Merge branch 'master' of ssh://git.fedorahosted.org/git/katello
  (ehelms@redhat.com)
- changesets - update cli and controller now taking packs/errata/repos from
  precisely given products (tstrachota@redhat.com)
- Merge branch 'master' into refactor (ehelms@redhat.com)
- Merge branch 'master' of ssh://git.fedorahosted.org/git/katello
  (ehelms@redhat.com)
- fix for the deprecated TaskStatus in changesets (tstrachota@redhat.com)
- Adding organization to permission (paji@redhat.com)
- CSS Refactpr - Reverts katello.spec back to that of master.
  (ehelms@redhat.com)
- Merge branch 'master' into refactor (ehelms@redhat.com)
- Merge branch 'master' of ssh://git.fedorahosted.org/git/katello
  (ehelms@redhat.com)
- adding task_status to changeset (jsherril@redhat.com)
- adding qunit tests for changeset conflict calculation (jsherril@redhat.com)
- async jobs now allow for tracking of progress of pulp sync processes
  (dmitri@redhat.com)
- removed unused Pool and PoolsController (dmitri@redhat.com)
- changesets - fix for spec tests #2 (tstrachota@redhat.com)
- changesets - fixed spec tests (tstrachota@redhat.com)
- changesets - fixed controller (tstrachota@redhat.com)
- changesets - model validations (tstrachota@redhat.com)
- changesets - fixed model methods for adding and removing items
  (tstrachota@redhat.com)
- changesets - fix for async promotions not being executed because of wrong
  changeset state (tstrachota@redhat.com)
- changesets - async promotions controller (tstrachota@redhat.com)
- changesets model - skipping items already promoted with product promotions
  (tstrachota@redhat.com)
- changesets api - promotions controller (tstrachota@redhat.com)
- changesets - model changed to be ready for asynchronous promotions
  (tstrachota@redhat.com)
- Merge branch 'master' into refactor (ehelms@redhat.com)
- Merge branch 'master' of ssh://git.fedorahosted.org/git/katello
  (ehelms@redhat.com)
- 720991 - Segmentation Fault during Roles - Add Permission
  (lzap+git@redhat.com)
- renaming password.rb to password_spec.rb (lzap+git@redhat.com)
- Fixed a broken unit test (paji@redhat.com)
- fixing broken promote (jsherril@redhat.com)
- fixing broken unit test (jsherril@redhat.com)
- adding conflict diffing for changesets in the UI, so the user is notified
  what changed (jsherril@redhat.com)
- disable logging for periodic updater (jsherril@redhat.com)
- 719426 - Fixed an issue with an unecessary group by clause causing postgres
  to go bonkers on roles index page (paji@redhat.com)
- CSS Refactor - Changes to edit panels that need new tupane subpanel layout.
  (ehelms@redhat.com)
- Merge branch 'master' into refactor (ehelms@redhat.com)
- Merge branch 'master' of ssh://git.fedorahosted.org/git/katello
  (ehelms@redhat.com)
- CSS Refactor - Changes the tupane subpanel to conform with the new tupane
  layout and changes environment, product and repo creation to fit new layout.
  (ehelms@redhat.com)
- CSS Refactor - Changes tupane sizing to work with window resize and sets a
  min height. (ehelms@redhat.com)
- update 32x32 icon. add physical/virtual system icons. (jimmac@gmail.com)
- CSS Refactor - Changes to changeset history page to use tupane layout.
  (ehelms@redhat.com)
- CSS Refactor - Changes promotions page partials that use tupane to use new
  layout. (ehelms@redhat.com)
- CSS Refactor - Changes sync plans page to new tupane layout.
  (ehelms@redhat.com)
- CSS Refactor - Converts providers page to use tupane layout.
  (ehelms@redhat.com)
- CSS Refactor - Modifies users and roles pages to use new tupane layout.
  (ehelms@redhat.com)
- CSS Refactor - Converts organization tupane partials to use new layout.
  (ehelms@redhat.com)
- CSS Refactor - Changes to the size of the spinner in the tupane.
  (ehelms@redhat.com)
- CSS Refactor - Changes to the systems tupane pages to respect new scroll bar
  and tupane layout formatting. (ehelms@redhat.com)
- General UI - fixes in before_filters (bbuckingham@redhat.com)
- increasing required candlepin version to 0.4.5 (lzap+git@redhat.com)
- making the incorrect warning message more bold (lzap+git@redhat.com)
- rails startup now logs to /var/log/katello/startup.log (lzap+git@redhat.com)
- 720834 - Provider URL now being stripped at the model level via a
  before_validation. (For real this time.) (jrist@redhat.com)
- CSS Refactor - Further enhancements to tupane layout.  Moves scrollbar CSS in
  SASS format and appends to the end of katello.sass. (ehelms@redhat.com)
- Sync Plans - update model validation to have name unique within org
  (bbuckingham@redhat.com)
- CSS Refactor - Changes to tupane layout to add navigation and main content
  sections. (ehelms@redhat.com)
- Revert "720834 - Provider URL now being stripped at the model level via a
  before_validation." (jrist@redhat.com)
- 720834 - Provider URL now being stripped at the model level via a
  before_validation. (jrist@redhat.com)
- CSS Refactor - Adds a shell layout for content being rendered into the tupane
  panel.  Partials being rendered to go into the tupane panel can now specify
  the tupane_layout and be constructed to put the proper pieces into the proper
  places.  See organizations/_edit.html.haml for an example.
  (ehelms@redhat.com)
- CSS Refactor - Adjusts the tupane panel to size itself based on the window
  height for larger resolutions. (ehelms@redhat.com)
- CSS Refactor - Minor change to placement of javascript and stylesheets
  included from views. (ehelms@redhat.com)
- fixing missing route for organization system list (lzap+git@redhat.com)
- Backing out 720834 fix temporarily. (jrist@redhat.com)
- 720834 - Provider URL now being stripped at the model level via a
  before_validation. (jrist@redhat.com)
- Removed redundant definition. (ehelms@redhat.com)
- added a couple of tests to validate changeset creation during template
  promotion (dmitri@redhat.com)
- CSS Refactor - Re-organizes javascript files. (ehelms@redhat.com)
- Merge branch 'refactor' of ssh://git.fedorahosted.org/git/katello into
  refactor (ehelms@redhat.com)
- CSS Refactor - Adds new helper for layout functions in views. Specifically
  adds in function for including javascript in the HTML head. See
  promotions/show.html.haml or _env_select.html.haml for examples.
  (ehelms@redhat.com)
- 722431 - Improved jQuery jNotify to include an "Always Closable" flag.  Also
  moved the notifications to the middle top of the screen, rather than floated
  right. (jrist@redhat.com)
- fixed template promotions when performed through api (dmitri@redhat.com)
- 721327 - more correcting gem versions to match (mmccune@redhat.com)
- 721327 - cleaning up mail version numbers to match what is in Fedora
  (mmccune@redhat.com)
- Merge branch 'master' of ssh://git.fedorahosted.org/git/katello
  (ehelms@redhat.com)
- replacing internal urls in the default config (lzap+git@redhat.com)
- changesets - model spec tests (tstrachota@redhat.com)
- changesets - fixed remove_product deleting the product from db
  (tstrachota@redhat.com)
- changesets api - controller spec tests (tstrachota@redhat.com)
- changesets api - moved logic for adding content from controller to model
  (tstrachota@redhat.com)
- changesets cli - partial updates of content (tstrachota@redhat.com)
- changesets cli - listing (tstrachota@redhat.com)
- changesets api - controller for partial updates of a content
  (tstrachota@redhat.com)
- changesets api - create, read, destroy actions in controller
  (tstrachota@redhat.com)
- changesets api - controller stub (tstrachota@redhat.com)
- Merge branch 'refactor' of ssh://git.fedorahosted.org/git/katello into
  refactor (jrist@redhat.com)
- A few minor fixes for changeset filter and "home" icon. (jrist@redhat.com)
- added product synchronization (async) (dmitri@redhat.com)
- Merge branch 'tasks' (dmitri@redhat.com)
- 720412 - changing promotions helptip to say that a changeset needs to be
  created, as well as hiding add buttons if a piece of content cannot be added
  instead of disabling it (jsherril@redhat.com)
- added specs for TaskStatus model and controller (dmitri@redhat.com)
- removed Glue::Pulp::Sync (dmitri@redhat.com)
- Merge branch 'master' of ssh://git.fedorahosted.org/git/katello
  (ehelms@redhat.com)

* Thu Jun 23 2011 Lukas Zapletal <lzap+git@redhat.com> 0.1.49-1
- fixing db/schema.rb symlink in the spec
- adding environment support to initdb script
- remove commented debugger in header
- 715421: fix for product size after successful repo(s) sync
- ownergeddon - fixing unit tests
- ownergeddon - organization is needed for systems now
- db/schema.rb now symlinked into /var/lib/katello
- new initscript 'initdb' command
- ownergeddon - bumping version to 0.4.4 for candlepin
- ownergeddon - improving error message
- ownergeddon - support for explicit org
- ownergeddon - user now created using new API
- ownergeddon - user refactoring
- ownergeddon - introducing CPUser entity
- ownergeddon - refactoring name_to_key
- ownergeddon - whitespace
- fixed tests that contained failing environment creation
- fixed failing environment creation test
- Small change for padding around helptip.
- 6692 & 6691: removed hardcoded admin user, as well as usernames and passwords
  from katello config file
- 707274
- Added coded related to listing system's packages
- Stylesheets import cleanup to remove redundancies.
- Refactored systems page css to extend basic block and modify only specific
  attributes.
- Re-factored creating custom rows in lists to be a true/false option that when
  true attempts to call render_rows.  Any page implementing custom rows in a
  list view should provide a render_rows function in the helper to handle it.
- Added toggle all to sync management page.
- Removal of schedule reboot and uptime from systems detail.
- Adds to the custom system list display to show additional details within a
  system information block.  Follows the three column convention placing
  details in a particular column.
- Added new css class to lists that are supposed to be ajax scrollable to
  provide better support across variations of ajax scroll usage.
- Change to fix empty columns in the left panel from being displayed without
  width and causing column misalignment.
- Changes system list to display registered and last checkin date as main
  column headers.  Switches from standard column rendering to use custom column
  rendering function via custom_columns in the systems helper module.
- Adds new option to the two panel display, :custom_columns, whereby a function
  name can be passed that will do the work of rendering the columns in the left
  side of the panel.  This is for cases when column data needs custom
  manipulation or data rows need a customized look and feel past the standard
  table look and feel.
- Made an initializer change so that cp_type is handled right
- Updated a test to create tmp dir unless it exists
- Fixed the provider_spec to actually test if the subscriptions called the
  right thing in candlepin
- fixing sql error to hopefully work with postgresql
- adding missing permission for sync_schedules
- using a better authenication checking query with some more tests
- migrating anonymous_role to not user ar_
- a couple more roles fixes
- changing roles to not populate nil resource types or nil tags
- Added spec tests for notices_controller.
- adding missing operations resource_type to seeds
- changing the roles subsystem to use the same types/verbs for active record
  and controller access
- removing old roles that were adding errant types to the database
- fixing odd sudden broken path link, possibly due to rails upgrade
- adding back subscriptions to provider filter

* Fri Jun 17 2011 Justin Sherrill <jsherril@redhat.com> 0.1.48-1
- removing hudson task during rpm building (jsherril@redhat.com)
- added api repository controller tests for repository discovery
  (dmitri@redhat.com)
- Search - adding some spec tests (bbuckingham@redhat.com)
- Removed improper test case from systems controller. (ehelms@redhat.com)
- Added systems_controller spec tests for wider coverage. (ehelms@redhat.com)
- Added system_helper_methods for spec testing that mocks the backend
  Candlepin:Consumer call to allow for controller testing against ActiveRecord.
  (ehelms@redhat.com)
- adding qunit test files for testswarm server (shughes@scooby.rdu.redhat.com)
- 6489: added support for repository discovery during custom product creation
  (dmitri@appliedlogic.ca)
- forcing a Require when task runs, doesnt seem to pick it up otherwise
  (katello-devel@redhat.com)
- testing taking out the ci_reports section for now (katello-devel@redhat.com)
- Merge branch 'master' of ssh://git.fedorahosted.org/git/katello
  (adprice@redhat.com)
- added specs to test against fix for bug #701406 (adprice@redhat.com)
- Fixed the unit tests for sync schedule controller (paji@redhat.com)
- converting some legacy role work arounds to the new role map in role.rb
  (jsherril@redhat.com)
- adding missing katello.yml (jsherril@redhat.com)
- 701406 - fixed issue where api was looking for org via displayName instead of
  key (adprice@redhat.com)

* Thu Jun 16 2011 Justin Sherrill <jsherril@redhat.com> 0.1.47-1
- initial public build

* Tue Jun 14 2011 Mike McCune <mmccune@redhat.com> 0.1.46-1
- initial changelog<|MERGE_RESOLUTION|>--- conflicted
+++ resolved
@@ -16,13 +16,8 @@
 %global confdir deploy/common
 
 Name:           katello
-<<<<<<< HEAD
-Version:        0.1.174
-Release:        2%{?dist}
-=======
 Version:        0.1.187
 Release:        1%{?dist}
->>>>>>> 4a7649b5
 Summary:        A package for managing application life-cycle for Linux systems
 BuildArch:      noarch
 
@@ -351,10 +346,6 @@
 fi
 
 %changelog
-<<<<<<< HEAD
-* Tue Jan 10 2012 Shannon Hughes <shughes@redhat.com> 0.1.174-2
-- se build (shughes@redhat.com)
-=======
 * Fri Jan 20 2012 Lukas Zapletal <lzap+git@redhat.com> 0.1.187-1
 - fix for listing available tags of KTEnvironment
 
@@ -407,7 +398,6 @@
 - removing obsolete strings
 - removing scoped search  from existing models
 
->>>>>>> 4a7649b5
 * Tue Jan 10 2012 Mike McCune <mmccune@redhat.com> 0.1.174-1
 - fixing critical issue with 2pane search rendering
 * Tue Jan 10 2012 Ivan Necas <inecas@redhat.com> 0.1.173-1
