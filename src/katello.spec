# vim: sw=4:ts=4:et
#
# Copyright 2011 Red Hat, Inc.
#
# This software is licensed to you under the GNU General Public
# License as published by the Free Software Foundation; either version
# 2 of the License (GPLv2) or (at your option) any later version.
# There is NO WARRANTY for this software, express or implied,
# including the implied warranties of MERCHANTABILITY,
# NON-INFRINGEMENT, or FITNESS FOR A PARTICULAR PURPOSE. You should
# have received a copy of GPLv2 along with this software; if not, see
# http://www.gnu.org/licenses/old-licenses/gpl-2.0.txt.

%global homedir %{_datarootdir}/%{name}
%global datadir %{_sharedstatedir}/%{name}
%global confdir deploy/common

Name:           katello
<<<<<<< HEAD
Version:        0.1.229
Release:        2%{?dist}
=======
Version:        0.1.233
Release:        1%{?dist}
>>>>>>> 53d5241f
Summary:        A package for managing application life-cycle for Linux systems
BuildArch:      noarch

Group:          Applications/Internet
License:        GPLv2
URL:            http://www.katello.org

# How to create the source tarball:
#
# git clone git://git.fedorahosted.org/git/katello.git/
# yum install tito
# cd src/
# tito build --tag katello-%{version}-%{release} --tgz
Source0:        %{name}-%{version}.tar.gz
BuildRoot:      %{_tmppath}/%{name}-%{version}-%{release}-root-%(%{__id_u} -n)

Requires:        %{name}-common
Requires:        %{name}-glue-pulp
Requires:        %{name}-glue-foreman
Requires:        %{name}-glue-candlepin
Requires:        %{name}-selinux
Conflicts:       %{name}-headpin

%description
Provides a package for managing application life-cycle for Linux systems.

%package common
BuildArch:      noarch
Summary:        Common bits for all Katello instances
Requires:       httpd
Requires:       mod_ssl
Requires:       openssl
Requires:       elasticsearch
Requires:       rubygems
Requires:       rubygem(rails) >= 3.0.10
Requires:       rubygem(haml) >= 3.1.2
Requires:       rubygem(haml-rails)
Requires:       rubygem(json)
Requires:       rubygem(rest-client)
Requires:       rubygem(jammit)
Requires:       rubygem(rails_warden)
Requires:       rubygem(net-ldap)
Requires:       rubygem(compass) >= 0.11.5
Requires:       rubygem(compass-960-plugin) >= 0.10.4
Requires:       rubygem(oauth)
Requires:       rubygem(i18n_data) >= 0.2.6
Requires:       rubygem(gettext_i18n_rails)
Requires:       rubygem(simple-navigation) >= 3.3.4
Requires:       rubygem(pg)
Requires:       rubygem(delayed_job) >= 2.1.4
Requires:       rubygem(acts_as_reportable) >= 1.1.1
Requires:       rubygem(pdf-writer) >= 1.1.8
Requires:       rubygem(ruport) >= 1.6.3
Requires:       rubygem(daemons) >= 1.1.4
Requires:       rubygem(uuidtools)
Requires:       rubygem(thin)
Requires:       rubygem(fssm)
Requires:       rubygem(sass)
Requires:       rubygem(chunky_png)
Requires:       rubygem(tire)

%if 0%{?rhel} == 6
Requires:       redhat-logos >= 60.0.14
%endif

# <workaround> for 714167 - undeclared dependencies (regin & multimap)
# TODO - uncomment the statement once we push patched actionpack to our EL6 repo
#%if 0%{?fedora} && 0%{?fedora} <= 15
Requires:       rubygem(regin)
#%endif
# </workaround>

Requires(pre):  shadow-utils
Requires(preun): chkconfig
Requires(preun): initscripts
Requires(post): chkconfig
Requires(postun): initscripts coreutils sed

BuildRequires:  coreutils findutils sed
BuildRequires:  rubygems
BuildRequires:  rubygem-rake
BuildRequires:  rubygem(gettext)
BuildRequires:  rubygem(jammit)
BuildRequires:  rubygem(chunky_png)
BuildRequires:  rubygem(fssm) >= 0.2.7
BuildRequires:  rubygem(compass) >= 0.11.5
BuildRequires:  rubygem(compass-960-plugin) >= 0.10.4

%description common
Common bits for all Katello instances


%package all
BuildArch:      noarch
Summary:        A meta-package to pull in all components for Katello
Requires:       %{name}
Requires:       %{name}-configure
Requires:       %{name}-cli
Requires:       postgresql-server
Requires:       postgresql
Requires:       pulp
Requires:       candlepin-tomcat6

%description all
This is the Katello meta-package.  If you want to install Katello and all
of its dependencies on a single machine, you should install this package
and then run katello-configure to configure everything.

%package glue-pulp
BuildArch:      noarch
Summary:         Katello connection classes for the Pulp backend
Requires:        %{name}-common

%description glue-pulp
Katello connection classes for the Pulp backend

%package glue-foreman
BuildArch:      noarch
Summary:         Katello connection classes for the Foreman backend
Requires:        %{name}-common

%description glue-foreman
Katello connection classes for the Foreman backend

%package glue-candlepin
BuildArch:      noarch
Summary:         Katello connection classes for the Candlepin backend
Requires:        %{name}-common

%description glue-candlepin
Katello connection classes for the Candlepin backend

%prep
%setup -q

%build
#configure Bundler
rm -f Gemfile.lock
sed -i '/@@@DEV_ONLY@@@/,$d' Gemfile

#pull in branding if present
if [ -d branding ] ; then
  cp -r branding/* .
fi

#compile SASS files
echo Compiling SASS files...
compass compile

#generate Rails JS/CSS/... assets
echo Generating Rails assets...
jammit --config config/assets.yml -f


#create mo-files for L10n (since we miss build dependencies we can't use #rake gettext:pack)
echo Generating gettext files...
ruby -e 'require "rubygems"; require "gettext/tools"; GetText.create_mofiles(:po_root => "locale", :mo_root => "locale")'

%install
rm -rf %{buildroot}
#prepare dir structure
install -d -m0755 %{buildroot}%{homedir}
install -d -m0755 %{buildroot}%{datadir}
install -d -m0755 %{buildroot}%{datadir}/tmp
install -d -m0755 %{buildroot}%{datadir}/tmp/pids
install -d -m0755 %{buildroot}%{_sysconfdir}/%{name}
install -d -m0755 %{buildroot}%{_localstatedir}/log/%{name}

# clean the application directory before installing
[ -d tmp ] && rm -rf tmp

#copy the application to the target directory
mkdir .bundle
mv ./deploy/bundle-config .bundle/config
cp -R .bundle * %{buildroot}%{homedir}

#copy configs and other var files (will be all overwriten with symlinks)
install -m 600 config/%{name}.yml %{buildroot}%{_sysconfdir}/%{name}/%{name}.yml
install -m 644 config/environments/production.rb %{buildroot}%{_sysconfdir}/%{name}/environment.rb

#copy init scripts and sysconfigs
install -Dp -m0644 %{confdir}/%{name}.sysconfig %{buildroot}%{_sysconfdir}/sysconfig/%{name}
install -Dp -m0755 %{confdir}/%{name}.init %{buildroot}%{_initddir}/%{name}
install -Dp -m0755 %{confdir}/%{name}-jobs.init %{buildroot}%{_initddir}/%{name}-jobs
install -Dp -m0644 %{confdir}/%{name}.completion.sh %{buildroot}%{_sysconfdir}/bash_completion.d/%{name}
install -Dp -m0644 %{confdir}/%{name}.logrotate %{buildroot}%{_sysconfdir}/logrotate.d/%{name}
install -Dp -m0644 %{confdir}/%{name}-jobs.logrotate %{buildroot}%{_sysconfdir}/logrotate.d/%{name}-jobs
install -Dp -m0644 %{confdir}/%{name}.httpd.conf %{buildroot}%{_sysconfdir}/httpd/conf.d/%{name}.conf
install -Dp -m0644 %{confdir}/thin.yml %{buildroot}%{_sysconfdir}/%{name}/
install -Dp -m0644 %{confdir}/mapping.yml %{buildroot}%{_sysconfdir}/%{name}/

#overwrite config files with symlinks to /etc/katello
ln -svf %{_sysconfdir}/%{name}/%{name}.yml %{buildroot}%{homedir}/config/%{name}.yml
#ln -svf %{_sysconfdir}/%{name}/database.yml %{buildroot}%{homedir}/config/database.yml
ln -svf %{_sysconfdir}/%{name}/environment.rb %{buildroot}%{homedir}/config/environments/production.rb

#create symlinks for some db/ files
ln -svf %{datadir}/schema.rb %{buildroot}%{homedir}/db/schema.rb

#create symlinks for data
ln -sv %{_localstatedir}/log/%{name} %{buildroot}%{homedir}/log
ln -sv %{datadir}/tmp %{buildroot}%{homedir}/tmp

#create symlink for Gemfile.lock (it's being regenerated each start)
ln -svf %{datadir}/Gemfile.lock %{buildroot}%{homedir}/Gemfile.lock

#re-configure database to the /var/lib/katello directory
sed -Ei 's/\s*database:\s+db\/(.*)$/  database: \/var\/lib\/katello\/\1/g' %{buildroot}%{homedir}/config/database.yml

#remove files which are not needed in the homedir
rm -rf %{buildroot}%{homedir}/README
rm -rf %{buildroot}%{homedir}/LICENSE
rm -rf %{buildroot}%{homedir}/doc
rm -rf %{buildroot}%{homedir}/deploy
rm -rf %{buildroot}%{homedir}/%{name}.spec
rm -f %{buildroot}%{homedir}/lib/tasks/.gitkeep
rm -f %{buildroot}%{homedir}/public/stylesheets/.gitkeep
rm -f %{buildroot}%{homedir}/vendor/plugins/.gitkeep

#branding
if [ -d branding ] ; then
  ln -svf %{_datadir}/icons/hicolor/24x24/apps/system-logo-icon.png %{buildroot}%{homedir}/public/images/rh-logo.png
  ln -svf %{_sysconfdir}/favicon.png %{buildroot}%{homedir}/public/images/favicon.png
  rm -rf %{buildroot}%{homedir}/branding
fi

#remove development tasks
rm %{buildroot}%{homedir}/lib/tasks/rcov.rake
rm %{buildroot}%{homedir}/lib/tasks/yard.rake
rm %{buildroot}%{homedir}/lib/tasks/hudson.rake

#correct permissions
find %{buildroot}%{homedir} -type d -print0 | xargs -0 chmod 755
find %{buildroot}%{homedir} -type f -print0 | xargs -0 chmod 644
chmod +x %{buildroot}%{homedir}/script/*
chmod a+r %{buildroot}%{homedir}/ca/redhat-uep.pem

%clean
rm -rf %{buildroot}

%post common
#Add /etc/rc*.d links for the script
/sbin/chkconfig --add %{name}

%postun common
#update config/initializers/secret_token.rb with new key
NEWKEY=$(</dev/urandom tr -dc A-Za-z0-9 | head -c128)
sed -i "s/^Src::Application.config.secret_token = '.*'/Src::Application.config.secret_token = '$NEWKEY'/" \
    %{homedir}/config/initializers/secret_token.rb

if [ "$1" -ge "1" ] ; then
    /sbin/service %{name} condrestart >/dev/null 2>&1 || :
fi

%files
%attr(600, katello, katello)
%defattr(-,root,root)
%{homedir}/app/controllers
%{homedir}/app/helpers
%{homedir}/app/mailers
%{homedir}/app/models/*.rb
%{homedir}/app/stylesheets
%{homedir}/app/views
%{homedir}/autotest
%{homedir}/ca
%{homedir}/config
%{homedir}/db/migrate/
%{homedir}/db/products.json
%{homedir}/db/seeds.rb
%{homedir}/integration_spec
%{homedir}/lib/*.rb
%{homedir}/lib/navigation
%{homedir}/lib/resources/cdn.rb
%{homedir}/lib/tasks
%{homedir}/lib/util
%{homedir}/locale
%{homedir}/public
%{homedir}/script
%{homedir}/spec
%{homedir}/tmp
%{homedir}/vendor
%{homedir}/.bundle
%{homedir}/config.ru
%{homedir}/Gemfile
%{homedir}/Gemfile.lock
%{homedir}/Rakefile

%files common
%defattr(-,root,root)
%doc README LICENSE doc/
%config(noreplace) %{_sysconfdir}/%{name}/%{name}.yml
%config %{_sysconfdir}/%{name}/thin.yml
%config %{_sysconfdir}/httpd/conf.d/%{name}.conf
%config %{_sysconfdir}/%{name}/environment.rb
%config %{_sysconfdir}/logrotate.d/%{name}
%config %{_sysconfdir}/logrotate.d/%{name}-jobs
%config %{_sysconfdir}/%{name}/mapping.yml
%config(noreplace) %{_sysconfdir}/sysconfig/%{name}
%{_initddir}/%{name}
%{_initddir}/%{name}-jobs
%{_sysconfdir}/bash_completion.d/%{name}
%{homedir}/log
%{homedir}/db/schema.rb

%defattr(-, katello, katello)
%{_localstatedir}/log/%{name}
%{datadir}

%files glue-pulp
%{homedir}/app/models/glue/pulp
%{homedir}/lib/resources/pulp.rb

%files glue-candlepin
%{homedir}/app/models/glue/candlepin
%{homedir}/app/models/glue/provider.rb
%{homedir}/lib/resources/candlepin.rb

%files glue-foreman
%{homedir}/lib/resources/foreman.rb

%files all

%pre common
# Add the "katello" user and group
getent group %{name} >/dev/null || groupadd -r %{name}
getent passwd %{name} >/dev/null || \
    useradd -r -g %{name} -d %{homedir} -s /sbin/nologin -c "Katello" %{name}
exit 0

%preun common
if [ $1 -eq 0 ] ; then
    /sbin/service %{name} stop >/dev/null 2>&1
    /sbin/chkconfig --del %{name}
fi

%changelog
<<<<<<< HEAD
* Thu Feb 09 2012 Jordan OMara <jomara@redhat.com> 0.1.229-2
- 788708 - Mike McCune - Need a bootstrap.sh style script for system registration
- 755028 - Brad Buckingham - spinner.gif missing in non-locker envs
- 787302 - Brad Buckingham - Promotion of changeset fails with wrong number of arguments (1 for 2)
- 788599 - Brad Buckingham - Unable to select a distribution on a system template
- 768014 - Lukáš Zapletal - katello-configure with answer-file org_name fails
- 771957 - Partha Aji - Cannot recreate org with same name
=======
* Fri Feb 10 2012 Lukas Zapletal <lzap+git@redhat.com> 0.1.232-1
- 789144 - promotions - redindex pkgs and errata after promotion of product or
  repo

* Fri Feb 10 2012 Ivan Necas <inecas@redhat.com> 0.1.230-1
- periodic build

>>>>>>> 53d5241f
* Thu Feb 09 2012 Mike McCune <mmccune@redhat.com> 0.1.229-1
- rebuild

* Thu Feb 09 2012 Jordan OMara <jomara@redhat.com> 0.1.228-2
- 788599  Brad Buckingham - Unable to select a distribution on a system template
- 786438  Tomas Strachota - [package info] failure - 705: unexpected token at 'null'
- 788149  Brad Buckingham - 'format_time' error visiting activation key subscription tab
- 768254  Ivan Necas - Empty repo list in case of 2nd manifest import and in different org
- 788078  Bryan Kearney - Distro arch is ignored
- 786572  Mike McCune - elasticsearch can get killed due to out of memory errors.
- 788228  Mike McCune - manifest upload too large
- 768254  Ivan Necas - Empty repo list in case of 2nd manifest import and in different org

* Wed Feb 08 2012 Jordan OMara <jomara@redhat.com> 0.1.228-1
- Updating the spec to split out common/katello to facilitate headpin
  (jomara@redhat.com)
- comment - better todo comment for unwrapping (lzap+git@redhat.com)
- comment - removing unnecessary todo (lzap+git@redhat.com)

* Wed Feb 08 2012 Jordan OMara <jomara@redhat.com>
- Updating the spec to split out common/katello to facilitate headpin
  (jomara@redhat.com)
- comment - better todo comment for unwrapping (lzap+git@redhat.com)

* Tue Feb 07 2012 Mike McCune <mmccune@redhat.com> 0.1.225-2
- brew build
* Tue Feb 07 2012 Mike McCune <mmccune@redhat.com>
- brew build
* Tue Feb 07 2012 Ivan Necas <inecas@redhat.com> 0.1.225-1
- 768254 - scope products API by organization (inecas@redhat.com)

* Tue Feb 07 2012 Lukas Zapletal <lzap+git@redhat.com> 0.1.224-1
- binding - better error reporting fix

* Tue Feb 07 2012 Lukas Zapletal <lzap+git@redhat.com> 0.1.223-1
- binding - better error reporting
- infra - improving rake routes script
- 740964 - Added validation to make sure that there is atleast 1 user in the
  Administrator/superadmin role
- system template - update repos to use elastic search query
- 769425 - set minimum width of selector box

* Mon Feb 06 2012 Jordan OMara <jomara@redhat.com> 0.1.222-2
- 787745 MODIFIED - Brad Buckingham - Getting "404 Resource Not Found" when trying to Download a System Template
- 786598 MODIFIED - Brad Buckingham - System Templates - issues exist when same repo name used across multiple products
- 785799 MODIFIED - Tom McKay - Importing manifest failed with force selected.
- 766968 MODIFIED - Partha Aji - Dashboard - user with limited permissions can see the dashboard
- 771957 MODIFIED - Partha Aji - Cannot recreate org with same name
- 771886 MODIFIED - Brad Buckingham - UI remains in processing state after triggering a package install via system packages
- 784280    ON_QA - Lukáš Zapletal - SELinux denials during system cli test
- 740007 MODIFIED - Partha Aji - Dates & time across katello aren't internationalized
- 771957 MODIFIED - Partha Aji - Cannot recreate org with same name
- 786110 MODIFIED - Brad Buckingham - Removal of system template fails if Repo  added
- 786586 MODIFIED - Brad Buckingham - System Templates - repository duplicated in TDL export
- 786222 MODIFIED - Brad Buckingham - Unable to export a system template containing a <repository> for a single RHEL release
- 758441 MODIFIED - Shannon Hughes - Need an "Expand/Collapse All" button on the Sync Management page
- 786200 MODIFIED - Tom McKay - Machine Type in the Subscriptions page does not need to be there.
- 754526 MODIFIED - Tom McKay - Cannot unset a user's default env
- 786574 MODIFIED - Tom McKay - consumer returned from /katello/api/consumer/$id missing autoheal value

* Mon Feb 06 2012 Mike McCune <mmccune@redhat.com> 0.1.222-1
- 787745 - system template - fix download containing distros
  (bbuckingham@redhat.com)

* Mon Feb 06 2012 Lukas Zapletal <lzap+git@redhat.com> 0.1.221-1
- binding - implementing the glue logic
- spec - removing some warning messages
- binding - adding cp_label to repository model class
- 785799 - show error message suggesting use of force upload not shown when
  force upload is already set
- 786598 - system templates - improve support for repos having same name

* Mon Feb 06 2012 Ivan Necas <inecas@redhat.com> 0.1.220-1
- periodic build
* Fri Feb 03 2012 Ivan Necas <inecas@redhat.com> 0.1.218-1
- Fix problem with admin user password in production mode (inecas@redhat.com)

* Fri Feb 03 2012 Lukas Zapletal <lzap+git@redhat.com> 0.1.215-1
- logging - setting default production level to 'warn'
- 771886 - system packages - fix ui staying in processing state on pkg install

* Thu Feb 02 2012 Mike McCune <mmccune@redhat.com> 0.1.214-1
- rebuild
* Thu Feb 02 2012 Lukas Zapletal <lzap+git@redhat.com> 0.1.213-1
- spec - moving newrelic gem out of test env (faster)
- spec - making unit tests faster
- spec - optimizing unit tests
- binding - fetch existing bound repos from pulp
- repos - removing unused repo_id class method
- 786110 - system template - fix failure on removal if repo added

* Wed Feb 01 2012 Mike McCune <mmccune@redhat.com> 0.1.211-1
- rebuild
* Wed Feb 01 2012 Lukas Zapletal <lzap+git@redhat.com> 0.1.210-1
- binding - consumer must exist
- binding - implementing security rule
- errors - better error handling of 404 for CLI
- binding - adding enabled_repos controller action

* Wed Feb 01 2012 Lukas Zapletal <lzap+git@redhat.com> 0.1.208-1
- 753318: add headers to sync schedule lists
- 786160 - password reset - resolve error when saving task status

* Tue Jan 31 2012 Lukas Zapletal <lzap+git@redhat.com> 0.1.207-1
- 757817-Added code to show Activation Keys page if user has AK read privileges
- Promotion Search: Fixes for broken unit tests related to adding
  index_packages during promotion.
- 782959,747827,782239 - i18n issues creating pulp users & repos were fixed
- activation keys - fix missing navigation for Available Subscriptions
- Promotion Search - Fixes issue with tupane slider showing up partially inside
  the left side tree.
- providers - fix broken arrow for products and repos
- update to translation strings
- Added "Environment" to Initial environment page on new Org.
- 748060 - fix bbq on promotions page
- Promotion Search - Changes to init search widget state on load properly.
- Promotion Search - Re-factors search enabling on sliding tree to be more
  stand alone and decoupled.  Fixes issues with search widget not closing
  properly on tab changes.
- 757094 - Product should be readable even it has no enabled repos
- Promotion Search - Adds proper checks when there is no next environment for
  listing promotable packages.
- Promotion Search - Initial work to enable package search on the promotions
  page with proper calculations.

* Mon Jan 30 2012 Lukas Zapletal <lzap+git@redhat.com> 0.1.206-1
- 785703 - fixing user creation code

* Mon Jan 30 2012 Lukas Zapletal <lzap+git@redhat.com> 0.1.205-1
- 785703 - increasing logging for seed script fix

* Mon Jan 30 2012 Lukas Zapletal <lzap+git@redhat.com> 0.1.204-1
- Revert "Make default logging level be warn"

* Mon Jan 30 2012 Lukas Zapletal <lzap+git@redhat.com> 0.1.203-1
- 785703 - increasing logging for seed script

* Mon Jan 30 2012 Lukas Zapletal <lzap+git@redhat.com> 0.1.202-1
- changesets - fixed validations It was not checking whether the distribution's
  repo has been promoted. Validations for other content is also simplified by
  this commit.
- 783402 - unique constraint for templates in changeset
- debugging - replacing most info logs with debug
- katello-debug was having an issue with symlinks

* Fri Jan 27 2012 Mike McCune <mmccune@redhat.com> 0.1.201-1
- rebuild

* Fri Jan 27 2012 Martin Bačovský <mbacovsk@redhat.com> 0.1.200-1
- rename-locker - renamed locker in javascript (mbacovsk@redhat.com)
- 785168 - Do not remove dots from pulp ids (lzap+git@redhat.com)
- nicer errors for CLI and RHSM when service is down (lzap+git@redhat.com)
- 769954 - org and repo names in custom repo content label (inecas@redhat.com)

* Thu Jan 26 2012 Shannon Hughes <shughes@redhat.com> 0.1.197-2
- se build (shughes@redhat.com)

* Thu Jan 26 2012 Mike McCune <mmccune@redhat.com> 0.1.198-1
- periodic rebuild

* Thu Jan 26 2012 Shannon Hughes <shughes@redhat.com> 0.1.197-1
- update to i18n strings (shughes@redhat.com)
- 784679 - fixed prefs error on system subscription page that was causing the
  page to not load. [stolen from tomckay] (jomara@redhat.com)
- rename-locker - fixed locker that sneaked back during merge
  (mbacovsk@redhat.com)
- Gettext:find from master was going to be a HUGE pain. (jrist@redhat.com)
- rename-branding - Fix for a small typo. (jrist@redhat.com)
- Old string cleanup from pre-gettext days. (jrist@redhat.com)
- rename-locker - fixed paths in test helper (mbacovsk@redhat.com)
- 783511 - Wider menus for branding rename. (jrist@redhat.com)
- rename-locker - locker renamed in controllers and views (mbacovsk@redhat.com)
- locker-rename - locker renamed in model (mbacovsk@redhat.com)
- locker-rename db mgration (mbacovsk@redhat.com)
- 783512,783511,783509,783508 - Additional work for branding rename.      - New
  strings for changes.      - Fixed a spec test since it failed properly, yay!
  (jrist@redhat.com)
- 783512,783511,783509,783508 -More work for branding rename.
  (jrist@redhat.com)
- 783512,783511,783509,783508 - Initial work for branding rename.
  (jrist@redhat.com)
- Fixed error on parsing json error messagae (mbacovsk@redhat.com)
- 784607 - katello production.log can rapidly increase in size
  (lzap+git@redhat.com)
- 767475 - system packages - disable content form when no pkg/group is included
  (bbuckingham@redhat.com)
- 772744 - Removing accounts views/controllers period (jomara@redhat.com)
- 761553 - adding better UI for non-admin viewing roles (jomara@redhat.com)
- 773368 - GPG keys - update to show product the repo is associated with
  (bbuckingham@redhat.com)
- translation i18n files (shughes@redhat.com)
- adding some more password util specs (lzap+git@redhat.com)

* Tue Jan 24 2012 Martin Bačovský <mbacovsk@redhat.com> 0.1.195-1
- 782775 - Unify unsubscription in RHSM and Katello CLI (mbacovsk@redhat.com)

* Mon Jan 23 2012 Mike McCune <mmccune@redhat.com> 0.1.194-1
- daily rebuild
* Mon Jan 23 2012 Mike McCune <mmccune@redhat.com> 0.1.193-1
- perodic rebuild
* Mon Jan 23 2012 Lukas Zapletal <lzap+git@redhat.com> 0.1.192-1
- selinux - adding requirement for the main package

* Mon Jan 23 2012 Lukas Zapletal <lzap+git@redhat.com> 0.1.191-1
- adding comment to the katello spec
- Revert "adding first cut of our SELinux policy"

* Mon Jan 23 2012 Lukas Zapletal <lzap+git@redhat.com> 0.1.190-1
- adding first cut of our SELinux policy

* Fri Jan 20 2012 Mike McCune <mmccune@redhat.com> 0.1.189-1
- rebuild

* Fri Jan 20 2012 Mike McCune <mmccune@redhat.com> 0.1.188-1
- Periodic rebuild

* Fri Jan 20 2012 Lukas Zapletal <lzap+git@redhat.com> 0.1.187-1
- fix for listing available tags of KTEnvironment

* Fri Jan 20 2012 Lukas Zapletal <lzap+git@redhat.com> 0.1.186-1
- perms - fake /api/packages/ path for rhsm
- Fix to a previous commit related to user default env permissions
- Minor edits to i18n some strings
- Pushing a missed i18n string
- 783328,783320,773603-Fixed environments : user permissions issues
- 783323 - i18ned resource types names
- 754616 - Attempted fix for menu hover jiggle.  - Moved up the third level nav
  1 px.  - Tweaked the hoverIntent settings a tiny bit.
- 782883 - Updated branding_helper.rb to include headpin strings
- 782883 - AppConfig.katello? available, headpin strings added
- 769619 - Fix for repo enable/disable behavior.

* Thu Jan 19 2012 Lukas Zapletal <lzap+git@redhat.com> 0.1.185-1
- Bumping candlepin version to 0.5.10
- 773686 - Fixes issue with system template package add input box becoming
  unusable after multiple package adds.
- perms - fixing unit tests after route rename
- perms - moving /errata/id under /repositories API
- perms - moving /packages/id under /repositories API
- 761667 - JSON error message from candlepin parsed correctly

* Thu Jan 19 2012 Ivan Necas <inecas@redhat.com> 0.1.184-1
- periodic build

* Wed Jan 18 2012 Mike McCune <mmccune@redhat.com> 0.1.183-1
- 761576 - removing CSS and jquery plugins for simplePassMeter
  (mmccune@redhat.com)
- 761576 - removing the password strength meter (mmccune@redhat.com)
- Moves javascript to bottom of html page and removes redundant i18n partials
  to the base katello layout. (ehelms@redhat.com)
- 771957-Made the org deletion code a little better (paji@redhat.com)

* Wed Jan 18 2012 Ivan Necas <inecas@redhat.com> 0.1.182-1
- periodic build
* Wed Jan 18 2012 Ivan Necas <inecas@redhat.com> 0.1.181-1
- gpg cli support
* Fri Jan 13 2012 Lukas Zapletal <lzap+git@redhat.com> 0.1.178-1
- api perms review - tasks
- 771957 - Fixed an org deletion failure issue
- 755522 - fixing issue where adding filters to a product in the UI did not
  actually take effect in pulp
- adding elasticsearch to ping api
- disabling fade in for sync page
- 773137 - Made the  system search stuff adhre to permissions logic
- 746913 fix sync plan time, incorrectly using date var
- removing obsolete strings
- removing scoped search  from existing models

* Tue Jan 10 2012 Mike McCune <mmccune@redhat.com> 0.1.174-1
- fixing critical issue with 2pane search rendering
* Tue Jan 10 2012 Ivan Necas <inecas@redhat.com> 0.1.173-1
- katello-agent - fix task refreshing (inecas@redhat.com)
- fixing self roles showing up in the UI (jsherril@redhat.com)

* Tue Jan 10 2012 Ivan Necas <inecas@redhat.com> 0.1.172-1
- repetitive build

* Fri Jan 06 2012 Mike McCune <mmccune@redhat.com> 0.1.170-1
- updated translation strings (shughes@redhat.com)
- Bug 768953 - Creating a new system from the webui fails to display
  Environment ribbon correctly
* Fri Jan 06 2012 Ivan Necas <inecas@redhat.com> 0.1.168-1
- 771911 - keep facts on system update (inecas@redhat.com)

* Thu Jan 05 2012 Mike McCune <mmccune@redhat.com> 0.1.167-1
- Periodic rebuild with tons of new stuff, check git for features

* Wed Jan 04 2012 Shannon Hughes <shughes@redhat.com> 0.1.165-1
- 766977 fixing org box dropdown mouse sensitivity (shughes@redhat.com)
- Add elastic search to the debug collection (bkearney@redhat.com)
- 750117 - Fixes issue with duplicate search results being returned that
  stemmed from pressing enter within the search field too many times.
  (ehelms@redhat.com)
- translated strings from zanata (shughes@redhat.com)
- 752177 - Adds clearing of search hash when search input is cleared manually
  or via Clear from dropdown. (ehelms@redhat.com)
- 769905 remove yum 3.2.29 requirements from katello (shughes@redhat.com)

* Wed Jan 04 2012 Ivan Necas <inecas@redhat.com> 0.1.163-1
- periodic rebuild

* Tue Jan 03 2012 Lukas Zapletal <lzap+git@redhat.com> 0.1.160-1
- moving /distributions API into /repositories path
- disabling auto-complete on tupane pages
- system templates - fix packages, groups and repos to be consistent w/
  promotions
- system templates - fix label on template tree for repos
- system templates - fix specs broken by addition of repo
- system template - updates to tdl for handling templates containing individual
  repos
- system template - update to allow adding individual repos to template
- auto_search_complete - allow controller to provide object for permissions
  check
- Add missing Copyright headers.
- Added permission to list the readable repositories in an environment

* Mon Jan 02 2012 Lukas Zapletal <lzap+git@redhat.com> 0.1.157-1
- api perms review - activation keys
- 751033 - adding subscriptions to activation key exception
- perms - changesets permission review

* Fri Dec 23 2011 Lukas Zapletal <lzap+git@redhat.com> 0.1.156-1
- api perms - changesets unittests
- api perms - changesets
- permission coverage rake spec improvement
- 768047 - promotions - let user know if promotion fails
- 754609 - Sync status on dashboard now rounded percent.

* Thu Dec 22 2011 Ivan Necas <inecas@redhat.com> 0.1.155-1
- periodic rebuild
* Wed Dec 21 2011 Mike McCune <mmccune@redhat.com> 0.1.154-1
- removing indexing for changesets, as its not needed currently
  (jsherril@redhat.com)
- make sure that katello prefix is part of the gpg url (ohadlevy@redhat.com)
* Wed Dec 21 2011 Justin Sherrill <jsherril@redhat.com> 0.1.153-1
- fixing routes.js (jsherril@redhat.com)
- reverting to old package behavior (jsherril@redhat.com)
- unit test fix (jsherril@redhat.com)
- fixing broken unit tests
- ignoring tire if running tests
- Search: Adds button disabling on unsearchable content within sliding tree.
  (ehelms@redhat.com)
- making filters more flexible within application controller
  (jsherril@redhat.com)
- fixing provider search to not show redhat provider (jsherril@redhat.com)
- adding elasticsearch plugin log to logrotate for katello
  (jsherril@redhat.com)
- changing system templates auto complete to use elastic search
  (jsherril@redhat.com)
- adding package search for promotions (jsherril@redhat.com)
- Merge branch 'search' of ssh://git.fedorahosted.org/git/katello into search
  (paji@redhat.com)
- Added a way to delete the search indices when the DB was reset
  (paji@redhat.com)
- Search: Adds search on sliding tree to bbq. (ehelms@redhat.com)
- Search: Enables simple form search widget for content sliding tree on
  promotion page. (ehelms@redhat.com)
- Search: Adds ability to enable a full search widget within a sliding tree and
  adds to the content tree on promotions page. (ehelms@redhat.com)
- Sliding Tree: Refactor to sliding tree to turn the previous search widget
  into a pure filter widget. (ehelms@redhat.com)
- Search: Changes to sliding tree filtering to make way for adding sliding tree
  search. (ehelms@redhat.com)
- making user sorting be on a non-analyzed login attribute
  (jsherril@redhat.com)
- Adding delayed job after kicking off repo sync to index packages, made
  packages sortable (jsherril@redhat.com)
- fixing ordering for systems (jsherril@redhat.com)
- converting to not use a generic katello index for each model and fixing sort
  on systems and provider (jsherril@redhat.com)
- Merge branch 'master' into search (mmccune@redhat.com)
- 768191 - adding elasticsearch to our specfile (mmccune@redhat.com)
- test (jsherril@redhat.com)
- test (jsherril@redhat.com)
- adding initial system searching (jsherril@redhat.com)
- product/repo saving for providers (jsherril@redhat.com)
- adding provider searching (jsherril@redhat.com)
- controller support for indexed (jsherril@redhat.com)
- search - initial full text search additions (jsherril@redhat.com)
- Gemfile Update - adding Tire to gemfile (jsherril@redhat.com)

* Mon Dec 19 2011 Lukas Zapletal <lzap+git@redhat.com> 0.1.148-1
- Revert "765888 - Error during promotion"
- ak - fixing unit tests
- ak - subscribing according products
- Bug 768388 - Perpetual spinner cursor upon changing a user's org.
  https://bugzilla.redhat.com/show_bug.cgi?id=768388 + Incorrectly loading
  env_select.js twice which was causing javascript errors   and these resulted
  in spinner not clearing
- Changes organizations tupane subnavigation to be consistent with others.

* Wed Dec 14 2011 Ivan Necas <inecas@redhat.com> 0.1.144-1
- 753804 - fix for duplicite product name exception (inecas@redhat.com)
- 741656 - fix query on resource type for search (bbuckingham@redhat.com)
- fixing typos in the seeds script (lzap+git@redhat.com)

* Wed Dec 14 2011 Shannon Hughes <shughes@redhat.com> 0.1.143-1
- + Bug 766888 - Clicking environment on system creation screen doesn't select
  an Env   https://bugzilla.redhat.com/show_bug.cgi?id=766888   The environment
  selector on the Systems pages were broken in several ways, including just not
  being hooked up properly. Two env selectors cannot co-exist in the same page
  so when the New System is opened when viewing systems by environment, the
  selector is not shown but instead just the name of the current environment.
  (thomasmckay@redhat.com)
- quick fix for ee653b28 - broke cli completely (lzap+git@redhat.com)
- 765888 - Error during promotion - unittests (lzap+git@redhat.com)
- 765888 - Error during promotion (lzap+git@redhat.com)
- 761526 - password reset - clear the token on password reset
  (bbuckingham@redhat.com)
- 732444 - Moves Red Hat products to the top of the sync management list sorted
  alphabetically followed by custom products sorted alphabetically.
  (ehelms@redhat.com)
- Changes all tupane slide out view to have Details tab and moves that tab to
  the last position. (ehelms@redhat.com)
- Removes older navigation files that appear no longer needed.
  (ehelms@redhat.com)
- system packages - minor change to status text (bbuckingham@redhat.com)

* Tue Dec 13 2011 Ivan Necas <inecas@redhat.com> 0.1.142-1
- Fix db:seed script not being able to create admin user (inecas@redhat.com)
- 753804 - handling marketing products (inecas@redhat.com)
- Fix handling of 404 from Pulp repositories API (inecas@redhat.com)
- committing czech rails locales (lzap+git@redhat.com)

* Tue Dec 13 2011 Lukas Zapletal <lzap+git@redhat.com> 0.1.141-1
- marking all katello packages as noarch again
- 766933 - katello.yml is world readable including db uname/password
- 766939 - security_token.rb should be regenerated on each install
- making seed script idempotent

* Tue Dec 13 2011 Ivan Necas <inecas@redhat.com> 0.1.140-1
- reimport-manifest - save content into repo groupid on import
  (inecas@redhat.com)

* Mon Dec 12 2011 Lukas Zapletal <lzap+git@redhat.com> 0.1.138-1
- 760290 - read only role has now permissions

* Fri Dec 09 2011 Ivan Necas <inecas@redhat.com> 0.1.136-1
- 758219 - make labels for custom content unique (inecas@redhat.com)
- spec test fix for create system (TODO: add default env tests)
  (thomasmckay@redhat.com)
- Merge branch 'master' into BZ-761726 (thomasmckay@redhat.com)
- BZ-761710 (thomasmckay@redhat.com)
- fixed another rescue handler (thomasmckay@redhat.com)

* Thu Dec 08 2011 Mike McCune <mmccune@redhat.com> 0.1.133-1
- periodic rebuild

* Thu Dec 08 2011 Ivan Necas <inecas@redhat.com> 0.1.132-1
- reimport-manifest - don't delete untracked products when importing
  (inecas@redhat.com)
- reimport-manifest - don't manipulate CP content on promotion
  (inecas@redhat.com)
- reimport-manifest - repos relative paths conform with content url
  (inecas@redhat.com)
- reimport-manifest - support for force option while manifest import
  (inecas@redhat.com)

* Wed Dec 07 2011 Shannon Hughes <shughes@redhat.com> 0.1.130-1
- bump version to fix tags (shughes@redhat.com)

* Wed Dec 07 2011 Shannon Hughes <shughes@redhat.com> 0.1.129-1
- user roles - spec test for roles api (tstrachota@redhat.com)
- user roles - new api controller (tstrachota@redhat.com)
- fix long name breadcrumb trails in roles (shughes@redhat.com)
- Fix for jrist being an idiot and putting in some bad code.`
  (jrist@redhat.com)

* Tue Dec 06 2011 Mike McCune <mmccune@redhat.com> 0.1.128-1
- periodic rebuild

* Tue Dec 06 2011 Shannon Hughes <shughes@redhat.com> 0.1.126-1
- break out branding from app controller (shughes@redhat.com)

* Tue Dec 06 2011 Lukas Zapletal <lzap+git@redhat.com> 0.1.125-1
- Revert "759533 - proper path for distributions"

* Fri Dec 02 2011 Mike McCune <mmccune@redhat.com> 0.1.123-1
- periodic rebuild

* Fri Dec 02 2011 Lukas Zapletal <lzap+git@redhat.com> 0.1.122-1
- adding 4th column to the list_permissions
- adding rake list_permissions task

* Thu Dec 01 2011 Mike McCune <mmccune@redhat.com> 0.1.120-1
 - periodic rebuild
* Wed Nov 30 2011 Mike McCune <mmccune@redhat.com> 0.1.118-1
- periodic rebuild
* Tue Nov 29 2011 Shannon Hughes <shughes@redhat.com> 0.1.117-1
- fix user tab so editable fields wrap (shughes@redhat.com)
- Fixes issue with new template for repositories from adding in gpg key.
  (ehelms@redhat.com)
- rake jsroutes (thomasmckay@redhat.com)
- + display green/yellow/red icon next to installed software products + changed
  order of packages tab for progression Subscriptions->Software->Packages +
  TODO: refactor products code based upon sys-packages branch + TODO: hide
  "More..." button if number of installed products is less than page size
  (thomasmckay@redhat.com)
- installed products listed now (still need clean up) (thomasmckay@redhat.com)
- infrastructure for system/products based upon system/packages
  (thomasmckay@redhat.com)
- Removing errant console.log that breaks FF3.6 (ehelms@redhat.com)

* Tue Nov 29 2011 Lukas Zapletal <lzap+git@redhat.com> 0.1.116-1
- adding template to the system info cli call
- more info when RecordInvalid is thrown
- Org Deletion - ensuring things are cleaned up properly during org deletion
- GPG Keys: Adds gpg key helptip.
- Merge branch 'master' into gpg
- GPG Keys: Adds uploading gpg key during edit and attempts to fix issues with
  Firefox and gpg key ajax upload.
- GPG key: Adds uploading key on creating new key from the UI.
- GPG Keys: Adds dialog for setting GPG key of product for all underlying
  repositories.
- Routing error page doesn't need user credentials
- Added some gpg key controller tests
- added some unit tests to deal with gpg keys
- Moved the super admin method to authorization_helper_methods.rb from
  login_helper_methods.rb for more consistency
- Added a reset_repo_gpgs method to reset the gpg keys of the sub product
- GPG Keys: Adds UI code to check for setting all underlying repositories with
  products GPG key on edit.
- GPG Keys: Adds view, action and route for viewing the products and
  repositories a GPG key is associated with from the details pane of a key.
- GPG Key: Adds key association to products on create and update views.
- GPG Key: Adds association of GPG key when creating repository.
- GPG Key: Adds ability to edit a repository and change the GPG key.
- Added some methods to do permission checks on repos
- Added some methods to do permission checks on products
- GPG keys: Modifies edit box for pasting key and removes upload.
- GPG keys: Adds edit support for name and pasted gpg key.
- Adding products and repositories helpers
- GPG Keys: Adds functional GPG new key view.
- GPG Keys: Adds update to controller.
- Added code for repo controller to accept gpg
- Updated some controller methods to deal with associating gpg keys on
  products/repos
- Added a menu entry for the GPG stuff
- GPG Keys: Updated jsroutes for GPG keys.
- GPG Keys: Fixes for create with permissions.
- GPG Keys: Adds create controller actions to handle both pasted GPG keys and
  uploaded GPG keys.
- GPG Keys: Adds code for handling non-CRUD controller actions.
- GPG Keys: Adds basic routes.
- GPG Keys: Adds javascript scaffolding and activation of 2pane AJAX for GPG
  Keys.
- GPG Keys: Initial view scaffolding.
- GPG Keys: Fixes issues with Rails naming conventions.
- GPG Keys: Adds basic controller and helper shell. Adds suite of unit tests
  for TDD.
- Added some permission checking, scoped and searching on names
- Adding a product association to gpg keys
- Renamed Gpg to GpgKey
- Initial commit of the Gpg Model mappings + Migration scripts

* Mon Nov 28 2011 Lukas Zapletal <lzap+git@redhat.com> 0.1.115-1
- tdl validations - backend and cli
- tdl validation - model code

* Fri Nov 25 2011 Lukas Zapletal <lzap+git@redhat.com> 0.1.114-1
- Revert "Automatic commit of package [katello] release [0.1.114-1]."
- Automatic commit of package [katello] release [0.1.114-1].
- 757094 - use arel structure instead of the array for repos

* Thu Nov 24 2011 Lukas Zapletal <lzap+git@redhat.com> 0.1.113-1
- fixing typo (space)
- 755730 - exported RHEL templates mapping
- rh providers - restriction in adding products to rh providers via api
- bug - better error message when making unauthetincated call
- repo block - fixes in spec tests
- repo blacklist - flag for displaying enabled repos via api
- repo blacklist - product api lists always all products
- repo blacklist - flag for displaying disabled products via api
- repo blacklist - enable api blocked for custom repositories
- repo blacklist - api for enabling/disabling repos
- password_reset - fix i18n for emails
- changing some translation strings upon request

* Tue Nov 22 2011 Lukas Zapletal <lzap+git@redhat.com> 0.1.112-1
- fixed failing spec tests all caused by new parameter in
  Candlepin::Consumer#update
- template export - spec tests for disabled export form a Library
- template export - disabled exporting templates from Library envs
- moved auto-heal down next to current subs
- system templates - fixing issue where distributions were not browsable on a
  newly created template without refreshing
- positioned auto-heal button; comment-removed the Socket and Guest Requirement
  (since were hard-code data populated)
- fixed missing call to 'render' at end of #update
- use PUT instead of POST
- autoheal checkbox on system; toggling not working

* Fri Nov 18 2011 Shannon Hughes <shughes@redhat.com> 0.1.111-1
- 755048 - handle multiple ks trees for a template (inecas@redhat.com)

* Thu Nov 17 2011 Shannon Hughes <shughes@redhat.com> 0.1.110-1
- Revert "fix sync disabled submit button to not sync when disabled"
  (shughes@redhat.com)
- 747032 - Fixed a bugby error in the dashboard whenever you had more than one
  synced products (paji@redhat.com)

* Thu Nov 17 2011 Shannon Hughes <shughes@redhat.com> 0.1.109-1
- fix sync disabled submit button to not sync when disabled
  (shughes@redhat.com)
- 754215 - Small temporary fix for max height on CS Trees. (jrist@redhat.com)

* Wed Nov 16 2011 shughes@redhat.com
- Pie chart updates now functions with actual data. (jrist@redhat.com)
- Fix for pie chart on dashboard page. (jrist@redhat.com)
- Fixed a permission check to only load syncplans belonging to a specific org
  as opposed to syncplnas belongign to all org (paji@redhat.com)

* Wed Nov 16 2011 Shannon Hughes <shughes@redhat.com> 0.1.107-1
- Merge branch 'master' of ssh://git.fedorahosted.org/git/katello
  (jsherril@redhat.com)
- removing duplicated method (jsherril@redhat.com)
- incorporate redhat-logos rpm for system engine installs (shughes@redhat.com)
- 754442 - handle error status codes from CDN (inecas@redhat.com)
- 754207 - fixing issue where badly formed cdn_proxy would throw a non-sensical
  error, and we would attempt to parse a nil host (jsherril@redhat.com)
- Merge branch 'master' into sys-status (thomasmckay@redhat.com)
- minor verbage change to label: Host Type to System Type
  (thomasmckay@redhat.com)
- Merge branch 'master' into sys-status (thomasmckay@redhat.com)
- Merge branch 'master' into sys-status (thomasmckay@redhat.com)
- Merge branch 'master' into sys-status (thomasmckay@redhat.com)
- added compliant until date (thomasmckay@redhat.com)
- display a system's subscription status and colored icon
  (thomasmckay@redhat.com)
- Merge branch 'master' into sys-status (thomasmckay@redhat.com)
- display dashboard system status (thomasmckay@redhat.com)

* Wed Nov 16 2011 Brad Buckingham <bbuckingham@redhat.com> 0.1.106-1
- async job - fix for broken promotions (bbuckingham@redhat.com)

* Wed Nov 16 2011 Lukas Zapletal <lzap+git@redhat.com> 0.1.105-1
- 754430 - Product promotion fails as katello-jobs doesn't start
- system templates - adding support for adding a distribution to a system
  template in the ui
- Fixed a unit test failure
- Small fix to get the redhat enablement working in FF 3.6
- Fix to make the product.readable call only  out RH products that do not have
  any repositories enabled
- Added a message asking the user to enable repos after manifest was uploaded
- 751407 - root_controller doesn't require user authorization
- Made Product.readable call now adhere to  repo enablement constructs
- Small fix to improve the permission debug message
- bug - RAILS_ENV was ignored for thin
- Small fix to import_history, changes to styling for tabs on rh providers
  page.
- Moving the upload top right.
- Moved the redhat provider haml to a more appropriate location
- Updated some permissions on the redhat providers page
- Update to get the redhat providers repo enablement code to work.
- color shade products for sync status
- adding migration for removal of releaes version
- sync management - making sync page use major/minor versions that was added
- sync mangement - getting rid of major version
- sync management - fixing repository cancel
- fixing repo spec tests
- sync management - fixing button disabling
- sync management - fix for syncing multiple repos
- disable sync button if no repos are selected
- sync management - fixing cancel sync
- merge conflict
- sync management - adding show only syncing button
- js cleanup for progress bars
- For now automatically including all the repos in the repos call
- Initial commit on an updated repo data model to handle things like whitelists
  for rh
- handle product status progress when 100 percent
- smooth out repo progress bar for recent completed syncs
- ubercharged progress bar for previous completed syncs
- fix missing array return of pulp sync status
- sync management - fixing repo progress and adding product progress
- sync management - somre more fixes
- sync management - getting sync status showing up correct
- fixing some merge issues
- support sync status 1-call to server
- sync management - dont start periodical updater until we have added all the
  initial syncing repos
- sync management - a couple of periodical updater fixes
- removing unneeded view
- sync management - lots of javascript changes, a lot of stuff still broken
- sync management - some page/js modifications
- sync management - moving repos preopulation to a central place
- sync management =  javascript improvements
- sync mgmnt - fixing sync call
- sync management - adding sorting for repos and categories
- sync management - custom products showing up correctly now
- sync management - making table expand by major version/ minor version/arch
- use new pulp sync status, history task objects
- caching repo data and sync status to reduce sync management load time to ~40s
- adding ability to preload lazy accessors
- repos - adding release version attribute and importing

* Tue Nov 15 2011 Shannon Hughes <shughes@redhat.com> 0.1.104-1
- Reverting look.scss to previous contents. (jrist@redhat.com)
- tdl-repos - use repo name for name attribute (inecas@redhat.com)
- Merge branch 'master' into password_reset (bbuckingham@redhat.com)
- password reset - add server to logins email, ignore errors on requests for
  email (bbuckingham@redhat.com)
- cdn-proxy - accept url as well as host for cdn proxy (inecas@redhat.com)
- cdn-proxy - let proxy to be configured when calling CDN (inecas@redhat.com)
- 752863 - katello service will return "OK" on error (lzap+git@redhat.com)
- Rename of look.scss to _look.scss to reflect the fact that it's an import.
  Fixed the text-shadow deprecation error we were seeing on compass compile.
  (jrist@redhat.com)
- user edit - add 'save' text to form... lost in merge (bbuckingham@redhat.com)
- Merge branch 'master' into password_reset (bbuckingham@redhat.com)
- password reset - updates from code inspection (bbuckingham@redhat.com)
- Merge branch 'master' into password_reset (bbuckingham@redhat.com)
- password reset - fixes for issues found in production install
  (bbuckingham@redhat.com)
- katello.spec - adding mailers to be included in rpm (bbuckingham@redhat.com)
- password reset - fix issue w/ redirect to login after reset
  (bbuckingham@redhat.com)
- installler - minor update to setting of email in seeds.rb
  (bbuckingham@redhat.com)
- Merge branch 'master' into password_reset (bbuckingham@redhat.com)
- password reset - adding specs for new controller (bbuckingham@redhat.com)
- Merge branch 'master' into password_reset (bbuckingham@redhat.com)
- cli - add email address to 'user' as a required attribute
  (bbuckingham@redhat.com)
- password reset - replace flash w/ notices, add config options to
  katello.yml...ec (bbuckingham@redhat.com)
- password reset - update so that emails are sent asynchronously
  (bbuckingham@redhat.com)
- password reset - misc fixes (bbuckingham@redhat.com)
- password reset - add ability to send user login based on email
  (bbuckingham@redhat.com)
- password reset - chgs to support the actual password reset
  (bbuckingham@redhat.com)
- password reset - chgs to dev env to configure sendmail
  (bbuckingham@redhat.com)
- password reset - initial commit w/ logic for resetting user password
  (bbuckingham@redhat.com)
- Users specs - fixes for req'd email address and new tests
  (bbuckingham@redhat.com)
- Users - add email address (model/controller/view) (bbuckingham@redhat.com)

* Mon Nov 14 2011 Shannon Hughes <shughes@redhat.com> 0.1.103-1
- fix up branding file pulls (shughes@redhat.com)
- rescue exceptions retrieving a system's guests and host
  (thomasmckay@redhat.com)
- 750120 - search - fix error on org search (bbuckingham@redhat.com)
- scoped_search - updating to gem version 2.3.6 (bbuckingham@redhat.com)
- fix brand processing of source files (shughes@redhat.com)

* Mon Nov 14 2011 Lukas Zapletal <lzap+git@redhat.com> 0.1.102-1
- 753329 - distros - fix to support distros containing space in the id
- TODO: Unsure how to test this after making :host, :guests use lazy_accessor
- 749258 - new state 'failed' for changesets
- fixed save button on edit user password
- guests of a host cleanly displayed
- adding rootpw tag to the TDL export
- corrected test for creating user w/o env
- manifest import - fixes in orchestration - content remained created in library
  env - fixed infinite recursive call of set_repos
- + both new user and modifying a user's environment now work + TODO: probably
  need to wordsmith form labels
- user#create updated for optional default env
- + don't require an initial environment for new org + new user default org/env
  choice box allows none (controller not updated yet)
- installed-products - API supports consumer installedProducts
- clean up of branch merge defaultorgenv
- correctly pass default env during user create and update
- comment and whitespace cleanup
- updated rspec tests for new default org and environment
- minor clean-up
- Security enhancements for default org and environment
- Updating KAtello to work with older subscription managers (5.7) that expect
  displayMessage in the return JSON
- User environment edit page no longer clicks a link in order to refresh the
  page after a successful update, but rather fills in the new data via AJAX
- Fixing a display message when creating an organization
- Not allowing a superadmin to create a user if the org does not ahave any
  environments from which to choose
- Now older subscription managers can register against Katello without
  providing an org or environment
- You can now change the default environment for a user on the
  Administration/Users/Environments tab
- updating config file secret
- Adding missing file
- Middle of ajax environments_partial call
- Moved the user new JS to the callback in user.js instead of a separate file
  for easier debugging.
- Saving a default permission whever a new user is created, although the
  details will likely change
- Now when you create an org you MUST specify a default environment. If you do
  not the org you created will be destroyed and you will be given proper error
  messages. I added a feature to pass a prepend string to the error in case
  there are two items you are trying to create on the page. It would have been
  easier to just prepend it at the time of message creation, but that would
  have affected every page. Perhaps we can revisit this in the future
- In the middle of stuff
- begin to display guests/host for a system
- major-minor - fix down migration
- major-minor - Parsing releasever and saving result to db
- white-space

* Thu Nov 10 2011 Shannon Hughes <shughes@redhat.com> 0.1.101-1
- disable sync KBlimit (shughes@redhat.com)
- repos - orchestration fix, 'del_content' was not returning true when there
  was nothing to delete (tstrachota@redhat.com)
- 746339 - System Validates on the uniqueness of name (lzap+git@redhat.com)
- repos - orchestration fix, deleting a repo was not deleting the product
  content (tstrachota@redhat.com)

* Wed Nov 09 2011 Shannon Hughes <shughes@redhat.com> 0.1.100-1
- virt-who - support host-guests systems relationship (inecas@redhat.com)
- virt-who - support uploading the guestIds to Candlepin (inecas@redhat.com)
- sync api - fix for listing status of promoted repos A condition that ensures
  synchronization of repos only in the Library was too restrictive and affected
  also other actions. (tstrachota@redhat.com)
- 741961 - Removed traces of the anonymous user since he is no longer needed
  (paji@redhat.com)
- repo api - fix in spec tests for listing products (tstrachota@redhat.com)
- repos api - filtering by name in listing repos of a product
  (tstrachota@redhat.com)
- Merge branch 'master' into repo-remodel (paji@redhat.com)
- API - add status route for api to return the current version
  (inecas@redhat.com)
- include treetable.js in custom providers (thomasmckay@redhat.com)
- user spec tests - fix for pulp orchestration (tstrachota@redhat.com)
- Updated Gemfile.lock (inecas@redhat.com)
- 751844 - Fix for max height on right_tree sliding_container.
  (jrist@redhat.com)
- Merge branch 'master' into repo-remodel (paji@redhat.com)
- Refactored look and katello a little bit because of an order of operations
  error.` (jrist@redhat.com)
- Pulling out the header and maincontent and putting into a new SCSS file,
  look.scss for purposes of future ability to change subtle look and feel
  easily. (jrist@redhat.com)
- Switched the 3rd level nav to hoverIntent. (jrist@redhat.com)
- branding changes (shughes@redhat.com)
- Merge branch 'master' of ssh://git.fedorahosted.org/git/katello
  (mmccune@redhat.com)
- removed display of bundled products (thomasmckay@redhat.com)
- grouping by stacking_id now (thomasmckay@redhat.com)
- now group by subscription productId (thomasmckay@redhat.com)
- grouping by product name (which isn't right but treetable is working mostly
  (thomasmckay@redhat.com)
- show expansion with bundled products in a subscription
  (thomasmckay@redhat.com)
- changesets - added unique constraint on repos (tstrachota@redhat.com)
- Fixed distributions related spec tests (paji@redhat.com)
- Fixed sync related spec tests (paji@redhat.com)
- Fixed repo related spec tests (paji@redhat.com)
- Fixed packages test (paji@redhat.com)
- Fixed errata spec tests (paji@redhat.com)
- Merge branch 'master' into repo-remodel (paji@redhat.com)
- Fixed some repo related unit tests (paji@redhat.com)
- Removed the ChangesetRepo table + object and made it connect to the
  Repository model directly (paji@redhat.com)
- Merge branch 'master' into repo-remodel (paji@redhat.com)
- repo - using pulp id instead of AR id in pulp api calls
  (tstrachota@redhat.com)
- distributions api - fix for listing (tstrachota@redhat.com)
- Fixed some package group related tests (paji@redhat.com)
- Fixed errata based cli tests (paji@redhat.com)
- Some fixes involving issues with cli-system-test (paji@redhat.com)
- Merge branch 'master' into repo-remodel (paji@redhat.com)
- Fixed environment based spec tests (paji@redhat.com)
- Merge branch 'master' into repo-remodel (paji@redhat.com)
- Merge branch 'master' into repo-remodel (paji@redhat.com)
- removed spacing to deal with a warning (paji@redhat.com)
- Fixed the Systemtemplate spec tests (paji@redhat.com)
- Fixed errata tests (paji@redhat.com)
- Fixed sync related spec tests (paji@redhat.com)
- Fixed distribution spec tests (paji@redhat.com)
- Fixed Rep  related spec tests (paji@redhat.com)
- Fixed changeset tests (paji@redhat.com)
- fixed product spec tests that came up after master merge (paji@redhat.com)
- fixed more merge conflicts (paji@redhat.com)
- Fixed a bunch of merge conflicts (paji@redhat.com)
- More unit test fixes on the system templates stuff (paji@redhat.com)
- Fixed a good chunk of the product + repo seoc tests (paji@redhat.com)
- Merge branch 'master' into repo-remodel (paji@redhat.com)
- fixed some unit tests (paji@redhat.com)
- Fixed the repo destroy (paji@redhat.com)
- Master merge + fixed conflicts (paji@redhat.com)
- Adding the env products model (paji@redhat.com)
- Fixed merge conflicts related to master merge (paji@redhat.com)
- Added code to check for repo name conflicts before insert (paji@redhat.com)
- Updated repo code to work with promotions (paji@redhat.com)
- Added some error reporting for glue errors (paji@redhat.com)
- Glue::Pulp::Repo.find is now replaced by Repository.find_by_pulp_id now that
  we have the repository data model. (paji@redhat.com)
- Fixed a sync alert issue related to the new repo model (paji@redhat.com)
- Got the repo delete functionality working (paji@redhat.com)
- Merge branch 'master' into repo-remodel (paji@redhat.com)
- fixed the delete script for this model (paji@redhat.com)
- Got the sync pages to work with the new repo model (paji@redhat.com)
- Got the repo view to render the source url correctly (paji@redhat.com)
- Modified the code to get repo delete call working (paji@redhat.com)
- Updated the environment model to do a proper list products call
  (paji@redhat.com)
- Merge branch 'master' into repo-remodel (paji@redhat.com)
- Merge branch 'master' into repo-remodel (paji@redhat.com)
- Removed some wasted  comments (paji@redhat.com)
- Added environment mappings to the repo object and got product.repos search
  working (paji@redhat.com)
- Initial commit of the repo remodeling where the repository is created in
  katello (paji@redhat.com)

* Mon Nov 07 2011 Mike McCune <mmccune@redhat.com> 0.1.99-1
- misc rel-eng updates based on new RPMs from Fedora (mmccune@redhat.com)
* Wed Nov 02 2011 Lukas Zapletal <lzap+git@redhat.com> 0.1.98-1
- 702052 - db fields length limit review
- unit test fix
- filters - some styling improvements, as well as some permission fixes
- adding katello-job logrotate script
- moving simplify_changeset out of application controller
- Merge branch 'breakup-puppet'
- Remove trailing spaces
- filter - fixing issue where you could add a repo even if one wasnt selected
- improving package filter chosen styling
- converting chosen css to scss
- filters - fixing javascript load issue
- fixing initial_action for panel after merge
- improving error reporting for the API calls
- 731670 - improving error reporting when deleting users
- 750246 - promote content of product to different environments
- repo promotion - fix for failure when promoting a repo for second time
- Promotions - fix ajax scrolling for promotions, errata and pkgs
- repo promotion - fix for creating content (after wrong rebase)
- repo promotion - fix in spec tests
- cp content - content type taken from the provider's type
- fix for promoting repos - changeset was passing wrong parameters - repo
  promotion refactored, removed parameter for content (it is now created inside
  the repo object)
- better error messages for template validations
- adding some delays in the PulpTaskStatus
- parameter -m no longer an option in katello-jobs
- adding migration to the reset-dbs script
- templates - spec test fix
- templates - promoting parent templates
- distros - removing tdl validation
- distros - adding distribution tdl unit tests
- distros - adding package groups to TDL
- distros - adding name-version-url-arch to TDL export
- distros - adding distributions unit tests
- distros - adding import/export unit tests
- distros - adding importing
- distros - adding exporting
- distros - adding templ. distribution validator
- adding new configuration value debug_rest
- distros - adding cli portion for adding/removing distros
- distros - marking find_template as private method
- distros - adding system template handling code
- distros - adding system_template_distribution table
- distros - adding family, variant, version in CLI
- Merge branch 'filters-ui'
- filters - unit test fix and addition
- filters - adapting for  new panel ajax code
- fxiing merge conflict
- templates - spec test for checking revision numbers after promotion
- templates - fix for increased revision numbers after promotion
- filters - adding spec test for ui controller
- updated TDL schema + corresponding changes in template export & tests
- filters - fixing a few issues, such as empty package list message not going
  away/coming back
- filters - fixing empty message not appearing and dissappearing as needed
- filters - a couple more filters fixes
- filters - removing repos from select repos select box when they are selected
- filters - a few ui related fixes
- filters - package imporovements
- filters - some page changes as well as adding revert filter to products and
  repos
- filters - making products and repos add incrementally instead of re-rendering
  the entire product list
- filters - hooking up add/remove packages to the backend, as well as a few
  javascript fixes
- Merge branch 'filters' into filters-ui
- filters - hooking up product and repos to backend
- filters - improving adding removing of products and repos
- package filters - adding javascript product and repository adding
- added filters controller spec
- filters controller spec
- merge conflict
- adding/removal of packages from filters supports rollbacks now
- added support for updating of package lists of filters
- filters - a few package auto complete fixes
- filters - adding auto complete for packages, and moving library package search
  to central place from system templates controller
- moving some javascript i18n to a common area for autocomplete
- spliting out the auto complete javascript object to its own file for reuse
- filters - adding the ui part of package adding and removing, not hooked up to
  the backend since it doesnt work yet
- tupane - adding support for expanding to actions other than :edit
- filters - making filters use name instead of pulp_id, and adding remove
- merge conflict
- filters - adding initial edit code
- fixing issue where provider description was marked with the incorrect class
- forgot to commit migration for filter-product join table
- added support for filter create/list/show/delete operations in katello cli
- filters - adding creation of package filters in the ui
- more filter-related tests
- filters - initial package filtering ui
- merge conflict
- support for addition/removal of filters to already promoted products
- fixing gemfile url
- Merge branch 'master' into filters-ui
- fixed a few issues in filters controller
- application of filters during promotion
- tests around persisting of filter-product association
- fixed a few issues around association of filters with repos
- added support for associating of filters with products
- fixed a misspelled method name
- applying filters to products step 1

* Fri Oct 28 2011 Shannon Hughes <shughes@redhat.com> 0.1.97-1
- Fixed an activation key error were all activation keys across musltiple orgs
  were deemed readable if Activationkeys in one org was accessible
  (paji@redhat.com)
- Fix for systems page javascript error when no env_select on the page.
  (ehelms@redhat.com)
- Merge branch 'master' into distros (bbuckingham@redhat.com)
- Merge branch 'master' into tupane-actions (jrist@redhat.com)
- Fixed the actions thing. (jrist@redhat.com)
- temporarily commenting out test that verifies validity of system template TDL
  export generated by katello (waiting for an updated schema from aeolus team)
  (dmitri@redhat.com)
- Small fix for actions. (jrist@redhat.com)
- Promotions - update to only allow promotion of distro, if repo has been
  promoted (bbuckingham@redhat.com)
- Changeset history - fix expand/collapse arrow (bbuckingham@redhat.com)
- Fixing right actions area post merge. (jrist@redhat.com)
- Merge branch 'master' into tupane-actions (jrist@redhat.com)
- fixed failing tests (dmitri@redhat.com)
- template export in tdl now has clientcert, clientkey, and persisted fields
  (dmitri@redhat.com)
- New system on create for systems page.  Fixed offset/position bug on panel
  due to container now being relative for menu. (jrist@redhat.com)
- Minor fix for the margin-top on third_level nav. (jrist@redhat.com)
- Third_level nav working well. (jrist@redhat.com)
- Menu - Fixes issue with third level nav hover not being displayed properly.
  (ehelms@redhat.com)
- Moved thirdLevelNavSetup to menu.js. (jrist@redhat.com)
- Tweaked the experience of the tabs to be a bit snappier. (jrist@redhat.com)
- Another change to the menu to make it behave a bit better. (jrist@redhat.com)
- Hover on subnav working with a few quirks that I need to work out.
  (jrist@redhat.com)
- Menu.scss. (jrist@redhat.com)
- Initial pass at menu. (jrist@redhat.com)
- removing another console.log (mmccune@redhat.com)
- remove console log output that was breaking FF 3.6 (mmccune@redhat.com)
- Fixes for broken scss files when compass attempts to compile them for builds.
  (ehelms@redhat.com)
- Merge branch 'master' into distros (bbuckingham@redhat.com)
- Merge branch 'master' into errata_filter (bbuckingham@redhat.com)
- errata_filter - ui - update the severity value for low severity
  (bbuckingham@redhat.com)
- errata_filter - ui - update the severity value for low severity
  (bbuckingham@redhat.com)
- repo querying - simple repo cache changed to work with new pulp api
  (tstrachota@redhat.com)
- repo querying - hack to enable queries with multiple groupids when using
  oauth temporary solution until it gets fixed in pulp (tstrachota@redhat.com)
- adding env_id to unit tests (mmccune@redhat.com)
- Merge branch 'master' into tdl-download (mmccune@redhat.com)
- adding dialog and download buttons for template download from env
  (mmccune@redhat.com)
- Moves some widget css into separate scss files. (ehelms@redhat.com)
- Merge branch 'master' into tupane (ehelms@redhat.com)
- Tupane - Fixes for spec tests. (ehelms@redhat.com)
- errata_filter - add stub to resolve error w/ test in promotions controller
  (bbuckingham@redhat.com)
- delayed-job - log errors backtrace in log file (inecas@redhat.com)
- Merge branch 'master' into tupane (ehelms@redhat.com)
- Tupane - Env Select - Adds ajax environment search to systems by environment
  page. (ehelms@redhat.com)
- nvrea-optional - adding pack to template accepts both nvre and nvrea
  (inecas@redhat.com)
- nvrea-options - remove unused code (inecas@redhat.com)
- nvrea-optional - parse_nvrea_nvre for parsing both formats together
  (inecas@redhat.com)
- nvrea-optional - refactor spec test and lib (inecas@redhat.com)
- prod orch - fix for deleting subscriptions of provided products
  (tstrachota@redhat.com)
- updated Gemfile.lock (dmitri+git@redhat.com)
- fixed failing tests (dmitri@redhat.com)
- added ruport-related gems to Gemfile (dmitri@redhat.com)
- Merge branch 'reports' (dmitri@redhat.com)
- prod orch - fix in rh provider import test (ui controller)
  (tstrachota@redhat.com)
- prod orch - fixes in spec tests (tstrachota@redhat.com)
- prod orch - deleting content from provider after manifest import
  (tstrachota@redhat.com)
- prod orch - fix for deleting prducts (tstrachota@redhat.com)
- prod orch - fix for deleting repositories - CP content is deleted upon
  deletion of the first repo associated with it (tstrachota@redhat.com)
- prod orch - added content id to repo groupids (tstrachota@redhat.com)
- prod orch - saving sync schedules refactored (tstrachota@redhat.com)
- prod orch - fix for getting repos for a product It was caching repositories
  filtered by search params -> second call with different search parameters
  would return wrong results. (tstrachota@redhat.com)
- prod orch - saving sync schedule in all repos on product update
  (tstrachota@redhat.com)
- prod orch - creating product content upon first promotion
  (tstrachota@redhat.com)
- prod orch - method for checking if one cdn path is substitute of the other in
  CdnVarSubstitutor (tstrachota@redhat.com)
- prod orch - deleting unused products after manifest import - deleting
  products that were in the manifest but don't belong to the owner
  (tstrachota@redhat.com)
- prod orch - new orchestration for product creation and manifest import
  (tstrachota@redhat.com)
- products - no content in CP when a product is created (tstrachota@redhat.com)
- Merge branch 'master' into tdl-download (mmccune@redhat.com)
- moving download to a pop-up pane so you can select env + distro
  (mmccune@redhat.com)
- Merge branch 'master' into distros (bbuckingham@redhat.com)
- Merge branch 'master' into errata_filter (bbuckingham@redhat.com)
- Tupane - Systems - Fixing search for creation and editing for System CRUD.
  (ehelms@redhat.com)
- Promotions - mark distributions as promoted, if they have already been
  (bbuckingham@redhat.com)
- Tupane - Fixes for unit tests after merging in master. (ehelms@redhat.com)
- Promotions - add distributions to changeset history... fix expander/collapse
  image in js (bbuckingham@redhat.com)
- fixing nil bug found on the code review - fix (lzap+git@redhat.com)
- Merge branch 'master' into tupane (ehelms@redhat.com)
- fixing nil bug found on the code review (lzap+git@redhat.com)
- dep calc - fixes in displaying the dependencies (tstrachota@redhat.com)
- dep calc - disabling dep. calc. in promotion tests (tstrachota@redhat.com)
- dep calc - promoting dependencies (tstrachota@redhat.com)
- dep calc - returning dependencies with dependency_of (tstrachota@redhat.com)
- dep calc - new column dependency_of in changeset dependencies
  (tstrachota@redhat.com)
- dep calc - refactoring and performance improvement - not calculating
  dependencies for packages that are included in any product or repository in
  the changeset (tstrachota@redhat.com)
- calc dep - methods for listing not included errata and packages
  (tstrachota@redhat.com)
- calc dep - calc_dependencies(bool) split into two methods
  (tstrachota@redhat.com)
- Fixed an accidental remove in katello.js from commit
  ec6ce7a262af3b9c349fb98c1d58ad774206dffb (paji@redhat.com)
- Promotions - distributions - spec test updates (bbuckingham@redhat.com)
- Promotions - distributions - changes to allow for promotion
  (bbuckingham@redhat.com)
- Tupane - Search - Spec test fixes for ajaxification of search.
  (ehelms@redhat.com)
- referenced proper ::Product class... again (thomasmckay@redhat.com)
- referenced proper ::Product class (thomasmckay@redhat.com)
- Promotions - distributions - additional changes to properly support changeset
  operations (bbuckingham@redhat.com)
- Tupane - Adds notice on edit when edited item no longer meets search
  criteria. (ehelms@redhat.com)
- Promotions - distributions - add/remove/view on changeset
  (bbuckingham@redhat.com)
- Promotions - distros - ui chg to allow adding to changeset
  (bbuckingham@redhat.com)
- Errata - update so that 'severity' will have an accessor
  (bbuckingham@redhat.com)
- Errata - filter - fix the severity values (bbuckingham@redhat.com)
- Tupane - Removes unnecessary anonymous function from list initialization.
  (ehelms@redhat.com)
- Tupane - Search - Refactors items function to be uniform across controllers.
  Adds total items and total results items counts. Refactors panel
  functionality to separate list and panel functions. (ehelms@redhat.com)
- Promotions - errata - some cleanup based on ui review discussion
  (bbuckingham@redhat.com)
- Promotions - system templates - make list in ui consistent w/ others in
  breadcrumb (bbuckingham@redhat.com)
- Merge branch 'master' into tdl-download (mmccune@redhat.com)
- Promotions - errata - update show to omit 'self' and include available links
  provided in errata (bbuckingham@redhat.com)
- Promotions - errata - update format of title for breadcrumb and errata
  details (bbuckingham@redhat.com)
- Errata Filters - UI - updates to integrate w/ backend errata filters
  (bbuckingham@redhat.com)
- Tupane - Search - Adds special notification if newly created object does not
  meet search criteria. (ehelms@redhat.com)
- Tupane - Refactors items controller function to be less repetitive.
  (ehelms@redhat.com)
- Tupane - Fixes changeset history page that requires extra attribute when
  searching for environment. (ehelms@redhat.com)
- errata-filters - filter all errata for a product (inecas@redhat.com)
- errata-filters - use only Pulp::Repo.errata for filtering (inecas@redhat.com)
- Tupane - Adds number of total items and current items in list to left side
  list in UI. (ehelms@redhat.com)
- Tupane - Adds message specific settings to notices and adds special notice to
  organization creation for new objects that don't meet search criteria.
  (ehelms@redhat.com)
- errata-filters - update failing tests (inecas@redhat.com)
- errata-filters - API and CLI support for filtering on severity
  (inecas@redhat.com)
- errata-filters - API and CLI restrict filtering errata on an environment
  (inecas@redhat.com)
- errata-filters - API and CLI allow errata filtering on multiple repos
  (inecas@redhat.com)
- errata-filters - API and CLI support for filtering errata by type
  (inecas@redhat.com)
- Removing the 'new' for systems_controller since it isn't quite there yet.
  (jrist@redhat.com)
- Various tupane fixes, enhancements, and modifications to styling.  More...
  - Stylize the options dialog in actions   - Remove the arrows on multi-select
  - Fix the .new to be fixed height all the time.   -  Fix the "2 items
  selected to be less space   - Move the box down, yo.   - Add Select None
  (jrist@redhat.com)
- Errata Filters - ui - initial changes to promotions breadcrumb
  (bbuckingham@redhat.com)
- Tupane - Search - Fixes for autocomplete drop down and left list not sizing
  properly on search. (ehelms@redhat.com)
- Tupane - Search - Converts fancyqueries to use new ajax search.
  (ehelms@redhat.com)
- Tupane - Search - Removes scoped search standard jquery autocompletion widget
  and replaces it with similar one fitted for Katello's needs.
  (ehelms@redhat.com)
- tupane - adding support for actions to be disabled if nothing is selected
  (jsherril@redhat.com)
- Tupane - Search - Re-factors extended scroll to use new search parameters.
  (ehelms@redhat.com)
- Search - Converts search to an ajax operation to refresh and update left side
  list. (ehelms@redhat.com)
- Fixes issue with navigationg graphic showing up on roles page tupanel.
  (ehelms@redhat.com)
- Merge branch 'master' into tupane (ehelms@redhat.com)
- Tupane - Changes pages to use new action to register with panel in
  javascript. (ehelms@redhat.com)
- Tupane - Moves list javascript object to new namespace. Moves newly created
  objects to top of the left hand list. (ehelms@redhat.com)
- Tupane - Converts the rest of ajax loading left hand list object creations to
  new style that respects search parameters. (ehelms@redhat.com)
- adding bulk delete system spec test (jsherril@redhat.com)
- tupane actions - adding icon to system bulk remove (jsherril@redhat.com)
- tupane actions - moving KT.panel action functions to KT.panel.actions
  (jsherril@redhat.com)
- Fixed the refresh of the number of items to happen automatically without
  being called. (jrist@redhat.com)
- System removal refresh of items number.. (jrist@redhat.com)
- Tupane - ActivationKeys - Changes Activation Keys to use creation format that
  respects search filters. (ehelms@redhat.com)
- Tupane - Role - Cleanup of role creation with addition of description field.
  Moves role creation in UI to new form to respect search parameters.
  (ehelms@redhat.com)
- Tupane - Modifies left hand list to obey search parameters and adds the
  ability to specify a create action on the page for automatic handling of
  creation of new objects with respect to the search parameters.
  (ehelms@redhat.com)
- re-created reports functionality after botched merge (dmitri@redhat.com)
- two pane system actions - adding remove action for bulk systems
  (jsherril@redhat.com)
- Tupane - Converts Content Management tab to use left list ajax loading.
  (ehelms@redhat.com)
- Tupane - Converts Organizations tab to ajax list loading. (ehelms@redhat.com)
- Tupane - Converts Administration tab to ajax list loading.
  (ehelms@redhat.com)
- Merge branch 'master' into tupane (ehelms@redhat.com)
- Tupane - Converts systems tab items to use new ajax loading in left hand
  list. (ehelms@redhat.com)
- Merge branch 'master' into tdl-download (mmccune@redhat.com)
- first hack to try and get the sub-edit panel to pop up (mmccune@redhat.com)
- Tupane - Initial commit of changes to loading of left hand list on tupane
  pages via ajax. (ehelms@redhat.com)
- Tupanel - Updates to tupanel slide out for smoother sliding up and down
  elongated lists.  Fix for extended scroll causing slide out panel to overrun
  footer. (ehelms@redhat.com)

* Mon Oct 24 2011 Shannon Hughes <shughes@redhat.com> 0.1.96-1
- Merge branch 'master' of ssh://git.fedorahosted.org/git/katello
  (bkearney@redhat.com)
- Allow headpin and katello-common to install together (bkearney@redhat.com)
- Small fix for browse/upload overlap. (jrist@redhat.com)
- pools - one more unit test (lzap+git@redhat.com)
- pools - list of available unit test (lzap+git@redhat.com)
- tdl-repos-references - validate TDL in unit tests against xsd
  (inecas@redhat.com)
- tdl-repos-references - tdl repos references direct to pulp repo
  (inecas@redhat.com)
- templates - fix for cloning to an environment (tstrachota@redhat.com)
- Systems - minor change to view to address warning during render...
  (bbuckingham@redhat.com)
- Promotions - distributions - make list in ui consistent w/ products list
  (bbuckingham@redhat.com)
- Minor fix for potential overlap of Upload button on Redhat Provider page.
  (jrist@redhat.com)
- cli-akeys-pools - show pools in activation key details (inecas@redhat.com)
- cli-akeys-pools - set allocated to 1 (inecas@redhat.com)
- cli-akeys-pools - refactor spec tests (inecas@redhat.com)
- cli-akeys-pools - remove subscriptions from a activation kay
  (inecas@redhat.com)
- cli-akeys-pools - add subscription to a key through CLI (inecas@redhat.com)
- 747805 - Fix for not being able to create an environment when subpanel div
  was "in the way" via z-index and layering. (jrist@redhat.com)
- Fixing tests for System create (tsmart@redhat.com)
- Rendering the proper lsit item for a system once it has been created
  (tsmart@redhat.com)
- Minor changes to new page for systems.  Using systems_path with
  action=>create automatically defaults to post.  Doing so was because of the
  server prefix.  Also fixed the scrollbar at the bottom of the page to be
  grid_8 for the surrounding page. (jrist@redhat.com)
- If you do not have an environment selected, then we tell you to go set a
  default (tsmart@redhat.com)
- Fixing System create error validation return (tsmart@redhat.com)
- Adding environment selector to the System Create page (tsmart@redhat.com)
- Cherry picking first System CRUD commit (tsmart@redhat.com)
- Tweaks to System/Subscriptions based on feedback:    + Fix date CSS padding
  + "Available" to "Quantity" in Available table    + Remove "Total" column in
  Available table    + Add "SLA" to Available table (thomasmckay@redhat.com)
- pools - adding multi entitlement flag to the list (cli) (lzap+git@redhat.com)
- pools - making use of system.available_pools_full (lzap+git@redhat.com)
- pools - rename sys_consumed_entitlements as consumed_entitlements
  (lzap+git@redhat.com)
- pools - moving sys_consumed_entitlements into glue (lzap+git@redhat.com)
- pools - rename sys_available_pools as available_pools_full
  (lzap+git@redhat.com)
- pools - moving sys_available_pools into glue (lzap+git@redhat.com)
- pools - listing of available pools (lzap+git@redhat.com)
- refactoring - extending pool glue class (lzap+git@redhat.com)
- refactoring - extending pool glue class (lzap+git@redhat.com)
- removing unused code (lzap+git@redhat.com)
- Prevent from using sqlite as the database engine (inecas@redhat.com)
- Wrapping up today's git mess. (jrist@redhat.com)
- Revert "Revert "Red Hat Provider layout refactor" - upload is not working
  now..." (jrist@redhat.com)
- Revert "Fix for provider.js upload file." (jrist@redhat.com)
- Revert "Merge branch 'upload_fix'" (jrist@redhat.com)
- Merge branch 'upload_fix' (jrist@redhat.com)
- Fix for provider.js upload file. (jrist@redhat.com)
- Revert "Red Hat Provider layout refactor" - upload is not working now...
  (jrist@redhat.com)
- Red Hat Provider layout refactor (jrist@redhat.com)
- Removed jeditable classes off repo pages since attributes there are not
  editable anymore (paji@redhat.com)
- Break up the katello rpms into component parts (bkearney@redhat.com)
- Very minor padding issue on .dash (jrist@redhat.com)
- Fix for flot/canvas on IE. (jrist@redhat.com)
- BZ#747343 https://bugzilla.redhat.com/show_bug.cgi?id=747343 In fix to show
  subscriptions w/o products, the provider was not being checked.
  (thomasmckay@redhat.com)
- Based on jrist feedback: + add padding to rows to account for fatter spinner
  + don't increment spinner value if non-zero on checkbox click + alternate row
  coloring (maintain color on exanding rows) (thomasmckay@redhat.com)
- Unsubscribe now unsubscribes from individual entitlements, not the entire
  pool. (Only useful for multi-entitlement subscriptions where the user may
  have subscribed to multiple quantities.) (thomasmckay@redhat.com)
- adjusted tables for custom provider product, updated columns
  (thomasmckay@redhat.com)
- handle comma-separated gpgUrl values. change display of subscription from
  label to div to clean up display style (thomasmckay@redhat.com)
- subscription content url is needs the content source prefix before it is a
  clickable link (thomasmckay@redhat.com)
- changed subscription details to a list instead of a table; much cleaner
  looking (thomasmckay@redhat.com)
- data added to expanding subscription tree (thomasmckay@redhat.com)
- first cut of expander for subscription details (data fake)
  (thomasmckay@redhat.com)
- updated table info for available, including removing spinner for non-multi
  (thomasmckay@redhat.com)
- updated table info for currently subscribed (thomasmckay@redhat.com)
- 737678 - Made the provider left panes and other left panes use ellipsis
  (paji@redhat.com)

* Tue Oct 18 2011 Lukas Zapletal <lzap+git@redhat.com> 0.1.95-1
- switching to XML vs JSON for template download
- Errata - packages - list based on name-[epoch:]-version-release.arch
- 745617 fix for product sync selection
- tdl - modifying /export to return TDL format
- tdl - refactoring export_string to export_as_json
- reset dbs script now correctly load variables
- 744067 - Promotions - Errata UI - clean up format on Details tab

* Mon Oct 17 2011 Lukas Zapletal <lzap+git@redhat.com> 0.1.94-1
- adding db:truncate rake task
- templates - spec tests for revisions
- templates - fix for increasing revision numbers after update
- fixes #745245 Filter on provider page fails with postgres error
- Fixed a unit test
- 740979 - Gave provider read access for users with org sync permission
- 744067 - Promotions - Errata UI - clean up format on Packages tab
- 741416 - organizations ui - list orgs using same sort order as on roles pg

* Fri Oct 14 2011 Shannon Hughes <shughes@redhat.com> 0.1.93-1
- bump up scoped_search version to 2.3.4 (shughes@redhat.com)
- 745315 -changing application controller to not include all helpers in all
  controllers, this stops helper methods with the same name from overwriding
  each other (jsherril@redhat.com)
- 740969 - Fixed a bug where tab was being inserted. Tab is invalid for names
  (paji@redhat.com)
- 720432 - Moves the small x that closes the filter on sliding tree widgets to
  be directly to the right of the filter. (ehelms@redhat.com)
- 745279 - UI - fix deletion of repo (bbuckingham@redhat.com)
- 739588-Made the systems update call raise the error message the correct way
  (paji@redhat.com)
- 735975 - Fix for user delete link showing up for self roles page
  (paji@redhat.com)
- Added code to fix a menu highlighting issue (paji@redhat.com)
- 743415 - removing uneeded files (mmccune@redhat.com)
- update to translations (shughes@redhat.com)
- 744285 - bulletproof the spec test for repo_id (inecas@redhat.com)
- Fix for accidentaly faling tests (inecas@redhat.com)
- adding new zanata translation file (shughes@redhat.com)
- search - fix system save and notices search (bbuckingham@redhat.com)
- 744285 - Change format of repo id (inecas@redhat.com)
- Fixed a bunch of unit tests (paji@redhat.com)
- Fixed progress bar and spacing on sync management page. (jrist@redhat.com)
- Updated the ordering on the content-management menu items (paji@redhat.com)
- Refactored the create_menu method to allow navs of multiple levels
  (paji@redhat.com)
- Ported all the nav items across (paji@redhat.com)
- Added a construct to automatically imply checking for a sub level if the top
  level is missing (paji@redhat.com)
- Just added spaces to every line to keep the tabbing loking right
  (paji@redhat.com)
- Added the systems tab. (paji@redhat.com)
- Added dashboard menus and fixed a bunch of navs (paji@redhat.com)
- Reorganized the navigation a bit (paji@redhat.com)
- Modified the rendering structure to use independent nav items
  (paji@redhat.com)
- Moved menu rb to helpers since its a better fit there.. soon going to
  reorganize the files there (paji@redhat.com)
- Adding the new menu.rb to generate menu (paji@redhat.com)
- Initial commit on getting a dynamic navigation (paji@redhat.com)
- Merge branch 'comps' (jsherril@redhat.com)
- system templates - fixing last issues with comps groups (jsherril@redhat.com)
- removing z-index on helptip open icon so it does not hover over 3rd level
  navigation menu (jsherril@redhat.com)
- Moved the help tip on the redhat providers page show up at the right spot
  (paji@redhat.com)
- reduce number of sync threads (shughes@redhat.com)
- search - several fixes for issues on auto-complete (bbuckingham@redhat.com)
- tests - adding system template package group test for the ui controller
  (jsherril@redhat.com)
- 744191 - prevent some changes on red hat provider (inecas@redhat.com)
- 744191 - Prevent deleting Red Hat provider (inecas@redhat.com)
- system templates - removign uneeded route (jsherril@redhat.com)
- system templates - package groups auto complete working (jsherril@redhat.com)
- system templates - hooked up comps groups with backend with the exception of
  auto complete (jsherril@redhat.com)
- Merge branch 'master' into comps (jsherril@redhat.com)
- system templates - adding  addition and removal of package groups in the web
  ui, still does not save to server (jsherril@redhat.com)
- system templates - properly listing package groups respecting page size
  limits (jsherril@redhat.com)
- system templates - adding real package groups to system templates page
  (jsherril@redhat.com)
- system templates - adding initial ui framework for package groups in system
  templates (jsherril@redhat.com)
- system templates - adding initial comps listing for products (with fake data)
  (jsherril@redhat.com)

* Tue Oct 11 2011 Lukas Zapletal <lzap+git@redhat.com> 0.1.92-1
- Installation does not pull in katello-cli
- Revert "added ruport-related gems to Gemfile"
- jslint - fix warnings reported during build
- templates - fix in spec tests for exporting/importing
- templates - fix for cloning to next environment - added nvres to export - fix
  for importing package groups
- added ruport-related gems to Gemfile
- JsRoutes - Fix for rake task to generate javascript routes.

* Mon Oct 10 2011 Brad Buckingham <bbuckingham@redhat.com> 0.1.91-1
- scoped_search - Gemfile updates to support scoped_search 2.3.4
  (bbuckingham@redhat.com)
- 741656 - roles - search - chgs for search by perm type and verbs
  (bbuckingham@redhat.com)
- Switch of arch and support level on subscriptions page. (jrist@redhat.com)
- repo delete - cli for deleting single repos (tstrachota@redhat.com)
- repo delete - api for deleting single repos (tstrachota@redhat.com)
- Enable running rake task for production env from git repo (inecas@redhat.com)
- Fix check on sqlite when setting up db under root for production
  (inecas@redhat.com)
- Remove failing check on sqlite for root (inecas@redhat.com)
- users - fix user name on edit screen (bbuckingham@redhat.com)
- Set default rake task (inecas@redhat.com)
- Merge branch 'master' into bz731203 (bbuckingham@redhat.com)
- fixed failing roles_controller_spec (dmitri@redhat.com)
- Merge branch 'filters' (dmitri@redhat.com)
- import-stage-manifest - remove hard-coded supported archs (inecas@redhat.com)
- fix in log message (tstrachota@redhat.com)
- org orchestration - deleting dependent providers moved to orchestration layer
  Having it handled by :dependent => :destroy caused wrong order of deleting
  the records. The organization in Candlepin was deleted before providers and
  products. This led to record-not-found errors. (tstrachota@redhat.com)
- products - delete all repos in all environments when deleting a product
  (tstrachota@redhat.com)
- products - route and api for deleting products (tstrachota@redhat.com)
- Added the download icon to the system template page. (jrist@redhat.com)
- 731203 - changes so that update to the object id are reflected in pane header
  (bbuckingham@redhat.com)
- 743646: fix sync due to bad rail route paths (shughes@redhat.com)
- 731203 - update panes to use object name in header/title
  (bbuckingham@redhat.com)
- 731203 - updates to support ellipsis in header of tupane layout
  (bbuckingham@redhat.com)
- fields residing in pulp are now present in the output of index
  (dmitri@redhat.com)
- create/delete operations for filters are working now (dmitri@redhat.com)
- first cut of filters used during promotion of content from Library
  (dmitri@redhat.com)

* Fri Oct 07 2011 Lukas Zapletal <lzap+git@redhat.com> 0.1.90-1
- fix for katello-reset-dbs - pgsql support for initdb
- sms - introducing subscriptions controller
- sms - refactoring subscription -> subscriptions path
- sms - moving subscriptions list action into the backend
- sms - moving unsubscribe action into the backend
- dashboard - one last css vertical spacing issue fix
- making css for navigation require a little space in the subnav if there are
  no subnav elements
- dashboard - fixing issue where user with no orgs would recieve an error upon
  login
- panel - minor update to escape special characters in id
- dashboard - more dashboard css fixes
- 741669 - fixing issue where user with no org could not access their own user
  details page
- dashboard - adding ui tweaks from uxd

* Thu Oct 06 2011 Shannon Hughes <shughes@redhat.com> 0.1.89-1
- adding reporting gems deps (shughes@redhat.com)

* Thu Oct 06 2011 Shannon Hughes <shughes@redhat.com> 0.1.88-1
- adding yum fix until 3.2.29 hits zstream/pulp (shughes@redhat.com)
- provider - search changes resulting from split of Custom and Red Hat
  providers (bbuckingham@redhat.com)
- 715369 - use ellipsis on search favorites/history w/ long names
  (bbuckingham@redhat.com)
- repo - default value for content type when creating new repo
  (tstrachota@redhat.com)
- sms - useless comment (lzap+git@redhat.com)
- templates - removed old way of promoting templates directly
  (tstrachota@redhat.com)
- import-stage-manifest - set content type for created repo (inecas@redhat.com)
- dashboard - fixing issue where promotions ellipsis was not configured
  correctly (jsherril@redhat.com)
- dashboard - updating subscription status scss as per request
  (jsherril@redhat.com)

* Wed Oct 05 2011 Shannon Hughes <shughes@redhat.com> 0.1.87-1
- adding redhat-uep.pem to katello ca (shughes@redhat.com)
- dashboard - prevent a divide by zero (jsherril@redhat.com)
- import-stage-manifest - fix relative path for imported repos
  (inecas@redhat.com)
- Do not call reset-oauth in %post, candlepin and pulp are not installed at
  that time anyway. (jpazdziora@redhat.com)
- 739680 - include candlepin error text in error notice on manifest upload
  error (bbuckingham@redhat.com)
- import-stage-manifest - use redhat-uep.pem as feed_ca (inecas@redhat.com)
- import-stage-manifest - refactor certificate loading (inecas@redhat.com)
- import-stage-manifest - fix failing spec tests (inecas@redhat.com)
- import-stage-manifest - fix validations for options (inecas@redhat.com)
- import-stage-manifest - fix ssl verification (inecas@redhat.com)
- import-stage-manifest - small refactoring (inecas@redhat.com)
- import-stage-manifest - short documentation (inecas@redhat.com)
- import-stage-manifest - remove unused code (inecas@redhat.com)
- import-stage-manifest - use CDN to substitute vars in content url
  (inecas@redhat.com)
- import-stage-manifest - class for loading variable values from CDN
  (inecas@redhat.com)
- import-stage-manifest - refactor (inecas@redhat.com)
- import-stage-manifest - fix unit tests (inecas@redhat.com)
- import-stage-manifest - substitute release ver (inecas@redhat.com)
- packagegroups - cli changed to work with array returned from api instead of
  hashes that were returned formerly (tstrachota@redhat.com)
- templates - fixes in spec tests (tstrachota@redhat.com)
- templates - validations for package groups and group categories
  (tstrachota@redhat.com)
- package groups - groups and group categories returned in an array instead of
  in a hash (tstrachota@redhat.com)
- templates api - removed old content update (tstrachota@redhat.com)
- packages search - find latest returns array of all latest packages not only
  the first latest package found (tstrachota@redhat.com)
- templates - package groups and categories identified by name -repo ids and
  category/group ids removed (tstrachota@redhat.com)
- added index for system_template_id on system_template_packages
  (tstrachota@redhat.com)
- templates - update changes name of all environment clones
  (tstrachota@redhat.com)
- templates api - added new controller for updating templates
  (tstrachota@redhat.com)
- templates api - fix for failure in listing all templates in the system
  (tstrachota@redhat.com)
- Temporarily removing dashboard pull-down. (jrist@redhat.com)
- 740340 - manifest upload - validate file input provided
  (bbuckingham@redhat.com)
- 740970 - adding detection if a password contains the username
  (jsherril@redhat.com)
- 741669 - adding a way for users to modify their own user details
  (jsherril@redhat.com)
- Fixed providers show  + edit page to not show provider type (paji@redhat.com)
- Merge branch 'master' into notices (bbuckingham@redhat.com)
- Merge branch 'master' of ssh://git.fedorahosted.org/git/katello
  (bbuckingham@redhat.com)
- dashboard - adding arrow to the right of the gear (jsherril@redhat.com)
- a-keys - fix delete and behavior on create (bbuckingham@redhat.com)
- Merge branch 'master' into akeys (bbuckingham@redhat.com)
- a-keys - fix view specs (bbuckingham@redhat.com)
- a-keys - fix controller specs (bbuckingham@redhat.com)
- a-keys - mods to handle nil env on akey create (bbuckingham@redhat.com)
- Alternating family rows in Activation Keys by way of Ruby's handy cycle
  method. (jrist@redhat.com)
- a-keys - (TO BE REVERTED) temporary commit to duplicate subscriptions
  (bbuckingham@redhat.com)
- a-keys - some refactor/cleanup of js to use KT namespace
  (bbuckingham@redhat.com)
- a-keys - js fix so that clearing filter does not leave children shown
  (bbuckingham@redhat.com)
- a-keys - css updates for subscriptions (bbuckingham@redhat.com)
- a-keys - change the text used to request update to template
  (bbuckingham@redhat.com)
- a-keys - update scss to remove some of the table css used by akey
  subscriptions (bbuckingham@redhat.com)
- Merge branch 'master' into akeys (bbuckingham@redhat.com)
- a-keys - init env_select when edit pane is initialized
  (bbuckingham@redhat.com)
- a-keys - add cancel button to general tab (bbuckingham@redhat.com)
- a-keys - subscriptions - updates to support listing by product
  (bbuckingham@redhat.com)
- a-keys - update to disable the Add/Remove button after click
  (bbuckingham@redhat.com)
- a-keys - subscriptions - update to include type (virtual/physical)
  (bbuckingham@redhat.com)
- a-keys - applied subs - add link to add subs (bbuckingham@redhat.com)
- a-keys - initial changes for applied subscriptions page
  (bbuckingham@redhat.com)
- a-keys - initial changes for available subscriptions page
  (bbuckingham@redhat.com)
- Merge branch 'master' into akeys (bbuckingham@redhat.com)
- a-keys - new/edit - updates to highlight the need to change template, on env
  change... (bbuckingham@redhat.com)
- a-keys - edit - fix broken 'save' (bbuckingham@redhat.com)
- a-keys - subscriptions - add applied/available placeholders for view and
  controller (bbuckingham@redhat.com)
- a-keys - add Applied and Available subscriptions to navigation
  (bbuckingham@redhat.com)
- a-keys - new/edit - disable save buttons while retrieving template/product
  info (bbuckingham@redhat.com)
- a-keys - new - update to set env to the first available
  (bbuckingham@redhat.com)
- a-keys - remove the edit_environment action (bbuckingham@redhat.com)
- a-keys - edit - update to list products in the env selected
  (bbuckingham@redhat.com)
- a-keys - update new key ui to use environment selector
  (bbuckingham@redhat.com)
- a-keys - update setting of env and system template on general tab...
  (bbuckingham@redhat.com)
- notices - change to fix broken tests (bbuckingham@redhat.com)
- notices - change to support closing previous failure notices on a success
  (bbuckingham@redhat.com)
- notices - adding controller_name and action_name to notices
  (bbuckingham@redhat.com)

* Tue Oct 04 2011 Lukas Zapletal <lzap+git@redhat.com> 0.1.86-1
- Added some rendering on products and repos page to explicity differentiate
  the 2
- dashboard - removing system list and expanding height of big_widget and
  small_widget
- Updated katello-js to work with multiple third level navs
- 740921 - When editing a permission verbs and tags that were part of the
  permission will now show up as selected already.
- Roles UI - Fix for edit role slide up container not working after previous
  changes to the way the action bar works.
- tupane - fixing extended scroll spinner showing up on most pages
- panel - rendering generic rows more efficiently
- 740365 - fixing issue with systems sorting and extended scroll, where limits
  were being placed before teh sorting happened
- Fixes for Roles UI action bar edit breaking after trying to edit more than 1.
- 737138 - Adds action bar buttons on roles pages to tab index and adds enter
  button press handlers to activate actions.
- 733722 - When hitting enter after editing an input will cause the next button
  to click.
- 741399 - Fixes for Global permissions to hide 'On' field for all resource
  types.
- Tupane - Changes for consistency of tupane css.
- 741422 - Roles UI - Fixes issue with sliding tree expanding in height instead
  of overflowing container.
- Row/grouping coloring for products and repos.
- Fixed a unit test failure
- Got pretty much the providers functionality done with this
- Initial commit related to the provider page redesign
- sms - cli system subscribe command
- Commiting a bunch of unit fixes
- Made organization create a default redhat provider on its inception
- Updated dashboard systems snippet. fixed a couple of bugs w.r.t ellipsis
- Dashboard - lighter hr color, and shorter big_widgets.
- 740936 - Roles UI - Fixes issue with back button disappearing, container
  border not surrounding actior bar and with wrong containers being displayed
  for permission create.
- BZ 741357: fixed a spelling mistake in katello-jobs.init
- Revert "BZ 741357: fixed a spelling mistake in katello-jobs.init"
- BZ 741357: fixed a spelling mistake in katello-jobs.init
- 741444/741648/739981/739655 - update *.js.haml to use the new KT namespace
  for javascript
- Added some modifications for the dashboard systems overview widget to include
  the product name
- add a spec test to the new download
- Adding system template download button.
- Updated the dashboard systems view to be more consistent and show an icon if
  entitlements are valid
- Moved methods from the systems_help to application so that the time
  formatting can be conisistent across all helpers
- Lighter color footer version.
- Tupane - Fixes typo from earlier change related to tupane closing not
  scrolling back up to top.
- dashboard - making subscription widget load with the page
- Added some better error handling and removed katello_error.haml as we can do
  the same with katello.haml
- dashboard - fixing issue where errata would not expand properly when loaded
  via async, also moved jscroll initalization to a more central place
- dashboard - fixing issue where scrollbar would not initialize for ajax loaded
  widgets
- dashboard - removing console.logs
- dashboard - making all widgets load asyncronously
  dashboard
- Changes to the dashboard layout.
- dashboard - adding errata widget with fake data
- Dashboard gear icon in button.
- 739654 - Tupane - Fixes issue with tupane jumping to top of page upon being
  closed.
- katello-all -- a meta-package to pull in all components for Katello.
- Stroke 0 on dashboard pie graph.
- 736090 - Tupane - Fixes for tupane drifting into footer.
- 736828 - Promotions - Fixes packages tupane to close whenever the breadcrumb
  is navigated away from the packages list.
- Overlay for graph on sub status for dasyboard.  Fix for a few small bad haml
  and js things.
- Fixed a var name goofup
- dashboard - adding owner infor object to katello and having the dashboard use
  it for total systems
- dashboard - fixing color values to work properly in firefox
- Updated some scss styling to lengthen the scroll
- Added a message to show empty systems
- Added  some styling on the systems snippet
- dashboard - adding subscription widget for dashboard with fake data
- Added the ellipsis widget
- glue - caching teh sync status object in repos to reduce overhead
- dashboard - a few visual fixes
- Fixed some merge conflicts
- Initial cut of the systems snippet on the dashboard
- dashboard - adding sync dashboard widget
- dashboard - making helper function names more consistent
- dashboard - fixing changeset link and fixing icon links on promotions
- Made the current_organization failure check to also log the exception trace
- dashboard - mostly got promotions pane on dashboard working
- dashboard - got notices dashboard widget in place
- move the SSL fix into the rpm files
- Additional work on the dashboard L&F.  Still need gear in dropbutton and
  content in dashboard boxes.
- Changes to the dashboard UI headers.
- Dashboard initial layout. Added new icons to the action-icons.png as well as
  the chart overlay for the pie chart for subscriptions.
- search - modifications to support service prefix (e.g. /katello)
- search - add completer_scope to role model
- search - systems - update to properly handle autocomplete
- search - initial commit to address auto-complete support w/ perms

* Tue Sep 27 2011 Shannon Hughes <shughes@redhat.com> 0.1.85-1
- remove capistrano from our deps (shughes@redhat.com)
- 736093 - Tupanel - Changes to tupanel to handle helptip open and close.
  (ehelms@redhat.com)
- rhsm fetch environment with owner information (lzap+git@redhat.com)
- spec tests - fix after change in api for listing templates
  (tstrachota@redhat.com)
- templates - removed content validator (tstrachota@redhat.com)
- templates api - fix for getting template by name (tstrachota@redhat.com)
- product sync - fixed too many arguments error (tstrachota@redhat.com)
- templates - spec tests for promotions and packages (tstrachota@redhat.com)
- package search - reordered parameters more logically (tstrachota@redhat.com)
- changesets - removed unused method (tstrachota@redhat.com)
- templates - spec test fixes (tstrachota@redhat.com)
- repos - method clone id moved from product to repo (tstrachota@redhat.com)
- templates - removed unused methods (tstrachota@redhat.com)
- templates - validation for packages (tstrachota@redhat.com)
- templates promotion - fix for spec tests (tstrachota@redhat.com)
- async tasks - pulp status not saving new records after refresh
  (tstrachota@redhat.com)
- template promotions - added promotions of packages (tstrachota@redhat.com)
- templates - fix for unique nvre package validator the previous one was
  failing for validation after updates (tstrachota@redhat.com)
- templates - unique nvre validator for packages (tstrachota@redhat.com)
- templates - adding packages by nvre (tstrachota@redhat.com)
- spec tests - tests for package utils (tstrachota@redhat.com)
- package utils - methods for parsing and building nvrea
  (tstrachota@redhat.com)
- repos - helper methods for searching packages (tstrachota@redhat.com)
- templates - removed errata from update controller (tstrachota@redhat.com)
- template promotions - promotion of products from a template
  (tstrachota@redhat.com)
- changesets - api for adding templates to changesets (tstrachota@redhat.com)
- templates - fixed spec tests after errata removal (tstrachota@redhat.com)
- templates - removed errata from imports, exports and promotions
  (tstrachota@redhat.com)
- templates - deleted TemplateErrata model (tstrachota@redhat.com)
- templates - errata removed from model (tstrachota@redhat.com)
- Tupanel - Fixes issue with tupanel ajax data being inserted twice into DOM.
  (ehelms@redhat.com)
- Tupanel - Fixes smoothness issue between normal tupane and sliding tree.
  (ehelms@redhat.com)
- Tupanel - Fixes for resizing and height setting.  Fixes for subpanel.
  (ehelms@redhat.com)
- Merge branch 'master' into tupanel (ehelms@redhat.com)
- Tupanel - Changes to tupanel for look and feel and consistency.
  (ehelms@redhat.com)
- fixed a bunch of tests that were failing because of new user orchestration
  (dmitri@redhat.com)
- pulp user with 'super-users' role are now being created when a katello user
  is created (dmitri@redhat.com)
- first cut at pulp user glue layer (dmitri@redhat.com)
- added interface for pulp user-related operations (dmitri@redhat.com)
- added glue layer for pulp user (dmitri@redhat.com)
- 740254 - dep API in pulp changed - these changes reflect new struct
  (mmccune@redhat.com)
- make sure we only capture everything after /katello/ and not /katello*
  (mmccune@redhat.com)
- adding in mod_ssl requirement. previously this was beeing indirectly pulled
  in by pulp but katello should require it as well. (shughes@redhat.com)
- bump down rack-test. 0.5.7 is only needed. (shughes@redhat.com)
- Merge branch 'master' into routesjs (ehelms@redhat.com)
- import-stage-manifest - prepare a valid name for a product
  (inecas@redhat.com)
- Remove debug messages to stdout (inecas@redhat.com)
- import-stage-manifest - use pulp-valid names for repos (inecas@redhat.com)
- import-stage-manifest - temp solution for not-supported archs in Pulp
  (inecas@redhat.com)
- import-stage-manifest - support for more archs with one content
  (inecas@redhat.com)
- import-stage-manifest - refactor clone repo id - remove duplicities
  (inecas@redhat.com)
- import-stage-manifest - make clone_repo_id instance method
  (inecas@redhat.com)
- import-stage-manifest - tests for clone repo id (inecas@redhat.com)
- JsRoutes - Adds the base functionality to use and generate the Rails routes
  in Javascript. (ehelms@redhat.com)
- Adds js-routes gem as a development gem. (ehelms@redhat.com)
- Tupane - A slew of changes to how the tupane slideout works with regards to
  positioning. (ehelms@redhat.com)
- bump down tzinfo version. actionpack/activerecord only need > 3.23
  (shughes@redhat.com)
- Tupanel - Cleanup and fixes for making the tupanel slide out panel stop at
  the bottom. (ehelms@redhat.com)

* Fri Sep 23 2011 Lukas Zapletal <lzap+git@redhat.com> 0.1.84-1
- asub - adding unit tests
- asub - ak subscribes to pool which starts most recently
- asub - renaming KTSubscription to KTPool
- Merge branch 'master' into rails309
- adding dep for rails 3.0.10
- new deps for rails 3.0.10
- 740389 - include repoid and remove unused security checks
- Merge branch 'master' into rails309
- bumping candlepin to the latest rev
- Promoted content enabled by default
- fixed a bug with parsing of oauth provider parameters
- Hid the select all/none button if the user doesnt have any syncable
  products..
- More roles controller spec fixes
- Roles - Fixes for spec tests that made assumptions that don't hold true on
  postgres.
- Added some comments for app controller
- Roles UI - Updates to edit permission workflow as a result of changes to add
  permission workflow.
- Roles Spec - Adds unit tests to cover CRUD on permissions.
- Roles UI - Fixes to permission add workflow for edge cases.
- Roles UI - Modifies role add permission workflow to add a progress bar and
  move the name and description to the bottom of the workflow.
- Added some padding for perm denied message
- Updated the config file to illustrate the use of allow_roles_logging..
- forgot to evalute the exception correctly
- Added ordering for roles based on names
- Added a config entry allow_roles_logging for roles logs to be printed on the
  output log. This was becasue roles check was cluttering the console window.
- Made the rails error messages log a nice stack trace
- packagegroups-templates - better validation messages
- packagegroups-templates - fix for notification message
- More user-friendly validation failed message in CLI
- removing an unused migration
- Disable unstable spec test
- Merge branch 'master' of ssh://git.fedorahosted.org/git/katello
- regin dep issue workaround enabled for EL6 now
- removed access control from UebercertsController
- Merge branch 'uebercert'
- updates routes to support uebercert operations
- fixed a few issues with uebercert controller specs
- katello now uses cp's uebercert generation/retrieval
- gemfile mods for rails 3.0.9
- fixed a bunch of issues during uebercert generation
- first cut at supporting ueber certs
- ueber cert - adding cli support

* Tue Sep 20 2011 Lukas Zapletal <lzap+git@redhat.com> 0.1.83-1
- Updates on the promotion controller page to deal with weird permission models
- 732444 - make sure we uppercase before we sort so it is case indifferent
- fixed an accidental typo
- Updated the promotions page nav and rules to work correctly
- Updated the handling of the 500 error to deal with null org cases
- 734526 - improving error messages for promotions to include changeset names.
- 733270 - fix failing unit tests
- 733270 - validate uniquenss of system name
- 734882 - format RestClient error message only for katello-cli agent
- 734882 - User-Agent header in katello-cli and custom error messages
- changed candlepin url in Candlepin::Consumer integration tests
- removing unecessary debug line that was causing JS errors
- notices - making default polling inverval 120s (when omitted from conf)
- activation keys - fixing new env selector for activation keys
- fixing poor coding around enabling create due to permission that had creeped
  into multiple controllers
- 739200 - moving system template new button to the top left instead of on the
  bottom action bar
- system templates - updating page to ensure list items are vertical centered,
  required due to some changes by ehelms
- javascript - some fixes for the new panel object
- merging in env-selector
- env-select - adding more javascript documentation and improving spacing
  calculations
- Fix proxy to candlepin due to change RAILS_RELATIVE_URL_ROOT
- env-select - fixing a few spacing issues as well as having selected item be
  expanded more so than others
- 738762 - SSLVerifyClient for apache+thin
- env select - corrected env select widget to work with the expanding nodes
- 722439 - adding version to the footer
- Roles UI - Fix for broken role editing on the UI.
- env select - fixing up the new environment selector and ditching the old
  jbreadcrumb
- Two other small changes to fix the hidden features of subscribe and
  unsubscribe.
- Fix for .hidden not working :)
- Roles UI - Fixes broken add permission workflow.
- Fixes a number of look and feel issues related to sliding tree items and
  clicking list items.
- Changes multiselect to have add from list on the left and add to list on the
  right. Moves multiselect widget css to its own file.
- Fixes for changes to panel javascript due to rebase.
- Fixes for editing a permission when setting the all tags or all verbs.
- A refactor of panel in preparation for changes to address a series of bugs
  related to making the slide out panel of tupane more robust.
- Roles UI - Adds back missing css for blue box around roles widget.
- CSS cleanup focused on organizing colors and adding more variable
  definitions.
- initial breadcrumb revamp

* Thu Sep 15 2011 Lukas Zapletal <lzap+git@redhat.com> 0.1.82-1
- removing two unnecessarry macros in spec file
- correcting workaround for BZ 714167 (undeclared dependencies) in spec
- adding copyright and modeline to our spec files
- correcting indentatin (Jan Pazdziora)
- packagegroups - add pacakge groups and categories to JSON
- pacakgegroups - refactor template exports to meet Ruby conventions
- packagegroups - add to string export of template
- packagegroups - support for group and categories in temp import
- adding two configuration values debug_pulp_proxy
- promotions - fixing error where you could not add a product
- Fixed some unit tests...
- 734460 - Fix to have the roles UI complain on bad role names
- Fix to get tags.formatted to work with the new changes
- Fixed several broken tests in postgres
- Removed 'tags' table for we could just deal with that using unique tag ids.
  To avoid the dreaded "explicit cast" exception when joining tags to entity
  ids table in postgres (example - Environments), we need tags to be integers.
  All our tags at the present time are integers anyway so this seems an easy
  enough change.
- refactor - remove debug message to stdout
- fixed a few issues with repo creation on manifest import test
- added support for preserving of repo metadata during import of manifests
- 738200 - use action_name instead of params[:action]
- templates api - route for listing templates in an environment

* Tue Sep 13 2011 Brad Buckingham <bbuckingham@redhat.com> 0.1.81-1
- notices - fix change to app controller that accidentally affected notices
  (bbuckingham@redhat.com)
- systems - spec test fix (jsherril@redhat.com)
- panel - fixing issue where panel closing would not close the subpanel
  (jsherril@redhat.com)
- 733157 - removing ability to change prior environment, and showing correct
  prior on details/edit page (jsherril@redhat.com)
- notices - fixing javascript error that happens when uploading a manifest via
  the UI (jsherril@redhat.com)
- 734894 - promotions - fixing issue where hover text on promoting changeset
  would still say it is being promoted even after it has been promoted
  (jsherril@redhat.com)
- Subscriptions udpates, packages fix, ui spinner fix, universal KT object for
  applying subs. (jrist@redhat.com)
- Subscription quantity inside spinner now. (jrist@redhat.com)
- 403 code, 500 code, and some changes to the 500 render. (jrist@redhat.com)
- Fix for the look of the error. (jrist@redhat.com)
- 404 and 500 error pages. (jrist@redhat.com)
- Fixed a unit test (paji@redhat.com)
- adding logging catch for notices that are objects we dont expect
  (jsherril@redhat.com)
- 737563 - Subscription Manager fails permissions on accessing subscriptions
  (lzap+git@redhat.com)
- 736141 - Systems Registration perms need to be reworked (lzap+git@redhat.com)
- Revert "736384 - workaround for perm. denied (unit test)"
  (lzap+git@redhat.com)
- Revert "736384 - workaround for perm. denied for rhsm registration"
  (lzap+git@redhat.com)
- remove-depretactions - use let variables insted of constants in rspec
  (inecas@redhat.com)
- remove-deprecations - already defined constant in katello_url_helper
  (inecas@redhat.com)
- remove-deprecations - Object#id deprecated (inecas@redhat.com)
- remove-deprecations - use errors.add :base instead of add_to_base
  (inecas@redhat.com)
- remove-deprecations - should_not be_redirect insted of redirect_to()
  (inecas@redhat.com)
- remove-deprecations - validate overriding (inecas@redhat.com)
- Fixed the tags_for to return an empty array instead of nil and also removed
  the list tags in org since we are not doling out org perms on a per org basis
  (paji@redhat.com)
- system templates - adding more rules spec tests (jsherril@redhat.com)
- Fix typo in template error messages (inecas@redhat.com)
- packagegroups-templates - CLI for package groups in templates
  (inecas@redhat.com)
- packagegroups-templates - assigning packege group categories to template
  (inecas@redhat.com)
- packagegroups-templates - assigning package groups to system templates
  (inecas@redhat.com)
- templates - unittest fix (tstrachota@redhat.com)
- unit test fixes (jsherril@redhat.com)
- Fixes to get  the promotion pages working (paji@redhat.com)
- Fix on system template model - no_tag was returning map instead of array
  (paji@redhat.com)
- Merge branch 'master' into template-ui (jsherril@redhat.com)
- system templates - making sure that all ui elements are looked up again in
  each function in case they are redrawn (jsherril@redhat.com)
- system templates - making jslint happy, and looking up elements that may have
  been redrawn (jsherril@redhat.com)
- system templates - a few javascript fixes for product removal
  (jsherril@redhat.com)
- Updated katello.js to keep jslint happy (paji@redhat.com)
- Updated katello.js to keep jslint happy (paji@redhat.com)
- Updated katello.js to keep jslint happy (paji@redhat.com)
- Code changes to make jslint happy (paji@redhat.com)
- Fixed some system template conflict handling issues (paji@redhat.com)
- system templates - adding permission for system templates
  (jsherril@redhat.com)
- system templates - fixing things that broke due to master merge
  (jsherril@redhat.com)
- merge fix (jsherril@redhat.com)
- system templates - fixing issue with firefox showing a longer form than
  chrome causing the add button to go to another line (jsherril@redhat.com)
- Added a 'details' page for system templates promotion (paji@redhat.com)
- changeset history - adding bbq support for cs history, and making bbq work
  properly on this page for panel (jsherril@redhat.com)
- Added a system templates details page needed for promotion (paji@redhat.com)
- Quick fix on promotions javascript to get the add/remove properly showing up
  (paji@redhat.com)
- 734899 - fixing issue where changeset history would default to library
  (jsherril@redhat.com)
- changeset history - adding indentation to content items (jsherril@redhat.com)
- Added some auth rules for changeset updating (paji@redhat.com)
- adding system templates to changeset history and fixing spacing issues with
  accordion (jsherril@redhat.com)
- Got the add remove working on system templates (paji@redhat.com)
- system templates - fixing action bar buttons from not changing name properly
  (jsherril@redhat.com)
- Added code to show 'empty' templates (paji@redhat.com)
-  fixing merge conflict (jsherril@redhat.com)
- system templates - adapting the system templates tow ork with the new action
  bar api (jsherril@redhat.com)
- Fixed errors that crept up in a previous commit (paji@redhat.com)
- Fixed the simplyfy_changeset to have an init :system_templates
  (paji@redhat.com)
- Made got the add/remove system templates functionality somewhat working
  (paji@redhat.com)
- fixing merge conflicts (jsherril@redhat.com)
- system templates - adding additional tests (jsherril@redhat.com)
- system templates - adding help tip (jsherril@redhat.com)
- system templates - adding & removing from content pane now works as well as
  saving product changes within the template (jsherril@redhat.com)
- system templates - adding working auto complete box for products
  (jsherril@redhat.com)
- system-templates - making the auto complete box more abstract so products can
  still use it, as well as adding product rendering (jsherril@redhat.com)
- system templates - adding missing view (jsherril@redhat.com)
- breaking out packge actions to their own js object (jsherril@redhat.com)
- Initial cut of the system templates promotion page - Add/remove changeset
  functionality TBD (paji@redhat.com)
- system template - add warning when browsing away from an unsaved changeset
  (jsherril@redhat.com)
- system template - fixing issue where clicking add when default search text
  was there would attempt to add a package (jsherril@redhat.com)
- system templates - added save dialog for moving away from a template when it
  was modified (jsherril@redhat.com)
- sliding tree - making it so that links to invalid breadcrumb entries redirect
  to teh default tab (jsherril@redhat.com)
- system templates - got floating box to work with scrolling properly and list
  to have internal scrolling instead of making the box bigger
  (jsherril@redhat.com)
- system templates - adding package add/remove on left hand content panel, and
  only showing package names (jsherril@redhat.com)
- system template - only show 20 packages in auto complete drop down
  (jsherril@redhat.com)
- Adding changeset to system templates connection (paji@redhat.com)
- adding saving indicator and moving tree_loading css to be a class instead of
  an id (jsherril@redhat.com)
- adding package validation before adding (jsherril@redhat.com)
- adding autocomplete for packages on system template page
  (jsherril@redhat.com)
- making save functionality work to actually save template packages
  (jsherril@redhat.com)
- added client side adding of packages to system templates
  (jsherril@redhat.com)
- adding search and sorting to templates page (jsherril@redhat.com)
- moving system templates to a sliding tree and to the content section
  (jsherril@redhat.com)
- making sure sliding tree does not double render on page load
  (jsherril@redhat.com)
- only allowing modification of a system template in library within system
  templates controller (jsherril@redhat.com)
- adding spec tests for system_templates controller (jsherril@redhat.com)
- fixing row height on system templates (jsherril@redhat.com)
- adding initial system template CRUD (jsherril@redhat.com)

* Mon Sep 12 2011 Lukas Zapletal <lzap+git@redhat.com> 0.1.80-1
- error text now include 'Warning' not to confuse users
- initscript - removing temporary sleep
- initscript - removing pid removal
- 736716 - product api was returning 2 ids per product
- 736438 - implement permission check for list_owners
- 736438 - move list_owners from orgs to users controller
- app server - updates to use thin Rack handler vs script/thin
- script/rails - adding back in... needed to run rails console
- Merge branch 'master' of ssh://git.fedorahosted.org/git/katello
- renaming the 2 providers to something more useful
- Changeset History - Fix for new URL scheme on changeset history page.
- Roles UI - Adds selected color border to roles slide out widget and removes
  arrow from left list on roles page only.

* Fri Sep 09 2011 Brad Buckingham <bbuckingham@redhat.com> 0.1.79-1
- Merge branch 'master' into thin (mmccune@redhat.com)
- Merge branch 'master' into thin (mmccune@redhat.com)
- moving new thin and httpd conf files to match existing config locations
  (mmccune@redhat.com)
- Simplify the stop command and make sure status works (mmccune@redhat.com)
- JS - fix image paths in javascript (bbuckingham@redhat.com)
- Promotions packages - replace hardcoded path w/ helper
  (bbuckingham@redhat.com)
- katello.init - update thin start so that log/pid files are owned by katello
  (bbuckingham@redhat.com)
- Views - updates to support /katello prefix (bbuckingham@redhat.com)
- Views/JS - updates to support /katello prefix (bbuckingham@redhat.com)
- Merge branch 'master' into thin (bbuckingham@redhat.com)
- app server - update apache katello.conf to use candlepin cert
  (bbuckingham@redhat.com)
- View warning - address view warning on Org->Subscriptions (Object#id vs
  Object#object_id) (bbuckingham@redhat.com)
- View warnings - address view warnings resulting from incorrect usage of
  form_tag (bbuckingham@redhat.com)
- app server - changes to support /katello prefix in base path
  (bbuckingham@redhat.com)
- app server - removing init.d/thin (bbuckingham@redhat.com)
- katello.spec - add thin.yml to files (bbuckingham@redhat.com)
- katello.spec - remove thin/thin.conf (bbuckingham@redhat.com)
- promotion.js - uncomment line accidentally committed (bbuckingham@redhat.com)
- app server - setting relative paths on fonts/images in css & js
  (bbuckingham@redhat.com)
- Views - update to use image_tag helper (bbuckingham@redhat.com)
- app server - removing script/rails ... developers will instead use
  script/thin start (bbuckingham@redhat.com)
- Apache - first pass update to katello.conf to add SSL
  (bbuckingham@redhat.com)
- thin - removing etc/thin/thin.yml (bbuckingham@redhat.com)
- forgot to add this config file (mmccune@redhat.com)
- adding new 'thin' startup script (mmccune@redhat.com)
- moving thin into a katello config (mmccune@redhat.com)
- first pass at having Katello use thin and apache together
  (mmccune@redhat.com)

* Thu Sep 08 2011 Brad Buckingham <bbuckingham@redhat.com> 0.1.78-1
- scoped_search - bumping version to 2.3.3 (bbuckingham@redhat.com)
- 735747 - fixing issue where creating a permission with create verb would
  result in an error (jsherril@redhat.com)
- Changes from using controller_name (a pre-defined rails function) to using
  controller_display_name for use in setting model object ids in views.
  (ehelms@redhat.com)
- 736440 - Failures based on authorization return valid json
  (tstrachota@redhat.com)
- default newrelic profiling to false in dev mode (shughes@redhat.com)
- Merge branch 'oauth_provider' (dmitri@redhat.com)
- added support for katello api acting as a 2-legged oauth provider
  (dmitri@redhat.com)

* Thu Sep 08 2011 Lukas Zapletal <lzap+git@redhat.com> 0.1.77-1
- puppet - adding initdb 'run twice' check
- 731158: add ajax call to update sync duration
- sync-status removing finish_time from ui
- sync status - add sync duration calculations
- sync status - update title per QE request
- 731158: remove 'not synced' status and leave blank
- 734196 - Disabled add and remove buttons in roles sliding tree after they
  have been clicked to prevent multiple server calls.
- Merge branch 'master' of ssh://git.fedorahosted.org/git/katello
- 725842 - Fix for Search: fancyqueries dropdown - alignment
- Merge branch 'master' into roles-ui
- Role - Disabled the resizing on the roles ui sliding tree.
- Fix for when system has no packages - should not see list or filter.
- Fix for systems with no packages.
- 736148 - update code to properly cancel a sync and render it in UI
- Role - Changes to display of full access label on organizations in roles ui
  list when a permission granting full access is removed.
- 731158: misc improvements to sync status page
- 736384 - workaround for perm. denied (unit test)
- Role - Look and feel fixes for displaying of no current permissions message.
- 734448 - Fix for Broken 'logout' link at web page's footer o    modified:
  src/app/views/layouts/_footer.haml
- Package sort asc and desc via header.  Ajax refresh and indicators.
- 736384 - workaround for perm. denied for rhsm registration
- Roles - Adds text to empty permissions list instructing user what to do next
  for global and organizational permissions.
- Merge branch 'master' into roles-ui
- 736251 - use content name for repo id when importing manifest
- templates - it is possible to create/edit only templates in the library -
  added checks into template controller - spec tests fixed according to changes
- Packages offset loading via "More..." now working with registered system.
- 734026 - removing uneeded debug line that caused syncs to fail
- packagegroups - refactor: move menthods to Glue::Pulp::Repo
- Merge branch 'master' into sub
- product - removed org name from product name
- Api for listing package groups and categories
- Fixing error with spinner on pane.
- Refresh of subs page.
- Area to re-render subs.
- unsubscribe support for sub pools
- Merge branch 'subway' of ssh://git.fedorahosted.org/git/katello into subway
- Fix for avail_subs vs. consumed_subs.
- move sys pools and avail pools to private methods, reuse
- Adds class requirement 'filterable' on sliding lists that should be
  filterable by search box.
- Update to permission detail view to display verbs and tags in a cleaner way.
- Adds step indicators on permission create.  Adds more validation handling for
  blank name.
- initial subscription consumption, sunny day
- Fixes to permission add and edit flow for consistency.
- More subscriptions work. Rounded top box with shadow and borders.  Fixed some
  other stuff with spinner.
- Updated subscription spinner to have useful info.
- More work on subscriptions page.
- Small change for wrong sub.poolId.
- Added a spinner to subscriptions.
- fix error on not grabbing latest subscription pools
- Fixed views for subscriptions.
- Merge branch 'subway' of ssh://git.fedorahosted.org/git/katello into subway
- Fixed a non i18n string.
- support mvc better for subscriptions availability and consumption
- Role editing commit that adds workflow functionality.  This also provides
  updated and edits to the create permission workflow.
- Modifies sliding tree action bar to require an identifier for the toggled
  item and a dictionary with the container and setup function to be called.
  This was in order to re-use the same HTML container for two different
  actions.
- change date format for sub expires
- changing to DateTime to Date for expires sub
- Wires up edit permission button and adds summary for viewing an individual
  permission.
- Switches from ROLES object to KT.roles object.
- added consumed value for pool of subs
- Subscriptions page changes to include consumed and non-consumed.
- Subscriptions page coming along.
- remove debugger line
- add expires to subscriptions
- Subscriptions page.  Mostly mocked up (no css yet).
- cleaning up subscriptions logic
- add in subscription qty for systems
- Small change to subscriptions page, uploading of assets for new subscriptions
  page.
* Mon Sep 05 2011 Lukas Zapletal <lzap+git@redhat.com> 0.1.76-1
- 730358 - repo discovery now uses asynchronous tasks - the route has been
  changed to /organizations/ID/repositories/discovery/
- 735359 - Don't create content in CP when creating a repo.
- Fixed a couple of errors that occured due to wrong sql in postgres
- reset-dbs - katello-jobs are restarted now
- Changes roles and permission success and error notices to include the name of
  the role/permission and fit the format of other pages.
- Validate uniqueness of repo name within a product scope
- products - cp name now join of <org_name>-<product_name> used to be
  <provider_name>-<product_name>
- sync - comparing strings instead of symbols in sync_status fix for AR
  returning symbols
- sync - fix for sync_status failing when there were no syncable subitems
  (repos for product, products for providers)
- sync - change in product&provider sync_status logic
- provider sync status - cli + api
- sync - spec tests for cancel and index actions
- Fixes for editing name of changeset on changeset history page.
- Further re-work of HTML and JS model naming convention.  Changes the behavior
  of setting the HTML id for each model type by introducing a simple
  controller_name function that returns the controller name to be used for
  tupane, edit, delete and list items.
- Adds KT javascript global object for all other modules to attach to. Moves
  helptip and common to be attached to KT.
- Changes to Users page to fit new HTML model id convention.
- Changes Content Management page items to use new HTML model id convention.
- Changes to Systems page for HTML and JS model id.
- Changes Organizations section to use of new HTML model id convention.
- Changes to model id's in views.
- 734851 - service katello start - Permission denied
- Refactor providers - remove unused routes

* Wed Aug 31 2011 Lukas Zapletal <lzap+git@redhat.com> 0.1.75-1
- 734833 - service katello-jobs stop shows non-absolute home (ArgumentError)
- Refactor repo path generator
- Merge branch 'repo-path'
- Fix failing repo spec
- Pulp repo for Library products consistent with other envs
- 734755 - Service katello-jobs status shows no file or directory
- Refactor generating repo id when cloning
- Change CP content url to product/repo
- Scope system by readable permissions
- Scope users by readable permissions
- Scope products by readability scope
- Refactor - move providers from OrganziationController
- Fix scope error - readable repositories
- Remove unused code: OrganizationController#providers
- Authorization rules - fix for systmes auth check
- More specific test case pro changeset permissions
- Scope products for environment by readable providers
- Fix bug in permissions
- Scope orgranizations list in API by the readable permissions
- Fix failing spec
- Authorization rules for API actions
- Integrate authorization rules to API controllers
- Merge remote-tracking branch 'origin/master' into repo-path
- Format of CP content url: /org/env/productName/repoName

* Tue Aug 30 2011 Partha Aji <paji@redhat.com> 0.1.74-1
- Fixed more bugs related to the katello.yml and spec (paji@redhat.com)

* Tue Aug 30 2011 Partha Aji <paji@redhat.com> 0.1.73-1
- Fixed the db directory link (paji@redhat.com)
- Updated some spacing issues (paji@redhat.com)

* Tue Aug 30 2011 Partha Aji <paji@redhat.com> 0.1.72-1
- Updated spec to not include database yml in etc katello and instead for the
  user to user /etc/katello/katello.yml for db info (paji@redhat.com)
- Fixed an accidental goof up in the systems controllers test (paji@redhat.com)
- made a more comprehensive test matrix for systems (paji@redhat.com)
- Added rules based tests to test systems controller (paji@redhat.com)
- Added rules for sync_schedules spec (paji@redhat.com)
- Added tests for sync plans (paji@redhat.com)
- Added rules tests for subscriptions (paji@redhat.com)
- Restricted the routes for subscriptions  + dashboard resource to only :index
  (paji@redhat.com)
- Added tests for repositories controller (paji@redhat.com)
- Updated routes in a for a bunch of resources limiting em tp see exactly what
  they can see (paji@redhat.com)
- Added unit tests for products controller (paji@redhat.com)
- fixing permission denied on accounts controller (jsherril@redhat.com)
- 731540 - Sync Plans - update edit UI to use sync_plan vs plan
  (bbuckingham@redhat.com)
- added rules checking for environment (paji@redhat.com)
- Added tests for operations controller (paji@redhat.com)
- Bug fix - resource should be in plural when checking permissions
  (inecas@redhat.com)
- adding sync management controller rules tests (jsherril@redhat.com)
- adding users controller rules tests (jsherril@redhat.com)
- adding roles controller rules tests (jsherril@redhat.com)
- 734033 - deleteUser API call fails (inecas@redhat.com)
- 734080 - katello now returns orgs for owner (lzap+git@redhat.com)

* Fri Aug 26 2011 Justin Sherrill <jsherril@redhat.com> 0.1.71-1
- fixing a couple issues with promotions (jsherril@redhat.com)
- adding some missing navigation permission checking (jsherril@redhat.com)
- fixing issue where logout would throw a permission denied
  (jsherril@redhat.com)
- adding provider roles spec tests (jsherril@redhat.com)
- Decreasing min validate_length for name fields to 2.  (Kept getting denied
  for "QA"). (jrist@redhat.com)
- Raising a permission denied exception of org is required, but not present.
  Previously we would log the user out, which does not make much sense
  (jsherril@redhat.com)
- KPEnvironment (and subsequent kp_environment(s)) => KTEnvironment (and
  kt_environment(s)). (jrist@redhat.com)
- fixing broken unit tests (jsherril@redhat.com)
- Fixed an issue where clicking on notices caused a user with no org perms to
  log out (paji@redhat.com)
- adding promotions permissions spec tests (jsherril@redhat.com)
- Fixed some unit tests (paji@redhat.com)
- Updated the protected shared example and unit tests (paji@redhat.com)
- spec tests - modification after changes in product model/controller
  (tstrachota@redhat.com)
- fix for product name validations (tstrachota@redhat.com)
- products cli - now displaying provider name (tstrachota@redhat.com)
- products cli - fixed commands according to recent changes
  (tstrachota@redhat.com)
- products - name unique in scope of product's organziation
  (tstrachota@redhat.com)
- products - name unique in scope of provider now + product sync info reworked
  (tstrachota@redhat.com)
- product api - added synchronization data (tstrachota@redhat.com)
- sync - api for sync status and cancelling (tstrachota@redhat.com)
- katello-jobs.init executable (tstrachota@redhat.com)
- changeset controller (jsherril@redhat.com)
- removed an accidental typo (paji@redhat.com)
- Added authorization controller tests based of ivan's initial work
  (paji@redhat.com)
- adding small simplification to notices (jsherril@redhat.com)
- Fixes broken promotions page icons. (ehelms@redhat.com)
- Fixes issue with incorrect icon being displayed for custom products.
  (ehelms@redhat.com)
- 732920 - Fixes issue with right side panel in promotions moving up and down
  with scroll bar unncessarily. (ehelms@redhat.com)
- Adds missing changeset loading spinner. (ehelms@redhat.com)
- Code cleanup and fixes for filter box on promotions and roles page styling
  and actions. (ehelms@redhat.com)
- making sure sync plans page only shows readable products
  (jsherril@redhat.com)
- fixing issue where promotions would not highlight the correct nav
  (jsherril@redhat.com)
- Merge branch 'master' of ssh://git.fedorahosted.org/git/katello
  (ehelms@redhat.com)
- Javascript syntax and error fixing. (ehelms@redhat.com)
- Merge branch 'master' into roles-ui (paji@redhat.com)
- removing uneeded test (jsherril@redhat.com)
- Merge branch 'master' into perf (shughes@redhat.com)
- Merge branch 'roles-ui' of ssh://git.fedorahosted.org/git/katello into roles-
  ui (ehelms@redhat.com)
- Fixes to roles ui widget as a result of a re-factor as a result of bug
  729728. (ehelms@redhat.com)
- Fixed perm spec bug (paji@redhat.com)
- Further Merge conflicts as a result of merging master in. (ehelms@redhat.com)
- fixing spec tests (jsherril@redhat.com)
- Merge branch 'master' into roles-ui (ehelms@redhat.com)
- adding version for newrelic gem (shughes@redhat.com)
- adding dev gem newrelic (shughes@redhat.com)
- config for newrelic profiling (shughes@redhat.com)
- Fix failing tests - controller authorization rules (inecas@redhat.com)
- Persmissions rspec - use before(:each) instead of before(:all)
  (inecas@redhat.com)
- Shared example for authorization rules (inecas@redhat.com)
- improving reset-dbs script (lzap+git@redhat.com)
- Fixed some changeset controller tests (paji@redhat.com)
- fixing spec test (jsherril@redhat.com)
- Fixed a spec test in user controllers (paji@redhat.com)
- Made the syncable check a lambda function (paji@redhat.com)
- Fixed some unit tests (paji@redhat.com)
- 729728 - Makes it so that clicking anywhere inside a highlighted row on
  promotions page will click it instead of just a narrow strip of the
  highlighted row. (ehelms@redhat.com)
- Fixes issue with changeset loading as a result of previous bug fix.
  (ehelms@redhat.com)
- converting promotions to use a more simple url scheme that helps navigation
  not have to worry about which environments the user can access via promotions
  (jsherril@redhat.com)
- Fixed the panel sliding up and down. (jrist@redhat.com)
- Fixed panel sliding up and down when closing or opening helptips.
  (jrist@redhat.com)
- make sure we delete all the pulp database files vs just the 1
  (mmccune@redhat.com)
- Fixed merge conflicts (paji@redhat.com)
- restructured the any  rules  in org to be in environment to be more
  consistent (paji@redhat.com)
- 726724 - Fixes Validation Error text not showing up in notices.
  (ehelms@redhat.com)
- removed beaker rake task (dmitri@redhat.com)
- Fixed a rules bug that would wrongly return nil instead of true .
  (paji@redhat.com)
- commented-out non localhost setting for candlepin integration tests
  (dmitri@redhat.com)
- commented-out non localhost setting for candlepin integration tests
  (dmitri@redhat.com)
- first cut at candlepin integration tests (dmitri@redhat.com)
- fixing issue with System.any_readable? referring to self instead of org
  (jsherril@redhat.com)
- fixing systems to only look up what the user can read (jsherril@redhat.com)
- Notices - fix specs broken in in the roles refactor (bbuckingham@redhat.com)
- removing error message from initdb script (lzap+git@redhat.com)
- 723308 - verbose environment information should list names not ids
  (inecas@redhat.com)
- Made the code use environment ids instead of collecting one env at a time
  (paji@redhat.com)
- 732846 - reverting back to working code (mmccune@redhat.com)
- 732846 - purposefully checking in syntax error - see if jenkins fails
  (mmccune@redhat.com)
- Merge branch 'master' of ssh://git.fedorahosted.org/git/katello
  (mmccune@redhat.com)
- 732846 - adding a javascript lint to our unit tests and fixing errors
  (mmccune@redhat.com)
- Added protect_from_forgery for user_sessinos_controller - now passes auth
  token on post. (jrist@redhat.com)
- auto_tab_index - introduce a view helper to simplify adding tabindex to forms
  (bbuckingham@redhat.com)
- Role - Changes to javascript permission lockdown. (ehelms@redhat.com)
- Role - Adds tab order to permission widget input and some look and feel
  changes. (ehelms@redhat.com)
- Role - Makes permission name unique with a role and an organization.
  (ehelms@redhat.com)
- Role - Adds disable to Done button to prevent multiple clicks.
  (ehelms@redhat.com)
- Roles - updating role ui to use the new permissions model
  (bbuckingham@redhat.com)
- Re-factor of Roles-UI javascript for performance. (ehelms@redhat.com)
- Modified the super admin before destroy query to use the new way to do super
  admins (paji@redhat.com)
- Re-factoring and fixes for setting summary on roles ui. (ehelms@redhat.com)
- Adds better form and flow rest on permission widget. (ehelms@redhat.com)
- Fixes for wrong verbs showing up initially in permission widget.  Fix for
  non-display of tags on global permissions. (ehelms@redhat.com)
- Changes filter to input box.  Adds fixes for validation during permission
  creation. (ehelms@redhat.com)
- Users - fix issue where user update would remove user's roles
  (bbuckingham@redhat.com)
- Navigation related changes to hide different resources (paji@redhat.com)
- Fixing the initial summary on roles-ui page. (jrist@redhat.com)
- `Merge branch 'roles-ui' of ssh://git.fedorahosted.org/git/katello into
  roles-ui (jrist@redhat.com)
- Sliding tree summaries. (jrist@redhat.com)
- Role - Adds client side validation to permission widget steps.
  (ehelms@redhat.com)
- Adds enhancements to add/remove of users and permissions. (ehelms@redhat.com)
- Fixing a bunch of labels and the "shadow bar" on panels without nav.
  (jrist@redhat.com)
- Revert "729115 - Fix for overpass font request failure in FF.  Caused by
  ordering of request for font type." (jrist@redhat.com)
- 729115 - Fix for overpass font request failure in FF.  Caused by ordering of
  request for font type. (jrist@redhat.com)
- Merge branch 'roles-ui' of ssh://git.fedorahosted.org/git/katello into roles-
  ui (jrist@redhat.com)
- 722432 - Fix for CSRF exploit on /logout (jrist@redhat.com)
- Role - Adds fixes for sliding tree that led to multiple hashchange handlers
  and inconsistent navigation. (ehelms@redhat.com)
- Merge branch 'roles-ui' of ssh://git.fedorahosted.org/git/katello into roles-
  ui (jrist@redhat.com)
- Activation Keys - fix specs resulting from roles and perms changes
  (bbuckingham@redhat.com)
- 730754 - Fix for rendering of wider panels. (jrist@redhat.com)
- Fixes background issues on roles and permissions on users page.
  (ehelms@redhat.com)
- Moves bulk of roles sliding tree code to new file.  Changes paradigm to load
  bulk of roles editing javascript code once and have initialization/resets
  occur on individual ajax loads. (ehelms@redhat.com)
- Roles - update env breadcrumb path used by akeys...etc to better handle
  scenarios involving permissions (bbuckingham@redhat.com)
- unbind live click handler for non syncable schedules (shughes@redhat.com)
- js call to disable non syncable schedule commits (shughes@redhat.com)
- removing unnecessary products loop (shughes@redhat.com)
- Removed the 'allow' method in roles, since it was being used only in tests.
  So moved it to tests (paji@redhat.com)
- Rounded bottom corners on third level subnav. Added bg. (jrist@redhat.com)
- Merge branch 'roles-ui' of ssh://git.fedorahosted.org/git/katello into roles-
  ui (jrist@redhat.com)
- Third-level nav hover. (jrist@redhat.com)
- fix bug with viewing systems with nil environments (shughes@redhat.com)
- 3rd level nav bumped up to 2nd level for systems (shughes@redhat.com)
- remove 3rd level nav from systems page (shughes@redhat.com)
- making promotions controller rules more readable (jsherril@redhat.com)
- Subscriptions - fix accidental commit... :( (bbuckingham@redhat.com)
- having the systems environment page default to an environment the user can
  actually read (jsherril@redhat.com)
- fixing issue where changesets history would default to a changeset that the
  user was not able to read (jsherril@redhat.com)
- fixing permission for accessing the promotions page (jsherril@redhat.com)
- remove provider sync perms from schedules (shughes@redhat.com)
- update sync mgt to use org syncable perms (shughes@redhat.com)
- remove sync from provider. moved to org. (shughes@redhat.com)
- readable perms update to remove sync (shughes@redhat.com)
- Roles - Activation Keys - add the logic to UI side to honor permissions
  (bbuckingham@redhat.com)
- making the promotions page honor roles and perms (jsherril@redhat.com)
- fixing issue with sync_schedules (jsherril@redhat.com)
- Fixes for the filter. (jrist@redhat.com)
- Merge branch 'roles-ui' of ssh://git.fedorahosted.org/git/katello into roles-
  ui (jrist@redhat.com)
- Converted orgSwitcher to an ajax call for each click. Added a filter.
  (jrist@redhat.com)
- Fixed a tags glitch that was checking for id instead of name
  (paji@redhat.com)
- Fix for reseting add permission widget. (ehelms@redhat.com)
- Role - Adds support for all tags and all verbs selection when adding a
  permission. (ehelms@redhat.com)
- update product to be syncable only by org sync access (shughes@redhat.com)
- disable sync submit btn if user does not have syncable products
  (shughes@redhat.com)
- change sync plans to use org syncable permission (shughes@redhat.com)
- add sync resource to orgs (shughes@redhat.com)
- fix sync plan create/edit access (shughes@redhat.com)
- adjust sync plan to use provider readable access (shughes@redhat.com)
- remove sync plan resource type (shughes@redhat.com)
- remove sync plan permission on model (shughes@redhat.com)
- Fixed bunch of lookups that were checking on org tags instead of looking at
  org scope (paji@redhat.com)
- Fixed a typo in the perms query to make it not look for tags names for
  :organizations (paji@redhat.com)
- Fixed a typo (paji@redhat.com)
- Roles - remove debugger statement from roles controller
  (bbuckingham@redhat.com)
- Roles - fix typo on systems controller (bbuckingham@redhat.com)
- fix qunit tests for rails.allowedAction (shughes@redhat.com)
- Role - Fix for permission creation workflow. (ehelms@redhat.com)
- Role - Adds function to Tag to display pretty name of tags on permission
  detail view. (ehelms@redhat.com)
- Role - Adds display of verb and resource type names in proper formatting when
  viewing permission details. (ehelms@redhat.com)
- Role - First cut of permission widget with step through flow.
  (ehelms@redhat.com)
- Role - Re-factoring for clarity and preparation for permission widget.
  (ehelms@redhat.com)
- Role - Fix to update role name in list upon edit. (ehelms@redhat.com)
- sync js cleanup and more comments (shughes@redhat.com)
- Role - Activation Keys - add resource type, model and controller controls
  (bbuckingham@redhat.com)
- disable product repos that are not syncable by permissions
  (shughes@redhat.com)
- adding snippet to restrict tags returned for eric (jsherril@redhat.com)
- remove unwanted images for sync drop downs (shughes@redhat.com)
- Updated the navs to deal with org less login (paji@redhat.com)
- Quick fix to remove the Organization.first reference (paji@redhat.com)
- Made the login page choose the first 'accessible org' as users org
  (paji@redhat.com)
- filter out non syncable products (shughes@redhat.com)
- nil org check for authorized verbs (shughes@redhat.com)
- check if product is readable/syncable, sync mgt (shughes@redhat.com)
- adding check for nil org for authorized verbs (shughes@redhat.com)
- blocking off product remove link if provider isnt editable
  (jsherril@redhat.com)
- merging in master (jsherril@redhat.com)
- Role - Fixes fetching of verbs and tags on reload of global permission.
  (ehelms@redhat.com)
- Role - Adds missing user add/remove breadcrumb code.  Fixes for sending all
  types across and not displaying all type in UI.  Fixes sending multiple verbs
  and tags to work properly. (ehelms@redhat.com)
- Made it easier to give all_types access by letting one use all_type = method
  (paji@redhat.com)
- Role - Adds missing user add/remove breadcrumb code.  Fixes for sending all
  type across and not displaying all type in UI.  Fixes sending multiple verbs
  and tags to work properly. (ehelms@redhat.com)
- fixing issue with creation, and nested attribute not validating correctly
  (jsherril@redhat.com)
- Added some permission checking code on the save of a permission so that the
  perms with invalid resource types or verbs don;t get created
  (paji@redhat.com)
- Role - Adds validation to prevent blank name on permissions.
  (ehelms@redhat.com)
- Role - Fixes typo (ehelms@redhat.com)
- Role - Refactor to move generic actionbar code into sliding tree and add
  roles namespace to role_edit module. (ehelms@redhat.com)
- unit test fixes and adding some (jsherril@redhat.com)
- adding validator for permissions (jsherril@redhat.com)
- fix for verb check where symbol and string were not comparing correctly
  (jsherril@redhat.com)
- Made resource type called 'All' instead of using nil for 'all' so that one
  can now check if user has permissions to all in a more transparent manner
  (paji@redhat.com)
- making system environments work with env selector and permissions
  (jsherril@redhat.com)
- Role - Adds 'all' types selection to UI and allows creation of full access
  permissions on organizations. (ehelms@redhat.com)
- adapting promotions to use the env_selector with auth (jsherril@redhat.com)
- switching to a simpler string substitution that wont blow up on nil
  (mmccune@redhat.com)
- Merge branch 'roles-ui' of ssh://git.fedorahosted.org/git/katello into roles-
  ui (jrist@redhat.com)
- Org switcher with box shadow. (jrist@redhat.com)
- fixing the include on last child of env selector being at wrong level
  (jsherril@redhat.com)
- moving nohover mixin to mixins scss file (jsherril@redhat.com)
- making env-selector only accept environments the user has access to, will
  temporarily break other pages using the env selector (jsherril@redhat.com)
- Role - Fixes for opening and closing of edit subpanels from roles actionbar.
  (ehelms@redhat.com)
- Role - Adds button highlighting and text changes on add permission.
  (ehelms@redhat.com)
- Role - Changes role removal button location.  Moves role removal to bottom
  actionbar and implements custom confirm dialog. (ehelms@redhat.com)
- Merge branch 'roles-ui' of ssh://git.fedorahosted.org/git/katello into roles-
  ui (jrist@redhat.com)
- Org switcher with scroll pane. (jrist@redhat.com)
- made a method shorter (paji@redhat.com)
- Adding list filtering to roles and users (paji@redhat.com)
- LoginArrow for org switcher. (jrist@redhat.com)
- Merge branch 'roles-ui' of ssh://git.fedorahosted.org/git/katello into roles-
  ui (jrist@redhat.com)
- Working org switcher. Bit more to do, but it works :) (jrist@redhat.com)
- Added list filtering for org controllers (paji@redhat.com)
- Added code to accept org or org_id so that people sending org_ids to
  allowed_to can deal with it ok (paji@redhat.com)
- Role - Fix for tags not displaying properly on add permission.
  (ehelms@redhat.com)
- Made the names of the scopes more sensible... (paji@redhat.com)
- Role - Adds Global permission adding and fixes to getting permission details
  with bbq hash rendering. (ehelms@redhat.com)
- Role - Fix for creating new role.  Cleans up role.js (ehelms@redhat.com)
- Tupane - Removes previous custom_panel variable from tupane options and moves
  the logic into the role_edit.js file for overiding a single panel. New
  callbacks added to tupane javascript panel object. (ehelms@redhat.com)
- Role - Moved i18n for role edit to index page to only load once.  Added
  display of global permissions in list. Added heading for add permission
  widget.  Added basic global permission add widget. (ehelms@redhat.com)
- Role - Adds bbq hash clearing on panel close. (ehelms@redhat.com)
- fixing more unit tests (jsherril@redhat.com)
- Update the permissions query to effectively deal with organization resource
  vs any other resource type (paji@redhat.com)
- Fixed a permissions issue with providers page (paji@redhat.com)
- Added a display_verbs method to permissions to get a nice list of verbs
  needed by the UI (paji@redhat.com)
- added read in the non global list for orgs (paji@redhat.com)
- Role - Hides tags on adding permission when organization is selected.
  (ehelms@redhat.com)
- fixing list_tags to only show tags within an org for ones that should do so
  (jsherril@redhat.com)
- fixing merge from master conflict (jsherril@redhat.com)
- some spec test fixes (jsherril@redhat.com)
- Added a 'global' tag for verbs in a model to denote verbs that are global vs
  local (paji@redhat.com)
- Updated the debug message on perms (paji@redhat.com)
- Role - Adds cacheing of organization verbs_and_tags. (ehelms@redhat.com)
- Role - Adds Name and Description to a permission.  Adds Name and Description
  to add permission UI widget.  Adds viewing of permissiond etails in sliding
  tree. (ehelms@redhat.com)
- blocking off UI elements based on read/write perms for changeset history
  (jsherril@redhat.com)
- fixing permission http methods (jsherril@redhat.com)
- Role - Adds permission removal from Organization. (ehelms@redhat.com)
- Role - Adds pop-up panel close on breadcrumb change. (ehelms@redhat.com)
- fixing issue where environments would not show tags (jsherril@redhat.com)
- Role - Adds the ability to add and remove users from a role.
  (ehelms@redhat.com)
- spec test for user allowed orgs perms (shughes@redhat.com)
- Role - Adds permission add functionality with controller changes to return
  breadcrumb for new permission.  Adds element sorting within roles sliding
  tree. (ehelms@redhat.com)
- Role - Adds population of add permission ui widget with permission data based
  on the current organization being browsed. (ehelms@redhat.com)
- Role - Adds missing i18n call. (ehelms@redhat.com)
- Roles - Changes verbs_and_scopes route to take in organization_id and not
  resource_type.  Changes the generated verbs_and_scopes object to do it for
  all resource types based on the organization id. (ehelms@redhat.com)
- Role - Adds organization_id parameter to list_tags and tags_for methods.
  (ehelms@redhat.com)
- Role - Changes to allow multiple slide up screens from sliding tree actionbar
  and skeleton of add permission section. (ehelms@redhat.com)
- Role - Adds global count display and fixes non count object display problems.
  (ehelms@redhat.com)
- Role - Adds global permission checking.  Adds global permissions listing in
  sliding tree and adds counts to both Organization and Globals.
  (ehelms@redhat.com)
- Role - Added Globals breadcrumb and changed main load page from Organizations
  to Permissions. (ehelms@redhat.com)
- Role - Adds role detail editing to UI and controller support fixes.
  (ehelms@redhat.com)
- Role - Adds actionbar to roles sliding tree and two default buttons for add
  and edit that do not perform any actions.  Refactors more of sliding tree
  into katello.scss. (ehelms@redhat.com)
- Roles - Adds resizing to roles sliding tree to fill up right side panel
  entirely.  Adds status bar to bottom of sliding tree. Adds Remove and Close
  buttons. (ehelms@redhat.com)
- Roles - Changes to use custom panel option and make sliding tree fill up
  panel on roles page.  Adds base breadcrumb for Role name that leads down
  paths of either Organizations or Users. (ehelms@redhat.com)
- Changes to tupanel sizing calculations and changes to sliding tree to handle
  non-image based first breadcrumb. (ehelms@redhat.com)
- Tupane - Adds new option for customizing overall panel look and feel for
  specific widgets on slide out. (ehelms@redhat.com)
- Roles - Initial commit of sliding tree roles viewer. (ehelms@redhat.com)
- Roles - Adds basic roles breadcrumb that populates all organizations.
  (ehelms@redhat.com)
- Changesets - Moves breadcrumb creation to centralized helper and modularizes
  each major breadcrumb generator. (ehelms@redhat.com)
- Adds unminified jscrollpane for debugging. Sets jscrollpane elements to hide
  focus and prevent outline. (ehelms@redhat.com)
- Added a scope based auth filtering strategy that could be used
  acrossdifferent models (paji@redhat.com)
- locking down sync plans according to roles (jsherril@redhat.com)
- adding back accounts controller since it is a valid stub
  (jsherril@redhat.com)
- removing unused controllers (jsherril@redhat.com)
- hiding UI widets for systems based on roles (jsherril@redhat.com)
- removing consumers controller (jsherril@redhat.com)
- fix for org selection of allowed orgs (shughes@redhat.com)
- spec tests for org selector (shughes@redhat.com)
- blocking UI widgets for organizations based on roles (jsherril@redhat.com)
- route for org selector (shughes@redhat.com)
- stubbing out user sesson spec tests for org selector (shughes@redhat.com)
- ability to select org (shughes@redhat.com)
- hiding select UI widgets based on roles in users controller
  (jsherril@redhat.com)
- Added code to return all details about a resource type as opposed to just the
  name for the roles perms pages (paji@redhat.com)
- renaming couple of old updatable methods to editable (jsherril@redhat.com)
- adding ability to get the list of available organizations for a user
  (jsherril@redhat.com)
- walling off access to UI bits in providers management (jsherril@redhat.com)
- fixing operations controller rules (jsherril@redhat.com)
- fixing user controller roles (jsherril@redhat.com)
- some roles controller fixes for rules (jsherril@redhat.com)
- fixing rules controller rules (jsherril@redhat.com)
- fixing a few more controllers (jsherril@redhat.com)
- fixing rules for subscriptions controller (jsherril@redhat.com)
- Made the roles controller deal with the new model based rules
  (paji@redhat.com)
- Made permission model deal with 'no-tag' verbs (paji@redhat.com)
- fixing sync mgmnt controller rules (jsherril@redhat.com)
- adding better rules for provider, products, and repositories
  (jsherril@redhat.com)
- fixing organization and environmental rules (jsherril@redhat.com)
- getting promotions and changesets working with new role structure, fixing
  user referencing (jsherril@redhat.com)
- making editable updatable (jsherril@redhat.com)
- adding system rules (jsherril@redhat.com)
- adding rules to subscription page (jsherril@redhat.com)
- removing with indifferent access, since authorize now handles this
  (jsherril@redhat.com)
- adding environment rule enforcement (jsherril@redhat.com)
- adding rules to the promotions controller (jsherril@redhat.com)
- adding operations rules for role enforcement (jsherril@redhat.com)
- adding roles enforcement for the changesets controller (jsherril@redhat.com)
- Merge branch 'master' into roles-ui (ehelms@redhat.com)
- using org instead of org_id for rules (jsherril@redhat.com)
- adding rules for sync management and modifying the sync management javascript
  to send product ids (jsherril@redhat.com)
- Fixed some rules for org_controller and added rules for users and roles pages
  (paji@redhat.com)
- making provider permission rules more generic (jsherril@redhat.com)
- moving subscriptions and subscriptions update to different actions, and
  adding permission rules for providers, products, and repositories controllers
  (jsherril@redhat.com)
- Cleaned up the notices to authorize based with out a user perm. Don;t see a
  case for auth on notices. (paji@redhat.com)
- Made the app controller accept a rules manifest from each controller before
  authorizing (paji@redhat.com)
- Initial commit on the the org controllers authorization (paji@redhat.com)
- Removed the use of superadmin flag since its a permission now
  (paji@redhat.com)
- Roles cleanup + unit tests cleanup (paji@redhat.com)
- Optimized the permission check query from the Users side (paji@redhat.com)
- Updated database.yml so that one could now update katello.yml for db info
  (paji@redhat.com)
- Improved the allowed_to method to make use of rails scoping features
  (paji@redhat.com)
- Removed a duplicated unit test (paji@redhat.com)
- Fixed the role file to more elegantly handle the allowed_to and not
  allowed_to cases (paji@redhat.com)
- Updated the permissions model to deal with nil orgs and nil resource types
  (paji@redhat.com)
- Initial commit on Updated Roles UI functionality (paji@redhat.com)

* Tue Aug 23 2011 Lukas Zapletal <lzap+git@redhat.com> 0.1.70-1
- fixing miscommited database.yml
- adding kill_pg_connection rake task
- cli tests - removing assumeyes option
- a workaround for candlepin issue: gpgUrl for content must exist, as it is
  used during entitlement certificate generation
- no need to specify content id for promoted repositories, as candlepin will
  assign it

* Tue Aug 23 2011 Lukas Zapletal <lzap+git@redhat.com> 0.1.69-1
- 731670 - prevent user from deleting himself
- 731670 - reformatting rescue block
- ignore case for url validation
- add in spec tests for invalid/valid file urls
- support file based urls for validation
- spec fixes
- merging changeset promotion status to master
- hiding the promotion progress bar and replacing it with just text, also
  stopping the fade out upon completion
- fixing issue with promotions where if the repo didnt exist in the next env it
  would fail
- two spec fixes
- a few promotion fixes, waiting on syncing was n ot working, client side
  updater was caching
- fixing promotion backend to sync the cloned repo and not the repo that you
  are promoting
- changing notice on promotion
- fixing issue where promotion could cause a db lock error, fixed by not
  modifying the outside of itself
- fixing issue where promoted changeset was not removed from the
  changeset_breadcrumb
- Promotion - Adjusts alignment of changesets in the list when progress and
  locked.
- Promotions - Changes to alignment in changesets when being promoted and
  locked.
- Promtoions - Fixes issue with title not appearing on a changeset being
  promoted. Changes from redirect on promote of a changeset to return user to
  list of changesets to see progress.
- fixing types of changesets shown on the promotions page
- removed rogue debugger statement
- Promotions - Progress polling for a finished changeset now ceases upon
  promotion reaching 100%.
- Fixes issue with lock icon showing up when progress. Fixes issue with looking
  for progress as a number - should receive string.
- adding some non-accurate progress incrementing to changesets
- Promotions - Updated to submit progress information from real data off of
  changest task status.
- getting async job working with promotions
- Added basic progress spec test. Added route for getting progress along with
  stubbed controller action to return progress for a changeset.
- Adds new callback when rendering is done for changeset lists that adds locks
  and progress bars as needed on changeset list load.
- Adds javascript functionality to set a progress bar on a changeset, update it
  and remove it. Adds javascript functionality to add and remove locked status
  icons from changests.
- adding changeset dependencies to be stored upon promotion time

* Mon Aug 22 2011 Lukas Zapletal <lzap+git@redhat.com> 0.1.68-1
- init script - fixing schema.rb permissions check
- katello-jobs - suppressing error message for status info

* Mon Aug 22 2011 Lukas Zapletal <lzap+git@redhat.com> 0.1.67-1
- reset script - adding -f (force) option
- reset script - missing candlepin restart string
- fixed a broken Api::SyncController test

* Fri Aug 19 2011 Lukas Zapletal <lzap+git@redhat.com> 0.1.66-1
- katello-job - init.d script has proper name now
- katello-job - temp files now in /var/lib/katello/tmp
- katello-job - improving RAILS_ENV setting
- adding Api::SyncController specs that I forgot to add earlier

* Fri Aug 19 2011 Lukas Zapletal <lzap+git@redhat.com> 0.1.65-1
- katello-job - adding new init script for delayed_job
- 731810 Deleteing a provider renders an server side error
- spec tests for Glue::Pulp::Repo
- merge of repo#get_{env,product,org} functionality
- repo sync - check for syncing only repos in library
- updated routes to support changes in rhsm related to explicit specification
  of owners
- Activation Keys - fix API rspec tests
- Fix running rspec tests - move corrupted tests to pending
- Api::SyncController, with tests now

* Wed Aug 17 2011 Mike McCune <mmccune@redhat.com> 0.1.64-1
 - period tagging of Katello.
* Mon Aug 15 2011 Lukas Zapletal <lzap+git@redhat.com> 0.1.63-1
- 714167 - undeclared dependencies (regin & multimap)
- Revert "714167 - broken dependencies is F14"
- 725495 - katello service should return a valid result

* Mon Aug 15 2011 Lukas Zapletal <lzap+git@redhat.com> 0.1.62-1
- 714167 - broken dependencies is F14
- CLI - show last sync status in repo info and status
- Import manifest for custom provider - friendly error message
- better code coverage for changeset api controller
- adding the correct route for package profile update
- new (better?) logo
- adding sysvinit script permission check for schema.rb
- allowing users to override rake setup denial
- Moved jquery.ui.tablefilter.js into the jquery/plugins dir to conform with
  convention.
- Working packages scrollExpand (morePackages).
- Semi-working packages page.
- System Packages scrolling work.
- Currently not working packages scrolling.
- System Packages - filter.
- fix for broken changeset controller spec tests
- now logging both stdout and stderr in the initdb.log
- forcing users not to run rake setup in prod mode
- changeset cli - both environment id and name are displayed in lisitng and
  info
- fox for repo repo promotion
- fixed spec tests after changes in validation of changesets
- fixed typo in model changeset_erratum
- changesets - can't add packs/errata from repo that has not been promoted yet
- changesets - fix for packages and errata removal

* Fri Aug 12 2011 Lukas Zapletal <lzap+git@redhat.com> 0.1.61-1
- rpm in /usr/share/katello - introducing KATELLO_DATA_DIR

* Fri Aug 12 2011 Lukas Zapletal <lzap+git@redhat.com> 0.1.60-1
- katello rpm now installs to /usr/share/katello
- fixing cancel sync DELETE action call
- fixed api for listing products
- changesets - products required by packages/errata/repos are no longer being
  promoted
- changeset validations - can't add items from product that has not been
  promoted yet
- 727627 - Fix for not being able to go to Sync page.
- final solution for better RestClient exception messages
- only relevant logs are rotated now
- Have the rake task emit wiki markup as well
- added option to update system's location via python client

* Wed Aug 10 2011 Lukas Zapletal <lzap+git@redhat.com> 0.1.59-1
- improving katello-reset-dbs script
- Fixes for failing activation_keys and organization tests.
- Grid_16 wrap on subnav for systems.
- Additional work on confirm boxes.
- Confirm override on environments, products, repositories, providers, and
  organizations.
- Working alert override.
- Merged in changes from refactor of confirm.
- Add in a new rake task to generate the API

* Tue Aug 09 2011 Lukas Zapletal <lzap+git@redhat.com> 0.1.58-1
- solution to bundle install issues
- initial commit of reset-dbs script
- fixing repo sync
- improving REST exception messages
- fixing more katello-cli tests
- custom partial for tupane system show calls
- 720442: fixing system refresh on name update
- 726402: fix for nil object on sys env page
- 729110: fix for product sync status visual updates
- Upgrading check to Candlepin 0.4.10-1
- removing commented code from api systems controller spec
- changing to different url validation. can now be used outside of model layer.
- spec tests for repositories controller
- 728295: check for valid urls for yum repos
- adding spec tests for api systems_controller (upload packages, view packages,
  update a system)
- added functionality to api systems controller in :index, :update, and
  :package_profile
- support for checking missing url protocols
- changing pulp consumer update messages to show old name
- improve protocol match on reg ex url validation
- removing a debugger statement
- fixing broken orchestration in pulp consumer
- spec test for katello url helper
- fix url helper to match correct length port numbers
- url helper validator (http, https, ftp, ipv4)
- Revert "fix routing problem for POST /organizations/:organzation_id/systems"
- fix routing problem for POST /organizations/:organzation_id/systems (=)
- pretty_routes now prints some message to the stdout
- added systems packages routes and update to systems
- fixed pulp consumer package profile upload and added consumer update to pulp
  resource
- adding to systems_controller spec tests and other small changes.
- fixing find_organization in api/systems_controller.
- added action in api systems controller to get full package list for a
  specific system.

* Thu Aug 04 2011 Lukas Zapletal <lzap+git@redhat.com> 0.1.57-1
- spec - adding regin dep as workaround for BZ 714167 (F14/15)

* Wed Aug 03 2011 Lukas Zapletal <lzap+git@redhat.com> 0.1.56-1
- spec - introducing bundle install in %build section
- Merge branch 'system_errata'
- added a test for Api::SystemsController#errata call
- listing of errata by system is functional now
- added a script to make rake routes output prettier
- Views - update grid in various partial to account for panel size change
- Providers - fix error on inline edit for Products and Repos
- removing unused systems action - list systems
- 726760 - Notices: Fixes issue with promotion notice appearing on every page.
  Fixes issue with synchronous notices not being marked as viewed.
- Tupane - Fixes issue with main panel header word-wrapping on long titles.
- 727358 - Tupane: Fixes issue with tupane subpanel header text word-wrapping.
- 2Panel - Makes font resizing occur only on three column panels.
- matching F15 gem versions for tzinfo and i18n
- changing the home directory of katello to /usr/lib64/katello after recent
  spec file changes
- Merge branch 'master' of ssh://git.fedorahosted.org/git/katello
- fixed pulp-proxy-controller to be correct http action
- Merge branch 'master' into system_errata
- added support for listing errata by system

* Mon Aug 01 2011 Lukas Zapletal <lzap+git@redhat.com> 0.1.55-1
- spec - rpmlint cleanup
- making changeset history show items by product
- adding descripiton to changeset history page
- 726768 - jnotify - close notice on x click and update to fade quicker on
  close
- 2panel - Adds default left panel sizing depending on number of columns for
  left panel in 2 panel views.  Adds option to 2panel for default width to be
  customizably set using left_panel_width option.
- Changes sizing of provider new page to not cause horizntal scroll bar at
  minimum width.
- fixed reporting of progress during repo synchronization in UI
- fixed an issue with Api::ActivationKeysController#index when list of all keys
  for an environment was being retrieved
- Added api support for activation keys
- Refactor - Converts all remaining javascript inclusions to new style of
  inclusion that places scripts in the head.
- Adds resize event listener to scroll-pane to account for any element in a
  tupane panel that increases the size of the panel and thus leads to needing a
  scroll pane reinitialization.
- Edits to enlarge tupane to take advantage of more screen real estate.
  Changeset package selection now highlights to match the rest of the
  promotions page highlighting.
- General UI - disable hover on Library when Library not clickable
- api error reporting - final solution
- Revert "introducing application error exception for API"
- Revert "ApiError - fixing unit tests"
- ApiError - fixing unit tests
- introducing application error exception for API
- fixing depcheck helper script
- Adds scroll pane support for roles page when clicking add permission button.
- removal of jasmine and addition of webrat, nokogiri
- Activation Keys - enabled specs that required webrat matchers
- spec_helper - update to support using webrat
- adding description for changeset creation
- Tupane - Fixes for tupane fixed position scrolling to allow proper behavior
  when window resolution is below the minimum 960px.
- remove jasmine from deps
- adding dev testing gems
- added Api::ActivationController spec
- added activation keys api controller
- Merge branch 'master' of ssh://git.fedorahosted.org/git/katello
- fixing merge issues with changeset dependencies
- initial dependency spec test
- adding changeset dependency resolving take 2
- Merge branch 'master' into a-keys
- making changeset dep. solving work on product level instead of across the
  entire environment
- adding description to Changeset object, and allowing editing of the
  description
- adding icons and fixing some spacing with changeset controls
- updated control bar for changesets, including edit
- Fix for a-keys row height.
- Merge branch 'master' into a-keys
- Merge branch 'a-keys' of ssh://git.fedorahosted.org/git/katello into a-keys
- Fixes issue where when a jeditable field was clicked on, and expanded the
  contents of a panel beyond visible no scroll bar would previously appear.
  This change involved a slight re-factor to jeditable helpers to trim down and
  re-factor commonality.  Also, this change involved edits to the jeditable
  plugin itself, thus as of this commit jquery.jeditable is no longer in sync
  with the original repository.
- Activation Keys - removing unused js
- Merge branch 'master' into a-keys
- Activation Keys - add environment to search
- Merge branch 'a-keys' of ssh://git.fedorahosted.org/git/katello into a-keys
- Activation Keys - update to use new tupane layout + spec impacts
- Merge branch 'master' into a-keys
- test for multiple subscriptions assignement to keys
- Activation Keys - make it more obvious that user should select env :)
- Activation Keys - adding some additional specs (e.g. for default env)
- Activation Keys - removing empty spec
- Activation Keys - removing checkNotices from update_subscriptions
- Activation Keys - add Remove link to the subscriptions tab
- Merge branch 'master' into a-keys
- Acttivatino Keys - Adding support for default environment
- spec test for successful subscription updates
- spec test for invalid activation key subscription update
- correctly name spec description
- spec model for multiple akey subscription assigment
- akey subscription update sync action
- ajax call to update akey subscriptions
- akey subscription update action
- fix route for akey subscription updates
- refactor akey subscription list
- bi direction test for akeys/subscriptions
- models for activation key subscription mapping
- Activation Keys - fix failed specs
- Activation Keys - adding helptip text to panel and general pane
- Merge branch 'master' into a-keys
- Activation Keys - ugh.. clean up validation previous commit
- Activation Keys - update so key name is unique within an org
- Activation Key - fix akey create
- Activation Keys - initial specs for views
- Activation Keys - update edit view to improve testability
- Activation Keys - update _new partial to eliminate warning during render
- Activation Keys - removing unused _form partial
- multiselect support for akey subscriptions
- Merge branch 'master' into a-keys
- Activation Keys - update to ensure error notice is generated on before_filter
  error
- adding in activation key mapping to subscriptions
- add jquery multiselect to akey subscription associations
- views for activation key association to subscriptions
- Navigation - remove Groups from Systems subnav
- Activation Keys - controller specs for initial crud support
- adding activation key routes for handling subscription paths
- Activation Keys - fix the _edit view post adding subnav
- Activation Keys - adding the forgotten views...
- Activation Keys - added subnav for subscriptions
- Merge branch 'master' into a-keys
- initial akey model spec tests
- Activation Keys - update index to request based on current org and fix model
  error
- Activation Keys - model - org and env associations
- Merge branch 'master' into a-keys
- Sync Plans - refactor editable to remove duplication
- Systems - refactor editabl to remove duplication
- Environment - refactor editable to remove duplication
- Organization - refactor editable to remove duplication
- Providers - refactor editable to remove duplication
- Merge branch 'master' into a-keys
- Merge branch 'master' into a-keys
- Activation Keys - first commit - initial support for CRUD

* Wed Jul 27 2011 Lukas Zapletal <lzap+git@redhat.com> 0.1.54-1
- spec - logging level can be now specified in the sysconfig
- bug 726030 - Webrick wont start with the -d (daemon) option
- spec - service start forces you to run initdb first
- adding a warning message in the sysconfig comment setting
- Merge branch 'pack-profile'
- production.rb now symlinked to /etc/katello/environment.rb
- 725793 - Permission denied stylesheets/fancyqueries.css
- 725901 - Permission errors in RPM
- 720421 - Promotions Page: Adds fade in of items that meet search criteria
  that have previously been hidden due to previously not meeting a given search
  criteria.
- ignore zanta cache files
- Merge branch 'master' into pack-profile
- added pulp-consumer creation in system registration, uploading pulp-consumer
  package-profile via api, tests
- Merge branch 'master' into pack-profile
- increased priority of candlepin consumer creation to go before pulp
- Merge branch 'master' into pack-profile
- renaming/adding some candlepin and pulp consumer methods.
- proxy controller changes

* Tue Jul 26 2011 Shannon Hughes <shughes@redhat.com> 0.1.53-1
- modifying initd directory using fedora recommendation,
  https://fedoraproject.org/wiki/Packaging/RPMMacros (shughes@redhat.com)

* Tue Jul 26 2011 Mike McCune <mmccune@redhat.com> 0.1.52-1
- periodic rebuild to get past tito bug

* Mon Jul 25 2011 Shannon Hughes <shughes@redhat.com> 0.1.51-1
- upgrade to compas-960-plugin 0.10.4 (shughes@redhat.com)
- upgrade to compas 0.11.5 (shughes@redhat.com)
- upgrade to haml 3.1.2 (shughes@redhat.com)
- spec - fixing katello.org url (lzap+git@redhat.com)
- Upgrades jQuery to 1.6.2. Changes Qunit tests to reflect jQuery version
  change and placement of files from Refactor. (ehelms@redhat.com)
- Fixes height issue with subpanel when left panel is at its minimum height.
  Fixes issue with subpanel close button closing both main and subpanel.
  (ehelms@redhat.com)
* Fri Jul 22 2011 Shannon Hughes <shughes@redhat.com> 0.1.50-1
- Simple-navigation 3.3.4 fixes.  Also fake-systems needed bundle exec before
  rails runner. (jrist@redhat.com)
- adding new simple-navigation deps to lock (shughes@redhat.com)
- bumping simple navigation to 3.3.4 (shughes@redhat.com)
- adding new simple-navigation 3.3.4 (shughes@redhat.com)
- Merge branch 'master' into refactor (eric.d.helms@gmail.com)
- fixed a failing Api::ProductsController spec (dmitri@redhat.com)
- fixed several failing tests in katello-cli-simple-test suite
  (dmitri@redhat.com)
- CSS Refactor - Modifies tupane height to be shorter if the left pane is
  shorter so as not to overrun the footer. (ehelms@redhat.com)
- Improved the roles unit test a bit to look by name instead of id. To better
  indicate the ordering (paji@redhat.com)
- Merge branch 'master' into refactor (ehelms@redhat.com)
- Merge branch 'master' of ssh://git.fedorahosted.org/git/katello
  (ehelms@redhat.com)
- changesets - update cli and controller now taking packs/errata/repos from
  precisely given products (tstrachota@redhat.com)
- Merge branch 'master' into refactor (ehelms@redhat.com)
- Merge branch 'master' of ssh://git.fedorahosted.org/git/katello
  (ehelms@redhat.com)
- fix for the deprecated TaskStatus in changesets (tstrachota@redhat.com)
- Adding organization to permission (paji@redhat.com)
- CSS Refactpr - Reverts katello.spec back to that of master.
  (ehelms@redhat.com)
- Merge branch 'master' into refactor (ehelms@redhat.com)
- Merge branch 'master' of ssh://git.fedorahosted.org/git/katello
  (ehelms@redhat.com)
- adding task_status to changeset (jsherril@redhat.com)
- adding qunit tests for changeset conflict calculation (jsherril@redhat.com)
- async jobs now allow for tracking of progress of pulp sync processes
  (dmitri@redhat.com)
- removed unused Pool and PoolsController (dmitri@redhat.com)
- changesets - fix for spec tests #2 (tstrachota@redhat.com)
- changesets - fixed spec tests (tstrachota@redhat.com)
- changesets - fixed controller (tstrachota@redhat.com)
- changesets - model validations (tstrachota@redhat.com)
- changesets - fixed model methods for adding and removing items
  (tstrachota@redhat.com)
- changesets - fix for async promotions not being executed because of wrong
  changeset state (tstrachota@redhat.com)
- changesets - async promotions controller (tstrachota@redhat.com)
- changesets model - skipping items already promoted with product promotions
  (tstrachota@redhat.com)
- changesets api - promotions controller (tstrachota@redhat.com)
- changesets - model changed to be ready for asynchronous promotions
  (tstrachota@redhat.com)
- Merge branch 'master' into refactor (ehelms@redhat.com)
- Merge branch 'master' of ssh://git.fedorahosted.org/git/katello
  (ehelms@redhat.com)
- 720991 - Segmentation Fault during Roles - Add Permission
  (lzap+git@redhat.com)
- renaming password.rb to password_spec.rb (lzap+git@redhat.com)
- Fixed a broken unit test (paji@redhat.com)
- fixing broken promote (jsherril@redhat.com)
- fixing broken unit test (jsherril@redhat.com)
- adding conflict diffing for changesets in the UI, so the user is notified
  what changed (jsherril@redhat.com)
- disable logging for periodic updater (jsherril@redhat.com)
- 719426 - Fixed an issue with an unecessary group by clause causing postgres
  to go bonkers on roles index page (paji@redhat.com)
- CSS Refactor - Changes to edit panels that need new tupane subpanel layout.
  (ehelms@redhat.com)
- Merge branch 'master' into refactor (ehelms@redhat.com)
- Merge branch 'master' of ssh://git.fedorahosted.org/git/katello
  (ehelms@redhat.com)
- CSS Refactor - Changes the tupane subpanel to conform with the new tupane
  layout and changes environment, product and repo creation to fit new layout.
  (ehelms@redhat.com)
- CSS Refactor - Changes tupane sizing to work with window resize and sets a
  min height. (ehelms@redhat.com)
- update 32x32 icon. add physical/virtual system icons. (jimmac@gmail.com)
- CSS Refactor - Changes to changeset history page to use tupane layout.
  (ehelms@redhat.com)
- CSS Refactor - Changes promotions page partials that use tupane to use new
  layout. (ehelms@redhat.com)
- CSS Refactor - Changes sync plans page to new tupane layout.
  (ehelms@redhat.com)
- CSS Refactor - Converts providers page to use tupane layout.
  (ehelms@redhat.com)
- CSS Refactor - Modifies users and roles pages to use new tupane layout.
  (ehelms@redhat.com)
- CSS Refactor - Converts organization tupane partials to use new layout.
  (ehelms@redhat.com)
- CSS Refactor - Changes to the size of the spinner in the tupane.
  (ehelms@redhat.com)
- CSS Refactor - Changes to the systems tupane pages to respect new scroll bar
  and tupane layout formatting. (ehelms@redhat.com)
- General UI - fixes in before_filters (bbuckingham@redhat.com)
- increasing required candlepin version to 0.4.5 (lzap+git@redhat.com)
- making the incorrect warning message more bold (lzap+git@redhat.com)
- rails startup now logs to /var/log/katello/startup.log (lzap+git@redhat.com)
- 720834 - Provider URL now being stripped at the model level via a
  before_validation. (For real this time.) (jrist@redhat.com)
- CSS Refactor - Further enhancements to tupane layout.  Moves scrollbar CSS in
  SASS format and appends to the end of katello.sass. (ehelms@redhat.com)
- Sync Plans - update model validation to have name unique within org
  (bbuckingham@redhat.com)
- CSS Refactor - Changes to tupane layout to add navigation and main content
  sections. (ehelms@redhat.com)
- Revert "720834 - Provider URL now being stripped at the model level via a
  before_validation." (jrist@redhat.com)
- 720834 - Provider URL now being stripped at the model level via a
  before_validation. (jrist@redhat.com)
- CSS Refactor - Adds a shell layout for content being rendered into the tupane
  panel.  Partials being rendered to go into the tupane panel can now specify
  the tupane_layout and be constructed to put the proper pieces into the proper
  places.  See organizations/_edit.html.haml for an example.
  (ehelms@redhat.com)
- CSS Refactor - Adjusts the tupane panel to size itself based on the window
  height for larger resolutions. (ehelms@redhat.com)
- CSS Refactor - Minor change to placement of javascript and stylesheets
  included from views. (ehelms@redhat.com)
- fixing missing route for organization system list (lzap+git@redhat.com)
- Backing out 720834 fix temporarily. (jrist@redhat.com)
- 720834 - Provider URL now being stripped at the model level via a
  before_validation. (jrist@redhat.com)
- Removed redundant definition. (ehelms@redhat.com)
- added a couple of tests to validate changeset creation during template
  promotion (dmitri@redhat.com)
- CSS Refactor - Re-organizes javascript files. (ehelms@redhat.com)
- Merge branch 'refactor' of ssh://git.fedorahosted.org/git/katello into
  refactor (ehelms@redhat.com)
- CSS Refactor - Adds new helper for layout functions in views. Specifically
  adds in function for including javascript in the HTML head. See
  promotions/show.html.haml or _env_select.html.haml for examples.
  (ehelms@redhat.com)
- 722431 - Improved jQuery jNotify to include an "Always Closable" flag.  Also
  moved the notifications to the middle top of the screen, rather than floated
  right. (jrist@redhat.com)
- fixed template promotions when performed through api (dmitri@redhat.com)
- 721327 - more correcting gem versions to match (mmccune@redhat.com)
- 721327 - cleaning up mail version numbers to match what is in Fedora
  (mmccune@redhat.com)
- Merge branch 'master' of ssh://git.fedorahosted.org/git/katello
  (ehelms@redhat.com)
- replacing internal urls in the default config (lzap+git@redhat.com)
- changesets - model spec tests (tstrachota@redhat.com)
- changesets - fixed remove_product deleting the product from db
  (tstrachota@redhat.com)
- changesets api - controller spec tests (tstrachota@redhat.com)
- changesets api - moved logic for adding content from controller to model
  (tstrachota@redhat.com)
- changesets cli - partial updates of content (tstrachota@redhat.com)
- changesets cli - listing (tstrachota@redhat.com)
- changesets api - controller for partial updates of a content
  (tstrachota@redhat.com)
- changesets api - create, read, destroy actions in controller
  (tstrachota@redhat.com)
- changesets api - controller stub (tstrachota@redhat.com)
- Merge branch 'refactor' of ssh://git.fedorahosted.org/git/katello into
  refactor (jrist@redhat.com)
- A few minor fixes for changeset filter and "home" icon. (jrist@redhat.com)
- added product synchronization (async) (dmitri@redhat.com)
- Merge branch 'tasks' (dmitri@redhat.com)
- 720412 - changing promotions helptip to say that a changeset needs to be
  created, as well as hiding add buttons if a piece of content cannot be added
  instead of disabling it (jsherril@redhat.com)
- added specs for TaskStatus model and controller (dmitri@redhat.com)
- removed Glue::Pulp::Sync (dmitri@redhat.com)
- Merge branch 'master' of ssh://git.fedorahosted.org/git/katello
  (ehelms@redhat.com)

* Thu Jun 23 2011 Lukas Zapletal <lzap+git@redhat.com> 0.1.49-1
- fixing db/schema.rb symlink in the spec
- adding environment support to initdb script
- remove commented debugger in header
- 715421: fix for product size after successful repo(s) sync
- ownergeddon - fixing unit tests
- ownergeddon - organization is needed for systems now
- db/schema.rb now symlinked into /var/lib/katello
- new initscript 'initdb' command
- ownergeddon - bumping version to 0.4.4 for candlepin
- ownergeddon - improving error message
- ownergeddon - support for explicit org
- ownergeddon - user now created using new API
- ownergeddon - user refactoring
- ownergeddon - introducing CPUser entity
- ownergeddon - refactoring name_to_key
- ownergeddon - whitespace
- fixed tests that contained failing environment creation
- fixed failing environment creation test
- Small change for padding around helptip.
- 6692 & 6691: removed hardcoded admin user, as well as usernames and passwords
  from katello config file
- 707274
- Added coded related to listing system's packages
- Stylesheets import cleanup to remove redundancies.
- Refactored systems page css to extend basic block and modify only specific
  attributes.
- Re-factored creating custom rows in lists to be a true/false option that when
  true attempts to call render_rows.  Any page implementing custom rows in a
  list view should provide a render_rows function in the helper to handle it.
- Added toggle all to sync management page.
- Removal of schedule reboot and uptime from systems detail.
- Adds to the custom system list display to show additional details within a
  system information block.  Follows the three column convention placing
  details in a particular column.
- Added new css class to lists that are supposed to be ajax scrollable to
  provide better support across variations of ajax scroll usage.
- Change to fix empty columns in the left panel from being displayed without
  width and causing column misalignment.
- Changes system list to display registered and last checkin date as main
  column headers.  Switches from standard column rendering to use custom column
  rendering function via custom_columns in the systems helper module.
- Adds new option to the two panel display, :custom_columns, whereby a function
  name can be passed that will do the work of rendering the columns in the left
  side of the panel.  This is for cases when column data needs custom
  manipulation or data rows need a customized look and feel past the standard
  table look and feel.
- Made an initializer change so that cp_type is handled right
- Updated a test to create tmp dir unless it exists
- Fixed the provider_spec to actually test if the subscriptions called the
  right thing in candlepin
- fixing sql error to hopefully work with postgresql
- adding missing permission for sync_schedules
- using a better authenication checking query with some more tests
- migrating anonymous_role to not user ar_
- a couple more roles fixes
- changing roles to not populate nil resource types or nil tags
- Added spec tests for notices_controller.
- adding missing operations resource_type to seeds
- changing the roles subsystem to use the same types/verbs for active record
  and controller access
- removing old roles that were adding errant types to the database
- fixing odd sudden broken path link, possibly due to rails upgrade
- adding back subscriptions to provider filter

* Fri Jun 17 2011 Justin Sherrill <jsherril@redhat.com> 0.1.48-1
- removing hudson task during rpm building (jsherril@redhat.com)
- added api repository controller tests for repository discovery
  (dmitri@redhat.com)
- Search - adding some spec tests (bbuckingham@redhat.com)
- Removed improper test case from systems controller. (ehelms@redhat.com)
- Added systems_controller spec tests for wider coverage. (ehelms@redhat.com)
- Added system_helper_methods for spec testing that mocks the backend
  Candlepin:Consumer call to allow for controller testing against ActiveRecord.
  (ehelms@redhat.com)
- adding qunit test files for testswarm server (shughes@scooby.rdu.redhat.com)
- 6489: added support for repository discovery during custom product creation
  (dmitri@appliedlogic.ca)
- forcing a Require when task runs, doesnt seem to pick it up otherwise
  (katello-devel@redhat.com)
- testing taking out the ci_reports section for now (katello-devel@redhat.com)
- Merge branch 'master' of ssh://git.fedorahosted.org/git/katello
  (adprice@redhat.com)
- added specs to test against fix for bug #701406 (adprice@redhat.com)
- Fixed the unit tests for sync schedule controller (paji@redhat.com)
- converting some legacy role work arounds to the new role map in role.rb
  (jsherril@redhat.com)
- adding missing katello.yml (jsherril@redhat.com)
- 701406 - fixed issue where api was looking for org via displayName instead of
  key (adprice@redhat.com)

* Thu Jun 16 2011 Justin Sherrill <jsherril@redhat.com> 0.1.47-1
- initial public build

* Tue Jun 14 2011 Mike McCune <mmccune@redhat.com> 0.1.46-1
- initial changelog<|MERGE_RESOLUTION|>--- conflicted
+++ resolved
@@ -16,13 +16,8 @@
 %global confdir deploy/common
 
 Name:           katello
-<<<<<<< HEAD
-Version:        0.1.229
+Version:        0.1.233
 Release:        2%{?dist}
-=======
-Version:        0.1.233
-Release:        1%{?dist}
->>>>>>> 53d5241f
 Summary:        A package for managing application life-cycle for Linux systems
 BuildArch:      noarch
 
@@ -359,7 +354,13 @@
 fi
 
 %changelog
-<<<<<<< HEAD
+* Fri Feb 10 2012 Lukas Zapletal <lzap+git@redhat.com> 0.1.232-1
+- 789144 - promotions - redindex pkgs and errata after promotion of product or
+  repo
+
+* Fri Feb 10 2012 Ivan Necas <inecas@redhat.com> 0.1.230-1
+- periodic build
+
 * Thu Feb 09 2012 Jordan OMara <jomara@redhat.com> 0.1.229-2
 - 788708 - Mike McCune - Need a bootstrap.sh style script for system registration
 - 755028 - Brad Buckingham - spinner.gif missing in non-locker envs
@@ -367,15 +368,7 @@
 - 788599 - Brad Buckingham - Unable to select a distribution on a system template
 - 768014 - Lukáš Zapletal - katello-configure with answer-file org_name fails
 - 771957 - Partha Aji - Cannot recreate org with same name
-=======
-* Fri Feb 10 2012 Lukas Zapletal <lzap+git@redhat.com> 0.1.232-1
-- 789144 - promotions - redindex pkgs and errata after promotion of product or
-  repo
-
-* Fri Feb 10 2012 Ivan Necas <inecas@redhat.com> 0.1.230-1
-- periodic build
-
->>>>>>> 53d5241f
+
 * Thu Feb 09 2012 Mike McCune <mmccune@redhat.com> 0.1.229-1
 - rebuild
 
