--- conflicted
+++ resolved
@@ -371,11 +371,7 @@
                     search use_foreman password_reset_expiration redhat_repository_url port
                     elastic_url rest_client_timeout elastic_index allow_roles_logging
                     katello_version pulp tire_log log_level log_level_sql email_reply_address
-<<<<<<< HEAD
-                    exception_paranoia)
-=======
-                    embed_yard_documentation)
->>>>>>> c00cd77a
+                    exception_paranoia embed_yard_documentation)
 
       has_values :app_mode, %w(katello headpin)
       has_values :url_prefix, %w(/headpin /sam /cfse /katello)
