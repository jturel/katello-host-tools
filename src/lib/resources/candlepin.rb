--- conflicted
+++ resolved
@@ -191,11 +191,7 @@
       # Set the contentPrefix at creation time so that the client will get
       # content only for the org it has been subscribed to
       def create key, description
-<<<<<<< HEAD
-        attrs = {:key => key, :displayName => description, :contentPrefix => (AppConfig.katello? ? "/#{key}/$env/" : "")}
-=======
-        attrs = {:key => key, :displayName => description, :contentPrefix => "/#{key}/$env"}
->>>>>>> f38249e6
+        attrs = {:key => key, :displayName => description, :contentPrefix => (AppConfig.katello? ? "/#{key}/$env" : "")}
         owner_json = self.post(path(), attrs.to_json, self.default_headers).body
         JSON.parse(owner_json).with_indifferent_access
       end
