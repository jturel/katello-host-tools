#
# Copyright 2012 Red Hat, Inc.
#
# This software is licensed to you under the GNU General Public
# License as published by the Free Software Foundation; either version
# 2 of the License (GPLv2) or (at your option) any later version.
# There is NO WARRANTY for this software, express or implied,
# including the implied warranties of MERCHANTABILITY,
# NON-INFRINGEMENT, or FITNESS FOR A PARTICULAR PURPOSE. You should
# have received a copy of GPLv2 along with this software; if not, see
# http://www.gnu.org/licenses/old-licenses/gpl-2.0.txt.

# {Resources::AbstractModel} is light-weighted representation of remote resources. It behaves similarly as ActiveRecord or ActiveResource.
# {Resources::ForemanModel} is a base class for all foreman remote resources. (There may be CandlepinModel and
# PulpModel in future if we decide to go this way.)
class Resources::AbstractModel
  class Error < StandardError
  end

  class NotFound < Error
    attr_reader :resource_class, :id

    def initialize(resource_class, id)
      @resource_class, @id = resource_class, id
      super("#{resource_class} with id '#{id}' not found")
    end
  end

  class Invalid < Error
    attr_reader :resource

    def initialize(resource)
      @resource = resource
      super("#{resource.class}#{resource.id && " with id '#{resource.id}'"} is invalid:\n" +
                resource.errors.full_messages.map { |m| "- " + m }.join("\n"))
    end

    def record
      @resource
    end

  end

  class ResponseParsingError < Error
    def initialize(data)
      super "parsing of response chunk failed: #{data.inspect}"
    end
  end


  class_attribute :_attributes, :instance_reader => false, :instance_writer => false

  # defines which attributes the model has
  # @param [Array<Symbol>] attrs of attribute names
  def self.attributes(*attrs)
    if attrs.empty?
      _attributes or raise 'attributes not yet defined'
    else
      self._attributes ||= []
      self._attributes += attrs

      attrs.each { |name| attr_accessor name }
    end
  end


  extend ActiveModel::Callbacks

  define_model_callbacks :create, :update, :save, :destroy

  include ActiveModel::Naming
  include ActiveModel::Validations

  # @api private
  def read_attribute_for_validation(key)
    __send__ key
  end

  def self.humanize_class_name(name = nil)
    name ||= self.to_s
    name.underscore.humanize
  end


  include ActiveModel::Serializers::JSON

  # @return [Hash] hash of attributes
  def attributes
    self.class.attributes.inject({ }) do |hash, attr_name|
      hash[attr_name.to_s] = __send__ attr_name
      hash
    end
  end

  # @return [Hash, Array] JSON representation of the model in requests
  def as_json(options = nil)
    options ||= json_default_options
    super options
  end

  protected

  # @abstract options for #as_json, used when object is rendered to request
  def json_default_options
    raise NotImplementedError
  end

  def json_create_options
    json_default_options
  end

  def json_update_options
    json_default_options
  end

  # @abstract parse errors from response
  # @param [Hash, Array] response parsed
  # @return [Hash] a hash of errors (key is attribute name, value is error message)
  def parse_errors(response)
    raise NotImplementedError
  end

  # @param [Hash] data parsed response data
  # @return [Hash] parsed attributes
  def self.parse_attributes(data)
    raise NotImplementedError
  end

  public


  attributes :id

  # @param [Hash] attributes
  def initialize(attributes = { })
    self.attributes = attributes
    @persisted      = false
    @destroyed      = false
  end

  # sets attributes of the model
  # @param [Hash] attributes
  def attributes=(attributes)
    return if attributes.blank?
    attributes = attributes.stringify_keys
    self.class.attributes.each do |name|
      __send__(:"#{name}=", attributes.delete(name.to_s)) if attributes.has_key? name.to_s
    end
    raise ArgumentError, "unknown attributes: #{attributes.keys.join(', ')}" unless attributes.empty?
  end

<<<<<<< HEAD
  singleton_class.instance_eval { attr_writer :resource }

  # @return a resource, e.g. ForemanApi::Resources::Architecture
  def self.resource
=======
  def self.resource(res=nil)
    @resource = res unless res.nil?
>>>>>>> 839e2d37
    @resource
  end

  # @return a resource, e.g. ForemanApi::Resources::Architecture
  def resource
    self.class.resource
  end

  def new_record?
    !self.persisted?
  end

  # @return [true, false] is object persisted?
  def persisted?
    @persisted && !self.destroyed?
  end

  def set_as_persisted
    @persisted = true
  end
  protected :set_as_persisted

  def destroyed?
    @destroyed
  end

  def set_as_destroyed
    @destroyed = true
  end
  private :set_as_destroyed

  # saves the object
  # @return [true,false] true when saved, false when invalid
  def save
    return false unless valid?

    run_callbacks :save do
      if persisted?
        update
      else
        create
      end
    end

    return true
  rescue RestClient::UnprocessableEntity, RestClient::BadRequest => e
    response = JSON.parse(e.response)
    parse_errors(response).each { |key, val| errors.add key, val }
    return false
  end

  def create
    run_callbacks :create do
      data, response = resource.create as_json(json_create_options), self.class.header
      self.id        = data[resource_name.to_s]['id']
      set_as_persisted
    end
  end
  private :create

  def update
    run_callbacks :update do
      result = resource.update({ 'id' => id }.merge(as_json(json_update_options)),
                                self.class.header)
    end
  end
  private :update

  # saves the object
  # @raise [Invalid] when invalid
  def save!
    save or raise Invalid.new(self)
  end

  # @param [String] name of the resource to set
  # @return [String] for resource ForemanApi::Resources::Architecture returns "architecture"
  def self.resource_name(name=nil)
    @resource_name ||= self.name.demodulize.underscore.downcase
    @resource_name = name unless name.nil?
    @resource_name
  end

  # @return [String] for resource ForemanApi::Resources::Architecture returns "architecture"
  def resource_name
    self.class.resource_name
  end

  # destroys the model
  # @return [true,false]
  def destroy
    run_callbacks :destroy do
      self.class.delete id
      set_as_destroyed
    end
  end

  # destroys the model
  # @raise [NotFound] when object is missing
  def destroy!
    run_callbacks :destroy do
      self.class.delete! id
      set_as_destroyed
    end
  end

<<<<<<< HEAD
  # find a model by id
  # @param [Integer, String] id
  # @return [AbstractModel]
  # @raise [NotFound] when missing
=======
  def self.resource_class(data)
    self
  end

>>>>>>> 839e2d37
  def self.find!(id)
    data, _ = resource.show({ 'id' => id }, header)
    self.load_instance(data)
  rescue RestClient::ResourceNotFound => e
    raise NotFound.new(self, id)
  end

  # @see .find!
  # @return [AbstractModel, nil]
  def self.find(id)
    find!(id)
  rescue NotFound
    nil
  end

  # finds collection of models
  # @return [Array<AbstractModel>]
  # @example for Foreman::Architecture
  #   Foreman::Architecture.all
  #   # => [#<Foreman::Architecture:0x108114708 @persisted=true, @name="arch1", @id=4>,
  #   #     #<Foreman::Architecture:0x108113588 @persisted=true, @name="arch2", @id=5>]
  #   Foreman::Architecture.all :search => 'name = arch1'
  #   # => [#<Foreman::Architecture:0x1080d6ea8 @persisted=true, @name="arch1", @id=4>]
  def self.all(params = nil)
    items, _ = resource.index(params, header)
    items.map do |item|
      self.load_instance(item)
    end
  end

  def to_key
    key = self.id
    [key] if key
  end

  def to_param
    id && id.to_s
  end

  def update_attributes(attributes)
    self.attributes = attributes
    save
  end

  def update_attributes!(attributes)
    self.attributes = attributes
    save!
  end

  def self.base_class
    self
  end

  protected

  def self.load_instance(data)
    data = parse_attributes(data)
    klass = self.resource_class(data)
    klass.new(klass.clean_attribute_hash(data)).tap do |o|
      o.send :set_as_persisted
    end
  end

  def self.clean_attribute_hash(attributes)
    attributes.reject { |k, _| not self.attributes.map(&:to_s).include? k.to_s }
  end

  private

  # deletes a model with id
  # @param [String,Integer] id
  # @raise [NotFound] when missing
  def self.delete!(id)
    resource.destroy({ 'id' => id }, header)
    true
  rescue RestClient::ResourceNotFound => e
    raise NotFound.new(self, id)
  end

  # @see .delete!
  # @return [true,false]
  def self.delete(id)
    delete!(id)
  rescue NotFound
    false
  end

  singleton_class.instance_eval { attr_writer :current_user_getter }

  def self.get_current_user
    @current_user_getter.try(:call) or
        User.current or
        raise 'current user is not set'
  end

  # @return [Hash] additional headers for requests
  def self.header
    { }
  end

end<|MERGE_RESOLUTION|>--- conflicted
+++ resolved
@@ -149,15 +149,10 @@
     raise ArgumentError, "unknown attributes: #{attributes.keys.join(', ')}" unless attributes.empty?
   end
 
-<<<<<<< HEAD
-  singleton_class.instance_eval { attr_writer :resource }
-
-  # @return a resource, e.g. ForemanApi::Resources::Architecture
-  def self.resource
-=======
-  def self.resource(res=nil)
+  # @param res set a resource to res if provided
+  # @return a resource, e.g. {Resources::Foreman::Architecture}
+  def self.resource(res = nil)
     @resource = res unless res.nil?
->>>>>>> 839e2d37
     @resource
   end
 
@@ -263,17 +258,14 @@
     end
   end
 
-<<<<<<< HEAD
+  def self.resource_class(data)
+    self
+  end
+
   # find a model by id
   # @param [Integer, String] id
   # @return [AbstractModel]
   # @raise [NotFound] when missing
-=======
-  def self.resource_class(data)
-    self
-  end
-
->>>>>>> 839e2d37
   def self.find!(id)
     data, _ = resource.show({ 'id' => id }, header)
     self.load_instance(data)
