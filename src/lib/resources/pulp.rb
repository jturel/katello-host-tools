--- conflicted
+++ resolved
@@ -297,7 +297,6 @@
         JSON.parse(body)
       end
 
-<<<<<<< HEAD
       def add_filters repo_id, filter_ids
         response =  post(repository_path + repo_id + "/add_filters/", {:filters => filter_ids}.to_json, self.default_headers)
         response.body
@@ -307,7 +306,7 @@
         response =  post(repository_path + repo_id + "/remove_filters/", {:filters => filter_ids}.to_json, self.default_headers)
         response.body
       end
-=======
+
       private
       def get_repo_search_query groupids=nil, search_params = {}
         search_query = ""
@@ -328,8 +327,6 @@
 
         search_query
       end
-
->>>>>>> e1a85083
     end
   end
 
