#
# Copyright 2011 Red Hat, Inc.
#
# This software is licensed to you under the GNU General Public
# License as published by the Free Software Foundation; either version
# 2 of the License (GPLv2) or (at your option) any later version.
# There is NO WARRANTY for this software, express or implied,
# including the implied warranties of MERCHANTABILITY,
# NON-INFRINGEMENT, or FITNESS FOR A PARTICULAR PURPOSE. You should
# have received a copy of GPLv2 along with this software; if not, see
# http://www.gnu.org/licenses/old-licenses/gpl-2.0.txt.

require 'rubygems'
require 'rest_client'
require 'http_resource'

module Pulp

  class Proxy
    def self.post path, body
      Rails.logger.debug "Sending POST request to Pulp: #{path}"
      client = PulpResource.rest_client(Net::HTTP::Post, :post, path_with_pulp_prefix(path))
      client.post body, PulpResource.default_headers
    end

    def self.delete path
      Rails.logger.debug "Sending DELETE request to Pulp: #{path}"
      client = PulpResource.rest_client(Net::HTTP::Delete, :delete, path_with_pulp_prefix(path))
      client.delete(PulpResource.default_headers)
    end

    def self.get path
      Rails.logger.debug "Sending GET request to Pulp: #{path}"
      client = PulpResource.rest_client(Net::HTTP::Get, :get, path_with_pulp_prefix(path))
      client.get(PulpResource.default_headers)
    end

    def self.path_with_pulp_prefix path
      PulpResource.prefix + path
    end
  end

  class PulpResource < HttpResource
    cfg = AppConfig.pulp
    url = cfg.url
    self.prefix = URI.parse(url).path
    self.site = url.gsub(self.prefix, "")
    self.consumer_secret = cfg.oauth_secret
    self.consumer_key = cfg.oauth_key
    self.ca_cert_file = cfg.ca_cert_file

    def self.default_headers
      {'accept' => 'application/json', 'content-type' => 'application/json'}.merge(::User.current.pulp_oauth_header)
    end

    # the path is expected to have trailing slash
    def self.path_with_prefix path
      PulpResource.prefix + path
    end
  end

  class PulpPing < PulpResource
    class << self
      def ping
        # For now we have to query repositories because there is no
        # URL that is available in Pulp that returns something small
        # but requires authentication.  Please do not change this to
        # /pulp/api/services/status/ because that path does *not* require
        # auth and will not accurately report if Katello can talk
        # to Pulp using OAuth.
        response = get('/pulp/api/users/', self.default_headers).body
        JSON.parse(response)
      end
    end
  end

  class Package < PulpResource

    class << self

      # Get all the Repositories known by Pulp
      def all
        response = get(package_path, self.default_headers).body
        JSON.parse(response)
      end

      def find id
        response = get(package_path + id + "/", self.default_headers).body
        JSON.parse(response)
      end

      def search name, regex=false
        path = '/pulp/api/services/search/packages/'
        response = post(path, {:name=>name, :regex=>regex}.to_json, self.default_headers)
        JSON.parse(response)
      end

      def name_search name
        pkgs = search("^" + name, true)
        pkgs.collect{|pkg| pkg["name"]}
      end

      def package_path
        "/pulp/api/packages/"
      end

      def dep_solve pkgnames, repoids
        path = "/pulp/api/services/dependencies/"
        response = post(path, JSON.generate({:pkgnames=>pkgnames, :repoids=>repoids}),  self.default_headers)
        JSON.parse(response)["resolved"]
      end


    end
  end

  class Errata < PulpResource

    class << self
      def find(errata_id)
        response = get(errata_path + errata_id + "/", self.default_headers)
        JSON.parse(response.body).with_indifferent_access
      end

      def errata_path
        "/pulp/api/errata/"
      end

      def filter(filter)
        path = "#{errata_path}?#{filter.to_param}"
        response = get(path, self.default_headers)
        JSON.parse(response.body).map(&:with_indifferent_access)
      end
    end
  end

  class Distribution < PulpResource

    class << self
      def find dist_id
        response = get(dist_path + dist_id + "/", self.default_headers)
        JSON.parse(response.body).with_indifferent_access
      end

      def dist_path
        "/pulp/api/distribution/"
      end
    end
  end

  class Repository < PulpResource
    class << self

<<<<<<< HEAD
      def clone_repo from_repo, to_repo, feed = "parent"  #clone is a built in method, hence redundant name
        data = {:clone_id => to_repo.pulp_id, :feed =>feed, :clone_name => to_repo.name, :groupid=>to_repo.groupid, :relative_path => to_repo.relative_path }
        path = Repository.repository_path + from_repo.pulp_id + "/clone/"
=======
      def clone_repo from_repo, to_repo, feed = "parent", filters = []  #clone is a built in method, hence redundant name
        data = { :clone_id => to_repo.id,
                 :feed =>feed,
                 :clone_name => to_repo.name,
                 :groupid=>to_repo.groupid,
                 :relative_path => to_repo.relative_path,
                 :filters => filters }
        path = Repository.repository_path + from_repo.id + "/clone/"
>>>>>>> f916c74b
        response = post(path, JSON.generate(data), self.default_headers)
        JSON.parse(response.body).with_indifferent_access
      end

      def find repo_id, yell_on_404 = false
        response = get(repository_path  + repo_id + "/", self.default_headers)
        body = response.body
        JSON.parse(body).with_indifferent_access
      rescue RestClientException => e
        return nil if e.code.to_i == 404 && !yell_on_404
        raise e
      end

      # Get all the Repositories known by Pulp
      # currently filtering against only one groupid is supported in PULP
      def all groupids=nil, search_params = {}

        search_query = get_repo_search_query(groupids, search_params)

        response = get(self.repository_path + search_query , self.default_headers)
        JSON.parse(response.body)
      rescue RestClientException => e
        return nil if e.code.to_i == 404 && !yell_on_404
        raise e
      end

      def start_discovery url, type
        response = post("/pulp/api/services/discovery/repo/", JSON.generate(:url => url, :type => type), self.default_headers)
        return JSON.parse(response.body).with_indifferent_access if response.code == 202
        Rails.logger.error("Failed to start repository discovery. HTTP status: #{response.code}. #{response.body}")
        raise RuntimeError, "#{response.code}, failed to start repository discovery: #{response.body}"
      end

      def repository_path
        "/pulp/api/repositories/"
      end

      # :id, :name, :arch, :groupid, :feed
      def create attrs
        body = put(Repository.repository_path, JSON.generate(attrs), self.default_headers).body
        JSON.parse(body).with_indifferent_access
      end

      # :id, :name, :arch, :groupid, :feed
      def update repo_id, attrs
        body = put(Repository.repository_path + repo_id +"/", JSON.generate(attrs), self.default_headers).body
        find repo_id
      end

      def add_packages repo_id, pkg_id_list
        body = post(Repository.repository_path + repo_id +"/add_package/", {:packageid=>pkg_id_list}.to_json, self.default_headers).body
      end

      def add_errata repo_id, errata_id_list
        body = post(Repository.repository_path + repo_id +"/add_errata/", {:errataid=>errata_id_list}.to_json, self.default_headers).body
      end

      def add_distribution repo_id, distribution_id
        body = post(Repository.repository_path + repo_id +"/add_distribution/", {:distributionid=>distribution_id}.to_json, self.default_headers).body
      end

      def destroy repo_id
        raise ArgumentError, "repo id has to be specified" unless repo_id
        self.delete(repository_path  + repo_id + "/", self.default_headers).code.to_i
      end

      def sync (repo_id, data = {})
        path = Repository.repository_path + repo_id + "/sync/"
        response = post(path, JSON.generate(data), self.default_headers)
        JSON.parse(response.body).with_indifferent_access
      end

      def sync_history repo_id
        begin
          response = get(Repository.repository_path + repo_id + "/sync/", self.default_headers)
          json_history = JSON.parse(response.body)
          json_history.collect {|jh| jh.with_indifferent_access }
        rescue RestClient::ResourceNotFound => error
          # Return nothing if there is a 404 which indicates there
          # is no sync status for this repo.  Not an error.
          return
        end
      end

      def cancel(repo_id, sync_id)
        path = "/pulp/api/tasks/" + sync_id + "/cancel/"
        response = post(path, {}, self.default_headers)
        JSON.parse(response.body).with_indifferent_access
      end

      def sync_status(repo_id, sync_id)
        path = Repository.repository_path + repo_id + "/sync/" + sync_id + "/"
        response = get(path, self.default_headers)
        JSON.parse(response.body).with_indifferent_access
      end

      def destroy repo_id
        raise ArgumentError, "repository id has to be specified" unless repo_id
        path = Repository.repository_path + repo_id +"/"
        self.delete(path, self.default_headers).code.to_i
      end

      def packages repo_id
        response = get(repository_path  + repo_id + "/packages/", self.default_headers)
        body = response.body
        JSON.parse(body)
      end

      def packages_by_name repo_id, name
        response = get(repository_path  + repo_id + "/packages/?name=" + name, self.default_headers)
        body = response.body
        JSON.parse(body)
      end

      def packages_by_nvre repo_id, name, version, release, epoch
        #TODO: switch to https://fedorahosted.org/pulp/wiki/UGREST-Repositories#GetPackageByNVREA
        path = repository_path + repo_id + "/packages/?name=" + name
        path += "&release=" + release if not release.nil?
        path += "&version=" + version if not version.nil?
        path += "&epoch=" + epoch if not epoch.nil?
        response = get(path, self.default_headers)
        body = response.body
        JSON.parse(body)
      end

      def errata(repo_id, filter = {})
        path = "#{repository_path}#{repo_id}/errata/?#{filter.to_param}"
        response = get(path, self.default_headers)
        body = response.body
        JSON.parse(body)
      end

      def distributions(repo_id)
        response = get(repository_path + repo_id + "/distribution/", self.default_headers)
        body = response.body
        JSON.parse(body)
      end

      def add_filters repo_id, filter_ids
        response =  post(repository_path + repo_id + "/add_filters/", {:filters => filter_ids}.to_json, self.default_headers)
        response.body
      end

      def remove_filters repo_id, filter_ids
        response =  post(repository_path + repo_id + "/remove_filters/", {:filters => filter_ids}.to_json, self.default_headers)
        response.body
      end

      private
      def get_repo_search_query groupids=nil, search_params = {}
        search_query = ""

        if not groupids.nil?
          search_query = "?_intersect=groupid&" + groupids.collect do |gid|
            "groupid="+gid
          end.join("&")
        end

        if not search_params.empty?
          if search_query.length == 0
            search_query = "?" + search_params.to_query
          else
            search_query += "&" + search_params.to_query
          end
        end

        search_query
      end
    end
  end

  class Consumer < PulpResource

    class << self

      def create key, uuid, description = "", key_value_pairs = {}
        url = consumer_path() + "?owner=#{key}"
        attrs = {:id => uuid, :description => description, :key_value_pairs => key_value_pairs}
        response = self.post(url, attrs.to_json, self.default_headers)
        JSON.parse(response.body).with_indifferent_access
      end

      def upload_package_profile uuid, package_profile
        attrs = {:id => uuid, :package_profile => package_profile}
        response = put(consumer_path(uuid) + "package_profile/", attrs.to_json, self.default_headers)
        raise RuntimeError, "update failed" unless response
        return response
      end

      def update key, uuid, description = ""
        url = consumer_path(uuid) + "?owner=#{key}"
        attrs = {:id => uuid, :description => description}
        response = self.put(url, attrs.to_json, self.default_headers)
        raise RuntimeError, "update failed" unless response
        return response
      end

      def find consumer_id
        response = get(consumer_path(consumer_id), self.default_headers)
        JSON.parse(response.body).with_indifferent_access
      end

      def installed_packages consumer_id
        response = get(consumer_path(consumer_id) + "package_profile/", self.default_headers)
        JSON.parse(response.body)
      end

      def destroy consumer_id
        raise ArgumentError, "consumer_id id has to be specified" unless consumer_id
        self.delete(consumer_path(consumer_id), self.default_headers).code.to_i
      end

      def errata consumer_id
        response = post(consumer_path(consumer_id) + "listerrata/", {:types => []}.to_json, self.default_headers)
        JSON.parse(response.body)
      end

      def consumer_path id = nil
        id.nil? ? "/pulp/api/consumers/" : "/pulp/api/consumers/#{id}/"
      end
    end
  end

  class Task < PulpResource
    class << self
      def find uuid
        response = get(path  + uuid + "/", self.default_headers)
        body = response.body
        JSON.parse(body).with_indifferent_access
      end

      def path uuid=nil
        "/pulp/api/tasks/"
      end
    end
  end

  class PackageGroup < PulpResource
    class << self
      def all repo_id
        response = get path(repo_id), self.default_headers
        JSON.parse(response.body).with_indifferent_access
      end

      def path repo_id
        self.path_with_prefix("/repositories/#{repo_id}/packagegroups/")
      end
    end
  end

  class PackageGroupCategory < PulpResource
    class << self
      def all repo_id
        response = get path(repo_id), self.default_headers
        JSON.parse(response.body).with_indifferent_access
      end

      def path repo_id
        self.path_with_prefix("/repositories/#{repo_id}/packagegroupcategories/")
      end
    end
  end

  class User < PulpResource
    class << self
      def create attrs
        response = self.post path, attrs.to_json, self.default_headers
        JSON.parse(response.body).with_indifferent_access
      end

      def destroy login
        self.delete(path(login), self.default_headers).code.to_i
      end

      def find login
        response = self.get path(login), self.default_headers
        JSON.parse(response.body).with_indifferent_access
      end

      def path(login=nil)
        users = self.path_with_prefix("/users/")
        login.nil? ? users : users + "#{login}/"
      end
    end
  end

  class Roles < PulpResource
    class << self
      def add role_name, username
        added = self.post(path(role_name) + "/add/", {:username => username}.to_json, self.default_headers)
        added.body == "true"
      end

      def remove role_name, username
        removed = self.post(path(role_name) + "/remove/", {:username => username}.to_json, self.default_headers)
        removed.body == "true"
      end

      def path(role_name=nil)
        roles = self.path_with_prefix("/roles/")
        role_name.nil? ? roles : roles + "#{role_name}/"
      end
    end
  end

  class Filter < PulpResource
    class << self
      def create attrs
        response = self.post path, attrs.to_json, self.default_headers
        JSON.parse(response.body).with_indifferent_access
      end

      def destroy id
        self.post(path(id) + "delete_filter/", self.default_headers).code.to_i
      end

      def find id
        response = self.get path(id), self.default_headers
        JSON.parse(response.body).with_indifferent_access
      end

      def add_packages id, packages
        response = self.post path(id) + "add_packages/", {:packages => packages}.to_json, self.default_headers
        return response.body
      end

      def remove_packages id, packages
        response = self.post path(id) + "remove_packages/", {:packages => packages}.to_json, self.default_headers
        return response.body
      end

      def path(id=nil)
        filters = self.path_with_prefix("/filters/")
        id.nil? ? filters : filters + "#{id}/"
      end
    end
  end

end<|MERGE_RESOLUTION|>--- conflicted
+++ resolved
@@ -151,20 +151,14 @@
   class Repository < PulpResource
     class << self
 
-<<<<<<< HEAD
-      def clone_repo from_repo, to_repo, feed = "parent"  #clone is a built in method, hence redundant name
-        data = {:clone_id => to_repo.pulp_id, :feed =>feed, :clone_name => to_repo.name, :groupid=>to_repo.groupid, :relative_path => to_repo.relative_path }
-        path = Repository.repository_path + from_repo.pulp_id + "/clone/"
-=======
       def clone_repo from_repo, to_repo, feed = "parent", filters = []  #clone is a built in method, hence redundant name
-        data = { :clone_id => to_repo.id,
+        data = { :clone_id => to_repo.pulp_id,
                  :feed =>feed,
                  :clone_name => to_repo.name,
                  :groupid=>to_repo.groupid,
                  :relative_path => to_repo.relative_path,
                  :filters => filters }
-        path = Repository.repository_path + from_repo.id + "/clone/"
->>>>>>> f916c74b
+        path = Repository.repository_path + from_repo.pulp_id + "/clone/"
         response = post(path, JSON.generate(data), self.default_headers)
         JSON.parse(response.body).with_indifferent_access
       end
