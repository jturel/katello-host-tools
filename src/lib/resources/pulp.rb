#
# Copyright 2011 Red Hat, Inc.
#
# This software is licensed to you under the GNU General Public
# License as published by the Free Software Foundation; either version
# 2 of the License (GPLv2) or (at your option) any later version.
# There is NO WARRANTY for this software, express or implied,
# including the implied warranties of MERCHANTABILITY,
# NON-INFRINGEMENT, or FITNESS FOR A PARTICULAR PURPOSE. You should
# have received a copy of GPLv2 along with this software; if not, see
# http://www.gnu.org/licenses/old-licenses/gpl-2.0.txt.

require 'rubygems'
require 'rest_client'
require 'http_resource'

module Pulp

  class Proxy
    def self.post path, body
      Rails.logger.debug "Sending POST request to Pulp: #{path}"
      client = PulpResource.rest_client(Net::HTTP::Post, :post, path_with_pulp_prefix(path))
      client.post body, PulpResource.default_headers
    end

    def self.delete path
      Rails.logger.debug "Sending DELETE request to Pulp: #{path}"
      client = PulpResource.rest_client(Net::HTTP::Delete, :delete, path_with_pulp_prefix(path))
      client.delete(PulpResource.default_headers)
    end

    def self.get path
      Rails.logger.debug "Sending GET request to Pulp: #{path}"
      client = PulpResource.rest_client(Net::HTTP::Get, :get, path_with_pulp_prefix(path))
      client.get(PulpResource.default_headers)
    end

    def self.path_with_pulp_prefix path
      PulpResource.prefix + path
    end
  end

  class PulpResource < HttpResource
    if AppConfig.pulp
      cfg = AppConfig.pulp
      url = cfg.url
      self.prefix = URI.parse(url).path
      self.site = url.gsub(self.prefix, "")
      self.consumer_secret = cfg.oauth_secret
      self.consumer_key = cfg.oauth_key
      self.ca_cert_file = cfg.ca_cert_file
    end


    def self.default_headers
      {'accept' => 'application/json', 'content-type' => 'application/json'}.merge(::User.current.pulp_oauth_header)
    end

    # the path is expected to have trailing slash
    def self.path_with_prefix path
      PulpResource.prefix + path
    end
  end

  class PulpPing < PulpResource
    class << self
      def ping
        # For now we have to query repositories because there is no
        # URL that is available in Pulp that returns something small
        # but requires authentication.  Please do not change this to
        # /pulp/api/services/status/ because that path does *not* require
        # auth and will not accurately report if Katello can talk
        # to Pulp using OAuth.
        response = get('/pulp/api/users/', self.default_headers).body
        JSON.parse(response)
      end
    end
  end

  class Package < PulpResource

    class << self

      # Get all the Repositories known by Pulp
      def all
        response = get(package_path, self.default_headers).body
        JSON.parse(response)
      end

      def find id
        response = get(package_path + id + "/", self.default_headers).body
        JSON.parse(response)
      end

      def search name, regex=false
        path = '/pulp/api/services/search/packages/'
        response = post(path, {:name=>name, :regex=>regex}.to_json, self.default_headers)
        JSON.parse(response)
      end

      def name_search name
        pkgs = search("^" + name, true)
        pkgs.collect{|pkg| pkg["name"]}
      end

      def package_path
        "/pulp/api/packages/"
      end

      def dep_solve pkgnames, repoids
        path = "/pulp/api/services/dependencies/"
        response = post(path, JSON.generate({:pkgnames=>pkgnames, :repoids=>repoids}),  self.default_headers)
        JSON.parse(response)["resolved"]
      end


    end
  end

  class Errata < PulpResource

    class << self
      def find(errata_id)
        response = get(errata_path + errata_id + "/", self.default_headers)
        JSON.parse(response.body).with_indifferent_access
      end

      def errata_path
        "/pulp/api/errata/"
      end

      def filter(filter)
        path = "#{errata_path}?#{filter.to_param}"
        response = get(path, self.default_headers)
        JSON.parse(response.body).map(&:with_indifferent_access)
      end
    end
  end

  class Distribution < PulpResource

    class << self
      def find dist_id
        response = get(dist_path + dist_id + "/", self.default_headers)
        JSON.parse(response.body).with_indifferent_access
      end

      def dist_path
        "/pulp/api/distribution/"
      end
    end
  end

  class Repository < PulpResource
    class << self

      def clone_repo from_repo, to_repo, feed = "parent"  #clone is a built in method, hence redundant name
        data = {:clone_id => to_repo.id, :feed =>feed, :clone_name => to_repo.name, :groupid=>to_repo.groupid, :relative_path => to_repo.relative_path }
        path = Repository.repository_path + from_repo.id + "/clone/"
        response = post(path, JSON.generate(data), self.default_headers)
        JSON.parse(response.body).with_indifferent_access
      end

      def find repo_id, yell_on_404 = false
        response = get(repository_path  + repo_id + "/", self.default_headers)
        body = response.body
        JSON.parse(body).with_indifferent_access
      rescue RestClientException => e
        return nil if e.code.to_i == 404 && !yell_on_404
        raise e
      end

      # Get all the Repositories known by Pulp
      # currently filtering against only one groupid is supported in PULP
      def all groupids=nil, search_params = {}
<<<<<<< HEAD
        custom = self.repository_path
        if groupids
          search_params = search_params.merge(:groupid => groupids.join(","))
        end
=======
>>>>>>> 0220ef21

        search_query = get_repo_search_query(groupids, search_params)

        response = get(self.repository_path + search_query , self.default_headers)
        JSON.parse(response.body)
      rescue RestClientException => e
        return nil if e.code.to_i == 404 && !yell_on_404
        raise e
      end

      def start_discovery url, type
        response = post("/pulp/api/services/discovery/repo/", JSON.generate(:url => url, :type => type), self.default_headers)
        return JSON.parse(response.body).with_indifferent_access if response.code == 202
        Rails.logger.error("Failed to start repository discovery. HTTP status: #{response.code}. #{response.body}")
        raise RuntimeError, "#{response.code}, failed to start repository discovery: #{response.body}"
      end

      def repository_path
        "/pulp/api/repositories/"
      end

      # :id, :name, :arch, :groupid, :feed
      def create attrs
        body = put(Repository.repository_path, JSON.generate(attrs), self.default_headers).body
        JSON.parse(body).with_indifferent_access
      end

      # :id, :name, :arch, :groupid, :feed
      def update repo_id, attrs
        body = put(Repository.repository_path + repo_id +"/", JSON.generate(attrs), self.default_headers).body
        find repo_id
      end

      def add_packages repo_id, pkg_id_list
        body = post(Repository.repository_path + repo_id +"/add_package/", {:packageid=>pkg_id_list}.to_json, self.default_headers).body
      end

      def add_errata repo_id, errata_id_list
        body = post(Repository.repository_path + repo_id +"/add_errata/", {:errataid=>errata_id_list}.to_json, self.default_headers).body
      end

      def destroy repo_id
        raise ArgumentError, "repo id has to be specified" unless repo_id
        self.delete(repository_path  + repo_id + "/", self.default_headers).code.to_i
      end

      def sync (repo_id, data = {})
        path = Repository.repository_path + repo_id + "/sync/"
        response = post(path, JSON.generate(data), self.default_headers)
        JSON.parse(response.body).with_indifferent_access
      end

      def sync_history repo_id
        begin
          response = get(Repository.repository_path + repo_id + "/sync/", self.default_headers)
          json_history = JSON.parse(response.body)
          json_history.collect {|jh| jh.with_indifferent_access }
        rescue RestClient::ResourceNotFound => error
          # Return nothing if there is a 404 which indicates there
          # is no sync status for this repo.  Not an error.
          return
        end
      end

      def cancel(repo_id, sync_id)
        path = "/pulp/api/tasks/" + sync_id + "/cancel/"
        response = post(path, {}, self.default_headers)
        JSON.parse(response.body).with_indifferent_access
      end

      def sync_status(repo_id, sync_id)
        path = Repository.repository_path + repo_id + "/sync/" + sync_id + "/"
        response = get(path, self.default_headers)
        JSON.parse(response.body).with_indifferent_access
      end

      def destroy repo_id
        raise ArgumentError, "repository id has to be specified" unless repo_id
        path = Repository.repository_path + repo_id +"/"
        self.delete(path, self.default_headers).code.to_i
      end

      def packages repo_id
        response = get(repository_path  + repo_id + "/packages/", self.default_headers)
        body = response.body
        JSON.parse(body)
      end

      def packages_by_name repo_id, name
        response = get(repository_path  + repo_id + "/packages/?name=" + name, self.default_headers)
        body = response.body
        JSON.parse(body)
      end

      def packages_by_nvre repo_id, name, version, release, epoch
        #TODO: switch to https://fedorahosted.org/pulp/wiki/UGREST-Repositories#GetPackageByNVREA
        path = repository_path + repo_id + "/packages/?name=" + name
        path += "&release=" + release if not release.nil?
        path += "&version=" + version if not version.nil?
        path += "&epoch=" + epoch if not epoch.nil?
        response = get(path, self.default_headers)
        body = response.body
        JSON.parse(body)
      end

      def errata(repo_id, filter = {})
        path = "#{repository_path}#{repo_id}/errata/?#{filter.to_param}"
        response = get(path, self.default_headers)
        body = response.body
        JSON.parse(body)
      end

      def distributions(repo_id)
        response = get(repository_path + repo_id + "/distribution/", self.default_headers)
        body = response.body
        JSON.parse(body)
      end

      private
      def get_repo_search_query groupids=nil, search_params = {}
        search_query = ""

        if not groupids.nil?
          search_query = "?_intersect=groupid&" + groupids.collect do |gid|
            "groupid="+gid
          end.join("&")
        end

        if not search_params.empty?
          if search_query.length == 0
            search_query = "?" + search_params.to_query
          else
            search_query += "&" + search_params.to_query
          end
        end

        search_query
      end

    end
  end

  class Consumer < PulpResource

    class << self

      def create key, uuid, description = "", key_value_pairs = {}
        url = consumer_path() + "?owner=#{key}"
        attrs = {:id => uuid, :description => description, :key_value_pairs => key_value_pairs}
        response = self.post(url, attrs.to_json, self.default_headers)
        JSON.parse(response.body).with_indifferent_access
      end

      def upload_package_profile uuid, package_profile
        attrs = {:id => uuid, :package_profile => package_profile}
        response = put(consumer_path(uuid) + "package_profile/", attrs.to_json, self.default_headers)
        raise RuntimeError, "update failed" unless response
        return response
      end

      def update key, uuid, description = ""
        url = consumer_path(uuid) + "?owner=#{key}"
        attrs = {:id => uuid, :description => description}
        response = self.put(url, attrs.to_json, self.default_headers)
        raise RuntimeError, "update failed" unless response
        return response
      end

      def find consumer_id
        response = get(consumer_path(consumer_id), self.default_headers)
        JSON.parse(response.body).with_indifferent_access
      end

      def installed_packages consumer_id
        response = get(consumer_path(consumer_id) + "package_profile/", self.default_headers)
        JSON.parse(response.body)
      end

      def destroy consumer_id
        raise ArgumentError, "consumer_id id has to be specified" unless consumer_id
        self.delete(consumer_path(consumer_id), self.default_headers).code.to_i
      end

      def errata consumer_id
        response = post(consumer_path(consumer_id) + "listerrata/", {:types => []}.to_json, self.default_headers)
        JSON.parse(response.body)
      end

      def consumer_path id = nil
        id.nil? ? "/pulp/api/consumers/" : "/pulp/api/consumers/#{id}/"
      end
    end
  end

  class Task < PulpResource
    class << self
      def find uuid
        response = get(path  + uuid + "/", self.default_headers)
        body = response.body
        JSON.parse(body).with_indifferent_access
      end

      def path uuid=nil
        "/pulp/api/tasks/"
      end
    end
  end

  class PackageGroup < PulpResource
    class << self
      def all repo_id
        response = get path(repo_id), self.default_headers
        JSON.parse(response.body).with_indifferent_access
      end

      def path repo_id
        self.path_with_prefix("/repositories/#{repo_id}/packagegroups/")
      end
    end
  end

  class PackageGroupCategory < PulpResource
    class << self
      def all repo_id
        response = get path(repo_id), self.default_headers
        JSON.parse(response.body).with_indifferent_access
      end

      def path repo_id
        self.path_with_prefix("/repositories/#{repo_id}/packagegroupcategories/")
      end
    end
  end

  class User < PulpResource
    class << self
      def create attrs
        response = self.post path, attrs.to_json, self.default_headers
        JSON.parse(response.body).with_indifferent_access
      end

      def destroy login
        self.delete(path(login), self.default_headers).code.to_i
      end

      def find login
        response = self.get path(login), self.default_headers
        JSON.parse(response.body).with_indifferent_access
      end

      def path(login=nil)
        users = self.path_with_prefix("/users/")
        login.nil? ? users : users + "#{login}/"
      end
    end
  end

  class Roles < PulpResource
    class << self
      def add role_name, username
        added = self.post(path(role_name) + "/add/", {:username => username}.to_json, self.default_headers)
        added.body == "true"
      end

      def remove role_name, username
        removed = self.post(path(role_name) + "/remove/", {:username => username}.to_json, self.default_headers)
        removed.body == "true"
      end

      def path(role_name=nil)
        roles = self.path_with_prefix("/roles/")
        role_name.nil? ? roles : roles + "#{role_name}/"
      end
    end
  end

  class Filter < PulpResource
    class << self
      def create attrs
        response = self.post path, attrs.to_json, self.default_headers
        JSON.parse(response.body).with_indifferent_access
      end

      def destroy id
        self.delete(path(id), self.default_headers).code.to_i
      end

      def find id
        response = self.get path(id), self.default_headers
        JSON.parse(response.body).with_indifferent_access
      end

      def path(id=nil)
        filters = self.path_with_prefix("/filters/")
        id.nil? ? filters : filters + "#{id}/"
      end
    end
  end

end<|MERGE_RESOLUTION|>--- conflicted
+++ resolved
@@ -173,13 +173,6 @@
       # Get all the Repositories known by Pulp
       # currently filtering against only one groupid is supported in PULP
       def all groupids=nil, search_params = {}
-<<<<<<< HEAD
-        custom = self.repository_path
-        if groupids
-          search_params = search_params.merge(:groupid => groupids.join(","))
-        end
-=======
->>>>>>> 0220ef21
 
         search_query = get_repo_search_query(groupids, search_params)
 
