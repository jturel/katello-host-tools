#
# Copyright 2011 Red Hat, Inc.
#
# This software is licensed to you under the GNU General Public
# License as published by the Free Software Foundation; either version
# 2 of the License (GPLv2) or (at your option) any later version.
# There is NO WARRANTY for this software, express or implied,
# including the implied warranties of MERCHANTABILITY,
# NON-INFRINGEMENT, or FITNESS FOR A PARTICULAR PURPOSE. You should
# have received a copy of GPLv2 along with this software; if not, see
# http://www.gnu.org/licenses/old-licenses/gpl-2.0.txt.

module Resources

  module Pulp

    class Proxy
      def self.post path, body
        Rails.logger.debug "Sending POST request to Pulp: #{path}"
        client = PulpResource.rest_client(Net::HTTP::Post, :post, path_with_pulp_prefix(path))
        client.post body, PulpResource.default_headers
      end

      def self.delete path
        Rails.logger.debug "Sending DELETE request to Pulp: #{path}"
        client = PulpResource.rest_client(Net::HTTP::Delete, :delete, path_with_pulp_prefix(path))
        client.delete(PulpResource.default_headers)
      end

      def self.get path
        Rails.logger.debug "Sending GET request to Pulp: #{path}"
        client = PulpResource.rest_client(Net::HTTP::Get, :get, path_with_pulp_prefix(path))
        client.get(PulpResource.default_headers)
      end

      def self.path_with_pulp_prefix path
        PulpResource.prefix + path
      end
    end

    class PulpResource < HttpResource
      if AppConfig.pulp
        cfg = AppConfig.pulp
        url = cfg.url
        self.prefix = URI.parse(url).path
        self.site = url.gsub(self.prefix, "")
        self.consumer_secret = cfg.oauth_secret
        self.consumer_key = cfg.oauth_key
        self.ca_cert_file = cfg.ca_cert_file
      end


      def self.default_headers
        {'accept' => 'application/json',
         'accept-language' => I18n.locale,
         'content-type' => 'application/json'}.merge(::User.pulp_oauth_header)
      end

      # some old Pulp API need text/plain content type
      def self.default_headers_text
        h = self.default_headers
        h['content-type'] = 'text/plain'
        h
      end

      # the path is expected to have trailing slash
      def self.path_with_prefix path
        PulpResource.prefix + path
      end
    end

    class PulpPing < PulpResource
      class << self
        def ping
          # For now we have to query repositories because there is no
          # URL that is available in Pulp that returns something small
          # but requires authentication.  Please do not change this to
          # /pulp/api/services/status/ because that path does *not* require
          # auth and will not accurately report if Katello can talk
          # to Pulp using OAuth.
          response = get('/pulp/api/users/', self.default_headers).body
          JSON.parse(response)
        end
      end
    end

    class Package < PulpResource

      class << self

        # Get all the Repositories known by Pulp
        def all
          response = get(package_path, self.default_headers).body
          JSON.parse(response)
        end

        def find id
          response = get(package_path + id + "/", self.default_headers).body
          JSON.parse(response)
        rescue JSON::ParserError => e
          nil
        end

        def search name, regex=false
          path = '/pulp/api/services/search/packages/'
          response = post(path, {:name=>name, :regex=>regex}.to_json, self.default_headers)
          JSON.parse(response)
        end

        def name_search name
          pkgs = search("^" + name, true)
          pkgs.collect{|pkg| pkg["name"]}
        end

        def package_path
          "/pulp/api/packages/"
        end

        def dep_solve pkgnames, repoids
          path = "/pulp/api/services/dependencies/"
          response = post(path, JSON.generate({:pkgnames=>pkgnames, :repoids=>repoids}),  self.default_headers)
          JSON.parse(response)
        end


      end
    end

    class Errata < PulpResource

      class << self
        def find(errata_id)
          response = get(errata_path + errata_id + "/", self.default_headers)
          JSON.parse(response.body).with_indifferent_access
        rescue JSON::ParserError => e
          nil
        end

        def errata_path
          "/pulp/api/errata/"
        end

        def filter(filter)
          path = "#{errata_path}?#{filter.to_param}"
          response = get(path, self.default_headers)
          JSON.parse(response.body).map(&:with_indifferent_access)
        end
      end
    end

    class Distribution < PulpResource

      class << self
        def find dist_id
          response = get(dist_path + dist_id + "/", self.default_headers)
          JSON.parse(response.body).with_indifferent_access
        end

        def dist_path
          "/pulp/api/distributions/"
        end
      end
    end

    class Repository < PulpResource
      class << self

        def clone_repo from_repo, to_repo, feed = "parent", filters = []  #clone is a built in method, hence redundant name
          data = { :clone_id => to_repo.pulp_id,
                   :feed =>feed,
                   :clone_name => to_repo.name,
                   :groupid=>to_repo.groupid,
                   :relative_path => to_repo.relative_path,
                   :filters => filters }
          path = Repository.repository_path + from_repo.pulp_id + "/clone/"
          response = post(path, JSON.generate(data), self.default_headers)
          JSON.parse(response.body).with_indifferent_access
        end

        def find repo_id, yell_on_404 = false
          response = get(repository_path  + repo_id + "/", self.default_headers)
          body = response.body
          JSON.parse(body).with_indifferent_access
        rescue RestClient::ResourceNotFound => e
          return nil if !yell_on_404
          raise e
        end

        def find_all repo_ids, yell_on_404 = false
          ids = "id=#{repo_ids.join('&id=')}"
          response = get(repository_path  + "/?#{ids}", self.default_headers)
          body = response.body
          JSON.parse(body).with_indifferent_access
        rescue RestClient::ResourceNotFound => e
          return nil if !yell_on_404
          raise e
        end

        # Get all the Repositories known by Pulp
        # currently filtering against only one groupid is supported in PULP
        def all groupids=nil, search_params = {}

          search_query = get_repo_search_query(groupids, search_params)

          response = get(self.repository_path + search_query , self.default_headers)
          JSON.parse(response.body)
        rescue RestClient::ResourceNotFound => e
          return nil if !yell_on_404
          raise e
        end

        def start_discovery url, type
          response = post("/pulp/api/services/discovery/repo/", JSON.generate(:url => url, :type => type), self.default_headers)
          return JSON.parse(response.body).with_indifferent_access if response.code == 202
          Rails.logger.error("Failed to start repository discovery. HTTP status: #{response.code}. #{response.body}")
          raise RuntimeError, "#{response.code}, failed to start repository discovery: #{response.body}"
        end

        def repository_path
          "/pulp/api/repositories/"
        end

        # :id, :name, :arch, :groupid, :feed
        def create attrs
          body = put(Repository.repository_path, JSON.generate(attrs), self.default_headers).body
          JSON.parse(body).with_indifferent_access
        end

        # :id, :name, :arch, :groupid, :feed
        def update repo_id, attrs
          body = put(Repository.repository_path + repo_id +"/", JSON.generate(attrs), self.default_headers).body
          find repo_id
        end

        # specific call to just update the sync schedule for a repo
        def update_schedule(repo_id, schedule)
          body = put(Repository.repository_path + repo_id +"/schedules/sync/", JSON.generate(:schedule => schedule), self.default_headers).body
        end

        def delete_schedule(repo_id)
          body = self.delete(Repository.repository_path + repo_id +"/schedules/sync/", self.default_headers).body
        end

        def add_packages repo_id, pkg_id_list
          body = post(Repository.repository_path + repo_id +"/add_package/", {:packageid=>pkg_id_list}.to_json, self.default_headers).body
        end

        def add_errata repo_id, errata_id_list
          body = post(Repository.repository_path + repo_id +"/add_errata/", {:errataid=>errata_id_list}.to_json, self.default_headers).body
        end

        def add_distribution repo_id, distribution_id
          body = post(Repository.repository_path + repo_id +"/add_distribution/", {:distributionid=>distribution_id}.to_json, self.default_headers).body
        end

        def destroy repo_id # TODO remove this unreachable method, it's overridden few lines below
          raise ArgumentError, "repo id has to be specified" unless repo_id
          self.delete(repository_path  + repo_id + "/", self.default_headers).code.to_i
        end

        def sync (repo_id, data = {})
          data[:limit] ||= AppConfig.pulp.sync_KBlimit if AppConfig.pulp.sync_KBlimit # set bandwidth limit
          data[:threads] ||= AppConfig.pulp.sync_threads if AppConfig.pulp.sync_threads # set threads per sync
          path = Repository.repository_path + repo_id + "/sync/"
          response = post(path, JSON.generate(data), self.default_headers)
          JSON.parse(response.body).with_indifferent_access
        end

        def sync_history repo_id
          begin
            response = get(Repository.repository_path + repo_id + "/history/sync/", self.default_headers)
            json_history = JSON.parse(response.body)
            json_history.collect {|jh| jh.with_indifferent_access }
          rescue RestClient::ResourceNotFound => error
            # Return nothing if there is a 404 which indicates there
            # is no sync status for this repo.  Not an error.
            return
          end
        end

        def sync_status(repo_id)
          path = Repository.repository_path + repo_id + "/sync/"
          response = get(path, self.default_headers)
          parsed = JSON.parse(response.body)
          return parsed
        end

        def destroy repo_id
          raise ArgumentError, "repository id has to be specified" unless repo_id
          path = Repository.repository_path + repo_id +"/"
          self.delete(path, self.default_headers).code.to_i
        end

        def packages repo_id
          response = get(repository_path  + repo_id + "/packages/", self.default_headers)
          body = response.body
          JSON.parse(body)
        end

        def packages_by_name repo_id, name
          response = get(repository_path  + repo_id + "/packages/?name=^" + name + "$", self.default_headers)
          body = response.body
          JSON.parse(body)
        end

        def packages_by_nvre repo_id, name, version, release, epoch
          #TODO: switch to https://fedorahosted.org/pulp/wiki/UGREST-Repositories#GetPackageByNVREA after bug 790909 gets fixed in Pulp
          path = repository_path + repo_id + "/packages/?name=^" + name +"$"
          path += "&release=" + release if not release.nil?
          path += "&version=" + version if not version.nil?
          path += "&epoch=" + epoch if not epoch.nil?
          response = get(path, self.default_headers)
          body = response.body
          JSON.parse(body)
        end

        def errata(repo_id, filter = {})
          path = "#{repository_path}#{repo_id}/errata/?#{filter.to_param}"
          response = get(path, self.default_headers)
          body = response.body
          JSON.parse(body)
        end

        def distributions(repo_id)
          response = get(repository_path + repo_id + "/distribution/", self.default_headers)
          body = response.body
          JSON.parse(body)
        end

        def add_filters repo_id, filter_ids
          response =  post(repository_path + repo_id + "/add_filters/", {:filters => filter_ids}.to_json, self.default_headers)
          response.body
        end

        def remove_filters repo_id, filter_ids
          response =  post(repository_path + repo_id + "/remove_filters/", {:filters => filter_ids}.to_json, self.default_headers)
          response.body
        end

        def generate_metadata repo_id
          response = post(repository_path + repo_id + "/generate_metadata/", {}, self.default_headers)
          JSON.parse(response.body).with_indifferent_access
        end

        private
        def get_repo_search_query groupids=nil, search_params = {}
          search_query = ""

          if not groupids.nil?
            search_query = "?_intersect=groupid&" + groupids.collect do |gid|
              "groupid="+gid
            end.join("&")
          end

          if not search_params.empty?
            if search_query.length == 0
              search_query = "?" + search_params.to_query
            else
              search_query += "&" + search_params.to_query
            end
          end

          search_query
        end
      end
    end

    class Consumer < PulpResource

      class << self

        def create key, uuid, description = "", key_value_pairs = {}
          url = consumer_path() + "?owner=#{key}"
          attrs = {:id => uuid, :description => description, :key_value_pairs => key_value_pairs}
          response = self.post(url, attrs.to_json, self.default_headers)
          JSON.parse(response.body).with_indifferent_access
        end

        def upload_package_profile uuid, package_profile
          attrs = {:id => uuid, :package_profile => package_profile}
          response = put(consumer_path(uuid) + "package_profile/", attrs.to_json, self.default_headers)
          raise RuntimeError, "update failed" unless response
          return response
        end

        def update key, uuid, description = ""
          url = consumer_path(uuid) + "?owner=#{key}"
          attrs = {:id => uuid, :description => description}
          response = self.put(url, attrs.to_json, self.default_headers)
          raise RuntimeError, "update failed" unless response
          return response
        end

        def find consumer_id
          response = get(consumer_path(consumer_id), self.default_headers)
          JSON.parse(response.body).with_indifferent_access
        end

        def installed_packages consumer_id
          response = get(consumer_path(consumer_id) + "package_profile/", self.default_headers)
          JSON.parse(response.body)
        end

        def install_packages consumer_id, package_names
          url = consumer_path(consumer_id) + "installpackages/"
          attrs = {:packagenames => package_names}
          response = self.post(url, attrs.to_json, self.default_headers)
          JSON.parse(response.body).with_indifferent_access
        end

        def uninstall_packages consumer_id, package_names
          url = consumer_path(consumer_id) + "uninstallpackages/"
          attrs = {:packagenames => package_names}
          response = self.post(url, attrs.to_json, self.default_headers)
          JSON.parse(response.body).with_indifferent_access
        end

        def update_packages consumer_id, package_names
          url = consumer_path(consumer_id) + "updatepackages/"
          attrs = {:packagenames => package_names}
          response = self.post(url, attrs.to_json, self.default_headers)
          JSON.parse(response.body).with_indifferent_access
        end

        def install_package_groups consumer_id, package_groups
          url = consumer_path(consumer_id) + "installpackagegroups/"
          attrs = {:groupids => package_groups}
          response = self.post(url, attrs.to_json, self.default_headers)
          JSON.parse(response.body).with_indifferent_access
        end

        def uninstall_package_groups consumer_id, package_groups
          url = consumer_path(consumer_id) + "uninstallpackagegroups/"
          attrs = {:groupids => package_groups}
          response = self.post(url, attrs.to_json, self.default_headers)
          JSON.parse(response.body).with_indifferent_access
        end

        def destroy consumer_id
          raise ArgumentError, "consumer_id id has to be specified" unless consumer_id
          self.delete(consumer_path(consumer_id), self.default_headers).code.to_i
        end

        def errata consumer_id
          response = get(consumer_path(consumer_id) + "errata/", self.default_headers)
          JSON.parse(response.body)
        end

        def errata_by_consumer repos
          repoids_param = nil
          repos.each do |repo|
            if repoids_param.nil?
              repoids_param = "?repoids=" + repo.pulp_id
            else
              repoids_param += "&repoids=" + repo.pulp_id
            end
          end

          url = consumer_path() + "applicable_errata_in_repos/" + repoids_param
          response = get(url, self.default_headers)
          JSON.parse(response.body)
        end

        def install_errata consumer_id, errata_ids
          url = consumer_path(consumer_id) + "installerrata/"
          attrs = { :errataids => errata_ids }
          response = self.post(url, attrs.to_json, self.default_headers)
          JSON.parse(response.body).with_indifferent_access
        end

        def repoids consumer_id
          response = get(consumer_path(consumer_id) + "repoids/", self.default_headers)
          JSON.parse(response.body)
        end

        def bind uuid, repoid
          url = consumer_path(uuid) + "bind/"
          # this is old-style Pulp API call
          response = self.post(url, '"' + repoid + '"', self.default_headers_text)
          response.body
        end

        def unbind uuid, repoid
          url = consumer_path(uuid) + "unbind/"
          # this is old-style Pulp API call
          response = self.post(url, '"' + repoid + '"', self.default_headers_text)
          response.body
        end

        def consumer_path id = nil
          id.nil? ? "/pulp/api/consumers/" : "/pulp/api/consumers/#{id}/"
        end
      end
    end

    class Task < PulpResource
      class << self
        def find uuids
          ids = "id=#{uuids.join('&id=')}"
          query_url = path  + "?state=archived&state=current&#{ids}"
          response = self.get(query_url, self.default_headers)
          body = response.body
          JSON.parse(body).collect{|k| k.with_indifferent_access}
        end

        def cancel uuid
          response = self.post(path(uuid) +"cancel/" , {}, self.default_headers)

          JSON.parse(response.body).with_indifferent_access
        end

        def destroy uuid
          response = self.delete(path(uuid), self.default_headers)
          JSON.parse(response.body).with_indifferent_access
        end

        def path uuid=nil
          uuid.nil? ? "/pulp/api/tasks/" : "/pulp/api/tasks/#{uuid}/"
        end
      end
    end

    class PackageGroup < PulpResource
      class << self
        def all repo_id
          response = get path(repo_id), self.default_headers
          JSON.parse(response.body).with_indifferent_access
        end

        def path repo_id
          self.path_with_prefix("/repositories/#{repo_id}/packagegroups/")
        end
      end
    end

    class PackageGroupCategory < PulpResource
      class << self
        def all repo_id
          response = get path(repo_id), self.default_headers
          JSON.parse(response.body).with_indifferent_access
        end

        def path repo_id
          self.path_with_prefix("/repositories/#{repo_id}/packagegroupcategories/")
        end
      end
    end

    class User < PulpResource
      class << self
        def create attrs
          response = self.post path, attrs.to_json, self.default_headers
          JSON.parse(response.body).with_indifferent_access
        end

        def destroy login
          self.delete(path(login), self.default_headers).code.to_i
        end

        def find login
          response = self.get path(login), self.default_headers
          JSON.parse(response.body).with_indifferent_access
        end

        def path(login=nil)
          users = self.path_with_prefix("/users/")
          login.nil? ? users : users + "#{login}/"
        end
      end
    end

    class Roles < PulpResource
      class << self
        def add role_name, username
          added = self.post(path(role_name) + "/add/", {:username => username}.to_json, self.default_headers)
          added.body == "true"
        end

        def remove role_name, username
          removed = self.post(path(role_name) + "/remove/", {:username => username}.to_json, self.default_headers)
          removed.body == "true"
        end

        def path(role_name=nil)
          roles = self.path_with_prefix("/roles/")
          role_name.nil? ? roles : roles + "#{role_name}/"
        end
      end
    end

<<<<<<< HEAD
  class ConsumerGroup < PulpResource
    class << self
      def create attrs
        response = self.post path, attrs.to_json, self.default_headers
        JSON.parse(response.body).with_indifferent_access
      end

      def destroy id
        self.delete(path(id), self.default_headers).code.to_i
      end

      def find id
        response = self.get path(id), self.default_headers
        JSON.parse(response.body).with_indifferent_access
      end

      def add_consumer id, consumer_id
        self.post "#{path(id)}add_consumer/", consumer_id.to_json, self.default_headers
      end

      def delete_consumer id, consumer_id
        self.post "#{path(id)}delete_consumer/", consumer_id.to_json, self.default_headers
      end

      def install_packages id, package_names
        url = path(id) + "installpackages/"
        attrs = {:packagenames => package_names}
        response = self.post(url, attrs.to_json, self.default_headers)
        JSON.parse(response.body).with_indifferent_access
      end

      def uninstall_packages id, package_names
        url = path(id) + "uninstallpackages/"
        attrs = {:packagenames => package_names}
        response = self.post(url, attrs.to_json, self.default_headers)
        JSON.parse(response.body).with_indifferent_access
      end

      def update_packages id, package_names
        url = path(id) + "updatepackages/"
        attrs = {:packagenames => package_names}
        response = self.post(url, attrs.to_json, self.default_headers)
        JSON.parse(response.body).with_indifferent_access
      end

      def install_package_groups id, package_groups
        url = path(id) + "installpackagegroups/"
        attrs = {:grpids => package_groups}
        response = self.post(url, attrs.to_json, self.default_headers)
        JSON.parse(response.body).with_indifferent_access
      end

      def uninstall_package_groups id, package_groups
        url = path(id) + "uninstallpackagegroups/"
        attrs = {:grpids => package_groups}
        response = self.post(url, attrs.to_json, self.default_headers)
        JSON.parse(response.body).with_indifferent_access
      end

      def install_errata id, errata_ids
        url = path(id) + "installerrata/"
        attrs = { :errataids => errata_ids }
        response = self.post(url, attrs.to_json, self.default_headers)
        JSON.parse(response.body).with_indifferent_access
      end

      def path(id=nil)
        groups = self.path_with_prefix("/consumergroups/")
        id.nil? ? groups : groups + "#{id}/"
      end
    end
  end

  class Filter < PulpResource
    class << self
      def create attrs
        response = self.post path, attrs.to_json, self.default_headers
        JSON.parse(response.body).with_indifferent_access
      end
=======
    class Filter < PulpResource
      class << self
        def create attrs
          response = self.post path, attrs.to_json, self.default_headers
          JSON.parse(response.body).with_indifferent_access
        end
>>>>>>> 06eb1055

        def destroy id
          self.delete(path(id), self.default_headers).code.to_i
        end

        def find id
          response = self.get path(id), self.default_headers
          JSON.parse(response.body).with_indifferent_access
        end

        def add_packages id, packages
          response = self.post path(id) + "add_packages/", {:packages => packages}.to_json, self.default_headers
          return response.body
        end

        def remove_packages id, packages
          response = self.post path(id) + "remove_packages/", {:packages => packages}.to_json, self.default_headers
          return response.body
        end

        def path(id=nil)
          filters = self.path_with_prefix("/filters/")
          id.nil? ? filters : filters + "#{id}/"
        end
      end
    end

  end
end<|MERGE_RESOLUTION|>--- conflicted
+++ resolved
@@ -588,7 +588,6 @@
       end
     end
 
-<<<<<<< HEAD
   class ConsumerGroup < PulpResource
     class << self
       def create attrs
@@ -662,20 +661,12 @@
     end
   end
 
-  class Filter < PulpResource
-    class << self
-      def create attrs
-        response = self.post path, attrs.to_json, self.default_headers
-        JSON.parse(response.body).with_indifferent_access
-      end
-=======
     class Filter < PulpResource
       class << self
         def create attrs
           response = self.post path, attrs.to_json, self.default_headers
           JSON.parse(response.body).with_indifferent_access
         end
->>>>>>> 06eb1055
 
         def destroy id
           self.delete(path(id), self.default_headers).code.to_i
