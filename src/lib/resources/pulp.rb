#
# Copyright 2011 Red Hat, Inc.
#
# This software is licensed to you under the GNU General Public
# License as published by the Free Software Foundation; either version
# 2 of the License (GPLv2) or (at your option) any later version.
# There is NO WARRANTY for this software, express or implied,
# including the implied warranties of MERCHANTABILITY,
# NON-INFRINGEMENT, or FITNESS FOR A PARTICULAR PURPOSE. You should
# have received a copy of GPLv2 along with this software; if not, see
# http://www.gnu.org/licenses/old-licenses/gpl-2.0.txt.

require 'rubygems'
require 'rest_client'
require 'http_resource'

module Pulp

  class Proxy
    def self.post path, body
      Rails.logger.debug "Sending POST request to Pulp: #{path}"
      client = PulpResource.rest_client(Net::HTTP::Post, :post, path_with_pulp_prefix(path))
      client.post body, PulpResource.default_headers
    end

    def self.delete path
      Rails.logger.debug "Sending DELETE request to Pulp: #{path}"
      client = PulpResource.rest_client(Net::HTTP::Delete, :delete, path_with_pulp_prefix(path))
      client.delete(PulpResource.default_headers)
    end

    def self.get path
      Rails.logger.debug "Sending GET request to Pulp: #{path}"
      client = PulpResource.rest_client(Net::HTTP::Get, :get, path_with_pulp_prefix(path))
      client.get(PulpResource.default_headers)
    end

    def self.path_with_pulp_prefix path
      PulpResource.prefix + path
    end
  end

  class PulpResource < HttpResource
    cfg = AppConfig.pulp
    url = cfg.url
    self.prefix = URI.parse(url).path
    self.site = url.gsub(self.prefix, "")
    self.consumer_secret = cfg.oauth_secret
    self.consumer_key = cfg.oauth_key
    self.ca_cert_file = cfg.ca_cert_file

    def self.default_headers
      {'accept' => 'application/json', 'content-type' => 'application/json'}.merge(User.current.pulp_oauth_header)
    end
  end

  class PulpPing < PulpResource
    class << self
      def ping
        # For now we have to query repositories because there is no
        # URL that is available in Pulp that returns something small
        # but requires authentication.  Please do not change this to
        # /pulp/api/services/status/ because that path does *not* require
        # auth and will not accurately report if Katello can talk
        # to Pulp using OAuth.
        response = get('/pulp/api/users/', self.default_headers).body
        JSON.parse(response)
      end
    end
  end

  class Package < PulpResource

    class << self

      # Get all the Repositories known by Pulp
      def all
        response = get(package_path, self.default_headers).body
        JSON.parse(response)
      end

      def find id
        response = get(package_path + id + "/", self.default_headers).body
        JSON.parse(response)
      end

      def package_path
        "/pulp/api/packages/"
      end

      def dep_solve pkgnames, repoids
        path = "/pulp/api/services/dependencies/"
        response = post(path, JSON.generate({:pkgnames=>pkgnames, :repoids=>repoids}),  self.default_headers)
        JSON.parse(response)["available_packages"]
      end


    end
  end

  class Errata < PulpResource

    class << self
      def find errata_id
        response = get(errata_path + errata_id + "/", self.default_headers)
        JSON.parse(response.body).with_indifferent_access
      end

      def errata_path
        "/pulp/api/errata/"
      end
    end
  end

  class Distribution < PulpResource

    class << self
      def find dist_id
        response = get(dist_path + dist_id + "/", self.default_headers)
        JSON.parse(response.body).with_indifferent_access
      end

      def dist_path
        "/pulp/api/distribution/"
      end
    end
  end

  class Repository < PulpResource
    class << self

      def clone_repo from_repo, to_repo, feed = "parent"  #clone is a built in method, hence redundant name
        data = {:clone_id => to_repo.id, :feed =>feed, :clone_name => to_repo.name, :groupid=>to_repo.groupid}
        path = Repository.repository_path + from_repo.id + "/clone/"
        response = post(path, JSON.generate(data), self.default_headers)
        JSON.parse(response.body).with_indifferent_access
      end

      def find repo_id, yell_on_404 = false
        response = get(repository_path  + repo_id + "/", self.default_headers)
        body = response.body
        JSON.parse(body).with_indifferent_access
      rescue RestClientException => e
        return nil if e.code.to_i == 404 && !yell_on_404
        raise e
      end

      # Get all the Repositories known by Pulp
      def all groupids=nil
        custom = self.repository_path
        if groupids
            custom += "?" + groupids.collect{|id| "groupid=#{url_encode(id)}"}.join("&")
        end
        response = get(custom , self.default_headers)
        body = response.body
        JSON.parse(body)
      rescue RestClientException => e
        return nil if e.code.to_i == 404 && !yell_on_404
        raise e
      end

      def start_discovery url, type
        response = post("/pulp/api/services/discovery/repo/", JSON.generate(:url => url, :type => type), self.default_headers)
        return JSON.parse(response.body).with_indifferent_access if response.code == 202
        Rails.logger.error("Failed to start repository discovery. HTTP status: #{response.code}. #{response.body}")
        raise RuntimeError, "#{response.code}, failed to start repository discovery: #{response.body}"
      end

      def discovery_status task_id
        response = get("/pulp/api/services/discovery/repo/#{task_id}/", self.default_headers)
        JSON.parse(response.body).with_indifferent_access
      end

      def repository_path
        "/pulp/api/repositories/"
      end

      # :id, :name, :arch, :groupid, :feed
      def create attrs
        body = put(Repository.repository_path, JSON.generate(attrs), self.default_headers).body
        JSON.parse(body).with_indifferent_access
      end

      # :id, :name, :arch, :groupid, :feed
      def update repo_id, attrs
        body = put(Repository.repository_path + repo_id +"/", JSON.generate(attrs), self.default_headers).body
        find repo_id
      end

      def add_packages repo_id, pkg_id_list
        body = post(Repository.repository_path + repo_id +"/add_package/", {:packageid=>pkg_id_list}.to_json, self.default_headers).body
      end

      def add_errata repo_id, errata_id_list
        body = post(Repository.repository_path + repo_id +"/add_errata/", {:errataid=>errata_id_list}.to_json, self.default_headers).body
      end

      def destroy repo_id
        raise ArgumentError, "repo id has to be specified" unless repo_id
        self.delete(repository_path  + repo_id + "/", self.default_headers).code.to_i
      end

      def sync (repo_id, data = {})
        path = Repository.repository_path + repo_id + "/sync/"
        response = post(path, JSON.generate(data), self.default_headers)
        JSON.parse(response.body).with_indifferent_access
      end

      def sync_history repo_id
        begin
          response = get(Repository.repository_path + repo_id + "/sync/", self.default_headers)
          json_history = JSON.parse(response.body)
          json_history.collect {|jh| jh.with_indifferent_access }
        rescue RestClient::ResourceNotFound => error
          # Return nothing if there is a 404 which indicates there
          # is no sync status for this repo.  Not an error.
          return
        end
      end

      def cancel(repo_id, sync_id)
        path = Repository.repository_path + repo_id + "/sync/" + sync_id + "/"
        response = delete(path, self.default_headers)
        #JSON.parse(response.body).with_indifferent_access
      end

      def sync_status(repo_id, sync_id)
        path = Repository.repository_path + repo_id + "/sync/" + sync_id + "/"
        response = get(path, self.default_headers)
        JSON.parse(response.body).with_indifferent_access
      end

      def destroy repo_id
        raise ArgumentError, "repository id has to be specified" unless repo_id
        path = Repository.repository_path + repo_id +"/"
        self.delete(path, self.default_headers).code.to_i
      end

      def packages repo_id
        response = get(repository_path  + repo_id + "/packages/", self.default_headers)
        body = response.body
        JSON.parse(body)
      end

      def errata repo_id
        response = get(repository_path  + repo_id + "/errata/", self.default_headers)
        body = response.body
        JSON.parse(body)
      end

      def distributions repo_id
        response = get(repository_path + repo_id + "/distribution/", self.default_headers)
        body = response.body
        JSON.parse(body)
      end

    end
  end

  class Consumer < PulpResource

    class << self
      
      def create key, uuid, description = "", key_value_pairs = {}
        url = consumer_path() + "?owner=#{key}"
        attrs = {:id => uuid, :description => description, :key_value_pairs => key_value_pairs}
        response = self.post(url, attrs.to_json, self.default_headers)
        JSON.parse(response.body).with_indifferent_access
      end
      
      def upload_package_profile uuid, package_profile
        attrs = {:id => uuid, :package_profile => package_profile}
        response = put(consumer_path(uuid) + "package_profile/", attrs.to_json, self.default_headers)
        raise RuntimeError, "update failed" unless response
        return response
      end
      
      def update key, uuid, description = ""
        url = consumer_path(uuid) + "?owner=#{key}"
        attrs = {:id => uuid, :description => description}
        response = self.put(url, attrs.to_json, self.default_headers)
        raise RuntimeError, "update failed" unless response
        return response
      end
      
      def find consumer_id
        response = get(consumer_path(consumer_id), self.default_headers)
        JSON.parse(response.body).with_indifferent_access
      end

      def installed_packages consumer_id
        response = get(consumer_path(consumer_id) + "package_profile/", self.default_headers)
        JSON.parse(response.body)
      end

      def destroy consumer_id
        raise ArgumentError, "consumer_id id has to be specified" unless consumer_id
        self.delete(consumer_path(consumer_id), self.default_headers).code.to_i
      end

      def errata consumer_id
        response = post(consumer_path(consumer_id) + "listerrata/", {:types => []}.to_json, self.default_headers)
        JSON.parse(response.body)
      end

<<<<<<< HEAD
=======
      def consumer_path id = nil
        id.nil? ? "/pulp/api/consumers/" : "/pulp/api/consumers/#{id}/"
      end
>>>>>>> 0da1c837
    end
  end

  class Task < PulpResource
    class << self
      def find uuid
        response = get(path  + uuid + "/", self.default_headers)
        body = response.body
        JSON.parse(body).with_indifferent_access
      end

      def path uuid=nil
        "/pulp/api/tasks/"
      end
    end
  end

end<|MERGE_RESOLUTION|>--- conflicted
+++ resolved
@@ -303,12 +303,9 @@
         JSON.parse(response.body)
       end
 
-<<<<<<< HEAD
-=======
       def consumer_path id = nil
         id.nil? ? "/pulp/api/consumers/" : "/pulp/api/consumers/#{id}/"
       end
->>>>>>> 0da1c837
     end
   end
 
