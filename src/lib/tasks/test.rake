<<<<<<< HEAD
begin
  require 'rspec/core'
  require 'rspec/core/rake_task'

  namespace "test" do
    ["headpin"].each do |app|
      desc "Invoke #{app} RSpec tests"
      task "#{app}" do
        spec_prereq = Rails.configuration.generators.options[:rails][:orm] == :active_record ?  "db:test:prepare" : :noop
        t = RSpec::Core::RakeTask.new(spec_prereq).instance_eval do |i|
          self.pattern = ["./spec/**/*_spec.rb"]
          self.rspec_opts = "--tag '~katello'"
          task "#{app}_spec" do
            RakeFileUtils.send(:verbose, verbose) do
              if files_to_run.empty?
                puts "No examples matching #{pattern} could be found"
              else
                begin
                  ruby(spec_command)
                rescue
                  puts failure_message if failure_message
                  raise("ruby #{spec_command} failed") if fail_on_error
                end
              end
            end
          end
        end
        t.reenable
        t.invoke
      end
    end
end
rescue LoadError
  # rspec not present, skipping this definition
end


if ENV['method']
  if not ENV['method'].starts_with?('test_')
    ENV['method'] = "test_#{ENV['method']}"
  end

  if ENV['TESTOPTS']
    ENV['TESTOPTS'] += "--name=#{ENV['method']}"
  else
    ENV['TESTOPTS'] = "--name=#{ENV['method']}"
  end
end

MINITEST_TASKS  = %w(models helpers controllers glue lib)
GLUE_LAYERS     = %w(pulp elasticsearch)

Rake::Task["minitest"].clear
Rake::Task["minitest:models"].clear

desc 'Runs all minitest tests'
MiniTest::Rails::Tasks::SubTestTask.new(:minitest) do |t|
  t.libs.push 'test'
  t.pattern = "test/#{task}/**/*_test.rb"
end

namespace 'minitest' do
  Rake::Task["db:test:prepare"].clear

  MINITEST_TASKS.each do |task|
    if ENV['test']
      #Rake::Task["minitest:models"].clear
      Rake::Task["db:test:prepare"].clear
      MiniTest::Rails::Tasks::SubTestTask.new(task => 'test:prepare') do |t|
        t.libs.push 'test'
        t.pattern = "test/#{task}/#{ENV['test']}_test.rb"
      end
    else
      desc "Runs the #{task} tests"

      MiniTest::Rails::Tasks::SubTestTask.new(task => 'test:prepare') do |t|
        t.libs.push 'test'
        t.pattern = "test/#{task}/**/*_test.rb"
      end
    end
  end

  namespace :glue do

    GLUE_LAYERS.each do |task|

      desc "Finds functions without dedicated tests"
      task "#{task}:untested" do
        test_functions  = `grep -r 'def test_' test/glue/#{task} --include=*.rb --no-filename` 
        lib_functions   = `grep -r 'def self' app/models/glue/#{task} --include=*.rb --no-filename`
        
        test_functions  = test_functions.split("\n").map{ |str| str.strip.split("def test_")[1] }.to_set
        lib_functions   = lib_functions.split("\n").map{ |str| str.strip.split("def ")[1].split("(").first }.to_set

        difference = (lib_functions - test_functions).to_a

        if !difference.empty?
          puts difference
          exit 1 
        end
      end

      if ENV['test']
        MiniTest::Rails::Tasks::SubTestTask.new(task => 'test:prepare') do |t|
          t.libs.push 'test'
          t.pattern = "test/glue/#{task}/#{ENV['test']}_test.rb"
        end   
      else
        desc "Runs the #{task} glue layer tests"

        MiniTest::Rails::Tasks::SubTestTask.new(task => 'test:prepare') do |t|
          t.libs.push 'test'
          t.pattern = "test/glue/#{task}/**/*_test.rb"
        end
      end
    end

=======
namespace "ptest" do

  desc "Run parallel spec tests for headpin or katello, depending on 'app_mode' in katello.yml"
  task :spec, :pattern, :threads do |_, args|

    tags = {"headpin" => "~katello", "katello" => "~headpin"}

    mode = Katello.config.app_mode
    puts "testing in #{mode} mode. change 'app_mode' in config/katello.yml."
    tests("/#{mode}", args, tags[mode])
  end

  def tests(env, task_args, rspec_args)
    task_args.with_defaults(:pattern => '\'\'', :threads => 0)

    pattern_search = task_args[:pattern] != '\'\''

    rspec_options = "--tag \"#{rspec_args}\""
    rspec_options << " -fd" if pattern_search

    cpus = (pattern_search) ? 1 : task_args[:threads]

    Rake::Task["parallel:spec"].invoke(cpus, task_args[:pattern], rspec_options)
>>>>>>> a47bcf7c
  end

end<|MERGE_RESOLUTION|>--- conflicted
+++ resolved
@@ -1,38 +1,28 @@
-<<<<<<< HEAD
-begin
-  require 'rspec/core'
-  require 'rspec/core/rake_task'
+namespace "ptest" do
 
-  namespace "test" do
-    ["headpin"].each do |app|
-      desc "Invoke #{app} RSpec tests"
-      task "#{app}" do
-        spec_prereq = Rails.configuration.generators.options[:rails][:orm] == :active_record ?  "db:test:prepare" : :noop
-        t = RSpec::Core::RakeTask.new(spec_prereq).instance_eval do |i|
-          self.pattern = ["./spec/**/*_spec.rb"]
-          self.rspec_opts = "--tag '~katello'"
-          task "#{app}_spec" do
-            RakeFileUtils.send(:verbose, verbose) do
-              if files_to_run.empty?
-                puts "No examples matching #{pattern} could be found"
-              else
-                begin
-                  ruby(spec_command)
-                rescue
-                  puts failure_message if failure_message
-                  raise("ruby #{spec_command} failed") if fail_on_error
-                end
-              end
-            end
-          end
-        end
-        t.reenable
-        t.invoke
-      end
-    end
-end
-rescue LoadError
-  # rspec not present, skipping this definition
+  desc "Run parallel spec tests for headpin or katello, depending on 'app_mode' in katello.yml"
+  task :spec, :pattern, :threads do |_, args|
+
+    tags = {"headpin" => "~katello", "katello" => "~headpin"}
+
+    mode = Katello.config.app_mode
+    puts "testing in #{mode} mode. change 'app_mode' in config/katello.yml."
+    tests("/#{mode}", args, tags[mode])
+  end
+
+  def tests(env, task_args, rspec_args)
+    task_args.with_defaults(:pattern => '\'\'', :threads => 0)
+
+    pattern_search = task_args[:pattern] != '\'\''
+
+    rspec_options = "--tag \"#{rspec_args}\""
+    rspec_options << " -fd" if pattern_search
+
+    cpus = (pattern_search) ? 1 : task_args[:threads]
+
+    Rake::Task["parallel:spec"].invoke(cpus, task_args[:pattern], rspec_options)
+  end
+
 end
 
 
@@ -116,31 +106,6 @@
       end
     end
 
-=======
-namespace "ptest" do
-
-  desc "Run parallel spec tests for headpin or katello, depending on 'app_mode' in katello.yml"
-  task :spec, :pattern, :threads do |_, args|
-
-    tags = {"headpin" => "~katello", "katello" => "~headpin"}
-
-    mode = Katello.config.app_mode
-    puts "testing in #{mode} mode. change 'app_mode' in config/katello.yml."
-    tests("/#{mode}", args, tags[mode])
-  end
-
-  def tests(env, task_args, rspec_args)
-    task_args.with_defaults(:pattern => '\'\'', :threads => 0)
-
-    pattern_search = task_args[:pattern] != '\'\''
-
-    rspec_options = "--tag \"#{rspec_args}\""
-    rspec_options << " -fd" if pattern_search
-
-    cpus = (pattern_search) ? 1 : task_args[:threads]
-
-    Rake::Task["parallel:spec"].invoke(cpus, task_args[:pattern], rspec_options)
->>>>>>> a47bcf7c
   end
 
 end