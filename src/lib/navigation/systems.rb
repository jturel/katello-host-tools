#
# Copyright 2011 Red Hat, Inc.
#
# This software is licensed to you under the GNU General Public
# License as published by the Free Software Foundation; either version
# 2 of the License (GPLv2) or (at your option) any later version.
# There is NO WARRANTY for this software, express or implied,
# including the implied warranties of MERCHANTABILITY,
# NON-INFRINGEMENT, or FITNESS FOR A PARTICULAR PURPOSE. You should
# have received a copy of GPLv2 along with this software; if not, see
# http://www.gnu.org/licenses/old-licenses/gpl-2.0.txt.
module Navigation
  module SystemMenu
    def self.included(base)
      base.class_eval do
        helper_method :systems_navigation
        helper_method :activation_keys_navigation
      end
    end
    def menu_systems
      {:key => :systems,
       :name => N_("Systems"),
        :url => :sub_level,
        :options => {:class=>'systems top_level', "data-menu"=>"systems"},
        :if => lambda{current_organization && System.any_readable?(current_organization)},
        :items=> [ menu_systems_org_list, menu_systems_environments_list, menu_activation_keys]
      }
    end


    def menu_systems_org_list
      {:key => :registered,
       :name => N_("All"),
       :url => systems_path,
       :options => {:class=>'systems second_level', "data-menu"=>"systems"}
      }
    end

    def menu_systems_environments_list
      {:key => :env,
       :name => N_("By Environments"),
       :url => environments_systems_path(),
       :options => {:class=>'systems second_level', "data-menu"=>"systems"}
      }
    end


    def menu_activation_keys
       {:key => :activation_keys,
        :name => N_("Activation Keys"),
        :url => activation_keys_path,
        :if => lambda {ActivationKey.readable?(current_organization())},
        :options => {:class=>'systems second_level', "data-menu"=>"systems"}
       }
    end

    def systems_navigation
      [
<<<<<<< HEAD
        { :key => :details,
          :name =>N_("Details"),
          :url => lambda{edit_system_path(@system.id)},
          :if => lambda{@system},
          :options => {:class=>"content second_level"},
=======
        { :key => :general,
          :name =>N_("Details"),
          :if => lambda{@system},
          :options => {:class=>"navigation_element"},
>>>>>>> 1ad1f43d
          :items => systems_subnav
        },
        { :key => :subscriptions,
          :name =>N_("Subscriptions"),
          :url => lambda{subscriptions_system_path(@system.id)},
          :if => lambda{@system},
          :options => {:class=>"navigation_element"}
        },
        { :key => :products,
          :name =>N_("Software"),
          :url => lambda{products_system_path(@system.id)},
          :if => lambda{@system},
          :options => {:class=>"navigation_element"}
        },
        { :key => :packages,
          :name =>N_("Packages"),
          :url => lambda{packages_system_system_packages_path(@system.id)},
          :if => lambda{@system},
          :options => {:class=>"navigation_element"}
        }
      ]
    end

    def systems_subnav
      [
        { :key => :system_info,
          :name =>N_("System Info"),
          :url => lambda{edit_system_path(@system.id)},
          :if => lambda{@system},
          :options => {:class=>"third_level navigation_element"},
        },
        { :key => :events,
          :name =>_("Events"),
          :url => lambda{system_events_path(@system.id)},
          :if => lambda{@system},
          :options => {:class=>"third_level navigation_element"},
        },
        { :key => :errata,
          :name =>N_("Errata"),
          :url => lambda{system_errata_path(@system.id)},
          :if => lambda{@system},
<<<<<<< HEAD
          :options => {:class=>"navigation_element"}
        }
      ]
    end

    def systems_subnav
      [
        { :key => :general,
          :name =>N_("General"),
          :url => lambda{edit_system_path(@system.id)},
          :if => lambda{@system},
          :options => {:class=>"third_level"},
        },
        { :key => :facts,
          :name =>N_("Facts"),
          :url => lambda{facts_system_path(@system.id)},
          :if => lambda{@system},
          :options => {:class=>"third_level"}
        }
=======
          :options => {:class=>"third_level navigation_element"}
        },
>>>>>>> 1ad1f43d
      ]
    end

    def activation_keys_navigation
      [
        { :key => :applied_subscriptions,
          :name =>N_("Applied Subscriptions"),
          :url => lambda{applied_subscriptions_activation_key_path(@activation_key.id)},
          :if =>lambda{activation_key},
          :options => {:class=>"navigation_element"}
        },
        { :key => :available_subscriptions,
          :name =>N_("Available Subscriptions"),
          :url => lambda{available_subscriptions_activation_key_path(@activation_key.id)},
          :if => lambda{@system},
          :options => {:class=>"navigation_element"}
        },
        { :key => :details,
          :name =>N_("Details"),
          :url => lambda{edit_activation_key_path(@activation_key.id)},
          :if => lambda{activation_key},
          :options => {:class=>"navigation_element"}
        }
      ]
    end

  end
end<|MERGE_RESOLUTION|>--- conflicted
+++ resolved
@@ -56,18 +56,11 @@
 
     def systems_navigation
       [
-<<<<<<< HEAD
-        { :key => :details,
+        { :key => :general,
           :name =>N_("Details"),
           :url => lambda{edit_system_path(@system.id)},
           :if => lambda{@system},
-          :options => {:class=>"content second_level"},
-=======
-        { :key => :general,
-          :name =>N_("Details"),
-          :if => lambda{@system},
           :options => {:class=>"navigation_element"},
->>>>>>> 1ad1f43d
           :items => systems_subnav
         },
         { :key => :subscriptions,
@@ -109,30 +102,8 @@
           :name =>N_("Errata"),
           :url => lambda{system_errata_path(@system.id)},
           :if => lambda{@system},
-<<<<<<< HEAD
-          :options => {:class=>"navigation_element"}
+          :options => {:class=>"third_level navigation_element"},
         }
-      ]
-    end
-
-    def systems_subnav
-      [
-        { :key => :general,
-          :name =>N_("General"),
-          :url => lambda{edit_system_path(@system.id)},
-          :if => lambda{@system},
-          :options => {:class=>"third_level"},
-        },
-        { :key => :facts,
-          :name =>N_("Facts"),
-          :url => lambda{facts_system_path(@system.id)},
-          :if => lambda{@system},
-          :options => {:class=>"third_level"}
-        }
-=======
-          :options => {:class=>"third_level navigation_element"}
-        },
->>>>>>> 1ad1f43d
       ]
     end
 
