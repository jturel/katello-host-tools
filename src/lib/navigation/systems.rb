--- conflicted
+++ resolved
@@ -82,21 +82,16 @@
           :name =>_("Content"),
           :url => lambda{products_system_path(@system.id)},
           :if => lambda{@system},
-<<<<<<< HEAD
           :options => {:class=>"navigation_element"},
           :items => systems_content_subnav
-        },
-        { :key => :system_groups,
+        }
+      ]
+      a << { :key => :system_groups,
           :name =>_("System Groups"),
           :url => lambda{system_groups_system_path(@system.id)},
           :if => lambda{@system},
           :options => {:class=>"navigation_element"}
-        }          
-      ]
-=======
-          :options => {:class=>"navigation_element"}
-        }
-      ]
+        } if AppConfig.katello?          
       a << { :key => :packages,
           :name =>_("Packages"),
           :url => lambda{packages_system_system_packages_path(@system.id)},
@@ -110,7 +105,6 @@
           :options => {:class=>"navigation_element"},
         } if AppConfig.katello?
       a
->>>>>>> 96d8d6e2
     end
 
     def systems_subnav
