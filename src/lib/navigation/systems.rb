#
# Copyright 2011 Red Hat, Inc.
#
# This software is licensed to you under the GNU General Public
# License as published by the Free Software Foundation; either version
# 2 of the License (GPLv2) or (at your option) any later version.
# There is NO WARRANTY for this software, express or implied,
# including the implied warranties of MERCHANTABILITY,
# NON-INFRINGEMENT, or FITNESS FOR A PARTICULAR PURPOSE. You should
# have received a copy of GPLv2 along with this software; if not, see
# http://www.gnu.org/licenses/old-licenses/gpl-2.0.txt.
module Navigation
  module SystemMenu
    def self.included(base)
      base.class_eval do
        helper_method :systems_navigation
        helper_method :system_groups_navigation
      end
    end
    def menu_systems
      menu = {:key => :systems,
       :name => _("Systems"),
        :url => :sub_level,
        :options => {:class=>'systems top_level', "data-menu"=>"systems"},
<<<<<<< HEAD
        :items=> [ menu_systems_org_list, menu_systems_environments_list, menu_system_groups]
=======
        :items=> [ menu_systems_org_list, menu_systems_environments_list]
>>>>>>> 5f6cfd67
      }
      menu[:items] << menu_system_groups if AppConfig.katello?
      menu[:items] << menu_activation_keys
      menu
    end

    def menu_systems_org_list
      {:key => :registered,
       :name => _("All"),
       :url => systems_path,
       :if => lambda{current_organization && System.any_readable?(current_organization)},
       :options => {:class=>'systems second_level', "data-menu"=>"systems"}
      }
    end

    def menu_systems_environments_list
      {:key => :env,
       :name => _("By Environments"),
       :url => environments_systems_path(),
       :if => lambda{current_organization && System.any_readable?(current_organization)},
       :options => {:class=>'systems second_level', "data-menu"=>"systems"}
      }
    end

    def menu_system_groups
       {:key => :system_groups,
        :name => _("System Groups"),
        :url => system_groups_path,
        :if => lambda {current_organization && SystemGroup.any_readable?(current_organization())},
        :options => {:class=>'systems second_level', "data-menu"=>"systems"}
       }
    end

    def systems_navigation
      a = [
        { :key => :general,
          :name =>_("Details"),
          :url => lambda{edit_system_path(@system.id)},
          :if => lambda{@system},
          :options => {:class=>"panel_link menu_parent"},
          :items => systems_subnav
        },
        { :key => :subscriptions,
          :name =>_("Subscriptions"),
          :url => lambda{subscriptions_system_path(@system.id)},
          :if => lambda{@system},
          :options => {:class=>"panel_link"}
        },
        { :key => :content,
          :name =>_("Content"),
          :url => lambda{products_system_path(@system.id)},
          :if => lambda{@system},
          :options => {:class=>"panel_link menu_parent"},
          :items => systems_content_subnav
        }
      ]
      a << { :key => :system_groups,
          :name =>_("System Groups"),
          :url => lambda{system_groups_system_path(@system.id)},
          :if => lambda{@system},
          :options => {:class=>"panel_link"}
        } if AppConfig.katello?
    end

    def systems_subnav
      [
        { :key => :system_info,
          :name =>_("System Info"),
          :url => lambda{edit_system_path(@system.id)},
          :if => lambda{@system},
          :options => {:class=>"third_level panel_link"},
        },
        { :key => :events,
          :name =>_("Events History"),
          :url => lambda{system_events_path(@system.id)},
          :if => lambda{@system},
          :options => {:class=>"third_level panel_link"},
        },
        { :key => :facts,
          :name =>_("Facts"),
          :url => lambda{facts_system_path(@system.id)},
          :if => lambda{@system},
          :options => {:class=>"third_level panel_link"},
        }
      ]
    end

    def systems_content_subnav
      a = [
        { :key => :products,
          :name =>_("Software"),
          :url => lambda{products_system_path(@system.id)},
          :if => lambda{@system},
          :options => {:class=>"third_level panel_link"}
        }
      ]
      a << { :key => :packages,
          :name =>_("Packages"),
          :url => lambda{packages_system_system_packages_path(@system.id)},
          :if => lambda{@system},
          :options => {:class=>"third_level panel_link"}
        } if AppConfig.katello?
      a << { :key => :errata,
          :name =>_("Errata"),
          :url => lambda{system_errata_path(@system.id)},
          :if => lambda{@system},
          :options => {:class=>"third_level panel_link"},
        } if AppConfig.katello?
    end

    def system_groups_navigation
      [
        {
          :key => :systems,
          :name => _('Systems'),
          :url => lambda{systems_system_group_path(@group.id)},
          :if => lambda{@group},
          :options => {:class=>"panel_link"}
        },
        { :key => :content,
          :name =>_("Content"),
          :url => lambda{system_group_packages_path(@group.id)},
          :if => lambda{@group},
          :options => {:class=>"panel_link menu_parent"},
          :items => system_groups_content_subnav
        },
        { :key => :details,
          :name =>_("Details"),
          :url => lambda{edit_system_group_path(@group.id)},
          :if => lambda{@group},
          :options => {:class=>"panel_link menu_parent"},
          :items => system_groups_subnav
        }
      ]
    end

    def system_groups_subnav
      [
        { :key => :system_group_info,
          :name =>_("System Group Info"),
          :url => lambda{edit_system_group_path(@group.id)},
          :if => lambda{@group},
          :options => {:class=>"third_level panel_link"},
        },
        { :key => :events,
          :name =>_("Events History"),
          :url => lambda{system_group_events_path(@group.id)},
          :if => lambda{@group},
          :options => {:class=>"third_level panel_link"}
        }
      ]
    end

    def system_groups_content_subnav
      [
        { :key => :packages,
          :name =>_("Packages"),
          :url => lambda{system_group_packages_path(@group.id)},
          :if => lambda{@group},
          :options => {:class=>"third_level panel_link"},
        },
        { :key => :errata,
          :name =>_("Errata"),
          :url => lambda{system_group_errata_path(@group.id)},
          :if => lambda{@group},
          :options => {:class=>"third_level panel_link"},
        }
      ]
    end

  end
end<|MERGE_RESOLUTION|>--- conflicted
+++ resolved
@@ -22,14 +22,9 @@
        :name => _("Systems"),
         :url => :sub_level,
         :options => {:class=>'systems top_level', "data-menu"=>"systems"},
-<<<<<<< HEAD
-        :items=> [ menu_systems_org_list, menu_systems_environments_list, menu_system_groups]
-=======
         :items=> [ menu_systems_org_list, menu_systems_environments_list]
->>>>>>> 5f6cfd67
       }
       menu[:items] << menu_system_groups if AppConfig.katello?
-      menu[:items] << menu_activation_keys
       menu
     end
 
@@ -88,7 +83,7 @@
           :url => lambda{system_groups_system_path(@system.id)},
           :if => lambda{@system},
           :options => {:class=>"panel_link"}
-        } if AppConfig.katello?
+        } if AppConfig.katello?          
     end
 
     def systems_subnav
