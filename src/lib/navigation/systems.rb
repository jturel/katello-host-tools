--- conflicted
+++ resolved
@@ -149,34 +149,18 @@
           :if => lambda{@group},
           :options => {:class=>"panel_link"}
         },
-<<<<<<< HEAD
         { :key => :content,
           :name =>_("Content"),
           :url => lambda{system_group_packages_path(@group.id)},
           :if => lambda{@group},
-          :options => {:class=>"navigation_element menu_parent"},
+          :options => {:class=>"panel_link menu_parent"},
           :items => system_groups_content_subnav
-=======
-#        { :key => :content,
-#          :name =>_("Content"),
-#          :url => lambda{system_group_errata_path(@group.id)},
-#          :if => lambda{@group},
-#          :options => {:class=>"panel_link"},
-#          :items => system_groups_content_subnav
-#        },
-        { :key => :errata,
-          :name =>_("Errata"),
-          :url => lambda{system_group_errata_path(@group.id)},
-          :if => lambda{@group},
-          :options => {:class=>"panel_link"},
->>>>>>> 40c72b02
         },
         { :key => :details,
           :name =>_("Details"),
           :url => lambda{edit_system_group_path(@group.id)},
           :if => lambda{@group},
-<<<<<<< HEAD
-          :options => {:class=>"navigation_element menu_parent"},
+          :options => {:class=>"panel_link menu_parent"},
           :items => system_groups_subnav
         }
       ]
@@ -188,37 +172,25 @@
           :name =>_("System Group Info"),
           :url => lambda{edit_system_group_path(@group.id)},
           :if => lambda{@group},
-          :options => {:class=>"third_level navigation_element"},
+          :options => {:class=>"third_level panel_link"},
         },
         { :key => :events,
           :name =>_("Events History"),
           :url => lambda{system_group_events_path(@group.id)},
           :if => lambda{@group},
-          :options => {:class=>"third_level navigation_element"}
-=======
-          :options => {:class=>"panel_link"}
->>>>>>> 40c72b02
+          :options => {:class=>"third_level panel_link"}
         }
       ]
     end
 
     def system_groups_content_subnav
       [
-<<<<<<< HEAD
         { :key => :packages,
           :name =>_("Packages"),
           :url => lambda{system_group_packages_path(@group.id)},
           :if => lambda{@group},
-          :options => {:class=>"third_level navigation_element"},
-        },
-=======
-#        { :key => :packages,
-#          :name =>_("Packages"),
-#          :url => lambda{packages_system_system_packages_path(@system.id)},
-#          :if => lambda{@system},
-#          :options => {:class=>"third_level panel_link"}
-#        },
->>>>>>> 40c72b02
+          :options => {:class=>"third_level panel_link"},
+        },
         { :key => :errata,
           :name =>_("Errata"),
           :url => lambda{system_group_errata_path(@group.id)},
