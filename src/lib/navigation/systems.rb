--- conflicted
+++ resolved
@@ -56,7 +56,6 @@
 
     def systems_navigation
       [
-<<<<<<< HEAD
         { :key => :details,
           :name =>N_("Details"),
           :url => lambda{edit_system_path(@system.id)},
@@ -64,8 +63,6 @@
           :options => {:class=>"content second_level"},
           :items => systems_subnav
         },
-=======
->>>>>>> 48836ca2
         { :key => :subscriptions,
           :name =>N_("Subscriptions"),
           :url => lambda{subscriptions_system_path(@system.id)},
@@ -105,17 +102,7 @@
           :name =>N_("Facts"),
           :url => lambda{facts_system_path(@system.id)},
           :if => lambda{@system},
-<<<<<<< HEAD
           :options => {:class=>"third_level"}
-=======
-          :options => {:class=>"navigation_element"}
-        },
-        { :key => :details,
-          :name =>N_("Details"),
-          :url => lambda{edit_system_path(@system.id)},
-          :if => lambda{@system},
-          :options => {:class=>"navigation_element"}
->>>>>>> 48836ca2
         }
       ]
     end
