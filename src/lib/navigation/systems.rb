#
# Copyright 2011 Red Hat, Inc.
#
# This software is licensed to you under the GNU General Public
# License as published by the Free Software Foundation; either version
# 2 of the License (GPLv2) or (at your option) any later version.
# There is NO WARRANTY for this software, express or implied,
# including the implied warranties of MERCHANTABILITY,
# NON-INFRINGEMENT, or FITNESS FOR A PARTICULAR PURPOSE. You should
# have received a copy of GPLv2 along with this software; if not, see
# http://www.gnu.org/licenses/old-licenses/gpl-2.0.txt.
module Navigation
  module SystemMenu
    def self.included(base)
      base.class_eval do
        helper_method :systems_navigation
        helper_method :activation_keys_navigation
      end
    end
    def menu_systems
      {:key => :systems,
       :name => N_("Systems"),
        :url => :sub_level,
        :options => {:class=>'systems top_level', "data-menu"=>"systems"},
        :if => lambda{current_organization && System.any_readable?(current_organization)},
        :items=> [ menu_systems_org_list, menu_systems_environments_list, menu_activation_keys]
      }
    end


    def menu_systems_org_list
      {:key => :registered,
       :name => N_("All"),
       :url => systems_path,
       :options => {:class=>'systems second_level', "data-menu"=>"systems"}
      }
    end

    def menu_systems_environments_list
      {:key => :env,
       :name => N_("By Environments"),
       :url => environments_systems_path(),
       :options => {:class=>'systems second_level', "data-menu"=>"systems"}
      }
    end


    def menu_activation_keys
       {:key => :activation_keys,
        :name => N_("Activation Keys"),
        :url => activation_keys_path,
        :if => lambda {ActivationKey.readable?(current_organization())},
        :options => {:class=>'systems second_level', "data-menu"=>"systems"}
       }
    end

    def systems_navigation
<<<<<<< HEAD
      a = [
        { :key => :general,
          :name =>N_("General"),
          :url => lambda{edit_system_path(@system.id)},
          :if => lambda{@system},
          :options => {:class=>"navigation_element"}
        },
=======
      [
>>>>>>> fd39835c
        { :key => :subscriptions,
          :name =>N_("Subscriptions"),
          :url => lambda{subscriptions_system_path(@system.id)},
          :if => lambda{@system},
          :options => {:class=>"navigation_element"}
        },
        { :key => :products,
          :name =>N_("Software"),
          :url => lambda{products_system_path(@system.id)},
          :if => lambda{@system},
          :options => {:class=>"navigation_element"}
        }
      ]
      a << { :key => :packages,
          :name =>N_("Packages"),
          :url => lambda{packages_system_system_packages_path(@system.id)},
          :if => lambda{@system},
          :options => {:class=>"navigation_element"}
        } if AppConfig.katello?
      a << { :key => :facts,
          :name =>N_("Facts"),
          :url => lambda{facts_system_path(@system.id)},
          :if => lambda{@system},
          :options => {:class=>"navigation_element"}
        },
        { :key => :details,
          :name =>N_("Details"),
          :url => lambda{edit_system_path(@system.id)},
          :if => lambda{@system},
          :options => {:class=>"navigation_element"}
        }
      a
    end

    def activation_keys_navigation
      [
        { :key => :applied_subscriptions,
          :name =>N_("Applied Subscriptions"),
          :url => lambda{applied_subscriptions_activation_key_path(@activation_key.id)},
          :if =>lambda{activation_key},
          :options => {:class=>"navigation_element"}
        },
        { :key => :available_subscriptions,
          :name =>N_("Available Subscriptions"),
          :url => lambda{available_subscriptions_activation_key_path(@activation_key.id)},
          :if => lambda{@system},
          :options => {:class=>"navigation_element"}
        },
        { :key => :details,
          :name =>N_("Details"),
          :url => lambda{edit_activation_key_path(@activation_key.id)},
          :if => lambda{activation_key},
          :options => {:class=>"navigation_element"}
        }
      ]
    end

  end
end<|MERGE_RESOLUTION|>--- conflicted
+++ resolved
@@ -55,7 +55,6 @@
     end
 
     def systems_navigation
-<<<<<<< HEAD
       a = [
         { :key => :general,
           :name =>N_("General"),
@@ -63,9 +62,7 @@
           :if => lambda{@system},
           :options => {:class=>"navigation_element"}
         },
-=======
       [
->>>>>>> fd39835c
         { :key => :subscriptions,
           :name =>N_("Subscriptions"),
           :url => lambda{subscriptions_system_path(@system.id)},
