--- conflicted
+++ resolved
@@ -86,11 +86,7 @@
         :url => :sub_level,
         :options => {:class=>'content top_level', "data-menu"=>"content"},
         :if => lambda{current_organization},
-<<<<<<< HEAD
-        :items=> [ menu_providers, menu_content_search, menu_sync_management, menu_system_templates, menu_promotions, menu_changeset]
-=======
-        :items=> [ menu_subscriptions, menu_providers, menu_sync_management, menu_system_templates, menu_promotions]
->>>>>>> afae370e
+        :items=> [ menu_subscriptions, menu_providers, menu_sync_management, menu_content_search, menu_system_templates, menu_promotions]
       }
     end
 
