--- conflicted
+++ resolved
@@ -88,12 +88,8 @@
         :url => :sub_level,
         :options => {:class=>'content top_level', "data-menu"=>"content"},
         :if => lambda{current_organization},
-<<<<<<< HEAD
-        :items=> [ menu_subscriptions, menu_providers, menu_sync_management, menu_content_search, menu_system_templates, menu_promotions]
-=======
-        :items=> AppConfig.katello? ? [ menu_subscriptions, menu_providers, menu_sync_management, menu_system_templates, menu_promotions] :
+        :items=> AppConfig.katello? ? [ menu_subscriptions, menu_providers, menu_sync_management, menu_content_search, menu_system_templates, menu_promotions] :
             [ menu_subscriptions, menu_system_templates]
->>>>>>> 1fb2ac30
       }
     end
 
