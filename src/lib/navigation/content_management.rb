#
# Copyright 2011 Red Hat, Inc.
#
# This software is licensed to you under the GNU General Public
# License as published by the Free Software Foundation; either version
# 2 of the License (GPLv2) or (at your option) any later version.
# There is NO WARRANTY for this software, express or implied,
# including the implied warranties of MERCHANTABILITY,
# NON-INFRINGEMENT, or FITNESS FOR A PARTICULAR PURPOSE. You should
# have received a copy of GPLv2 along with this software; if not, see
# http://www.gnu.org/licenses/old-licenses/gpl-2.0.txt.
module Navigation
  module ContentMenu
    def self.included(base)
      base.class_eval do
        helper_method :custom_provider_navigation
        helper_method :promotion_packages_navigation
        helper_method :promotion_errata_navigation
        helper_method :promotion_distribution_navigation
      end
    end

    def custom_provider_navigation
      [
          { :key => :edit_custom_providers,
            :name =>N_("Basics"),
            :url => (@provider.nil? || @provider.new_record?) ? "" : edit_provider_path(@provider.id),
            :if => lambda{!@provider.nil? && @provider.readable? && !@provider.new_record?},
            :options => {:class=>"navigation_element"}
          },
          { :key => :products_repos,
            :name =>N_("Products & Repositories"),
            :url => (@provider.nil? || @provider.new_record?) ? "" : products_repos_provider_path(@provider.id),
            :if => lambda{!@provider.nil? && @provider.readable? &&
                          !@provider.new_record? && !@provider.has_subscriptions?},
            :options => {:class=>"navigation_element"}
          }
      ]
    end

    def menu_contents
      {:key => :content,
       :name => N_("Content Management"),
        :url => :sub_level,
        :options => {:class=>'content top_level', "data-menu"=>"content"},
        :if => lambda{current_organization},
        :items=> [ menu_providers, menu_sync_management, menu_system_templates, menu_promotions, menu_changeset]
      }
    end

    def menu_providers

      {:key => :providers,
       :name =>N_("Providers"),
       :url => :sub_level,
       :if => :sub_level,
       :options => {:class=>'content second_level', "data-menu"=>"content"},
       :items => [menu_custom_providers, menu_redhat_providers]
      }

    end

    def menu_redhat_providers
      {:key => :redhat_providers,
        :name =>N_("Red Hat"),
        :url => redhat_provider_providers_path,
        :if => lambda{current_organization && current_organization.readable?},
        :options => {:class=>"third_level"}
      }
    end

    def menu_custom_providers
      {:key => :custom_providers,
        :name =>N_("Custom"),
        :url => lambda{organization_providers_path(current_organization())},
        :if => lambda{AppConfig.katello? && current_organization && Provider.any_readable?(current_organization())},
        :options => {:class=>"third_level"}
      }
    end


    def menu_sync_management
      {:key => :sync_mgmt,
       :name =>N_("Sync Management"),
       :items => lambda{[menu_sync_status, menu_sync_plan, menu_sync_schedule]},
<<<<<<< HEAD
       :if => lambda{AppConfig.katello? && current_organization.syncable?},
=======
       :if => lambda{current_organization.syncable?},
       :options => {:class=>'content second_level', "data-menu"=>"content"}
>>>>>>> f39b3935
      }

    end

    def menu_sync_status
      {:key => :sync_status,
        :name =>N_("Sync Status"),
        :url => sync_management_index_path(),
        :options => {:class=>"third_level"}
      }
    end


    def menu_sync_plan
      {:key => :sync_plans,
        :name =>N_("Sync Plans"),
        :url => sync_plans_path(),
        :options => {:class=>"third_level"}
      }
    end

    def menu_sync_schedule
      {:key => :sync_schedule,
        :name =>N_("Sync Schedule"),
        :url => sync_schedules_index_path(),
        :options => {:class=>"third_level"}
      }
    end

    def menu_system_templates
      {:key => :system_templates,
       :name =>N_("System Templates"),
        :url => system_templates_path,
<<<<<<< HEAD
        :if => lambda{AppConfig.katello? && SystemTemplate.any_readable?(current_organization())}
=======
        :if => lambda{SystemTemplate.any_readable?(current_organization())},
        :options => {:class=>'content second_level', "data-menu"=>"content"}
>>>>>>> f39b3935
      }

    end



    def menu_promotions
       {:key => :promotions,
        :name => N_("Promotions"),
        :url => promotions_path,
        :options =>{:highlights_on =>/\/promotions.*/ ,:class => 'content'},
<<<<<<< HEAD
        :if => lambda {AppConfig.katello? && KTEnvironment.any_viewable_for_promotions?(current_organization)}
=======
        :if => lambda {KTEnvironment.any_viewable_for_promotions?(current_organization)},
        :options => {:class=>'content second_level', "data-menu"=>"content"}
>>>>>>> f39b3935
       }
    end

    def menu_changeset
       {:key => :changeset,
        :name => N_("Changeset History"),
        :url => changesets_path,
<<<<<<< HEAD
        :if => lambda {AppConfig.katello? && KTEnvironment.any_viewable_for_promotions?(current_organization)}
=======
        :if => lambda {KTEnvironment.any_viewable_for_promotions?(current_organization)},
        :options => {:class=>'content second_level', "data-menu"=>"content"}
>>>>>>> f39b3935
       }
    end

    def promotion_packages_navigation
      [
        { :key => :details,
          :name =>N_("Details"),
          :url => lambda{package_path(@package.id)},
          :if => lambda{@package},
          :options => {:class=>"navigation_element"}
        },
        { :key => :dependencies,
          :name =>N_("Dependencies"),
          :url => lambda{dependencies_package_path(@package.id)},
          :if => lambda{@package},
          :options => {:class=>"navigation_element"}
        },
        { :key => :changelog,
          :name =>N_("Changelog"),
          :url => lambda{changelog_package_path(@package.id)},
          :if => lambda{@package},
          :options => {:class=>"navigation_element"}
        },
        { :key => :filelist,
          :name =>N_("Filelist"),
          :url => lambda{filelist_package_path(@package.id)},
          :if => lambda{@package},
          :options => {:class=>"navigation_element"}
        }
      ]
    end

    def promotion_errata_navigation
      [
        { :key => :details,
          :name =>N_("Details"),
          :url => lambda{erratum_path(@errata.id)},
          :if => lambda{@errata},
          :options => {:class=>"navigation_element"}
        },
        { :key => :packages,
          :name =>N_("Packages"),
          :url => lambda{packages_erratum_path(@errata.id)},
          :if => lambda{@errata},
          :options => {:class=>"navigation_element"}
        }
      ]
    end

    def promotion_distribution_navigation
      [
        { :key => :details,
          :name =>N_("Details"),
          :url => lambda{distribution_path(@distribution.id)},
          :if => lambda{@distribution},
          :options => {:class=>"navigation_element"}
        },
        { :key => :filelist,
          :name =>N_("Filelist"),
          :url => lambda{filelist_distribution_path(@distribution.id)},
          :if => lambda{@distribution},
          :options => {:class=>"navigation_element"}
        }
      ]
    end
  end
end<|MERGE_RESOLUTION|>--- conflicted
+++ resolved
@@ -83,12 +83,8 @@
       {:key => :sync_mgmt,
        :name =>N_("Sync Management"),
        :items => lambda{[menu_sync_status, menu_sync_plan, menu_sync_schedule]},
-<<<<<<< HEAD
        :if => lambda{AppConfig.katello? && current_organization.syncable?},
-=======
-       :if => lambda{current_organization.syncable?},
        :options => {:class=>'content second_level', "data-menu"=>"content"}
->>>>>>> f39b3935
       }
 
     end
@@ -122,12 +118,8 @@
       {:key => :system_templates,
        :name =>N_("System Templates"),
         :url => system_templates_path,
-<<<<<<< HEAD
-        :if => lambda{AppConfig.katello? && SystemTemplate.any_readable?(current_organization())}
-=======
-        :if => lambda{SystemTemplate.any_readable?(current_organization())},
+        :if => lambda{AppConfig.katello? && SystemTemplate.any_readable?(current_organization())},
         :options => {:class=>'content second_level', "data-menu"=>"content"}
->>>>>>> f39b3935
       }
 
     end
@@ -139,12 +131,8 @@
         :name => N_("Promotions"),
         :url => promotions_path,
         :options =>{:highlights_on =>/\/promotions.*/ ,:class => 'content'},
-<<<<<<< HEAD
-        :if => lambda {AppConfig.katello? && KTEnvironment.any_viewable_for_promotions?(current_organization)}
-=======
-        :if => lambda {KTEnvironment.any_viewable_for_promotions?(current_organization)},
+        :if => lambda {AppConfig.katello? && KTEnvironment.any_viewable_for_promotions?(current_organization)},
         :options => {:class=>'content second_level', "data-menu"=>"content"}
->>>>>>> f39b3935
        }
     end
 
@@ -152,12 +140,8 @@
        {:key => :changeset,
         :name => N_("Changeset History"),
         :url => changesets_path,
-<<<<<<< HEAD
-        :if => lambda {AppConfig.katello? && KTEnvironment.any_viewable_for_promotions?(current_organization)}
-=======
-        :if => lambda {KTEnvironment.any_viewable_for_promotions?(current_organization)},
+        :if => lambda {AppConfig.katello? && KTEnvironment.any_viewable_for_promotions?(current_organization)},
         :options => {:class=>'content second_level', "data-menu"=>"content"}
->>>>>>> f39b3935
        }
     end
 
