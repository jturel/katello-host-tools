#
# Copyright 2011 Red Hat, Inc.
#
# This software is licensed to you under the GNU General Public
# License as published by the Free Software Foundation; either version
# 2 of the License (GPLv2) or (at your option) any later version.
# There is NO WARRANTY for this software, express or implied,
# including the implied warranties of MERCHANTABILITY,
# NON-INFRINGEMENT, or FITNESS FOR A PARTICULAR PURPOSE. You should
# have received a copy of GPLv2 along with this software; if not, see
# http://www.gnu.org/licenses/old-licenses/gpl-2.0.txt.
module Navigation
  module ContentMenu
    def self.included(base)
      base.class_eval do
        helper_method :custom_provider_navigation
        helper_method :promotion_packages_navigation
        helper_method :promotion_errata_navigation
        helper_method :promotion_distribution_navigation
        helper_method :package_filter_navigation
        helper_method :gpg_keys_navigation
      end
    end

    def custom_provider_navigation
      [
        { :key => :products_repos,
          :name =>_("Products & Repositories"),
          :url => (@provider.nil? || @provider.new_record?) ? "" : products_repos_provider_path(@provider.id),
          :if => lambda{!@provider.nil? && @provider.readable? &&
                        !@provider.new_record? && !@provider.has_subscriptions?},
          :options => {:class=>"navigation_element"}
        },
        { :key => :edit_custom_providers,
          :name =>_("Details"),
          :url => (@provider.nil? || @provider.new_record?) ? "" : edit_provider_path(@provider.id),
          :if => lambda{!@provider.nil? && @provider.readable? && !@provider.new_record?},
          :options => {:class=>"navigation_element"}
        }
      ]
    end

    def menu_contents
      {:key => :content,
       :name => _("Content Management"),
        :url => :sub_level,
        :options => {:class=>'content top_level', "data-menu"=>"content"},
        :if => lambda{current_organization},
        :items=> [ menu_providers, menu_sync_management, menu_system_templates, menu_promotions, menu_changeset]
      }
    end

    def menu_providers

      {:key => :providers,
       :name =>_("Content Providers"),
       :url => :sub_level,
       :if => :sub_level,
       :options => {:class=>'content second_level', "data-menu"=>"content"},
       :items => AppConfig.katello? ? [menu_custom_providers, menu_redhat_providers, menu_filters, menu_gpg] : [menu_custom_providers, menu_redhat_providers]
      }

    end

    def menu_redhat_providers
      {:key => :redhat_providers,
        :name =>_("Red Hat Content Provider"),
        :url => redhat_provider_providers_path,
        :if => lambda{current_organization && current_organization.readable?},
        :options => {:class=>"third_level"}
      }
    end

    def menu_custom_providers
      {:key => :custom_providers,
        :name =>_("Custom Content Providers"),
        :url => providers_path,
        :if => lambda{AppConfig.katello? && current_organization && Provider.any_readable?(current_organization())},
        :options => {:class=>"third_level"}
      }
    end

    def menu_sync_management
      {:key => :sync_mgmt,
       :name =>_("Sync Management"),
       :items => lambda{[menu_sync_status, menu_sync_plan, menu_sync_schedule]},
       :if => lambda{AppConfig.katello? && current_organization.syncable?},
       :options => {:class=>'content second_level', "data-menu"=>"content"}
      }

    end

    def menu_sync_status
      {:key => :sync_status,
        :name =>_("Sync Status"),
        :url => sync_management_index_path(),
        :options => {:class=>"third_level"}
      }
    end


    def menu_sync_plan
      {:key => :sync_plans,
        :name =>_("Sync Plans"),
        :url => sync_plans_path(),
        :options => {:class=>"third_level"}
      }
    end

    def menu_sync_schedule
      {:key => :sync_schedule,
        :name =>_("Sync Schedule"),
        :url => sync_schedules_index_path(),
        :options => {:class=>"third_level"}
      }
    end

    def menu_system_templates
      {:key => :system_templates,
       :name =>_("System Templates"),
        :url => system_templates_path,
        :if => lambda{AppConfig.katello? && SystemTemplate.any_readable?(current_organization())},
        :options => {:class=>'content second_level', "data-menu"=>"content"}
      }

    end

    def menu_promotions
       {:key => :promotions,
        :name => _("Promotions"),
        :url => promotions_path,
<<<<<<< HEAD
        :options =>{:highlights_on =>/\/promotions.*/ ,:class => 'content'},
        :if => lambda {AppConfig.katello? && KTEnvironment.any_viewable_for_promotions?(current_organization)},
        :options => {:class=>'content second_level', "data-menu"=>"content"}
=======
        :if => lambda {KTEnvironment.any_viewable_for_promotions?(current_organization)},
        :options => {:highlights_on =>/\/promotions.*/ , :class=>'content second_level', "data-menu"=>"content"}
>>>>>>> 996f43aa
       }
    end

    def menu_changeset
       {:key => :changeset,
        :name => _("Promotion Changeset History"),
        :url => changesets_path,
        :if => lambda {AppConfig.katello? && KTEnvironment.any_viewable_for_promotions?(current_organization)},
        :options => {:class=>'content second_level', "data-menu"=>"content"}
       }
    end

    def menu_filters
       {:key => :filters,
        :name => _("Package Filters"),
        :url => filters_path,
        :if => lambda {Filter.any_readable?(current_organization)},
        :options => {:class=>"third_level"}
       }
    end

    def menu_gpg
       {:key => :gpg,
        :name => _("GPG Keys"),
        :url => gpg_keys_path,
        :if => lambda {GpgKey.any_readable?(current_organization)},
        :options => {:class=>"third_level"}
       }
    end

    def promotion_packages_navigation
      [
        { :key => :dependencies,
          :name =>_("Dependencies"),
          :url => lambda{dependencies_package_path(@package.id)},
          :if => lambda{@package},
          :options => {:class=>"navigation_element"}
        },
        { :key => :changelog,
          :name =>_("Changelog"),
          :url => lambda{changelog_package_path(@package.id)},
          :if => lambda{@package},
          :options => {:class=>"navigation_element"}
        },
        { :key => :filelist,
          :name =>_("Filelist"),
          :url => lambda{filelist_package_path(@package.id)},
          :if => lambda{@package},
          :options => {:class=>"navigation_element"}
        },
        { :key => :details,
          :name =>_("Details"),
          :url => lambda{package_path(@package.id)},
          :if => lambda{@package},
          :options => {:class=>"navigation_element"}
        }
      ]
    end

    def promotion_errata_navigation
      [
        { :key => :packages,
          :name =>_("Packages"),
          :url => lambda{packages_erratum_path(@errata.id)},
          :if => lambda{@errata},
          :options => {:class=>"navigation_element"}
        },
        { :key => :details,
          :name =>_("Details"),
          :url => lambda{erratum_path(@errata.id)},
          :if => lambda{@errata},
          :options => {:class=>"navigation_element"}
        }
      ]
    end

    def promotion_distribution_navigation
      [
        { :key => :filelist,
          :name =>_("Filelist"),
          :url => lambda{filelist_repository_distribution_path(@repo.id, URI::escape(@distribution.id))},
          :if => lambda{@distribution},
          :options => {:class=>"navigation_element"}
        },
        { :key => :details,
          :name =>_("Details"),
          :url => lambda{repository_distribution_path(@repo.id, URI::escape(@distribution.id))},
          :if => lambda{@distribution},
          :options => {:class=>"navigation_element"}
        }
      ]
    end

    def package_filter_navigation
      [
        { :key => :packages,
          :name =>_("Filtered Packages"),
          :url => lambda{packages_filter_path(@filter.id)},
          :if => lambda{@filter},
          :options => {:class=>"navigation_element"}
        },
        { :key => :products,
          :name =>_("Products and Repositories"),
          :url => lambda{products_filter_path(@filter.id)},
          :if => lambda{@filter},
          :options => {:class=>"navigation_element"}
        },
        { :key => :details,
          :name =>_("Details"),
          :url => lambda{edit_filter_path(@filter.id)},
          :if => lambda{@filter},
          :options => {:class=>"navigation_element"}
        }
      ]
    end
    
    def gpg_keys_navigation
      [
        { :key => :products_repositories,
          :name =>_("Products and Repositories"),
          :url => lambda{products_repos_gpg_key_path(@gpg_key.id)},
          :if =>lambda{@gpg_key},
          :options => {:class=>"navigation_element"}
        },
        { :key => :details,
          :name =>_("Details"),
          :url => lambda{edit_gpg_key_path(@gpg_key.id)},
          :if => lambda{@gpg_key},
          :options => {:class=>"navigation_element"}
        }
      ]
    end

  end
end<|MERGE_RESOLUTION|>--- conflicted
+++ resolved
@@ -129,14 +129,8 @@
        {:key => :promotions,
         :name => _("Promotions"),
         :url => promotions_path,
-<<<<<<< HEAD
-        :options =>{:highlights_on =>/\/promotions.*/ ,:class => 'content'},
         :if => lambda {AppConfig.katello? && KTEnvironment.any_viewable_for_promotions?(current_organization)},
-        :options => {:class=>'content second_level', "data-menu"=>"content"}
-=======
-        :if => lambda {KTEnvironment.any_viewable_for_promotions?(current_organization)},
         :options => {:highlights_on =>/\/promotions.*/ , :class=>'content second_level', "data-menu"=>"content"}
->>>>>>> 996f43aa
        }
     end
 
