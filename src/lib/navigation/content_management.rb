--- conflicted
+++ resolved
@@ -126,15 +126,10 @@
         :url => :sub_level,
         :options => {:class=>'content top_level', "data-menu"=>"content"},
         :if => lambda{current_organization},
-<<<<<<< HEAD
-        :items=> AppConfig.katello? ?
+          :items=> Katello.config.katello? ?
             [menu_subscriptions, menu_providers, menu_sync_management, menu_content_search,
              menu_content_view_definitions, menu_system_templates, menu_changeset_management] :
             [menu_subscriptions, menu_system_templates]
-=======
-        :items=> Katello.config.katello? ? [ menu_subscriptions, menu_providers, menu_sync_management, menu_content_search, menu_system_templates, menu_changeset_management] :
-            [ menu_subscriptions, menu_system_templates]
->>>>>>> fd910802
       }
     end
 
