#
# Copyright 2011 Red Hat, Inc.
#
# This software is licensed to you under the GNU General Public
# License as published by the Free Software Foundation; either version
# 2 of the License (GPLv2) or (at your option) any later version.
# There is NO WARRANTY for this software, express or implied,
# including the implied warranties of MERCHANTABILITY,
# NON-INFRINGEMENT, or FITNESS FOR A PARTICULAR PURPOSE. You should
# have received a copy of GPLv2 along with this software; if not, see
# http://www.gnu.org/licenses/old-licenses/gpl-2.0.txt.
module Navigation
  module ContentMenu
    def self.included(base)
      base.class_eval do
        helper_method :custom_provider_navigation
        helper_method :promotion_packages_navigation
        helper_method :promotion_errata_navigation
        helper_method :promotion_distribution_navigation
        helper_method :package_filter_navigation
        helper_method :gpg_keys_navigation
      end
    end

    def custom_provider_navigation
      [
        { :key => :products_repos,
          :name =>_("Products & Repositories"),
          :url => (@provider.nil? || @provider.new_record?) ? "" : products_repos_provider_path(@provider.id),
          :if => lambda{!@provider.nil? && @provider.readable? &&
                        !@provider.new_record? && !@provider.has_subscriptions?},
          :options => {:class=>"navigation_element"}
        },
        { :key => :edit_custom_providers,
          :name =>_("Details"),
          :url => (@provider.nil? || @provider.new_record?) ? "" : edit_provider_path(@provider.id),
          :if => lambda{!@provider.nil? && @provider.readable? && !@provider.new_record?},
          :options => {:class=>"navigation_element"}
        }
      ]
    end

    def menu_contents
      {:key => :content,
       :name => _("Content Management"),
        :url => :sub_level,
        :options => {:class=>'content top_level', "data-menu"=>"content"},
        :if => lambda{current_organization},
        :items=> [ menu_providers, menu_sync_management, menu_system_templates, menu_promotions, menu_changeset]
      }
    end

    def menu_providers

      {:key => :providers,
       :name =>_("Content Providers"),
       :url => :sub_level,
       :if => :sub_level,
       :options => {:class=>'content second_level', "data-menu"=>"content"},
       :items => AppConfig.katello? ? [menu_custom_providers, menu_redhat_providers, menu_filters, menu_gpg] : [menu_custom_providers, menu_redhat_providers]
      }

    end

    def menu_redhat_providers
      {:key => :redhat_providers,
        :name =>_("Red Hat Content Provider"),
        :url => redhat_provider_providers_path,
        :if => lambda{current_organization && current_organization.readable?},
        :options => {:class=>"third_level"}
      }
    end

    def menu_custom_providers
      {:key => :custom_providers,
        :name =>_("Custom Content Providers"),
        :url => providers_path,
        :if => lambda{AppConfig.katello? && current_organization && Provider.any_readable?(current_organization())},
        :options => {:class=>"third_level"}
      }
    end

    def menu_sync_management
      {:key => :sync_mgmt,
       :name =>_("Sync Management"),
       :items => lambda{[menu_sync_status, menu_sync_plan, menu_sync_schedule]},
<<<<<<< HEAD
       :if => lambda{AppConfig.katello? && current_organization.syncable?},
=======
       :if => lambda{current_organization.syncable? || Provider.any_readable?(current_organization)},
>>>>>>> d2fbe87d
       :options => {:class=>'content second_level', "data-menu"=>"content"}
      }

    end

    def menu_sync_status
      {:key => :sync_status,
        :name =>_("Sync Status"),
        :url => sync_management_index_path(),
        :options => {:class=>"third_level"}
      }
    end


    def menu_sync_plan
      {:key => :sync_plans,
        :name =>_("Sync Plans"),
        :url => sync_plans_path(),
        :options => {:class=>"third_level"}
      }
    end

    def menu_sync_schedule
      {:key => :sync_schedule,
        :name =>_("Sync Schedule"),
        :url => sync_schedules_index_path(),
        :options => {:class=>"third_level"}
      }
    end

    def menu_system_templates
      {:key => :system_templates,
       :name =>_("System Templates"),
        :url => system_templates_path,
        :if => lambda{AppConfig.katello? && SystemTemplate.any_readable?(current_organization())},
        :options => {:class=>'content second_level', "data-menu"=>"content"}
      }

    end

    def menu_promotions
       {:key => :promotions,
        :name => _("Promotions"),
        :url => promotions_path,
        :if => lambda {AppConfig.katello? && KTEnvironment.any_viewable_for_promotions?(current_organization)},
        :options => {:highlights_on =>/\/promotions.*/ , :class=>'content second_level', "data-menu"=>"content"}
       }
    end

    def menu_changeset
       {:key => :changeset,
        :name => _("Promotion Changeset History"),
        :url => changesets_path,
        :if => lambda {AppConfig.katello? && KTEnvironment.any_viewable_for_promotions?(current_organization)},
        :options => {:class=>'content second_level', "data-menu"=>"content"}
       }
    end

    def menu_filters
       {:key => :filters,
        :name => _("Package Filters"),
        :url => filters_path,
        :if => lambda {Filter.any_readable?(current_organization)},
        :options => {:class=>"third_level"}
       }
    end

    def menu_gpg
       {:key => :gpg,
        :name => _("GPG Keys"),
        :url => gpg_keys_path,
        :if => lambda {GpgKey.any_readable?(current_organization)},
        :options => {:class=>"third_level"}
       }
    end

    def promotion_packages_navigation
      [
        { :key => :dependencies,
          :name =>_("Dependencies"),
          :url => lambda{dependencies_package_path(@package.id)},
          :if => lambda{@package},
          :options => {:class=>"navigation_element"}
        },
        { :key => :details,
          :name =>_("Details"),
          :url => lambda{package_path(@package.id)},
          :if => lambda{@package},
          :options => {:class=>"navigation_element"}
        }
      ]
    end

    def promotion_errata_navigation
      [
        { :key => :packages,
          :name =>_("Packages"),
          :url => lambda{packages_erratum_path(@errata.id)},
          :if => lambda{@errata},
          :options => {:class=>"navigation_element"}
        },
        { :key => :details,
          :name =>_("Details"),
          :url => lambda{erratum_path(@errata.id)},
          :if => lambda{@errata},
          :options => {:class=>"navigation_element"}
        }
      ]
    end

    def promotion_distribution_navigation
      [
        { :key => :filelist,
          :name =>_("Filelist"),
          :url => lambda{filelist_repository_distribution_path(@repo.id, URI::escape(@distribution.id))},
          :if => lambda{@distribution},
          :options => {:class=>"navigation_element"}
        },
        { :key => :details,
          :name =>_("Details"),
          :url => lambda{repository_distribution_path(@repo.id, URI::escape(@distribution.id))},
          :if => lambda{@distribution},
          :options => {:class=>"navigation_element"}
        }
      ]
    end

    def package_filter_navigation
      [
        { :key => :packages,
          :name =>_("Filtered Packages"),
          :url => lambda{packages_filter_path(@filter.id)},
          :if => lambda{@filter},
          :options => {:class=>"navigation_element"}
        },
        { :key => :products,
          :name =>_("Products and Repositories"),
          :url => lambda{products_filter_path(@filter.id)},
          :if => lambda{@filter},
          :options => {:class=>"navigation_element"}
        },
        { :key => :details,
          :name =>_("Details"),
          :url => lambda{edit_filter_path(@filter.id)},
          :if => lambda{@filter},
          :options => {:class=>"navigation_element"}
        }
      ]
    end
    
    def gpg_keys_navigation
      [
        { :key => :products_repositories,
          :name =>_("Products and Repositories"),
          :url => lambda{products_repos_gpg_key_path(@gpg_key.id)},
          :if =>lambda{@gpg_key},
          :options => {:class=>"navigation_element"}
        },
        { :key => :details,
          :name =>_("Details"),
          :url => lambda{edit_gpg_key_path(@gpg_key.id)},
          :if => lambda{@gpg_key},
          :options => {:class=>"navigation_element"}
        }
      ]
    end

  end
end<|MERGE_RESOLUTION|>--- conflicted
+++ resolved
@@ -84,11 +84,7 @@
       {:key => :sync_mgmt,
        :name =>_("Sync Management"),
        :items => lambda{[menu_sync_status, menu_sync_plan, menu_sync_schedule]},
-<<<<<<< HEAD
-       :if => lambda{AppConfig.katello? && current_organization.syncable?},
-=======
-       :if => lambda{current_organization.syncable? || Provider.any_readable?(current_organization)},
->>>>>>> d2fbe87d
+       :if => lambda{AppConfig.katello? && (current_organization.syncable? || Provider.any_readable?(current_organization))},
        :options => {:class=>'content second_level', "data-menu"=>"content"}
       }
 
