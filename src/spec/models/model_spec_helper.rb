#
# Copyright 2011 Red Hat, Inc.
#
# This software is licensed to you under the GNU General Public
# License as published by the Free Software Foundation; either version
# 2 of the License (GPLv2) or (at your option) any later version.
# There is NO WARRANTY for this software, express or implied,
# including the implied warranties of MERCHANTABILITY,
# NON-INFRINGEMENT, or FITNESS FOR A PARTICULAR PURPOSE. You should
# have received a copy of GPLv2 along with this software; if not, see
# http://www.gnu.org/licenses/old-licenses/gpl-2.0.txt.

require 'helpers/repo_test_data'

module OrchestrationHelper

  CERT = <<EOCERT
-----BEGIN CERTIFICATE-----
MIIF7DCCBVWgAwIBAgIIB1AMflT0SrswDQYJKoZIhvcNAQEFBQAwRjElMCMGA1UE
Awwca2lsbGluZy10aW1lLmFwcGxpZWRsb2dpYy5jYTELMAkGA1UEBhMCVVMxEDAO
BgNVBAcMB1JhbGVpZ2gwIBcNMTExMDI4MTE0NjU3WhgPMjExMTEwMjgxMTQ2NTda
MCsxKTAnBgNVBAMTIDQwMjg4YWU5MzM0YTQ2NDgwMTMzNGE1YWIxOGIwMDIzMIIB
IjANBgkqhkiG9w0BAQEFAAOCAQ8AMIIBCgKCAQEAlkidXB/p2Vj5zGF9Uh3WxvD6
175G1JmA6kARy14ZlyEKVoWOIvnbhHWi6bVrxtLLEvLBXeX8uJHnP+I/bthBDMfR
3+yBBMrShnTKvTJz/pZk6HG0leEIM4P6y44oU1tWzv6YZrMMcUAXYQQXZ2sQox9x
6U36DIx04eQq5sXJSa63N4u83QDSAqu/bLPmxqAtJiQqQmWNXMIq3XRHF48enyQs
jkOfX5PTetnQ7v3BZfNi/kLRFbjNc50G8OBCmbkOxA8rn89mgzsXh5idW6hWGEAT
QuRF41XdSxovxYxX6s4o7D4proy3DJ0Pl8sOZ7E92i0bKFd0m/g+ycuhU7IhiQID
AQABo4IDdjCCA3IwEQYJYIZIAYb4QgEBBAQDAgWgMAsGA1UdDwQEAwIEsDB2BgNV
HSMEbzBtgBSeBpCjqSPJU+P8K0b/jJXah4Ihs6FKpEgwRjElMCMGA1UEAwwca2ls
bGluZy10aW1lLmFwcGxpZWRsb2dpYy5jYTELMAkGA1UEBhMCVVMxEDAOBgNVBAcM
B1JhbGVpZ2iCCQCGNM1iCrkwyzAdBgNVHQ4EFgQUuSfF3giYzykEkdAeFnxgY405
JHwwEwYDVR0lBAwwCgYIKwYBBQUHAwIwNAYQKwYBBAGSCAkBprTS6t4xAQQgDB5B
Q01FX0NvcnBvcmF0aW9uX3VlYmVyX3Byb2R1Y3QwFgYQKwYBBAGSCAkBprTS6t4x
AwQCDAAwFgYQKwYBBAGSCAkBprTS6t4xAgQCDAAwGQYQKwYBBAGSCAkCprTS6t9i
AQQFDAN5dW0wJAYRKwYBBAGSCAkCprTS6t9iAQEEDwwNdWViZXJfY29udGVudDAy
BhErBgEEAZIICQKmtNLq32IBAgQdDBsxMzE5ODAyNDE2OTQ1X3VlYmVyX2NvbnRl
bnQwHQYRKwYBBAGSCAkCprTS6t9iAQUECAwGQ3VzdG9tMCgGESsGAQQBkggJAqa0
0urfYgEGBBMMES9BQ01FX0NvcnBvcmF0aW9uMBcGESsGAQQBkggJAqa00urfYgEH
BAIMADAYBhErBgEEAZIICQKmtNLq32IBCAQDDAExMC4GCisGAQQBkggJBAEEIAwe
QUNNRV9Db3Jwb3JhdGlvbl91ZWJlcl9wcm9kdWN0MDAGCisGAQQBkggJBAIEIgwg
NDAyODhhZTkzMzRhNDY0ODAxMzM0YTVhYjA1NjAwMWYwHQYKKwYBBAGSCAkEAwQP
DA0xMzE5ODAyNDE2OTQ1MBEGCisGAQQBkggJBAUEAwwBMTAkBgorBgEEAZIICQQG
BBYMFDIwMTEtMTAtMjhUMTE6NDY6NTdaMCQGCisGAQQBkggJBAcEFgwUMjExMS0x
MC0yOFQxMTo0Njo1N1owEQYKKwYBBAGSCAkEDAQDDAEwMBEGCisGAQQBkggJBA4E
AwwBMDARBgorBgEEAZIICQQLBAMMATEwNAYKKwYBBAGSCAkFAQQmDCQ4NTQ5NWNm
MC0xMDVkLTRmMGQtYTE1My0xNTk0NWU3MzA5MjkwDQYJKoZIhvcNAQEFBQADgYEA
Psupe2mDhsluG7uy3dHNjUMER5YtZ3enrgVOyJZMMCLOnH8uprCdeS6sGsytucSD
hqAQBzKqeQEoRml1CIZHgB7Q5OmVN+FC0ftv+Iy/PccyIFdcJh87UAI+1UoT80kR
A5qqap7hk8CDz3HWi9/YGGU89EjLlFpSF5SPbFAWpA8=
-----END CERTIFICATE-----
EOCERT

  KEY = <<EOKEY
-----BEGIN RSA PRIVATE KEY-----
MIIEowIBAAKCAQEAlkidXB/p2Vj5zGF9Uh3WxvD6175G1JmA6kARy14ZlyEKVoWO
IvnbhHWi6bVrxtLLEvLBXeX8uJHnP+I/bthBDMfR3+yBBMrShnTKvTJz/pZk6HG0
leEIM4P6y44oU1tWzv6YZrMMcUAXYQQXZ2sQox9x6U36DIx04eQq5sXJSa63N4u8
3QDSAqu/bLPmxqAtJiQqQmWNXMIq3XRHF48enyQsjkOfX5PTetnQ7v3BZfNi/kLR
FbjNc50G8OBCmbkOxA8rn89mgzsXh5idW6hWGEATQuRF41XdSxovxYxX6s4o7D4p
roy3DJ0Pl8sOZ7E92i0bKFd0m/g+ycuhU7IhiQIDAQABAoIBABkmne9FCAXv9h5W
Unrjs4Yn3lMs7P23kvOhNVkrrmy0gt5oC5me5zYL2e/zBM6JiKLrLaFhVCIviNwQ
KT2Lw5c3+c/X7N+4cfM+qI9xWihJUynznZ1Xw9+bPuXCLM2Gg8iwoyDM5lAtwbvi
y2frayVhpda9zhM7jnQfk257u2wxJ2Ib3lLH6q+jBBLpkvPLGbX0kKk10CjvwVH4
EeUm6xFtRBYqoleqgoApnun2rzWREDFvUvRXbT6/XwERbk8lie06NFczyE3yYUK9
JTB0DEG7tVUhRr94PTO2xrORpk8h27FJ3gWUPv9ilnm6CGV7m9MzDtX2suL2OMZ1
AZmPQWECgYEA1ezduITs0Kv4sxHrBzSzpnU+DHBLleenpGuhZWyN+ouZG8Arnbkp
pLbOEFQ/NPrN8vJ8G4SVg7QUkD4u6j9POjz/j6Gxca79x3b5sJ/1uwuWLn+HH9bw
VT8luTZ+m1v8k3EGB8vG7UZPEKG7d/+zseIpn7fz99ynBrUO/oVs+wsCgYEAs9dk
/1WBTGmcvcqwFrcgrkCH2kc2sLfENJ5rKLA2udJeT0cfFxHa6f0WatBj9aHZrfr7
czGqcKEtBVh+kgmoi3Qa9oV9YmVy69xgAAWcph43c/Yvf0kbGxf/zAYtEAF2xQXT
gPEY9fGWfsRhUtK0Ih+gGNMJd0sl/5Sx/cY4kjsCgYAyUh11og7ypwFBXh2i/Eqm
BT4rPt8IzA0rKAY3DWn4XY4OcQ3RdBTPohCm1qpnk/eOBmwbLPzeliWgKIBwqaPB
V0fmSWqsCzW3Dc1+NqJe9ULGfUkTvEOcSdZd0uvFL8YiCJwaiVypw7gleWXXvFZQ
qZqQ73x7+XNwqHZ2eHxCMQKBgBmpuvfUs8a7q2pJ6ibTqw4ylzBGyT8eehkoIhKE
UsrhgiO9+mnIWnzZaMGFSz5aAj4ZephNlgzMcyg4IJemWS7NOqvDEMlhwKx3nhti
sZ/i3/bkQpLfU8bh/daXawbFrrUex7e2r+EowFkGnPy8pIfaC3Z/ZvJm/t0h0uRr
zNbRAoGBAMTVtQPbco6EV38wYKFpZfMd0VZSGEGwZVlmkB1CQdeLluZxWjdzm+hv
rKH9OkgKEvwkf8zQjO/XSvuoac83uBEFgKXJwYLHPA3U20JrchKU7klLwzSsmrXA
5JP55pqMjeCZBj2fNkfWrcNPQVdxq25zggRbM6Bmsl0JylpTr3Mt
-----END RSA PRIVATE KEY-----
EOKEY


  def disable_product_orchestration
    Resources::Candlepin::Product.stub!(:get).and_return([{:productContent => []}])
    Resources::Candlepin::Product.stub!(:add_content).and_return(true)
    Resources::Candlepin::Product.stub!(:create).and_return({:id => 1})
    Resources::Candlepin::Product.stub!(:create_unlimited_subscription).and_return(true)
    Resources::Candlepin::Product.stub!(:pools).and_return([])
    Resources::Candlepin::Product.stub!(:delete_subscriptions).and_return(nil)

    Resources::Candlepin::Content.stub!(:create).and_return(true)

    # pulp orchestration
    Resources::Candlepin::Product.stub!(:certificate).and_return("")
    Resources::Candlepin::Product.stub!(:key).and_return("")

    Runcible::Extensions::Repository.stub!(:create_or_update_schedule).and_return(true)
    Runcible::Extensions::Repository.stub!(:remove_schedules).and_return(true)

    Resources::Pulp::Repository.stub!(:all).and_return([])
    Resources::Pulp::Repository.stub!(:update).and_return([])
  end

  def disable_org_orchestration
    Resources::Candlepin::Owner.stub!(:create).and_return({})
    Resources::Candlepin::Owner.stub!(:create_user).and_return(true)
    Resources::Candlepin::Owner.stub!(:destroy)
    Resources::Candlepin::Owner.stub!(:get_ueber_cert).and_return({ :cert => CERT, :key => KEY })
    disable_env_orchestration # env is orchestrated with org - we disable this as well
  end

  def disable_env_orchestration
    Resources::Candlepin::Environment.stub!(:create).and_return({})
    Resources::Candlepin::Environment.stub!(:destroy).and_return({})
    Resources::Candlepin::Environment.stub!(:find).and_return({:environmentContent => []})
    Resources::Candlepin::Environment.stub!(:add_content).and_return({})
  end

  def disable_system_orchestration
    Resources::Candlepin::Consumer.stub(:get).and_return({})
  end

<<<<<<< HEAD
  def disable_user_orchestration
    Runcible::Resources::User.stub!(:create).and_return({})
    Runcible::Resources::User.stub!(:delete).and_return(200)
    Runcible::Resources::Role.stub!(:add).and_return(true)
    Runcible::Resources::Role.stub!(:remove).and_return(true)
=======
  def disable_user_orchestration(options = { })
    Resources::Pulp::User.stub!(:create).and_return({})
    Resources::Pulp::User.stub!(:destroy).and_return(200)
    Resources::Pulp::Roles.stub!(:add).and_return(true)
    Resources::Pulp::Roles.stub!(:remove).and_return(true)

    User.disable_foreman_orchestration! !options[:keep_foreman] if AppConfig.use_foreman
>>>>>>> 32f0adb8
  end


  def disable_consumer_group_orchestration
    Resources::Pulp::ConsumerGroup.stub!(:create).and_return({})
    Resources::Pulp::ConsumerGroup.stub!(:destroy).and_return(200)
    Resources::Pulp::ConsumerGroup.stub(:find).and_return({})
    Resources::Pulp::ConsumerGroup.stub!(:add_consumer).and_return(200)
    Resources::Pulp::ConsumerGroup.stub!(:delete_consumer).and_return(200)
  end

  def disable_repo_orchestration
    Runcible::Extensions::Repository.stub(:create).and_return({})
    Runcible::Extensions::Repository.stub(:sync_history).and_return([])
    Runcible::Resources::Task.stub!(:destroy).and_return({})

    Runcible::Extensions::Repository.stub(:packages).with(RepoTestData::REPO_ID).and_return(RepoTestData::REPO_PACKAGES)
    Runcible::Extensions::Repository.stub(:errata).with(RepoTestData::REPO_ID).and_return(RepoTestData::REPO_ERRATA)
    Runcible::Extensions::Repository.stub(:distributions).with(RepoTestData::REPO_ID).and_return(RepoTestData::REPO_DISTRIBUTIONS)
    Runcible::Extensions::Repository.stub(:find).with(RepoTestData::REPO_ID).and_return(RepoTestData::REPO_PROPERTIES)
    Runcible::Extensions::Repository.stub(:find).with(RepoTestData::CLONED_REPO_ID).and_return(RepoTestData::CLONED_PROPERTIES)

    Repository.instance_eval do
      define_method(:index_packages) {
      #do nothing
      }
      define_method(:index_errata) {
            #do nothing
      }
    end
  end

  def disable_cdn
    Resources::CDN::CdnResource.stub(:ca_file => "#{Rails.root}/config/candlepin-ca.crt")
    OpenSSL::X509::Certificate.stub(:new).and_return(&:to_s)
    OpenSSL::PKey::RSA.stub(:new).and_return(&:to_s)
  end

end<|MERGE_RESOLUTION|>--- conflicted
+++ resolved
@@ -122,21 +122,13 @@
     Resources::Candlepin::Consumer.stub(:get).and_return({})
   end
 
-<<<<<<< HEAD
-  def disable_user_orchestration
+  def disable_user_orchestration(options = { })
     Runcible::Resources::User.stub!(:create).and_return({})
     Runcible::Resources::User.stub!(:delete).and_return(200)
     Runcible::Resources::Role.stub!(:add).and_return(true)
     Runcible::Resources::Role.stub!(:remove).and_return(true)
-=======
-  def disable_user_orchestration(options = { })
-    Resources::Pulp::User.stub!(:create).and_return({})
-    Resources::Pulp::User.stub!(:destroy).and_return(200)
-    Resources::Pulp::Roles.stub!(:add).and_return(true)
-    Resources::Pulp::Roles.stub!(:remove).and_return(true)
 
     User.disable_foreman_orchestration! !options[:keep_foreman] if AppConfig.use_foreman
->>>>>>> 32f0adb8
   end
 
 
