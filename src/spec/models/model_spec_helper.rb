#
# Copyright 2011 Red Hat, Inc.
#
# This software is licensed to you under the GNU General Public
# License as published by the Free Software Foundation; either version
# 2 of the License (GPLv2) or (at your option) any later version.
# There is NO WARRANTY for this software, express or implied,
# including the implied warranties of MERCHANTABILITY,
# NON-INFRINGEMENT, or FITNESS FOR A PARTICULAR PURPOSE. You should
# have received a copy of GPLv2 along with this software; if not, see
# http://www.gnu.org/licenses/old-licenses/gpl-2.0.txt.

require 'helpers/repo_test_data'

module OrchestrationHelper

  CERT = <<EOCERT
-----BEGIN CERTIFICATE-----
MIIF7DCCBVWgAwIBAgIIB1AMflT0SrswDQYJKoZIhvcNAQEFBQAwRjElMCMGA1UE
Awwca2lsbGluZy10aW1lLmFwcGxpZWRsb2dpYy5jYTELMAkGA1UEBhMCVVMxEDAO
BgNVBAcMB1JhbGVpZ2gwIBcNMTExMDI4MTE0NjU3WhgPMjExMTEwMjgxMTQ2NTda
MCsxKTAnBgNVBAMTIDQwMjg4YWU5MzM0YTQ2NDgwMTMzNGE1YWIxOGIwMDIzMIIB
IjANBgkqhkiG9w0BAQEFAAOCAQ8AMIIBCgKCAQEAlkidXB/p2Vj5zGF9Uh3WxvD6
175G1JmA6kARy14ZlyEKVoWOIvnbhHWi6bVrxtLLEvLBXeX8uJHnP+I/bthBDMfR
3+yBBMrShnTKvTJz/pZk6HG0leEIM4P6y44oU1tWzv6YZrMMcUAXYQQXZ2sQox9x
6U36DIx04eQq5sXJSa63N4u83QDSAqu/bLPmxqAtJiQqQmWNXMIq3XRHF48enyQs
jkOfX5PTetnQ7v3BZfNi/kLRFbjNc50G8OBCmbkOxA8rn89mgzsXh5idW6hWGEAT
QuRF41XdSxovxYxX6s4o7D4proy3DJ0Pl8sOZ7E92i0bKFd0m/g+ycuhU7IhiQID
AQABo4IDdjCCA3IwEQYJYIZIAYb4QgEBBAQDAgWgMAsGA1UdDwQEAwIEsDB2BgNV
HSMEbzBtgBSeBpCjqSPJU+P8K0b/jJXah4Ihs6FKpEgwRjElMCMGA1UEAwwca2ls
bGluZy10aW1lLmFwcGxpZWRsb2dpYy5jYTELMAkGA1UEBhMCVVMxEDAOBgNVBAcM
B1JhbGVpZ2iCCQCGNM1iCrkwyzAdBgNVHQ4EFgQUuSfF3giYzykEkdAeFnxgY405
JHwwEwYDVR0lBAwwCgYIKwYBBQUHAwIwNAYQKwYBBAGSCAkBprTS6t4xAQQgDB5B
Q01FX0NvcnBvcmF0aW9uX3VlYmVyX3Byb2R1Y3QwFgYQKwYBBAGSCAkBprTS6t4x
AwQCDAAwFgYQKwYBBAGSCAkBprTS6t4xAgQCDAAwGQYQKwYBBAGSCAkCprTS6t9i
AQQFDAN5dW0wJAYRKwYBBAGSCAkCprTS6t9iAQEEDwwNdWViZXJfY29udGVudDAy
BhErBgEEAZIICQKmtNLq32IBAgQdDBsxMzE5ODAyNDE2OTQ1X3VlYmVyX2NvbnRl
bnQwHQYRKwYBBAGSCAkCprTS6t9iAQUECAwGQ3VzdG9tMCgGESsGAQQBkggJAqa0
0urfYgEGBBMMES9BQ01FX0NvcnBvcmF0aW9uMBcGESsGAQQBkggJAqa00urfYgEH
BAIMADAYBhErBgEEAZIICQKmtNLq32IBCAQDDAExMC4GCisGAQQBkggJBAEEIAwe
QUNNRV9Db3Jwb3JhdGlvbl91ZWJlcl9wcm9kdWN0MDAGCisGAQQBkggJBAIEIgwg
NDAyODhhZTkzMzRhNDY0ODAxMzM0YTVhYjA1NjAwMWYwHQYKKwYBBAGSCAkEAwQP
DA0xMzE5ODAyNDE2OTQ1MBEGCisGAQQBkggJBAUEAwwBMTAkBgorBgEEAZIICQQG
BBYMFDIwMTEtMTAtMjhUMTE6NDY6NTdaMCQGCisGAQQBkggJBAcEFgwUMjExMS0x
MC0yOFQxMTo0Njo1N1owEQYKKwYBBAGSCAkEDAQDDAEwMBEGCisGAQQBkggJBA4E
AwwBMDARBgorBgEEAZIICQQLBAMMATEwNAYKKwYBBAGSCAkFAQQmDCQ4NTQ5NWNm
MC0xMDVkLTRmMGQtYTE1My0xNTk0NWU3MzA5MjkwDQYJKoZIhvcNAQEFBQADgYEA
Psupe2mDhsluG7uy3dHNjUMER5YtZ3enrgVOyJZMMCLOnH8uprCdeS6sGsytucSD
hqAQBzKqeQEoRml1CIZHgB7Q5OmVN+FC0ftv+Iy/PccyIFdcJh87UAI+1UoT80kR
A5qqap7hk8CDz3HWi9/YGGU89EjLlFpSF5SPbFAWpA8=
-----END CERTIFICATE-----
EOCERT

  KEY = <<EOKEY
-----BEGIN RSA PRIVATE KEY-----
MIIEowIBAAKCAQEAlkidXB/p2Vj5zGF9Uh3WxvD6175G1JmA6kARy14ZlyEKVoWO
IvnbhHWi6bVrxtLLEvLBXeX8uJHnP+I/bthBDMfR3+yBBMrShnTKvTJz/pZk6HG0
leEIM4P6y44oU1tWzv6YZrMMcUAXYQQXZ2sQox9x6U36DIx04eQq5sXJSa63N4u8
3QDSAqu/bLPmxqAtJiQqQmWNXMIq3XRHF48enyQsjkOfX5PTetnQ7v3BZfNi/kLR
FbjNc50G8OBCmbkOxA8rn89mgzsXh5idW6hWGEATQuRF41XdSxovxYxX6s4o7D4p
roy3DJ0Pl8sOZ7E92i0bKFd0m/g+ycuhU7IhiQIDAQABAoIBABkmne9FCAXv9h5W
Unrjs4Yn3lMs7P23kvOhNVkrrmy0gt5oC5me5zYL2e/zBM6JiKLrLaFhVCIviNwQ
KT2Lw5c3+c/X7N+4cfM+qI9xWihJUynznZ1Xw9+bPuXCLM2Gg8iwoyDM5lAtwbvi
y2frayVhpda9zhM7jnQfk257u2wxJ2Ib3lLH6q+jBBLpkvPLGbX0kKk10CjvwVH4
EeUm6xFtRBYqoleqgoApnun2rzWREDFvUvRXbT6/XwERbk8lie06NFczyE3yYUK9
JTB0DEG7tVUhRr94PTO2xrORpk8h27FJ3gWUPv9ilnm6CGV7m9MzDtX2suL2OMZ1
AZmPQWECgYEA1ezduITs0Kv4sxHrBzSzpnU+DHBLleenpGuhZWyN+ouZG8Arnbkp
pLbOEFQ/NPrN8vJ8G4SVg7QUkD4u6j9POjz/j6Gxca79x3b5sJ/1uwuWLn+HH9bw
VT8luTZ+m1v8k3EGB8vG7UZPEKG7d/+zseIpn7fz99ynBrUO/oVs+wsCgYEAs9dk
/1WBTGmcvcqwFrcgrkCH2kc2sLfENJ5rKLA2udJeT0cfFxHa6f0WatBj9aHZrfr7
czGqcKEtBVh+kgmoi3Qa9oV9YmVy69xgAAWcph43c/Yvf0kbGxf/zAYtEAF2xQXT
gPEY9fGWfsRhUtK0Ih+gGNMJd0sl/5Sx/cY4kjsCgYAyUh11og7ypwFBXh2i/Eqm
BT4rPt8IzA0rKAY3DWn4XY4OcQ3RdBTPohCm1qpnk/eOBmwbLPzeliWgKIBwqaPB
V0fmSWqsCzW3Dc1+NqJe9ULGfUkTvEOcSdZd0uvFL8YiCJwaiVypw7gleWXXvFZQ
qZqQ73x7+XNwqHZ2eHxCMQKBgBmpuvfUs8a7q2pJ6ibTqw4ylzBGyT8eehkoIhKE
UsrhgiO9+mnIWnzZaMGFSz5aAj4ZephNlgzMcyg4IJemWS7NOqvDEMlhwKx3nhti
sZ/i3/bkQpLfU8bh/daXawbFrrUex7e2r+EowFkGnPy8pIfaC3Z/ZvJm/t0h0uRr
zNbRAoGBAMTVtQPbco6EV38wYKFpZfMd0VZSGEGwZVlmkB1CQdeLluZxWjdzm+hv
rKH9OkgKEvwkf8zQjO/XSvuoac83uBEFgKXJwYLHPA3U20JrchKU7klLwzSsmrXA
5JP55pqMjeCZBj2fNkfWrcNPQVdxq25zggRbM6Bmsl0JylpTr3Mt
-----END RSA PRIVATE KEY-----
EOKEY


  def disable_product_orchestration
    Resources::Candlepin::Product.stub!(:get).and_return([{:productContent => []}])
    Resources::Candlepin::Product.stub!(:add_content).and_return(true)
    Resources::Candlepin::Product.stub!(:create).and_return({:id => 1})
    Resources::Candlepin::Product.stub!(:create_unlimited_subscription).and_return(true)
    Resources::Candlepin::Product.stub!(:pools).and_return([])
    Resources::Candlepin::Product.stub!(:delete_subscriptions).and_return(nil)

    Resources::Candlepin::Content.stub!(:create).and_return(true)

    # pulp orchestration
    Resources::Candlepin::Product.stub!(:certificate).and_return("")
    Resources::Candlepin::Product.stub!(:key).and_return("")
    Resources::Pulp::Repository.stub!(:create).and_return([])
    Resources::Pulp::Repository.stub!(:update_schedule).and_return(true)
    Resources::Pulp::Repository.stub!(:delete_schedule).and_return(true)
    Resources::Pulp::Repository.stub!(:all).and_return([])
    Resources::Pulp::Repository.stub!(:update).and_return([])
  end

  def disable_org_orchestration
    Resources::Candlepin::Owner.stub!(:create).and_return({})
    Resources::Candlepin::Owner.stub!(:create_user).and_return(true)
    Resources::Candlepin::Owner.stub!(:destroy)
    Resources::Candlepin::Owner.stub!(:get_ueber_cert).and_return({ :cert => CERT, :key => KEY })
    disable_env_orchestration # env is orchestrated with org - we disable this as well
  end

  def disable_env_orchestration
    Resources::Candlepin::Environment.stub!(:create).and_return({})
    Resources::Candlepin::Environment.stub!(:destroy).and_return({})
    Resources::Candlepin::Environment.stub!(:find).and_return({:environmentContent => []})
    Resources::Candlepin::Environment.stub!(:add_content).and_return({})
  end

  def disable_system_orchestration
    Resources::Candlepin::Consumer.stub(:get).and_return({})
  end

  def disable_user_orchestration
    Resources::Pulp::User.stub!(:create).and_return({})
    Resources::Pulp::User.stub!(:destroy).and_return(200)
    Resources::Pulp::Roles.stub!(:add).and_return(true)
    Resources::Pulp::Roles.stub!(:remove).and_return(true)
  end

  def disable_filter_orchestration
    Resources::Pulp::Filter.stub!(:create).and_return({})
    Resources::Pulp::Filter.stub!(:destroy).and_return(200)
    Resources::Pulp::Filter.stub(:find).and_return({})
  end

  def disable_consumer_group_orchestration
    Resources::Pulp::ConsumerGroup.stub!(:create).and_return({})
    Resources::Pulp::ConsumerGroup.stub!(:destroy).and_return(200)
    Resources::Pulp::ConsumerGroup.stub(:find).and_return({})
    Resources::Pulp::ConsumerGroup.stub!(:add_consumer).and_return(200)
    Resources::Pulp::ConsumerGroup.stub!(:delete_consumer).and_return(200)
  end

  def disable_repo_orchestration
    Resources::Pulp::Repository.stub(:sync_history).and_return([])
    Resources::Pulp::Task.stub!(:destroy).and_return({})

    Resources::Pulp::Repository.stub(:packages).with(RepoTestData::REPO_ID).and_return(RepoTestData::REPO_PACKAGES)
    Resources::Pulp::Repository.stub(:errata).with(RepoTestData::REPO_ID).and_return(RepoTestData::REPO_ERRATA)
    Resources::Pulp::Repository.stub(:distributions).with(RepoTestData::REPO_ID).and_return(RepoTestData::REPO_DISTRIBUTIONS)
    Resources::Pulp::Repository.stub(:find).with(RepoTestData::REPO_ID).and_return(RepoTestData::REPO_PROPERTIES)
    Resources::Pulp::Repository.stub(:find).with(RepoTestData::CLONED_REPO_ID).and_return(RepoTestData::CLONED_PROPERTIES)
<<<<<<< HEAD

    Resources::Pulp::Package.stub(:name_search).and_return(RepoTestData::REPO_PACKAGES[0])
=======
    Repository.instance_eval do
      define_method(:index_packages) {
      #do nothing
      }
      define_method(:index_errata) {
            #do nothing
      }
    end
>>>>>>> b9e9ddf6
  end

  def disable_cdn
    Resources::CDN::CdnResource.stub(:ca_file => "#{Rails.root}/config/candlepin-ca.crt")
    OpenSSL::X509::Certificate.stub(:new).and_return(&:to_s)
    OpenSSL::PKey::RSA.stub(:new).and_return(&:to_s)
  end

end<|MERGE_RESOLUTION|>--- conflicted
+++ resolved
@@ -151,10 +151,9 @@
     Resources::Pulp::Repository.stub(:distributions).with(RepoTestData::REPO_ID).and_return(RepoTestData::REPO_DISTRIBUTIONS)
     Resources::Pulp::Repository.stub(:find).with(RepoTestData::REPO_ID).and_return(RepoTestData::REPO_PROPERTIES)
     Resources::Pulp::Repository.stub(:find).with(RepoTestData::CLONED_REPO_ID).and_return(RepoTestData::CLONED_PROPERTIES)
-<<<<<<< HEAD
 
     Resources::Pulp::Package.stub(:name_search).and_return(RepoTestData::REPO_PACKAGES[0])
-=======
+
     Repository.instance_eval do
       define_method(:index_packages) {
       #do nothing
@@ -163,7 +162,6 @@
             #do nothing
       }
     end
->>>>>>> b9e9ddf6
   end
 
   def disable_cdn
