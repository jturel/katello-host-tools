#
# Copyright 2011 Red Hat, Inc.
#
# This software is licensed to you under the GNU General Public
# License as published by the Free Software Foundation; either version
# 2 of the License (GPLv2) or (at your option) any later version.
# There is NO WARRANTY for this software, express or implied,
# including the implied warranties of MERCHANTABILITY,
# NON-INFRINGEMENT, or FITNESS FOR A PARTICULAR PURPOSE. You should
# have received a copy of GPLv2 along with this software; if not, see
# http://www.gnu.org/licenses/old-licenses/gpl-2.0.txt.

require 'spec_helper'
include OrchestrationHelper

describe Provider do

  let(:to_create_rh) do
    {
      :name => "some name",
      :description => "a description",
      :repository_url => "https://some.url",
      :provider_type => Provider::REDHAT,
      :organization => @organization
    }
  end

  let(:to_create_custom) do
    {
      :name => "some name",
      :description => "a description",
      :repository_url => "https://some.url/path",
      :provider_type => Provider::CUSTOM,
      :organization => @organization
    }
  end

  before(:each) do
    disable_org_orchestration
    disable_product_orchestration
    @organization = Organization.new(:name =>"org10020",:label =>"org10020")
    @organization.save!
    @organization.redhat_provider.delete
    @organization = Organization.last
  end

  context "import_product_from_cp creates product with correct attributes" do
    before(:each) do
      Candlepin::ProductContent.stub(:create)
      Candlepin::ProductContent.stub(:new)
      Resources::Candlepin::Product.stub!(:create).and_return({:id => "product_id"})
      @provider = Provider.new({
        :name => 'test_provider',
        :repository_url => 'https://something.net',
        :provider_type => Provider::REDHAT,
        :organization => @organization
      })
      @provider.save!

      @product = Product.create!({:cp_id => "product_id",:label=>"prod", :name=> "prod", :productContent => [], :provider => @provider, :environments => [@organization.library]})
    end

    specify { @product.should_not be_nil }
    specify { @product.provider.should == @provider }
    specify { @product.environments.should include(@organization.library) }
    specify { @organization.library.products.should include(@product) }
  end

  context "import manifest via RED HAT provider" do
    before(:each) do
      disable_org_orchestration
      @organization = Organization.create!(:name=>"org10021", :label=> "org10021_key")
      @provider = @organization.redhat_provider
    end

    it "should make correct calls" do
      @provider.should_receive(:owner_import).once.and_return(true)
      @provider.should_receive(:import_products_from_cp).once.and_return(true)

      @provider.import_manifest "path_to_manifest"
    end

    it "should be async if :async => true is set" do
      @provider.should_receive(:async).once.and_return(mock(:queue_import_manifest => nil))
      @provider.import_manifest "path_to_manifest", :async => true
    end

    describe "engineering and marketing product" do
      let(:eng_product_attrs) { ProductTestData::PRODUCT_WITH_CONTENT.merge("id" => "20", "name" => "Red Hat Enterprise Linux 6 Server SVC") }
      let(:marketing_product_attrs) { ProductTestData::PRODUCT_WITH_CONTENT.merge("id" => "rhel6-server", "name" => "Red Hat Enterprise Linux 6") }
      let(:eng_product_after_import) do
          product = Product.new(eng_product_attrs) do |p|
            p.provider = @provider
            p.environments << @organization.library
          end
          product.orchestration_for = :import_from_cp_ar_setup
          product.save!
          product
      end
      before do
        Resources::Candlepin::Owner.stub(:pools).and_return([ProductTestData::POOLS])
        Resources::Candlepin::Product.stub(:get).and_return do |id|
          case id
                 when "rhel6-server" then [marketing_product_attrs]
                 when "20" then [eng_product_attrs]
                 end
        end
      end

      it "should be created together with repository for each content" do
        Glue::Candlepin::Product.should_receive(:import_from_cp).with(eng_product_attrs).and_return do
          eng_product_after_import
        end
        Glue::Candlepin::Product.should_receive(:import_marketing_from_cp).with do |attrs, product_ids|
          attrs.should == marketing_product_attrs
          product_ids.should == [eng_product_after_import.id]
        end
        @provider.import_products_from_cp
      end

      context "there was a RH product that is not included in the latest manifest" do

        before do
          Glue::Candlepin::Product.stub(:import_from_cp => [], :import_marketing_from_cp => true)
          Resources::Candlepin::Product.stub!(:destroy).and_return(true)
          @rh_product = Product.create!({:label=>"prod",:name=> "rh_product", :productContent => [], :provider => @provider, :environments => [@organization.library]})
          @custom_provider = Provider.create!({
            :name => 'test_provider',
            :repository_url => 'https://something.net',
            :provider_type => Provider::CUSTOM,
            :organization => @organization
          })
          # cp_id gets set based on Product.create in Candlepin so we need a stub to return something besides 1
          Resources::Candlepin::Product.stub!(:create).and_return({:id => 2})
          @custom_product = Product.create!({:label=> "custom-prod",:name=> "custom_product", :productContent => [], :provider => @custom_provider, :environments => [@organization.library]})
        end

        it "should be removed from the Katello products"  do
          @provider.import_products_from_cp
          Product.find_by_id(@rh_product.id).should_not be
        end

        it "should keep non-RH products" do
          @provider.import_products_from_cp
          Product.find_by_id(@custom_product.id).should be
        end

      end
    end
  end

  describe "products refresh", :katello => true do

    def product_content(name)
      Candlepin::ProductContent.new(
        "content" => {
        "name" => name,
        "id" => name.hash,
        "type" => "yum",
        "label" => name,
        "vendor" => "redhat",
        "contentUrl" => "/released-extra/#{name}/$releasever/os/rpms",
        "gpgUrl" => "/some/gpg/url/",
          "updated" => "2011-01-04T18:47:47.219+0000",
          "created" => "2011-01-04T18:47:47.219+0000"},
        "enabled" => true,
        "flexEntitlement" => 0,
        "physicalEntitlement" => 0
      )
    end

    def create_product_with_content(product_name, releases)
      product = @provider.products.create!(:name => product_name, :label => "#{product_name.hash}", :cp_id => product_name.hash) do |product|
        product.environments << @organization.library
      end

      product.productContent = [product_content(product_name)]
      product.productContent.each do |product_content|
        releases.each do |release|
          version = Resources::CDN::Utils.parse_version(release)
          repo_name = "#{product_content.content.name} #{release}"
          repo_label = repo_name.gsub(/[^-\w]/,"_")
          repo = Repository.new(:environment_product => EnvironmentProduct.find_or_create(product.organization.library, product),
                             :cp_label => product_content.content.label,
                             :name => repo_name,
                             :label => repo_label,
                             :pulp_id => product.repo_id(repo_name),
                             :major => version[:major],
                             :minor => version[:minor],
<<<<<<< HEAD
                             :relative_path=>'/foo',
                             :content_id=>'asdfasdf')
          repo.stub(:create_pulp_repo).and_return({})
          repo.save!

=======
                             :feed => 'https://localhost')
>>>>>>> a47bcf7c
        end
      end
      product
    end

    def set_upstream_releases(product, releases)
      Thread.current[:cdn_var_substitutor_cache] ||= {}
      cache = Thread.current[:cdn_var_substitutor_cache]
      product.productContent.each do |product_content|
        prefix_with_vars = product_content.content.contentUrl[/^.*\$[^\/]+/]
        cache[prefix_with_vars] = {}
        releases.each do |release|
          prefix_without_vars = prefix_with_vars.sub("$releasever", release)
          cache[prefix_with_vars][{"releasever" => release}] = prefix_without_vars
        end
      end
    end

    before do
      disable_org_orchestration
      disable_product_orchestration
      disable_cdn
      @organization = Organization.create!(:name=>"org10026", :label=> "org10026_key")
      @provider = @organization.redhat_provider

      @product_without_change = create_product_with_content("product-without-change", ["1.0", "1.1"])
      set_upstream_releases(@product_without_change, ["1.0", "1.1"])

      @product_with_change = create_product_with_content("product-with-change", ["1.0"])
      set_upstream_releases(@product_with_change, ["1.0", "1.1"])

      @provider.stub_chain(:products, :engineering).and_return([@product_without_change, @product_with_change])
    end

    after do
      Thread.current[:cdn_var_substitutor_cache] = nil
    end

    it "should create repositories that were added in CDN" do
      @organization.library.repositories(true).map(&:name).sort.should == ["product-with-change 1.0",
                                                                           "product-without-change 1.0",
                                                                           "product-without-change 1.1"]
      Runcible::Extensions::Repository.stub(:create).and_return({})
      @provider.refresh_products
      @organization.library.repositories(true).map(&:name).sort.should == ["product-with-change 1.0",
                                                                           "product-with-change 1.1",
                                                                           "product-without-change 1.0",
                                                                           "product-without-change 1.1"]
    end

  end


  context "sync provider" do
    before(:each) do
      @provider = Provider.create(to_create_custom) do |p|
        p.organization = @organization
      end

      @product1 = Product.create!({:cp_id => "product1_id",:label => "prod1", :name=> "product1", :productContent => [], :provider => @provider, :environments => [@organization.library]})
      @product2 = Product.create!({:cp_id => "product2_id", :label=> "prod2", :name=> "product2", :productContent => [], :provider => @provider, :environments => [@organization.library]})
    end

    it "should create sync for all it's products" do
      @provider.products.each do |p|
        p.should_receive(:sync).once()
      end
      @provider.sync
    end
  end

  context "Provider in invalid state should not pass validation" do
    before(:each) { @provider = Provider.new }

    it "should be invalid without repository type" do
      @provider.name = "some name"
      @provider.repository_url = "https://some.url.here"

      @provider.should_not be_valid
      @provider.errors[:provider_type].should_not be_empty
    end

    it "should be invalid without name" do
      @provider.repository_url = "https://some.url.here"
      @provider.provider_type = Provider::REDHAT

      @provider.should_not be_valid
      @provider.errors[:name].should_not be_empty
    end

    it "should be invalid to create two providers with the same name" do
      @provider.name = "some name"
      @provider.repository_url = "https://some.url.here"
      @provider.provider_type = Provider::REDHAT
      @provider.save!

      @provider2 = Provider.new
      @provider2.name = "some name"
      @provider2.repository_url = "https://some.url.here"
      @provider2.provider_type = Provider::REDHAT

      @provider2.should_not be_valid
      @provider2.errors[:name].should_not be_empty
    end

    context "Red Hat provider" do
      subject { Provider.create(to_create_rh) }

      it "should allow updating url" do
        subject.repository_url = "https://another.example.com"
        subject.should be_valid
      end

      it "should not allow updating name" do
        subject.name = "another name"
        subject.should_not be_valid
      end
    end

  end

  context "Provider in valid state" do

    it "should be valid for RH provider" do
      @provider = Provider.create(to_create_rh)
      @provider.should be_valid
      @provider.errors[:repository_url].should be_empty
    end

    it "should be valid for Custom provider" do
      @provider = Provider.create(to_create_custom)
      @provider.should be_valid
      @provider.errors[:repository_url].should be_empty
    end

  end

  context "Delete a provider" do

    it "should not delete the RH provider" do
      @provider = Provider.create(to_create_rh)
      id = @provider.id
      @provider.destroy
      @provider.destroyed?.should be_false
    end

    it "should delete the Custom provider" do
      @provider = Provider.create(to_create_custom)
      id = @provider.id
      @provider.destroy
      lambda{Provider.find(id)}.should raise_error(ActiveRecord::RecordNotFound)
    end

  end

  context "RH provider URL validation" do

    before(:each) do
      @provider = Provider.new
      @provider.name = "url test"
      @provider.provider_type = Provider::REDHAT
      @default_url = "http://boo.com"
      Katello.config.stub!(:redhat_repository_url).and_return(@default_url)
    end

    context "should accept" do

      it "'https://www.redhat.com'" do
        @provider.repository_url = "https://redhat.com"
        @provider.should be_valid
      end

      it "'https://normallength.url/with/sub/directory/'" do
        @provider.repository_url = "https://normallength.url/with/sub/directory/"
        @provider.should be_valid
      end

      it "'https://ltl.url/'" do
        @provider.repository_url = "https://ltl.url/"
        @provider.should be_valid
      end

      it "'https://reallyreallyreallyreallyreallyextremelylongurl.com/with/lots/of/sub/directories/'" do
        @provider.repository_url = "https://reallyreallyreallyreallyreallyextremelylongurl.com/with/lots/of/sub/directories/over/kill/"
        @provider.should be_valid
      end

      it "'http://repo.fedoraproject.org'" do
        @provider.repository_url = "http://repo.fedoraproject.org"
        @provider.should be_valid
      end

      it "'http://lzap.fedorapeople.org/fakerepos/fewupdates/'" do
        @provider.repository_url = "http://lzap.fedorapeople.org/fakerepos/fewupdates/"
        @provider.should be_valid
      end

      it "'https://dr.pepper.yum:123/nutrition/facts/'" do
        @provider.repository_url = "https://dr.pepper.yum:123/nutrition/facts/"
        @provider.should be_valid
      end

      it "'https://something'" do
        @provider.repository_url = "https://something"
        @provider.should be_valid
      end

    end

    context "should refuse" do

      it "blank url" do
        @provider.should be_valid
        @provider.repository_url = @default_url
      end

      it "'notavalidurl'" do
        @provider.repository_url = "notavalidurl"
        @provider.should_not be_valid
      end

      it "'https://'" do
        @provider.repository_url = "https://"
        @provider.should_not be_valid
      end

      it "'https://.bogus'" do
        @provider.repository_url = "https://.bogus"
        @provider.should_not be_valid
      end

      it "'repo.fedorahosted.org/reposity'" do
        @provider.repository_url = "repo.fedorahosted.org/reposity"
        @provider.should_not be_valid
      end

    end

  end

  context "URL with Trailing Space" do
    it "should be trimmed (ruby strip)" do
      @provider = Provider.new
      @provider.name = "some name"
      @provider.repository_url = "https://thisurlhasatrailingspacethatshould.com/be/trimmed/   "
      @provider.provider_type = Provider::REDHAT
      @provider.save!
      @provider.repository_url.should eq("https://thisurlhasatrailingspacethatshould.com/be/trimmed/")
    end
  end

  context "Custom provider URL validation" do
    before(:each) do
      @provider = Provider.new
      @provider.name = "url test"
      @provider.provider_type = Provider::CUSTOM
    end

    it "shouldn't care about invalid url" do
      @provider.repository_url = "notavalidurl"
      @provider.should be_valid
    end

  end

end<|MERGE_RESOLUTION|>--- conflicted
+++ resolved
@@ -187,15 +187,12 @@
                              :pulp_id => product.repo_id(repo_name),
                              :major => version[:major],
                              :minor => version[:minor],
-<<<<<<< HEAD
                              :relative_path=>'/foo',
-                             :content_id=>'asdfasdf')
+                             :content_id=>'asdfasdf',
+                             :feed => 'https://localhost')
           repo.stub(:create_pulp_repo).and_return({})
           repo.save!
 
-=======
-                             :feed => 'https://localhost')
->>>>>>> a47bcf7c
         end
       end
       product
