--- conflicted
+++ resolved
@@ -74,11 +74,6 @@
     it "should make correct calls" do
       @provider.should_receive(:owner_import).once.and_return(true)
       @provider.should_receive(:import_products_from_cp).once.and_return(true)
-<<<<<<< HEAD
-      @provider.should_receive(:delete_not_assigned_products).once.and_return(true) if AppConfig.katello?
-      @provider.should_receive(:delete_not_assigned_content).once.and_return(true) if AppConfig.katello?
-=======
->>>>>>> f38249e6
 
       @provider.import_manifest "path_to_manifest"
     end
