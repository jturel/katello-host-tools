#
# Copyright 2011 Red Hat, Inc.
#
# This software is licensed to you under the GNU General Public
# License as published by the Free Software Foundation; either version
# 2 of the License (GPLv2) or (at your option) any later version.
# There is NO WARRANTY for this software, express or implied,
# including the implied warranties of MERCHANTABILITY,
# NON-INFRINGEMENT, or FITNESS FOR A PARTICULAR PURPOSE. You should
# have received a copy of GPLv2 along with this software; if not, see
# http://www.gnu.org/licenses/old-licenses/gpl-2.0.txt.

require 'spec_helper'
include OrchestrationHelper
include AuthorizationHelperMethods
describe User do

  USERNAME = "testuser"
  PASSWORD = "password1234"

  let(:to_create_simple) do
    {
      :username => USERNAME,
      :password => PASSWORD
    }
  end

  describe "User should" do
    before(:each) do
      disable_user_orchestration
      @user = User.create!(to_create_simple)
    end

    it "be able to create" do
      u = User.find_by_username("testuser")
      u.should_not be_nil
    end

    it "have its own role" do
      #pending "implement own_role functionality"
      @user.own_role.should_not be_nil
    end

    it "have permission for two orgs" do
      disable_org_orchestration
      org = Organization.create!(:name => 'test_organization', :cp_key => 'test_organization')
      moreorg = Organization.create!(:name => 'another_test_organization', :cp_key => 'another_test_organization')
      allow(@user.own_role, [:read], :providers, nil, org)
      allow(@user.own_role,[:read], :providers, nil, moreorg)
      @user.allowed_organizations.size.should == 2
    end

    specify { @user.cp_oauth_header.should == {'cp-user' => @user.username}}
    specify { @user.pulp_oauth_header.should == {'pulp-user' => @user.username}}
  end

<<<<<<< HEAD
  context "Pulp orchestration", :katello => true do
    before(:each) { disable_user_orchestration }
=======
  context "Pulp orchestration" do
    context "on create" do
>>>>>>> c5ad0099

      before(:each) { disable_user_orchestration }

      it "should call pulp user create api during user creation" do
        Pulp::User.should_receive(:create).once.with(hash_including(:login => USERNAME, :name => USERNAME)).and_return({})
        User.create!(to_create_simple)
      end

      it "should call pulp role api during user creation" do
        Pulp::Roles.should_receive(:add).once.with("super-users", USERNAME).and_return(true)
        User.create!(to_create_simple)
      end
    end

    context "on destroy" do

      before(:each) do
        disable_user_orchestration
        @user = User.create!(to_create_simple)

        current_user = mock_model(User, :id=>1, :username=>"test_mock_user", :password=>"Password")
        User.stub(:current).and_return(current_user)
      end

      it "should call pulp user delete api during user deletion" do
        Pulp::User.should_receive(:destroy).once.with(USERNAME).and_return(200)
        @user.destroy
      end

      it "should call pulp role api during user deletion" do
        Pulp::Roles.should_receive(:remove).once.with("super-users", USERNAME).and_return(true)
        @user.destroy
      end
    end
  end

end<|MERGE_RESOLUTION|>--- conflicted
+++ resolved
@@ -54,13 +54,8 @@
     specify { @user.pulp_oauth_header.should == {'pulp-user' => @user.username}}
   end
 
-<<<<<<< HEAD
   context "Pulp orchestration", :katello => true do
-    before(:each) { disable_user_orchestration }
-=======
-  context "Pulp orchestration" do
     context "on create" do
->>>>>>> c5ad0099
 
       before(:each) { disable_user_orchestration }
 
