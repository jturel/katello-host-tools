#
# Copyright 2012 Red Hat, Inc.
#
# This software is licensed to you under the GNU General Public
# License as published by the Free Software Foundation; either version
# 2 of the License (GPLv2) or (at your option) any later version.
# There is NO WARRANTY for this software, express or implied,
# including the implied warranties of MERCHANTABILITY,
# NON-INFRINGEMENT, or FITNESS FOR A PARTICULAR PURPOSE. You should
# have received a copy of GPLv2 along with this software; if not, see
# http://www.gnu.org/licenses/old-licenses/gpl-2.0.txt.

require 'spec_helper'
include OrchestrationHelper

describe Changeset, :katello => true do

  describe "Changeset should" do
    before(:each) do
      disable_org_orchestration
      disable_product_orchestration
      disable_user_orchestration

      User.current  = User.find_or_create_by_username(:username => 'admin', :password => 'admin12345')
      @organization = Organization.create!(:name=>'candyroom', :label => 'test_organization')
      @environment  = KTEnvironment.create!(:name=>'julia', :label=> 'julia', :prior => @organization.library,
                                            :organization => @organization)
      @changeset    = PromotionChangeset.create!(:environment => @environment, :name => "foo-changeset")
    end


    it "changeset should not be null" do
      @environment.should_not be_nil
      @environment.working_changesets.should_not be_nil
    end

    it "changeset first user should equal current user" do
      cu = ChangesetUser.new(:changeset => @changeset, :user => User.current)
      cu.save!
      @changeset.users.first.user_id.should == User.current.id
      @changeset.users.first.changeset_id.should == @changeset.id
    end

    it "changeset find or create should work" do
      cu = ChangesetUser.find_or_create_by_user_id_and_changeset_id(User.current.id, @changeset.id)
      cu.save!
      @changeset.users.first.user_id.should == User.current.id
      @changeset.users.first.changeset_id.should == @changeset.id
    end

    it "changeset find or create should work" do
      cu = ChangesetUser.find_or_create_by_user_id_and_changeset_id(User.current.id, @changeset.id)
      cu.save!
      ChangesetUser.destroy_all(:changeset_id => @changeset.id)
      @changeset.users.should be_empty
    end

    it "changeset json should contain the types" do
      json = JSON.load(@changeset.to_json)
      json['action_type'].should_not be_nil
    end

    describe "scopes" do
      before do
        @promoting = PromotionChangeset.create!(:environment => @environment,
                                                :name        => "bar-changeset",
                                                :state       => Changeset::PROMOTING)
        @deleting  = DeletionChangeset.create!(:environment => @environment,
                                               :name        => "baz-changeset",
                                               :state       => Changeset::DELETING)
      end

      describe ".with_state" do
        it "should find right changesets" do
          Changeset.with_state(Changeset::DELETED).should be_empty
          Changeset.with_state(Changeset::NEW).size.should eql(1)
          Changeset.with_state(Changeset::PROMOTING).size.should eql(1)
          Changeset.with_state(Changeset::NEW, Changeset::PROMOTING).size.should eql(2)
          Changeset.with_state(Changeset::DELETED,
                               Changeset::NEW,
                               Changeset::PROMOTING).size.should eql(2)
        end
      end

      describe ".started" do
        subject { Changeset.started }
        its(:size) { should eql(2) }
        it { should include(@promoting, @deleting) }
      end

      describe ".colliding(changeset)" do
        before do
          @alpha      = KTEnvironment.create!(:name         => 'alpha', :label => 'alpha',
                                              :prior        => @environment,
                                              :organization => @organization)
          @beta       = KTEnvironment.create!(:name         => 'beta', :label => 'beta',
                                              :prior        => @organization.library,
                                              :organization => @organization)
          @collision = PromotionChangeset.create!(:environment => @alpha,
                                                   :name        => "collision1")
          @no_collision = PromotionChangeset.create!(:environment => @beta,
                                                   :name        => "nocollision1")
        end

        it 'should detect "identical" collision' do
          Changeset.colliding(@promoting).should include(@deleting)
        end

        it 'should detect "following" collision' do
          Changeset.colliding(@promoting).should include(@collision)
        end

        it 'should detect "previous" collision' do
          Changeset.colliding(@collision).should include(@promoting)
        end

        it 'should ignore other cases' do
          Changeset.colliding(@promoting).should_not include(@no_collision) # only same start
          Changeset.colliding(@collision).should_not include(@no_collision) # nothing in common
        end
      end
    end

    describe "fail adding content not contained in the prior environment" do
      before do
        @provider      = Provider.create!(:name         => "provider", :provider_type => Provider::CUSTOM,
                                          :organization => @organization, :repository_url => "https://something.url/stuff")
        @repo          = mock(:repo, :find_packages_by_name => [])
        @prod          = Product.new({:name=>"prod" , :label=> "prod" })
        @prod.provider = @provider
        @prod.environments << @organization.library
        @prod.stub(:arch).and_return('noarch')
        @prod.stub(:repos).and_return([@repo])
        @prod.stub(:has_erratum?).and_return(false)
        @changeset.stub_chain(:environment, :prior) do
          mock(:env,
               :products     => mock(:products, :include? => false, :any? => false),
               :repositories => [])
        end
        @prod.save!
        Runcible::Extensions::Errata.stub(:find).and_return({:id=>'errata-unit-id', :errata_id=>'err'})
      end

      it "should fail on add product" do
        lambda { @changeset.add_product!(@prod) }.should raise_error(Errors::ChangesetContentException)
      end

      it "should fail on add package" do
        lambda { @changeset.add_package!("pack", @prod) }.should raise_error(Errors::ChangesetContentException)
      end

      it "should fail on add erratum" do
        lambda { @changeset.add_erratum!(Errata.new(:errata_id=>"err"), @prod) }.should raise_error(Errors::ChangesetContentException)
      end

      it "should fail on add repo" do
        lambda { @changeset.add_repository!("repo") }.should raise_error(Errors::ChangesetContentException)
      end

      it "should fail on add repo" do
        lambda { @changeset.add_distribution!("distro-id", @prod) }.should raise_error(Errors::ChangesetContentException)
      end
    end


    describe "adding content" do
      before(:each) do
        Runcible::Extensions::Repository.stub(:create).and_return({})

        @provider = Provider.create!(:name         => "provider", :provider_type => Provider::CUSTOM,
                                     :organization => @organization, :repository_url => "https://something.url/stuff")


        @prod = Product.new({:name=>"prod" , :label=> "prod" })

        @prod.provider = @provider
        @prod.environments << @organization.library
        @prod.stub(:arch).and_return('noarch')
        @prod.save!
        ep            = EnvironmentProduct.find_or_create(@organization.library, @prod)
        @pack_name    = "pack"
        @pack_version = "0.1"
        @pack_release = "1"
        @pack_arch    = "noarch"
        @pack_nvre    = @pack_name +"-"+ @pack_version +"-"+ @pack_release +"."+ @pack_arch
        @pack         = Package.new({
            :_id      => 1,
            :name    => @pack_name,
            :version => @pack_version,
            :release => @pack_release,
            :arch    => @pack_arch
        }.with_indifferent_access)
        @err          = mock('Err', { :id => 'errata-unit-id', :errata_id=>'err', :name => 'err' })

<<<<<<< HEAD
        @repo = Repository.new(:environment_product => ep, :name => "repo", :label => "repo_label",
                                   :pulp_id => "135adsf", :content_id=>'23423', :relative_path=>'/foobar/',
                                   :content_view_version=>ep.environment.default_view_version,
                                   :feed => 'https://localhost.com/foo/')

        @repo.stub(:create_pulp_repo).and_return([])
        @repo.save!
=======
        @repo = Repository.create!(:environment_product => ep, :name => "testrepo",
                                 :label => "testrepo_label", :pulp_id=>"1010",
                                 :content_id=>'123', :relative_path=>"/foo/",
                                 :feed => 'https://localhost')
>>>>>>> 5f88bf68
        @distribution = mock('Distribution', { :id => 'some-distro-id' })
        @repo.stub(:distributions).and_return([@distribution])
        @repo.stub_chain(:distributions, :index).and_return([@distribution])
        @repo.stub(:packages).and_return([@pack])
        @repo.stub(:errata).and_return([@err])
        @repo.stub(:has_package?).with(1).and_return(true)
        @repo.stub(:has_erratum?).with('err').and_return(true)
        @repo.stub(:has_distribution?).with('some-distro-id').and_return(true)
        @repo.stub(:clone_ids).and_return([])
        Product.stub(:find).and_return(@prod)
        @changeset.stub(:find_package_data).and_return(@pack)

        @prod.stub(:repos).and_return([@repo])
        @prod.stub_chain(:repos, :where).and_return([@repo])
        @environment.prior.stub(:products).and_return([@prod])
        @environment.prior.products.stub(:find_by_name).and_return(@prod)
        @environment.prior.products.stub(:find_by_cp_id).and_return(@prod)

        ChangesetDistribution.any_instance.stub(:product).and_return(@prod)
        ChangesetErratum.any_instance.stub(:product).and_return(@prod)
        ChangesetPackage.any_instance.stub(:product).and_return(@prod)

        Errata.stub(:find_by_errata_id).and_return(@err)
      end


      describe "fail adding content from not promoted product" do

        before(:each) do
          @repo.stub(:is_cloned_in?).and_return(true)
        end

        it "should fail on add package" do
          @environment.prior.stub(:products).and_return([])
          lambda { @changeset.add_package!("pack", @prod) }.should raise_error(Errors::ChangesetContentException)
        end

        it "should fail on add erratum" do
          @prod.stub(:has_erratum?).and_return(false)
          lambda { @changeset.add_erratum!(Errata.new(:errata_id=>"err"), @prod) }.should raise_error(Errors::ChangesetContentException)
        end

        it "should fail on add repo" do
          @environment.stub_chain(:prior, :repositories, :include?) { false }
          lambda { @changeset.add_repository!(@repo) }.should raise_error(Errors::ChangesetContentException)
        end

        it "should fail on add distribution" do
          @changeset.stub_chain(:environment, :prior, :repositories, :any?).and_return { false }
          lambda { @changeset.add_distribution!("some_distro_id", @prod) }.should raise_error(Errors::ChangesetContentException)
        end
      end

      describe "fail adding content from not promoted repository" do

        before(:each) do
          @prod.environments << @environment
          @repo.stub(:is_cloned_in?).and_return(false)
        end

        it "should fail on add package" do
          lambda { @changeset.add_package!("pack", @prod) }.
              should raise_error(ActiveRecord::RecordInvalid, /has not been promoted/)
        end

        it "should fail on add erratum" do
          lambda { @changeset.add_erratum!(Errata.new(:errata_id=>"err"), @prod) }.
              should raise_error(ActiveRecord::RecordInvalid, /has not been promoted/)
        end

        it "should fail on add distribution" do
          @changeset.stub_chain(:environment, :prior, :repositories, :any?).and_return { true }
          lambda { @changeset.add_distribution!("some-distro-id", @prod) }.
              should raise_error(ActiveRecord::RecordInvalid, /has not been promoted/)
        end
      end

      describe "adding content from the prior environment" do

        before(:each) do
          @prod.environments << @environment
          @repo.stub(:is_cloned_in?).and_return(true)
          @repo.stub(:last_sync).and_return("2011-11-11 11:11")
        end

        it "should add product" do
          @changeset.add_product!(@prod)
          @changeset.products.should include @prod
        end

        it "should add package by nvre" do
          @prod.stub(:find_packages_by_nvre).with(
              @changeset.environment.prior, @pack_name, @pack_version, @pack_release, nil).and_return([@pack])
          @changeset.add_package!(@pack_nvre, @prod)
          @changeset.packages.length.should == 1
          lambda { @changeset.add_package!(@pack_nvre, @prod) }.
              should raise_error(ActiveRecord::RecordInvalid, /already been taken/)
        end

        it "should add package by name" do
          @prod.stub(:find_packages_by_name).with(@changeset.environment.prior, @pack_name).and_return([@pack])
          @changeset.add_package!(@pack_name, @prod)
          @changeset.packages.length.should == 1
        end

        it "should add erratum" do
          @changeset.add_erratum!(Errata.new(:errata_id=>"err"), @prod)
          @changeset.errata.length.should == 1
          lambda { @changeset.add_erratum!(Errata.new(:errata_id=>"err"), @prod) }.
              should raise_error(ActiveRecord::RecordInvalid, /already been taken/)
        end

        it "should add repo" do
          @changeset.add_repository!(@repo)
          @changeset.repos.length.should == 1
        end

        it "should add distribution" do
          @changeset.environment.stub_chain(:prior, :repositories, :any?).and_return { true }
          @changeset.add_distribution!("some-distro-id", @prod)
          @changeset.distributions.length.should == 1
          lambda { @changeset.add_distribution!("some-distro-id", @prod) }.
              should raise_error(ActiveRecord::RecordInvalid, /already been taken/)
        end

      end

    end

    describe "removing content" do

      before(:each) do
        @provider = Provider.create!(:name => "provider", :provider_type => Provider::CUSTOM, :organization => @organization, :repository_url => "https://something.url/stuff")

        @prod          = Product.new({:name=>"prod", :label=> "prod", :cp_id => "prod" })
        @prod.provider = @provider
        @prod.environments << @organization.library
        @prod.environments << @environment
        @prod.stub(:arch).and_return('noarch')
        @prod.save!

        ep            = EnvironmentProduct.find_or_create(@organization.library, @prod)
        @pack_name    = "pack"
        @pack_version = "0.1"
        @pack_release = "1"
        @pack_arch    = "noarch"
        @pack_nvre    = @pack_name +"-"+ @pack_version +"-"+ @pack_release +"."+ @pack_arch
        @pack         = { :id => 1, :name => @pack_name }.with_indifferent_access
        @err          = mock('Err', { :id => 'errata-unit-id', :errata_id=>'err', :name => 'err' })
        @repo = Repository.new(:environment_product => ep, :name => "repo", :label => "repo_label",
                                   :pulp_id => "1343", :content_id=>'23423', :relative_path=>'/foobar/',
                                   :content_view_version=>ep.environment.default_view_version,
                                   :feed=>"http://localhost.com/foo/")
        @repo.stub(:create_pulp_repo).and_return([])
        @repo.save!
        @distribution = mock('Distribution', { :id => 'some-distro-id' })
        @repo.stub(:distributions).and_return([@distribution])
        @repo.stub(:packages).and_return([@pack])
        @repo.stub(:errata).and_return([@err])
        @repo.stub(:clone_ids).and_return([])

        @prod.stub(:repos).and_return([@repo])
        @prod.stub_chain(:repos, :where).and_return([@repo])

        @changeset.products = [@prod]
        @changeset.products.stub(:find_by_cp_id).and_return(@prod)

        @environment.prior.stub(:products).and_return([@prod])
        @environment.prior.products.stub(:find_by_name).and_return(@prod)
        @environment.prior.products.stub(:find_by_cp_id).and_return(@prod)
      end

      it "should remove product" do
        @changeset.products.should_receive(:delete).with(@prod).and_return(true)
        @changeset.remove_product!(@prod)
      end

      it "should remove package" do
        @prod.stub(:find_packages_by_nvre).
            with(@changeset.environment.prior, @pack_name, @pack_version, @pack_release, nil).and_return([@pack])
        ChangesetPackage.should_receive(:destroy_all).
            with(:nvrea => @pack_nvre, :changeset_id => @changeset.id, :product_id => @prod.id).and_return(true)
        @changeset.remove_package!(@pack_nvre, @prod)
      end

      it "should remove erratum" do
        ChangesetErratum.should_receive(:destroy_all).
            with(:display_name => 'err', :changeset_id => @changeset.id, :product_id => @prod.id).and_return(true)
        @changeset.remove_erratum!(Errata.new(:errata_id=>"err"), @prod)
      end

      it "should remove repo" do
        @changeset.repos.should_receive(:delete).with(@repo).and_return(true)
        @changeset.remove_repository!(@repo)
      end

      it "should remove distribution" do
        ChangesetDistribution.should_receive(:destroy_all).
            with(:distribution_id => 'some-distro-id', :changeset_id => @changeset.id, :product_id => @prod.id).
            and_return(true)
        @changeset.remove_distribution!('some-distro-id', @prod)
      end
    end


    describe "promotions" do
      before(:each) do
        @provider = Provider.create!(:name         => "provider", :provider_type => Provider::CUSTOM,
                                     :organization => @organization, :repository_url => "https://something.url/stuff")

        @prod          = Product.new({:name=>"prod" , :label=> "prod" })
        @prod.provider = @provider
        @prod.environments << @organization.library
        @prod.stub(:arch).and_return('noarch')
        @prod.stub(:apply).and_return([])
        @prod.save!
        Product.stub(:find).and_return(@prod)

        @pack         = mock('Pack', { :id => 1, :name => 'pack' })
        @err          = mock('Err', { :id => 'asdfasdf', :name => 'err' , :errata_id=>'err'})
        @distribution = mock('Distribution', { :id => 'some-distro-id' })
        ep            = EnvironmentProduct.find_or_create(@organization.library, @prod)
        @repo         = Repository.new(:environment_product => ep, :name => 'repo', :label => 'repo_label',
                                           :pulp_id => "test_pulp_id", :relative_path=>"/foo/", :content_id=>'aasfd',
                                           :content_view_version=>ep.environment.default_view_version,
                                           :pulp_id => "test_pulp_id", :relative_path=>"/foo/",
                                           :content_id=>'aasfd', :feed=>'https://localhost.com/foo/')

        @repo.stub(:create_pulp_repo).and_return([])
        @repo.save!
        @repo.stub_chain(:distributions, :index).and_return([@distribution])
        @repo.stub(:distributions).and_return([@distribution])
        @repo.stub(:packages).and_return([@pack])
        @repo.stub(:errata).and_return([@err])
        @repo.stub(:apply).and_return([])
        @repo.stub(:sync).and_return([])
        @repo.stub(:has_package?).and_return(true)
        @repo.stub(:has_erratum?).and_return(true)
        @repo.stub(:has_distribution?).with('some-distro-id').and_return(true)

        @repo.stub(:is_cloned_in?).and_return(true)
        @repo.stub(:clone_ids).and_return([])
        Repository.stub(:find_by_pulp_id).and_return(@repo)


        @clone = mock('Repo', { :id => 2, :name => 'repo_clone' })
        @clone.stub(:has_package?).and_return(false)
        @clone.stub(:has_erratum?).and_return(false)
        @clone.stub(:has_distribution?).and_return(false)
        @clone.stub(:generate_metadata).and_return({ })
        PulpTaskStatus.stub(:wait_for_tasks)

        @repo.stub(:clone_ids).and_return([])
        @repo.stub(:get_clone).and_return(@clone)
        @repo.stub(:get_cloned_in).and_return(nil)
        @prod.stub(:repos).and_return([@repo])
        @prod.stub(:repos).and_return([@repo])
        @prod.stub_chain(:repos, :where).and_return([@repo])

        @clone.stub(:index_packages).and_return()
        @clone.stub(:index_errata).and_return()
        @repo.stub(:index_packages).and_return()
        @repo.stub(:index_errata).and_return()

        @environment.prior.stub(:products).and_return([@prod])
        @environment.prior.products.stub(:find_by_name).and_return(@prod)
        @changeset.stub(:wait_for_tasks).and_return(nil)
        @changeset.stub(:calc_dependencies).and_return([])
        @changeset.stub(:affected_repos).and_return([@repo])

        @tpl1 = SystemTemplate.create!(:name => "template_1", :environment => @organization.library)

        Glue::Pulp::Package.stub(:index_packages).and_return(true)
        Glue::Pulp::Errata.stub(:index_errata).and_return(true)
        Glue::Pulp::Repo.stub(:add_repo_packages)

        ChangesetDistribution.any_instance.stub(:product).and_return(@prod)
        ChangesetErratum.any_instance.stub(:product).and_return(@prod)
        ChangesetPackage.any_instance.stub(:product).and_return(@prod)
      end

      it "should fail if the product is not in the review phase" do
        lambda { @changeset.apply }.should raise_error(RuntimeError, /because it is not in the review phase./)
      end

      it "should fail if the product for repo from template is not in the env or changeset" do
        @changeset.state            = Changeset::REVIEW
        @changeset.repos            = []
        @changeset.products         = []
        @tpl1.repositories          = [@repo]
        @changeset.system_templates = [@tpl1]
        @environment.stub(:products).and_return([])
        lambda { @changeset.apply }.should raise_error(RuntimeError, /if you wish to promote repository/)
      end

      it "should promote products" do
        @changeset.products << @prod
        @changeset.state = Changeset::REVIEW

        @prod.should_receive(:promote).once
        @changeset.should_receive(:index_repo_content).once

        @changeset.apply(:async => false)
      end

      it "should promote repositories" do
        @prod.environments << @environment
        @changeset.state = Changeset::REVIEW

        #is cloned in needs to be false so that it will 'try'
        #  to clone the repo
        @repo.stub(:is_cloned_in?).and_return(false)
        #get clone needs to return the clone though, so we can
        #  generate the metadata
        @repo.stub(:get_clone).and_return(@clone) #
        @changeset.stub(:repos).and_return([@repo])
        @repo.should_receive(:promote).once
        @changeset.should_receive(:index_repo_content).once

        @changeset.apply(:async => false)
      end

      it "should update env content" do
        @changeset.state = Changeset::REVIEW
        @content_view_environment = @environment.content_view_environment
        @environment.stub(:content_view_environment).and_return(@content_view_environment)
        @content_view_environment.should_receive(:update_cp_content)
        @changeset.apply(:async => false)
      end

      it "should promote packages" do
        @prod.environments << @environment
        @changeset.packages << ChangesetPackage.new(
            :package_id => @pack.id, :display_name => @pack.name, :product_id => @prod.id, :changeset => @changeset,
            :nvrea      => 'some_nvrea')
        @changeset.state = Changeset::REVIEW

        @clone.should_receive(:add_packages).once.with([@pack.id])
        Package.should_receive(:index_packages)

        @changeset.apply(:async => false)
      end

      it "should promote errata" do
        @prod.environments << @environment
        @changeset.errata << ChangesetErratum.new(:errata_id  => @err.id, :display_name => @err.errata_id,
                                                  :product_id => @prod.id, :changeset => @changeset)
        @changeset.state = Changeset::REVIEW

        @clone.should_receive(:add_errata).once.with([@err.id])
        Errata.should_receive(:index_errata)

        @changeset.apply(:async => false)
      end

      it "should promote distributions" do
        @prod.environments << @environment
        @changeset.distributions <<
            ChangesetDistribution.new(:distribution_id => @distribution.id, :display_name => @distribution.id,
                                      :product_id      => @prod.id, :changeset => @changeset)
        @changeset.state = Changeset::REVIEW

        @clone.should_receive(:add_distribution).once.with(@distribution.id)

        @changeset.apply(:async => false)
      end

      it "should regenerate metadata of changed repos" do
        @changeset.stub(:affected_repos).and_return([@repo])
        @clone.should_receive(:generate_metadata)
        PulpTaskStatus.stub(:wait_for_tasks)
        @changeset.state = Changeset::REVIEW

        @changeset.apply(:async => false)
      end

      it "should have correct state after successful promotion" do
        @changeset.state = Changeset::REVIEW
        @changeset.apply(:async => false)
        @changeset.state.should == Changeset::PROMOTED
      end

      it "should have correct state after unsuccessful promotion" do
        @changeset.state = Changeset::REVIEW
        @changeset.stub(:promote_products).and_raise(StandardError)
        lambda { @changeset.apply(:async => false) }.should raise_exception
        @changeset.state.should == Changeset::FAILED
      end

    end
  end
end<|MERGE_RESOLUTION|>--- conflicted
+++ resolved
@@ -192,20 +192,12 @@
         }.with_indifferent_access)
         @err          = mock('Err', { :id => 'errata-unit-id', :errata_id=>'err', :name => 'err' })
 
-<<<<<<< HEAD
-        @repo = Repository.new(:environment_product => ep, :name => "repo", :label => "repo_label",
-                                   :pulp_id => "135adsf", :content_id=>'23423', :relative_path=>'/foobar/',
-                                   :content_view_version=>ep.environment.default_view_version,
-                                   :feed => 'https://localhost.com/foo/')
-
-        @repo.stub(:create_pulp_repo).and_return([])
-        @repo.save!
-=======
         @repo = Repository.create!(:environment_product => ep, :name => "testrepo",
                                  :label => "testrepo_label", :pulp_id=>"1010",
                                  :content_id=>'123', :relative_path=>"/foo/",
+                                 :content_view_version=>ep.environment.default_view_version,
                                  :feed => 'https://localhost')
->>>>>>> 5f88bf68
+
         @distribution = mock('Distribution', { :id => 'some-distro-id' })
         @repo.stub(:distributions).and_return([@distribution])
         @repo.stub_chain(:distributions, :index).and_return([@distribution])
