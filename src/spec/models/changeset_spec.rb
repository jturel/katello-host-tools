--- conflicted
+++ resolved
@@ -289,13 +289,8 @@
         @prod.stub(:find_packages_by_nvre).
             with(@changeset.environment.prior, @pack_name, @pack_version, @pack_release, nil).and_return([@pack])
         ChangesetPackage.should_receive(:destroy_all).
-<<<<<<< HEAD
-            with(:package_id => @pack.id, :changeset_id => @changeset.id, :product_id => @prod.id).and_return(true)
-        @changeset.remove_package!(@pack.id, @prod)
-=======
             with(:nvrea => @pack_nvre, :changeset_id => @changeset.id, :product_id => @prod.id).and_return(true)
         @changeset.remove_package!(@pack_nvre, @prod)
->>>>>>> ecf3c267
       end
 
       it "should remove erratum" do
