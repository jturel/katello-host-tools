--- conflicted
+++ resolved
@@ -133,13 +133,11 @@
 
       end
 
-<<<<<<< HEAD
       it "should add distribution" do
         @changeset.add_distribution("some-distro-id", "prod")
         @changeset.distributions.length.should == 1
       end
 
-=======
       describe "adding content from the prior environment" do
 
         before(:each) do
@@ -168,7 +166,6 @@
         end
 
       end
->>>>>>> 54683c2a
     end
 
     describe "removing content" do
