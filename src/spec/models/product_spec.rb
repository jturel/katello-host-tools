#
# Copyright 2011 Red Hat, Inc.
#
# This software is licensed to you under the GNU General Public
# License as published by the Free Software Foundation; either version
# 2 of the License (GPLv2) or (at your option) any later version.
# There is NO WARRANTY for this software, express or implied,
# including the implied warranties of MERCHANTABILITY,
# NON-INFRINGEMENT, or FITNESS FOR A PARTICULAR PURPOSE. You should
# have received a copy of GPLv2 along with this software; if not, see
# http://www.gnu.org/licenses/old-licenses/gpl-2.0.txt.

require 'spec_helper'
require 'helpers/product_test_data'
require 'helpers/repo_test_data'

<<<<<<< HEAD
include OrchestrationHelper
include AuthorizationHelperMethods
include ProductHelperMethods

describe Product, :katello => true do
=======

describe Product do
>>>>>>> b8e5ae16

  include OrchestrationHelper
  include AuthorizationHelperMethods
  include ProductHelperMethods

  before(:each) do
    disable_org_orchestration

    @organization = Organization.create!(:name => ProductTestData::ORG_ID, :cp_key => 'admin-org-37070')
    @provider     = @organization.redhat_provider
    @substitutor_mock = CDN::CdnVarSubstitutor.new("https://cdn.redhat.com", {:ssl_client_cert => "456",:ssl_ca_file => "fake-ca.pem", :ssl_client_key => "123"})
    @substitutor_mock.stub!(:precalculate).and_return do |paths|
      # we pretend, that all paths are substituted to themseves
      @substitutor_mock.instance_variable_set("@precalculated_substitutions", Hash.new {|h,k| {{} => k} })
    end

    CDN::CdnVarSubstitutor.stub(:new => @substitutor_mock)
    CDN::CdnResource.stub(:ca_file => "#{Rails.root}/config/candlepin-ca.crt")
    OpenSSL::X509::Certificate.stub(:new).and_return(&:to_s)
    OpenSSL::PKey::RSA.stub(:new).and_return(&:to_s)

    ProductTestData::SIMPLE_PRODUCT.merge!({:provider => @provider, :environments => [@organization.locker]})
    ProductTestData::SIMPLE_PRODUCT_WITH_INVALID_NAME.merge!({:provider => @provider, :environments => [@organization.locker]})
    ProductTestData::PRODUCT_WITH_ATTRS.merge!({:provider => @provider, :environments => [@organization.locker]})
    ProductTestData::PRODUCT_WITH_CONTENT.merge!({:provider => @provider, :environments => [@organization.locker]})
    ProductTestData::PRODUCT_WITH_CP_CONTENT.merge!({:provider => @provider, :environments => [@organization.locker]})
  end

  describe "create product" do

    context "new product" do
      before(:each) { @p = Product.new({}) }
      specify { @p.productContent.should == [] }
    end

    context "with valid parameters" do
      before(:each) do
        disable_product_orchestration
        @p = Product.create!(ProductTestData::SIMPLE_PRODUCT)
      end

      specify { @p.name.should == ProductTestData::SIMPLE_PRODUCT['name'] }
      specify { @p.created_at.should_not be_nil }
      specify { @p.environments.should include(@organization.locker) }
    end

    context "candlepin orchestration" do
      before do
        Candlepin::Product.stub!(:certificate).and_return("")
        Candlepin::Product.stub!(:key).and_return("")
        Pulp::Repository.stub!(:create).and_return([])
      end

      context "with attributes" do
        it "should create product in katello" do

          expected_product = {
              :attributes => ProductTestData::PRODUCT_WITH_ATTRS[:attributes],
              :multiplier => ProductTestData::PRODUCT_WITH_ATTRS[:multiplier],
              :name => ProductTestData::PRODUCT_WITH_ATTRS[:name]
          }

          Candlepin::Product.should_receive(:create).once.with(hash_including(expected_product)).and_return({:id => 1})
          product = Product.create!(ProductTestData::PRODUCT_WITH_ATTRS)
          product.organization.should_not be_nil
        end
      end

    end
  end

  context "lazily-loaded attributes" do
    before(:each) do
      Candlepin::Product.stub!(:get).and_return([ProductTestData::SIMPLE_PRODUCT.merge(:attributes => [])])
      Candlepin::Product.stub!(:create).and_return({:id => ProductTestData::PRODUCT_ID})
      @p = Product.create!({
        :name => ProductTestData::PRODUCT_NAME,
        :id => ProductTestData::PRODUCT_ID,
        :productContent => [],
        :provider => @provider,
        :environments => [@organization.locker]
      })
    end

    it "should retrieve Product from candlepin" do
      Candlepin::Product.should_receive(:get).once.with(ProductTestData::PRODUCT_ID).and_return([ProductTestData::SIMPLE_PRODUCT])
      @p.multiplier
    end

    it "should initialize lazily-loaded attributes" do
      @p.multiplier.should == ProductTestData::SIMPLE_PRODUCT[:multiplier]
    end

    it "should replace 'attributes' with 'attrs'" do
      Candlepin::Product.stub!(:get).and_return([ProductTestData::SIMPLE_PRODUCT.merge(:attributes => [{:name => 'blah'}])])
      @p.attrs.should_not be_nil
    end

    context "arch attribute" do
      it "should be no_arch if arch attribute is not present" do
        @p.arch.should == @p.default_arch
      end

      it "should have the value of 'arch' attribute" do
        Candlepin::Product.stub!(:get).and_return([ProductTestData::SIMPLE_PRODUCT.merge(:attributes => [{:name => 'arch', :value => 'i386'}])])
        @p.arch.should == 'i386'
      end
    end

    it "should receive valid certificate" do
      Candlepin::Product.stub!(:certificate).and_return("---SOME CERT---")
      @p.certificate.should == "---SOME CERT---"
    end

    it "should receive valid key from candlepin" do
      Candlepin::Product.stub!(:key).and_return("---SOME KEY---")
      @p.key.should == "---SOME KEY---"
    end
  end

  context "validation" do
    before(:each) do
      disable_product_orchestration
    end

    specify { Product.new(:name => 'contains /', :environments => [@organization.locker], :provider => @provider).should_not be_valid }
    specify { Product.new(:name => 'contains #', :environments => [@organization.locker], :provider => @provider).should_not be_valid }
    specify { Product.new(:name => 'contains space', :environments => [@organization.locker], :provider => @provider).should be_valid }

    it "should throw an exception when creating a product with duplicate name in one organization" do
      @p = Product.create!(ProductTestData::SIMPLE_PRODUCT)

      Product.new({
        :name => @p.name,
        :id => @p.cp_id,
        :productContent => @p.productContent,
        :provider => @p.provider,
        :environments => @p.environments
      }).should_not be_valid
    end
  end

  context "product repos" do
    before(:each) do
      disable_product_orchestration
    end

    context "repo id" do
      before do
        Candlepin::Product.stub!(:create).and_return({:id => ProductTestData::PRODUCT_ID})
        @p = Product.create!(ProductTestData::SIMPLE_PRODUCT)
      end

      specify "format" do
        @p.repo_id('123', 'root').should == "#{ProductTestData::ORG_ID}-root-#{ProductTestData::SIMPLE_PRODUCT[:name]}-123"
      end

      it "should be the same as content id for cloned repository" do
        @p.repo_id("#{ProductTestData::ORG_ID}-root-#{ProductTestData::SIMPLE_PRODUCT[:name]}-123").should == "#{ProductTestData::ORG_ID}-root-#{ProductTestData::SIMPLE_PRODUCT[:name]}-123"
      end
    end

    describe "add repo" do
      before(:each) do
        Candlepin::Product.stub!(:create).and_return({:id => ProductTestData::PRODUCT_ID})
        Candlepin::Content.stub!(:create).and_return({:id => "123"})
        @p = Product.create!(ProductTestData::SIMPLE_PRODUCT)
      end

      context "when there is a repo with the same name for the product" do
        before do
          @repo_name = "repo"
          @p.add_repo(@repo_name, "http://test/repo","yum" )
        end

        it "should raise conflict error" do
          lambda { @p.add_repo("repo", "http://test/repo","yum") }.should raise_error(Errors::ConflictException)
        end
      end
    end

    context "when importing product from candlepin" do
      before do
        Candlepin::Product.stub!(:create).and_return({:id => ProductTestData::PRODUCT_ID})
        Candlepin::Product.stub!(:remove_content).and_return({})
        Candlepin::Content.stub!(:create).and_return({:id => "123"})

        #@p = Product.create!(ProductTestData::SIMPLE_PRODUCT)
        #@key = EnvironmentProduct.find_or_create(@organization.locker, @p)
        #@repo = Repository.create!(:pulp_id => '123' , :environment_product => key)
      end

      it "should preserve repository metadata" do
        Repository.should_receive(:create!).once.with(hash_including(:name => 'some-name33', :preserve_metadata => true, :content_type => "yum"))
        Glue::Candlepin::Product.import_from_cp(ProductTestData::PRODUCT_WITH_CP_CONTENT)
      end

      context "marketing product" do
        let(:eng_product_after_import) do
          product = Product.new(ProductTestData::PRODUCT_WITH_CP_CONTENT.merge("id" => "20", "name" => "Red Hat Enterprise Server 6")) do |p|
            p.provider = @provider
            p.environments << @organization.locker
          end
          product.orchestration_for = :import_from_cp_ar_setup
          product.save!
          product
        end

        subject { Glue::Candlepin::Product.import_marketing_from_cp(ProductTestData::PRODUCT_WITH_CP_CONTENT, [eng_product_after_import.id]) }

        specify "repositories should not get created for that" do
          Repository.should_not_receive(:create!)
          subject
        end

        its(:engineering_products) { should == [eng_product_after_import] }

        it { should be_an_instance_of MarketingProduct }
      end

      describe "product major/minor versions" do
        before do
          @substitutor_mock.stub!(:precalculate).and_return do |paths|
            ret = {}
            paths.each do |path|
              path_substitutions = {}
              [ {"releasever" => "6Server", "basearch" => "x86_64"},
                {"releasever" => "6.0", "basearch" => "x86_64"},
                {"releasever" => "6.1", "basearch" => "x86_64"}].each do |substitutions|
                path_substitutions[substitutions] = substitutions.inject(path) {|new_path,(var,val)| new_path.gsub("$#{var}", val)}
              end
              ret[path] = path_substitutions
            end
            @substitutor_mock.instance_variable_set("@precalculated_substitutions", ret)
          end
          env_product = mock_model(EnvironmentProduct, {:id => 1})
          EnvironmentProduct.stub(:find_or_create).and_return(env_product)

          @product = Product.new(ProductTestData::PRODUCT_WITH_CONTENT)
          @product.orchestration_for = :import_from_cp
        end

        it "should determine major and minor version of the product" do
          Repository.should_receive(:create!).once.with(hash_including(:major => 6, :minor => '6Server'))
          Repository.should_receive(:create!).once.with(hash_including(:major => 6, :minor => '6.0'))
          Repository.should_receive(:create!).once.with(hash_including(:major => 6, :minor => '6.1'))
          @product.save!
        end
      end

      context "product has more archs" do
        after do
          Repository.stub(:create! => true)
          @substitutor_mock.stub!(:substitute_vars).and_return do |path|
            ret = {}
            [{"releasever" => "6Server", "basearch" => "i386"},
             {"releasever" => "6Server", "basearch" => "x86_64"}].each do |substitutions|
              ret[substitutions] = substitutions.inject(path) {|new_path,(var,val)| new_path.gsub("$#{var}", val)}
             end
            ret
          end

          env_product = mock_model(EnvironmentProduct, {:id => 1})
          EnvironmentProduct.stub(:find_or_create).and_return(env_product)

          p = Product.new(ProductTestData::PRODUCT_WITH_CONTENT)
          p.stub(:attrs => [{:name => 'arch', :value => 'x86_64,i386'}])
          p.orchestration_for = :import_from_cp
          p.save!
        end

        describe "repository for product content" do
          it "should be created for each arch" do
            expected_feed = "#{@provider.repository_url}/released-extra/RHEL-5-Server/6Server/x86_64/os/ClusterStorage"
            Repository.should_receive(:create!).once.with(hash_including(:feed => expected_feed, :name => 'some-name33 6Server x86_64'))
            Repository.should_receive(:create!).once.with(hash_including(:name => 'some-name33 6Server i386'))
          end

          it "should follow the format of the content url in candlepin" do
            expected_relative_path = "#{@organization.name}/Locker/released-extra/RHEL-5-Server/6Server/x86_64/os/ClusterStorage"
            Repository.should_receive(:create!).once.with(hash_including(:relative_path => expected_relative_path))
          end
        end
      end

    end
  end

  context "package filter" do
    FILTER1_ID = 'filter1'
    FILTER2_ID = 'filter2'
    PACKAGE_LIST_1 = ['pckg1', 'pckg2']
    PACKAGE_LIST_2 = ['pckg3', 'pckg4', 'pckg5']

    before(:each) do
      disable_product_orchestration
      disable_filter_orchestration

      @environment1 = KTEnvironment.create!(:name => 'dev', :locker => false, :prior => @organization.locker, :organization => @organization)
      @environment2 = KTEnvironment.create!(:name => 'prod', :locker => false, :prior => @environment1, :organization => @organization)

      @filter1 = Filter.create!(:pulp_id => FILTER1_ID, :package_list => PACKAGE_LIST_1, :organization => @organization)
      @filter2 = Filter.create!(:pulp_id => FILTER2_ID, :package_list => PACKAGE_LIST_2, :organization => @organization)

      Candlepin::Product.stub!(:create).and_return({:id => ProductTestData::PRODUCT_ID})
      Candlepin::Content.stub!(:create).and_return({:id => ProductTestData::PRODUCT_WITH_CONTENT[:productContent][0].content.id})

      @product = Product.create!(ProductTestData::PRODUCT_WITH_CONTENT)

      ep = EnvironmentProduct.find_or_create(@environment1, @product)

      @repo = Repository.create!(RepoTestData::REPO_PROPERTIES.merge(
           :environment_product => ep,
           :clone_ids => [],
           :groupid => Glue::Pulp::Repos.groupid(@product, @product.locker)
      ))
      @repo.stub!(:is_cloned_in?).and_return(false)
      @repo.stub!(:clone_id).and_return("cloned_repo")
      Glue::Pulp::Repos.stub!(:clone_repo_path).and_return("cloned_path")

      @product.stub!(:repos).and_return([@repo])
    end


    it "should get persisted in filter-product association on addition" do
      @product.filters += [@filter1, @filter2]

      p = Product.find(@product.id)
      p.filters.should include(@filter1)
      p.filters.should include(@filter2)

      @filter1.products.should include(@product)
      @filter2.products.should include(@product)
    end

    it "should get removed from filter-product association on removal" do
      @product.filters += [@filter1, @filter2]
      @product.filters -= [@filter1]

      p = Product.find(@product.id)
      p.filters.size.should == 1
      p.filters.should include(@filter2)

      @filter1.products.should be_empty
      @filter2.products.should include(@product)
    end

    context "adding to a product being promoted" do
      before(:each) do
        @product.filters += [@filter1, @filter2]
      end

      it "should get applied during repositories cloning" do
        Pulp::Repository.should_receive(:clone_repo).once.with(anything, anything, anything, @product.filters.collect(&:pulp_id)).and_return([])
        @product.promote @organization.locker, @environment1
      end

      it "should get applied to the first environment only" do
        Pulp::Repository.should_receive(:clone_repo).once.with(anything, anything, anything, []).and_return([])
        @product.promote @environment1, @environment2
      end
    end

    context "adding to/removing from an already promoted product" do
      before(:each) do
        @product.filters += [@filter1]
        @product.environments << @environment2
        @product.stub!(:promoted_to?).and_return(true)
      end

      it "should get applied to the repositories" do
        @repo.should_receive(:add_filters).once.with([@filter2.pulp_id]).and_return(true)
        @product.filters += [@filter2]
      end

      it "should get removed from repositories" do
        @repo.should_receive(:remove_filters).once.with([@filter1.pulp_id]).and_return(true)
        @product.filters -= [@filter1]
      end
    end
  end


  describe "product permission tests" do
    before (:each) do
      disable_product_orchestration

      User.current = superadmin
      @product = Product.new({:name => "prod"})
      @product.provider = @organization.redhat_provider
      @product.environments << @organization.locker
      @product.stub(:arch).and_return('noarch')
      @product.save!
      @ep = EnvironmentProduct.find_or_create(@organization.locker, @product)
      @repo = Repository.create!(:environment_product => @ep, :name => "testrepo",:pulp_id=>"1010")
      @repo.stub(:promoted?).and_return(false)
    end
    context "Test list enabled repos should show redhat repos" do
      before do
        @repo.enabled = false
        @repo.save!
      end
      specify {Product.readable(@organization).should be_empty}
      subject {Product.all_readable(@organization)}
      it {should_not be_empty}
      it {should == [@product]}
      specify {Product.editable(@organization).should be_empty}
      specify {Product.syncable(@organization).should be_empty}

      subject {Product.all_editable(@organization)}
      it {should_not be_empty}
      it {should == [@product]}
    end

    context "Test list enabled repos should show redhat repos" do
      before do
        @repo.enabled = true
        @repo.save!
      end
      specify {Product.readable(@organization).should == [@product]}
      specify {Product.syncable(@organization).should == [@product]}
      specify {Product.editable(@organization).should == [@product]}
    end
  end

  describe "product reset repo gpgs test" do
    before do
      disable_product_orchestration
      suffix = (rand 10 **6).to_s
      @gpg = GpgKey.create!(:name =>"GPG", :organization=>@organization, :content=>"bar")
      @provider = Provider.create!({:organization =>@organization, :name => 'provider' + suffix,
                              :repository_url => "https://something.url", :provider_type => Provider::CUSTOM})
      @product = Product.new({:name => "prod#{suffix}"})
      @product.provider = @provider
      @product.environments << @organization.locker
      @product.stub(:arch).and_return('noarch')
      @product.save!

      @ep = EnvironmentProduct.find_or_create(@organization.locker, @product)
      @repo = Repository.create!(:environment_product => @ep,
                                 :name => "testrepo",
                                 :pulp_id=>"1010",
                                 :relative_path => "#{@organization.name}/Locker/Prod/Repo")
      @repo.stub(:promoted?).and_return(false)
      @repo.stub(:content => {:id => "123"})
    end
    context "resetting product gpg and asking repos to reset should work" do
      before do
        @product.update_attributes!(:gpg_key => @gpg)
        @product.reset_repo_gpgs!
      end
      subject {Repository.find(@repo.id)}
      its(:gpg_key){should == @gpg}
    end

    context "resetting product gpg work across multiple environments" do
      before do
        @env = KTEnvironment.create!(:name => "new_repo", :organization =>@organization, :prior=>@organization.locker)
        @new_repo = promote(@repo, @env)
        @product = Product.find(@product.id)
        @product.update_attributes!(:gpg_key => @gpg)
        @product.reset_repo_gpgs!
      end
      subject {Repository.find(@new_repo.id)}
      its(:gpg_key){should == @gpg}
    end

    context "resetting product gpg to nil should also nil out repos under it" do
      before do
        @product.update_attributes!(:gpg_key => @gpg)
        @product.reset_repo_gpgs!
        @product.update_attributes!(:gpg_key => nil)
        @product.reset_repo_gpgs!
      end
      subject {Repository.find(@repo.id)}
      its(:gpg_key){should be_nil}
    end


  end
end<|MERGE_RESOLUTION|>--- conflicted
+++ resolved
@@ -14,16 +14,8 @@
 require 'helpers/product_test_data'
 require 'helpers/repo_test_data'
 
-<<<<<<< HEAD
-include OrchestrationHelper
-include AuthorizationHelperMethods
-include ProductHelperMethods
 
 describe Product, :katello => true do
-=======
-
-describe Product do
->>>>>>> b8e5ae16
 
   include OrchestrationHelper
   include AuthorizationHelperMethods
