#
# Copyright 2011 Red Hat, Inc.
#
# This software is licensed to you under the GNU General Public
# License as published by the Free Software Foundation; either version
# 2 of the License (GPLv2) or (at your option) any later version.
# There is NO WARRANTY for this software, express or implied,
# including the implied warranties of MERCHANTABILITY,
# NON-INFRINGEMENT, or FITNESS FOR A PARTICULAR PURPOSE. You should
# have received a copy of GPLv2 along with this software; if not, see
# http://www.gnu.org/licenses/old-licenses/gpl-2.0.txt.

require 'spec_helper'
require 'helpers/product_test_data'
require 'helpers/repo_test_data'

describe Product, :katello => true do

  include OrchestrationHelper
  include AuthorizationHelperMethods
  include ProductHelperMethods

  before(:each) do
    disable_org_orchestration
    disable_product_orchestration
    @organization = Organization.create!(:name=>ProductTestData::ORG_ID, :label => 'admin-org-37070')
    @provider     = Provider.create!(:name=>"customprovider", :organization=>@organization, :provider_type=>Provider::CUSTOM)
    @cdn_mock = Resources::CDN::CdnResource.new("https://cdn.redhat.com", {:ssl_client_cert => "456",:ssl_ca_file => "fake-ca.pem", :ssl_client_key => "123"})
    @substitutor_mock = Util::CdnVarSubstitutor.new(@cdn_mock)
    @substitutor_mock.stub!(:precalculate).and_return do |paths|
      # we pretend, that all paths are substituted to themseves
      @substitutor_mock.instance_variable_set("@substitutions", Hash.new {|h,k| {{} => k} })
    end
    @cdn_mock.stub(:substitutor => @substitutor_mock)

    Resources::CDN::CdnResource.stub(:new => @cdn_mock)
    disable_cdn

    ProductTestData::SIMPLE_PRODUCT.merge!({:provider => @provider, :environments => [@organization.library]})
    ProductTestData::SIMPLE_PRODUCT_WITH_INVALID_NAME.merge!({:provider => @provider, :environments => [@organization.library]})
    ProductTestData::PRODUCT_WITH_ATTRS.merge!({:provider => @provider, :environments => [@organization.library]})
    ProductTestData::PRODUCT_WITH_CONTENT.merge!({:provider => @provider, :environments => [@organization.library]})
    ProductTestData::PRODUCT_WITH_CP_CONTENT.merge!({:provider => @provider, :environments => [@organization.library]})
  end

  describe "create product" do

    context "new product" do
      before(:each) { @p = Product.new({}) }
      specify { @p.productContent.should == [] }
    end

    context "with valid parameters" do
      before(:each) do
        disable_product_orchestration
        @p = Product.create!(ProductTestData::SIMPLE_PRODUCT)
      end

      specify { @p.name.should == ProductTestData::SIMPLE_PRODUCT['name'] }
      specify { @p.created_at.should_not be_nil }
      specify { @p.environments.should include(@organization.library) }
    end

    context "candlepin orchestration" do
      before do
        Resources::Candlepin::Product.stub!(:certificate).and_return("")
        Resources::Candlepin::Product.stub!(:key).and_return("")
      end

      context "with attributes" do
        it "should create product in katello" do

          expected_product = {
              :attributes => ProductTestData::PRODUCT_WITH_ATTRS[:attributes],
              :multiplier => ProductTestData::PRODUCT_WITH_ATTRS[:multiplier],
              :name => ProductTestData::PRODUCT_WITH_ATTRS[:name]
          }

          Resources::Candlepin::Product.should_receive(:create).once.with(hash_including(expected_product)).and_return({:id => '1'})
          product = Product.create!(ProductTestData::PRODUCT_WITH_ATTRS)
          product.organization.should_not be_nil
        end
      end

    end
  end

  context "lazily-loaded attributes" do
    before(:each) do
      Resources::Candlepin::Product.stub!(:get).and_return([ProductTestData::SIMPLE_PRODUCT.merge(:attributes => [])])
      Resources::Candlepin::Product.stub!(:create).and_return({:id => ProductTestData::PRODUCT_ID})
      @p = Product.create!({
        :label => "Zanzibar#{rand 10**6}",
        :name => ProductTestData::PRODUCT_NAME,
        :id => ProductTestData::PRODUCT_ID,
        :productContent => [],
        :provider => @provider,
        :environments => [@organization.library]
      })
    end

    it "should retrieve Product from candlepin" do
      Resources::Candlepin::Product.should_receive(:get).once.with(ProductTestData::PRODUCT_ID).and_return([ProductTestData::SIMPLE_PRODUCT])
      @p.multiplier
    end

    it "should initialize lazily-loaded attributes" do
      @p.multiplier.should == ProductTestData::SIMPLE_PRODUCT[:multiplier]
    end

    it "should replace 'attributes' with 'attrs'" do
      Resources::Candlepin::Product.stub!(:get).and_return([ProductTestData::SIMPLE_PRODUCT.merge(:attributes => [{:name => 'blah'}])])
      @p.attrs.should_not be_nil
    end

    context "arch attribute" do
      it "should be no_arch if arch attribute is not present" do
        @p.arch.should == @p.default_arch
      end

      it "should have the value of 'arch' attribute" do
        Resources::Candlepin::Product.stub!(:get).and_return([ProductTestData::SIMPLE_PRODUCT.merge(:attributes => [{:name => 'arch', :value => 'i386'}])])
        @p.arch.should == 'i386'
      end
    end

    it "should receive valid certificate" do
      Resources::Candlepin::Product.stub!(:certificate).and_return("---SOME CERT---")
      @p.certificate.should == "---SOME CERT---"
    end

    it "should receive valid key from candlepin" do
      Resources::Candlepin::Product.stub!(:key).and_return("---SOME KEY---")
      @p.key.should == "---SOME KEY---"
    end
  end

  context "validation" do
    before(:each) do
      disable_product_orchestration
    end

    specify { Product.new(:label=> "goo", :name => 'contains /', :environments => [@organization.library], :provider => @provider).should_not be_valid }
    specify { Product.new(:label=>"boo", :name => 'contains #', :environments => [@organization.library], :provider => @provider).should_not be_valid }
    specify { Product.new(:label=> "shoo", :name => 'contains space', :environments => [@organization.library], :provider => @provider).should be_valid }
    specify { Product.new(:label => "bar foo", :name=> "foo", :environments => [@organization.library], :provider => @provider).should_not be_valid}

    it "should be successful when creating a product with a duplicate name in one organization" do
      @p = Product.create!(ProductTestData::SIMPLE_PRODUCT)

      Product.new({:name=>@p.name, :label=> @p.name,
        :id => @p.cp_id,
        :productContent => @p.productContent,
        :provider => @p.provider,
        :environments => @p.environments
      }).should be_valid
    end
  end

  context "product repos" do
    before(:each) do
      disable_product_orchestration
    end

    context "repo id" do
      before do
        Resources::Candlepin::Product.stub!(:create).and_return({:id => ProductTestData::PRODUCT_ID})
        @p = Product.create!(ProductTestData::SIMPLE_PRODUCT)
      end

      specify "format" do
        @p.repo_id('123', 'root').should == "#{ProductTestData::ORG_ID}-root-#{ProductTestData::SIMPLE_PRODUCT[:label]}-123"
      end

      it "should be the same as content id for cloned repository" do
        @p.repo_id("#{ProductTestData::ORG_ID}-root-#{ProductTestData::SIMPLE_PRODUCT[:label]}-123").should == "#{ProductTestData::ORG_ID}-root-#{ProductTestData::SIMPLE_PRODUCT[:label]}-123"
      end
    end

    describe "add repo" do
      before(:each) do
        Resources::Candlepin::Product.stub!(:create).and_return({:id => ProductTestData::PRODUCT_ID})
        Resources::Candlepin::Content.stub!(:create).and_return({:id => "123"})
        Resources::Candlepin::Content.stub!(:update).and_return({:id => "123"})
        Resources::Candlepin::Content.stub!(:get).and_return({:id => "123"})

        @p = Product.create!(ProductTestData::SIMPLE_PRODUCT)
      end

      context "when there is a repo with the same name for the product" do
        before do
          @repo_name = "repo"
          @repo_label = "repo"
          disable_repo_orchestration
          @p.add_repo(@repo_label, @repo_name, "http://test/repo","yum" )
        end

        it "should raise conflict error" do
          lambda { @p.add_repo(@repo_label, @repo_name, "http://test/repo","yum") }.should raise_error(Errors::ConflictException)
        end
      end
    end

    context "when importing product from candlepin" do
      before do
        Resources::Candlepin::Product.stub!(:create).and_return({:id => ProductTestData::PRODUCT_ID})
        Resources::Candlepin::Product.stub!(:remove_content).and_return({})
        Resources::Candlepin::Content.stub!(:create).and_return({:id => "123"})

        #@p = Product.create!(ProductTestData::SIMPLE_PRODUCT)
        #@key = EnvironmentProduct.find_or_create(@organization.library, @p)
        #@repo = Repository.create!(:pulp_id => '123' , :environment_product => key)
      end

      it "should preserve repository metadata" do
        Repository.should_receive(:create!).once.with(hash_including(:name => 'some-name33', :preserve_metadata => true, :content_type => "yum"))
        Glue::Candlepin::Product.import_from_cp(ProductTestData::PRODUCT_WITH_CP_CONTENT)
      end

      context "marketing product" do
        let(:eng_product_after_import) do
          product = Product.new(ProductTestData::PRODUCT_WITH_CP_CONTENT.merge("id" => "20", "name" => "Red Hat Enterprise Server 6")) do |p|
            p.provider = @provider
            p.environments << @organization.library
          end
          product.orchestration_for = :import_from_cp_ar_setup
          product.save!
          product
        end

        subject { Glue::Candlepin::Product.import_marketing_from_cp(ProductTestData::PRODUCT_WITH_CP_CONTENT, [eng_product_after_import.id]) }

        specify "repositories should not get created for that" do
          Repository.should_not_receive(:create!)
          subject
        end

        its(:engineering_products) { should == [eng_product_after_import] }

        it { should be_an_instance_of MarketingProduct }
      end

      describe "product major/minor versions" do
        before do
          @substitutor_mock.stub!(:precalculate).and_return do |paths|
            ret = {}
            paths.each do |path|
              path = path[/^.*\$\w+/]
              path_substitutions = {}
              [ {"releasever" => "6Server", "basearch" => "x86_64"},
                {"releasever" => "6.0", "basearch" => "x86_64"},
                {"releasever" => "6.1", "basearch" => "x86_64"}].each do |substitutions|
                path_substitutions[substitutions] = substitutions.inject(path) {|new_path,(var,val)| new_path.gsub("$#{var}", val)}
              end
              ret[path] = path_substitutions
            end
            @substitutor_mock.instance_variable_set("@substitutions", ret)
          end
          env_product = mock_model(EnvironmentProduct, {:id => 1})
          EnvironmentProduct.stub(:find_or_create).and_return(env_product)

          @product = Product.new(ProductTestData::PRODUCT_WITH_CONTENT)
          @product.orchestration_for = :import_from_cp
        end

        it "should determine major and minor version of the product" do
          Repository.should_receive(:create!).once.with(hash_including(:major => 6, :minor => '6Server'))
          Repository.should_receive(:create!).once.with(hash_including(:major => 6, :minor => '6.0'))
          Repository.should_receive(:create!).once.with(hash_including(:major => 6, :minor => '6.1'))
          @product.save!
        end
      end

      context "product has more archs" do
        after do
          Repository.stub(:create! => true)
          @substitutor_mock.stub!(:substitute_vars).and_return do |path|
            ret = {}
            [{"releasever" => "6Server", "basearch" => "i386"},
             {"releasever" => "6Server", "basearch" => "x86_64"}].each do |substitutions|
              ret[substitutions] = substitutions.inject(path) {|new_path,(var,val)| new_path.gsub("$#{var}", val)}
             end
            ret
          end

          env_product = mock_model(EnvironmentProduct, {:id => 1})
          EnvironmentProduct.stub(:find_or_create).and_return(env_product)

          p = Product.new(ProductTestData::PRODUCT_WITH_CONTENT)
          p.stub(:attrs => [{:name => 'arch', :value => 'x86_64,i386'}])
          p.orchestration_for = :import_from_cp
          p.save!
        end

        describe "repository for product content" do
          it "should be created for each arch" do
            expected_feed = "#{@provider.repository_url}/released-extra/RHEL-5-Server/6Server/x86_64/os/ClusterStorage"
            Repository.should_receive(:create!).once.with(hash_including(:feed => expected_feed, :name => 'some-name33 x86_64 6Server'))
            Repository.should_receive(:create!).once.with(hash_including(:name => 'some-name33 i386 6Server'))
          end

          it "should follow the format of the content url in candlepin" do
            expected_relative_path = "#{@organization.name}/Library/released-extra/RHEL-5-Server/6Server/x86_64/os/ClusterStorage"
            Repository.should_receive(:create!).once.with(hash_including(:relative_path => expected_relative_path))
          end
        end
      end
    end
  end

  describe "product permission tests" do
    before (:each) do
      disable_product_orchestration
      disable_repo_orchestration

      User.current = superadmin
      @product = Product.new({:name=>"prod", :label=> "prod"})
      @product.provider = @organization.redhat_provider
      @product.environments << @organization.library
      @product.stub(:arch).and_return('noarch')
      @product.save!
      @ep = EnvironmentProduct.find_or_create(@organization.library, @product)
      @repo = Repository.create!(:environment_product => @ep, :name => "testrepo",
                                 :label => "testrepo_label", :pulp_id=>"1010",
<<<<<<< HEAD
                                 :content_id=>'123', :relative_path=>"/foo/")
=======
                                 :feed => 'https://localhost')
>>>>>>> a47bcf7c
      @repo.stub(:promoted?).and_return(false)
      @repo.stub(:update_content).and_return(Candlepin::Content.new)
    end
    context "Test list enabled repos should show redhat repos" do
      before do
        @repo.enabled = false
        @repo.save!
      end
      specify {Product.readable(@organization).should be_empty}
      subject {Product.all_readable(@organization)}
      it {should_not be_empty}
      it {should == [@product]}
      specify {Product.editable(@organization).should be_empty}
      specify {Product.syncable(@organization).should be_empty}

      subject {Product.all_editable(@organization)}
      it {should_not be_empty}
      it {should == [@product]}
    end

    context "Test list enabled repos should show redhat repos" do
      before do
        @repo.enabled = true
        @repo.save!
      end
      specify {Product.readable(@organization).should == [@product]}
      specify {Product.syncable(@organization).should == [@product]}
      specify {Product.editable(@organization).should == [@product]}
    end
  end

  describe "product reset repo gpgs test" do
    before do
      disable_product_orchestration
      disable_repo_orchestration

      suffix = (rand 10 **6).to_s
      @gpg = GpgKey.create!(:name =>"GPG", :organization=>@organization, :content=>"bar")
      @provider = Provider.create!({:organization =>@organization, :name => 'provider' + suffix,
                              :repository_url => "https://something.url", :provider_type => Provider::CUSTOM})
      @product = Product.new({:name=>"prod#{suffix}", :label=> "prod#{suffix}"})
      @product.provider = @provider
      @product.environments << @organization.library
      @product.stub(:arch).and_return('noarch')
      @product.save!

      @ep = EnvironmentProduct.find_or_create(@organization.library, @product)

      @repo = Repository.create!(:environment_product => @ep,
                                 :name => "testrepo",
                                 :label => "testrepo_label",
                                 :pulp_id=>"1010",
<<<<<<< HEAD
                                 :content_id=>"123",
                                 :relative_path => "#{@organization.name}/library/Prod/Repo")
=======
                                 :relative_path => "#{@organization.name}/library/Prod/Repo",
                                 :feed => 'https://localhost')
>>>>>>> a47bcf7c

      @repo.stub(:product).and_return(@product)
      @repo.stub(:promoted?).and_return(false)
      @repo.stub(:update_content).and_return(Candlepin::Content.new)
      @ep.stub(:repositories).and_return([@repo])
      @product.stub(:environment_products).and_return([@ep])
    end

    context "resetting product gpg and asking repos to reset should work" do
      before do
        #@product.should_receive(:refresh_content).once
        @product.update_attributes!(:gpg_key => @gpg)
        @product.reset_repo_gpgs!
      end

      subject {Repository.find(@repo.id)}
      its(:gpg_key){should == @gpg}
    end

    context "resetting product gpg work across multiple environments" do
      before do
        @env = KTEnvironment.create!(:name=>"new_repo", :label=> "new_repo", :organization =>@organization, :prior=>@organization.library)
        @new_repo = promote(@repo, @env)
        @new_repo.stub(:content).and_return(OpenStruct.new(:id=>"adsf", :gpgUrl=>'http://foo'))
        @repo.stub(:content).and_return(OpenStruct.new(:id=>"adsf", :gpgUrl=>''))
        @ep.stub(:repositories).and_return([@repo, @new_repo])

        @product = Product.find(@product.id)
        @new_repo.stub(:product).and_return(@product)
        @repo.stub(:product).and_return(@product)
        @repo.stub(:update_content).and_return(Candlepin::Content.new)
        @new_repo.stub(:update_content).and_return(Candlepin::Content.new)
        @product.stub(:environment_products).and_return([@ep])
        @ep.stub(:repositories).and_return([@repo, @new_repo])

        #@product.should_receive(:refresh_content).once

        @product.update_attributes!(:gpg_key => @gpg)
        @product.reset_repo_gpgs!
      end
      subject {Repository.find(@new_repo.id)}
      its(:gpg_key){should == @gpg}
    end

    context "resetting product gpg to nil should also nil out repos under it" do
      before do
        #@product.should_receive(:refresh_content).twice
        @product.update_attributes!(:gpg_key => @gpg)
        @product.reset_repo_gpgs!

        @repo.should_receive(:update_content).and_return(Candlepin::Content.new)
        @product.update_attributes!(:gpg_key => nil)
        @product.reset_repo_gpgs!
      end
      subject {Repository.find(@repo.id)}
      its(:gpg_key){should be_nil}
    end
  end
end<|MERGE_RESOLUTION|>--- conflicted
+++ resolved
@@ -322,11 +322,8 @@
       @ep = EnvironmentProduct.find_or_create(@organization.library, @product)
       @repo = Repository.create!(:environment_product => @ep, :name => "testrepo",
                                  :label => "testrepo_label", :pulp_id=>"1010",
-<<<<<<< HEAD
-                                 :content_id=>'123', :relative_path=>"/foo/")
-=======
+                                 :content_id=>'123', :relative_path=>"/foo/",
                                  :feed => 'https://localhost')
->>>>>>> a47bcf7c
       @repo.stub(:promoted?).and_return(false)
       @repo.stub(:update_content).and_return(Candlepin::Content.new)
     end
@@ -379,13 +376,9 @@
                                  :name => "testrepo",
                                  :label => "testrepo_label",
                                  :pulp_id=>"1010",
-<<<<<<< HEAD
                                  :content_id=>"123",
-                                 :relative_path => "#{@organization.name}/library/Prod/Repo")
-=======
                                  :relative_path => "#{@organization.name}/library/Prod/Repo",
                                  :feed => 'https://localhost')
->>>>>>> a47bcf7c
 
       @repo.stub(:product).and_return(@product)
       @repo.stub(:promoted?).and_return(false)
