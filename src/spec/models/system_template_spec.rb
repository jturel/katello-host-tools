--- conflicted
+++ resolved
@@ -551,13 +551,9 @@
 
     subject { Nokogiri.parse(@tpl1.export_as_tdl) }
 
-<<<<<<< HEAD
-    describe "repositories", :katello => true do
-=======
     let(:distribution) { RepoTestData.repo_distributions["id"] }
 
-    describe "repositories and distributions" do
->>>>>>> d40a6072
+    describe "repositories and distributions", :katello => true do
       before do
         disable_repo_orchestration
         Pulp::Repository.stub(:distributions => [RepoTestData.repo_distributions])
