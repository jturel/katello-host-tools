module RepositoryHelperMethods

  def stub_repos(repos)
    repos.stub(:where => repos)
    Repository.stub_chain(:joins, :where).and_return(repos)

    Product.instance_eval do
      define_method(:repos) do |env|
        repos
      end
    end
  end

  def new_test_repo(env_product, name, path, enabled=true, suffix="", library_instance=nil)
    disable_repo_orchestration
    disable_product_orchestration

    random_id = rand(10**6)
    repo = Repository.new(:environment_product => env_product, :name => name, :label =>  "#{name}-#{random_id}",
                          :relative_path => path, :pulp_id => "pulp-id-#{random_id}",
<<<<<<< HEAD
                          :content_id => "content-id-#{random_id}", :enabled => enabled,
                          :content_view_version=>env_product.environment.default_view_version)
=======
                          :content_id => "content-id-#{random_id}", :enabled => enabled, :feed=>'http://localhost.com/foo')
>>>>>>> fd910802
    repo.library_instance = library_instance if library_instance
    repo.stub(:create_pulp_repo).and_return([])
    repo.save!
    repo
  end

end<|MERGE_RESOLUTION|>--- conflicted
+++ resolved
@@ -18,12 +18,9 @@
     random_id = rand(10**6)
     repo = Repository.new(:environment_product => env_product, :name => name, :label =>  "#{name}-#{random_id}",
                           :relative_path => path, :pulp_id => "pulp-id-#{random_id}",
-<<<<<<< HEAD
                           :content_id => "content-id-#{random_id}", :enabled => enabled,
-                          :content_view_version=>env_product.environment.default_view_version)
-=======
-                          :content_id => "content-id-#{random_id}", :enabled => enabled, :feed=>'http://localhost.com/foo')
->>>>>>> fd910802
+                          :content_view_version=>env_product.environment.default_view_version,
+                          :feed=>'http://localhost.com/foo')
     repo.library_instance = library_instance if library_instance
     repo.stub(:create_pulp_repo).and_return([])
     repo.save!
