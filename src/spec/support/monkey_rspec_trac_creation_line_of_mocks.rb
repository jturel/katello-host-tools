--- conflicted
+++ resolved
@@ -17,15 +17,9 @@
 
 require 'rspec/rails/version'
 
-<<<<<<< HEAD
 RSpec::Version::STRING =~ /^2\.(\d+)\.\d+$/
 unless (5..10).include? $1.to_i # change if it works for other versions
   warn "monkey eats only a banana! (this monkey needs rspec 2.(5-10))\n#{__FILE__}:#{__LINE__}"
-=======
-RSpec::Rails::Version::STRING =~ /^2\.(\d+)\.\d+$/
-unless (7..10).include? $1.to_i # change if it works for other versions
-  warn "monkey eats only a banana! (this monkey needs rspec 2.(7-10))\n#{__FILE__}:#{__LINE__}"
->>>>>>> d730204b
 else
   module RSpec::Mocks
     module TestDouble
