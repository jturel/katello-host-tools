--- conflicted
+++ resolved
@@ -173,22 +173,10 @@
 
     describe "start a sync" do
       before(:each) do
-        #@organization = Organization.create!(:name=>"organization", :label=> "123")
-<<<<<<< HEAD
-=======
-
-        Resources::Pulp::Repository.stub(:sync).with("1").and_return(async_task_1)
-        Resources::Pulp::Repository.stub(:sync).with("2").and_return(async_task_2)
-        #@syncable = mock()
-        #@syncable.stub!(:organization).and_return(@organization)
->>>>>>> 9ff26a92
-
         stub_product_with_repo
 
         Runcible::Extensions::Repository.stub(:sync).with(@repository.pulp_id, anything()).and_return([async_task_1])
         Runcible::Extensions::Repository.stub(:sync).with(@repository2.pulp_id, anything()).and_return([async_task_2])
-        #@syncable = mock()
-        #@syncable.stub!(:organization).and_return(@organization)
       end
 
       it "should find provider" do
