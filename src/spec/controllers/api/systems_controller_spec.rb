#
# Copyright 2011 Red Hat, Inc.
#
# This software is licensed to you under the GNU General Public
# License as published by the Free Software Foundation; either version
# 2 of the License (GPLv2) or (at your option) any later version.
# There is NO WARRANTY for this software, express or implied,
# including the implied warranties of MERCHANTABILITY,
# NON-INFRINGEMENT, or FITNESS FOR A PARTICULAR PURPOSE. You should
# have received a copy of GPLv2 along with this software; if not, see
# http://www.gnu.org/licenses/old-licenses/gpl-2.0.txt.

require 'spec_helper.rb'
include OrchestrationHelper

describe Api::SystemsController do
  include LoginHelperMethods
  include LocaleHelperMethods
  include SystemHelperMethods
  include AuthorizationHelperMethods

  let(:facts) { {"distribution.name" => "Fedora"} }
  let(:uuid) { '1234' }
  let(:package_profile) {
    [{"epoch" => 0, "name" => "im-chooser", "arch" => "x86_64", "version" => "1.4.0", "vendor" => "Fedora Project", "release" => "1.fc14"},
     {"epoch" => 0, "name" => "maven-enforcer-api", "arch" => "noarch", "version" => "1.0", "vendor" => "Fedora Project", "release" => "0.1.b2.fc14"},
     {"epoch" => 0, "name" => "ppp", "arch" => "x86_64", "version" => "2.4.5", "vendor" => "Fedora Project", "release" => "12.fc14"},
     {"epoch" => 0, "name" => "pulseaudio-module-bluetooth", "arch" => "x86_64", "version" => "0.9.21", "vendor" => "Fedora Project", "release" => "7.fc14"},
     {"epoch" => 0, "name" => "dbus-cxx-glibmm", "arch" => "x86_64", "version" => "0.7.0", "vendor" => "Fedora Project", "release" => "2.fc14.1"},
     {"epoch" => 0, "name" => "twolame-libs", "arch" => "x86_64", "version" => "0.3.12", "vendor" => "RPM Fusion", "release" => "4.fc11"},
     {"epoch" => 0, "name" => "gtk-vnc", "arch" => "x86_64", "version" => "0.4.2", "vendor" => "Fedora Project", "release" => "4.fc14"}]
  }
  let(:installed_products) { [{"productId"=>"69", "productName"=>"Red Hat Enterprise Linux Server"}] }
  let(:sorted) { package_profile.sort {|a,b| a["name"].downcase <=> b["name"].downcase} }

  let(:user_with_read_permissions) { user_with_permissions { |u| u.can(:read_systems, :organizations, nil, @organization) } }
  let(:user_without_read_permissions) { user_without_permissions }
  let(:user_with_create_permissions) { user_with_permissions { |u| u.can([:register_systems], :environments, @environment_1.id, @organization) } }
  let(:user_without_create_permissions) { user_with_permissions { |u| u.can(:read_systems, :organizations, nil, @organization) } }
  let(:user_with_update_permissions) { user_with_permissions { |u| u.can([:read_systems, :update_systems], :organizations, nil, @organization) } }
  let(:user_without_update_permissions) { user_without_permissions }
  let(:user_with_destroy_permissions) { user_with_permissions { |u| u.can([:delete_systems], :organizations, nil, @organization) } }
  let(:user_without_destroy_permissions) { user_with_permissions { |u| u.can([:read_systems], :organizations, nil, @organization) } }

  before (:each) do
    login_user
    set_default_locale
    disable_org_orchestration

    Candlepin::Consumer.stub!(:create).and_return({:uuid => uuid, :owner => {:key => uuid}})
    Candlepin::Consumer.stub!(:update).and_return(true)

    Pulp::Consumer.stub!(:create).and_return({:uuid => uuid, :owner => {:key => uuid}})
    Pulp::Consumer.stub!(:update).and_return(true)

    @organization = Organization.create!(:name => 'test_org', :cp_key => 'test_org')
    @environment_1 = KTEnvironment.create!(:name => 'test_1', :prior => @organization.locker.id, :organization => @organization)
  end

  describe "create a system" do

    let(:action) { :create }
    let(:req) { post :create, :owner => @organization.name, :name => 'test', :cp_type => 'system', :facts => facts }
    let(:authorized_user) { user_with_create_permissions }
    let(:unauthorized_user) { user_without_create_permissions }
    it_should_behave_like "protected action"

    it "requires either environment_id, owner, or organization_id to be specified" do
      post :create
      response.code.should == "400"
    end

    it "sets insatalled products to the consumer" do
        System.should_receive(:create!).with(hash_including(:environment => @environment_1, :cp_type => 'system', :installedProducts => installed_products, :name => 'test')).once.and_return({})
        post :create, :organization_id => @organization.name, :name => 'test', :cp_type => 'system', :installedProducts => installed_products
    end

    context "in organization with one environment" do
      it "requires either organization_id" do
        System.should_receive(:create!).with(hash_including(:environment => @environment_1, :cp_type => 'system', :facts => facts, :name => 'test')).once.and_return({})
        post :create, :organization_id => @organization.name, :name => 'test', :cp_type => 'system', :facts => facts
      end

      it "or requires owner (key)" do
        System.should_receive(:create!).with(hash_including(:environment => @environment_1, :cp_type => 'system', :facts => facts, :name => 'test')).once.and_return({})
        post :create, :owner => @organization.name, :name => 'test', :cp_type => 'system', :facts => facts
      end
    end

    context "in organization with multiple environments" do
      before(:each) do
        @environment_2 = KTEnvironment.new(:name => 'test_2', :prior => @environment_1, :organization => @organization)
        @environment_2.save!
      end

      it "requires environment id" do
        System.should_receive(:create!).with(hash_including(:environment => @environment_1, :cp_type => 'system', :facts => facts, :name => 'test')).once.and_return({})
        post :create, :environment_id => @environment_1.id, :name => 'test', :cp_type => 'system', :facts => facts
      end

      it "fails if no environment_id was specified" do
        post :create, :organization_id => @organization.cp_key
        response.code.should == "400"
      end
    end

    context "when activation keys are provided" do

      before(:each) do
        @system_template = SystemTemplate.create!(:name => "system template", :environment => @environment_1)
        @activation_key_1 = ActivationKey.create!(:environment => @environment_1,
                                                  :organization => @organization,
                                                  :system_template => @system_template,
                                                  :name => "activation_key_1")
        @activation_key_1.user = mock_model(User, :username => "ak_test_user")
        @activation_key_2 = ActivationKey.create!(:environment => @environment_1, :organization => @organization, :name => "activation_key_2")
        @activation_key_1.stub(:apply_to_system,:subscribe_system)
        @activation_key_2.stub(:apply_to_system,:subscribe_system)
      end

      context "and they are correct" do

        before(:each) do
          @system = mock_model(System)
          @system.stub(:save!)
          @system.stub(:to_json).and_return("")
          System.stub(:new).and_return(@system)
          @controller.stub(:find_activation_keys).and_return([@activation_key_1,@activation_key_2])
        end

        it "uses user credentials of the user associated with the first activation key" do
          User.should_receive("current=").at_least(:once)
          User.should_receive("current=").with(@activation_key_1.user).once
          post :activate, :organization_id => @organization.cp_key, :activation_keys => "#{@activation_key_1.name},#{@activation_key_2.name}"
        end

        it "sets the environment according the activation keys" do
          @activation_key_2.should_receive(:apply_to_system)
          @activation_key_1.should_receive(:apply_to_system)
          @system.should_receive(:save!)
          post :activate, :organization_id => @organization.cp_key, :activation_keys => "#{@activation_key_1.name},#{@activation_key_2.name}"
        end

        it "should subscribe the system according to activation keys" do
          @activation_key_2.should_receive(:subscribe_system)
          @activation_key_1.should_receive(:subscribe_system)
          post :activate, :organization_id => @organization.cp_key, :activation_keys => "#{@activation_key_1.name},#{@activation_key_2.name}"
        end

      end

      context "and they are not in the system" do
        it "set the environment according the activation keys" do
          post :activate, :organization_id => @organization.cp_key, :activation_keys => "notInSystem"
          response.code.should == "404"
        end
      end
    end

  end

  describe "list systems" do
    before(:each) do
      @environment_2 = KTEnvironment.new(:name => 'test_2', :prior => @environment_1, :organization => @organization)
      @environment_2.save!

      @system_1 = System.create!(:name => 'test', :environment => @environment_1, :cp_type => 'system', :facts => facts)
      @system_2 = System.create!(:name => 'test2', :environment => @environment_2, :cp_type => 'system', :facts => facts)
    end

    let(:action) { :index }
    let(:req) { get :index, :owner => @organization.cp_key }
    let(:authorized_user) { user_with_read_permissions }
    let(:unauthorized_user) { user_without_read_permissions }
    it_should_behave_like "protected action"

    it "requires either organization_id, owner, or environment_id" do
      get :index
      response.code.should == "404"
    end

    it "should show all systems in the organization" do
      get :index, :organization_id => @organization.cp_key
      response.body.should == [@system_1, @system_2].to_json
    end

    it "should show all systems for the owner" do
      get :index, :owner => @organization.cp_key
      response.body.should == [@system_1, @system_2].to_json
    end

    it "should show only systems in the environment" do
      get :index, :environment_id => @environment_1.id
      response.body.should == [@system_1].to_json
    end

  end
<<<<<<< HEAD
  
  describe "upload package profile", :katello => true do
=======

  describe "upload package profile" do
>>>>>>> 226af76d

    before(:each) do
      @sys = System.new(:name => 'test', :environment => @environment_1, :cp_type => 'system', :facts => facts, :uuid => uuid)
      System.stub!(:first).and_return(@sys)
    end

    let(:action) { :upload_package_profile }
    let(:req) { put :upload_package_profile, :id => uuid, :_json => package_profile }
    let(:authorized_user) { user_with_update_permissions }
    let(:unauthorized_user) { user_without_update_permissions }
    it_should_behave_like "protected action"

    it "successfully" do
      Pulp::Consumer.should_receive(:upload_package_profile).once.with(uuid, package_profile).and_return(true)
      put :upload_package_profile, :id => uuid, :_json => package_profile
      response.body.should == @sys.to_json
    end
  end

  describe "view packages in a specific system" do

    before(:each) do
      @sys = System.new(:name => 'test', :environment => @environment_1, :cp_type => 'system', :facts => facts, :uuid => uuid)
      System.stub!(:first).and_return(@sys)
    end

    let(:action) { :package_profile }
    let(:req) { get :package_profile, :id => uuid }
    let(:authorized_user) { user_with_read_permissions }
    let(:unauthorized_user) { user_without_read_permissions }
    it_should_behave_like "protected action"

    it "successfully" do
      @sys.should_receive(:package_profile).once.and_return(package_profile)
      get :package_profile, :id => uuid
      response.body.should == sorted.to_json
      response.should be_success
    end
  end

  describe "update a system" do
    before(:each) do
      @sys = System.create!(:name => 'test', :environment => @environment_1, :cp_type => 'system', :facts => facts, :uuid => uuid, :description => "fake description")
      Candlepin::Consumer.stub!(:get).and_return({:uuid => uuid})
      System.stub!(:first).and_return(@sys)
    end

    let(:action) { :update }
    let(:req) { post :update, :id => uuid, :name => "foo_name" }
    let(:authorized_user) { user_with_update_permissions }
    let(:unauthorized_user) { user_without_update_permissions }
    it_should_behave_like "protected action"

    it "should change the name" do
      Pulp::Consumer.should_receive(:update).once.with(@organization.cp_key, uuid, @sys.description).and_return(true) if AppConfig.katello?
      post :update, :id => uuid, :name => "foo_name"
      response.body.should == @sys.to_json
      response.should be_success
    end

    it "should change the description" do
      Pulp::Consumer.should_receive(:update).once.with(@organization.cp_key, uuid, "redkin is awesome.").and_return(true) if AppConfig.katello?
      post :update, :id => uuid, :description => "redkin is awesome."
      response.body.should == @sys.to_json
      response.should be_success
    end

    it "should change the location" do
      Pulp::Consumer.should_receive(:update).once.with(@organization.cp_key, uuid, @sys.description).and_return(true) if AppConfig.katello?
      post :update, :id => uuid, :location => "never-neverland"
      response.body.should == @sys.to_json
      response.should be_success
    end

    it "should update installed products" do
      @sys.facts = nil
      Candlepin::Consumer.should_receive(:update).once.with(uuid, nil, nil, installed_products, nil).and_return(true)
      post :update, :id => uuid, :installedProducts => installed_products
      response.body.should == @sys.to_json
      response.should be_success
    end
  end

  describe "list errata" do
    before(:each) do
      @system = System.new(:name => 'test', :environment => @environment_1, :cp_type => 'system', :facts => facts, :uuid => uuid)
      System.stub!(:first).and_return(@system)
    end

    let(:action) { :errata }
    let(:req) { get :errata, :id => @system.uuid }
    let(:authorized_user) { user_with_read_permissions }
    let(:unauthorized_user) { user_without_read_permissions }
    it_should_behave_like "protected action"

    it "should find System" do
      System.should_receive(:first).once.with(hash_including(:conditions => {:uuid => @system.uuid})).and_return(@system)
      get :errata, :id => @system.uuid
    end

    it "should retrieve Consumer's errata from pulp" do
      Pulp::Consumer.should_receive(:errata).once.with(uuid).and_return([])
      get :errata, :id => @system.uuid
    end
  end

  describe "list available pools" do
    before(:each) do
      @system = System.create(:name => 'test', :environment => @environment_1, :cp_type => 'system', :facts => facts, :uuid => uuid)
      System.stub!(:first).and_return(@system)
    end

    let(:action) { :pools}
    let(:req) { get :pools, :id => @system.uuid }
    let(:authorized_user) { user_with_read_permissions }
    let(:unauthorized_user) { user_without_read_permissions }
    it_should_behave_like "protected action"

    it "should find System" do
      System.should_receive(:first).once.with(hash_including(:conditions => {:uuid => @system.uuid})).and_return(@system)
      get :pools, :id => @system.uuid
    end

    it "should retrieve avaiable pools from Candlepin" do
      #@system.should_receive(:available_pools_full).once.and_return([])
      Candlepin::Consumer.should_receive(:available_pools).once.with(uuid).and_return([])
      get :pools, :id => @system.uuid
    end
  end

end<|MERGE_RESOLUTION|>--- conflicted
+++ resolved
@@ -195,13 +195,8 @@
     end
 
   end
-<<<<<<< HEAD
-  
+
   describe "upload package profile", :katello => true do
-=======
-
-  describe "upload package profile" do
->>>>>>> 226af76d
 
     before(:each) do
       @sys = System.new(:name => 'test', :environment => @environment_1, :cp_type => 'system', :facts => facts, :uuid => uuid)
