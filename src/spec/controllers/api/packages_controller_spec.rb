#
# Copyright 2011 Red Hat, Inc.
#
# This software is licensed to you under the GNU General Public
# License as published by the Free Software Foundation; either version
# 2 of the License (GPLv2) or (at your option) any later version.
# There is NO WARRANTY for this software, express or implied,
# including the implied warranties of MERCHANTABILITY,
# NON-INFRINGEMENT, or FITNESS FOR A PARTICULAR PURPOSE. You should
# have received a copy of GPLv2 along with this software; if not, see
# http://www.gnu.org/licenses/old-licenses/gpl-2.0.txt.

require 'spec_helper.rb'

describe Api::PackagesController, :katello => true do
  include LoginHelperMethods
  include AuthorizationHelperMethods
<<<<<<< HEAD
  include ProductHelperMethods
  include RepositoryHelperMethods
=======
  include LocaleHelperMethods
>>>>>>> 9ff26a92

  let(:repo_id) {'f8ab5088-688e-4ce4-ade3-700aa4cbb070'}
  before(:each) do
    disable_org_orchestration
    disable_product_orchestration
    disable_user_orchestration
    disable_repo_orchestration
    set_default_locale

    @organization = new_test_org
    @env = @organization.library
    @product = new_test_product(@organization, @env)
    ep_library = EnvironmentProduct.find_or_create(@organization.library, @product)
    @repo = new_test_repo(ep_library, "repo", "#{@organization.name}/Library/prod/repo")

    @product.stub(:repos).and_return([@repository])
    @repo.stub(:has_distribution?).and_return(true)
    @repo.stub(:pulp_id).and_return(repo_id)
    Repository.stub(:find).and_return(@repo)

    @repo.stub(:packages).and_return([])
    package = { 'repository_memberships' => [ repo_id ] }
    Runcible::Extensions::Rpm.stub(:find_by_unit_id).and_return(package)

    @request.env["HTTP_ACCEPT"] = "application/json"
    login_user_api
  end

  let(:authorized_user) do
    user_with_permissions do |u|
      u.can(:read_contents, :environments, @organization.library.id, @organization)
      u.can(:read, :providers, @provider.id, @organization)
    end
  end
  let(:unauthorized_user) do
    user_without_permissions
  end

  context "rules" do
    describe "get a listing by repo" do
      let(:action) { :index }
      let(:req) {
        get 'index', :repository_id => repo_id
      }
      it_should_behave_like "protected action"
    end

    describe "show" do
      let(:action) { :show }
      let(:req) {
        get 'show', :id => 1, :repository_id => repo_id
      }
      it_should_behave_like "protected action"
    end

    describe "search" do
      let(:action) { :search }
      let(:req) {
        get 'search', :id => 1, :repository_id => repo_id, :query => "cheetah*"
      }
      it_should_behave_like "protected action"
    end
  end

  context "tests" do
    before do
      disable_authorization_rules
    end
    describe "get a listing of packages" do
      it "should call pulp find packages api" do
        Repository.should_receive(:find).with(repo_id)
        get 'index', :repository_id => repo_id
      end
    end

    describe "show a package" do
      it "should call pulp find package api" do
         Runcible::Extensions::Rpm.should_receive(:find_by_unit_id).once.with(1)
        get 'show', :id => 1, :repository_id => repo_id
      end
    end

    describe "search for a package" do
      it "should call glue layer" do
        ::Package.should_receive(:search).once.with("cheetah*", 0, 0, [@repo.pulp_id])
        get 'search', :repository_id => repo_id, :search => "cheetah*"
      end
    end
  end
end<|MERGE_RESOLUTION|>--- conflicted
+++ resolved
@@ -15,12 +15,9 @@
 describe Api::PackagesController, :katello => true do
   include LoginHelperMethods
   include AuthorizationHelperMethods
-<<<<<<< HEAD
   include ProductHelperMethods
   include RepositoryHelperMethods
-=======
   include LocaleHelperMethods
->>>>>>> 9ff26a92
 
   let(:repo_id) {'f8ab5088-688e-4ce4-ade3-700aa4cbb070'}
   before(:each) do
