#
# Copyright 2011 Red Hat, Inc.
#
# This software is licensed to you under the GNU General Public
# License as published by the Free Software Foundation; either version
# 2 of the License (GPLv2) or (at your option) any later version.
# There is NO WARRANTY for this software, express or implied,
# including the implied warranties of MERCHANTABILITY,
# NON-INFRINGEMENT, or FITNESS FOR A PARTICULAR PURPOSE. You should
# have received a copy of GPLv2 along with this software; if not, see
# http://www.gnu.org/licenses/old-licenses/gpl-2.0.txt.

require 'spec_helper'

describe Api::ProductsController, :katello => true do
  include LoginHelperMethods
  include AuthorizationHelperMethods
  include ProductHelperMethods
<<<<<<< HEAD
  include RepositoryHelperMethods

=======
  include LocaleHelperMethods
>>>>>>> 9ff26a92
  let(:user_with_read_permissions) { user_with_permissions { |u| u.can([:read], :providers, @provider.id, @organization) } }
  let(:user_without_read_permissions) { user_without_permissions }

  let(:user_with_update_permissions) { user_with_permissions { |u| u.can([:update], :providers, @provider.id, @organization) } }
  let(:user_without_update_permissions) { user_with_permissions { |u| u.can([:read], :providers, @provider.id, @organization) } }

  before (:each) do
    disable_org_orchestration
    disable_product_orchestration
    disable_user_orchestration
    set_default_locale

    @organization = new_test_org

    @environment = KTEnvironment.create!(:name=>"foo123", :label=> "foo123", :organization => @organization, :prior =>@organization.library)
    @provider = Provider.create!(:name => "provider", :provider_type => Provider::CUSTOM,
                                 :organization => @organization, :repository_url => "https://something.url/stuff")
    @product = Product.new({:name=>"prod", :label=> "prod"})

    @product.provider = @provider
    @product.environments << @organization.library
    @product.stub(:arch).and_return('noarch')
    @product.save!
    ep_library = EnvironmentProduct.find_or_create(@organization.library, @product)
    @repo_library = new_test_repo(ep_library, "repo", "#{@organization.name}/Library/prod/repo")

    @repo = promote(@repo_library, @environment)

    @products = [@product]
    @repositories = [@repo]

    @product = @products[0]

    Product.stub!(:find_by_cp_id).and_return(@product)
    Product.stub!(:find).and_return(@product)

    Product.stub!(:select).and_return(@products)
    @product.stub(:repos).and_return(@repositories)
    @product.stub(:sync_state => ::PulpSyncStatus::Status::NOT_SYNCED)

    @request.env["HTTP_ACCEPT"] = "application/json"
    login_user_api
  end

  describe "show product" do
    before do
      Runcible::Extensions::Repository.stub(:retrieve).and_return(RepoTestData::REPO_PROPERTIES)
    end

    let(:action) { :show }
    let(:req) { get 'show', :organization_id => @organization.name, :id => @product.id }
    let(:authorized_user) { user_with_read_permissions }
    let(:unauthorized_user) { user_without_read_permissions }
    it_should_behave_like "protected action"

    subject { req }

    it { should be_success }
  end

  describe "update product" do
    let(:gpg_key) { GpgKey.create!(:name => "Gpg key", :content => "100", :organization => @organization) }

    before do
      Runcible::Extensions::Repository.stub(:retrieve).and_return(RepoTestData::REPO_PROPERTIES)
      Product.stub(:find_by_cp_id).with(@product.cp_id).and_return(@product)
      @product.stub(:update_attributes! => true)
    end

    let(:action) { :update }
    let(:req) { put 'update', :id => @product.cp_id, :organization_id => @organization.label, :product => {:gpg_key_name => gpg_key.name, :description => "another description" } }
    let(:authorized_user) { user_with_update_permissions }
    let(:unauthorized_user) { user_without_update_permissions }

    it_should_behave_like "protected action"

    it_should_behave_like "bad request" do
      let(:req) do
        bad_req = {:id => @product.cp_id,
                   :organization_id => @organization.label,
                   :product => {:bad_param => "100",
                                :gpg_key_name => gpg_key.name,
                                :description => "another description" }
        }.with_indifferent_access
        put :update, bad_req
      end
    end

    context "custom product" do
      subject { req }

      it { should be_success }

      it "should change allowed attributes" do
        @product.should_receive(:update_attributes!).with("gpg_key_name" => gpg_key.name, "description" => "another description")
        req
      end

      it "should reset repos' GPGs, if updating recursive" do
        @product.should_receive(:reset_repo_gpgs!)
        put 'update', :id => @product.cp_id, :organization_id => @organization.label, :product => {:gpg_key_name => gpg_key.name, :description => "another description", :recursive => true }
      end
    end

    context "RH product" do
      subject { req }

      before do
        @product.provider.provider_type = Provider::REDHAT
      end

      it do
        req
        response.code.should eq("400")
      end
    end
  end

  context "show all @products in an environment" do

    let(:action) { :index }
    let(:req) { get 'index', :organization_id => @organization.label }
    let(:authorized_user) { user_with_read_permissions }
    let(:unauthorized_user) { user_without_read_permissions }
    it_should_behave_like "protected action"

    before do
      @dumb_prod = {:id => @product.id}
      Product.stub!(:all_readable).and_return(@products)
      @products.stub_chain(:select, :joins,:where,:all).and_return(@dumb_prod)
    end

    it "should find organization" do
      @controller.should_receive(:find_optional_organization)
      get 'index', :organization_id => @organization.label
    end

    it "should find environment" do
      KTEnvironment.should_receive(:find_by_id).once.with(@environment.id).and_return([@environment])
      get 'index', :organization_id => @organization.label, :environment_id => @environment.id
    end

    it "should respond with success" do
      get 'index', :organization_id => @organization.label, :environment_id => @environment.id
      response.should be_success
    end

    it "should respond return product json" do
      get 'index', :organization_id => @organization.label, :environment_id => @environment.id
      response.body.should == @dumb_prod.to_json
    end
  end

  context "show all @products in library" do
    before do
      @dumb_prod = {:id => @product.id}
      Product.stub!(:all_readable).and_return(@products)
      @products.stub_chain(:select, :joins,:where,:all).and_return(@dumb_prod)
    end

    it "should find organization" do
      @controller.should_receive(:find_optional_organization)
      get 'index', :organization_id => @organization.label
    end

    it "should find library" do
      get 'index', :organization_id => @organization.label
      response.should be_success
    end

    it "should respond with success" do
      get 'index', :organization_id => @organization.label, :environment_id => @environment.id
      response.should be_success
    end

    it "should respond return product json" do
      get 'index', :organization_id => @organization.label, :environment_id => @environment.id
      response.body.should == @dumb_prod.to_json
    end
  end

  context "show repositories for a product in an environment" do
    let(:action) { :repositories }
    let(:req) {
      get 'repositories', :organization_id => @organization.label, :environment_id => @organization.library.id, :id => @product.id
    }
    let(:authorized_user) { user_with_read_permissions }
    let(:unauthorized_user) { user_without_read_permissions }
    it_should_behave_like "protected action"

    it "should find environment" do
      KTEnvironment.should_receive(:find_by_id).once.with(@environment.id).and_return([@environment])
      get 'repositories', :organization_id => @organization.label, :environment_id => @environment.id, :id => @product.id
    end

    it "should find product" do
      Product.should_receive(:find_by_cp_id).once.with(@product.id.to_s).and_return(@products[0])
      get 'repositories', :organization_id => @organization.label, :environment_id => @environment.id, :id => @product.id
    end

    it "should retrieve all repositories for the product" do
      @product.stub!(:readable?).and_return(true)
      Product.stub!(:all_readable).and_return(@products)
      @product.should_receive(:repos).once.with(@environment, nil).and_return({})
      get 'repositories', :organization_id => @organization.label, :environment_id => @environment.id, :id => @product.id
    end

    it "should return json of product repositories" do
      @product.stub!(:readable?).and_return(true)
      @repositories.stub!(:where).and_return(@repositories)
      get 'repositories', :organization_id => @organization.label, :environment_id => @environment.id, :id => @product.id
      response.body.should == @repositories.to_json
    end
  end

end<|MERGE_RESOLUTION|>--- conflicted
+++ resolved
@@ -16,12 +16,9 @@
   include LoginHelperMethods
   include AuthorizationHelperMethods
   include ProductHelperMethods
-<<<<<<< HEAD
   include RepositoryHelperMethods
-
-=======
   include LocaleHelperMethods
->>>>>>> 9ff26a92
+
   let(:user_with_read_permissions) { user_with_permissions { |u| u.can([:read], :providers, @provider.id, @organization) } }
   let(:user_without_read_permissions) { user_without_permissions }
 
