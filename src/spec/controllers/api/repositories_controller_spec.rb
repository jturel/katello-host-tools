#
# Copyright 2012 Red Hat, Inc.
#
# This software is licensed to you under the GNU General Public
# License as published by the Free Software Foundation; either version
# 2 of the License (GPLv2) or (at your option) any later version.
# There is NO WARRANTY for this software, express or implied,
# including the implied warranties of MERCHANTABILITY,
# NON-INFRINGEMENT, or FITNESS FOR A PARTICULAR PURPOSE. You should
# have received a copy of GPLv2 along with this software; if not, see
# http://www.gnu.org/licenses/old-licenses/gpl-2.0.txt.

require 'spec_helper'
require 'lib/authorization_rules'

describe Api::RepositoriesController, :katello => true do
  include OrchestrationHelper
  include LoginHelperMethods
  include AuthorizationHelperMethods
  include OrchestrationHelper
  include ProductHelperMethods
  include RepositoryHelperMethods
  include OrganizationHelperMethods
  include LocaleHelperMethods

  let(:task_stub) do
    @task = mock(PulpTaskStatus)
    @task.stub(:save!).and_return(true)
    @task.stub(:to_json).and_return("")
    @task
  end
  let(:url) { "http://localhost" }
  let(:type) { "yum" }

  describe "rules" do
    before(:each) do
      disable_product_orchestration
      disable_user_orchestration
      set_default_locale

      @organization = new_test_org
      @controller.stub!(:get_organization).and_return(@organization)
      @provider = Provider.create!(:provider_type=>Provider::CUSTOM, :name=>"foo1", :organization=>@organization)
      Provider.stub!(:find).and_return(@provider)
      @product = Product.new({:name=>"prod", :label=> "prod"})

      @product.provider = @provider
      @product.environments << @organization.library
      @product.stub(:arch).and_return('noarch')
      @product.save!
      Product.stub!(:find).and_return(@product)
      Product.stub!(:find_by_cp_id).and_return(@product)
      ep = EnvironmentProduct.find_or_create(@organization.library, @product)
      @repository = new_test_repo(ep, "repo_1", "#{@organization.name}/Library/prod/repo")
      Repository.stub(:find).and_return(@repository)
      PulpSyncStatus.stub(:using_pulp_task).and_return(task_stub)
      Runcible::Extensions::PackageGroup.stub(:all => {})
      Runcible::Extensions::PackageCategory.stub(:all => {})
    end

    describe "for create" do
      let(:action) {:create}
      let(:req) do
        post 'create', :name => 'repo_1', :url => 'http://www.repo.org', :product_id => 'product_1', :organization_id => @organization.label
      end
      let(:authorized_user) do
        user_with_permissions { |u| u.can(:update, :providers, @provider.id, @organization) }
      end
      let(:unauthorized_user) do
        user_without_permissions
      end
      it_should_behave_like "protected action"
    end

    describe "for show" do
      let(:action) {:show}
      let(:req) { get :show, :id => 1 }
      let(:authorized_user) do
        user_with_permissions { |u| u.can(:read, :providers, @provider.id, @organization) }
      end
      let(:unauthorized_user) do
        user_without_permissions
      end
      it_should_behave_like "protected action"
    end

    describe "for destroy" do
      let(:action) {:destroy}
      let(:req) { get :destroy, :id => 1 }
      let(:authorized_user) do
        user_with_permissions { |u| u.can(:update, :providers, @provider.id, @organization) }
      end
      let(:unauthorized_user) do
        user_without_permissions
      end
      it_should_behave_like "protected action"
    end

    describe "for update" do
      let(:action) {:update}
      let(:req) { put :update, :id => 1, :repository =>{:gpg_key_name => "test" }}
      let(:authorized_user) do
        user_with_permissions { |u| u.can(:update, :providers, @provider.id, @organization) }
      end
      let(:unauthorized_user) do
        user_without_permissions
      end
      it_should_behave_like "protected action"
    end

    describe "for enable" do
      let(:action) {:enable}
      let(:req) { get :enable, :id => 1, :enable => 1 }
      let(:authorized_user) do
        user_with_permissions { |u| u.can(:update, :providers, @provider.id, @organization) }
      end
      let(:unauthorized_user) do
        user_without_permissions
      end
      it_should_behave_like "protected action"
    end

    describe "for package_groups" do
      let(:action) {:package_groups}
      let(:req) { get :package_groups, :id => 1 }
      let(:authorized_user) do
        user_with_permissions { |u| u.can(:read, :providers, @provider.id, @organization) }
      end
      let(:unauthorized_user) do
        user_without_permissions
      end
      it_should_behave_like "protected action"
    end

    describe "for package_group_categories" do
      let(:action) {:package_group_categories}
      let(:req) { get :package_group_categories, :id => 1 }
      let(:authorized_user) do
        user_with_permissions { |u| u.can(:read, :providers, @provider.id, @organization) }
      end
      let(:unauthorized_user) do
        user_without_permissions
      end
      it_should_behave_like "protected action"
    end
  end

  context "unit tests" do
    before(:each) do
      disable_org_orchestration
      disable_product_orchestration

      @organization = Organization.create!(:name=>ProductTestData::ORG_ID, :label=> ProductTestData::ORG_ID, :label => 'admin-org-37070')
      @provider     = @organization.redhat_provider
      @product = Product.new({:name=>"product for repo test", :label=> "product_for_repo_test"})
      @product.provider = @provider
      @product.environments << @organization.library
      @product.stub(:arch).and_return('noarch')
      @product.save!
      @request.env["HTTP_ACCEPT"] = "application/json"
      login_user_api
      set_default_locale

      disable_authorization_rules
    end

    describe "show a repository" do
      it 'should call pulp glue layer' do
        repo_mock = mock(Repository)
        Repository.should_receive(:find).with("1").and_return(repo_mock)
        repo_mock.should_receive(:to_hash)
        get 'show', :id => '1'
      end
    end

    describe "create a repository" do
      before do
        Product.stub(:find_by_cp_id => @product)
        @product.stub!(:custom?).and_return(true)
      end

      it 'should call pulp and candlepin layer' do
        Product.should_receive(:find_by_cp_id).with('product_1').and_return(@product)
        @product.should_receive(:add_repo).and_return({})

        post 'create', :name => 'repo_1', :label => 'repo_1', :url => 'http://www.repo.org', :product_id => 'product_1', :organization_id => @organization.label
      end

      context 'red hat providers' do
        it "does not support creation" do
          @product.stub!(:custom?).and_return(false)
          post 'create', :name => 'repo_1', :label => 'repo_1', :url => 'http://www.repo.org', :product_id => 'product_1', :organization_id => @organization.label
          response.code.should == '400'
        end
      end

      context 'there is already a repo for the product with the same name' do
        it "should notify about conflict" do
          @product.stub(:add_repo).and_return { raise Errors::ConflictException }
          post 'create', :name => 'repo_1', :label => 'repo_1', :url => 'http://www.repo.org', :product_id => 'product_1', :organization_id => @organization.label
          response.code.should == '409'
        end
      end

      context 'some gpg key is assigned to the product' do
        let(:product_gpg) { GpgKey.create!(:name => "Product GPG", :content => "100", :organization => @organization) }
        let(:repo_gpg) { GpgKey.create!(:name => "Repo GPG", :content => "200", :organization => @organization) }

        before do
          @product.update_attributes!(:gpg_key => product_gpg)
        end

        context "we dont provide gpg_key_name key" do
          it "should use the product's key" do
            @product.should_receive(:add_repo).with do |label ,name, url, type, gpg|
              gpg == product_gpg
            end.and_return({})
            post 'create', :name => 'repo_1', :label => 'repo_1', :url => 'http://www.repo.org', :product_id => 'product_1', :organization_id => @organization.label
          end
        end

        context "we provide another gpg_key_name key" do
          it "should use provided key" do
            @product.should_receive(:add_repo).with do |label, name, url, type, gpg|
              gpg == repo_gpg
            end.and_return({})
            post 'create', :name => 'repo_1', :label => 'repo_1', :url => 'http://www.repo.org', :product_id => 'product_1', :organization_id => @organization.label, :gpg_key_name => repo_gpg.name
          end
        end

        context "we provide empty gpg_key_name key" do
          it "should use no gpg key" do
            @product.should_receive(:add_repo).with do |label, name, url, type, gpg|
              gpg == nil
            end.and_return({})
            post 'create', :name => 'repo_1', :label => 'repo_1', :url => 'http://www.repo.org', :product_id => 'product_1', :organization_id => @organization.label, :gpg_key_name => ""
          end
        end

        context "the url is empty" do
          let(:req) do
            post 'create', :name => 'repo_1', :label => 'repo_1', :url => '', :product_id => 'product_1', :organization_id => @organization.label, :gpg_key_name => ""
          end
          it_should_behave_like "bad request"
        end
      end
    end

    describe "update a repository" do
      before do
        @repo = mock(Repository)
      end

      context "Bad request" do
        before { @repo.stub(:redhat? => false) }
        it_should_behave_like "bad request"  do
          let(:req) do
            bad_req = {:id => 123,
                       :repository =>
                          {:bad_foo => "mwahahaha",
                           :gpg_key_name => "Gpg Key"}
            }.with_indifferent_access
            put :update, bad_req
          end
        end
      end

      context "Custom repo" do
        before do
              Repository.should_receive(:find).with("1").and_return(@repo)
          @repo.stub :redhat? => false, :to_hash => { }
        end

        it 'should update values thet migth change' do
          @repo.should_receive(:update_attributes!).with("gpg_key_name" => "gpg_key")
          put :update, {:id => '1', :repository => {:gpg_key_name => "gpg_key"}}
        end
      end

      context "RH repo" do

        before { @repo.stub(:redhat? => true) }

        it "should fail with bad request" do
          put :update, {:id => '1', :repository => {:gpg_key_name => "gpg_key", :name => "another name"}}
          response.code.should eq("400")
        end

      end
    end

    describe "repository discovery" do
      it "should call Resources::Pulp::Proxy.post" do
        url  = "http://url.org"
        type = "yum"

        post 'create', :name => 'repo_1', :url => 'http://www.repo.org', :product_id => 'product_1', :organization_id => @organization.label
      end

      context 'there is already a repo for the product with the same name' do
        before do
          Product.stub(:find_by_cp_id => @product)
          @product.stub(:add_repo).and_return { raise Errors::ConflictException }
          @product.stub!(:custom?).and_return(true)
        end

        it "should notify about conflict" do
          post 'create', :name => 'repo_1', :url => 'http://www.repo.org', :product_id => 'product_1', :organization_id => @organization.label
          response.code.should == '409'
        end
      end

    end

    describe "show a repository" do
      it 'should call pulp glue layer' do
        repo_mock = mock(Repository)
        Repository.should_receive(:find).with("1").and_return(repo_mock)
        repo_mock.should_receive(:to_hash)
        get 'show', :id => '1'
      end
    end

<<<<<<< HEAD
=======
    describe "repository discovery" do
      it "should call Resources::Pulp::Proxy.post" do
        Resources::Pulp::Repository.should_receive(:start_discovery).with(url, type).once.and_return({})
        PulpSyncStatus.should_receive(:using_pulp_task).with({}).and_return(task_stub)
        @controller.stub!(:get_organization).and_return(@organization)

        post 'discovery', :organization_id => "ACME", :url => url, :type => type
      end
    end


>>>>>>> 9ff26a92
    describe "trigger sync complete" do
      before do
        @repo = Repository.new(:pulp_id=>"123", :id=>"123")
        @repo.stub(:environment).and_return(KTEnvironment.new(:name=>"FOO"))
        Repository.stub(:where).and_return([@repo])
        @fake_async = OpenStruct.new
      end
      it "should call async task correctly with no forwarded header" do
        @repo.should_receive(:async).and_return(@fake_async)
        @fake_async.should_receive(:after_sync)
        params = {:task_id=>"123", :payload => {:repo_id=>"123"}}
        post :sync_complete, params
        response.should be_success
      end

      it "should accept a forwarded request from ipv4 localhost" do
        request.env["HTTP_X_FORWARDED_FOR"] = '127.0.0.1'
        @repo.should_receive(:async).and_return(@fake_async)
        @fake_async.should_receive(:after_sync)
        params = {:task_id=>"123", :payload => {:repo_id=>"123"}}
        post :sync_complete, params
        response.should be_success
      end

      it "should accept a forwarded request from ipv6 localhost" do
        request.env["HTTP_X_FORWARDED_FOR"] = '::1'
        @repo.should_receive(:async).and_return(@fake_async)
        @fake_async.should_receive(:after_sync)
        params = {:task_id=>"123", :payload => {:repo_id=>"123"}}
        post :sync_complete, params
        response.should be_success
      end

      it "should get a permission denied if forwarded from a different ip" do
        request.env["HTTP_X_FORWARDED_FOR"] = '192.168.0.1'
        post :sync_complete, {}
        response.status.should == 403
      end
    end

    describe "get list of repository package groups" do
      subject { get :package_groups, :id => "123" }
      before do
          @repo = Repository.new(:pulp_id=>"123", :id=>"123")
          Repository.stub(:find).and_return(@repo)
          Runcible::Extensions::Repository.stub(:package_groups)
      end
      it "should call Pulp layer" do
        Runcible::Extensions::Repository.should_receive(:package_groups).with("123")
        subject
      end
      it { should be_success }
    end

    describe "get list of repository package categories" do
      subject { get :package_group_categories, :id => "123" }

      before do
          @repo = Repository.new(:pulp_id=>"123", :id=>"123")
          Repository.stub(:find).and_return(@repo)
          Runcible::Extensions::Repository.stub(:package_categories)
      end
      it "should call Pulp layer" do
        Runcible::Extensions::Repository.should_receive(:package_categories).with("123")
        subject
      end
      it { should be_success }
    end
  end

end<|MERGE_RESOLUTION|>--- conflicted
+++ resolved
@@ -321,20 +321,6 @@
       end
     end
 
-<<<<<<< HEAD
-=======
-    describe "repository discovery" do
-      it "should call Resources::Pulp::Proxy.post" do
-        Resources::Pulp::Repository.should_receive(:start_discovery).with(url, type).once.and_return({})
-        PulpSyncStatus.should_receive(:using_pulp_task).with({}).and_return(task_stub)
-        @controller.stub!(:get_organization).and_return(@organization)
-
-        post 'discovery', :organization_id => "ACME", :url => url, :type => type
-      end
-    end
-
-
->>>>>>> 9ff26a92
     describe "trigger sync complete" do
       before do
         @repo = Repository.new(:pulp_id=>"123", :id=>"123")
