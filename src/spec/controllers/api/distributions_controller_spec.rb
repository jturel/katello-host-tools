#
# Copyright 2011 Red Hat, Inc.
#
# This software is licensed to you under the GNU General Public
# License as published by the Free Software Foundation; either version
# 2 of the License (GPLv2) or (at your option) any later version.
# There is NO WARRANTY for this software, express or implied,
# including the implied warranties of MERCHANTABILITY,
# NON-INFRINGEMENT, or FITNESS FOR A PARTICULAR PURPOSE. You should
# have received a copy of GPLv2 along with this software; if not, see
# http://www.gnu.org/licenses/old-licenses/gpl-2.0.txt.

require 'spec_helper.rb'

describe Api::DistributionsController, :katello => true do
  include LoginHelperMethods
  include AuthorizationHelperMethods
  include ProductHelperMethods
  include RepositoryHelperMethods

  before(:each) do
    disable_org_orchestration
    disable_product_orchestration
    disable_user_orchestration
    disable_repo_orchestration

    @organization = new_test_org
    @env = @organization.library
    @product = new_test_product(@organization, @env)
    ep_library = EnvironmentProduct.find_or_create(@organization.library, @product)
<<<<<<< HEAD
    @repo = new_test_repo(ep_library, "repo", "#{@organization.name}/Library/prod/repo")

=======
    @repo = Repository.create!(:environment_product => ep_library,
                               :name=> "repo",
                               :label=> "repo_label",
                               :relative_path => "#{@organization.name}/Library/prod/repo",
                               :pulp_id=> "1",
                               :enabled => true,
                               :feed => 'https://localhost')
>>>>>>> a47bcf7c
    @repo.stub(:has_distribution?).and_return(true)
    Repository.stub(:find).and_return(@repo)
    @repo.stub(:distributions).and_return([])
    ::Distribution.stub(:find).and_return([])

    @request.env["HTTP_ACCEPT"] = "application/json"
    login_user_api
  end
  let(:authorized_user) do
    user_with_permissions do |u|
      u.can(:read_contents, :environments, @organization.library.id, @organization)
      u.can(:read, :providers, @provider.id, @organization)
    end
  end
  let(:unauthorized_user) do
    user_without_permissions
  end

  context "rules" do
    describe "get a listing of distributions" do
      let(:action) { :index }
      let(:req) {
        get 'index', :repository_id => @repo.id
      }
      it_should_behave_like "protected action"
    end

    describe "show a distribution" do
      let(:action) { :show }
      let(:req) {
        get 'show', :id => 1, :repository_id => @repo.id
      }
      it_should_behave_like "protected action"
    end
  end

  context "test" do
    before do
      disable_authorization_rules
    end

    describe "get a listing of distributions" do
      it "should call pulp find repo api" do
        Repository.should_receive(:find).once.with(@repo.id).and_return(@repo)
        @repo.should_receive(:distributions)
        get 'index', :repository_id => @repo.id
      end
    end
  end
end
<|MERGE_RESOLUTION|>--- conflicted
+++ resolved
@@ -28,18 +28,7 @@
     @env = @organization.library
     @product = new_test_product(@organization, @env)
     ep_library = EnvironmentProduct.find_or_create(@organization.library, @product)
-<<<<<<< HEAD
     @repo = new_test_repo(ep_library, "repo", "#{@organization.name}/Library/prod/repo")
-
-=======
-    @repo = Repository.create!(:environment_product => ep_library,
-                               :name=> "repo",
-                               :label=> "repo_label",
-                               :relative_path => "#{@organization.name}/Library/prod/repo",
-                               :pulp_id=> "1",
-                               :enabled => true,
-                               :feed => 'https://localhost')
->>>>>>> a47bcf7c
     @repo.stub(:has_distribution?).and_return(true)
     Repository.stub(:find).and_return(@repo)
     @repo.stub(:distributions).and_return([])
