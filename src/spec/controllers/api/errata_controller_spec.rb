#
# Copyright 2011 Red Hat, Inc.
#
# This software is licensed to you under the GNU General Public
# License as published by the Free Software Foundation; either version
# 2 of the License (GPLv2) or (at your option) any later version.
# There is NO WARRANTY for this software, express or implied,
# including the implied warranties of MERCHANTABILITY,
# NON-INFRINGEMENT, or FITNESS FOR A PARTICULAR PURPOSE. You should
# have received a copy of GPLv2 along with this software; if not, see
# http://www.gnu.org/licenses/old-licenses/gpl-2.0.txt.

require 'spec_helper.rb'

describe Api::ErrataController, :katello => true do
  include LoginHelperMethods
  include AuthorizationHelperMethods
<<<<<<< HEAD
  include ProductHelperMethods
  include RepositoryHelperMethods
=======
  include LocaleHelperMethods
>>>>>>> 9ff26a92

  before(:each) do
    disable_org_orchestration
    disable_product_orchestration
    disable_user_orchestration
    disable_repo_orchestration
    set_default_locale

    @organization = new_test_org
    @env = @organization.library
    @product = new_test_product(@organization, @env)
    ep_library = EnvironmentProduct.find_or_create(@organization.library, @product)
    @repo = new_test_repo(ep_library, "repo", "#{@organization.name}/Library/prod/repo")

    @product.stub(:repos).and_return([@repository])
    @repo.stub(:has_distribution?).and_return(true)
    Repository.stub(:find).and_return(@repo)

    KTEnvironment.stub(:find).and_return(@organization.library)
    @erratum = {}
    @erratum.stub(:repoids).and_return([ @repo.pulp_id ])
    ::Errata.stub(:find => @erratum)
    ::Errata.stub(:filter => @erratum)

    @request.env["HTTP_ACCEPT"] = "application/json"
    login_user_api
  end

  let(:authorized_user) do
    user_with_permissions do |u|
      u.can(:read_contents, :environments, @organization.library.id, @organization)
      u.can(:read, :providers, @provider.id, @organization)
    end
  end
  let(:unauthorized_user) do
    user_without_permissions
  end

  context "rules" do
    describe "get a listing by repo" do
      let(:action) { :index }
      let(:req) {
        get 'index', :repoid => @repo.id, :type => 'security'
      }
      it_should_behave_like "protected action"
    end

    describe "get a listing by env" do
      let(:action) { :index }
      let(:req) {
        get 'index', :type => 'security', :environment_id => "123"
      }
      it_should_behave_like "protected action"
    end

    describe "show" do
      let(:action) { :show }
      let(:req) {
        get 'show', :id => 1, :repository_id => @repo.id
      }
      it_should_behave_like "protected action"
    end
  end

  context "test" do
    before do
      disable_authorization_rules
    end

    describe "get a listing of erratas" do
      before(:each) do
        @repo = mock(Glue::Pulp::Repo)
      end

      it "should call pulp find repo api" do
        ::Errata.should_receive(:filter).once.with(:repoid => 1).and_return([])
        get 'index', :repoid => 1
      end

      it "should accept type as filter attribute" do
        ::Errata.should_receive(:filter).once.with(:repoid => 1, :type => 'security').and_return([])
        get 'index', :repoid => 1, :type => 'security'

        ::Errata.should_receive(:filter).once.with(:type => 'security', :environment_id => '123').and_return([])
        get 'index', :type => 'security', :environment_id => "123"

        ::Errata.should_receive(:filter).once.with(:severity => 'critical', :environment_id => '123').and_return([])
        get 'index', :severity => 'critical', :environment_id => "123"

        ::Errata.should_receive(:filter).once.with(:severity => 'critical', :product_id => 'product-123', :environment_id => '123').and_return([])
        get 'index', :severity => 'critical', :product_id => 'product-123', :environment_id => "123"
      end

      it "should not accept a call without specifying envirovnemnt or repoid" do
        get 'index', :type => 'security'
        response.response_code.should == 400
      end
    end

    describe "show an erratum" do
      it "should call pulp find errata api" do
        ::Errata.should_receive(:find).once.with(1)
        get 'show', :id => 1, :repository_id => 1
      end
    end
  end

end
<|MERGE_RESOLUTION|>--- conflicted
+++ resolved
@@ -15,12 +15,9 @@
 describe Api::ErrataController, :katello => true do
   include LoginHelperMethods
   include AuthorizationHelperMethods
-<<<<<<< HEAD
   include ProductHelperMethods
   include RepositoryHelperMethods
-=======
   include LocaleHelperMethods
->>>>>>> 9ff26a92
 
   before(:each) do
     disable_org_orchestration
