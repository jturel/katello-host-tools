#
# Copyright 2011 Red Hat, Inc.
#
# This software is licensed to you under the GNU General Public
# License as published by the Free Software Foundation; either version
# 2 of the License (GPLv2) or (at your option) any later version.
# There is NO WARRANTY for this software, express or implied,
# including the implied warranties of MERCHANTABILITY,
# NON-INFRINGEMENT, or FITNESS FOR A PARTICULAR PURPOSE. You should
# have received a copy of GPLv2 along with this software; if not, see
# http://www.gnu.org/licenses/old-licenses/gpl-2.0.txt.

require 'spec_helper'

describe SystemsController do
  include LoginHelperMethods
  include LocaleHelperMethods
  include SystemHelperMethods
  include AuthorizationHelperMethods

  describe "rules" do
    let(:uuid) { '1234' }
    before (:each) do
      setup_system_creation
      @environment = KTEnvironment.new(:name => 'test', :prior => @organization.locker.id, :organization => @organization)
      @environment.save!
      Candlepin::Consumer.stub!(:create).and_return({:uuid => uuid, :owner => {:key => uuid}})
      Candlepin::Consumer.stub!(:update).and_return(true)
      @system = System.create!(:name=>"bar1", :environment => @environment, :cp_type=>"system", :facts=>{"Test" => ""})
      @run_auth_action = lambda do |resource, perm|
            if :organization == resource
              user_with_permissions { |u| u.can([perm], :organizations, nil, @organization) }
            else
              user_with_permissions { |u| u.can([perm], :environments, @environment.id, @organization) }
            end
      end
    end

    [:read_systems, :register_systems, :update_systems, :delete_systems].each do |perm|
      [:environment, :organization].each do |resource|

        describe "GET index with #{perm} on #{resource} " do
          let(:action) {:items}
          let(:req) { get :items}
          let(:authorized_user) do
            @run_auth_action.call(resource, perm)
          end
          let(:unauthorized_user) do
            user_without_permissions
          end
          let(:on_success) do
            assigns[:items].should include @system
          end
          it_should_behave_like "protected action"
        end

        describe "GET index multiple orgs with #{perm} on #{resource}" do
          before do
            new_test_org
            @environment = KTEnvironment.new(:name => 'test2', :prior => @organization.locker.id, :organization => @organization)
            @system2 = System.create!(:name=>"bar2", :environment => @environment, :cp_type=>"system", :facts=>{"Test" => ""})
          end
          let(:action) {:items}
          let(:req) { get :items}
          let(:authorized_user) do
            @run_auth_action.call(resource, perm)
          end
          let(:unauthorized_user) do
            user_without_permissions
          end
          let(:on_success) do
            assigns[:items].should include @system2
            assigns[:items].should_not include @system
          end
          it_should_behave_like "protected action"
        end

        describe "show sys with #{perm} on #{resource}" do
          let(:action) {:show}
          let(:req) { get :show, :id => @system.id}
          let(:authorized_user) do
            @run_auth_action.call(resource, perm)
          end
          let(:unauthorized_user) do
            user_without_permissions
          end
          it_should_behave_like "protected action"
        end

        describe "edit sys with #{perm} on #{resource} " do
          let(:action) {:update}
          let(:req) {post :update,{ :id => @system.id, :system => { :name=> "foo" }}}
          let(:authorized_user) do
            @run_auth_action.call(resource, perm)
          end
          let(:unauthorized_user) do
            user_with_permissions { |u| u.can(:read_systems, :organizations, nil, @organization) }
          end
          it_should_behave_like "protected action"
        end if perm == :update_systems


        describe "show manageable environments with #{perm} on #{resource} " do
          let(:action) {:environments}
          let(:req) { get :environments, :id => @system.id}
          let(:authorized_user) do
            @run_auth_action.call(resource, perm)
          end
          let(:unauthorized_user) do
            user_without_permissions
          end
          it_should_behave_like "protected action"
        end
      end
    end
   end

  describe "main" do
    let(:uuid) { '1234' }

    before (:each) do
      login_user
      set_default_locale

      @organization = setup_system_creation
      @environment = KTEnvironment.new(:name => 'test', :prior => @organization.locker.id, :organization => @organization)
      @environment.save!

      controller.stub!(:errors)
      controller.stub!(:notice)

      Candlepin::Consumer.stub!(:create).and_return({:uuid => uuid, :owner => {:key => uuid}})
      Candlepin::Consumer.stub!(:update).and_return(true)

      Pulp::Consumer.stub!(:create).and_return({:uuid => uuid, :owner => {:key => uuid}})
      Pulp::Consumer.stub!(:update).and_return(true)
    end

    describe "viewing systems" do      
      before (:each) do
        100.times{|a| System.create!(:name=>"bar#{a}", :environment => @environment, :cp_type=>"system", :facts=>{"Test" => ""})}
        @systems = System.select(:id).where(:environment_id => @environment.id).all.collect{|s| s.id}
      end

      it "should show the system 2 pane list" do
        get :index
        response.should be_success
        response.should render_template("index")
      end

      it "should render the first 25 systems" do
        get :items
        response.should be_success
        response.should render_template("list_systems")
        assigns[:items_offset].collect{|sys| sys.id}.should == @systems[0..24]
      end

      describe 'with an offset' do
        pending "should return a portion of systems" do
          get :items, :offset=>25
          response.should be_success
          response.should render_template("list_systems")
          assigns[:items_offset].should include System.where(:name => "bar35")
        end
      end

      it "should throw an exception when the search parameters are invalid" do
        controller.should_receive(:errors)
        get :items, :search => 1
        response.should_not be_success
      end

      describe 'and requesting individual data' do
        before (:each) do
          @system = System.create!(:name=>"verbose", :environment => @environment, :cp_type=>"system", :facts=>{"Test1"=>1, "verbose_facts" => "Test facts"})

          Pulp::Consumer.stub!(:installed_packages).and_return([])
        end

        it "it should show facts" do
          get :facts, :id => @system.id
          response.should be_success
          response.should render_template("facts")
        end

        it "should show subscriptions" do
          @system.stub(:facts).and_return({'cpu.cpu_socket(s)'=>"3"})
          System.stub(:find).and_return(@system)
          get :subscriptions, :id => @system.id
          response.should be_success
          response.should render_template("subscriptions")
        end

<<<<<<< HEAD
        it "should show packages", :katello => true do
          get :packages, :id => @system.id
          response.should be_success
          response.should render_template("packages")
        end

=======
>>>>>>> f38249e6
        it "should show systems by env" do
          @environment2 = KTEnvironment.new(:name => 'testenv', :prior => @organization.locker.id, :organization => @organization)
          @environment2.save!
          @system2 = System.create!(:name=>"verbose2", :environment => @environment2, :cp_type=>"system", :facts=>{"Test1"=>1, "verbose_facts" => "Test facts"})
          get :environments, :env_id => @environment2.id
          assigns[:systems].should include System.find(@system2.id)
          response.should be_success
        end
      end
    end

    describe 'updating a system' do
      before (:each) do
        @system = System.create!(:name=>"bar", :environment => @environment, :cp_type=>"system", :facts=>{"Test" => ""})
      end

      it "should update the system name" do
        put :update, { :id => @system.id, :system => { :name=> "foo" }}
        response.should be_success
        assigns[:system].name.should == "foo"
      end

      it "should update a subscription" do
        put :update_subscriptions, { :id => @system.id, :system => { :name=> "foo" }}
        response.should be_success
      end

      it "should throw an error with bad parameters" do
        invalid_name = " Foo   "
        put :update, { :id => @system.id, :system => { :name=> invalid_name }}
        response.should_not be_success
        System.where(:name=>invalid_name).should be_empty
      end
    end


    describe 'bulk deleting a system' do
      before (:each) do
        @system = System.create!(:name=>"bar", :environment => @environment, :cp_type=>"system", :facts=>{"Test" => ""})
        System.stub(:find).and_return [@system]
      end
      it "should delete the system" do
        @system.should_receive(:destroy)
        delete :bulk_destroy, { :ids => [@system.id]}
        response.should be_success
      end

      
    end

  end

end<|MERGE_RESOLUTION|>--- conflicted
+++ resolved
@@ -191,15 +191,6 @@
           response.should render_template("subscriptions")
         end
 
-<<<<<<< HEAD
-        it "should show packages", :katello => true do
-          get :packages, :id => @system.id
-          response.should be_success
-          response.should render_template("packages")
-        end
-
-=======
->>>>>>> f38249e6
         it "should show systems by env" do
           @environment2 = KTEnvironment.new(:name => 'testenv', :prior => @organization.locker.id, :organization => @organization)
           @environment2.save!
