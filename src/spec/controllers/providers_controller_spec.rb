--- conflicted
+++ resolved
@@ -66,7 +66,6 @@
       response.should be_success
     end
 
-<<<<<<< HEAD
     it "Should be able to get repo discovery screen" do
       get 'repo_discovery', {:id=>@provider.id}
       response.should be_success
@@ -98,7 +97,6 @@
       response.should be_success
     end
 
-=======
     describe "refresh_products" do
       context "non redhat provider specified" do
         let(:provider) { Provider.create!(:provider_type => Provider::CUSTOM, :name => "foo1", :organization => @organization) }
@@ -121,7 +119,6 @@
         end
       end
     end
->>>>>>> f7938ea0
   end
 
   describe "should be able to create a custom provider", :katello => true do
