--- conflicted
+++ resolved
@@ -66,10 +66,7 @@
 
   end
 
-<<<<<<< HEAD
-  describe "rules", :katello => true do
-=======
-  describe "should be able to create a custom provider" do
+  describe "should be able to create a custom provider", :katello => true do
     before do
       disable_product_orchestration
       controller.stub(:search_validate).and_return(true)
@@ -87,8 +84,7 @@
       end
     end
   end
-  describe "rules" do
->>>>>>> 8563f234
+  describe "rules", :katello => true do
     before (:each) do
       @organization = new_test_org
       @provider = Provider.create!(:provider_type=>Provider::CUSTOM, :name=>"foo1", :organization=>@organization)
