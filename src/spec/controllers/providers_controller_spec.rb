--- conflicted
+++ resolved
@@ -57,14 +57,7 @@
 
   end
 
-<<<<<<< HEAD
-
   describe "rules", :katello => true do
-
-
-=======
-  describe "rules" do
->>>>>>> f9175ebf
     before (:each) do
       @organization = new_test_org
       @provider = Provider.create!(:provider_type=>Provider::CUSTOM, :name=>"foo1", :organization=>@organization)
