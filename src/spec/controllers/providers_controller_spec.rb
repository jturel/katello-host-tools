--- conflicted
+++ resolved
@@ -60,13 +60,9 @@
   end
 
 
-<<<<<<< HEAD
   describe "rules", :katello => true do
-=======
 
 
-  describe "rules" do
->>>>>>> ebc2e52a
     before (:each) do
       @organization = new_test_org
       @provider = Provider.create!(:provider_type=>Provider::CUSTOM, :name=>"foo1", :organization=>@organization)
