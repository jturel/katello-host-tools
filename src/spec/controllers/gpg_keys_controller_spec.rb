#
# Copyright 2011 Red Hat, Inc.
#
# This software is licensed to you under the GNU General Public
# License as published by the Free Software Foundation; either version
# 2 of the License (GPLv2) or (at your option) any later version.
# There is NO WARRANTY for this software, express or implied,
# including the implied warranties of MERCHANTABILITY,
# NON-INFRINGEMENT, or FITNESS FOR A PARTICULAR PURPOSE. You should
# have received a copy of GPLv2 along with this software; if not, see
# http://www.gnu.org/licenses/old-licenses/gpl-2.0.txt.

require 'spec_helper'

describe GpgKeysController, :katello => true do

  include LoginHelperMethods
  include LocaleHelperMethods
  include OrganizationHelperMethods
  include AuthorizationHelperMethods

  module GPGKeyControllerTest
    GPGKEY_INVALID = {}
    GPGKEY_NAME_INVALID = {:name => ""}
    GPGKEY_NAME = {:name => "Test GPG Key Updated"}
    GPGKEY_CONTENT = {:content => "Test GPG Key Updated key contents."}
    GPGKEY_CONTENT_UPLOAD = {}
  end

  before(:each) do
    set_default_locale
    login_user({:mock => false})
    controller.stub(:validate_search).and_return(true)
    @file = mock(Object)
    @file.stub_chain(:tempfile, :path).and_return('test_key.gpg')
    @file.stub!(:read).and_return("This is uploaded key data.")

    @organization = new_test_org
    @gpg_key = GpgKey.create!( :name => "Another Test Key", :content => "This is the key data string", :organization => @organization )
    @gpg_key_params_pasted = { :gpg_key => { :name => "Test Key", :content => "This is the pasted key data string" } }
    @gpg_key_params_uploaded = { :gpg_key => { :name => "Test Key", :content_upload => @file } }
  end

  describe "rules" do
    let(:action) {:items }
    let(:req) { get :items }
    let(:authorized_user) do
      user_with_permissions { |u| u.can(:gpg, :organizations, nil, @organization) }
    end
    let(:unauthorized_user) do
      user_without_permissions
    end
    it_should_behave_like "protected action"
  end

  describe "GET index" do
    it "renders the index template" do
      get :index
      response.should render_template(:index)
    end

    it "should be successful" do
      get :index
      response.should be_success
    end
  end

  describe "GET show" do
    describe "with valid GPG Key id" do
      it "renders a list update partial for 2pane" do
        get :show, :id => @gpg_key.id
        response.should render_template(:partial => "common/_list_update")
      end

      it "should be successful" do
        get :show, :id => @gpg_key.id
        response.should be_success
      end
    end

    describe "with invalid GPG Key id" do
      it "should generate an error notice" do
        controller.should notify.exception
        get :show, :id => 9999
      end

      it "should be unsuccessful" do
        get :show, :id => 9999
        response.should_not be_success
      end
    end
  end


  describe "GET new" do
    it "renders a new partial for 2pane" do
      get :new
      response.should render_template(:partial => "_new")
    end

    it "should be successful" do
      get :new
      response.should be_success
    end
  end

  describe "GET edit" do
    describe "with valid GPG Key id" do
      it "renders an edit partial for 2pane" do
        get :edit, :id => @gpg_key.id
        response.should render_template(:partial => "_edit")
      end

      it "should be successful" do
        get :edit, :id => @gpg_key.id
        response.should be_success
      end
    end

    describe "with invalid activation key id" do
      it "should generate an error notice" do
        controller.should notify.exception
        get :edit, :id => 9999
      end

      it "should be unsuccessful" do
        get :edit, :id => 9999
        response.should_not be_success
      end
    end
  end

  describe "POST create" do
    before :each do
      controller.stub(:search_validate).and_return(true)
    end

    describe "with valid params" do
      describe "that include a copy/pasted GPG Key" do
        it "should be successful" do
          post :create, @gpg_key_params_pasted
          response.should be_success
        end
        
        it "assigns a newly created GPG Key" do
          post :create, @gpg_key_params_pasted
          assigns[:gpg_key].name.should eq(@gpg_key_params_pasted[:gpg_key][:name])
          assigns[:gpg_key].content.should eq(@gpg_key_params_pasted[:gpg_key][:content])
        end
  
        it "renders list item partial for 2 pane" do
          post :create, @gpg_key_params_pasted
          response.should render_template(:partial => "common/_list_item")
        end
        
        it "should generate a success notice" do
          controller.should notify.success
          post :create, @gpg_key_params_pasted
        end
      end
      
      describe "that include an uploaded GPG Key file" do
        it "should be successful" do
          post :create, @gpg_key_params_uploaded
          response.should be_success
        end
        
        it "assigns a newly created GPG Key" do
          post :create, @gpg_key_params_uploaded
          assigns[:gpg_key].name.should eq(@gpg_key_params_uploaded[:gpg_key][:name])
          assigns[:gpg_key].content.should eq(@file.read)
        end
  
        it "renders list item partial for 2 pane" do
          post :create, @gpg_key_params_uploaded
          response.should render_template(:partial => "common/_list_item")
        end
        
        it "should generate a success notice" do
          controller.should notify.success
          post :create, @gpg_key_params_uploaded
        end
      end
    end

    describe "with invalid params" do
      it "should generate an error notice" do
        controller.should notify.exception
        post :create, GPGKeyControllerTest::GPGKEY_INVALID
      end

      it "should be unsuccessful" do
        post :create, GPGKeyControllerTest::GPGKEY_INVALID
        response.should_not be_success
      end

      it_should_behave_like "bad request"  do
        let(:req) do
          bad_req = @gpg_key_params_pasted
          bad_req[:gpg_key][:bad_foo] = "mwahaha"
          post :create, bad_req
        end
      end
    end
    
    describe "with inclusive search parameters" do
      it "should render list item partial for 2pane" do
        @gpg_key_params_pasted[:search] = 'name ~ Test'
        post :create, @gpg_key_params_pasted
        response.should render_template(:partial => "common/_list_item")
      end
    end
    
    describe "with exclusive search parameters" do
      before :each do
        controller.stub(:search_validate).and_return(false)
      end

      it "should return no match indicator" do
        @gpg_key_params_pasted[:search] = 'name ~ Fake'
        post :create, @gpg_key_params_pasted
        response.body.should eq("{\"no_match\":true}")
      end
      
      it "should generate message notice" do
<<<<<<< HEAD
        controller.should notify.success
        post :create, @gpg_key_params_pasted, :search => 'name ~ Fake'
=======
        @gpg_key_params_pasted[:search] = 'name ~ Fake'
        controller.should_receive(:notice).twice
        post :create, @gpg_key_params_pasted
>>>>>>> 0e273d46
      end
    end
  end

  describe "PUT update" do
    before :each do
      controller.stub(:search_validate).and_return(true)
    end

    describe "authorization rules should behave like" do
      let(:action) { :update }
      let(:req) { put :update, :id => @gpg_key.id, :gpg_key => GPGKeyControllerTest::GPGKEY_NAME }
      let(:authorized_user) do
        user_with_permissions { |u| u.can(:gpg, :organizations, nil, @organization)}
      end
      let(:unauthorized_user) do
        user_with_permissions { |u| u.can(:read, :organizations, nil, @organization)}
      end
      it_should_behave_like "protected action"
    end

    describe "with valid GPG Key ID" do
      describe "with valid params" do
        it "should update requested field - name" do
          put :update, :id => @gpg_key.id, :gpg_key => GPGKeyControllerTest::GPGKEY_NAME
          assigns[:gpg_key].name.should eq(GPGKeyControllerTest::GPGKEY_NAME[:name])
        end
  
        it "should generate a success notice" do
          controller.should notify.success
          put :update, :id => @gpg_key.id, :gpg_key => GPGKeyControllerTest::GPGKEY_NAME
        end
  
        it "should not redirect from edit view" do
          put :update, :id => @gpg_key.id, :gpg_key => GPGKeyControllerTest::GPGKEY_NAME
          response.should_not be_redirect
        end
  
        it "should be successful" do
          put :update, :id => @gpg_key.id, :gpg_key => GPGKeyControllerTest::GPGKEY_NAME
          response.should be_success
        end
        
        describe "that include a copy/pasted GPG Key" do
          it "should update requested field - content" do
            put :update, :id => @gpg_key.id, :gpg_key => GPGKeyControllerTest::GPGKEY_CONTENT
            assigns[:gpg_key].content.should eq(GPGKeyControllerTest::GPGKEY_CONTENT[:content])
          end
    
          it "should generate a success notice" do
            controller.should notify.success
            put :update, :id => @gpg_key.id, :gpg_key => GPGKeyControllerTest::GPGKEY_CONTENT
          end
    
          it "should not redirect from edit view" do
            put :update, :id => @gpg_key.id, :gpg_key => GPGKeyControllerTest::GPGKEY_CONTENT
            response.should_not be_redirect
          end
    
          it "should be successful" do
            put :update, :id => @gpg_key.id, :gpg_key => GPGKeyControllerTest::GPGKEY_CONTENT
            response.should be_success
          end
        end

        describe "that include an uploaded GPG Key file" do
          before(:each) do
            @gpg_key_file = mock(Object)
            @gpg_key_file.stub_chain(:tempfile, :path).and_return('test_key.gpg')
            @gpg_key_file.stub!(:read).and_return("This is uploaded key data.")
            
            @GPGKEY_CONTENT_UPLOAD = { :content_upload => @gpg_key_file }
          end
          
          it "should update requested field - content_upload" do
            put :update, :id => @gpg_key.id, :gpg_key => @GPGKEY_CONTENT_UPLOAD
            assigns[:gpg_key].content.should eq(@gpg_key_file.read)
          end
    
          it "should generate a success notice" do
            controller.should notify.success
            put :update, :id => @gpg_key.id, :gpg_key => @GPGKEY_CONTENT_UPLOAD
          end
    
          it "should not redirect from edit view" do
            put :update, :id => @gpg_key.id, :gpg_key => @GPGKEY_CONTENT_UPLOAD
            response.should_not be_redirect
          end
    
          it "should be successful" do
            put :update, :id => @gpg_key.id, :gpg_key => @GPGKEY_CONTENT_UPLOAD
            response.should be_success
          end
        end
      end

      describe "with invalid params" do
        it "should generate an error notice" do
          controller.should notify.exception
          put :update, :id => @gpg_key.id, :gpg_key => GPGKeyControllerTest::GPGKEY_NAME_INVALID
        end

        it "should be unsuccessful" do
          put :update, :id => @gpg_key.id, :gpg_key => GPGKeyControllerTest::GPGKEY_NAME_INVALID
          response.should_not be_success
        end

        it_should_behave_like "bad request"  do
          let(:req) do
            bad_req = {:id => @gpg_key.id, :gpg_key => GPGKeyControllerTest::GPGKEY_CONTENT}
            bad_req[:gpg_key][:bad_foo] = "mwahaha"
            put :update, bad_req
          end
        end
      end
    end

    describe "with invalid GPG Key ID" do
      it "should generate an error notice" do
        controller.should notify.exception
        put :update, :id => 9999, :gpg_key => GPGKeyControllerTest::GPGKEY_NAME
      end

      it "should be unsuccessful" do
        put :update, :id => 9999, :gpg_key => GPGKeyControllerTest::GPGKEY_NAME
        response.should_not be_success
      end
    end
    
    describe "with inclusive search parameters" do
      it "should generate a single notice" do
        controller.should notify.success
        put :update, :id => @gpg_key.id, :gpg_key => GPGKeyControllerTest::GPGKEY_NAME, :search => 'name ~ Test'
      end
    end
    
    describe "with exclusive search parameters" do
      it "should generate message notice" do
        controller.stub(:search_validate).and_return(false)
        controller.should notify(:success, :message)
        put :update, :id => @gpg_key.id, :gpg_key => GPGKeyControllerTest::GPGKEY_NAME, :search => 'name ~ Fake'
      end
    end
  end

  describe "DELETE destroy" do
    describe "with valid GPG Key id" do
      before (:each) do
        controller.stub!(:render).and_return("") #ignore missing list_remove js partial
      end

      it "should delete the GPG Key" do
        delete :destroy, :id => @gpg_key.id
        GpgKey.exists?(@gpg_key.id).should be_false
      end

      it "should generate a success notice" do
        controller.should notify.success
        delete :destroy, :id => @gpg_key.id
      end

      it "should be successful" do
        delete :destroy, :id => @gpg_key.id
        response.should be_success
      end
    end

    describe "with invalid GPG Key id" do
      it "should generate an error notice" do
        controller.should notify.exception
        delete :destroy, :id => 9999
      end

      it "should be unsuccessful" do
        delete :destroy, :id => 9999
        response.should_not be_success
      end
    end
  end

end<|MERGE_RESOLUTION|>--- conflicted
+++ resolved
@@ -223,14 +223,9 @@
       end
       
       it "should generate message notice" do
-<<<<<<< HEAD
-        controller.should notify.success
-        post :create, @gpg_key_params_pasted, :search => 'name ~ Fake'
-=======
         @gpg_key_params_pasted[:search] = 'name ~ Fake'
-        controller.should_receive(:notice).twice
+        controller.should notify(:success, :exception)
         post :create, @gpg_key_params_pasted
->>>>>>> 0e273d46
       end
     end
   end
