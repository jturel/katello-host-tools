#
# Copyright 2011 Red Hat, Inc.
#
# This software is licensed to you under the GNU General Public
# License as published by the Free Software Foundation; either version
# 2 of the License (GPLv2) or (at your option) any later version.
# There is NO WARRANTY for this software, express or implied,
# including the implied warranties of MERCHANTABILITY,
# NON-INFRINGEMENT, or FITNESS FOR A PARTICULAR PURPOSE. You should
# have received a copy of GPLv2 along with this software; if not, see
# http://www.gnu.org/licenses/old-licenses/gpl-2.0.txt.

require 'spec_helper'

describe PasswordResetsController do
  include LoginHelperMethods
  include LocaleHelperMethods

  before (:each) do
    set_default_locale
    login_user

    @testuser_username = "TestUser"
    @testuser_password = "foobar"
    @testuser_email = "TestUser@somewhere.com"
    @testuser_password_reset_token = "random_token_asdklfjasdlfkjadf"
    @testuser_password_reset_sent_at = Time.zone.now
    @testuser = mock_model(User, :username => @testuser_username, :password => @testuser_password,
                           :email => @testuser_email, :password_reset_token => @testuser_password_reset_token,
                           :password_reset_sent_at => @testuser_password_reset_sent_at)
  end

  describe "POST create" do
    before (:each) do
      @params = {:username => @testuser_username, :email => @testuser_email}

      User.stub!(:find_by_username_and_email!).and_return(@testuser)
      @testuser.stub!(:send_password_reset)
    end

    it "should send an email with password reset details" do
      @testuser.should_receive(:send_password_reset)
      post :create, @params
      response.should be_success
    end

    it "should generate a notice to inform user of email sent" do
      controller.should notify.success
      post :create, @params
      response.should be_success
    end

    it_should_behave_like "bad request"  do
      let(:req) do
        bad_req = @params
        bad_req[:bad_foo] = "mwahaha"
        post :create, bad_req
      end
    end
  end

  describe "PUT update" do
    before (:each) do
      @new_password = "mynewpassword"
      @params = {:id => @testuser_password_reset_token, :user => {:password => @new_password}}

      User.stub!(:find_by_password_reset_token!).and_return(@testuser)
      @testuser.stub!(:update_attributes).and_return true
    end

    it "should update the user's password and reset the token details" do
      @testuser.should_receive(:update_attributes).
          with("password" => @new_password, "password_reset_token" => nil, "password_reset_sent_at" => nil)
      put :update, @params
      response.should be_success
    end

    it "should generate a notice" do
      controller.should notify.success
      put :update, @params
      response.should be_success
    end

    it "should generate an error notice, if exception raised" do
<<<<<<< HEAD
      @testuser.stub!(:update_attributes!).and_raise(StandardError)
      controller.should_receive(:notice).with(anything(), hash_including(:level => :error))
=======
      @testuser.stub!(:update_attributes).and_return(false)
      controller.should notify.invalid_record
>>>>>>> 7e126ab0
      put :update, @params
    end
    it_should_behave_like "bad request"  do
      let(:req) do
        bad_req = @params
        bad_req[:user][:bad_foo] = "mwahaha"
        put :update, bad_req
      end
    end


  end

  describe "GET edit" do  
    before (:each) do
      User.stub!(:find_by_password_reset_token!).and_return(@testuser)
    end

    it "successfully renders password reset edit page" do
      get :edit, :id => @testuser_password_reset_token
      response.should render_template("common/user_session", "layouts/converge-ui/change_password_layout")
      response.should be_success
    end
  end

  describe "GET email_logins" do
    before (:each) do
      @params = {:email => @testuser_email}

      User.stub!(:where).and_return([@testuser])
      UserMailer.stub!(:send_logins)
    end

    it "should send an email with the user's logins" do
      UserMailer.should_receive(:send_logins)
      post :email_logins, @params
      response.should be_success
    end

    it "should generate a notice to inform user of email sent" do
      controller.should notify.success
      post :email_logins, @params
      response.should be_success
    end
  end
end<|MERGE_RESOLUTION|>--- conflicted
+++ resolved
@@ -82,13 +82,8 @@
     end
 
     it "should generate an error notice, if exception raised" do
-<<<<<<< HEAD
-      @testuser.stub!(:update_attributes!).and_raise(StandardError)
-      controller.should_receive(:notice).with(anything(), hash_including(:level => :error))
-=======
       @testuser.stub!(:update_attributes).and_return(false)
       controller.should notify.invalid_record
->>>>>>> 7e126ab0
       put :update, @params
     end
     it_should_behave_like "bad request"  do
