#
# Copyright 2011 Red Hat, Inc.
#
# This software is licensed to you under the GNU General Public
# License as published by the Free Software Foundation; either version
# 2 of the License (GPLv2) or (at your option) any later version.
# There is NO WARRANTY for this software, express or implied,
# including the implied warranties of MERCHANTABILITY,
# NON-INFRINGEMENT, or FITNESS FOR A PARTICULAR PURPOSE. You should
# have received a copy of GPLv2 along with this software; if not, see
# http://www.gnu.org/licenses/old-licenses/gpl-2.0.txt.

require 'spec_helper'

describe OrganizationsController do  
  include LoginHelperMethods
  include LocaleHelperMethods
  include OrganizationHelperMethods

  module OrgControllerTest
    ORG_ID = 1
    ORGANIZATION = {:name => "organization_name", :description => "organization_description", :cp_key => "organization_name"}
  end


  before (:each) do
    login_user
    set_default_locale
    controller.stub!(:notice)
    controller.stub!(:errors)
  end
  
  describe "create a root org" do        
    describe 'with valid parameters' do
      before (:each) do
        # for these tests we need full user
        login_user :mock => false

        @organization = new_test_org #controller.current_organization
        controller.stub!(:current_organization).and_return(@organization)
      end
  
      it 'should create organization' do
        post 'create', OrgControllerTest::ORGANIZATION
        response.should_not redirect_to(:action => 'new')
        response.should be_success
        assigns[:organization].name.should == OrgControllerTest::ORGANIZATION[:name]

      end

      it 'should create organization and account for spaces' do
        post 'create', {:name => "multi word organization", :description => "spaced out organization"}
        response.should_not redirect_to(:action => 'new')
        response.should be_success
        assigns[:organization].name.should == "multi word organization"
        assigns[:organization].cp_key.should == "multi_word_organization"
      end

      it 'should generate a success notice' do
        controller.should_receive(:notice)
        post 'create', OrgControllerTest::ORGANIZATION
        response.should be_success
      end      
    end
    
    describe 'with invalid paramaters' do
      it 'should generate an error notice' do
        controller.should_receive(:errors)
        post 'create', { :name => "", :description => "" }
        response.should_not be_success
      end
      
    end
    
  end
  
  describe "get a listing of organizations" do
    before (:each) do
     new_test_org
    end
    it 'should call katello organization find api' do
      get 'index'
      assigns(:organizations).should eq([@organization])
      response.should be_success
    end

    it 'should allow for an offset' do
      get 'items', :offset=>5
      assigns(:organizations).should eq([])
      response.should be_success
    end
  end
  

  describe "delete an organization" do
    
    describe "with no exceptions thrown" do
      before (:each) do
        @controller.stub!(:render).and_return("") #fix for not finding partial
<<<<<<< HEAD
        @organization = new_test_org
        mock_auth(@organization)
=======
        
        @organization = mock_model(Organization)
        @organization.stub!(:name).and_return(OrgControllerTest::ORGANIZATION[:name])
>>>>>>> d773c507
        Organization.stub!(:first).and_return(@organization)
      end

      it 'should call katello organization destroy api if there are more than 1 organizations' do
        Organization.stub!(:count).and_return(2)   
        @organization.should_receive(:destroy)
        delete 'destroy', :id => OrgControllerTest::ORG_ID
      end 
      
      it "should generate a success notice" do
        Organization.stub!(:count).and_return(2)
        controller.should_receive(:notice)
        delete 'destroy', :id => OrgControllerTest::ORG_ID
      end
      
      it "should be successful" do
        Organization.stub!(:count).and_return(2)
        delete 'destroy', :id => OrgControllerTest::ORG_ID
        response.should be_success
      end
      
      it "should generate an errors notice" do
        controller.should_receive(:errors)
        delete 'destroy', :id => OrgControllerTest::ORG_ID
      end
    end
    
    describe "exception is thrown in katello api" do
      before (:each) do
        @organization = new_test_org
        @organization.stub!(:destroy).and_raise(Exception)
        Organization.stub!(:first).and_return(@organization)
      end
      
      it "should generate an error notice" do
        controller.should_receive(:errors)
        delete 'destroy', :id =>  OrgControllerTest::ORG_ID
      end
      
      it "should redirect to show view" do
        delete 'destroy', :id =>  OrgControllerTest::ORG_ID
        response.should_not be_success
      end      
    end
  end
  
  describe "update a organization" do
    
    describe "with no exceptions thrown" do

      before (:each) do
        @organization = new_test_org
        @organization.stub!(:update_attributes!).and_return(OrgControllerTest::ORGANIZATION)
        @organization.stub!(:name).and_return(OrgControllerTest::ORGANIZATION[:name])
        Organization.stub!(:first).and_return(@organization)
      end
      
      it "should call katello org update api" do
        @organization.should_receive(:update_attributes!).once
        put 'update', :id => OrgControllerTest::ORG_ID, :organization => OrgControllerTest::ORGANIZATION
      end
      
      it "should generate a success notice" do
        controller.should_receive(:notice) 
        put 'update', :id => OrgControllerTest::ORG_ID, :organization => OrgControllerTest::ORGANIZATION
      end
      
      it "should not redirect from edit view" do
        put 'update', :id => OrgControllerTest::ORG_ID, :organization => OrgControllerTest::ORGANIZATION
        response.should_not redirect_to()
      end
    end
    
    describe "exception is thrown in katello api" do
      before(:each) do
        @organization = new_test_org
        @organization.stub!(:update).and_raise(Exception)
        Organization.stub!(:first).and_return(@organization)
      end
      
      it "should generate an error notice" do
        controller.should_receive(:errors)
        put 'update', :id => OrgControllerTest::ORG_ID
      end
      
      it "should not redirect from edit view" do
        put 'update', :id => OrgControllerTest::ORG_ID
        response.should_not redirect_to()
      end
    end
    
  end  
end<|MERGE_RESOLUTION|>--- conflicted
+++ resolved
@@ -97,23 +97,18 @@
     describe "with no exceptions thrown" do
       before (:each) do
         @controller.stub!(:render).and_return("") #fix for not finding partial
-<<<<<<< HEAD
         @organization = new_test_org
-        mock_auth(@organization)
-=======
-        
         @organization = mock_model(Organization)
         @organization.stub!(:name).and_return(OrgControllerTest::ORGANIZATION[:name])
->>>>>>> d773c507
         Organization.stub!(:first).and_return(@organization)
       end
 
       it 'should call katello organization destroy api if there are more than 1 organizations' do
-        Organization.stub!(:count).and_return(2)   
+        Organization.stub!(:count).and_return(2)
         @organization.should_receive(:destroy)
         delete 'destroy', :id => OrgControllerTest::ORG_ID
-      end 
-      
+      end
+
       it "should generate a success notice" do
         Organization.stub!(:count).and_return(2)
         controller.should_receive(:notice)
