#
# Copyright 2011 Red Hat, Inc.
#
# This software is licensed to you under the GNU General Public
# License as published by the Free Software Foundation; either version
# 2 of the License (GPLv2) or (at your option) any later version.
# There is NO WARRANTY for this software, express or implied,
# including the implied warranties of MERCHANTABILITY,
# NON-INFRINGEMENT, or FITNESS FOR A PARTICULAR PURPOSE. You should
# have received a copy of GPLv2 along with this software; if not, see
# http://www.gnu.org/licenses/old-licenses/gpl-2.0.txt.

require 'spec_helper'

describe OrganizationsController do  
  include LoginHelperMethods
  include LocaleHelperMethods
  include OrganizationHelperMethods
  include AuthorizationHelperMethods

  module OrgControllerTest
    ORG_ID = 1
    ORGANIZATION = {:organization => {:name => "organization_name", :description => "organization_description"}, :environment => {:description=>"foo", :name => "organization_env"}}
    ORGANIZATION_UPDATE = {:description => "organization_description"}
  end

  describe "rules" do
    before (:each) do
      @org1 = new_test_org
      @organization = new_test_org
    end
    describe "GET index" do
      let(:action) {:items}
      let(:req) { get :items }
      let(:authorized_user) do
        user_with_permissions { |u| u.can(:read, :organizations,nil, @organization) }
      end
      let(:unauthorized_user) do
        user_without_permissions
      end

      let(:before_success) do
        controller.should_receive(:render_panel_direct) { |obj_class, options, search, start, sort, search_options|
          found = nil
          search_options[:filter].each{|f|  found = f['id'] if f['id'] }
          assert !found.include?(@org1.id)
          assert found.include?(@organization.id)
          controller.stub(:render)
        }
      end

      it_should_behave_like "protected action"
    end

    describe "update org put" do
      before do
<<<<<<< HEAD
        @organization.stub!(:update_attributes!).and_return(OrgControllerTest::ORGANIZATION)
        @organization.stub!(:name).and_return(OrgControllerTest::ORGANIZATION[:name])
        Organization.stub!(:find_by_cp_key).and_return(@organization)
=======
        @organization.stub!(:update_attributes!).and_return(OrgControllerTest::ORGANIZATION[:organization])
        @organization.stub!(:name).and_return(OrgControllerTest::ORGANIZATION[:organization][:name])
        Organization.stub!(:first).and_return(@organization)
>>>>>>> 2c31f616
      end
      let(:action) {:update}
      let(:req) do
        put 'update', :id => @organization.id, :organization => OrgControllerTest::ORGANIZATION_UPDATE
      end
      let(:authorized_user) do
        user_with_permissions { |u| u.can(:update, :organizations,nil, @organization) }
      end
      let(:unauthorized_user) do
        user_without_permissions
      end
      it_should_behave_like "protected action"
    end
  end

  before (:each) do
    login_user
    set_default_locale
    controller.stub(:search_validate).and_return(true)
  end
  
  describe "create a root org" do        
    describe 'with valid parameters' do
      before (:each) do
        # for these tests we need full user
        login_user :mock => false

        @organization = new_test_org #controller.current_organization
        controller.stub!(:current_organization).and_return(@organization)
      end

      it 'should create organization' do
        post 'create', OrgControllerTest::ORGANIZATION
        response.should_not redirect_to(:action => 'new')
        response.should be_success
        assigns[:organization].name.should == OrgControllerTest::ORGANIZATION[:organization][:name]
      end

      it 'should create organization and account for spaces' do
        post 'create', {:organization => {:name => "multi word organization",
          :description => "spaced out organization"}, :environment => {:name => "first-env"}}
        response.should_not redirect_to(:action => 'new')
        response.should be_success
        assigns[:organization].name.should == "multi word organization"
        assigns[:organization].cp_key.should == "multi_word_organization"
      end

      it 'should generate a success notice' do
        controller.should notify.success
        post 'create', OrgControllerTest::ORGANIZATION
        response.should be_success
      end      
    end
    
    describe 'with invalid paramaters' do
      it 'should generate an error notice' do
        controller.should notify.exception
        post 'create', { :name => "", :description => "" }
        response.should_not be_success
      end

      it_should_behave_like "bad request"  do
        let(:req) do
          bad_req = {:name => "multi word organization", :description => "spaced out organization", :envname => "first-env"}
          bad_req[:bad_foo] = "mwahaha"
          post :create, bad_req
        end
      end
    end
    
  end
  
  describe "get a listing of organizations" do
    before (:each) do
     new_test_org
    end
    
    it 'should call katello organization find api' do
      get :index
      response.should be_success
      response.should render_template("index")
    end

    it 'should allow for an offset' do
      controller.should_receive(:render_panel_direct) { |obj_class, options, search, start, sort, filters|
        start.should == 5
        controller.stub(:render)
      }
      get 'items', :offset=>5
      response.should be_success
    end
  end
  

  describe "delete an organization" do
    
    describe "with no exceptions thrown" do
      before (:each) do
        
        login_user :mock=>false
        @controller.stub!(:render).and_return("") #fix for not finding partial
        @org = new_test_org
        @org.stub!(:name).and_return(OrgControllerTest::ORGANIZATION[:name])
        Organization.stub!(:find_by_cp_key).and_return(@org)
        new_test_org
      end

      it 'should call katello organization destroy api if there are more than 1 organizations' do
        @controller.stub(:current_user).and_return(@user)
        Organization.stub!(:count).and_return(2)
        OrganizationDestroyer.should_receive(:destroy).with(@org, :notify => true).once.and_return(true)
        delete 'destroy', :id => @org.id
        response.should be_success
      end

      it "should generate a success notice" do
        Organization.stub!(:count).and_return(2)
        OrganizationDestroyer.should_receive(:destroy).with(@org, :notify => true).once.and_return(true)
        controller.should notify.success
        delete 'destroy', :id => @org.id
        response.should be_success
      end
      
      it "should be successful" do
        Organization.stub!(:count).and_return(2)
        delete 'destroy', :id => @org.id
        response.should be_success
      end
    end

    describe "with exceptions thrown" do
      before (:each) do
        new_test_org
        Organization.stub!(:find_by_cp_key).and_return(@organization)
      end
      it "should generate an errors notice" do
        controller.should notify.error
        delete 'destroy', :id => @organization.id
        response.should_not be_success
      end
    end

    describe "exception is thrown in katello api" do
      before (:each) do
        @organization = new_test_org
        @organization.stub!(:destroy).and_raise(StandardError)
        Organization.stub!(:find_by_cp_key).and_return(@organization)
      end
      
      it "should generate an error notice" do
        controller.should notify.error
        delete 'destroy', :id =>  OrgControllerTest::ORG_ID
        response.should_not be_success
      end
      
      it "should redirect to show view" do
        delete 'destroy', :id =>  OrgControllerTest::ORG_ID
        response.should_not be_success
      end      
    end
  end
  
  describe "update a organization" do
    
    describe "with no exceptions thrown" do

      before (:each) do
        @organization = new_test_org
<<<<<<< HEAD
        @organization.stub!(:update_attributes!).and_return(OrgControllerTest::ORGANIZATION)
        @organization.stub!(:name).and_return(OrgControllerTest::ORGANIZATION[:name])
        Organization.stub!(:find_by_cp_key).and_return(@organization)
=======
        @organization.stub!(:update_attributes!).and_return(OrgControllerTest::ORGANIZATION[:organization])
        @organization.stub!(:name).and_return(OrgControllerTest::ORGANIZATION[:organization][:name])
        Organization.stub!(:first).and_return(@organization)
>>>>>>> 2c31f616
      end
      
      it "should call katello org update api" do
        @organization.should_receive(:update_attributes!).once
        put 'update', :id => OrgControllerTest::ORG_ID, :organization => OrgControllerTest::ORGANIZATION_UPDATE
        response.should be_success
      end
      
      it "should generate a success notice" do
        controller.should notify.success
        put 'update', :id => OrgControllerTest::ORG_ID, :organization => OrgControllerTest::ORGANIZATION_UPDATE
      end
      
      it "should not redirect from edit view" do
        put 'update', :id => OrgControllerTest::ORG_ID, :organization => OrgControllerTest::ORGANIZATION_UPDATE
        response.should_not be_redirect
      end
    end
    describe "with invalid params" do
      before do
        @organization = new_test_org
      end
      it_should_behave_like "bad request"  do
        let(:req) do
          bad_req = {:id => @organization.cp_key, :organization => {:desc =>"grand" }}
          put :update, bad_req
        end
      end
    end

    describe "exception is thrown in katello api" do
      before(:each) do
        @organization = new_test_org
        @organization.stub!(:update).and_raise(StandardError)
        Organization.stub!(:find_by_cp_key).and_return(@organization)
      end
      
      it "should generate an error notice" do
        controller.should notify.exception
        put 'update', :id => OrgControllerTest::ORG_ID
      end
      
      it "should not redirect from edit view" do
        put 'update', :id => OrgControllerTest::ORG_ID
        response.should_not be_redirect
      end
    end
  end

  describe "Debug Certificates related test" do
    before (:each) do
      new_test_org
    end
    it "should download" do
      Resources::Candlepin::Owner.should_receive(:get_ueber_cert).once.and_return(:cert => "uber",:key=>"ueber")
      get :download_debug_certificate, :id => @organization.id.to_s
      response.should be_success
    end

  end
end<|MERGE_RESOLUTION|>--- conflicted
+++ resolved
@@ -54,15 +54,9 @@
 
     describe "update org put" do
       before do
-<<<<<<< HEAD
-        @organization.stub!(:update_attributes!).and_return(OrgControllerTest::ORGANIZATION)
-        @organization.stub!(:name).and_return(OrgControllerTest::ORGANIZATION[:name])
-        Organization.stub!(:find_by_cp_key).and_return(@organization)
-=======
         @organization.stub!(:update_attributes!).and_return(OrgControllerTest::ORGANIZATION[:organization])
         @organization.stub!(:name).and_return(OrgControllerTest::ORGANIZATION[:organization][:name])
         Organization.stub!(:first).and_return(@organization)
->>>>>>> 2c31f616
       end
       let(:action) {:update}
       let(:req) do
@@ -231,15 +225,9 @@
 
       before (:each) do
         @organization = new_test_org
-<<<<<<< HEAD
-        @organization.stub!(:update_attributes!).and_return(OrgControllerTest::ORGANIZATION)
-        @organization.stub!(:name).and_return(OrgControllerTest::ORGANIZATION[:name])
-        Organization.stub!(:find_by_cp_key).and_return(@organization)
-=======
         @organization.stub!(:update_attributes!).and_return(OrgControllerTest::ORGANIZATION[:organization])
         @organization.stub!(:name).and_return(OrgControllerTest::ORGANIZATION[:organization][:name])
         Organization.stub!(:first).and_return(@organization)
->>>>>>> 2c31f616
       end
       
       it "should call katello org update api" do
