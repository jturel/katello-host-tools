--- conflicted
+++ resolved
@@ -19,12 +19,8 @@
 
   module CSControllerTest
     ENV_NAME = "environment_name"
-<<<<<<< HEAD
     ENVIRONMENT = {:id => 1, :name => ENV_NAME, :description => nil, :prior => nil}
     NEXT_ENVIRONMENT = {:id => 2, :name => "next_env_name", :description => nil, :prior => nil}
-=======
-    ENVIRONMENT = {:id => 1, :name => ENV_NAME, :description => nil}
->>>>>>> 3d783d60
     CHANGESET = {:id=>1, :promotion_date=>Time.now, :name=>"oldname",
                  :packages=>[ChangesetPackage.new({:display_name=>"foo-1.2.3", :package_id=>"123"})],
                  :errata=>[ChangesetErratum.new({:display_name=>"RHSA-2011-23-2", :id=>"123"})]}
