--- conflicted
+++ resolved
@@ -98,11 +98,7 @@
     describe 'with only environment ids' do
       it 'should create a changeset correctly and send a notification' do
         controller.should notify.success
-<<<<<<< HEAD
-        post 'create', {:name => "Changeset 7055", :next_env_id => @next_env.id}
-=======
-        post 'create', {:changeset => {:name => "Changeset 7055"}, :env_id=>@env.id}
->>>>>>> 7c3acc13
+        post 'create', {:changeset => {:name => "Changeset 7055"}, :next_env_id => @next_env.id}
         response.should be_success
         PromotionChangeset.exists?(:name => 'Changeset 7055').should be_true
       end
@@ -111,11 +107,7 @@
     describe 'with a next environment id' do
       it 'should create a changeset correctly and send a notification' do
         controller.should notify.success
-<<<<<<< HEAD
-        post 'create', {:name => "Changeset 7055", :next_env_id => @next_env.id}
-=======
-        post 'create', {:changeset => {:name => "Changeset 7055"}, :env_id=>@env.id, :next_env_id=>@next_env.id}
->>>>>>> 7c3acc13
+        post 'create', {:changeset => {:name => "Changeset 7055"}, :next_env_id => @next_env.id}
         response.should be_success
         PromotionChangeset.exists?(:name=>'Changeset 7055').should be_true
       end
@@ -124,7 +116,7 @@
     describe 'with a deletion type' do
       it 'should create a changeset correctly and send a notification' do
         controller.should notify.success
-        post 'create', {:name => "Changeset 7056", :description => "FOO", :action_type => Changeset::DELETION, :env_id => @env.id}
+        post 'create', {:changeset => {:name => "Changeset 7056", :description => "FOO", :action_type => Changeset::DELETION}, :env_id => @env.id}
         response.should be_success
         DeletionChangeset.exists?(:name => "Changeset 7056").should be_true
       end
@@ -133,7 +125,7 @@
     describe 'with a promotion type' do
       it 'should create a changeset correctly and send a notification' do
         controller.should notify.success
-        post 'create', {:name => "Changeset 7056", :description => "FOO", :action_type => Changeset::PROMOTION, :env_id => @env.id, :next_env_id => @next_env.id}
+        post 'create', {:changeset => {:name => "Changeset 7056", :description => "FOO", :action_type => Changeset::PROMOTION}, :env_id => @env.id, :next_env_id => @next_env.id}
         response.should be_success
         PromotionChangeset.exists?.should be_true
       end
@@ -142,11 +134,7 @@
     describe 'with a description' do
       it 'should create a changeset correctly and send a notification' do
         controller.should notify.success
-<<<<<<< HEAD
-        post 'create', {:name => "Changeset 7056", :description => "FOO", :next_env_id => @next_env.id}
-=======
-        post 'create', {:changeset => {:name => "Changeset 7056", :description=> "FOO"}, :env_id=>@env.id}
->>>>>>> 7c3acc13
+        post 'create', {:changeset => {:name => "Changeset 7056", :description => "FOO"}, :next_env_id => @next_env.id}
         response.should be_success
         PromotionChangeset.exists?(:description=>'FOO').should be_true
       end
@@ -154,13 +142,13 @@
 
     it 'should cause an error notification if name is left blank' do
       controller.should notify.exception
-      post 'create', {:env_id => @env.id, :next_env_id => @next_env.id, :name => ''}
+      post 'create', {:env_id => @env.id, :next_env_id => @next_env.id, :changeset => {:name => ''}}
       response.should_not be_success
     end
 
     it 'should cause an exception if no environment id is present' do
       controller.should notify.exception
-      post 'create', {:changesets => { :name => 'Test/Changeset 4.5'}}
+      post 'create', {:changeset => { :name => 'Test/Changeset 4.5'}}
       response.should_not be_success
     end
 
