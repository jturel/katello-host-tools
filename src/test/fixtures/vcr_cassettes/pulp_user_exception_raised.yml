--- conflicted
+++ resolved
@@ -1,5 +1,4 @@
 --- 
-recorded_with: VCR 2.2.5
 http_interactions: 
 - request: 
     method: delete
@@ -7,133 +6,72 @@
     body: 
       string: ""
     headers: 
+      Accept: 
+      - application/json
+      Content-Type: 
+      - application/json
       Accept-Encoding: 
       - gzip, deflate
-<<<<<<< HEAD
-      Authorization: 
-      - OAuth oauth_consumer_key="katello", oauth_nonce="jt00GllGLdT8dR1zR2eTQy7bxp4hi5VR1NBCoUZLNwk", oauth_signature="KhBczbR3jMOi%2FCrycc7g3dZD8LY%3D", oauth_signature_method="HMAC-SHA1", oauth_timestamp="1353344279", oauth_version="1.0"
       Pulp-User: 
       - admin
-      Content-Type: 
-      - application/json
-      Accept: 
-      - application/json
-=======
-      Accept: 
-      - application/json
       Authorization: 
-      - OAuth oauth_consumer_key="katello", oauth_nonce="hEA3df3UxppNvEpShONatAdvXRs90HDsajx4jkyONGU", oauth_signature="LnSNfBWAtq7zNzUgcFLZosTaGM4%3D", oauth_signature_method="HMAC-SHA1", oauth_timestamp="1353123112", oauth_version="1.0"
-      Content-Type: 
-      - application/json
-      Pulp-User: 
-      - admin
->>>>>>> ab04154c
+      - OAuth oauth_consumer_key="katello", oauth_nonce="8Wmq7da0Kjma9bPSl70ymRxILVKolwjOw3t9reDvsY", oauth_signature="hEf3QFCPs%2FT7KWPSohs%2B6d7is5I%3D", oauth_signature_method="HMAC-SHA1", oauth_timestamp="1353453722", oauth_version="1.0"
   response: 
     status: 
       code: 404
       message: Not Found
     headers: 
-<<<<<<< HEAD
+      Date: 
+      - Tue, 20 Nov 2012 23:22:02 GMT
+      Content-Type: 
+      - application/json
+      Content-Encoding: 
+      - utf-8
+      Server: 
+      - Apache/2.2.22 (Fedora)
       Content-Length: 
       - "270"
-=======
->>>>>>> ab04154c
-      Server: 
-      - Apache/2.2.22 (Fedora)
-      Content-Encoding: 
-      - utf-8
-<<<<<<< HEAD
-      Content-Type: 
-      - application/json
-      Date: 
-      - Mon, 19 Nov 2012 16:57:59 GMT
     body: 
       string: "{\"http_request_method\": \"DELETE\", \"exception\": null, \"error_message\": \"Missing resource(s): resource_id=/pulp/api/v2/users/batman/\", \"_href\": \"/pulp/api/v2/users/batman/\", \"http_status\": 404, \"traceback\": null, \"resources\": {\"resource_id\": \"/pulp/api/v2/users/batman/\"}}"
     http_version: 
-  recorded_at: Mon, 19 Nov 2012 16:57:59 GMT
-=======
-      Date: 
-      - Sat, 17 Nov 2012 03:31:52 GMT
-      Content-Length: 
-      - "270"
-      Content-Type: 
-      - application/json
-    body: 
-      string: "{\"http_request_method\": \"DELETE\", \"exception\": null, \"error_message\": \"Missing resource(s): resource_id=/pulp/api/v2/users/batman/\", \"_href\": \"/pulp/api/v2/users/batman/\", \"http_status\": 404, \"traceback\": null, \"resources\": {\"resource_id\": \"/pulp/api/v2/users/batman/\"}}"
-    http_version: 
-  recorded_at: Sat, 17 Nov 2012 03:31:52 GMT
->>>>>>> ab04154c
+  recorded_at: Tue, 20 Nov 2012 23:22:02 GMT
 - request: 
     method: post
     uri: https://dhcp231-16.rdu.redhat.com/pulp/api/v2/users/
     body: 
-<<<<<<< HEAD
-      string: "{\"name\":null,\"password\":\"pdEIddrjuqHwLt2o\"}"
+      string: "{\"name\":null,\"password\":\"wWk4lGm1zF0Kyobz\"}"
     headers: 
+      Accept: 
+      - application/json
+      Content-Type: 
+      - application/json
+      Accept-Encoding: 
+      - gzip, deflate
+      Pulp-User: 
+      - admin
+      Authorization: 
+      - OAuth oauth_body_hash="2jmj7l5rSw0yVb%2FvlWAYkK%2FYBwk%3D", oauth_consumer_key="katello", oauth_nonce="gGZWBkRjxGAB11FAetX8eamuqha8eMG6dBNMzPSt3EY", oauth_signature="bbHWZIL9BbItJbqUlHAn2LZTp8o%3D", oauth_signature_method="HMAC-SHA1", oauth_timestamp="1353453725", oauth_version="1.0"
       Content-Length: 
       - "43"
-      Accept-Encoding: 
-      - gzip, deflate
-      Authorization: 
-      - OAuth oauth_body_hash="2jmj7l5rSw0yVb%2FvlWAYkK%2FYBwk%3D", oauth_consumer_key="katello", oauth_nonce="pf4NalQxvklRrxY5zthr2QUeIO3wIbFPobd1lSQeg8", oauth_signature="D%2B74%2Fo36XocMYRkOtUwrDtCxbLo%3D", oauth_signature_method="HMAC-SHA1", oauth_timestamp="1353344282", oauth_version="1.0"
-      Pulp-User: 
-      - admin
-      Content-Type: 
-      - application/json
-      Accept: 
-      - application/json
-=======
-      string: "{\"password\":\"eudJ2K7JUETkL7VZ\",\"name\":null}"
-    headers: 
-      Accept-Encoding: 
-      - gzip, deflate
-      Accept: 
-      - application/json
-      Authorization: 
-      - OAuth oauth_body_hash="2jmj7l5rSw0yVb%2FvlWAYkK%2FYBwk%3D", oauth_consumer_key="katello", oauth_nonce="A4iTLKYBrwggPd1RNGpua8KYetSiZy7rY4aAuAEgD0", oauth_signature="QPXZiA0xSCFCI9E%2FGtE5t%2FkzZxM%3D", oauth_signature_method="HMAC-SHA1", oauth_timestamp="1353123117", oauth_version="1.0"
-      Content-Length: 
-      - "43"
-      Content-Type: 
-      - application/json
-      Pulp-User: 
-      - admin
->>>>>>> ab04154c
   response: 
     status: 
       code: 500
       message: Internal Server Error
     headers: 
-<<<<<<< HEAD
+      Date: 
+      - Tue, 20 Nov 2012 23:22:05 GMT
+      Content-Type: 
+      - application/json
+      Content-Encoding: 
+      - utf-8
+      Server: 
+      - Apache/2.2.22 (Fedora)
       Content-Length: 
       - "4424"
-=======
->>>>>>> ab04154c
-      Server: 
-      - Apache/2.2.22 (Fedora)
-      Content-Encoding: 
-      - utf-8
-<<<<<<< HEAD
       Connection: 
       - close
-      Content-Type: 
-      - application/json
-      Date: 
-      - Mon, 19 Nov 2012 16:58:02 GMT
     body: 
       string: "{\"http_request_method\": \"POST\", \"exception\": [\"TypeError: sequence item 2: expected string, NoneType found\\n\"], \"error_message\": \"Unhandled Exception\", \"_href\": \"/pulp/api/v2/users/\", \"http_status\": 500, \"traceback\": [\"  File \\\"/usr/lib/python2.7/site-packages/pulp/server/webservices/middleware/exception.py\\\", line 44, in __call__\\n    return self.app(environ, start_response)\\n\", \"  File \\\"/usr/lib/python2.7/site-packages/pulp/server/webservices/middleware/postponed.py\\\", line 39, in __call__\\n    return self.app(environ, start_response)\\n\", \"  File \\\"/usr/lib/python2.7/site-packages/web/application.py\\\", line 278, in wsgi\\n    result = self.handle_with_processors()\\n\", \"  File \\\"/usr/lib/python2.7/site-packages/pulp/server/webservices/application.py\\\", line 26, in _handle_with_processors\\n    return process(self.processors)\\n\", \"  File \\\"/usr/lib/python2.7/site-packages/pulp/server/webservices/application.py\\\", line 23, in process\\n    return p(lambda : process(processors))\\n\", \"  File \\\"/usr/lib/python2.7/site-packages/web/application.py\\\", line 557, in processor\\n    return handler()\\n\", \"  File \\\"/usr/lib/python2.7/site-packages/pulp/server/webservices/application.py\\\", line 23, in <lambda>\\n    return p(lambda : process(processors))\\n\", \"  File \\\"/usr/lib/python2.7/site-packages/pulp/server/webservices/application.py\\\", line 23, in process\\n    return p(lambda : process(processors))\\n\", \"  File \\\"/usr/lib/python2.7/site-packages/web/application.py\\\", line 572, in processor\\n    result = handler()\\n\", \"  File \\\"/usr/lib/python2.7/site-packages/pulp/server/webservices/application.py\\\", line 23, in <lambda>\\n    return p(lambda : process(processors))\\n\", \"  File \\\"/usr/lib/python2.7/site-packages/pulp/server/webservices/application.py\\\", line 25, in process\\n    return self.handle()\\n\", \"  File \\\"/usr/lib/python2.7/site-packages/web/application.py\\\", line 232, in handle\\n    return self._delegate(fn, self.fvars, args)\\n\", \"  File \\\"/usr/lib/python2.7/site-packages/web/application.py\\\", line 413, in _delegate\\n    return f()\\n\", \"  File \\\"/usr/lib/python2.7/site-packages/web/application.py\\\", line 421, in <lambda>\\n    f = lambda: self._delegate_sub_application(pat, what)\\n\", \"  File \\\"/usr/lib/python2.7/site-packages/web/application.py\\\", line 446, in _delegate_sub_application\\n    return app.handle_with_processors()\\n\", \"  File \\\"/usr/lib/python2.7/site-packages/pulp/server/webservices/application.py\\\", line 26, in _handle_with_processors\\n    return process(self.processors)\\n\", \"  File \\\"/usr/lib/python2.7/site-packages/pulp/server/webservices/application.py\\\", line 23, in process\\n    return p(lambda : process(processors))\\n\", \"  File \\\"/usr/lib/python2.7/site-packages/web/application.py\\\", line 557, in processor\\n    return handler()\\n\", \"  File \\\"/usr/lib/python2.7/site-packages/pulp/server/webservices/application.py\\\", line 23, in <lambda>\\n    return p(lambda : process(processors))\\n\", \"  File \\\"/usr/lib/python2.7/site-packages/pulp/server/webservices/application.py\\\", line 23, in process\\n    return p(lambda : process(processors))\\n\", \"  File \\\"/usr/lib/python2.7/site-packages/web/application.py\\\", line 572, in processor\\n    result = handler()\\n\", \"  File \\\"/usr/lib/python2.7/site-packages/pulp/server/webservices/application.py\\\", line 23, in <lambda>\\n    return p(lambda : process(processors))\\n\", \"  File \\\"/usr/lib/python2.7/site-packages/pulp/server/webservices/application.py\\\", line 25, in process\\n    return self.handle()\\n\", \"  File \\\"/usr/lib/python2.7/site-packages/web/application.py\\\", line 232, in handle\\n    return self._delegate(fn, self.fvars, args)\\n\", \"  File \\\"/usr/lib/python2.7/site-packages/web/application.py\\\", line 411, in _delegate\\n    return handle_class(cls)\\n\", \"  File \\\"/usr/lib/python2.7/site-packages/web/application.py\\\", line 386, in handle_class\\n    return tocall(*args)\\n\", \"  File \\\"/usr/lib/python2.7/site-packages/pulp/server/webservices/controllers/decorators.py\\\", line 231, in _auth_decorator\\n    value = method(self, *args, **kwargs)\\n\", \"  File \\\"/usr/lib/python2.7/site-packages/pulp/server/webservices/controllers/users.py\\\", line 92, in POST\\n    tags = [resource_tag(dispatch_constants.RESOURCE_USER_TYPE, login),\\n\", \"  File \\\"/usr/lib/python2.7/site-packages/pulp/common/tags.py\\\", line 71, in resource_tag\\n    return _NAMESPACE_DELIMITER.join((_PULP_NAMESPACE, resource_type, resource_id))\\n\"]}"
     http_version: 
-  recorded_at: Mon, 19 Nov 2012 16:58:03 GMT
-=======
-      Date: 
-      - Sat, 17 Nov 2012 03:31:57 GMT
-      Connection: 
-      - close
-      Content-Length: 
-      - "4424"
-      Content-Type: 
-      - application/json
-    body: 
-      string: "{\"http_request_method\": \"POST\", \"exception\": [\"TypeError: sequence item 2: expected string, NoneType found\\n\"], \"error_message\": \"Unhandled Exception\", \"_href\": \"/pulp/api/v2/users/\", \"http_status\": 500, \"traceback\": [\"  File \\\"/usr/lib/python2.7/site-packages/pulp/server/webservices/middleware/exception.py\\\", line 44, in __call__\\n    return self.app(environ, start_response)\\n\", \"  File \\\"/usr/lib/python2.7/site-packages/pulp/server/webservices/middleware/postponed.py\\\", line 39, in __call__\\n    return self.app(environ, start_response)\\n\", \"  File \\\"/usr/lib/python2.7/site-packages/web/application.py\\\", line 278, in wsgi\\n    result = self.handle_with_processors()\\n\", \"  File \\\"/usr/lib/python2.7/site-packages/pulp/server/webservices/application.py\\\", line 26, in _handle_with_processors\\n    return process(self.processors)\\n\", \"  File \\\"/usr/lib/python2.7/site-packages/pulp/server/webservices/application.py\\\", line 23, in process\\n    return p(lambda : process(processors))\\n\", \"  File \\\"/usr/lib/python2.7/site-packages/web/application.py\\\", line 557, in processor\\n    return handler()\\n\", \"  File \\\"/usr/lib/python2.7/site-packages/pulp/server/webservices/application.py\\\", line 23, in <lambda>\\n    return p(lambda : process(processors))\\n\", \"  File \\\"/usr/lib/python2.7/site-packages/pulp/server/webservices/application.py\\\", line 23, in process\\n    return p(lambda : process(processors))\\n\", \"  File \\\"/usr/lib/python2.7/site-packages/web/application.py\\\", line 572, in processor\\n    result = handler()\\n\", \"  File \\\"/usr/lib/python2.7/site-packages/pulp/server/webservices/application.py\\\", line 23, in <lambda>\\n    return p(lambda : process(processors))\\n\", \"  File \\\"/usr/lib/python2.7/site-packages/pulp/server/webservices/application.py\\\", line 25, in process\\n    return self.handle()\\n\", \"  File \\\"/usr/lib/python2.7/site-packages/web/application.py\\\", line 232, in handle\\n    return self._delegate(fn, self.fvars, args)\\n\", \"  File \\\"/usr/lib/python2.7/site-packages/web/application.py\\\", line 413, in _delegate\\n    return f()\\n\", \"  File \\\"/usr/lib/python2.7/site-packages/web/application.py\\\", line 421, in <lambda>\\n    f = lambda: self._delegate_sub_application(pat, what)\\n\", \"  File \\\"/usr/lib/python2.7/site-packages/web/application.py\\\", line 446, in _delegate_sub_application\\n    return app.handle_with_processors()\\n\", \"  File \\\"/usr/lib/python2.7/site-packages/pulp/server/webservices/application.py\\\", line 26, in _handle_with_processors\\n    return process(self.processors)\\n\", \"  File \\\"/usr/lib/python2.7/site-packages/pulp/server/webservices/application.py\\\", line 23, in process\\n    return p(lambda : process(processors))\\n\", \"  File \\\"/usr/lib/python2.7/site-packages/web/application.py\\\", line 557, in processor\\n    return handler()\\n\", \"  File \\\"/usr/lib/python2.7/site-packages/pulp/server/webservices/application.py\\\", line 23, in <lambda>\\n    return p(lambda : process(processors))\\n\", \"  File \\\"/usr/lib/python2.7/site-packages/pulp/server/webservices/application.py\\\", line 23, in process\\n    return p(lambda : process(processors))\\n\", \"  File \\\"/usr/lib/python2.7/site-packages/web/application.py\\\", line 572, in processor\\n    result = handler()\\n\", \"  File \\\"/usr/lib/python2.7/site-packages/pulp/server/webservices/application.py\\\", line 23, in <lambda>\\n    return p(lambda : process(processors))\\n\", \"  File \\\"/usr/lib/python2.7/site-packages/pulp/server/webservices/application.py\\\", line 25, in process\\n    return self.handle()\\n\", \"  File \\\"/usr/lib/python2.7/site-packages/web/application.py\\\", line 232, in handle\\n    return self._delegate(fn, self.fvars, args)\\n\", \"  File \\\"/usr/lib/python2.7/site-packages/web/application.py\\\", line 411, in _delegate\\n    return handle_class(cls)\\n\", \"  File \\\"/usr/lib/python2.7/site-packages/web/application.py\\\", line 386, in handle_class\\n    return tocall(*args)\\n\", \"  File \\\"/usr/lib/python2.7/site-packages/pulp/server/webservices/controllers/decorators.py\\\", line 231, in _auth_decorator\\n    value = method(self, *args, **kwargs)\\n\", \"  File \\\"/usr/lib/python2.7/site-packages/pulp/server/webservices/controllers/users.py\\\", line 92, in POST\\n    tags = [resource_tag(dispatch_constants.RESOURCE_USER_TYPE, login),\\n\", \"  File \\\"/usr/lib/python2.7/site-packages/pulp/common/tags.py\\\", line 71, in resource_tag\\n    return _NAMESPACE_DELIMITER.join((_PULP_NAMESPACE, resource_type, resource_id))\\n\"]}"
-    http_version: 
-  recorded_at: Sat, 17 Nov 2012 03:31:57 GMT
->>>>>>> ab04154c
+  recorded_at: Tue, 20 Nov 2012 23:22:05 GMT
+recorded_with: VCR 2.2.5