--- 
recorded_with: VCR 2.3.0
http_interactions: 
- request: 
    method: delete
<<<<<<< HEAD
    uri: https://kafka.usersys.redhat.com/pulp/api/v2/users/batman/
=======
    uri: https://knifeparty.localdomain/pulp/api/v2/users/batman/
>>>>>>> c99eacdf
    body: 
      string: ""
    headers: 
      Authorization: 
<<<<<<< HEAD
      - OAuth oauth_consumer_key="katello", oauth_nonce="aGVgvZuMjHODqQCFA5uNNDyIGTfdSISVszmDeS2CZHE", oauth_signature="f9IH%2FF2hgwk963wQaRlzCy3F%2BlI%3D", oauth_signature_method="HMAC-SHA1", oauth_timestamp="1356116400", oauth_version="1.0"
      Pulp-User: 
      - admin
      Content-Type: 
      - application/json
      Accept-Encoding: 
      - gzip, deflate
      Accept: 
=======
      - OAuth oauth_consumer_key="katello", oauth_nonce="4caoHbYVo25efgje2yyWkbIsttg7nXzZzROMYdIISI", oauth_signature="fO5eut3T1gwL7E2k5nziRB%2Bn%2BNc%3D", oauth_signature_method="HMAC-SHA1", oauth_timestamp="1357780526", oauth_version="1.0"
      Pulp-User: 
      - admin
      Content-Type: 
>>>>>>> c99eacdf
      - application/json
      Accept-Encoding: 
      - gzip, deflate
  response: 
    status: 
      code: 404
      message: Not Found
    headers: 
      Connection: 
      - close
      Content-Encoding: 
      - utf-8
      Server: 
      - Apache/2.2.22 (Fedora)
<<<<<<< HEAD
      Content-Length: 
      - "270"
      Content-Type: 
      - application/json
      Date: 
      - Fri, 21 Dec 2012 19:00:00 GMT
=======
      Content-Type: 
      - application/json
      Content-Length: 
      - "230"
      Date: 
      - Thu, 10 Jan 2013 01:15:26 GMT
>>>>>>> c99eacdf
    body: 
      string: "{\"http_request_method\": \"DELETE\", \"exception\": null, \"error_message\": \"Missing resource(s): resource_id=batman\", \"_href\": \"/pulp/api/v2/users/batman/\", \"http_status\": 404, \"traceback\": null, \"resources\": {\"resource_id\": \"batman\"}}"
    http_version: 
<<<<<<< HEAD
  recorded_at: Fri, 21 Dec 2012 19:00:00 GMT
- request: 
    method: post
    uri: https://kafka.usersys.redhat.com/pulp/api/v2/users/
    body: 
      string: "{\"password\":\"skGIqdbQSUNdKVIv\",\"name\":null}"
=======
  recorded_at: Thu, 10 Jan 2013 01:15:27 GMT
- request: 
    method: post
    uri: https://knifeparty.localdomain/pulp/api/v2/users/
    body: 
      string: "{\"password\":\"BTOG8WUwnBsKBWLK\",\"name\":null}"
>>>>>>> c99eacdf
    headers: 
      Authorization: 
<<<<<<< HEAD
      - OAuth oauth_body_hash="2jmj7l5rSw0yVb%2FvlWAYkK%2FYBwk%3D", oauth_consumer_key="katello", oauth_nonce="VsIhQiE4n6u6MCXs6wjgHECALD2refpA20h1yNzs", oauth_signature="SbsaeJ0Om5%2FsaAe9rFJ%2FcjmPJKE%3D", oauth_signature_method="HMAC-SHA1", oauth_timestamp="1356116403", oauth_version="1.0"
      Pulp-User: 
      - admin
      Content-Length: 
      - "43"
      Content-Type: 
      - application/json
      Accept-Encoding: 
      - gzip, deflate
      Accept: 
      - application/json
=======
      - OAuth oauth_body_hash="2jmj7l5rSw0yVb%2FvlWAYkK%2FYBwk%3D", oauth_consumer_key="katello", oauth_nonce="tVcaqQK70pFWJqJHF6vgYj5rr9wnEGmqfwWcywMIGs", oauth_signature="nZvnteB0ozsfzdjSAHc4CIUPaaA%3D", oauth_signature_method="HMAC-SHA1", oauth_timestamp="1357780528", oauth_version="1.0"
      Pulp-User: 
      - admin
      Content-Type: 
      - application/json
      Content-Length: 
      - "43"
      Accept-Encoding: 
      - gzip, deflate
>>>>>>> c99eacdf
  response: 
    status: 
      code: 500
      message: Internal Server Error
    headers: 
<<<<<<< HEAD
      Content-Encoding: 
      - utf-8
      Server: 
      - Apache/2.2.22 (Fedora)
      Content-Length: 
      - "4424"
      Content-Type: 
      - application/json
      Connection: 
      - close
      Date: 
      - Fri, 21 Dec 2012 19:00:03 GMT
=======
      Connection: 
      - close
      Content-Encoding: 
      - utf-8
      Server: 
      - Apache/2.2.22 (Fedora)
      Content-Type: 
      - application/json
      Content-Length: 
      - "4424"
      Date: 
      - Thu, 10 Jan 2013 01:15:29 GMT
>>>>>>> c99eacdf
    body: 
      string: "{\"http_request_method\": \"POST\", \"exception\": [\"TypeError: sequence item 2: expected string, NoneType found\\n\"], \"error_message\": \"Unhandled Exception\", \"_href\": \"/pulp/api/v2/users/\", \"http_status\": 500, \"traceback\": [\"  File \\\"/usr/lib/python2.7/site-packages/pulp/server/webservices/middleware/exception.py\\\", line 44, in __call__\\n    return self.app(environ, start_response)\\n\", \"  File \\\"/usr/lib/python2.7/site-packages/pulp/server/webservices/middleware/postponed.py\\\", line 39, in __call__\\n    return self.app(environ, start_response)\\n\", \"  File \\\"/usr/lib/python2.7/site-packages/web/application.py\\\", line 278, in wsgi\\n    result = self.handle_with_processors()\\n\", \"  File \\\"/usr/lib/python2.7/site-packages/pulp/server/webservices/application.py\\\", line 26, in _handle_with_processors\\n    return process(self.processors)\\n\", \"  File \\\"/usr/lib/python2.7/site-packages/pulp/server/webservices/application.py\\\", line 23, in process\\n    return p(lambda : process(processors))\\n\", \"  File \\\"/usr/lib/python2.7/site-packages/web/application.py\\\", line 557, in processor\\n    return handler()\\n\", \"  File \\\"/usr/lib/python2.7/site-packages/pulp/server/webservices/application.py\\\", line 23, in <lambda>\\n    return p(lambda : process(processors))\\n\", \"  File \\\"/usr/lib/python2.7/site-packages/pulp/server/webservices/application.py\\\", line 23, in process\\n    return p(lambda : process(processors))\\n\", \"  File \\\"/usr/lib/python2.7/site-packages/web/application.py\\\", line 572, in processor\\n    result = handler()\\n\", \"  File \\\"/usr/lib/python2.7/site-packages/pulp/server/webservices/application.py\\\", line 23, in <lambda>\\n    return p(lambda : process(processors))\\n\", \"  File \\\"/usr/lib/python2.7/site-packages/pulp/server/webservices/application.py\\\", line 25, in process\\n    return self.handle()\\n\", \"  File \\\"/usr/lib/python2.7/site-packages/web/application.py\\\", line 232, in handle\\n    return self._delegate(fn, self.fvars, args)\\n\", \"  File \\\"/usr/lib/python2.7/site-packages/web/application.py\\\", line 413, in _delegate\\n    return f()\\n\", \"  File \\\"/usr/lib/python2.7/site-packages/web/application.py\\\", line 421, in <lambda>\\n    f = lambda: self._delegate_sub_application(pat, what)\\n\", \"  File \\\"/usr/lib/python2.7/site-packages/web/application.py\\\", line 446, in _delegate_sub_application\\n    return app.handle_with_processors()\\n\", \"  File \\\"/usr/lib/python2.7/site-packages/pulp/server/webservices/application.py\\\", line 26, in _handle_with_processors\\n    return process(self.processors)\\n\", \"  File \\\"/usr/lib/python2.7/site-packages/pulp/server/webservices/application.py\\\", line 23, in process\\n    return p(lambda : process(processors))\\n\", \"  File \\\"/usr/lib/python2.7/site-packages/web/application.py\\\", line 557, in processor\\n    return handler()\\n\", \"  File \\\"/usr/lib/python2.7/site-packages/pulp/server/webservices/application.py\\\", line 23, in <lambda>\\n    return p(lambda : process(processors))\\n\", \"  File \\\"/usr/lib/python2.7/site-packages/pulp/server/webservices/application.py\\\", line 23, in process\\n    return p(lambda : process(processors))\\n\", \"  File \\\"/usr/lib/python2.7/site-packages/web/application.py\\\", line 572, in processor\\n    result = handler()\\n\", \"  File \\\"/usr/lib/python2.7/site-packages/pulp/server/webservices/application.py\\\", line 23, in <lambda>\\n    return p(lambda : process(processors))\\n\", \"  File \\\"/usr/lib/python2.7/site-packages/pulp/server/webservices/application.py\\\", line 25, in process\\n    return self.handle()\\n\", \"  File \\\"/usr/lib/python2.7/site-packages/web/application.py\\\", line 232, in handle\\n    return self._delegate(fn, self.fvars, args)\\n\", \"  File \\\"/usr/lib/python2.7/site-packages/web/application.py\\\", line 411, in _delegate\\n    return handle_class(cls)\\n\", \"  File \\\"/usr/lib/python2.7/site-packages/web/application.py\\\", line 386, in handle_class\\n    return tocall(*args)\\n\", \"  File \\\"/usr/lib/python2.7/site-packages/pulp/server/webservices/controllers/decorators.py\\\", line 231, in _auth_decorator\\n    value = method(self, *args, **kwargs)\\n\", \"  File \\\"/usr/lib/python2.7/site-packages/pulp/server/webservices/controllers/users.py\\\", line 93, in POST\\n    tags = [resource_tag(dispatch_constants.RESOURCE_USER_TYPE, login),\\n\", \"  File \\\"/usr/lib/python2.7/site-packages/pulp/common/tags.py\\\", line 71, in resource_tag\\n    return _NAMESPACE_DELIMITER.join((_PULP_NAMESPACE, resource_type, resource_id))\\n\"]}"
    http_version: 
<<<<<<< HEAD
  recorded_at: Fri, 21 Dec 2012 19:00:04 GMT
=======
  recorded_at: Thu, 10 Jan 2013 01:15:29 GMT
recorded_with: VCR 2.4.0
>>>>>>> c99eacdf
<|MERGE_RESOLUTION|>--- conflicted
+++ resolved
@@ -1,142 +1,77 @@
 --- 
-recorded_with: VCR 2.3.0
 http_interactions: 
 - request: 
     method: delete
-<<<<<<< HEAD
     uri: https://kafka.usersys.redhat.com/pulp/api/v2/users/batman/
-=======
-    uri: https://knifeparty.localdomain/pulp/api/v2/users/batman/
->>>>>>> c99eacdf
     body: 
       string: ""
     headers: 
+      Accept: 
+      - application/json
       Authorization: 
-<<<<<<< HEAD
-      - OAuth oauth_consumer_key="katello", oauth_nonce="aGVgvZuMjHODqQCFA5uNNDyIGTfdSISVszmDeS2CZHE", oauth_signature="f9IH%2FF2hgwk963wQaRlzCy3F%2BlI%3D", oauth_signature_method="HMAC-SHA1", oauth_timestamp="1356116400", oauth_version="1.0"
+      - OAuth oauth_consumer_key="katello", oauth_nonce="HY1ldLGX97yly3U2C4kuvdrB67u1MCzPah1CbyUEI", oauth_signature="7cD6AAjh33ATTmeGr6TL0jK7BcE%3D", oauth_signature_method="HMAC-SHA1", oauth_timestamp="1357950451", oauth_version="1.0"
+      Accept-Encoding: 
+      - gzip, deflate
+      Content-Type: 
+      - application/json
       Pulp-User: 
       - admin
-      Content-Type: 
-      - application/json
-      Accept-Encoding: 
-      - gzip, deflate
-      Accept: 
-=======
-      - OAuth oauth_consumer_key="katello", oauth_nonce="4caoHbYVo25efgje2yyWkbIsttg7nXzZzROMYdIISI", oauth_signature="fO5eut3T1gwL7E2k5nziRB%2Bn%2BNc%3D", oauth_signature_method="HMAC-SHA1", oauth_timestamp="1357780526", oauth_version="1.0"
-      Pulp-User: 
-      - admin
-      Content-Type: 
->>>>>>> c99eacdf
-      - application/json
-      Accept-Encoding: 
-      - gzip, deflate
   response: 
     status: 
       code: 404
       message: Not Found
     headers: 
-      Connection: 
-      - close
       Content-Encoding: 
       - utf-8
+      Date: 
+      - Sat, 12 Jan 2013 00:27:32 GMT
       Server: 
       - Apache/2.2.22 (Fedora)
-<<<<<<< HEAD
-      Content-Length: 
-      - "270"
-      Content-Type: 
-      - application/json
-      Date: 
-      - Fri, 21 Dec 2012 19:00:00 GMT
-=======
       Content-Type: 
       - application/json
       Content-Length: 
       - "230"
-      Date: 
-      - Thu, 10 Jan 2013 01:15:26 GMT
->>>>>>> c99eacdf
     body: 
       string: "{\"http_request_method\": \"DELETE\", \"exception\": null, \"error_message\": \"Missing resource(s): resource_id=batman\", \"_href\": \"/pulp/api/v2/users/batman/\", \"http_status\": 404, \"traceback\": null, \"resources\": {\"resource_id\": \"batman\"}}"
     http_version: 
-<<<<<<< HEAD
-  recorded_at: Fri, 21 Dec 2012 19:00:00 GMT
+  recorded_at: Sat, 12 Jan 2013 00:27:32 GMT
 - request: 
     method: post
     uri: https://kafka.usersys.redhat.com/pulp/api/v2/users/
     body: 
-      string: "{\"password\":\"skGIqdbQSUNdKVIv\",\"name\":null}"
-=======
-  recorded_at: Thu, 10 Jan 2013 01:15:27 GMT
-- request: 
-    method: post
-    uri: https://knifeparty.localdomain/pulp/api/v2/users/
-    body: 
-      string: "{\"password\":\"BTOG8WUwnBsKBWLK\",\"name\":null}"
->>>>>>> c99eacdf
+      string: "{\"name\":null,\"password\":\"xjasUaU9FpnYWHNk\"}"
     headers: 
+      Accept: 
+      - application/json
       Authorization: 
-<<<<<<< HEAD
-      - OAuth oauth_body_hash="2jmj7l5rSw0yVb%2FvlWAYkK%2FYBwk%3D", oauth_consumer_key="katello", oauth_nonce="VsIhQiE4n6u6MCXs6wjgHECALD2refpA20h1yNzs", oauth_signature="SbsaeJ0Om5%2FsaAe9rFJ%2FcjmPJKE%3D", oauth_signature_method="HMAC-SHA1", oauth_timestamp="1356116403", oauth_version="1.0"
-      Pulp-User: 
-      - admin
-      Content-Length: 
-      - "43"
-      Content-Type: 
-      - application/json
+      - OAuth oauth_body_hash="2jmj7l5rSw0yVb%2FvlWAYkK%2FYBwk%3D", oauth_consumer_key="katello", oauth_nonce="UlKUEBh0m1jXs1z9905M1cJQNS6yC7BHRNldBmobgTQ", oauth_signature="z6DJEJinqez0M%2B04g79c2gqAlzU%3D", oauth_signature_method="HMAC-SHA1", oauth_timestamp="1357950453", oauth_version="1.0"
       Accept-Encoding: 
       - gzip, deflate
-      Accept: 
-      - application/json
-=======
-      - OAuth oauth_body_hash="2jmj7l5rSw0yVb%2FvlWAYkK%2FYBwk%3D", oauth_consumer_key="katello", oauth_nonce="tVcaqQK70pFWJqJHF6vgYj5rr9wnEGmqfwWcywMIGs", oauth_signature="nZvnteB0ozsfzdjSAHc4CIUPaaA%3D", oauth_signature_method="HMAC-SHA1", oauth_timestamp="1357780528", oauth_version="1.0"
-      Pulp-User: 
-      - admin
       Content-Type: 
       - application/json
       Content-Length: 
       - "43"
-      Accept-Encoding: 
-      - gzip, deflate
->>>>>>> c99eacdf
+      Pulp-User: 
+      - admin
   response: 
     status: 
       code: 500
       message: Internal Server Error
     headers: 
-<<<<<<< HEAD
       Content-Encoding: 
       - utf-8
+      Date: 
+      - Sat, 12 Jan 2013 00:27:33 GMT
       Server: 
       - Apache/2.2.22 (Fedora)
-      Content-Length: 
-      - "4424"
       Content-Type: 
       - application/json
       Connection: 
       - close
-      Date: 
-      - Fri, 21 Dec 2012 19:00:03 GMT
-=======
-      Connection: 
-      - close
-      Content-Encoding: 
-      - utf-8
-      Server: 
-      - Apache/2.2.22 (Fedora)
-      Content-Type: 
-      - application/json
       Content-Length: 
       - "4424"
-      Date: 
-      - Thu, 10 Jan 2013 01:15:29 GMT
->>>>>>> c99eacdf
     body: 
       string: "{\"http_request_method\": \"POST\", \"exception\": [\"TypeError: sequence item 2: expected string, NoneType found\\n\"], \"error_message\": \"Unhandled Exception\", \"_href\": \"/pulp/api/v2/users/\", \"http_status\": 500, \"traceback\": [\"  File \\\"/usr/lib/python2.7/site-packages/pulp/server/webservices/middleware/exception.py\\\", line 44, in __call__\\n    return self.app(environ, start_response)\\n\", \"  File \\\"/usr/lib/python2.7/site-packages/pulp/server/webservices/middleware/postponed.py\\\", line 39, in __call__\\n    return self.app(environ, start_response)\\n\", \"  File \\\"/usr/lib/python2.7/site-packages/web/application.py\\\", line 278, in wsgi\\n    result = self.handle_with_processors()\\n\", \"  File \\\"/usr/lib/python2.7/site-packages/pulp/server/webservices/application.py\\\", line 26, in _handle_with_processors\\n    return process(self.processors)\\n\", \"  File \\\"/usr/lib/python2.7/site-packages/pulp/server/webservices/application.py\\\", line 23, in process\\n    return p(lambda : process(processors))\\n\", \"  File \\\"/usr/lib/python2.7/site-packages/web/application.py\\\", line 557, in processor\\n    return handler()\\n\", \"  File \\\"/usr/lib/python2.7/site-packages/pulp/server/webservices/application.py\\\", line 23, in <lambda>\\n    return p(lambda : process(processors))\\n\", \"  File \\\"/usr/lib/python2.7/site-packages/pulp/server/webservices/application.py\\\", line 23, in process\\n    return p(lambda : process(processors))\\n\", \"  File \\\"/usr/lib/python2.7/site-packages/web/application.py\\\", line 572, in processor\\n    result = handler()\\n\", \"  File \\\"/usr/lib/python2.7/site-packages/pulp/server/webservices/application.py\\\", line 23, in <lambda>\\n    return p(lambda : process(processors))\\n\", \"  File \\\"/usr/lib/python2.7/site-packages/pulp/server/webservices/application.py\\\", line 25, in process\\n    return self.handle()\\n\", \"  File \\\"/usr/lib/python2.7/site-packages/web/application.py\\\", line 232, in handle\\n    return self._delegate(fn, self.fvars, args)\\n\", \"  File \\\"/usr/lib/python2.7/site-packages/web/application.py\\\", line 413, in _delegate\\n    return f()\\n\", \"  File \\\"/usr/lib/python2.7/site-packages/web/application.py\\\", line 421, in <lambda>\\n    f = lambda: self._delegate_sub_application(pat, what)\\n\", \"  File \\\"/usr/lib/python2.7/site-packages/web/application.py\\\", line 446, in _delegate_sub_application\\n    return app.handle_with_processors()\\n\", \"  File \\\"/usr/lib/python2.7/site-packages/pulp/server/webservices/application.py\\\", line 26, in _handle_with_processors\\n    return process(self.processors)\\n\", \"  File \\\"/usr/lib/python2.7/site-packages/pulp/server/webservices/application.py\\\", line 23, in process\\n    return p(lambda : process(processors))\\n\", \"  File \\\"/usr/lib/python2.7/site-packages/web/application.py\\\", line 557, in processor\\n    return handler()\\n\", \"  File \\\"/usr/lib/python2.7/site-packages/pulp/server/webservices/application.py\\\", line 23, in <lambda>\\n    return p(lambda : process(processors))\\n\", \"  File \\\"/usr/lib/python2.7/site-packages/pulp/server/webservices/application.py\\\", line 23, in process\\n    return p(lambda : process(processors))\\n\", \"  File \\\"/usr/lib/python2.7/site-packages/web/application.py\\\", line 572, in processor\\n    result = handler()\\n\", \"  File \\\"/usr/lib/python2.7/site-packages/pulp/server/webservices/application.py\\\", line 23, in <lambda>\\n    return p(lambda : process(processors))\\n\", \"  File \\\"/usr/lib/python2.7/site-packages/pulp/server/webservices/application.py\\\", line 25, in process\\n    return self.handle()\\n\", \"  File \\\"/usr/lib/python2.7/site-packages/web/application.py\\\", line 232, in handle\\n    return self._delegate(fn, self.fvars, args)\\n\", \"  File \\\"/usr/lib/python2.7/site-packages/web/application.py\\\", line 411, in _delegate\\n    return handle_class(cls)\\n\", \"  File \\\"/usr/lib/python2.7/site-packages/web/application.py\\\", line 386, in handle_class\\n    return tocall(*args)\\n\", \"  File \\\"/usr/lib/python2.7/site-packages/pulp/server/webservices/controllers/decorators.py\\\", line 231, in _auth_decorator\\n    value = method(self, *args, **kwargs)\\n\", \"  File \\\"/usr/lib/python2.7/site-packages/pulp/server/webservices/controllers/users.py\\\", line 93, in POST\\n    tags = [resource_tag(dispatch_constants.RESOURCE_USER_TYPE, login),\\n\", \"  File \\\"/usr/lib/python2.7/site-packages/pulp/common/tags.py\\\", line 71, in resource_tag\\n    return _NAMESPACE_DELIMITER.join((_PULP_NAMESPACE, resource_type, resource_id))\\n\"]}"
     http_version: 
-<<<<<<< HEAD
-  recorded_at: Fri, 21 Dec 2012 19:00:04 GMT
-=======
-  recorded_at: Thu, 10 Jan 2013 01:15:29 GMT
-recorded_with: VCR 2.4.0
->>>>>>> c99eacdf
+  recorded_at: Sat, 12 Jan 2013 00:27:33 GMT
+recorded_with: VCR 2.4.0