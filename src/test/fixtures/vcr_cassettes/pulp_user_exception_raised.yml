--- conflicted
+++ resolved
@@ -1,135 +1,77 @@
 --- 
+recorded_with: VCR 2.4.0
 http_interactions: 
 - request: 
     method: delete
-    uri: https://knifeparty.localdomain/pulp/api/v2/users/batman/
+    uri: https://dhcp231-16.rdu.redhat.com/pulp/api/v2/users/batman/
     body: 
       string: ""
     headers: 
+      Content-Type: 
+      - application/json
       Accept-Encoding: 
       - gzip, deflate
       Accept: 
       - application/json
-      Authorization: 
-<<<<<<< HEAD
-      - OAuth oauth_consumer_key="katello", oauth_nonce="3U65E87fqCnrEEQSkroRrNJwxRBfa4TSROKP4diosGY", oauth_signature="WboyCAbPdMMAwuvmtQp1y0qGH34%3D", oauth_signature_method="HMAC-SHA1", oauth_timestamp="1357769145", oauth_version="1.0"
-      Content-Type: 
-      - application/json
       Pulp-User: 
       - admin
-=======
-      - OAuth oauth_consumer_key="katello", oauth_nonce="4caoHbYVo25efgje2yyWkbIsttg7nXzZzROMYdIISI", oauth_signature="fO5eut3T1gwL7E2k5nziRB%2Bn%2BNc%3D", oauth_signature_method="HMAC-SHA1", oauth_timestamp="1357780526", oauth_version="1.0"
-      Pulp-User: 
-      - admin
-      Content-Type: 
-      - application/json
-      Accept-Encoding: 
-      - gzip, deflate
->>>>>>> c99eacdf
+      Authorization: 
+      - OAuth oauth_consumer_key="katello", oauth_nonce="6nUsCVrEVCPMl7g2E2q8niw3iOQQjzREiqW3hPQrf1c", oauth_signature="lV0jMU47OuinTFz9HzVJK6Zn1Bk%3D", oauth_signature_method="HMAC-SHA1", oauth_timestamp="1357954323", oauth_version="1.0"
   response: 
     status: 
       code: 404
       message: Not Found
     headers: 
-      Connection: 
-      - close
+      Content-Length: 
+      - "230"
+      Date: 
+      - Sat, 12 Jan 2013 01:32:03 GMT
+      Content-Type: 
+      - application/json
       Content-Encoding: 
       - utf-8
-<<<<<<< HEAD
-      Date: 
-      - Wed, 09 Jan 2013 22:05:45 GMT
-=======
->>>>>>> c99eacdf
       Server: 
       - Apache/2.2.22 (Fedora)
-      Content-Type: 
-      - application/json
-      Content-Length: 
-      - "230"
-<<<<<<< HEAD
     body: 
       string: "{\"http_request_method\": \"DELETE\", \"exception\": null, \"error_message\": \"Missing resource(s): resource_id=batman\", \"_href\": \"/pulp/api/v2/users/batman/\", \"http_status\": 404, \"traceback\": null, \"resources\": {\"resource_id\": \"batman\"}}"
     http_version: 
-  recorded_at: Wed, 09 Jan 2013 22:05:45 GMT
-=======
-      Date: 
-      - Thu, 10 Jan 2013 01:15:26 GMT
-    body: 
-      string: "{\"http_request_method\": \"DELETE\", \"exception\": null, \"error_message\": \"Missing resource(s): resource_id=batman\", \"_href\": \"/pulp/api/v2/users/batman/\", \"http_status\": 404, \"traceback\": null, \"resources\": {\"resource_id\": \"batman\"}}"
-    http_version: 
-  recorded_at: Thu, 10 Jan 2013 01:15:27 GMT
->>>>>>> c99eacdf
+  recorded_at: Sat, 12 Jan 2013 01:32:04 GMT
 - request: 
     method: post
-    uri: https://knifeparty.localdomain/pulp/api/v2/users/
+    uri: https://dhcp231-16.rdu.redhat.com/pulp/api/v2/users/
     body: 
-<<<<<<< HEAD
-      string: "{\"name\":null,\"password\":\"5naZdPM3p9YbxZar\"}"
-=======
-      string: "{\"password\":\"BTOG8WUwnBsKBWLK\",\"name\":null}"
->>>>>>> c99eacdf
+      string: "{\"name\":null,\"password\":\"3sSHU5clChfTUQi9\"}"
     headers: 
+      Content-Length: 
+      - "43"
+      Content-Type: 
+      - application/json
       Accept-Encoding: 
       - gzip, deflate
       Accept: 
       - application/json
-      Authorization: 
-<<<<<<< HEAD
-      - OAuth oauth_body_hash="2jmj7l5rSw0yVb%2FvlWAYkK%2FYBwk%3D", oauth_consumer_key="katello", oauth_nonce="2CpLaus2uP5feEJhFWP8WBP3RUJR2BzpholbmxTno", oauth_signature="BXbzf28zCaVzMXjkP2hK%2FgA%2Fg%2FM%3D", oauth_signature_method="HMAC-SHA1", oauth_timestamp="1357769151", oauth_version="1.0"
-      Content-Type: 
-      - application/json
       Pulp-User: 
       - admin
-      Content-Length: 
-      - "43"
-=======
-      - OAuth oauth_body_hash="2jmj7l5rSw0yVb%2FvlWAYkK%2FYBwk%3D", oauth_consumer_key="katello", oauth_nonce="tVcaqQK70pFWJqJHF6vgYj5rr9wnEGmqfwWcywMIGs", oauth_signature="nZvnteB0ozsfzdjSAHc4CIUPaaA%3D", oauth_signature_method="HMAC-SHA1", oauth_timestamp="1357780528", oauth_version="1.0"
-      Pulp-User: 
-      - admin
-      Content-Type: 
-      - application/json
-      Content-Length: 
-      - "43"
-      Accept-Encoding: 
-      - gzip, deflate
->>>>>>> c99eacdf
+      Authorization: 
+      - OAuth oauth_body_hash="2jmj7l5rSw0yVb%2FvlWAYkK%2FYBwk%3D", oauth_consumer_key="katello", oauth_nonce="gHLyPgg3YVJnGtLVaOXcKOD0tCnZo9sNntvAVuXKrHg", oauth_signature="3V8vaTWwfJG49OtgZXu3bAVbMlo%3D", oauth_signature_method="HMAC-SHA1", oauth_timestamp="1357954327", oauth_version="1.0"
   response: 
     status: 
       code: 500
       message: Internal Server Error
     headers: 
-<<<<<<< HEAD
+      Content-Length: 
+      - "4424"
+      Date: 
+      - Sat, 12 Jan 2013 01:32:07 GMT
+      Content-Type: 
+      - application/json
       Content-Encoding: 
       - utf-8
-      Date: 
-      - Wed, 09 Jan 2013 22:05:51 GMT
+      Connection: 
+      - close
       Server: 
       - Apache/2.2.22 (Fedora)
-      Connection: 
-      - close
-=======
-      Connection: 
-      - close
-      Content-Encoding: 
-      - utf-8
-      Server: 
-      - Apache/2.2.22 (Fedora)
->>>>>>> c99eacdf
-      Content-Type: 
-      - application/json
-      Content-Length: 
-      - "4424"
-<<<<<<< HEAD
     body: 
       string: "{\"http_request_method\": \"POST\", \"exception\": [\"TypeError: sequence item 2: expected string, NoneType found\\n\"], \"error_message\": \"Unhandled Exception\", \"_href\": \"/pulp/api/v2/users/\", \"http_status\": 500, \"traceback\": [\"  File \\\"/usr/lib/python2.7/site-packages/pulp/server/webservices/middleware/exception.py\\\", line 44, in __call__\\n    return self.app(environ, start_response)\\n\", \"  File \\\"/usr/lib/python2.7/site-packages/pulp/server/webservices/middleware/postponed.py\\\", line 39, in __call__\\n    return self.app(environ, start_response)\\n\", \"  File \\\"/usr/lib/python2.7/site-packages/web/application.py\\\", line 278, in wsgi\\n    result = self.handle_with_processors()\\n\", \"  File \\\"/usr/lib/python2.7/site-packages/pulp/server/webservices/application.py\\\", line 26, in _handle_with_processors\\n    return process(self.processors)\\n\", \"  File \\\"/usr/lib/python2.7/site-packages/pulp/server/webservices/application.py\\\", line 23, in process\\n    return p(lambda : process(processors))\\n\", \"  File \\\"/usr/lib/python2.7/site-packages/web/application.py\\\", line 557, in processor\\n    return handler()\\n\", \"  File \\\"/usr/lib/python2.7/site-packages/pulp/server/webservices/application.py\\\", line 23, in <lambda>\\n    return p(lambda : process(processors))\\n\", \"  File \\\"/usr/lib/python2.7/site-packages/pulp/server/webservices/application.py\\\", line 23, in process\\n    return p(lambda : process(processors))\\n\", \"  File \\\"/usr/lib/python2.7/site-packages/web/application.py\\\", line 572, in processor\\n    result = handler()\\n\", \"  File \\\"/usr/lib/python2.7/site-packages/pulp/server/webservices/application.py\\\", line 23, in <lambda>\\n    return p(lambda : process(processors))\\n\", \"  File \\\"/usr/lib/python2.7/site-packages/pulp/server/webservices/application.py\\\", line 25, in process\\n    return self.handle()\\n\", \"  File \\\"/usr/lib/python2.7/site-packages/web/application.py\\\", line 232, in handle\\n    return self._delegate(fn, self.fvars, args)\\n\", \"  File \\\"/usr/lib/python2.7/site-packages/web/application.py\\\", line 413, in _delegate\\n    return f()\\n\", \"  File \\\"/usr/lib/python2.7/site-packages/web/application.py\\\", line 421, in <lambda>\\n    f = lambda: self._delegate_sub_application(pat, what)\\n\", \"  File \\\"/usr/lib/python2.7/site-packages/web/application.py\\\", line 446, in _delegate_sub_application\\n    return app.handle_with_processors()\\n\", \"  File \\\"/usr/lib/python2.7/site-packages/pulp/server/webservices/application.py\\\", line 26, in _handle_with_processors\\n    return process(self.processors)\\n\", \"  File \\\"/usr/lib/python2.7/site-packages/pulp/server/webservices/application.py\\\", line 23, in process\\n    return p(lambda : process(processors))\\n\", \"  File \\\"/usr/lib/python2.7/site-packages/web/application.py\\\", line 557, in processor\\n    return handler()\\n\", \"  File \\\"/usr/lib/python2.7/site-packages/pulp/server/webservices/application.py\\\", line 23, in <lambda>\\n    return p(lambda : process(processors))\\n\", \"  File \\\"/usr/lib/python2.7/site-packages/pulp/server/webservices/application.py\\\", line 23, in process\\n    return p(lambda : process(processors))\\n\", \"  File \\\"/usr/lib/python2.7/site-packages/web/application.py\\\", line 572, in processor\\n    result = handler()\\n\", \"  File \\\"/usr/lib/python2.7/site-packages/pulp/server/webservices/application.py\\\", line 23, in <lambda>\\n    return p(lambda : process(processors))\\n\", \"  File \\\"/usr/lib/python2.7/site-packages/pulp/server/webservices/application.py\\\", line 25, in process\\n    return self.handle()\\n\", \"  File \\\"/usr/lib/python2.7/site-packages/web/application.py\\\", line 232, in handle\\n    return self._delegate(fn, self.fvars, args)\\n\", \"  File \\\"/usr/lib/python2.7/site-packages/web/application.py\\\", line 411, in _delegate\\n    return handle_class(cls)\\n\", \"  File \\\"/usr/lib/python2.7/site-packages/web/application.py\\\", line 386, in handle_class\\n    return tocall(*args)\\n\", \"  File \\\"/usr/lib/python2.7/site-packages/pulp/server/webservices/controllers/decorators.py\\\", line 231, in _auth_decorator\\n    value = method(self, *args, **kwargs)\\n\", \"  File \\\"/usr/lib/python2.7/site-packages/pulp/server/webservices/controllers/users.py\\\", line 93, in POST\\n    tags = [resource_tag(dispatch_constants.RESOURCE_USER_TYPE, login),\\n\", \"  File \\\"/usr/lib/python2.7/site-packages/pulp/common/tags.py\\\", line 71, in resource_tag\\n    return _NAMESPACE_DELIMITER.join((_PULP_NAMESPACE, resource_type, resource_id))\\n\"]}"
     http_version: 
-  recorded_at: Wed, 09 Jan 2013 22:05:51 GMT
-=======
-      Date: 
-      - Thu, 10 Jan 2013 01:15:29 GMT
-    body: 
-      string: "{\"http_request_method\": \"POST\", \"exception\": [\"TypeError: sequence item 2: expected string, NoneType found\\n\"], \"error_message\": \"Unhandled Exception\", \"_href\": \"/pulp/api/v2/users/\", \"http_status\": 500, \"traceback\": [\"  File \\\"/usr/lib/python2.7/site-packages/pulp/server/webservices/middleware/exception.py\\\", line 44, in __call__\\n    return self.app(environ, start_response)\\n\", \"  File \\\"/usr/lib/python2.7/site-packages/pulp/server/webservices/middleware/postponed.py\\\", line 39, in __call__\\n    return self.app(environ, start_response)\\n\", \"  File \\\"/usr/lib/python2.7/site-packages/web/application.py\\\", line 278, in wsgi\\n    result = self.handle_with_processors()\\n\", \"  File \\\"/usr/lib/python2.7/site-packages/pulp/server/webservices/application.py\\\", line 26, in _handle_with_processors\\n    return process(self.processors)\\n\", \"  File \\\"/usr/lib/python2.7/site-packages/pulp/server/webservices/application.py\\\", line 23, in process\\n    return p(lambda : process(processors))\\n\", \"  File \\\"/usr/lib/python2.7/site-packages/web/application.py\\\", line 557, in processor\\n    return handler()\\n\", \"  File \\\"/usr/lib/python2.7/site-packages/pulp/server/webservices/application.py\\\", line 23, in <lambda>\\n    return p(lambda : process(processors))\\n\", \"  File \\\"/usr/lib/python2.7/site-packages/pulp/server/webservices/application.py\\\", line 23, in process\\n    return p(lambda : process(processors))\\n\", \"  File \\\"/usr/lib/python2.7/site-packages/web/application.py\\\", line 572, in processor\\n    result = handler()\\n\", \"  File \\\"/usr/lib/python2.7/site-packages/pulp/server/webservices/application.py\\\", line 23, in <lambda>\\n    return p(lambda : process(processors))\\n\", \"  File \\\"/usr/lib/python2.7/site-packages/pulp/server/webservices/application.py\\\", line 25, in process\\n    return self.handle()\\n\", \"  File \\\"/usr/lib/python2.7/site-packages/web/application.py\\\", line 232, in handle\\n    return self._delegate(fn, self.fvars, args)\\n\", \"  File \\\"/usr/lib/python2.7/site-packages/web/application.py\\\", line 413, in _delegate\\n    return f()\\n\", \"  File \\\"/usr/lib/python2.7/site-packages/web/application.py\\\", line 421, in <lambda>\\n    f = lambda: self._delegate_sub_application(pat, what)\\n\", \"  File \\\"/usr/lib/python2.7/site-packages/web/application.py\\\", line 446, in _delegate_sub_application\\n    return app.handle_with_processors()\\n\", \"  File \\\"/usr/lib/python2.7/site-packages/pulp/server/webservices/application.py\\\", line 26, in _handle_with_processors\\n    return process(self.processors)\\n\", \"  File \\\"/usr/lib/python2.7/site-packages/pulp/server/webservices/application.py\\\", line 23, in process\\n    return p(lambda : process(processors))\\n\", \"  File \\\"/usr/lib/python2.7/site-packages/web/application.py\\\", line 557, in processor\\n    return handler()\\n\", \"  File \\\"/usr/lib/python2.7/site-packages/pulp/server/webservices/application.py\\\", line 23, in <lambda>\\n    return p(lambda : process(processors))\\n\", \"  File \\\"/usr/lib/python2.7/site-packages/pulp/server/webservices/application.py\\\", line 23, in process\\n    return p(lambda : process(processors))\\n\", \"  File \\\"/usr/lib/python2.7/site-packages/web/application.py\\\", line 572, in processor\\n    result = handler()\\n\", \"  File \\\"/usr/lib/python2.7/site-packages/pulp/server/webservices/application.py\\\", line 23, in <lambda>\\n    return p(lambda : process(processors))\\n\", \"  File \\\"/usr/lib/python2.7/site-packages/pulp/server/webservices/application.py\\\", line 25, in process\\n    return self.handle()\\n\", \"  File \\\"/usr/lib/python2.7/site-packages/web/application.py\\\", line 232, in handle\\n    return self._delegate(fn, self.fvars, args)\\n\", \"  File \\\"/usr/lib/python2.7/site-packages/web/application.py\\\", line 411, in _delegate\\n    return handle_class(cls)\\n\", \"  File \\\"/usr/lib/python2.7/site-packages/web/application.py\\\", line 386, in handle_class\\n    return tocall(*args)\\n\", \"  File \\\"/usr/lib/python2.7/site-packages/pulp/server/webservices/controllers/decorators.py\\\", line 231, in _auth_decorator\\n    value = method(self, *args, **kwargs)\\n\", \"  File \\\"/usr/lib/python2.7/site-packages/pulp/server/webservices/controllers/users.py\\\", line 93, in POST\\n    tags = [resource_tag(dispatch_constants.RESOURCE_USER_TYPE, login),\\n\", \"  File \\\"/usr/lib/python2.7/site-packages/pulp/common/tags.py\\\", line 71, in resource_tag\\n    return _NAMESPACE_DELIMITER.join((_PULP_NAMESPACE, resource_type, resource_id))\\n\"]}"
-    http_version: 
-  recorded_at: Thu, 10 Jan 2013 01:15:29 GMT
->>>>>>> c99eacdf
-recorded_with: VCR 2.4.0+  recorded_at: Sat, 12 Jan 2013 01:32:07 GMT