--- 
recorded_with: VCR 2.4.0
http_interactions: 
- request: 
    method: delete
<<<<<<< HEAD
    uri: https://kafka.usersys.redhat.com/pulp/api/v2/users/batman/
    body: 
      string: ""
    headers: 
      Accept: 
      - application/json
      Pulp-User: 
      - admin
      Authorization: 
      - OAuth oauth_consumer_key="katello", oauth_nonce="MKsurkNWCwJbwzxtC9b8Wdfncx9TlRnyQlzYkWqP1cQ", oauth_signature="pi1LlbxCp5mljKWs3GlKfdkQnWA%3D", oauth_signature_method="HMAC-SHA1", oauth_timestamp="1358179729", oauth_version="1.0"
      Accept-Encoding: 
      - gzip, deflate
      Content-Type: 
      - application/json
=======
    uri: https://dhcp231-16.rdu.redhat.com/pulp/api/v2/users/batman/
    body: 
      string: ""
    headers: 
      Content-Type: 
      - application/json
      Accept-Encoding: 
      - gzip, deflate
      Accept: 
      - application/json
      Pulp-User: 
      - admin
      Authorization: 
      - OAuth oauth_consumer_key="katello", oauth_nonce="6nUsCVrEVCPMl7g2E2q8niw3iOQQjzREiqW3hPQrf1c", oauth_signature="lV0jMU47OuinTFz9HzVJK6Zn1Bk%3D", oauth_signature_method="HMAC-SHA1", oauth_timestamp="1357954323", oauth_version="1.0"
>>>>>>> f739f88f
  response: 
    status: 
      code: 404
      message: Not Found
    headers: 
<<<<<<< HEAD
      Server: 
      - Apache/2.2.22 (Fedora)
      Content-Encoding: 
      - utf-8
      Date: 
      - Mon, 14 Jan 2013 16:08:49 GMT
      Content-Length: 
      - "230"
      Content-Type: 
      - application/json
    body: 
      string: "{\"http_request_method\": \"DELETE\", \"exception\": null, \"error_message\": \"Missing resource(s): resource_id=batman\", \"_href\": \"/pulp/api/v2/users/batman/\", \"http_status\": 404, \"traceback\": null, \"resources\": {\"resource_id\": \"batman\"}}"
    http_version: 
  recorded_at: Mon, 14 Jan 2013 16:08:49 GMT
- request: 
    method: post
    uri: https://kafka.usersys.redhat.com/pulp/api/v2/users/
    body: 
      string: "{\"name\":null,\"password\":\"LfqmB3bkyMVWufAb\"}"
    headers: 
      Accept: 
      - application/json
      Pulp-User: 
      - admin
      Authorization: 
      - OAuth oauth_body_hash="2jmj7l5rSw0yVb%2FvlWAYkK%2FYBwk%3D", oauth_consumer_key="katello", oauth_nonce="0JFwxOz1YxZt4pYncO6tqpSG4d5Qjew7oR680BdR9U", oauth_signature="2AEoAueQ5fEcbGBjtaDMeJVpKqU%3D", oauth_signature_method="HMAC-SHA1", oauth_timestamp="1358179734", oauth_version="1.0"
      Accept-Encoding: 
      - gzip, deflate
      Content-Length: 
      - "43"
      Content-Type: 
      - application/json
=======
      Content-Length: 
      - "230"
      Date: 
      - Sat, 12 Jan 2013 01:32:03 GMT
      Content-Type: 
      - application/json
      Content-Encoding: 
      - utf-8
      Server: 
      - Apache/2.2.22 (Fedora)
    body: 
      string: "{\"http_request_method\": \"DELETE\", \"exception\": null, \"error_message\": \"Missing resource(s): resource_id=batman\", \"_href\": \"/pulp/api/v2/users/batman/\", \"http_status\": 404, \"traceback\": null, \"resources\": {\"resource_id\": \"batman\"}}"
    http_version: 
  recorded_at: Sat, 12 Jan 2013 01:32:04 GMT
- request: 
    method: post
    uri: https://dhcp231-16.rdu.redhat.com/pulp/api/v2/users/
    body: 
      string: "{\"name\":null,\"password\":\"3sSHU5clChfTUQi9\"}"
    headers: 
      Content-Length: 
      - "43"
      Content-Type: 
      - application/json
      Accept-Encoding: 
      - gzip, deflate
      Accept: 
      - application/json
      Pulp-User: 
      - admin
      Authorization: 
      - OAuth oauth_body_hash="2jmj7l5rSw0yVb%2FvlWAYkK%2FYBwk%3D", oauth_consumer_key="katello", oauth_nonce="gHLyPgg3YVJnGtLVaOXcKOD0tCnZo9sNntvAVuXKrHg", oauth_signature="3V8vaTWwfJG49OtgZXu3bAVbMlo%3D", oauth_signature_method="HMAC-SHA1", oauth_timestamp="1357954327", oauth_version="1.0"
>>>>>>> f739f88f
  response: 
    status: 
      code: 500
      message: Internal Server Error
    headers: 
<<<<<<< HEAD
      Server: 
      - Apache/2.2.22 (Fedora)
      Content-Encoding: 
      - utf-8
      Date: 
      - Mon, 14 Jan 2013 16:08:54 GMT
      Connection: 
      - close
      Content-Length: 
      - "4424"
      Content-Type: 
      - application/json
    body: 
      string: "{\"http_request_method\": \"POST\", \"exception\": [\"TypeError: sequence item 2: expected string, NoneType found\\n\"], \"error_message\": \"Unhandled Exception\", \"_href\": \"/pulp/api/v2/users/\", \"http_status\": 500, \"traceback\": [\"  File \\\"/usr/lib/python2.7/site-packages/pulp/server/webservices/middleware/exception.py\\\", line 44, in __call__\\n    return self.app(environ, start_response)\\n\", \"  File \\\"/usr/lib/python2.7/site-packages/pulp/server/webservices/middleware/postponed.py\\\", line 39, in __call__\\n    return self.app(environ, start_response)\\n\", \"  File \\\"/usr/lib/python2.7/site-packages/web/application.py\\\", line 278, in wsgi\\n    result = self.handle_with_processors()\\n\", \"  File \\\"/usr/lib/python2.7/site-packages/pulp/server/webservices/application.py\\\", line 26, in _handle_with_processors\\n    return process(self.processors)\\n\", \"  File \\\"/usr/lib/python2.7/site-packages/pulp/server/webservices/application.py\\\", line 23, in process\\n    return p(lambda : process(processors))\\n\", \"  File \\\"/usr/lib/python2.7/site-packages/web/application.py\\\", line 557, in processor\\n    return handler()\\n\", \"  File \\\"/usr/lib/python2.7/site-packages/pulp/server/webservices/application.py\\\", line 23, in <lambda>\\n    return p(lambda : process(processors))\\n\", \"  File \\\"/usr/lib/python2.7/site-packages/pulp/server/webservices/application.py\\\", line 23, in process\\n    return p(lambda : process(processors))\\n\", \"  File \\\"/usr/lib/python2.7/site-packages/web/application.py\\\", line 572, in processor\\n    result = handler()\\n\", \"  File \\\"/usr/lib/python2.7/site-packages/pulp/server/webservices/application.py\\\", line 23, in <lambda>\\n    return p(lambda : process(processors))\\n\", \"  File \\\"/usr/lib/python2.7/site-packages/pulp/server/webservices/application.py\\\", line 25, in process\\n    return self.handle()\\n\", \"  File \\\"/usr/lib/python2.7/site-packages/web/application.py\\\", line 232, in handle\\n    return self._delegate(fn, self.fvars, args)\\n\", \"  File \\\"/usr/lib/python2.7/site-packages/web/application.py\\\", line 413, in _delegate\\n    return f()\\n\", \"  File \\\"/usr/lib/python2.7/site-packages/web/application.py\\\", line 421, in <lambda>\\n    f = lambda: self._delegate_sub_application(pat, what)\\n\", \"  File \\\"/usr/lib/python2.7/site-packages/web/application.py\\\", line 446, in _delegate_sub_application\\n    return app.handle_with_processors()\\n\", \"  File \\\"/usr/lib/python2.7/site-packages/pulp/server/webservices/application.py\\\", line 26, in _handle_with_processors\\n    return process(self.processors)\\n\", \"  File \\\"/usr/lib/python2.7/site-packages/pulp/server/webservices/application.py\\\", line 23, in process\\n    return p(lambda : process(processors))\\n\", \"  File \\\"/usr/lib/python2.7/site-packages/web/application.py\\\", line 557, in processor\\n    return handler()\\n\", \"  File \\\"/usr/lib/python2.7/site-packages/pulp/server/webservices/application.py\\\", line 23, in <lambda>\\n    return p(lambda : process(processors))\\n\", \"  File \\\"/usr/lib/python2.7/site-packages/pulp/server/webservices/application.py\\\", line 23, in process\\n    return p(lambda : process(processors))\\n\", \"  File \\\"/usr/lib/python2.7/site-packages/web/application.py\\\", line 572, in processor\\n    result = handler()\\n\", \"  File \\\"/usr/lib/python2.7/site-packages/pulp/server/webservices/application.py\\\", line 23, in <lambda>\\n    return p(lambda : process(processors))\\n\", \"  File \\\"/usr/lib/python2.7/site-packages/pulp/server/webservices/application.py\\\", line 25, in process\\n    return self.handle()\\n\", \"  File \\\"/usr/lib/python2.7/site-packages/web/application.py\\\", line 232, in handle\\n    return self._delegate(fn, self.fvars, args)\\n\", \"  File \\\"/usr/lib/python2.7/site-packages/web/application.py\\\", line 411, in _delegate\\n    return handle_class(cls)\\n\", \"  File \\\"/usr/lib/python2.7/site-packages/web/application.py\\\", line 386, in handle_class\\n    return tocall(*args)\\n\", \"  File \\\"/usr/lib/python2.7/site-packages/pulp/server/webservices/controllers/decorators.py\\\", line 231, in _auth_decorator\\n    value = method(self, *args, **kwargs)\\n\", \"  File \\\"/usr/lib/python2.7/site-packages/pulp/server/webservices/controllers/users.py\\\", line 93, in POST\\n    tags = [resource_tag(dispatch_constants.RESOURCE_USER_TYPE, login),\\n\", \"  File \\\"/usr/lib/python2.7/site-packages/pulp/common/tags.py\\\", line 71, in resource_tag\\n    return _NAMESPACE_DELIMITER.join((_PULP_NAMESPACE, resource_type, resource_id))\\n\"]}"
    http_version: 
  recorded_at: Mon, 14 Jan 2013 16:08:54 GMT
recorded_with: VCR 2.4.0
=======
      Content-Length: 
      - "4424"
      Date: 
      - Sat, 12 Jan 2013 01:32:07 GMT
      Content-Type: 
      - application/json
      Content-Encoding: 
      - utf-8
      Connection: 
      - close
      Server: 
      - Apache/2.2.22 (Fedora)
    body: 
      string: "{\"http_request_method\": \"POST\", \"exception\": [\"TypeError: sequence item 2: expected string, NoneType found\\n\"], \"error_message\": \"Unhandled Exception\", \"_href\": \"/pulp/api/v2/users/\", \"http_status\": 500, \"traceback\": [\"  File \\\"/usr/lib/python2.7/site-packages/pulp/server/webservices/middleware/exception.py\\\", line 44, in __call__\\n    return self.app(environ, start_response)\\n\", \"  File \\\"/usr/lib/python2.7/site-packages/pulp/server/webservices/middleware/postponed.py\\\", line 39, in __call__\\n    return self.app(environ, start_response)\\n\", \"  File \\\"/usr/lib/python2.7/site-packages/web/application.py\\\", line 278, in wsgi\\n    result = self.handle_with_processors()\\n\", \"  File \\\"/usr/lib/python2.7/site-packages/pulp/server/webservices/application.py\\\", line 26, in _handle_with_processors\\n    return process(self.processors)\\n\", \"  File \\\"/usr/lib/python2.7/site-packages/pulp/server/webservices/application.py\\\", line 23, in process\\n    return p(lambda : process(processors))\\n\", \"  File \\\"/usr/lib/python2.7/site-packages/web/application.py\\\", line 557, in processor\\n    return handler()\\n\", \"  File \\\"/usr/lib/python2.7/site-packages/pulp/server/webservices/application.py\\\", line 23, in <lambda>\\n    return p(lambda : process(processors))\\n\", \"  File \\\"/usr/lib/python2.7/site-packages/pulp/server/webservices/application.py\\\", line 23, in process\\n    return p(lambda : process(processors))\\n\", \"  File \\\"/usr/lib/python2.7/site-packages/web/application.py\\\", line 572, in processor\\n    result = handler()\\n\", \"  File \\\"/usr/lib/python2.7/site-packages/pulp/server/webservices/application.py\\\", line 23, in <lambda>\\n    return p(lambda : process(processors))\\n\", \"  File \\\"/usr/lib/python2.7/site-packages/pulp/server/webservices/application.py\\\", line 25, in process\\n    return self.handle()\\n\", \"  File \\\"/usr/lib/python2.7/site-packages/web/application.py\\\", line 232, in handle\\n    return self._delegate(fn, self.fvars, args)\\n\", \"  File \\\"/usr/lib/python2.7/site-packages/web/application.py\\\", line 413, in _delegate\\n    return f()\\n\", \"  File \\\"/usr/lib/python2.7/site-packages/web/application.py\\\", line 421, in <lambda>\\n    f = lambda: self._delegate_sub_application(pat, what)\\n\", \"  File \\\"/usr/lib/python2.7/site-packages/web/application.py\\\", line 446, in _delegate_sub_application\\n    return app.handle_with_processors()\\n\", \"  File \\\"/usr/lib/python2.7/site-packages/pulp/server/webservices/application.py\\\", line 26, in _handle_with_processors\\n    return process(self.processors)\\n\", \"  File \\\"/usr/lib/python2.7/site-packages/pulp/server/webservices/application.py\\\", line 23, in process\\n    return p(lambda : process(processors))\\n\", \"  File \\\"/usr/lib/python2.7/site-packages/web/application.py\\\", line 557, in processor\\n    return handler()\\n\", \"  File \\\"/usr/lib/python2.7/site-packages/pulp/server/webservices/application.py\\\", line 23, in <lambda>\\n    return p(lambda : process(processors))\\n\", \"  File \\\"/usr/lib/python2.7/site-packages/pulp/server/webservices/application.py\\\", line 23, in process\\n    return p(lambda : process(processors))\\n\", \"  File \\\"/usr/lib/python2.7/site-packages/web/application.py\\\", line 572, in processor\\n    result = handler()\\n\", \"  File \\\"/usr/lib/python2.7/site-packages/pulp/server/webservices/application.py\\\", line 23, in <lambda>\\n    return p(lambda : process(processors))\\n\", \"  File \\\"/usr/lib/python2.7/site-packages/pulp/server/webservices/application.py\\\", line 25, in process\\n    return self.handle()\\n\", \"  File \\\"/usr/lib/python2.7/site-packages/web/application.py\\\", line 232, in handle\\n    return self._delegate(fn, self.fvars, args)\\n\", \"  File \\\"/usr/lib/python2.7/site-packages/web/application.py\\\", line 411, in _delegate\\n    return handle_class(cls)\\n\", \"  File \\\"/usr/lib/python2.7/site-packages/web/application.py\\\", line 386, in handle_class\\n    return tocall(*args)\\n\", \"  File \\\"/usr/lib/python2.7/site-packages/pulp/server/webservices/controllers/decorators.py\\\", line 231, in _auth_decorator\\n    value = method(self, *args, **kwargs)\\n\", \"  File \\\"/usr/lib/python2.7/site-packages/pulp/server/webservices/controllers/users.py\\\", line 93, in POST\\n    tags = [resource_tag(dispatch_constants.RESOURCE_USER_TYPE, login),\\n\", \"  File \\\"/usr/lib/python2.7/site-packages/pulp/common/tags.py\\\", line 71, in resource_tag\\n    return _NAMESPACE_DELIMITER.join((_PULP_NAMESPACE, resource_type, resource_id))\\n\"]}"
    http_version: 
  recorded_at: Sat, 12 Jan 2013 01:32:07 GMT
>>>>>>> f739f88f
<|MERGE_RESOLUTION|>--- conflicted
+++ resolved
@@ -3,147 +3,75 @@
 http_interactions: 
 - request: 
     method: delete
-<<<<<<< HEAD
     uri: https://kafka.usersys.redhat.com/pulp/api/v2/users/batman/
     body: 
       string: ""
     headers: 
-      Accept: 
-      - application/json
+      Authorization: 
+      - OAuth oauth_consumer_key="katello", oauth_nonce="jyf4M9LAGHMdgnedFlk8JLkrJFs5FrQQsQqdoSNuM", oauth_signature="zMsWnv%2BZQWl8u6LJtm8C5qynjkI%3D", oauth_signature_method="HMAC-SHA1", oauth_timestamp="1358201268", oauth_version="1.0"
       Pulp-User: 
       - admin
-      Authorization: 
-      - OAuth oauth_consumer_key="katello", oauth_nonce="MKsurkNWCwJbwzxtC9b8Wdfncx9TlRnyQlzYkWqP1cQ", oauth_signature="pi1LlbxCp5mljKWs3GlKfdkQnWA%3D", oauth_signature_method="HMAC-SHA1", oauth_timestamp="1358179729", oauth_version="1.0"
       Accept-Encoding: 
       - gzip, deflate
       Content-Type: 
       - application/json
-=======
-    uri: https://dhcp231-16.rdu.redhat.com/pulp/api/v2/users/batman/
-    body: 
-      string: ""
-    headers: 
-      Content-Type: 
-      - application/json
-      Accept-Encoding: 
-      - gzip, deflate
       Accept: 
       - application/json
-      Pulp-User: 
-      - admin
-      Authorization: 
-      - OAuth oauth_consumer_key="katello", oauth_nonce="6nUsCVrEVCPMl7g2E2q8niw3iOQQjzREiqW3hPQrf1c", oauth_signature="lV0jMU47OuinTFz9HzVJK6Zn1Bk%3D", oauth_signature_method="HMAC-SHA1", oauth_timestamp="1357954323", oauth_version="1.0"
->>>>>>> f739f88f
   response: 
     status: 
       code: 404
       message: Not Found
     headers: 
-<<<<<<< HEAD
       Server: 
       - Apache/2.2.22 (Fedora)
+      Date: 
+      - Mon, 14 Jan 2013 22:07:49 GMT
+      Content-Length: 
+      - "230"
       Content-Encoding: 
       - utf-8
-      Date: 
-      - Mon, 14 Jan 2013 16:08:49 GMT
-      Content-Length: 
-      - "230"
       Content-Type: 
       - application/json
     body: 
       string: "{\"http_request_method\": \"DELETE\", \"exception\": null, \"error_message\": \"Missing resource(s): resource_id=batman\", \"_href\": \"/pulp/api/v2/users/batman/\", \"http_status\": 404, \"traceback\": null, \"resources\": {\"resource_id\": \"batman\"}}"
     http_version: 
-  recorded_at: Mon, 14 Jan 2013 16:08:49 GMT
+  recorded_at: Mon, 14 Jan 2013 22:07:49 GMT
 - request: 
     method: post
     uri: https://kafka.usersys.redhat.com/pulp/api/v2/users/
     body: 
-      string: "{\"name\":null,\"password\":\"LfqmB3bkyMVWufAb\"}"
+      string: "{\"password\":\"YyQOVOtGcUVQB3pH\",\"name\":null}"
     headers: 
+      Authorization: 
+      - OAuth oauth_body_hash="2jmj7l5rSw0yVb%2FvlWAYkK%2FYBwk%3D", oauth_consumer_key="katello", oauth_nonce="CwvYVXKmhNLyeKqgdjyHUJjZTESXAMfdXOIXeHiVs", oauth_signature="eXS9hUJi5QIRL%2B6Dgp34UYslUyI%3D", oauth_signature_method="HMAC-SHA1", oauth_timestamp="1358201272", oauth_version="1.0"
+      Pulp-User: 
+      - admin
+      Content-Length: 
+      - "43"
+      Accept-Encoding: 
+      - gzip, deflate
+      Content-Type: 
+      - application/json
       Accept: 
       - application/json
-      Pulp-User: 
-      - admin
-      Authorization: 
-      - OAuth oauth_body_hash="2jmj7l5rSw0yVb%2FvlWAYkK%2FYBwk%3D", oauth_consumer_key="katello", oauth_nonce="0JFwxOz1YxZt4pYncO6tqpSG4d5Qjew7oR680BdR9U", oauth_signature="2AEoAueQ5fEcbGBjtaDMeJVpKqU%3D", oauth_signature_method="HMAC-SHA1", oauth_timestamp="1358179734", oauth_version="1.0"
-      Accept-Encoding: 
-      - gzip, deflate
-      Content-Length: 
-      - "43"
-      Content-Type: 
-      - application/json
-=======
-      Content-Length: 
-      - "230"
-      Date: 
-      - Sat, 12 Jan 2013 01:32:03 GMT
-      Content-Type: 
-      - application/json
-      Content-Encoding: 
-      - utf-8
-      Server: 
-      - Apache/2.2.22 (Fedora)
-    body: 
-      string: "{\"http_request_method\": \"DELETE\", \"exception\": null, \"error_message\": \"Missing resource(s): resource_id=batman\", \"_href\": \"/pulp/api/v2/users/batman/\", \"http_status\": 404, \"traceback\": null, \"resources\": {\"resource_id\": \"batman\"}}"
-    http_version: 
-  recorded_at: Sat, 12 Jan 2013 01:32:04 GMT
-- request: 
-    method: post
-    uri: https://dhcp231-16.rdu.redhat.com/pulp/api/v2/users/
-    body: 
-      string: "{\"name\":null,\"password\":\"3sSHU5clChfTUQi9\"}"
-    headers: 
-      Content-Length: 
-      - "43"
-      Content-Type: 
-      - application/json
-      Accept-Encoding: 
-      - gzip, deflate
-      Accept: 
-      - application/json
-      Pulp-User: 
-      - admin
-      Authorization: 
-      - OAuth oauth_body_hash="2jmj7l5rSw0yVb%2FvlWAYkK%2FYBwk%3D", oauth_consumer_key="katello", oauth_nonce="gHLyPgg3YVJnGtLVaOXcKOD0tCnZo9sNntvAVuXKrHg", oauth_signature="3V8vaTWwfJG49OtgZXu3bAVbMlo%3D", oauth_signature_method="HMAC-SHA1", oauth_timestamp="1357954327", oauth_version="1.0"
->>>>>>> f739f88f
   response: 
     status: 
       code: 500
       message: Internal Server Error
     headers: 
-<<<<<<< HEAD
+      Connection: 
+      - close
       Server: 
       - Apache/2.2.22 (Fedora)
+      Date: 
+      - Mon, 14 Jan 2013 22:07:52 GMT
+      Content-Length: 
+      - "4424"
       Content-Encoding: 
       - utf-8
-      Date: 
-      - Mon, 14 Jan 2013 16:08:54 GMT
-      Connection: 
-      - close
-      Content-Length: 
-      - "4424"
       Content-Type: 
       - application/json
     body: 
       string: "{\"http_request_method\": \"POST\", \"exception\": [\"TypeError: sequence item 2: expected string, NoneType found\\n\"], \"error_message\": \"Unhandled Exception\", \"_href\": \"/pulp/api/v2/users/\", \"http_status\": 500, \"traceback\": [\"  File \\\"/usr/lib/python2.7/site-packages/pulp/server/webservices/middleware/exception.py\\\", line 44, in __call__\\n    return self.app(environ, start_response)\\n\", \"  File \\\"/usr/lib/python2.7/site-packages/pulp/server/webservices/middleware/postponed.py\\\", line 39, in __call__\\n    return self.app(environ, start_response)\\n\", \"  File \\\"/usr/lib/python2.7/site-packages/web/application.py\\\", line 278, in wsgi\\n    result = self.handle_with_processors()\\n\", \"  File \\\"/usr/lib/python2.7/site-packages/pulp/server/webservices/application.py\\\", line 26, in _handle_with_processors\\n    return process(self.processors)\\n\", \"  File \\\"/usr/lib/python2.7/site-packages/pulp/server/webservices/application.py\\\", line 23, in process\\n    return p(lambda : process(processors))\\n\", \"  File \\\"/usr/lib/python2.7/site-packages/web/application.py\\\", line 557, in processor\\n    return handler()\\n\", \"  File \\\"/usr/lib/python2.7/site-packages/pulp/server/webservices/application.py\\\", line 23, in <lambda>\\n    return p(lambda : process(processors))\\n\", \"  File \\\"/usr/lib/python2.7/site-packages/pulp/server/webservices/application.py\\\", line 23, in process\\n    return p(lambda : process(processors))\\n\", \"  File \\\"/usr/lib/python2.7/site-packages/web/application.py\\\", line 572, in processor\\n    result = handler()\\n\", \"  File \\\"/usr/lib/python2.7/site-packages/pulp/server/webservices/application.py\\\", line 23, in <lambda>\\n    return p(lambda : process(processors))\\n\", \"  File \\\"/usr/lib/python2.7/site-packages/pulp/server/webservices/application.py\\\", line 25, in process\\n    return self.handle()\\n\", \"  File \\\"/usr/lib/python2.7/site-packages/web/application.py\\\", line 232, in handle\\n    return self._delegate(fn, self.fvars, args)\\n\", \"  File \\\"/usr/lib/python2.7/site-packages/web/application.py\\\", line 413, in _delegate\\n    return f()\\n\", \"  File \\\"/usr/lib/python2.7/site-packages/web/application.py\\\", line 421, in <lambda>\\n    f = lambda: self._delegate_sub_application(pat, what)\\n\", \"  File \\\"/usr/lib/python2.7/site-packages/web/application.py\\\", line 446, in _delegate_sub_application\\n    return app.handle_with_processors()\\n\", \"  File \\\"/usr/lib/python2.7/site-packages/pulp/server/webservices/application.py\\\", line 26, in _handle_with_processors\\n    return process(self.processors)\\n\", \"  File \\\"/usr/lib/python2.7/site-packages/pulp/server/webservices/application.py\\\", line 23, in process\\n    return p(lambda : process(processors))\\n\", \"  File \\\"/usr/lib/python2.7/site-packages/web/application.py\\\", line 557, in processor\\n    return handler()\\n\", \"  File \\\"/usr/lib/python2.7/site-packages/pulp/server/webservices/application.py\\\", line 23, in <lambda>\\n    return p(lambda : process(processors))\\n\", \"  File \\\"/usr/lib/python2.7/site-packages/pulp/server/webservices/application.py\\\", line 23, in process\\n    return p(lambda : process(processors))\\n\", \"  File \\\"/usr/lib/python2.7/site-packages/web/application.py\\\", line 572, in processor\\n    result = handler()\\n\", \"  File \\\"/usr/lib/python2.7/site-packages/pulp/server/webservices/application.py\\\", line 23, in <lambda>\\n    return p(lambda : process(processors))\\n\", \"  File \\\"/usr/lib/python2.7/site-packages/pulp/server/webservices/application.py\\\", line 25, in process\\n    return self.handle()\\n\", \"  File \\\"/usr/lib/python2.7/site-packages/web/application.py\\\", line 232, in handle\\n    return self._delegate(fn, self.fvars, args)\\n\", \"  File \\\"/usr/lib/python2.7/site-packages/web/application.py\\\", line 411, in _delegate\\n    return handle_class(cls)\\n\", \"  File \\\"/usr/lib/python2.7/site-packages/web/application.py\\\", line 386, in handle_class\\n    return tocall(*args)\\n\", \"  File \\\"/usr/lib/python2.7/site-packages/pulp/server/webservices/controllers/decorators.py\\\", line 231, in _auth_decorator\\n    value = method(self, *args, **kwargs)\\n\", \"  File \\\"/usr/lib/python2.7/site-packages/pulp/server/webservices/controllers/users.py\\\", line 93, in POST\\n    tags = [resource_tag(dispatch_constants.RESOURCE_USER_TYPE, login),\\n\", \"  File \\\"/usr/lib/python2.7/site-packages/pulp/common/tags.py\\\", line 71, in resource_tag\\n    return _NAMESPACE_DELIMITER.join((_PULP_NAMESPACE, resource_type, resource_id))\\n\"]}"
     http_version: 
-  recorded_at: Mon, 14 Jan 2013 16:08:54 GMT
-recorded_with: VCR 2.4.0
-=======
-      Content-Length: 
-      - "4424"
-      Date: 
-      - Sat, 12 Jan 2013 01:32:07 GMT
-      Content-Type: 
-      - application/json
-      Content-Encoding: 
-      - utf-8
-      Connection: 
-      - close
-      Server: 
-      - Apache/2.2.22 (Fedora)
-    body: 
-      string: "{\"http_request_method\": \"POST\", \"exception\": [\"TypeError: sequence item 2: expected string, NoneType found\\n\"], \"error_message\": \"Unhandled Exception\", \"_href\": \"/pulp/api/v2/users/\", \"http_status\": 500, \"traceback\": [\"  File \\\"/usr/lib/python2.7/site-packages/pulp/server/webservices/middleware/exception.py\\\", line 44, in __call__\\n    return self.app(environ, start_response)\\n\", \"  File \\\"/usr/lib/python2.7/site-packages/pulp/server/webservices/middleware/postponed.py\\\", line 39, in __call__\\n    return self.app(environ, start_response)\\n\", \"  File \\\"/usr/lib/python2.7/site-packages/web/application.py\\\", line 278, in wsgi\\n    result = self.handle_with_processors()\\n\", \"  File \\\"/usr/lib/python2.7/site-packages/pulp/server/webservices/application.py\\\", line 26, in _handle_with_processors\\n    return process(self.processors)\\n\", \"  File \\\"/usr/lib/python2.7/site-packages/pulp/server/webservices/application.py\\\", line 23, in process\\n    return p(lambda : process(processors))\\n\", \"  File \\\"/usr/lib/python2.7/site-packages/web/application.py\\\", line 557, in processor\\n    return handler()\\n\", \"  File \\\"/usr/lib/python2.7/site-packages/pulp/server/webservices/application.py\\\", line 23, in <lambda>\\n    return p(lambda : process(processors))\\n\", \"  File \\\"/usr/lib/python2.7/site-packages/pulp/server/webservices/application.py\\\", line 23, in process\\n    return p(lambda : process(processors))\\n\", \"  File \\\"/usr/lib/python2.7/site-packages/web/application.py\\\", line 572, in processor\\n    result = handler()\\n\", \"  File \\\"/usr/lib/python2.7/site-packages/pulp/server/webservices/application.py\\\", line 23, in <lambda>\\n    return p(lambda : process(processors))\\n\", \"  File \\\"/usr/lib/python2.7/site-packages/pulp/server/webservices/application.py\\\", line 25, in process\\n    return self.handle()\\n\", \"  File \\\"/usr/lib/python2.7/site-packages/web/application.py\\\", line 232, in handle\\n    return self._delegate(fn, self.fvars, args)\\n\", \"  File \\\"/usr/lib/python2.7/site-packages/web/application.py\\\", line 413, in _delegate\\n    return f()\\n\", \"  File \\\"/usr/lib/python2.7/site-packages/web/application.py\\\", line 421, in <lambda>\\n    f = lambda: self._delegate_sub_application(pat, what)\\n\", \"  File \\\"/usr/lib/python2.7/site-packages/web/application.py\\\", line 446, in _delegate_sub_application\\n    return app.handle_with_processors()\\n\", \"  File \\\"/usr/lib/python2.7/site-packages/pulp/server/webservices/application.py\\\", line 26, in _handle_with_processors\\n    return process(self.processors)\\n\", \"  File \\\"/usr/lib/python2.7/site-packages/pulp/server/webservices/application.py\\\", line 23, in process\\n    return p(lambda : process(processors))\\n\", \"  File \\\"/usr/lib/python2.7/site-packages/web/application.py\\\", line 557, in processor\\n    return handler()\\n\", \"  File \\\"/usr/lib/python2.7/site-packages/pulp/server/webservices/application.py\\\", line 23, in <lambda>\\n    return p(lambda : process(processors))\\n\", \"  File \\\"/usr/lib/python2.7/site-packages/pulp/server/webservices/application.py\\\", line 23, in process\\n    return p(lambda : process(processors))\\n\", \"  File \\\"/usr/lib/python2.7/site-packages/web/application.py\\\", line 572, in processor\\n    result = handler()\\n\", \"  File \\\"/usr/lib/python2.7/site-packages/pulp/server/webservices/application.py\\\", line 23, in <lambda>\\n    return p(lambda : process(processors))\\n\", \"  File \\\"/usr/lib/python2.7/site-packages/pulp/server/webservices/application.py\\\", line 25, in process\\n    return self.handle()\\n\", \"  File \\\"/usr/lib/python2.7/site-packages/web/application.py\\\", line 232, in handle\\n    return self._delegate(fn, self.fvars, args)\\n\", \"  File \\\"/usr/lib/python2.7/site-packages/web/application.py\\\", line 411, in _delegate\\n    return handle_class(cls)\\n\", \"  File \\\"/usr/lib/python2.7/site-packages/web/application.py\\\", line 386, in handle_class\\n    return tocall(*args)\\n\", \"  File \\\"/usr/lib/python2.7/site-packages/pulp/server/webservices/controllers/decorators.py\\\", line 231, in _auth_decorator\\n    value = method(self, *args, **kwargs)\\n\", \"  File \\\"/usr/lib/python2.7/site-packages/pulp/server/webservices/controllers/users.py\\\", line 93, in POST\\n    tags = [resource_tag(dispatch_constants.RESOURCE_USER_TYPE, login),\\n\", \"  File \\\"/usr/lib/python2.7/site-packages/pulp/common/tags.py\\\", line 71, in resource_tag\\n    return _NAMESPACE_DELIMITER.join((_PULP_NAMESPACE, resource_type, resource_id))\\n\"]}"
-    http_version: 
-  recorded_at: Sat, 12 Jan 2013 01:32:07 GMT
->>>>>>> f739f88f
+  recorded_at: Mon, 14 Jan 2013 22:07:53 GMT