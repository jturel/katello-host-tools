--- conflicted
+++ resolved
@@ -1,17 +1,7 @@
 --- 
-<<<<<<< HEAD
-recorded_with: VCR 2.3.0
 http_interactions: 
 - request: 
     method: get
-    uri: https://knifeparty.localdomain/pulp/api/v2/tasks/53d058b1-84f8-48e4-a271-2471891e9411/
-    body: 
-      string: ""
-    headers: 
-=======
-http_interactions: 
-- request: 
-    method: get
     uri: https://dhcp231-16.rdu.redhat.com/pulp/api/v2/tasks/96eb2b24-b8d7-4435-8299-9ee3b26c05d6/
     body: 
       string: ""
@@ -515,19 +505,10 @@
       - application/json
       Authorization: 
       - OAuth oauth_consumer_key="katello", oauth_nonce="gVIkh8MmvqkEuhq4z4AnBsgSuvoixkLCaXRSGrA", oauth_signature="ZazPQINnn2yycGbnDBsmwpxKvzA%3D", oauth_signature_method="HMAC-SHA1", oauth_timestamp="1354126700", oauth_version="1.0"
->>>>>>> 84358a15
-      Pulp-User: 
-      - admin
-      Accept-Encoding: 
-      - gzip, deflate
-<<<<<<< HEAD
-      Content-Type: 
-      - application/json
-      Accept: 
-      - application/json
-      Authorization: 
-      - OAuth oauth_consumer_key="katello", oauth_nonce="FnhLyDlIuQ3jPLjGDlagY5BnSHlXl6adgCRpgO7pKw", oauth_signature="cd%2BTqdFK37JRPZMDtG1Szb2vlNU%3D", oauth_signature_method="HMAC-SHA1", oauth_timestamp="1353428022", oauth_version="1.0"
-=======
+      Pulp-User: 
+      - admin
+      Accept-Encoding: 
+      - gzip, deflate
       Content-Type: 
       - application/json
   response: 
@@ -596,7 +577,6 @@
       - gzip, deflate
       Content-Type: 
       - application/json
->>>>>>> 84358a15
   response: 
     status: 
       code: 200
@@ -606,26 +586,6 @@
       - "1469"
       Server: 
       - Apache/2.2.22 (Fedora)
-<<<<<<< HEAD
-      Content-Length: 
-      - "825"
-      Content-Type: 
-      - application/json
-      Connection: 
-      - close
-      Date: 
-      - Tue, 20 Nov 2012 16:13:42 GMT
-    body: 
-      string: "{\"task_group_id\": null, \"exception\": null, \"traceback\": null, \"_href\": \"/pulp/api/v2/tasks/53d058b1-84f8-48e4-a271-2471891e9411/\", \"task_id\": \"53d058b1-84f8-48e4-a271-2471891e9411\", \"call_request_tags\": [\"pulp:repository:acme_corporation_label-staging_label-fedora_label-fedora_17_x86_64_label\", \"pulp:repository:1\", \"pulp:action:associate\"], \"reasons\": [], \"start_time\": \"2012-11-20T16:13:42Z\", \"tags\": [\"pulp:repository:acme_corporation_label-staging_label-fedora_label-fedora_17_x86_64_label\", \"pulp:repository:1\", \"pulp:action:associate\"], \"state\": \"finished\", \"finish_time\": \"2012-11-20T16:13:42Z\", \"dependency_failures\": {}, \"schedule_id\": null, \"progress\": {}, \"call_request_group_id\": null, \"call_request_id\": \"53d058b1-84f8-48e4-a271-2471891e9411\", \"principal_login\": \"admin\", \"response\": \"accepted\", \"result\": null}"
-    http_version: 
-  recorded_at: Tue, 20 Nov 2012 16:13:42 GMT
-- request: 
-    method: get
-    uri: https://knifeparty.localdomain/pulp/api/v2/tasks/c30b4458-888a-48f7-a343-5ceae594ab4a/
-    body: 
-      string: ""
-    headers: 
-=======
       Date: 
       - Wed, 28 Nov 2012 18:18:21 GMT
       Content-Type: 
@@ -710,19 +670,10 @@
       - application/json
       Authorization: 
       - OAuth oauth_consumer_key="katello", oauth_nonce="oYlw6j5Jutv3W1nDEfPZQfGRvuq8rPGwCToL33ClCo", oauth_signature="GQ8%2BKLD%2FHRb4BtKnAB4ho9OoF1Q%3D", oauth_signature_method="HMAC-SHA1", oauth_timestamp="1354126709", oauth_version="1.0"
->>>>>>> 84358a15
-      Pulp-User: 
-      - admin
-      Accept-Encoding: 
-      - gzip, deflate
-<<<<<<< HEAD
-      Content-Type: 
-      - application/json
-      Accept: 
-      - application/json
-      Authorization: 
-      - OAuth oauth_consumer_key="katello", oauth_nonce="sRO8NVpn3MmZgbrDG95jUXQ1AlVQdepB1tROPDgrK0", oauth_signature="WUGoON3q1ceJUOaPTWunjvvmiMM%3D", oauth_signature_method="HMAC-SHA1", oauth_timestamp="1353428022", oauth_version="1.0"
-=======
+      Pulp-User: 
+      - admin
+      Accept-Encoding: 
+      - gzip, deflate
       Content-Type: 
       - application/json
   response: 
@@ -791,7 +742,6 @@
       - gzip, deflate
       Content-Type: 
       - application/json
->>>>>>> 84358a15
   response: 
     status: 
       code: 200
@@ -801,26 +751,6 @@
       - "683"
       Server: 
       - Apache/2.2.22 (Fedora)
-<<<<<<< HEAD
-      Content-Length: 
-      - "825"
-      Content-Type: 
-      - application/json
-      Connection: 
-      - close
-      Date: 
-      - Tue, 20 Nov 2012 16:13:42 GMT
-    body: 
-      string: "{\"task_group_id\": null, \"exception\": null, \"traceback\": null, \"_href\": \"/pulp/api/v2/tasks/c30b4458-888a-48f7-a343-5ceae594ab4a/\", \"task_id\": \"c30b4458-888a-48f7-a343-5ceae594ab4a\", \"call_request_tags\": [\"pulp:repository:acme_corporation_label-staging_label-fedora_label-fedora_17_x86_64_label\", \"pulp:repository:1\", \"pulp:action:associate\"], \"reasons\": [], \"start_time\": \"2012-11-20T16:13:42Z\", \"tags\": [\"pulp:repository:acme_corporation_label-staging_label-fedora_label-fedora_17_x86_64_label\", \"pulp:repository:1\", \"pulp:action:associate\"], \"state\": \"finished\", \"finish_time\": \"2012-11-20T16:13:42Z\", \"dependency_failures\": {}, \"schedule_id\": null, \"progress\": {}, \"call_request_group_id\": null, \"call_request_id\": \"c30b4458-888a-48f7-a343-5ceae594ab4a\", \"principal_login\": \"admin\", \"response\": \"accepted\", \"result\": null}"
-    http_version: 
-  recorded_at: Tue, 20 Nov 2012 16:13:42 GMT
-- request: 
-    method: get
-    uri: https://knifeparty.localdomain/pulp/api/v2/tasks/f55c3e24-2aff-4bfc-8b78-b61052a657af/
-    body: 
-      string: ""
-    headers: 
-=======
       Date: 
       - Wed, 28 Nov 2012 18:18:34 GMT
       Content-Type: 
@@ -872,19 +802,12 @@
       - application/json
       Authorization: 
       - OAuth oauth_consumer_key="katello", oauth_nonce="2ol18grJfIBIPmi07El4rbI7oQVZJHjm41mG1NTnh4", oauth_signature="uoYpYLeuZI8YQZwKeRQCWdrTHxI%3D", oauth_signature_method="HMAC-SHA1", oauth_timestamp="1354126716", oauth_version="1.0"
->>>>>>> 84358a15
-      Pulp-User: 
-      - admin
-      Accept-Encoding: 
-      - gzip, deflate
-      Content-Type: 
-      - application/json
-<<<<<<< HEAD
-      Accept: 
-      - application/json
-      Authorization: 
-      - OAuth oauth_consumer_key="katello", oauth_nonce="sVOw1A8B3hTddkyELQpCE0Qb3vUCvZ3DnHstSXuHk", oauth_signature="uv%2BCvjM9MKSGzBQu%2Fl57uIlrKIw%3D", oauth_signature_method="HMAC-SHA1", oauth_timestamp="1353428023", oauth_version="1.0"
-=======
+      Pulp-User: 
+      - admin
+      Accept-Encoding: 
+      - gzip, deflate
+      Content-Type: 
+      - application/json
   response: 
     status: 
       code: 200
@@ -918,7 +841,6 @@
       - gzip, deflate
       Content-Type: 
       - application/json
->>>>>>> 84358a15
   response: 
     status: 
       code: 200
@@ -928,41 +850,11 @@
       - "683"
       Server: 
       - Apache/2.2.22 (Fedora)
-<<<<<<< HEAD
-      Content-Length: 
-      - "825"
-=======
       Date: 
       - Wed, 28 Nov 2012 18:18:36 GMT
->>>>>>> 84358a15
-      Content-Type: 
-      - application/json
-      Connection: 
-      - close
-      Date: 
-      - Tue, 20 Nov 2012 16:13:43 GMT
-    body: 
-<<<<<<< HEAD
-      string: "{\"task_group_id\": null, \"exception\": null, \"traceback\": null, \"_href\": \"/pulp/api/v2/tasks/f55c3e24-2aff-4bfc-8b78-b61052a657af/\", \"task_id\": \"f55c3e24-2aff-4bfc-8b78-b61052a657af\", \"call_request_tags\": [\"pulp:repository:acme_corporation_label-staging_label-fedora_label-fedora_17_x86_64_label\", \"pulp:repository:1\", \"pulp:action:associate\"], \"reasons\": [], \"start_time\": \"2012-11-20T16:13:42Z\", \"tags\": [\"pulp:repository:acme_corporation_label-staging_label-fedora_label-fedora_17_x86_64_label\", \"pulp:repository:1\", \"pulp:action:associate\"], \"state\": \"finished\", \"finish_time\": \"2012-11-20T16:13:42Z\", \"dependency_failures\": {}, \"schedule_id\": null, \"progress\": {}, \"call_request_group_id\": null, \"call_request_id\": \"f55c3e24-2aff-4bfc-8b78-b61052a657af\", \"principal_login\": \"admin\", \"response\": \"accepted\", \"result\": null}"
-    http_version: 
-  recorded_at: Tue, 20 Nov 2012 16:13:43 GMT
-- request: 
-    method: get
-    uri: https://knifeparty.localdomain/pulp/api/v2/tasks/b7c3cf5b-64a2-40d7-b0d3-22a255c54db8/
-    body: 
-      string: ""
-    headers: 
-      Pulp-User: 
-      - admin
-      Accept-Encoding: 
-      - gzip, deflate
-      Content-Type: 
-      - application/json
-      Accept: 
-      - application/json
-      Authorization: 
-      - OAuth oauth_consumer_key="katello", oauth_nonce="nq7MiFaCQrgZhA4u4cF9PTziyF1sX0O3Qmh7fUQkU", oauth_signature="tJT4oK4KQgFgQIex6bUR3f0vcyM%3D", oauth_signature_method="HMAC-SHA1", oauth_timestamp="1353428024", oauth_version="1.0"
-=======
+      Content-Type: 
+      - application/json
+    body: 
       string: "{\"task_group_id\": null, \"exception\": null, \"traceback\": null, \"_href\": \"/pulp/api/v2/tasks/2fd7157c-2c62-4eca-b840-aa1557934cea/\", \"task_id\": \"2fd7157c-2c62-4eca-b840-aa1557934cea\", \"call_request_tags\": [\"pulp:repository:2\", \"pulp:repository:1\", \"pulp:action:associate\"], \"reasons\": [], \"start_time\": \"2012-11-28T18:18:34Z\", \"tags\": [\"pulp:repository:2\", \"pulp:repository:1\", \"pulp:action:associate\"], \"state\": \"finished\", \"finish_time\": \"2012-11-28T18:18:34Z\", \"dependency_failures\": {}, \"schedule_id\": null, \"progress\": {}, \"call_request_group_id\": null, \"call_request_id\": \"2fd7157c-2c62-4eca-b840-aa1557934cea\", \"principal_login\": \"admin\", \"response\": \"accepted\", \"result\": null}"
     http_version: 
   recorded_at: Wed, 28 Nov 2012 18:18:36 GMT
@@ -982,7 +874,6 @@
       - gzip, deflate
       Content-Type: 
       - application/json
->>>>>>> 84358a15
   response: 
     status: 
       code: 200
@@ -992,41 +883,11 @@
       - "842"
       Server: 
       - Apache/2.2.22 (Fedora)
-<<<<<<< HEAD
-      Content-Length: 
-      - "842"
-=======
       Date: 
       - Wed, 28 Nov 2012 18:18:39 GMT
->>>>>>> 84358a15
-      Content-Type: 
-      - application/json
-      Connection: 
-      - close
-      Date: 
-      - Tue, 20 Nov 2012 16:13:44 GMT
-    body: 
-<<<<<<< HEAD
-      string: "{\"task_group_id\": \"579607fd-c5ed-455a-b538-a1f21a839367\", \"exception\": null, \"traceback\": null, \"_href\": \"/pulp/api/v2/tasks/b7c3cf5b-64a2-40d7-b0d3-22a255c54db8/\", \"task_id\": \"b7c3cf5b-64a2-40d7-b0d3-22a255c54db8\", \"call_request_tags\": [\"pulp:repository:1\", \"pulp:action:sync\"], \"reasons\": [], \"start_time\": \"2012-11-20T16:13:44Z\", \"tags\": [\"pulp:repository:1\", \"pulp:action:sync\"], \"state\": \"running\", \"finish_time\": null, \"dependency_failures\": {}, \"schedule_id\": null, \"progress\": {\"yum_importer\": {\"content\": {\"state\": \"NOT_STARTED\"}, \"comps\": {\"state\": \"NOT_STARTED\"}, \"errata\": {\"state\": \"NOT_STARTED\"}, \"metadata\": {\"state\": \"IN_PROGRESS\"}}}, \"call_request_group_id\": \"579607fd-c5ed-455a-b538-a1f21a839367\", \"call_request_id\": \"b7c3cf5b-64a2-40d7-b0d3-22a255c54db8\", \"principal_login\": \"admin\", \"response\": \"accepted\", \"result\": null}"
-    http_version: 
-  recorded_at: Tue, 20 Nov 2012 16:13:44 GMT
-- request: 
-    method: get
-    uri: https://knifeparty.localdomain/pulp/api/v2/tasks/b7c3cf5b-64a2-40d7-b0d3-22a255c54db8/
-    body: 
-      string: ""
-    headers: 
-      Pulp-User: 
-      - admin
-      Accept-Encoding: 
-      - gzip, deflate
-      Content-Type: 
-      - application/json
-      Accept: 
-      - application/json
-      Authorization: 
-      - OAuth oauth_consumer_key="katello", oauth_nonce="ErHBuICxCAfjwi2Ovw7kvfiLAjPbyKwNFmB6A0wLMA", oauth_signature="JLCRauUAmAVS0gdbJhjxKETf30E%3D", oauth_signature_method="HMAC-SHA1", oauth_timestamp="1353428024", oauth_version="1.0"
-=======
+      Content-Type: 
+      - application/json
+    body: 
       string: "{\"task_group_id\": \"93972f8b-157c-4bd0-9560-e2cb7b92296e\", \"exception\": null, \"traceback\": null, \"_href\": \"/pulp/api/v2/tasks/94065056-a05a-4bd7-b7a0-da3731150d2d/\", \"task_id\": \"94065056-a05a-4bd7-b7a0-da3731150d2d\", \"call_request_tags\": [\"pulp:repository:1\", \"pulp:action:sync\"], \"reasons\": [], \"start_time\": \"2012-11-28T18:18:39Z\", \"tags\": [\"pulp:repository:1\", \"pulp:action:sync\"], \"state\": \"running\", \"finish_time\": null, \"dependency_failures\": {}, \"schedule_id\": null, \"progress\": {\"yum_importer\": {\"content\": {\"state\": \"NOT_STARTED\"}, \"comps\": {\"state\": \"NOT_STARTED\"}, \"errata\": {\"state\": \"NOT_STARTED\"}, \"metadata\": {\"state\": \"IN_PROGRESS\"}}}, \"call_request_group_id\": \"93972f8b-157c-4bd0-9560-e2cb7b92296e\", \"call_request_id\": \"94065056-a05a-4bd7-b7a0-da3731150d2d\", \"principal_login\": \"admin\", \"response\": \"accepted\", \"result\": null}"
     http_version: 
   recorded_at: Wed, 28 Nov 2012 18:18:39 GMT
@@ -1046,7 +907,6 @@
       - gzip, deflate
       Content-Type: 
       - application/json
->>>>>>> 84358a15
   response: 
     status: 
       code: 200
@@ -1056,41 +916,11 @@
       - "1450"
       Server: 
       - Apache/2.2.22 (Fedora)
-<<<<<<< HEAD
-      Content-Length: 
-      - "1449"
-=======
       Date: 
       - Wed, 28 Nov 2012 18:18:40 GMT
->>>>>>> 84358a15
-      Content-Type: 
-      - application/json
-      Connection: 
-      - close
-      Date: 
-      - Tue, 20 Nov 2012 16:13:44 GMT
-    body: 
-<<<<<<< HEAD
-      string: "{\"task_group_id\": \"579607fd-c5ed-455a-b538-a1f21a839367\", \"exception\": null, \"traceback\": null, \"_href\": \"/pulp/api/v2/tasks/b7c3cf5b-64a2-40d7-b0d3-22a255c54db8/\", \"task_id\": \"b7c3cf5b-64a2-40d7-b0d3-22a255c54db8\", \"call_request_tags\": [\"pulp:repository:1\", \"pulp:action:sync\"], \"reasons\": [], \"start_time\": \"2012-11-20T16:13:44Z\", \"tags\": [\"pulp:repository:1\", \"pulp:action:sync\"], \"state\": \"running\", \"finish_time\": null, \"dependency_failures\": {}, \"schedule_id\": null, \"progress\": {\"yum_importer\": {\"content\": {\"num_success\": 2, \"size_total\": 17872, \"items_left\": 9, \"items_total\": 11, \"state\": \"IN_PROGRESS\", \"size_left\": 13428, \"details\": {\"tree_file\": {\"num_success\": 0, \"size_total\": 0, \"items_left\": 3, \"items_total\": 3, \"size_left\": 0, \"num_error\": 0}, \"rpm\": {\"num_success\": 2, \"size_total\": 17872, \"items_left\": 6, \"items_total\": 8, \"size_left\": 13428, \"num_error\": 0}, \"delta_rpm\": {\"num_success\": 0, \"size_total\": 0, \"items_left\": 0, \"items_total\": 0, \"size_left\": 0, \"num_error\": 0}, \"file\": {\"num_success\": 0, \"size_total\": 0, \"items_left\": 0, \"items_total\": 0, \"size_left\": 0, \"num_error\": 0}}, \"error_details\": [], \"num_error\": 0}, \"comps\": {\"state\": \"NOT_STARTED\"}, \"errata\": {\"state\": \"NOT_STARTED\"}, \"metadata\": {\"state\": \"FINISHED\"}}}, \"call_request_group_id\": \"579607fd-c5ed-455a-b538-a1f21a839367\", \"call_request_id\": \"b7c3cf5b-64a2-40d7-b0d3-22a255c54db8\", \"principal_login\": \"admin\", \"response\": \"accepted\", \"result\": null}"
-    http_version: 
-  recorded_at: Tue, 20 Nov 2012 16:13:44 GMT
-- request: 
-    method: get
-    uri: https://knifeparty.localdomain/pulp/api/v2/tasks/b7c3cf5b-64a2-40d7-b0d3-22a255c54db8/
-    body: 
-      string: ""
-    headers: 
-      Pulp-User: 
-      - admin
-      Accept-Encoding: 
-      - gzip, deflate
-      Content-Type: 
-      - application/json
-      Accept: 
-      - application/json
-      Authorization: 
-      - OAuth oauth_consumer_key="katello", oauth_nonce="jZWEbMmhmn9V3ZNsUMdA04PeTuiVfl3mAdhOgpuBKhs", oauth_signature="Na4Y7M6Nom0oBBD5Kld%2BiKpQHFU%3D", oauth_signature_method="HMAC-SHA1", oauth_timestamp="1353428025", oauth_version="1.0"
-=======
+      Content-Type: 
+      - application/json
+    body: 
       string: "{\"task_group_id\": \"93972f8b-157c-4bd0-9560-e2cb7b92296e\", \"exception\": null, \"traceback\": null, \"_href\": \"/pulp/api/v2/tasks/94065056-a05a-4bd7-b7a0-da3731150d2d/\", \"task_id\": \"94065056-a05a-4bd7-b7a0-da3731150d2d\", \"call_request_tags\": [\"pulp:repository:1\", \"pulp:action:sync\"], \"reasons\": [], \"start_time\": \"2012-11-28T18:18:39Z\", \"tags\": [\"pulp:repository:1\", \"pulp:action:sync\"], \"state\": \"running\", \"finish_time\": null, \"dependency_failures\": {}, \"schedule_id\": null, \"progress\": {\"yum_importer\": {\"content\": {\"num_success\": 0, \"size_total\": 17872, \"items_left\": 11, \"items_total\": 11, \"state\": \"IN_PROGRESS\", \"size_left\": 17872, \"details\": {\"tree_file\": {\"num_success\": 0, \"size_total\": 0, \"items_left\": 3, \"items_total\": 3, \"size_left\": 0, \"num_error\": 0}, \"rpm\": {\"num_success\": 0, \"size_total\": 17872, \"items_left\": 8, \"items_total\": 8, \"size_left\": 17872, \"num_error\": 0}, \"delta_rpm\": {\"num_success\": 0, \"size_total\": 0, \"items_left\": 0, \"items_total\": 0, \"size_left\": 0, \"num_error\": 0}, \"file\": {\"num_success\": 0, \"size_total\": 0, \"items_left\": 0, \"items_total\": 0, \"size_left\": 0, \"num_error\": 0}}, \"error_details\": [], \"num_error\": 0}, \"comps\": {\"state\": \"NOT_STARTED\"}, \"errata\": {\"state\": \"NOT_STARTED\"}, \"metadata\": {\"state\": \"FINISHED\"}}}, \"call_request_group_id\": \"93972f8b-157c-4bd0-9560-e2cb7b92296e\", \"call_request_id\": \"94065056-a05a-4bd7-b7a0-da3731150d2d\", \"principal_login\": \"admin\", \"response\": \"accepted\", \"result\": null}"
     http_version: 
   recorded_at: Wed, 28 Nov 2012 18:18:40 GMT
@@ -1110,7 +940,6 @@
       - gzip, deflate
       Content-Type: 
       - application/json
->>>>>>> 84358a15
   response: 
     status: 
       code: 200
@@ -1120,755 +949,45 @@
       - "1439"
       Server: 
       - Apache/2.2.22 (Fedora)
-<<<<<<< HEAD
-      Content-Length: 
-      - "1450"
-=======
       Date: 
       - Wed, 28 Nov 2012 18:18:41 GMT
->>>>>>> 84358a15
-      Content-Type: 
-      - application/json
-      Connection: 
-      - close
-      Date: 
-      - Tue, 20 Nov 2012 16:13:45 GMT
-    body: 
-<<<<<<< HEAD
-      string: "{\"task_group_id\": \"579607fd-c5ed-455a-b538-a1f21a839367\", \"exception\": null, \"traceback\": null, \"_href\": \"/pulp/api/v2/tasks/b7c3cf5b-64a2-40d7-b0d3-22a255c54db8/\", \"task_id\": \"b7c3cf5b-64a2-40d7-b0d3-22a255c54db8\", \"call_request_tags\": [\"pulp:repository:1\", \"pulp:action:sync\"], \"reasons\": [], \"start_time\": \"2012-11-20T16:13:44Z\", \"tags\": [\"pulp:repository:1\", \"pulp:action:sync\"], \"state\": \"running\", \"finish_time\": null, \"dependency_failures\": {}, \"schedule_id\": null, \"progress\": {\"yum_importer\": {\"content\": {\"num_success\": 11, \"size_total\": 17872, \"items_left\": 0, \"items_total\": 11, \"state\": \"FINISHED\", \"size_left\": 0, \"details\": {\"tree_file\": {\"num_success\": 3, \"size_total\": 0, \"items_left\": 0, \"items_total\": 3, \"size_left\": 0, \"num_error\": 0}, \"rpm\": {\"num_success\": 8, \"size_total\": 17872, \"items_left\": 0, \"items_total\": 8, \"size_left\": 0, \"num_error\": 0}, \"delta_rpm\": {\"num_success\": 0, \"size_total\": 0, \"items_left\": 0, \"items_total\": 0, \"size_left\": 0, \"num_error\": 0}, \"file\": {\"num_success\": 0, \"size_total\": 0, \"items_left\": 0, \"items_total\": 0, \"size_left\": 0, \"num_error\": 0}}, \"error_details\": [], \"num_error\": 0}, \"comps\": {\"state\": \"FINISHED\"}, \"errata\": {\"state\": \"FINISHED\", \"num_errata\": 2}, \"metadata\": {\"state\": \"FINISHED\"}}}, \"call_request_group_id\": \"579607fd-c5ed-455a-b538-a1f21a839367\", \"call_request_id\": \"b7c3cf5b-64a2-40d7-b0d3-22a255c54db8\", \"principal_login\": \"admin\", \"response\": \"accepted\", \"result\": null}"
-    http_version: 
-  recorded_at: Tue, 20 Nov 2012 16:13:45 GMT
-- request: 
-    method: get
-    uri: https://knifeparty.localdomain/pulp/api/v2/tasks/b7c3cf5b-64a2-40d7-b0d3-22a255c54db8/
-    body: 
-      string: ""
-    headers: 
-      Pulp-User: 
-      - admin
-      Accept-Encoding: 
-      - gzip, deflate
-      Content-Type: 
-      - application/json
-      Accept: 
-      - application/json
-      Authorization: 
-      - OAuth oauth_consumer_key="katello", oauth_nonce="Ixto1ZzZ13v1CvMuoGNEO6KZqdCxXuhcnpom5IzqR0", oauth_signature="XVmk%2F9MQjQf9DT9AYZLY3D0NYK4%3D", oauth_signature_method="HMAC-SHA1", oauth_timestamp="1353428025", oauth_version="1.0"
-  response: 
-    status: 
-      code: 200
-      message: OK
-    headers: 
-      Server: 
-      - Apache/2.2.22 (Fedora)
+      Content-Type: 
+      - application/json
+    body: 
+      string: "{\"task_group_id\": \"93972f8b-157c-4bd0-9560-e2cb7b92296e\", \"exception\": null, \"traceback\": null, \"_href\": \"/pulp/api/v2/tasks/94065056-a05a-4bd7-b7a0-da3731150d2d/\", \"task_id\": \"94065056-a05a-4bd7-b7a0-da3731150d2d\", \"call_request_tags\": [\"pulp:repository:1\", \"pulp:action:sync\"], \"reasons\": [], \"start_time\": \"2012-11-28T18:18:39Z\", \"tags\": [\"pulp:repository:1\", \"pulp:action:sync\"], \"state\": \"running\", \"finish_time\": null, \"dependency_failures\": {}, \"schedule_id\": null, \"progress\": {\"yum_importer\": {\"content\": {\"num_success\": 11, \"size_total\": 17872, \"items_left\": 0, \"items_total\": 11, \"state\": \"FINISHED\", \"size_left\": 0, \"details\": {\"tree_file\": {\"num_success\": 3, \"size_total\": 0, \"items_left\": 0, \"items_total\": 3, \"size_left\": 0, \"num_error\": 0}, \"rpm\": {\"num_success\": 8, \"size_total\": 17872, \"items_left\": 0, \"items_total\": 8, \"size_left\": 0, \"num_error\": 0}, \"delta_rpm\": {\"num_success\": 0, \"size_total\": 0, \"items_left\": 0, \"items_total\": 0, \"size_left\": 0, \"num_error\": 0}, \"file\": {\"num_success\": 0, \"size_total\": 0, \"items_left\": 0, \"items_total\": 0, \"size_left\": 0, \"num_error\": 0}}, \"error_details\": [], \"num_error\": 0}, \"comps\": {\"state\": \"NOT_STARTED\"}, \"errata\": {\"state\": \"NOT_STARTED\"}, \"metadata\": {\"state\": \"FINISHED\"}}}, \"call_request_group_id\": \"93972f8b-157c-4bd0-9560-e2cb7b92296e\", \"call_request_id\": \"94065056-a05a-4bd7-b7a0-da3731150d2d\", \"principal_login\": \"admin\", \"response\": \"accepted\", \"result\": null}"
+    http_version: 
+  recorded_at: Wed, 28 Nov 2012 18:18:41 GMT
+- request: 
+    method: get
+    uri: https://dhcp231-16.rdu.redhat.com/pulp/api/v2/tasks/94065056-a05a-4bd7-b7a0-da3731150d2d/
+    body: 
+      string: ""
+    headers: 
+      Accept: 
+      - application/json
+      Authorization: 
+      - OAuth oauth_consumer_key="katello", oauth_nonce="LCVGUldQKvL4AqRrIVvk2VuyAGiRqyTnGUTZb9JyB8", oauth_signature="MoLADJEIoVtlqvEGk4%2FTm8SlAio%3D", oauth_signature_method="HMAC-SHA1", oauth_timestamp="1354126721", oauth_version="1.0"
+      Pulp-User: 
+      - admin
+      Accept-Encoding: 
+      - gzip, deflate
+      Content-Type: 
+      - application/json
+  response: 
+    status: 
+      code: 200
+      message: OK
+    headers: 
       Content-Length: 
       - "1469"
-      Content-Type: 
-      - application/json
-      Connection: 
-      - close
-      Date: 
-      - Tue, 20 Nov 2012 16:13:45 GMT
-    body: 
-      string: "{\"task_group_id\": \"579607fd-c5ed-455a-b538-a1f21a839367\", \"exception\": null, \"traceback\": null, \"_href\": \"/pulp/api/v2/tasks/b7c3cf5b-64a2-40d7-b0d3-22a255c54db8/\", \"task_id\": \"b7c3cf5b-64a2-40d7-b0d3-22a255c54db8\", \"call_request_tags\": [\"pulp:repository:1\", \"pulp:action:sync\"], \"reasons\": [], \"start_time\": \"2012-11-20T16:13:44Z\", \"tags\": [\"pulp:repository:1\", \"pulp:action:sync\"], \"state\": \"finished\", \"finish_time\": \"2012-11-20T16:13:45Z\", \"dependency_failures\": {}, \"schedule_id\": null, \"progress\": {\"yum_importer\": {\"content\": {\"num_success\": 11, \"size_total\": 17872, \"items_left\": 0, \"items_total\": 11, \"state\": \"FINISHED\", \"size_left\": 0, \"details\": {\"tree_file\": {\"num_success\": 3, \"size_total\": 0, \"items_left\": 0, \"items_total\": 3, \"size_left\": 0, \"num_error\": 0}, \"rpm\": {\"num_success\": 8, \"size_total\": 17872, \"items_left\": 0, \"items_total\": 8, \"size_left\": 0, \"num_error\": 0}, \"delta_rpm\": {\"num_success\": 0, \"size_total\": 0, \"items_left\": 0, \"items_total\": 0, \"size_left\": 0, \"num_error\": 0}, \"file\": {\"num_success\": 0, \"size_total\": 0, \"items_left\": 0, \"items_total\": 0, \"size_left\": 0, \"num_error\": 0}}, \"error_details\": [], \"num_error\": 0}, \"comps\": {\"state\": \"FINISHED\"}, \"errata\": {\"state\": \"FINISHED\", \"num_errata\": 2}, \"metadata\": {\"state\": \"FINISHED\"}}}, \"call_request_group_id\": \"579607fd-c5ed-455a-b538-a1f21a839367\", \"call_request_id\": \"b7c3cf5b-64a2-40d7-b0d3-22a255c54db8\", \"principal_login\": \"admin\", \"response\": \"accepted\", \"result\": null}"
-    http_version: 
-  recorded_at: Tue, 20 Nov 2012 16:13:45 GMT
-- request: 
-    method: get
-    uri: https://knifeparty.localdomain/pulp/api/v2/tasks/8b962bc5-14b7-40f7-be77-793df71e0f39/
-    body: 
-      string: ""
-    headers: 
-=======
-      string: "{\"task_group_id\": \"93972f8b-157c-4bd0-9560-e2cb7b92296e\", \"exception\": null, \"traceback\": null, \"_href\": \"/pulp/api/v2/tasks/94065056-a05a-4bd7-b7a0-da3731150d2d/\", \"task_id\": \"94065056-a05a-4bd7-b7a0-da3731150d2d\", \"call_request_tags\": [\"pulp:repository:1\", \"pulp:action:sync\"], \"reasons\": [], \"start_time\": \"2012-11-28T18:18:39Z\", \"tags\": [\"pulp:repository:1\", \"pulp:action:sync\"], \"state\": \"running\", \"finish_time\": null, \"dependency_failures\": {}, \"schedule_id\": null, \"progress\": {\"yum_importer\": {\"content\": {\"num_success\": 11, \"size_total\": 17872, \"items_left\": 0, \"items_total\": 11, \"state\": \"FINISHED\", \"size_left\": 0, \"details\": {\"tree_file\": {\"num_success\": 3, \"size_total\": 0, \"items_left\": 0, \"items_total\": 3, \"size_left\": 0, \"num_error\": 0}, \"rpm\": {\"num_success\": 8, \"size_total\": 17872, \"items_left\": 0, \"items_total\": 8, \"size_left\": 0, \"num_error\": 0}, \"delta_rpm\": {\"num_success\": 0, \"size_total\": 0, \"items_left\": 0, \"items_total\": 0, \"size_left\": 0, \"num_error\": 0}, \"file\": {\"num_success\": 0, \"size_total\": 0, \"items_left\": 0, \"items_total\": 0, \"size_left\": 0, \"num_error\": 0}}, \"error_details\": [], \"num_error\": 0}, \"comps\": {\"state\": \"NOT_STARTED\"}, \"errata\": {\"state\": \"NOT_STARTED\"}, \"metadata\": {\"state\": \"FINISHED\"}}}, \"call_request_group_id\": \"93972f8b-157c-4bd0-9560-e2cb7b92296e\", \"call_request_id\": \"94065056-a05a-4bd7-b7a0-da3731150d2d\", \"principal_login\": \"admin\", \"response\": \"accepted\", \"result\": null}"
+      Server: 
+      - Apache/2.2.22 (Fedora)
+      Date: 
+      - Wed, 28 Nov 2012 18:18:41 GMT
+      Content-Type: 
+      - application/json
+    body: 
+      string: "{\"task_group_id\": \"93972f8b-157c-4bd0-9560-e2cb7b92296e\", \"exception\": null, \"traceback\": null, \"_href\": \"/pulp/api/v2/tasks/94065056-a05a-4bd7-b7a0-da3731150d2d/\", \"task_id\": \"94065056-a05a-4bd7-b7a0-da3731150d2d\", \"call_request_tags\": [\"pulp:repository:1\", \"pulp:action:sync\"], \"reasons\": [], \"start_time\": \"2012-11-28T18:18:39Z\", \"tags\": [\"pulp:repository:1\", \"pulp:action:sync\"], \"state\": \"finished\", \"finish_time\": \"2012-11-28T18:18:41Z\", \"dependency_failures\": {}, \"schedule_id\": null, \"progress\": {\"yum_importer\": {\"content\": {\"num_success\": 11, \"size_total\": 17872, \"items_left\": 0, \"items_total\": 11, \"state\": \"FINISHED\", \"size_left\": 0, \"details\": {\"tree_file\": {\"num_success\": 3, \"size_total\": 0, \"items_left\": 0, \"items_total\": 3, \"size_left\": 0, \"num_error\": 0}, \"rpm\": {\"num_success\": 8, \"size_total\": 17872, \"items_left\": 0, \"items_total\": 8, \"size_left\": 0, \"num_error\": 0}, \"delta_rpm\": {\"num_success\": 0, \"size_total\": 0, \"items_left\": 0, \"items_total\": 0, \"size_left\": 0, \"num_error\": 0}, \"file\": {\"num_success\": 0, \"size_total\": 0, \"items_left\": 0, \"items_total\": 0, \"size_left\": 0, \"num_error\": 0}}, \"error_details\": [], \"num_error\": 0}, \"comps\": {\"state\": \"FINISHED\"}, \"errata\": {\"state\": \"FINISHED\", \"num_errata\": 2}, \"metadata\": {\"state\": \"FINISHED\"}}}, \"call_request_group_id\": \"93972f8b-157c-4bd0-9560-e2cb7b92296e\", \"call_request_id\": \"94065056-a05a-4bd7-b7a0-da3731150d2d\", \"principal_login\": \"admin\", \"response\": \"accepted\", \"result\": null}"
     http_version: 
   recorded_at: Wed, 28 Nov 2012 18:18:41 GMT
-- request: 
-    method: get
-    uri: https://dhcp231-16.rdu.redhat.com/pulp/api/v2/tasks/94065056-a05a-4bd7-b7a0-da3731150d2d/
-    body: 
-      string: ""
-    headers: 
-      Accept: 
-      - application/json
-      Authorization: 
-      - OAuth oauth_consumer_key="katello", oauth_nonce="LCVGUldQKvL4AqRrIVvk2VuyAGiRqyTnGUTZb9JyB8", oauth_signature="MoLADJEIoVtlqvEGk4%2FTm8SlAio%3D", oauth_signature_method="HMAC-SHA1", oauth_timestamp="1354126721", oauth_version="1.0"
->>>>>>> 84358a15
-      Pulp-User: 
-      - admin
-      Accept-Encoding: 
-      - gzip, deflate
-      Content-Type: 
-      - application/json
-<<<<<<< HEAD
-      Accept: 
-      - application/json
-      Authorization: 
-      - OAuth oauth_consumer_key="katello", oauth_nonce="rT5vZNIA3bx3uRPgBlnvGfnwK03j0WHvXIvYJWl5e5Y", oauth_signature="EBMynhHhyAV4RA56uiQ3wr1Zbt4%3D", oauth_signature_method="HMAC-SHA1", oauth_timestamp="1353428027", oauth_version="1.0"
-=======
->>>>>>> 84358a15
-  response: 
-    status: 
-      code: 200
-      message: OK
-    headers: 
-<<<<<<< HEAD
-      Server: 
-      - Apache/2.2.22 (Fedora)
-      Content-Length: 
-      - "842"
-      Content-Type: 
-      - application/json
-      Connection: 
-      - close
-      Date: 
-      - Tue, 20 Nov 2012 16:13:47 GMT
-    body: 
-      string: "{\"task_group_id\": \"2b4ef795-093e-42ab-b0ce-afaa66779232\", \"exception\": null, \"traceback\": null, \"_href\": \"/pulp/api/v2/tasks/8b962bc5-14b7-40f7-be77-793df71e0f39/\", \"task_id\": \"8b962bc5-14b7-40f7-be77-793df71e0f39\", \"call_request_tags\": [\"pulp:repository:1\", \"pulp:action:sync\"], \"reasons\": [], \"start_time\": \"2012-11-20T16:13:47Z\", \"tags\": [\"pulp:repository:1\", \"pulp:action:sync\"], \"state\": \"running\", \"finish_time\": null, \"dependency_failures\": {}, \"schedule_id\": null, \"progress\": {\"yum_importer\": {\"content\": {\"state\": \"NOT_STARTED\"}, \"comps\": {\"state\": \"NOT_STARTED\"}, \"errata\": {\"state\": \"NOT_STARTED\"}, \"metadata\": {\"state\": \"IN_PROGRESS\"}}}, \"call_request_group_id\": \"2b4ef795-093e-42ab-b0ce-afaa66779232\", \"call_request_id\": \"8b962bc5-14b7-40f7-be77-793df71e0f39\", \"principal_login\": \"admin\", \"response\": \"accepted\", \"result\": null}"
-    http_version: 
-  recorded_at: Tue, 20 Nov 2012 16:13:47 GMT
-- request: 
-    method: get
-    uri: https://knifeparty.localdomain/pulp/api/v2/tasks/8b962bc5-14b7-40f7-be77-793df71e0f39/
-    body: 
-      string: ""
-    headers: 
-      Pulp-User: 
-      - admin
-      Accept-Encoding: 
-      - gzip, deflate
-      Content-Type: 
-      - application/json
-      Accept: 
-      - application/json
-      Authorization: 
-      - OAuth oauth_consumer_key="katello", oauth_nonce="925V0HqhLiQS38mvU0Y2Zl91SgH5xK5GJGb3giPORc", oauth_signature="uGbbEzv2c2KTPc5bnpQ7EZy6fZQ%3D", oauth_signature_method="HMAC-SHA1", oauth_timestamp="1353428028", oauth_version="1.0"
-  response: 
-    status: 
-      code: 200
-      message: OK
-    headers: 
-      Server: 
-      - Apache/2.2.22 (Fedora)
-      Content-Length: 
-      - "1449"
-      Content-Type: 
-      - application/json
-      Connection: 
-      - close
-      Date: 
-      - Tue, 20 Nov 2012 16:13:48 GMT
-    body: 
-      string: "{\"task_group_id\": \"2b4ef795-093e-42ab-b0ce-afaa66779232\", \"exception\": null, \"traceback\": null, \"_href\": \"/pulp/api/v2/tasks/8b962bc5-14b7-40f7-be77-793df71e0f39/\", \"task_id\": \"8b962bc5-14b7-40f7-be77-793df71e0f39\", \"call_request_tags\": [\"pulp:repository:1\", \"pulp:action:sync\"], \"reasons\": [], \"start_time\": \"2012-11-20T16:13:47Z\", \"tags\": [\"pulp:repository:1\", \"pulp:action:sync\"], \"state\": \"running\", \"finish_time\": null, \"dependency_failures\": {}, \"schedule_id\": null, \"progress\": {\"yum_importer\": {\"content\": {\"num_success\": 2, \"size_total\": 17872, \"items_left\": 9, \"items_total\": 11, \"state\": \"IN_PROGRESS\", \"size_left\": 13408, \"details\": {\"tree_file\": {\"num_success\": 0, \"size_total\": 0, \"items_left\": 3, \"items_total\": 3, \"size_left\": 0, \"num_error\": 0}, \"rpm\": {\"num_success\": 2, \"size_total\": 17872, \"items_left\": 6, \"items_total\": 8, \"size_left\": 13408, \"num_error\": 0}, \"delta_rpm\": {\"num_success\": 0, \"size_total\": 0, \"items_left\": 0, \"items_total\": 0, \"size_left\": 0, \"num_error\": 0}, \"file\": {\"num_success\": 0, \"size_total\": 0, \"items_left\": 0, \"items_total\": 0, \"size_left\": 0, \"num_error\": 0}}, \"error_details\": [], \"num_error\": 0}, \"comps\": {\"state\": \"NOT_STARTED\"}, \"errata\": {\"state\": \"NOT_STARTED\"}, \"metadata\": {\"state\": \"FINISHED\"}}}, \"call_request_group_id\": \"2b4ef795-093e-42ab-b0ce-afaa66779232\", \"call_request_id\": \"8b962bc5-14b7-40f7-be77-793df71e0f39\", \"principal_login\": \"admin\", \"response\": \"accepted\", \"result\": null}"
-    http_version: 
-  recorded_at: Tue, 20 Nov 2012 16:13:48 GMT
-- request: 
-    method: get
-    uri: https://knifeparty.localdomain/pulp/api/v2/tasks/8b962bc5-14b7-40f7-be77-793df71e0f39/
-    body: 
-      string: ""
-    headers: 
-      Pulp-User: 
-      - admin
-      Accept-Encoding: 
-      - gzip, deflate
-      Content-Type: 
-      - application/json
-      Accept: 
-      - application/json
-      Authorization: 
-      - OAuth oauth_consumer_key="katello", oauth_nonce="Z6pn14NfGlCK0WUUzL3jf0nI4ruZivbi8kyHkjNKnGA", oauth_signature="bgYzl4ZZ7eRkiJ8G%2BZC08n8KxPM%3D", oauth_signature_method="HMAC-SHA1", oauth_timestamp="1353428029", oauth_version="1.0"
-  response: 
-    status: 
-      code: 200
-      message: OK
-    headers: 
-      Server: 
-      - Apache/2.2.22 (Fedora)
-      Content-Length: 
-      - "1469"
-      Content-Type: 
-      - application/json
-      Connection: 
-      - close
-      Date: 
-      - Tue, 20 Nov 2012 16:13:49 GMT
-    body: 
-      string: "{\"task_group_id\": \"2b4ef795-093e-42ab-b0ce-afaa66779232\", \"exception\": null, \"traceback\": null, \"_href\": \"/pulp/api/v2/tasks/8b962bc5-14b7-40f7-be77-793df71e0f39/\", \"task_id\": \"8b962bc5-14b7-40f7-be77-793df71e0f39\", \"call_request_tags\": [\"pulp:repository:1\", \"pulp:action:sync\"], \"reasons\": [], \"start_time\": \"2012-11-20T16:13:47Z\", \"tags\": [\"pulp:repository:1\", \"pulp:action:sync\"], \"state\": \"finished\", \"finish_time\": \"2012-11-20T16:13:49Z\", \"dependency_failures\": {}, \"schedule_id\": null, \"progress\": {\"yum_importer\": {\"content\": {\"num_success\": 11, \"size_total\": 17872, \"items_left\": 0, \"items_total\": 11, \"state\": \"FINISHED\", \"size_left\": 0, \"details\": {\"tree_file\": {\"num_success\": 3, \"size_total\": 0, \"items_left\": 0, \"items_total\": 3, \"size_left\": 0, \"num_error\": 0}, \"rpm\": {\"num_success\": 8, \"size_total\": 17872, \"items_left\": 0, \"items_total\": 8, \"size_left\": 0, \"num_error\": 0}, \"delta_rpm\": {\"num_success\": 0, \"size_total\": 0, \"items_left\": 0, \"items_total\": 0, \"size_left\": 0, \"num_error\": 0}, \"file\": {\"num_success\": 0, \"size_total\": 0, \"items_left\": 0, \"items_total\": 0, \"size_left\": 0, \"num_error\": 0}}, \"error_details\": [], \"num_error\": 0}, \"comps\": {\"state\": \"FINISHED\"}, \"errata\": {\"state\": \"FINISHED\", \"num_errata\": 2}, \"metadata\": {\"state\": \"FINISHED\"}}}, \"call_request_group_id\": \"2b4ef795-093e-42ab-b0ce-afaa66779232\", \"call_request_id\": \"8b962bc5-14b7-40f7-be77-793df71e0f39\", \"principal_login\": \"admin\", \"response\": \"accepted\", \"result\": null}"
-    http_version: 
-  recorded_at: Tue, 20 Nov 2012 16:13:49 GMT
-- request: 
-    method: get
-    uri: https://knifeparty.localdomain/pulp/api/v2/tasks/20fc0101-dba3-4bcf-bd5a-692f3ac13f63/
-    body: 
-      string: ""
-    headers: 
-      Pulp-User: 
-      - admin
-      Accept-Encoding: 
-      - gzip, deflate
-      Content-Type: 
-      - application/json
-      Accept: 
-      - application/json
-      Authorization: 
-      - OAuth oauth_consumer_key="katello", oauth_nonce="vieDMFQRmxSMnM4JJQcn043blhxVsZaIlHasSl7Xw", oauth_signature="DfH%2BQMs2BmYk%2B%2Ba2Hjp9AXzM9Co%3D", oauth_signature_method="HMAC-SHA1", oauth_timestamp="1353428030", oauth_version="1.0"
-  response: 
-    status: 
-      code: 200
-      message: OK
-    headers: 
-      Server: 
-      - Apache/2.2.22 (Fedora)
-      Content-Length: 
-      - "825"
-      Content-Type: 
-      - application/json
-      Connection: 
-      - close
-      Date: 
-      - Tue, 20 Nov 2012 16:13:50 GMT
-    body: 
-      string: "{\"task_group_id\": null, \"exception\": null, \"traceback\": null, \"_href\": \"/pulp/api/v2/tasks/20fc0101-dba3-4bcf-bd5a-692f3ac13f63/\", \"task_id\": \"20fc0101-dba3-4bcf-bd5a-692f3ac13f63\", \"call_request_tags\": [\"pulp:repository:acme_corporation_label-staging_label-fedora_label-fedora_17_x86_64_label\", \"pulp:repository:1\", \"pulp:action:associate\"], \"reasons\": [], \"start_time\": \"2012-11-20T16:13:50Z\", \"tags\": [\"pulp:repository:acme_corporation_label-staging_label-fedora_label-fedora_17_x86_64_label\", \"pulp:repository:1\", \"pulp:action:associate\"], \"state\": \"finished\", \"finish_time\": \"2012-11-20T16:13:50Z\", \"dependency_failures\": {}, \"schedule_id\": null, \"progress\": {}, \"call_request_group_id\": null, \"call_request_id\": \"20fc0101-dba3-4bcf-bd5a-692f3ac13f63\", \"principal_login\": \"admin\", \"response\": \"accepted\", \"result\": null}"
-    http_version: 
-  recorded_at: Tue, 20 Nov 2012 16:13:50 GMT
-- request: 
-    method: get
-    uri: https://knifeparty.localdomain/pulp/api/v2/tasks/f62f90c6-d698-4123-b72f-a78bfee22bf1/
-    body: 
-      string: ""
-    headers: 
-      Pulp-User: 
-      - admin
-      Accept-Encoding: 
-      - gzip, deflate
-      Content-Type: 
-      - application/json
-      Accept: 
-      - application/json
-      Authorization: 
-      - OAuth oauth_consumer_key="katello", oauth_nonce="qeZ3kzwCzU7p60KilP2yFPRJo4q1cFCxDauNyP0VU", oauth_signature="1FdRRG%2B2pZVp1klXua9VxnmO%2FP4%3D", oauth_signature_method="HMAC-SHA1", oauth_timestamp="1353428030", oauth_version="1.0"
-  response: 
-    status: 
-      code: 200
-      message: OK
-    headers: 
-      Server: 
-      - Apache/2.2.22 (Fedora)
-      Content-Length: 
-      - "825"
-      Content-Type: 
-      - application/json
-      Connection: 
-      - close
-      Date: 
-      - Tue, 20 Nov 2012 16:13:50 GMT
-    body: 
-      string: "{\"task_group_id\": null, \"exception\": null, \"traceback\": null, \"_href\": \"/pulp/api/v2/tasks/f62f90c6-d698-4123-b72f-a78bfee22bf1/\", \"task_id\": \"f62f90c6-d698-4123-b72f-a78bfee22bf1\", \"call_request_tags\": [\"pulp:repository:acme_corporation_label-staging_label-fedora_label-fedora_17_x86_64_label\", \"pulp:repository:1\", \"pulp:action:associate\"], \"reasons\": [], \"start_time\": \"2012-11-20T16:13:50Z\", \"tags\": [\"pulp:repository:acme_corporation_label-staging_label-fedora_label-fedora_17_x86_64_label\", \"pulp:repository:1\", \"pulp:action:associate\"], \"state\": \"finished\", \"finish_time\": \"2012-11-20T16:13:50Z\", \"dependency_failures\": {}, \"schedule_id\": null, \"progress\": {}, \"call_request_group_id\": null, \"call_request_id\": \"f62f90c6-d698-4123-b72f-a78bfee22bf1\", \"principal_login\": \"admin\", \"response\": \"accepted\", \"result\": null}"
-    http_version: 
-  recorded_at: Tue, 20 Nov 2012 16:13:50 GMT
-- request: 
-    method: get
-    uri: https://knifeparty.localdomain/pulp/api/v2/tasks/ad961c2c-43f3-4c67-b8bf-383b45721925/
-    body: 
-      string: ""
-    headers: 
-      Pulp-User: 
-      - admin
-      Accept-Encoding: 
-      - gzip, deflate
-      Content-Type: 
-      - application/json
-      Accept: 
-      - application/json
-      Authorization: 
-      - OAuth oauth_consumer_key="katello", oauth_nonce="oUMZ1yGL5NI5W000Sgrk2sRgtq4BXyoVof0Mx4Y3OM", oauth_signature="BwvBl51o9MHGnB95Vk13UW7%2FXHA%3D", oauth_signature_method="HMAC-SHA1", oauth_timestamp="1353428031", oauth_version="1.0"
-  response: 
-    status: 
-      code: 200
-      message: OK
-    headers: 
-      Server: 
-      - Apache/2.2.22 (Fedora)
-      Content-Length: 
-      - "825"
-      Content-Type: 
-      - application/json
-      Connection: 
-      - close
-      Date: 
-      - Tue, 20 Nov 2012 16:13:51 GMT
-    body: 
-      string: "{\"task_group_id\": null, \"exception\": null, \"traceback\": null, \"_href\": \"/pulp/api/v2/tasks/ad961c2c-43f3-4c67-b8bf-383b45721925/\", \"task_id\": \"ad961c2c-43f3-4c67-b8bf-383b45721925\", \"call_request_tags\": [\"pulp:repository:acme_corporation_label-staging_label-fedora_label-fedora_17_x86_64_label\", \"pulp:repository:1\", \"pulp:action:associate\"], \"reasons\": [], \"start_time\": \"2012-11-20T16:13:50Z\", \"tags\": [\"pulp:repository:acme_corporation_label-staging_label-fedora_label-fedora_17_x86_64_label\", \"pulp:repository:1\", \"pulp:action:associate\"], \"state\": \"finished\", \"finish_time\": \"2012-11-20T16:13:50Z\", \"dependency_failures\": {}, \"schedule_id\": null, \"progress\": {}, \"call_request_group_id\": null, \"call_request_id\": \"ad961c2c-43f3-4c67-b8bf-383b45721925\", \"principal_login\": \"admin\", \"response\": \"accepted\", \"result\": null}"
-    http_version: 
-  recorded_at: Tue, 20 Nov 2012 16:13:51 GMT
-- request: 
-    method: get
-    uri: https://knifeparty.localdomain/pulp/api/v2/tasks/991995c6-36ed-477f-9d7a-3c063cf6c924/
-    body: 
-      string: ""
-    headers: 
-      Pulp-User: 
-      - admin
-      Accept-Encoding: 
-      - gzip, deflate
-      Content-Type: 
-      - application/json
-      Accept: 
-      - application/json
-      Authorization: 
-      - OAuth oauth_consumer_key="katello", oauth_nonce="0jclp23bnYdcR5CdfDBOZzyCGGPYsDSu95L89Z4fMU", oauth_signature="aMOnvQDBL7j%2BfWnhdgVqRI8FQow%3D", oauth_signature_method="HMAC-SHA1", oauth_timestamp="1353428033", oauth_version="1.0"
-  response: 
-    status: 
-      code: 200
-      message: OK
-    headers: 
-      Server: 
-      - Apache/2.2.22 (Fedora)
-      Content-Length: 
-      - "842"
-      Content-Type: 
-      - application/json
-      Connection: 
-      - close
-      Date: 
-      - Tue, 20 Nov 2012 16:13:53 GMT
-    body: 
-      string: "{\"task_group_id\": \"0fea1707-d5f7-47f8-bdbd-1ca13e513f6d\", \"exception\": null, \"traceback\": null, \"_href\": \"/pulp/api/v2/tasks/991995c6-36ed-477f-9d7a-3c063cf6c924/\", \"task_id\": \"991995c6-36ed-477f-9d7a-3c063cf6c924\", \"call_request_tags\": [\"pulp:repository:1\", \"pulp:action:sync\"], \"reasons\": [], \"start_time\": \"2012-11-20T16:13:53Z\", \"tags\": [\"pulp:repository:1\", \"pulp:action:sync\"], \"state\": \"running\", \"finish_time\": null, \"dependency_failures\": {}, \"schedule_id\": null, \"progress\": {\"yum_importer\": {\"content\": {\"state\": \"NOT_STARTED\"}, \"comps\": {\"state\": \"NOT_STARTED\"}, \"errata\": {\"state\": \"NOT_STARTED\"}, \"metadata\": {\"state\": \"IN_PROGRESS\"}}}, \"call_request_group_id\": \"0fea1707-d5f7-47f8-bdbd-1ca13e513f6d\", \"call_request_id\": \"991995c6-36ed-477f-9d7a-3c063cf6c924\", \"principal_login\": \"admin\", \"response\": \"accepted\", \"result\": null}"
-    http_version: 
-  recorded_at: Tue, 20 Nov 2012 16:13:53 GMT
-- request: 
-    method: get
-    uri: https://knifeparty.localdomain/pulp/api/v2/tasks/991995c6-36ed-477f-9d7a-3c063cf6c924/
-    body: 
-      string: ""
-    headers: 
-      Pulp-User: 
-      - admin
-      Accept-Encoding: 
-      - gzip, deflate
-      Content-Type: 
-      - application/json
-      Accept: 
-      - application/json
-      Authorization: 
-      - OAuth oauth_consumer_key="katello", oauth_nonce="HqlHq2zJBJfOLqjLrtTnml6WmnQDNXSA2rRVNgu2JE", oauth_signature="mG2NkuNq90pUQ8yk5XcR8qKddvE%3D", oauth_signature_method="HMAC-SHA1", oauth_timestamp="1353428034", oauth_version="1.0"
-  response: 
-    status: 
-      code: 200
-      message: OK
-    headers: 
-      Server: 
-      - Apache/2.2.22 (Fedora)
-      Content-Length: 
-      - "1447"
-      Content-Type: 
-      - application/json
-      Connection: 
-      - close
-      Date: 
-      - Tue, 20 Nov 2012 16:13:54 GMT
-    body: 
-      string: "{\"task_group_id\": \"0fea1707-d5f7-47f8-bdbd-1ca13e513f6d\", \"exception\": null, \"traceback\": null, \"_href\": \"/pulp/api/v2/tasks/991995c6-36ed-477f-9d7a-3c063cf6c924/\", \"task_id\": \"991995c6-36ed-477f-9d7a-3c063cf6c924\", \"call_request_tags\": [\"pulp:repository:1\", \"pulp:action:sync\"], \"reasons\": [], \"start_time\": \"2012-11-20T16:13:53Z\", \"tags\": [\"pulp:repository:1\", \"pulp:action:sync\"], \"state\": \"running\", \"finish_time\": null, \"dependency_failures\": {}, \"schedule_id\": null, \"progress\": {\"yum_importer\": {\"content\": {\"num_success\": 8, \"size_total\": 17872, \"items_left\": 3, \"items_total\": 11, \"state\": \"IN_PROGRESS\", \"size_left\": 6676, \"details\": {\"tree_file\": {\"num_success\": 3, \"size_total\": 0, \"items_left\": 0, \"items_total\": 3, \"size_left\": 0, \"num_error\": 0}, \"rpm\": {\"num_success\": 5, \"size_total\": 17872, \"items_left\": 3, \"items_total\": 8, \"size_left\": 6676, \"num_error\": 0}, \"delta_rpm\": {\"num_success\": 0, \"size_total\": 0, \"items_left\": 0, \"items_total\": 0, \"size_left\": 0, \"num_error\": 0}, \"file\": {\"num_success\": 0, \"size_total\": 0, \"items_left\": 0, \"items_total\": 0, \"size_left\": 0, \"num_error\": 0}}, \"error_details\": [], \"num_error\": 0}, \"comps\": {\"state\": \"NOT_STARTED\"}, \"errata\": {\"state\": \"NOT_STARTED\"}, \"metadata\": {\"state\": \"FINISHED\"}}}, \"call_request_group_id\": \"0fea1707-d5f7-47f8-bdbd-1ca13e513f6d\", \"call_request_id\": \"991995c6-36ed-477f-9d7a-3c063cf6c924\", \"principal_login\": \"admin\", \"response\": \"accepted\", \"result\": null}"
-    http_version: 
-  recorded_at: Tue, 20 Nov 2012 16:13:54 GMT
-- request: 
-    method: get
-    uri: https://knifeparty.localdomain/pulp/api/v2/tasks/991995c6-36ed-477f-9d7a-3c063cf6c924/
-    body: 
-      string: ""
-    headers: 
-      Pulp-User: 
-      - admin
-      Accept-Encoding: 
-      - gzip, deflate
-      Content-Type: 
-      - application/json
-      Accept: 
-      - application/json
-      Authorization: 
-      - OAuth oauth_consumer_key="katello", oauth_nonce="hrZtM8ZssFt03Nj5IfoOQFJ4lOC0GsGfQFDiUAWFr4", oauth_signature="vqwwvmVY9sQQVgGg%2FCm7y2O8snY%3D", oauth_signature_method="HMAC-SHA1", oauth_timestamp="1353428034", oauth_version="1.0"
-  response: 
-    status: 
-      code: 200
-      message: OK
-    headers: 
-      Server: 
-      - Apache/2.2.22 (Fedora)
-      Content-Length: 
-      - "1469"
-      Content-Type: 
-      - application/json
-      Connection: 
-      - close
-      Date: 
-      - Tue, 20 Nov 2012 16:13:54 GMT
-    body: 
-      string: "{\"task_group_id\": \"0fea1707-d5f7-47f8-bdbd-1ca13e513f6d\", \"exception\": null, \"traceback\": null, \"_href\": \"/pulp/api/v2/tasks/991995c6-36ed-477f-9d7a-3c063cf6c924/\", \"task_id\": \"991995c6-36ed-477f-9d7a-3c063cf6c924\", \"call_request_tags\": [\"pulp:repository:1\", \"pulp:action:sync\"], \"reasons\": [], \"start_time\": \"2012-11-20T16:13:53Z\", \"tags\": [\"pulp:repository:1\", \"pulp:action:sync\"], \"state\": \"finished\", \"finish_time\": \"2012-11-20T16:13:54Z\", \"dependency_failures\": {}, \"schedule_id\": null, \"progress\": {\"yum_importer\": {\"content\": {\"num_success\": 11, \"size_total\": 17872, \"items_left\": 0, \"items_total\": 11, \"state\": \"FINISHED\", \"size_left\": 0, \"details\": {\"tree_file\": {\"num_success\": 3, \"size_total\": 0, \"items_left\": 0, \"items_total\": 3, \"size_left\": 0, \"num_error\": 0}, \"rpm\": {\"num_success\": 8, \"size_total\": 17872, \"items_left\": 0, \"items_total\": 8, \"size_left\": 0, \"num_error\": 0}, \"delta_rpm\": {\"num_success\": 0, \"size_total\": 0, \"items_left\": 0, \"items_total\": 0, \"size_left\": 0, \"num_error\": 0}, \"file\": {\"num_success\": 0, \"size_total\": 0, \"items_left\": 0, \"items_total\": 0, \"size_left\": 0, \"num_error\": 0}}, \"error_details\": [], \"num_error\": 0}, \"comps\": {\"state\": \"FINISHED\"}, \"errata\": {\"state\": \"FINISHED\", \"num_errata\": 2}, \"metadata\": {\"state\": \"FINISHED\"}}}, \"call_request_group_id\": \"0fea1707-d5f7-47f8-bdbd-1ca13e513f6d\", \"call_request_id\": \"991995c6-36ed-477f-9d7a-3c063cf6c924\", \"principal_login\": \"admin\", \"response\": \"accepted\", \"result\": null}"
-    http_version: 
-  recorded_at: Tue, 20 Nov 2012 16:13:54 GMT
-- request: 
-    method: get
-    uri: https://knifeparty.localdomain/pulp/api/v2/tasks/c099aec9-eed4-4535-8cde-ce5b81b6d26c/
-    body: 
-      string: ""
-    headers: 
-      Pulp-User: 
-      - admin
-      Accept-Encoding: 
-      - gzip, deflate
-      Content-Type: 
-      - application/json
-      Accept: 
-      - application/json
-      Authorization: 
-      - OAuth oauth_consumer_key="katello", oauth_nonce="MKivZogSD4eTNy9E9if3NZTmIIuwrNIExpfOFAQ8", oauth_signature="RYu0fe7HYJSno2DCr4%2FgFT0NPvU%3D", oauth_signature_method="HMAC-SHA1", oauth_timestamp="1353428037", oauth_version="1.0"
-  response: 
-    status: 
-      code: 200
-      message: OK
-    headers: 
-      Server: 
-      - Apache/2.2.22 (Fedora)
-      Content-Length: 
-      - "683"
-      Content-Type: 
-      - application/json
-      Connection: 
-      - close
-      Date: 
-      - Tue, 20 Nov 2012 16:13:57 GMT
-    body: 
-      string: "{\"task_group_id\": null, \"exception\": null, \"traceback\": null, \"_href\": \"/pulp/api/v2/tasks/c099aec9-eed4-4535-8cde-ce5b81b6d26c/\", \"task_id\": \"c099aec9-eed4-4535-8cde-ce5b81b6d26c\", \"call_request_tags\": [\"pulp:repository:2\", \"pulp:repository:1\", \"pulp:action:associate\"], \"reasons\": [], \"start_time\": \"2012-11-20T16:13:57Z\", \"tags\": [\"pulp:repository:2\", \"pulp:repository:1\", \"pulp:action:associate\"], \"state\": \"finished\", \"finish_time\": \"2012-11-20T16:13:57Z\", \"dependency_failures\": {}, \"schedule_id\": null, \"progress\": {}, \"call_request_group_id\": null, \"call_request_id\": \"c099aec9-eed4-4535-8cde-ce5b81b6d26c\", \"principal_login\": \"admin\", \"response\": \"accepted\", \"result\": null}"
-    http_version: 
-  recorded_at: Tue, 20 Nov 2012 16:13:57 GMT
-- request: 
-    method: get
-    uri: https://knifeparty.localdomain/pulp/api/v2/tasks/98f73d87-f79c-470e-865c-f2824d8d33bd/
-    body: 
-      string: ""
-    headers: 
-      Pulp-User: 
-      - admin
-      Accept-Encoding: 
-      - gzip, deflate
-      Content-Type: 
-      - application/json
-      Accept: 
-      - application/json
-      Authorization: 
-      - OAuth oauth_consumer_key="katello", oauth_nonce="PqGFjjWtJehVhnofwMweNt6qU5A5Xvqk3WRKEE5ozRo", oauth_signature="XXy5x9iqVvMl%2Fsaf1K2Upriqlxg%3D", oauth_signature_method="HMAC-SHA1", oauth_timestamp="1353428037", oauth_version="1.0"
-  response: 
-    status: 
-      code: 200
-      message: OK
-    headers: 
-      Server: 
-      - Apache/2.2.22 (Fedora)
-      Content-Length: 
-      - "683"
-      Content-Type: 
-      - application/json
-      Connection: 
-      - close
-      Date: 
-      - Tue, 20 Nov 2012 16:13:57 GMT
-    body: 
-      string: "{\"task_group_id\": null, \"exception\": null, \"traceback\": null, \"_href\": \"/pulp/api/v2/tasks/98f73d87-f79c-470e-865c-f2824d8d33bd/\", \"task_id\": \"98f73d87-f79c-470e-865c-f2824d8d33bd\", \"call_request_tags\": [\"pulp:repository:2\", \"pulp:repository:1\", \"pulp:action:associate\"], \"reasons\": [], \"start_time\": \"2012-11-20T16:13:57Z\", \"tags\": [\"pulp:repository:2\", \"pulp:repository:1\", \"pulp:action:associate\"], \"state\": \"finished\", \"finish_time\": \"2012-11-20T16:13:57Z\", \"dependency_failures\": {}, \"schedule_id\": null, \"progress\": {}, \"call_request_group_id\": null, \"call_request_id\": \"98f73d87-f79c-470e-865c-f2824d8d33bd\", \"principal_login\": \"admin\", \"response\": \"accepted\", \"result\": null}"
-    http_version: 
-  recorded_at: Tue, 20 Nov 2012 16:13:57 GMT
-- request: 
-    method: get
-    uri: https://knifeparty.localdomain/pulp/api/v2/tasks/113b710c-4f1c-4609-bbd9-4d96e2a5d64d/
-    body: 
-      string: ""
-    headers: 
-      Pulp-User: 
-      - admin
-      Accept-Encoding: 
-      - gzip, deflate
-      Content-Type: 
-      - application/json
-      Accept: 
-      - application/json
-      Authorization: 
-      - OAuth oauth_consumer_key="katello", oauth_nonce="VVDJXqaT43npgwSNZHqU6YcSptO6RQMtxo5xgIJal8", oauth_signature="1RDoidZ4zL7d0%2F1MVBazi6lMLqY%3D", oauth_signature_method="HMAC-SHA1", oauth_timestamp="1353428038", oauth_version="1.0"
-  response: 
-    status: 
-      code: 200
-      message: OK
-    headers: 
-      Server: 
-      - Apache/2.2.22 (Fedora)
-      Content-Length: 
-      - "758"
-      Content-Type: 
-      - application/json
-      Connection: 
-      - close
-      Date: 
-      - Tue, 20 Nov 2012 16:13:58 GMT
-    body: 
-      string: "{\"task_group_id\": null, \"exception\": null, \"traceback\": null, \"_href\": \"/pulp/api/v2/tasks/113b710c-4f1c-4609-bbd9-4d96e2a5d64d/\", \"task_id\": \"113b710c-4f1c-4609-bbd9-4d96e2a5d64d\", \"call_request_tags\": [\"pulp:repository:2\", \"pulp:repository:1\", \"pulp:action:associate\"], \"reasons\": [{\"operation\": \"update\", \"resource_type\": \"repository\", \"resource_id\": \"2\"}], \"start_time\": \"2012-11-20T16:13:57Z\", \"tags\": [\"pulp:repository:2\", \"pulp:repository:1\", \"pulp:action:associate\"], \"state\": \"finished\", \"finish_time\": \"2012-11-20T16:13:57Z\", \"dependency_failures\": {}, \"schedule_id\": null, \"progress\": {}, \"call_request_group_id\": null, \"call_request_id\": \"113b710c-4f1c-4609-bbd9-4d96e2a5d64d\", \"principal_login\": \"admin\", \"response\": \"postponed\", \"result\": null}"
-    http_version: 
-  recorded_at: Tue, 20 Nov 2012 16:13:58 GMT
-- request: 
-    method: get
-    uri: https://knifeparty.localdomain/pulp/api/v2/tasks/2fef8600-928b-4add-8fdc-823a0d1d5ace/
-    body: 
-      string: ""
-    headers: 
-      Pulp-User: 
-      - admin
-      Accept-Encoding: 
-      - gzip, deflate
-      Content-Type: 
-      - application/json
-      Accept: 
-      - application/json
-      Authorization: 
-      - OAuth oauth_consumer_key="katello", oauth_nonce="E4bVUCPxMkrXsZ4h9xGVlGjbpDvPmySUfGH0A6c", oauth_signature="VHsKaSejY8SBngRwOwtAhbYuAQo%3D", oauth_signature_method="HMAC-SHA1", oauth_timestamp="1353428040", oauth_version="1.0"
-  response: 
-    status: 
-      code: 200
-      message: OK
-    headers: 
-      Server: 
-      - Apache/2.2.22 (Fedora)
-      Content-Length: 
-      - "825"
-      Content-Type: 
-      - application/json
-      Connection: 
-      - close
-      Date: 
-      - Tue, 20 Nov 2012 16:14:00 GMT
-    body: 
-      string: "{\"task_group_id\": null, \"exception\": null, \"traceback\": null, \"_href\": \"/pulp/api/v2/tasks/2fef8600-928b-4add-8fdc-823a0d1d5ace/\", \"task_id\": \"2fef8600-928b-4add-8fdc-823a0d1d5ace\", \"call_request_tags\": [\"pulp:repository:acme_corporation_label-staging_label-fedora_label-fedora_17_x86_64_label\", \"pulp:repository:1\", \"pulp:action:associate\"], \"reasons\": [], \"start_time\": \"2012-11-20T16:14:00Z\", \"tags\": [\"pulp:repository:acme_corporation_label-staging_label-fedora_label-fedora_17_x86_64_label\", \"pulp:repository:1\", \"pulp:action:associate\"], \"state\": \"finished\", \"finish_time\": \"2012-11-20T16:14:00Z\", \"dependency_failures\": {}, \"schedule_id\": null, \"progress\": {}, \"call_request_group_id\": null, \"call_request_id\": \"2fef8600-928b-4add-8fdc-823a0d1d5ace\", \"principal_login\": \"admin\", \"response\": \"accepted\", \"result\": null}"
-    http_version: 
-  recorded_at: Tue, 20 Nov 2012 16:14:00 GMT
-- request: 
-    method: get
-    uri: https://knifeparty.localdomain/pulp/api/v2/tasks/8f6b1d25-8c94-434d-9855-621397088761/
-    body: 
-      string: ""
-    headers: 
-      Pulp-User: 
-      - admin
-      Accept-Encoding: 
-      - gzip, deflate
-      Content-Type: 
-      - application/json
-      Accept: 
-      - application/json
-      Authorization: 
-      - OAuth oauth_consumer_key="katello", oauth_nonce="D8EvkE0ssAWppKPoA0vs5dWioPcMwjkGgCcdbKA", oauth_signature="TduZn7XgekLm2C9LYQrbBkybwvY%3D", oauth_signature_method="HMAC-SHA1", oauth_timestamp="1353428041", oauth_version="1.0"
-  response: 
-    status: 
-      code: 200
-      message: OK
-    headers: 
-      Server: 
-      - Apache/2.2.22 (Fedora)
-      Content-Length: 
-      - "825"
-      Content-Type: 
-      - application/json
-      Connection: 
-      - close
-      Date: 
-      - Tue, 20 Nov 2012 16:14:01 GMT
-    body: 
-      string: "{\"task_group_id\": null, \"exception\": null, \"traceback\": null, \"_href\": \"/pulp/api/v2/tasks/8f6b1d25-8c94-434d-9855-621397088761/\", \"task_id\": \"8f6b1d25-8c94-434d-9855-621397088761\", \"call_request_tags\": [\"pulp:repository:acme_corporation_label-staging_label-fedora_label-fedora_17_x86_64_label\", \"pulp:repository:1\", \"pulp:action:associate\"], \"reasons\": [], \"start_time\": \"2012-11-20T16:14:00Z\", \"tags\": [\"pulp:repository:acme_corporation_label-staging_label-fedora_label-fedora_17_x86_64_label\", \"pulp:repository:1\", \"pulp:action:associate\"], \"state\": \"finished\", \"finish_time\": \"2012-11-20T16:14:00Z\", \"dependency_failures\": {}, \"schedule_id\": null, \"progress\": {}, \"call_request_group_id\": null, \"call_request_id\": \"8f6b1d25-8c94-434d-9855-621397088761\", \"principal_login\": \"admin\", \"response\": \"accepted\", \"result\": null}"
-    http_version: 
-  recorded_at: Tue, 20 Nov 2012 16:14:01 GMT
-- request: 
-    method: get
-    uri: https://knifeparty.localdomain/pulp/api/v2/tasks/9ddadf29-4b3e-44f9-8f60-e5529d256a9d/
-    body: 
-      string: ""
-    headers: 
-      Pulp-User: 
-      - admin
-      Accept-Encoding: 
-      - gzip, deflate
-      Content-Type: 
-      - application/json
-      Accept: 
-      - application/json
-      Authorization: 
-      - OAuth oauth_consumer_key="katello", oauth_nonce="QiWuuRFXQipD3gYHuTZTa9FhUEWvlUoAL6a1JsY5nlo", oauth_signature="pfrRsBS2rJk0PgfnJvGhgdU%2BCpk%3D", oauth_signature_method="HMAC-SHA1", oauth_timestamp="1353428041", oauth_version="1.0"
-  response: 
-    status: 
-      code: 200
-      message: OK
-    headers: 
-      Server: 
-      - Apache/2.2.22 (Fedora)
-      Content-Length: 
-      - "825"
-      Content-Type: 
-      - application/json
-      Connection: 
-      - close
-      Date: 
-      - Tue, 20 Nov 2012 16:14:01 GMT
-    body: 
-      string: "{\"task_group_id\": null, \"exception\": null, \"traceback\": null, \"_href\": \"/pulp/api/v2/tasks/9ddadf29-4b3e-44f9-8f60-e5529d256a9d/\", \"task_id\": \"9ddadf29-4b3e-44f9-8f60-e5529d256a9d\", \"call_request_tags\": [\"pulp:repository:acme_corporation_label-staging_label-fedora_label-fedora_17_x86_64_label\", \"pulp:repository:1\", \"pulp:action:associate\"], \"reasons\": [], \"start_time\": \"2012-11-20T16:14:00Z\", \"tags\": [\"pulp:repository:acme_corporation_label-staging_label-fedora_label-fedora_17_x86_64_label\", \"pulp:repository:1\", \"pulp:action:associate\"], \"state\": \"finished\", \"finish_time\": \"2012-11-20T16:14:00Z\", \"dependency_failures\": {}, \"schedule_id\": null, \"progress\": {}, \"call_request_group_id\": null, \"call_request_id\": \"9ddadf29-4b3e-44f9-8f60-e5529d256a9d\", \"principal_login\": \"admin\", \"response\": \"accepted\", \"result\": null}"
-    http_version: 
-  recorded_at: Tue, 20 Nov 2012 16:14:02 GMT
-- request: 
-    method: get
-    uri: https://knifeparty.localdomain/pulp/api/v2/tasks/797ad15c-40d6-4eeb-a683-fbd876c7bbff/
-    body: 
-      string: ""
-    headers: 
-      Pulp-User: 
-      - admin
-      Accept-Encoding: 
-      - gzip, deflate
-      Content-Type: 
-      - application/json
-      Accept: 
-      - application/json
-      Authorization: 
-      - OAuth oauth_consumer_key="katello", oauth_nonce="xcie9RTPLOPBaJGBaVs84Tw6vy1fPbO43ITwAEj2jIg", oauth_signature="ieHiW2e9fQ2EgYKlZxtYqqaiGco%3D", oauth_signature_method="HMAC-SHA1", oauth_timestamp="1353428046", oauth_version="1.0"
-  response: 
-    status: 
-      code: 200
-      message: OK
-    headers: 
-      Server: 
-      - Apache/2.2.22 (Fedora)
-      Content-Length: 
-      - "842"
-      Content-Type: 
-      - application/json
-      Connection: 
-      - close
-      Date: 
-      - Tue, 20 Nov 2012 16:14:06 GMT
-    body: 
-      string: "{\"task_group_id\": \"0f4f69a7-ff7f-4345-9471-09aaa2f56093\", \"exception\": null, \"traceback\": null, \"_href\": \"/pulp/api/v2/tasks/797ad15c-40d6-4eeb-a683-fbd876c7bbff/\", \"task_id\": \"797ad15c-40d6-4eeb-a683-fbd876c7bbff\", \"call_request_tags\": [\"pulp:repository:1\", \"pulp:action:sync\"], \"reasons\": [], \"start_time\": \"2012-11-20T16:14:06Z\", \"tags\": [\"pulp:repository:1\", \"pulp:action:sync\"], \"state\": \"running\", \"finish_time\": null, \"dependency_failures\": {}, \"schedule_id\": null, \"progress\": {\"yum_importer\": {\"content\": {\"state\": \"NOT_STARTED\"}, \"comps\": {\"state\": \"NOT_STARTED\"}, \"errata\": {\"state\": \"NOT_STARTED\"}, \"metadata\": {\"state\": \"IN_PROGRESS\"}}}, \"call_request_group_id\": \"0f4f69a7-ff7f-4345-9471-09aaa2f56093\", \"call_request_id\": \"797ad15c-40d6-4eeb-a683-fbd876c7bbff\", \"principal_login\": \"admin\", \"response\": \"accepted\", \"result\": null}"
-    http_version: 
-  recorded_at: Tue, 20 Nov 2012 16:14:06 GMT
-- request: 
-    method: get
-    uri: https://knifeparty.localdomain/pulp/api/v2/tasks/797ad15c-40d6-4eeb-a683-fbd876c7bbff/
-    body: 
-      string: ""
-    headers: 
-      Pulp-User: 
-      - admin
-      Accept-Encoding: 
-      - gzip, deflate
-      Content-Type: 
-      - application/json
-      Accept: 
-      - application/json
-      Authorization: 
-      - OAuth oauth_consumer_key="katello", oauth_nonce="7BvQBRx3GSgzQGl0H4IVzFUcRDiwZJKoycL3WOX2c", oauth_signature="OXcBcNLB%2BjAajon9XvBKy1hJJQM%3D", oauth_signature_method="HMAC-SHA1", oauth_timestamp="1353428047", oauth_version="1.0"
-  response: 
-    status: 
-      code: 200
-      message: OK
-    headers: 
-      Server: 
-      - Apache/2.2.22 (Fedora)
-      Content-Length: 
-      - "839"
-      Content-Type: 
-      - application/json
-      Connection: 
-      - close
-      Date: 
-      - Tue, 20 Nov 2012 16:14:07 GMT
-    body: 
-      string: "{\"task_group_id\": \"0f4f69a7-ff7f-4345-9471-09aaa2f56093\", \"exception\": null, \"traceback\": null, \"_href\": \"/pulp/api/v2/tasks/797ad15c-40d6-4eeb-a683-fbd876c7bbff/\", \"task_id\": \"797ad15c-40d6-4eeb-a683-fbd876c7bbff\", \"call_request_tags\": [\"pulp:repository:1\", \"pulp:action:sync\"], \"reasons\": [], \"start_time\": \"2012-11-20T16:14:06Z\", \"tags\": [\"pulp:repository:1\", \"pulp:action:sync\"], \"state\": \"running\", \"finish_time\": null, \"dependency_failures\": {}, \"schedule_id\": null, \"progress\": {\"yum_importer\": {\"content\": {\"state\": \"NOT_STARTED\"}, \"comps\": {\"state\": \"NOT_STARTED\"}, \"errata\": {\"state\": \"NOT_STARTED\"}, \"metadata\": {\"state\": \"FINISHED\"}}}, \"call_request_group_id\": \"0f4f69a7-ff7f-4345-9471-09aaa2f56093\", \"call_request_id\": \"797ad15c-40d6-4eeb-a683-fbd876c7bbff\", \"principal_login\": \"admin\", \"response\": \"accepted\", \"result\": null}"
-    http_version: 
-  recorded_at: Tue, 20 Nov 2012 16:14:07 GMT
-- request: 
-    method: get
-    uri: https://knifeparty.localdomain/pulp/api/v2/tasks/797ad15c-40d6-4eeb-a683-fbd876c7bbff/
-    body: 
-      string: ""
-    headers: 
-      Pulp-User: 
-      - admin
-      Accept-Encoding: 
-      - gzip, deflate
-      Content-Type: 
-      - application/json
-      Accept: 
-      - application/json
-      Authorization: 
-      - OAuth oauth_consumer_key="katello", oauth_nonce="MAo24uNwE7iCkQFFpl9Dtlg8MfgpVP4wsElhNTKhhQ", oauth_signature="NJVmqb7JraM%2BM72vrSimFNn%2Fbtg%3D", oauth_signature_method="HMAC-SHA1", oauth_timestamp="1353428047", oauth_version="1.0"
-  response: 
-    status: 
-      code: 200
-      message: OK
-    headers: 
-      Server: 
-      - Apache/2.2.22 (Fedora)
-      Content-Length: 
-      - "1442"
-      Content-Type: 
-      - application/json
-      Connection: 
-      - close
-      Date: 
-      - Tue, 20 Nov 2012 16:14:07 GMT
-    body: 
-      string: "{\"task_group_id\": \"0f4f69a7-ff7f-4345-9471-09aaa2f56093\", \"exception\": null, \"traceback\": null, \"_href\": \"/pulp/api/v2/tasks/797ad15c-40d6-4eeb-a683-fbd876c7bbff/\", \"task_id\": \"797ad15c-40d6-4eeb-a683-fbd876c7bbff\", \"call_request_tags\": [\"pulp:repository:1\", \"pulp:action:sync\"], \"reasons\": [], \"start_time\": \"2012-11-20T16:14:06Z\", \"tags\": [\"pulp:repository:1\", \"pulp:action:sync\"], \"state\": \"running\", \"finish_time\": null, \"dependency_failures\": {}, \"schedule_id\": null, \"progress\": {\"yum_importer\": {\"content\": {\"num_success\": 11, \"size_total\": 17872, \"items_left\": 0, \"items_total\": 11, \"state\": \"IN_PROGRESS\", \"size_left\": 0, \"details\": {\"tree_file\": {\"num_success\": 3, \"size_total\": 0, \"items_left\": 0, \"items_total\": 3, \"size_left\": 0, \"num_error\": 0}, \"rpm\": {\"num_success\": 8, \"size_total\": 17872, \"items_left\": 0, \"items_total\": 8, \"size_left\": 0, \"num_error\": 0}, \"delta_rpm\": {\"num_success\": 0, \"size_total\": 0, \"items_left\": 0, \"items_total\": 0, \"size_left\": 0, \"num_error\": 0}, \"file\": {\"num_success\": 0, \"size_total\": 0, \"items_left\": 0, \"items_total\": 0, \"size_left\": 0, \"num_error\": 0}}, \"error_details\": [], \"num_error\": 0}, \"comps\": {\"state\": \"NOT_STARTED\"}, \"errata\": {\"state\": \"NOT_STARTED\"}, \"metadata\": {\"state\": \"FINISHED\"}}}, \"call_request_group_id\": \"0f4f69a7-ff7f-4345-9471-09aaa2f56093\", \"call_request_id\": \"797ad15c-40d6-4eeb-a683-fbd876c7bbff\", \"principal_login\": \"admin\", \"response\": \"accepted\", \"result\": null}"
-    http_version: 
-  recorded_at: Tue, 20 Nov 2012 16:14:07 GMT
-- request: 
-    method: get
-    uri: https://knifeparty.localdomain/pulp/api/v2/tasks/797ad15c-40d6-4eeb-a683-fbd876c7bbff/
-    body: 
-      string: ""
-    headers: 
-      Pulp-User: 
-      - admin
-      Accept-Encoding: 
-      - gzip, deflate
-      Content-Type: 
-      - application/json
-      Accept: 
-      - application/json
-      Authorization: 
-      - OAuth oauth_consumer_key="katello", oauth_nonce="lSHdM7l7BjAzojuMMtttSnKvEh167H2Fze8vO7QXMiY", oauth_signature="d%2B7OecpnFTbJgPO9dMDut9G6dVE%3D", oauth_signature_method="HMAC-SHA1", oauth_timestamp="1353428048", oauth_version="1.0"
-  response: 
-    status: 
-      code: 200
-      message: OK
-    headers: 
-      Server: 
-      - Apache/2.2.22 (Fedora)
-      Content-Length: 
-      - "1469"
-=======
-      Content-Length: 
-      - "1469"
-      Server: 
-      - Apache/2.2.22 (Fedora)
-      Date: 
-      - Wed, 28 Nov 2012 18:18:41 GMT
->>>>>>> 84358a15
-      Content-Type: 
-      - application/json
-      Connection: 
-      - close
-      Date: 
-      - Tue, 20 Nov 2012 16:14:08 GMT
-    body: 
-<<<<<<< HEAD
-      string: "{\"task_group_id\": \"0f4f69a7-ff7f-4345-9471-09aaa2f56093\", \"exception\": null, \"traceback\": null, \"_href\": \"/pulp/api/v2/tasks/797ad15c-40d6-4eeb-a683-fbd876c7bbff/\", \"task_id\": \"797ad15c-40d6-4eeb-a683-fbd876c7bbff\", \"call_request_tags\": [\"pulp:repository:1\", \"pulp:action:sync\"], \"reasons\": [], \"start_time\": \"2012-11-20T16:14:06Z\", \"tags\": [\"pulp:repository:1\", \"pulp:action:sync\"], \"state\": \"finished\", \"finish_time\": \"2012-11-20T16:14:07Z\", \"dependency_failures\": {}, \"schedule_id\": null, \"progress\": {\"yum_importer\": {\"content\": {\"num_success\": 11, \"size_total\": 17872, \"items_left\": 0, \"items_total\": 11, \"state\": \"FINISHED\", \"size_left\": 0, \"details\": {\"tree_file\": {\"num_success\": 3, \"size_total\": 0, \"items_left\": 0, \"items_total\": 3, \"size_left\": 0, \"num_error\": 0}, \"rpm\": {\"num_success\": 8, \"size_total\": 17872, \"items_left\": 0, \"items_total\": 8, \"size_left\": 0, \"num_error\": 0}, \"delta_rpm\": {\"num_success\": 0, \"size_total\": 0, \"items_left\": 0, \"items_total\": 0, \"size_left\": 0, \"num_error\": 0}, \"file\": {\"num_success\": 0, \"size_total\": 0, \"items_left\": 0, \"items_total\": 0, \"size_left\": 0, \"num_error\": 0}}, \"error_details\": [], \"num_error\": 0}, \"comps\": {\"state\": \"FINISHED\"}, \"errata\": {\"state\": \"FINISHED\", \"num_errata\": 2}, \"metadata\": {\"state\": \"FINISHED\"}}}, \"call_request_group_id\": \"0f4f69a7-ff7f-4345-9471-09aaa2f56093\", \"call_request_id\": \"797ad15c-40d6-4eeb-a683-fbd876c7bbff\", \"principal_login\": \"admin\", \"response\": \"accepted\", \"result\": null}"
-    http_version: 
-  recorded_at: Tue, 20 Nov 2012 16:14:08 GMT
-=======
-      string: "{\"task_group_id\": \"93972f8b-157c-4bd0-9560-e2cb7b92296e\", \"exception\": null, \"traceback\": null, \"_href\": \"/pulp/api/v2/tasks/94065056-a05a-4bd7-b7a0-da3731150d2d/\", \"task_id\": \"94065056-a05a-4bd7-b7a0-da3731150d2d\", \"call_request_tags\": [\"pulp:repository:1\", \"pulp:action:sync\"], \"reasons\": [], \"start_time\": \"2012-11-28T18:18:39Z\", \"tags\": [\"pulp:repository:1\", \"pulp:action:sync\"], \"state\": \"finished\", \"finish_time\": \"2012-11-28T18:18:41Z\", \"dependency_failures\": {}, \"schedule_id\": null, \"progress\": {\"yum_importer\": {\"content\": {\"num_success\": 11, \"size_total\": 17872, \"items_left\": 0, \"items_total\": 11, \"state\": \"FINISHED\", \"size_left\": 0, \"details\": {\"tree_file\": {\"num_success\": 3, \"size_total\": 0, \"items_left\": 0, \"items_total\": 3, \"size_left\": 0, \"num_error\": 0}, \"rpm\": {\"num_success\": 8, \"size_total\": 17872, \"items_left\": 0, \"items_total\": 8, \"size_left\": 0, \"num_error\": 0}, \"delta_rpm\": {\"num_success\": 0, \"size_total\": 0, \"items_left\": 0, \"items_total\": 0, \"size_left\": 0, \"num_error\": 0}, \"file\": {\"num_success\": 0, \"size_total\": 0, \"items_left\": 0, \"items_total\": 0, \"size_left\": 0, \"num_error\": 0}}, \"error_details\": [], \"num_error\": 0}, \"comps\": {\"state\": \"FINISHED\"}, \"errata\": {\"state\": \"FINISHED\", \"num_errata\": 2}, \"metadata\": {\"state\": \"FINISHED\"}}}, \"call_request_group_id\": \"93972f8b-157c-4bd0-9560-e2cb7b92296e\", \"call_request_id\": \"94065056-a05a-4bd7-b7a0-da3731150d2d\", \"principal_login\": \"admin\", \"response\": \"accepted\", \"result\": null}"
-    http_version: 
-  recorded_at: Wed, 28 Nov 2012 18:18:41 GMT
-recorded_with: VCR 2.3.0
->>>>>>> 84358a15
+recorded_with: VCR 2.3.0