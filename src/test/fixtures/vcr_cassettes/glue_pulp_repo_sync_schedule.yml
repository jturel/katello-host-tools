--- 
recorded_with: VCR 2.3.0
http_interactions: 
- request: 
    method: get
<<<<<<< HEAD
    uri: https://kafka.usersys.redhat.com/pulp/api/v2/repositories/1/importers/yum_importer/schedules/sync/
=======
    uri: https://knifeparty.localdomain/pulp/api/v2/repositories/1/importers/yum_importer/schedules/sync/
>>>>>>> c99eacdf
    body: 
      string: ""
    headers: 
      Authorization: 
<<<<<<< HEAD
      - OAuth oauth_consumer_key="katello", oauth_nonce="92r37BCB9W7C6iYr2OYIlYoparQFIDTpoNtSFxwHOo", oauth_signature="Msl9YQh8EEN%2BNT%2FeEpHewEU7a2I%3D", oauth_signature_method="HMAC-SHA1", oauth_timestamp="1356116394", oauth_version="1.0"
      Pulp-User: 
      - admin
      Content-Type: 
      - application/json
      Accept-Encoding: 
      - gzip, deflate
      Accept: 
=======
      - OAuth oauth_consumer_key="katello", oauth_nonce="YG2sB9ulKcf7653kloqIgy2tYGCYYer1MKHnvGGc", oauth_signature="HyFXDcQLnNrs8gURZzSYbx5y1%2Bk%3D", oauth_signature_method="HMAC-SHA1", oauth_timestamp="1357780522", oauth_version="1.0"
      Pulp-User: 
      - admin
      Content-Type: 
>>>>>>> c99eacdf
      - application/json
      Accept-Encoding: 
      - gzip, deflate
  response: 
    status: 
      code: 200
      message: OK
    headers: 
<<<<<<< HEAD
      Server: 
      - Apache/2.2.22 (Fedora)
      Content-Length: 
      - "2"
      Content-Type: 
      - application/json
      Date: 
      - Fri, 21 Dec 2012 18:59:54 GMT
    body: 
      string: "[]"
    http_version: 
  recorded_at: Fri, 21 Dec 2012 18:59:54 GMT
- request: 
    method: post
    uri: https://kafka.usersys.redhat.com/pulp/api/v2/repositories/1/importers/yum_importer/schedules/sync/
    body: 
      string: "{\"schedule\":\"2013-12-21T13:59:54-05:00/P1D\"}"
=======
      Connection: 
      - close
      Server: 
      - Apache/2.2.22 (Fedora)
      Content-Type: 
      - application/json
      Content-Length: 
      - "2"
      Date: 
      - Thu, 10 Jan 2013 01:15:22 GMT
    body: 
      string: "[]"
    http_version: 
  recorded_at: Thu, 10 Jan 2013 01:15:22 GMT
- request: 
    method: post
    uri: https://knifeparty.localdomain/pulp/api/v2/repositories/1/importers/yum_importer/schedules/sync/
    body: 
      string: "{\"schedule\":\"2014-01-09T20:15:22-05:00/P1D\"}"
>>>>>>> c99eacdf
    headers: 
      Authorization: 
<<<<<<< HEAD
      - OAuth oauth_body_hash="2jmj7l5rSw0yVb%2FvlWAYkK%2FYBwk%3D", oauth_consumer_key="katello", oauth_nonce="jjKTOvByhfaTlUrhyoRBuMabtOYSntYn6RyntYqU", oauth_signature="3QGeacGGlIr2gBELBkPrpGOko%2FM%3D", oauth_signature_method="HMAC-SHA1", oauth_timestamp="1356116394", oauth_version="1.0"
      Pulp-User: 
      - admin
      Content-Length: 
      - "44"
      Content-Type: 
      - application/json
      Accept-Encoding: 
      - gzip, deflate
      Accept: 
      - application/json
=======
      - OAuth oauth_body_hash="2jmj7l5rSw0yVb%2FvlWAYkK%2FYBwk%3D", oauth_consumer_key="katello", oauth_nonce="0BYFBfrWOgA3SLpahkurBSH39Y1eLJEA6nEXfTv0", oauth_signature="BBMH4EPTZKCqCHDIcX621lBy7ug%3D", oauth_signature_method="HMAC-SHA1", oauth_timestamp="1357780522", oauth_version="1.0"
      Pulp-User: 
      - admin
      Content-Type: 
      - application/json
      Content-Length: 
      - "44"
      Accept-Encoding: 
      - gzip, deflate
>>>>>>> c99eacdf
  response: 
    status: 
      code: 201
      message: Created
    headers: 
<<<<<<< HEAD
      Server: 
      - Apache/2.2.22 (Fedora)
      Location: 
      - /pulp/api/v2/repositories/1/importers/yum_importer/schedules/sync/50d4b1aa196cbe42f9000c3f/
      Content-Length: 
      - "393"
      Content-Type: 
      - application/json
      Date: 
      - Fri, 21 Dec 2012 18:59:54 GMT
    body: 
      string: "{\"next_run\": \"2013-12-21T18:59:54Z\", \"_href\": \"/pulp/api/v2/repositories/1/importers/yum_importer/schedules/sync/50d4b1aa196cbe42f9000c3f/\", \"schedule\": \"2013-12-21T13:59:54-05:00/P1D\", \"override_config\": {}, \"remaining_runs\": null, \"first_run\": \"2013-12-21T18:59:54Z\", \"enabled\": true, \"last_run\": null, \"failure_threshold\": null, \"_id\": \"50d4b1aa196cbe42f9000c3f\", \"consecutive_failures\": 0}"
    http_version: 
  recorded_at: Fri, 21 Dec 2012 18:59:55 GMT
=======
      Connection: 
      - close
      Server: 
      - Apache/2.2.22 (Fedora)
      Content-Type: 
      - application/json
      Content-Length: 
      - "393"
      Date: 
      - Thu, 10 Jan 2013 01:15:22 GMT
      Location: 
      - /pulp/api/v2/repositories/1/importers/yum_importer/schedules/sync/50ee162adc792129cb002968/
    body: 
      string: "{\"next_run\": \"2014-01-10T01:15:22Z\", \"_href\": \"/pulp/api/v2/repositories/1/importers/yum_importer/schedules/sync/50ee162adc792129cb002968/\", \"schedule\": \"2014-01-09T20:15:22-05:00/P1D\", \"override_config\": {}, \"remaining_runs\": null, \"first_run\": \"2014-01-10T01:15:22Z\", \"enabled\": true, \"last_run\": null, \"failure_threshold\": null, \"_id\": \"50ee162adc792129cb002968\", \"consecutive_failures\": 0}"
    http_version: 
  recorded_at: Thu, 10 Jan 2013 01:15:22 GMT
recorded_with: VCR 2.4.0
>>>>>>> c99eacdf
<|MERGE_RESOLUTION|>--- conflicted
+++ resolved
@@ -1,140 +1,73 @@
 --- 
-recorded_with: VCR 2.3.0
 http_interactions: 
 - request: 
     method: get
-<<<<<<< HEAD
     uri: https://kafka.usersys.redhat.com/pulp/api/v2/repositories/1/importers/yum_importer/schedules/sync/
-=======
-    uri: https://knifeparty.localdomain/pulp/api/v2/repositories/1/importers/yum_importer/schedules/sync/
->>>>>>> c99eacdf
     body: 
       string: ""
     headers: 
+      Accept: 
+      - application/json
       Authorization: 
-<<<<<<< HEAD
-      - OAuth oauth_consumer_key="katello", oauth_nonce="92r37BCB9W7C6iYr2OYIlYoparQFIDTpoNtSFxwHOo", oauth_signature="Msl9YQh8EEN%2BNT%2FeEpHewEU7a2I%3D", oauth_signature_method="HMAC-SHA1", oauth_timestamp="1356116394", oauth_version="1.0"
+      - OAuth oauth_consumer_key="katello", oauth_nonce="F0554JdFmSDhVudvapfUUQ4teNF3xNsj2Td3XuSzhI", oauth_signature="HiBYaexxBq4M49N%2FF0wleQ1lDa4%3D", oauth_signature_method="HMAC-SHA1", oauth_timestamp="1357950448", oauth_version="1.0"
+      Accept-Encoding: 
+      - gzip, deflate
+      Content-Type: 
+      - application/json
       Pulp-User: 
       - admin
-      Content-Type: 
-      - application/json
-      Accept-Encoding: 
-      - gzip, deflate
-      Accept: 
-=======
-      - OAuth oauth_consumer_key="katello", oauth_nonce="YG2sB9ulKcf7653kloqIgy2tYGCYYer1MKHnvGGc", oauth_signature="HyFXDcQLnNrs8gURZzSYbx5y1%2Bk%3D", oauth_signature_method="HMAC-SHA1", oauth_timestamp="1357780522", oauth_version="1.0"
-      Pulp-User: 
-      - admin
-      Content-Type: 
->>>>>>> c99eacdf
-      - application/json
-      Accept-Encoding: 
-      - gzip, deflate
   response: 
     status: 
       code: 200
       message: OK
     headers: 
-<<<<<<< HEAD
-      Server: 
-      - Apache/2.2.22 (Fedora)
-      Content-Length: 
-      - "2"
-      Content-Type: 
-      - application/json
       Date: 
-      - Fri, 21 Dec 2012 18:59:54 GMT
-    body: 
-      string: "[]"
-    http_version: 
-  recorded_at: Fri, 21 Dec 2012 18:59:54 GMT
-- request: 
-    method: post
-    uri: https://kafka.usersys.redhat.com/pulp/api/v2/repositories/1/importers/yum_importer/schedules/sync/
-    body: 
-      string: "{\"schedule\":\"2013-12-21T13:59:54-05:00/P1D\"}"
-=======
-      Connection: 
-      - close
+      - Sat, 12 Jan 2013 00:27:28 GMT
       Server: 
       - Apache/2.2.22 (Fedora)
       Content-Type: 
       - application/json
       Content-Length: 
       - "2"
-      Date: 
-      - Thu, 10 Jan 2013 01:15:22 GMT
     body: 
       string: "[]"
     http_version: 
-  recorded_at: Thu, 10 Jan 2013 01:15:22 GMT
+  recorded_at: Sat, 12 Jan 2013 00:27:28 GMT
 - request: 
     method: post
-    uri: https://knifeparty.localdomain/pulp/api/v2/repositories/1/importers/yum_importer/schedules/sync/
+    uri: https://kafka.usersys.redhat.com/pulp/api/v2/repositories/1/importers/yum_importer/schedules/sync/
     body: 
-      string: "{\"schedule\":\"2014-01-09T20:15:22-05:00/P1D\"}"
->>>>>>> c99eacdf
+      string: "{\"schedule\":\"2014-01-11T19:27:28-05:00/P1D\"}"
     headers: 
+      Accept: 
+      - application/json
       Authorization: 
-<<<<<<< HEAD
-      - OAuth oauth_body_hash="2jmj7l5rSw0yVb%2FvlWAYkK%2FYBwk%3D", oauth_consumer_key="katello", oauth_nonce="jjKTOvByhfaTlUrhyoRBuMabtOYSntYn6RyntYqU", oauth_signature="3QGeacGGlIr2gBELBkPrpGOko%2FM%3D", oauth_signature_method="HMAC-SHA1", oauth_timestamp="1356116394", oauth_version="1.0"
-      Pulp-User: 
-      - admin
-      Content-Length: 
-      - "44"
-      Content-Type: 
-      - application/json
+      - OAuth oauth_body_hash="2jmj7l5rSw0yVb%2FvlWAYkK%2FYBwk%3D", oauth_consumer_key="katello", oauth_nonce="4nlVUPOrLigAPUpPxhbccRJ4RA3CiMmoryWrQ4RU", oauth_signature="N%2BOTrpb5vnkXmVMA8bADggPakyo%3D", oauth_signature_method="HMAC-SHA1", oauth_timestamp="1357950448", oauth_version="1.0"
       Accept-Encoding: 
       - gzip, deflate
-      Accept: 
-      - application/json
-=======
-      - OAuth oauth_body_hash="2jmj7l5rSw0yVb%2FvlWAYkK%2FYBwk%3D", oauth_consumer_key="katello", oauth_nonce="0BYFBfrWOgA3SLpahkurBSH39Y1eLJEA6nEXfTv0", oauth_signature="BBMH4EPTZKCqCHDIcX621lBy7ug%3D", oauth_signature_method="HMAC-SHA1", oauth_timestamp="1357780522", oauth_version="1.0"
-      Pulp-User: 
-      - admin
       Content-Type: 
       - application/json
       Content-Length: 
       - "44"
-      Accept-Encoding: 
-      - gzip, deflate
->>>>>>> c99eacdf
+      Pulp-User: 
+      - admin
   response: 
     status: 
       code: 201
       message: Created
     headers: 
-<<<<<<< HEAD
-      Server: 
-      - Apache/2.2.22 (Fedora)
       Location: 
-      - /pulp/api/v2/repositories/1/importers/yum_importer/schedules/sync/50d4b1aa196cbe42f9000c3f/
-      Content-Length: 
-      - "393"
-      Content-Type: 
-      - application/json
+      - /pulp/api/v2/repositories/1/importers/yum_importer/schedules/sync/50f0adf1196cbe47d7000c79/
       Date: 
-      - Fri, 21 Dec 2012 18:59:54 GMT
-    body: 
-      string: "{\"next_run\": \"2013-12-21T18:59:54Z\", \"_href\": \"/pulp/api/v2/repositories/1/importers/yum_importer/schedules/sync/50d4b1aa196cbe42f9000c3f/\", \"schedule\": \"2013-12-21T13:59:54-05:00/P1D\", \"override_config\": {}, \"remaining_runs\": null, \"first_run\": \"2013-12-21T18:59:54Z\", \"enabled\": true, \"last_run\": null, \"failure_threshold\": null, \"_id\": \"50d4b1aa196cbe42f9000c3f\", \"consecutive_failures\": 0}"
-    http_version: 
-  recorded_at: Fri, 21 Dec 2012 18:59:55 GMT
-=======
-      Connection: 
-      - close
+      - Sat, 12 Jan 2013 00:27:29 GMT
       Server: 
       - Apache/2.2.22 (Fedora)
       Content-Type: 
       - application/json
       Content-Length: 
       - "393"
-      Date: 
-      - Thu, 10 Jan 2013 01:15:22 GMT
-      Location: 
-      - /pulp/api/v2/repositories/1/importers/yum_importer/schedules/sync/50ee162adc792129cb002968/
     body: 
-      string: "{\"next_run\": \"2014-01-10T01:15:22Z\", \"_href\": \"/pulp/api/v2/repositories/1/importers/yum_importer/schedules/sync/50ee162adc792129cb002968/\", \"schedule\": \"2014-01-09T20:15:22-05:00/P1D\", \"override_config\": {}, \"remaining_runs\": null, \"first_run\": \"2014-01-10T01:15:22Z\", \"enabled\": true, \"last_run\": null, \"failure_threshold\": null, \"_id\": \"50ee162adc792129cb002968\", \"consecutive_failures\": 0}"
+      string: "{\"next_run\": \"2014-01-12T00:27:28Z\", \"_href\": \"/pulp/api/v2/repositories/1/importers/yum_importer/schedules/sync/50f0adf1196cbe47d7000c79/\", \"schedule\": \"2014-01-11T19:27:28-05:00/P1D\", \"override_config\": {}, \"remaining_runs\": null, \"first_run\": \"2014-01-12T00:27:28Z\", \"enabled\": true, \"last_run\": null, \"failure_threshold\": null, \"_id\": \"50f0adf1196cbe47d7000c79\", \"consecutive_failures\": 0}"
     http_version: 
-  recorded_at: Thu, 10 Jan 2013 01:15:22 GMT
-recorded_with: VCR 2.4.0
->>>>>>> c99eacdf
+  recorded_at: Sat, 12 Jan 2013 00:27:29 GMT
+recorded_with: VCR 2.4.0