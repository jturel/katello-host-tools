--- 
recorded_with: VCR 2.4.0
http_interactions: 
- request: 
    method: get
<<<<<<< HEAD
    uri: https://kafka.usersys.redhat.com/pulp/api/v2/repositories/1/importers/yum_importer/schedules/sync/
    body: 
      string: ""
    headers: 
      Accept: 
      - application/json
      Pulp-User: 
      - admin
      Authorization: 
      - OAuth oauth_consumer_key="katello", oauth_nonce="xcMKaQbG9KH4UO0ld2ry0a7dkGkOOLxxmgvwD9TUKU", oauth_signature="IhS7hg9afJWR%2F8z0vs1pXmxaDpI%3D", oauth_signature_method="HMAC-SHA1", oauth_timestamp="1358179723", oauth_version="1.0"
      Accept-Encoding: 
      - gzip, deflate
      Content-Type: 
      - application/json
=======
    uri: https://dhcp231-16.rdu.redhat.com/pulp/api/v2/repositories/1/importers/yum_importer/schedules/sync/
    body: 
      string: ""
    headers: 
      Content-Type: 
      - application/json
      Accept-Encoding: 
      - gzip, deflate
      Accept: 
      - application/json
      Pulp-User: 
      - admin
      Authorization: 
      - OAuth oauth_consumer_key="katello", oauth_nonce="bHm14ng3TXaMhTjOJU4vl5NArxwPBfutMN1iJwDPAUk", oauth_signature="gQ9Ux3tKJPvCbimot6%2FoVjn0M2E%3D", oauth_signature_method="HMAC-SHA1", oauth_timestamp="1357954317", oauth_version="1.0"
>>>>>>> f739f88f
  response: 
    status: 
      code: 200
      message: OK
    headers: 
<<<<<<< HEAD
      Server: 
      - Apache/2.2.22 (Fedora)
      Date: 
      - Mon, 14 Jan 2013 16:08:43 GMT
      Content-Length: 
      - "2"
      Content-Type: 
      - application/json
    body: 
      string: "[]"
    http_version: 
  recorded_at: Mon, 14 Jan 2013 16:08:43 GMT
- request: 
    method: post
    uri: https://kafka.usersys.redhat.com/pulp/api/v2/repositories/1/importers/yum_importer/schedules/sync/
    body: 
      string: "{\"schedule\":\"2014-01-14T11:08:43-05:00/P1D\"}"
    headers: 
      Accept: 
      - application/json
      Pulp-User: 
      - admin
      Authorization: 
      - OAuth oauth_body_hash="2jmj7l5rSw0yVb%2FvlWAYkK%2FYBwk%3D", oauth_consumer_key="katello", oauth_nonce="pTxpPUKJPskUmffDjF4uyWBOlkCkkMRQ6msH1EG5Xw", oauth_signature="bkCpPuvs1EwML2WYukjV6zjCcrI%3D", oauth_signature_method="HMAC-SHA1", oauth_timestamp="1358179723", oauth_version="1.0"
      Accept-Encoding: 
      - gzip, deflate
      Content-Length: 
      - "44"
      Content-Type: 
      - application/json
=======
      Content-Length: 
      - "2"
      Date: 
      - Sat, 12 Jan 2013 01:31:58 GMT
      Content-Type: 
      - application/json
      Server: 
      - Apache/2.2.22 (Fedora)
    body: 
      string: "[]"
    http_version: 
  recorded_at: Sat, 12 Jan 2013 01:31:58 GMT
- request: 
    method: post
    uri: https://dhcp231-16.rdu.redhat.com/pulp/api/v2/repositories/1/importers/yum_importer/schedules/sync/
    body: 
      string: "{\"schedule\":\"2014-01-11T20:31:57-05:00/P1D\"}"
    headers: 
      Content-Length: 
      - "44"
      Content-Type: 
      - application/json
      Accept-Encoding: 
      - gzip, deflate
      Accept: 
      - application/json
      Pulp-User: 
      - admin
      Authorization: 
      - OAuth oauth_body_hash="2jmj7l5rSw0yVb%2FvlWAYkK%2FYBwk%3D", oauth_consumer_key="katello", oauth_nonce="yMLUO30EOKJAERY61HpluaKpWL1GKoK0goucqGZvgQU", oauth_signature="j1xJgrW6srDeivO05pK8Acl7pmI%3D", oauth_signature_method="HMAC-SHA1", oauth_timestamp="1357954318", oauth_version="1.0"
>>>>>>> f739f88f
  response: 
    status: 
      code: 201
      message: Created
    headers: 
<<<<<<< HEAD
      Server: 
      - Apache/2.2.22 (Fedora)
      Date: 
      - Mon, 14 Jan 2013 16:08:43 GMT
      Content-Length: 
      - "393"
      Location: 
      - /pulp/api/v2/repositories/1/importers/yum_importer/schedules/sync/50f42d8b196cbe47d700194d/
      Content-Type: 
      - application/json
    body: 
      string: "{\"next_run\": \"2014-01-14T16:08:43Z\", \"_href\": \"/pulp/api/v2/repositories/1/importers/yum_importer/schedules/sync/50f42d8b196cbe47d700194d/\", \"schedule\": \"2014-01-14T11:08:43-05:00/P1D\", \"override_config\": {}, \"remaining_runs\": null, \"first_run\": \"2014-01-14T16:08:43Z\", \"enabled\": true, \"last_run\": null, \"failure_threshold\": null, \"_id\": \"50f42d8b196cbe47d700194d\", \"consecutive_failures\": 0}"
    http_version: 
  recorded_at: Mon, 14 Jan 2013 16:08:43 GMT
recorded_with: VCR 2.4.0
=======
      Content-Length: 
      - "393"
      Date: 
      - Sat, 12 Jan 2013 01:31:58 GMT
      Location: 
      - /pulp/api/v2/repositories/1/importers/yum_importer/schedules/sync/50f0bd0e9c60ed0921005265/
      Content-Type: 
      - application/json
      Server: 
      - Apache/2.2.22 (Fedora)
    body: 
      string: "{\"next_run\": \"2014-01-12T01:31:57Z\", \"_href\": \"/pulp/api/v2/repositories/1/importers/yum_importer/schedules/sync/50f0bd0e9c60ed0921005265/\", \"schedule\": \"2014-01-11T20:31:57-05:00/P1D\", \"override_config\": {}, \"remaining_runs\": null, \"first_run\": \"2014-01-12T01:31:57Z\", \"enabled\": true, \"last_run\": null, \"failure_threshold\": null, \"_id\": \"50f0bd0e9c60ed0921005265\", \"consecutive_failures\": 0}"
    http_version: 
  recorded_at: Sat, 12 Jan 2013 01:31:58 GMT
>>>>>>> f739f88f
<|MERGE_RESOLUTION|>--- conflicted
+++ resolved
@@ -3,47 +3,29 @@
 http_interactions: 
 - request: 
     method: get
-<<<<<<< HEAD
     uri: https://kafka.usersys.redhat.com/pulp/api/v2/repositories/1/importers/yum_importer/schedules/sync/
     body: 
       string: ""
     headers: 
-      Accept: 
-      - application/json
+      Authorization: 
+      - OAuth oauth_consumer_key="katello", oauth_nonce="ymDvY369cSibCM2IWB6FENGCSO9ebfWzkfQdl27w8", oauth_signature="hCbi1i35RRyfPyl6y%2FkjjBArFYs%3D", oauth_signature_method="HMAC-SHA1", oauth_timestamp="1358201257", oauth_version="1.0"
       Pulp-User: 
       - admin
-      Authorization: 
-      - OAuth oauth_consumer_key="katello", oauth_nonce="xcMKaQbG9KH4UO0ld2ry0a7dkGkOOLxxmgvwD9TUKU", oauth_signature="IhS7hg9afJWR%2F8z0vs1pXmxaDpI%3D", oauth_signature_method="HMAC-SHA1", oauth_timestamp="1358179723", oauth_version="1.0"
       Accept-Encoding: 
       - gzip, deflate
       Content-Type: 
       - application/json
-=======
-    uri: https://dhcp231-16.rdu.redhat.com/pulp/api/v2/repositories/1/importers/yum_importer/schedules/sync/
-    body: 
-      string: ""
-    headers: 
-      Content-Type: 
-      - application/json
-      Accept-Encoding: 
-      - gzip, deflate
       Accept: 
       - application/json
-      Pulp-User: 
-      - admin
-      Authorization: 
-      - OAuth oauth_consumer_key="katello", oauth_nonce="bHm14ng3TXaMhTjOJU4vl5NArxwPBfutMN1iJwDPAUk", oauth_signature="gQ9Ux3tKJPvCbimot6%2FoVjn0M2E%3D", oauth_signature_method="HMAC-SHA1", oauth_timestamp="1357954317", oauth_version="1.0"
->>>>>>> f739f88f
   response: 
     status: 
       code: 200
       message: OK
     headers: 
-<<<<<<< HEAD
       Server: 
       - Apache/2.2.22 (Fedora)
       Date: 
-      - Mon, 14 Jan 2013 16:08:43 GMT
+      - Mon, 14 Jan 2013 22:07:37 GMT
       Content-Length: 
       - "2"
       Content-Type: 
@@ -51,91 +33,41 @@
     body: 
       string: "[]"
     http_version: 
-  recorded_at: Mon, 14 Jan 2013 16:08:43 GMT
+  recorded_at: Mon, 14 Jan 2013 22:07:37 GMT
 - request: 
     method: post
     uri: https://kafka.usersys.redhat.com/pulp/api/v2/repositories/1/importers/yum_importer/schedules/sync/
     body: 
-      string: "{\"schedule\":\"2014-01-14T11:08:43-05:00/P1D\"}"
+      string: "{\"schedule\":\"2014-01-14T17:07:37-05:00/P1D\"}"
     headers: 
+      Authorization: 
+      - OAuth oauth_body_hash="2jmj7l5rSw0yVb%2FvlWAYkK%2FYBwk%3D", oauth_consumer_key="katello", oauth_nonce="YW0IVlFPlwXNPy2Dvf6NrjBPyOPrwVe2WYRvKUfg", oauth_signature="1BlT%2FMkAs%2BNqYMOsmy17HrXK1N0%3D", oauth_signature_method="HMAC-SHA1", oauth_timestamp="1358201257", oauth_version="1.0"
+      Pulp-User: 
+      - admin
+      Content-Length: 
+      - "44"
+      Accept-Encoding: 
+      - gzip, deflate
+      Content-Type: 
+      - application/json
       Accept: 
       - application/json
-      Pulp-User: 
-      - admin
-      Authorization: 
-      - OAuth oauth_body_hash="2jmj7l5rSw0yVb%2FvlWAYkK%2FYBwk%3D", oauth_consumer_key="katello", oauth_nonce="pTxpPUKJPskUmffDjF4uyWBOlkCkkMRQ6msH1EG5Xw", oauth_signature="bkCpPuvs1EwML2WYukjV6zjCcrI%3D", oauth_signature_method="HMAC-SHA1", oauth_timestamp="1358179723", oauth_version="1.0"
-      Accept-Encoding: 
-      - gzip, deflate
-      Content-Length: 
-      - "44"
-      Content-Type: 
-      - application/json
-=======
-      Content-Length: 
-      - "2"
-      Date: 
-      - Sat, 12 Jan 2013 01:31:58 GMT
-      Content-Type: 
-      - application/json
-      Server: 
-      - Apache/2.2.22 (Fedora)
-    body: 
-      string: "[]"
-    http_version: 
-  recorded_at: Sat, 12 Jan 2013 01:31:58 GMT
-- request: 
-    method: post
-    uri: https://dhcp231-16.rdu.redhat.com/pulp/api/v2/repositories/1/importers/yum_importer/schedules/sync/
-    body: 
-      string: "{\"schedule\":\"2014-01-11T20:31:57-05:00/P1D\"}"
-    headers: 
-      Content-Length: 
-      - "44"
-      Content-Type: 
-      - application/json
-      Accept-Encoding: 
-      - gzip, deflate
-      Accept: 
-      - application/json
-      Pulp-User: 
-      - admin
-      Authorization: 
-      - OAuth oauth_body_hash="2jmj7l5rSw0yVb%2FvlWAYkK%2FYBwk%3D", oauth_consumer_key="katello", oauth_nonce="yMLUO30EOKJAERY61HpluaKpWL1GKoK0goucqGZvgQU", oauth_signature="j1xJgrW6srDeivO05pK8Acl7pmI%3D", oauth_signature_method="HMAC-SHA1", oauth_timestamp="1357954318", oauth_version="1.0"
->>>>>>> f739f88f
   response: 
     status: 
       code: 201
       message: Created
     headers: 
-<<<<<<< HEAD
       Server: 
       - Apache/2.2.22 (Fedora)
       Date: 
-      - Mon, 14 Jan 2013 16:08:43 GMT
+      - Mon, 14 Jan 2013 22:07:37 GMT
       Content-Length: 
       - "393"
-      Location: 
-      - /pulp/api/v2/repositories/1/importers/yum_importer/schedules/sync/50f42d8b196cbe47d700194d/
       Content-Type: 
       - application/json
+      Location: 
+      - /pulp/api/v2/repositories/1/importers/yum_importer/schedules/sync/50f481a9196cbe557b000cc0/
     body: 
-      string: "{\"next_run\": \"2014-01-14T16:08:43Z\", \"_href\": \"/pulp/api/v2/repositories/1/importers/yum_importer/schedules/sync/50f42d8b196cbe47d700194d/\", \"schedule\": \"2014-01-14T11:08:43-05:00/P1D\", \"override_config\": {}, \"remaining_runs\": null, \"first_run\": \"2014-01-14T16:08:43Z\", \"enabled\": true, \"last_run\": null, \"failure_threshold\": null, \"_id\": \"50f42d8b196cbe47d700194d\", \"consecutive_failures\": 0}"
+      string: "{\"next_run\": \"2014-01-14T22:07:37Z\", \"_href\": \"/pulp/api/v2/repositories/1/importers/yum_importer/schedules/sync/50f481a9196cbe557b000cc0/\", \"schedule\": \"2014-01-14T17:07:37-05:00/P1D\", \"override_config\": {}, \"remaining_runs\": null, \"first_run\": \"2014-01-14T22:07:37Z\", \"enabled\": true, \"last_run\": null, \"failure_threshold\": null, \"_id\": \"50f481a9196cbe557b000cc0\", \"consecutive_failures\": 0}"
     http_version: 
-  recorded_at: Mon, 14 Jan 2013 16:08:43 GMT
-recorded_with: VCR 2.4.0
-=======
-      Content-Length: 
-      - "393"
-      Date: 
-      - Sat, 12 Jan 2013 01:31:58 GMT
-      Location: 
-      - /pulp/api/v2/repositories/1/importers/yum_importer/schedules/sync/50f0bd0e9c60ed0921005265/
-      Content-Type: 
-      - application/json
-      Server: 
-      - Apache/2.2.22 (Fedora)
-    body: 
-      string: "{\"next_run\": \"2014-01-12T01:31:57Z\", \"_href\": \"/pulp/api/v2/repositories/1/importers/yum_importer/schedules/sync/50f0bd0e9c60ed0921005265/\", \"schedule\": \"2014-01-11T20:31:57-05:00/P1D\", \"override_config\": {}, \"remaining_runs\": null, \"first_run\": \"2014-01-12T01:31:57Z\", \"enabled\": true, \"last_run\": null, \"failure_threshold\": null, \"_id\": \"50f0bd0e9c60ed0921005265\", \"consecutive_failures\": 0}"
-    http_version: 
-  recorded_at: Sat, 12 Jan 2013 01:31:58 GMT
->>>>>>> f739f88f
+  recorded_at: Mon, 14 Jan 2013 22:07:38 GMT