--- 
recorded_with: VCR 2.2.5
http_interactions: 
- request: 
    method: get
    uri: https://dhcp231-16.rdu.redhat.com/pulp/api/v2/repositories/1/importers/yum_importer/schedules/sync/
    body: 
      string: ""
    headers: 
      Accept-Encoding: 
      - gzip, deflate
<<<<<<< HEAD
      Authorization: 
      - OAuth oauth_consumer_key="katello", oauth_nonce="fEtGmnTtBEsoFhshuzIhEyRN7QKCfVV3s61WQnTnEws", oauth_signature="bWpPSfK7pYAfRoER1DyCbM6EjuM%3D", oauth_signature_method="HMAC-SHA1", oauth_timestamp="1353344276", oauth_version="1.0"
      Pulp-User: 
      - admin
      Content-Type: 
      - application/json
      Accept: 
      - application/json
=======
      Accept: 
      - application/json
      Authorization: 
      - OAuth oauth_consumer_key="katello", oauth_nonce="xV4vlAumGtzOPiv8qKS6fFyHRO0BFpXwuQ4F7tL4o", oauth_signature="xJ5gi4eXW%2FYJI0%2FU1WuzMsJtg4g%3D", oauth_signature_method="HMAC-SHA1", oauth_timestamp="1353123110", oauth_version="1.0"
      Content-Type: 
      - application/json
      Pulp-User: 
      - admin
>>>>>>> ab04154c
  response: 
    status: 
      code: 200
      message: OK
    headers: 
<<<<<<< HEAD
      Content-Length: 
      - "2"
      Server: 
      - Apache/2.2.22 (Fedora)
      Content-Type: 
      - application/json
      Date: 
      - Mon, 19 Nov 2012 16:57:56 GMT
    body: 
      string: "[]"
    http_version: 
  recorded_at: Mon, 19 Nov 2012 16:57:57 GMT
=======
      Server: 
      - Apache/2.2.22 (Fedora)
      Date: 
      - Sat, 17 Nov 2012 03:31:50 GMT
      Content-Length: 
      - "2"
      Content-Type: 
      - application/json
    body: 
      string: "[]"
    http_version: 
  recorded_at: Sat, 17 Nov 2012 03:31:50 GMT
>>>>>>> ab04154c
- request: 
    method: post
    uri: https://dhcp231-16.rdu.redhat.com/pulp/api/v2/repositories/1/importers/yum_importer/schedules/sync/
    body: 
<<<<<<< HEAD
      string: "{\"schedule\":\"2013-11-19T11:57:56-05:00/P1D\"}"
    headers: 
      Content-Length: 
      - "44"
      Accept-Encoding: 
      - gzip, deflate
      Authorization: 
      - OAuth oauth_body_hash="2jmj7l5rSw0yVb%2FvlWAYkK%2FYBwk%3D", oauth_consumer_key="katello", oauth_nonce="iRVBZOWM58EjKq1R7QUGvFi6uKnKtCSCuZzy2IcnZg", oauth_signature="wGY%2BYERGV5gE1AbNlBGQBzZSZKw%3D", oauth_signature_method="HMAC-SHA1", oauth_timestamp="1353344277", oauth_version="1.0"
      Pulp-User: 
      - admin
      Content-Type: 
      - application/json
      Accept: 
      - application/json
=======
      string: "{\"schedule\":\"2013-11-16T22:31:50-05:00/P1D\"}"
    headers: 
      Accept-Encoding: 
      - gzip, deflate
      Accept: 
      - application/json
      Authorization: 
      - OAuth oauth_body_hash="2jmj7l5rSw0yVb%2FvlWAYkK%2FYBwk%3D", oauth_consumer_key="katello", oauth_nonce="iQVirZKvEsKmHOSXpgmL9LZNZzvAXh2EShszjcq4", oauth_signature="Fp9vebpObt6vIdl5VToeAY4ki3o%3D", oauth_signature_method="HMAC-SHA1", oauth_timestamp="1353123110", oauth_version="1.0"
      Content-Length: 
      - "44"
      Content-Type: 
      - application/json
      Pulp-User: 
      - admin
>>>>>>> ab04154c
  response: 
    status: 
      code: 201
      message: Created
    headers: 
<<<<<<< HEAD
      Content-Length: 
      - "393"
      Server: 
      - Apache/2.2.22 (Fedora)
      Location: 
      - /pulp/api/v2/repositories/1/importers/yum_importer/schedules/sync/50aa65159c60ed4cf0001707/
      Content-Type: 
      - application/json
      Date: 
      - Mon, 19 Nov 2012 16:57:57 GMT
    body: 
      string: "{\"next_run\": \"2013-11-19T16:57:56Z\", \"_href\": \"/pulp/api/v2/repositories/1/importers/yum_importer/schedules/sync/50aa65159c60ed4cf0001707/\", \"schedule\": \"2013-11-19T11:57:56-05:00/P1D\", \"override_config\": {}, \"remaining_runs\": null, \"first_run\": \"2013-11-19T16:57:56Z\", \"enabled\": true, \"last_run\": null, \"failure_threshold\": null, \"_id\": \"50aa65159c60ed4cf0001707\", \"consecutive_failures\": 0}"
    http_version: 
  recorded_at: Mon, 19 Nov 2012 16:57:57 GMT
=======
      Server: 
      - Apache/2.2.22 (Fedora)
      Location: 
      - /pulp/api/v2/repositories/1/importers/yum_importer/schedules/sync/50a705269c60ed289c0021d2/
      Date: 
      - Sat, 17 Nov 2012 03:31:50 GMT
      Content-Length: 
      - "393"
      Content-Type: 
      - application/json
    body: 
      string: "{\"next_run\": \"2013-11-17T03:31:50Z\", \"_href\": \"/pulp/api/v2/repositories/1/importers/yum_importer/schedules/sync/50a705269c60ed289c0021d2/\", \"schedule\": \"2013-11-16T22:31:50-05:00/P1D\", \"override_config\": {}, \"remaining_runs\": null, \"first_run\": \"2013-11-17T03:31:50Z\", \"enabled\": true, \"last_run\": null, \"failure_threshold\": null, \"_id\": \"50a705269c60ed289c0021d2\", \"consecutive_failures\": 0}"
    http_version: 
  recorded_at: Sat, 17 Nov 2012 03:31:50 GMT
>>>>>>> ab04154c
<|MERGE_RESOLUTION|>--- conflicted
+++ resolved
@@ -1,5 +1,4 @@
 --- 
-recorded_with: VCR 2.2.5
 http_interactions: 
 - request: 
     method: get
@@ -7,127 +6,68 @@
     body: 
       string: ""
     headers: 
+      Accept: 
+      - application/json
+      Content-Type: 
+      - application/json
       Accept-Encoding: 
       - gzip, deflate
-<<<<<<< HEAD
-      Authorization: 
-      - OAuth oauth_consumer_key="katello", oauth_nonce="fEtGmnTtBEsoFhshuzIhEyRN7QKCfVV3s61WQnTnEws", oauth_signature="bWpPSfK7pYAfRoER1DyCbM6EjuM%3D", oauth_signature_method="HMAC-SHA1", oauth_timestamp="1353344276", oauth_version="1.0"
       Pulp-User: 
       - admin
-      Content-Type: 
-      - application/json
-      Accept: 
-      - application/json
-=======
-      Accept: 
-      - application/json
       Authorization: 
-      - OAuth oauth_consumer_key="katello", oauth_nonce="xV4vlAumGtzOPiv8qKS6fFyHRO0BFpXwuQ4F7tL4o", oauth_signature="xJ5gi4eXW%2FYJI0%2FU1WuzMsJtg4g%3D", oauth_signature_method="HMAC-SHA1", oauth_timestamp="1353123110", oauth_version="1.0"
-      Content-Type: 
-      - application/json
-      Pulp-User: 
-      - admin
->>>>>>> ab04154c
+      - OAuth oauth_consumer_key="katello", oauth_nonce="TZvTJTgsGQiFJqx6uJF6cNsvDvkssOWm0jmYvzRerjo", oauth_signature="myqpshs%2BA8qHklKIDu0lvbv6Vu0%3D", oauth_signature_method="HMAC-SHA1", oauth_timestamp="1353453719", oauth_version="1.0"
   response: 
     status: 
       code: 200
       message: OK
     headers: 
-<<<<<<< HEAD
+      Date: 
+      - Tue, 20 Nov 2012 23:21:59 GMT
+      Content-Type: 
+      - application/json
+      Server: 
+      - Apache/2.2.22 (Fedora)
       Content-Length: 
       - "2"
-      Server: 
-      - Apache/2.2.22 (Fedora)
-      Content-Type: 
-      - application/json
-      Date: 
-      - Mon, 19 Nov 2012 16:57:56 GMT
     body: 
       string: "[]"
     http_version: 
-  recorded_at: Mon, 19 Nov 2012 16:57:57 GMT
-=======
-      Server: 
-      - Apache/2.2.22 (Fedora)
-      Date: 
-      - Sat, 17 Nov 2012 03:31:50 GMT
-      Content-Length: 
-      - "2"
-      Content-Type: 
-      - application/json
-    body: 
-      string: "[]"
-    http_version: 
-  recorded_at: Sat, 17 Nov 2012 03:31:50 GMT
->>>>>>> ab04154c
+  recorded_at: Tue, 20 Nov 2012 23:21:59 GMT
 - request: 
     method: post
     uri: https://dhcp231-16.rdu.redhat.com/pulp/api/v2/repositories/1/importers/yum_importer/schedules/sync/
     body: 
-<<<<<<< HEAD
-      string: "{\"schedule\":\"2013-11-19T11:57:56-05:00/P1D\"}"
+      string: "{\"schedule\":\"2013-11-20T18:21:59-05:00/P1D\"}"
     headers: 
+      Accept: 
+      - application/json
+      Content-Type: 
+      - application/json
+      Accept-Encoding: 
+      - gzip, deflate
+      Pulp-User: 
+      - admin
+      Authorization: 
+      - OAuth oauth_body_hash="2jmj7l5rSw0yVb%2FvlWAYkK%2FYBwk%3D", oauth_consumer_key="katello", oauth_nonce="jBLEEAEyqsnsekOU8QkAoT3YtAgmnzrBycIijRfk4nM", oauth_signature="agpdQ%2FucRQoCu63hLAwDwbI0OaE%3D", oauth_signature_method="HMAC-SHA1", oauth_timestamp="1353453719", oauth_version="1.0"
       Content-Length: 
       - "44"
-      Accept-Encoding: 
-      - gzip, deflate
-      Authorization: 
-      - OAuth oauth_body_hash="2jmj7l5rSw0yVb%2FvlWAYkK%2FYBwk%3D", oauth_consumer_key="katello", oauth_nonce="iRVBZOWM58EjKq1R7QUGvFi6uKnKtCSCuZzy2IcnZg", oauth_signature="wGY%2BYERGV5gE1AbNlBGQBzZSZKw%3D", oauth_signature_method="HMAC-SHA1", oauth_timestamp="1353344277", oauth_version="1.0"
-      Pulp-User: 
-      - admin
-      Content-Type: 
-      - application/json
-      Accept: 
-      - application/json
-=======
-      string: "{\"schedule\":\"2013-11-16T22:31:50-05:00/P1D\"}"
-    headers: 
-      Accept-Encoding: 
-      - gzip, deflate
-      Accept: 
-      - application/json
-      Authorization: 
-      - OAuth oauth_body_hash="2jmj7l5rSw0yVb%2FvlWAYkK%2FYBwk%3D", oauth_consumer_key="katello", oauth_nonce="iQVirZKvEsKmHOSXpgmL9LZNZzvAXh2EShszjcq4", oauth_signature="Fp9vebpObt6vIdl5VToeAY4ki3o%3D", oauth_signature_method="HMAC-SHA1", oauth_timestamp="1353123110", oauth_version="1.0"
-      Content-Length: 
-      - "44"
-      Content-Type: 
-      - application/json
-      Pulp-User: 
-      - admin
->>>>>>> ab04154c
   response: 
     status: 
       code: 201
       message: Created
     headers: 
-<<<<<<< HEAD
+      Location: 
+      - /pulp/api/v2/repositories/1/importers/yum_importer/schedules/sync/50ac10989c60ed50b90005b9/
+      Date: 
+      - Tue, 20 Nov 2012 23:21:59 GMT
+      Content-Type: 
+      - application/json
+      Server: 
+      - Apache/2.2.22 (Fedora)
       Content-Length: 
       - "393"
-      Server: 
-      - Apache/2.2.22 (Fedora)
-      Location: 
-      - /pulp/api/v2/repositories/1/importers/yum_importer/schedules/sync/50aa65159c60ed4cf0001707/
-      Content-Type: 
-      - application/json
-      Date: 
-      - Mon, 19 Nov 2012 16:57:57 GMT
     body: 
-      string: "{\"next_run\": \"2013-11-19T16:57:56Z\", \"_href\": \"/pulp/api/v2/repositories/1/importers/yum_importer/schedules/sync/50aa65159c60ed4cf0001707/\", \"schedule\": \"2013-11-19T11:57:56-05:00/P1D\", \"override_config\": {}, \"remaining_runs\": null, \"first_run\": \"2013-11-19T16:57:56Z\", \"enabled\": true, \"last_run\": null, \"failure_threshold\": null, \"_id\": \"50aa65159c60ed4cf0001707\", \"consecutive_failures\": 0}"
+      string: "{\"next_run\": \"2013-11-20T23:21:59Z\", \"_href\": \"/pulp/api/v2/repositories/1/importers/yum_importer/schedules/sync/50ac10989c60ed50b90005b9/\", \"schedule\": \"2013-11-20T18:21:59-05:00/P1D\", \"override_config\": {}, \"remaining_runs\": null, \"first_run\": \"2013-11-20T23:21:59Z\", \"enabled\": true, \"last_run\": null, \"failure_threshold\": null, \"_id\": \"50ac10989c60ed50b90005b9\", \"consecutive_failures\": 0}"
     http_version: 
-  recorded_at: Mon, 19 Nov 2012 16:57:57 GMT
-=======
-      Server: 
-      - Apache/2.2.22 (Fedora)
-      Location: 
-      - /pulp/api/v2/repositories/1/importers/yum_importer/schedules/sync/50a705269c60ed289c0021d2/
-      Date: 
-      - Sat, 17 Nov 2012 03:31:50 GMT
-      Content-Length: 
-      - "393"
-      Content-Type: 
-      - application/json
-    body: 
-      string: "{\"next_run\": \"2013-11-17T03:31:50Z\", \"_href\": \"/pulp/api/v2/repositories/1/importers/yum_importer/schedules/sync/50a705269c60ed289c0021d2/\", \"schedule\": \"2013-11-16T22:31:50-05:00/P1D\", \"override_config\": {}, \"remaining_runs\": null, \"first_run\": \"2013-11-17T03:31:50Z\", \"enabled\": true, \"last_run\": null, \"failure_threshold\": null, \"_id\": \"50a705269c60ed289c0021d2\", \"consecutive_failures\": 0}"
-    http_version: 
-  recorded_at: Sat, 17 Nov 2012 03:31:50 GMT
->>>>>>> ab04154c
+  recorded_at: Tue, 20 Nov 2012 23:22:00 GMT
+recorded_with: VCR 2.2.5