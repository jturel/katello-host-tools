--- 
<<<<<<< HEAD
recorded_with: VCR 2.3.0
=======
>>>>>>> 84358a15
http_interactions: 
- request: 
    method: get
    uri: https://knifeparty.localdomain/pulp/api/v2/repositories/1/importers/yum_importer/schedules/sync/
    body: 
      string: ""
    headers: 
<<<<<<< HEAD
      Pulp-User: 
      - admin
      Accept-Encoding: 
      - gzip, deflate
      Content-Type: 
      - application/json
      Accept: 
      - application/json
      Authorization: 
      - OAuth oauth_consumer_key="katello", oauth_nonce="JiN5ZQ3gnpzHJXKirFlusdI13ZvMpZbf6OkHIbH9lM", oauth_signature="8D4K8e7XGoIw4NQ7iWnv%2BTWSDFs%3D", oauth_signature_method="HMAC-SHA1", oauth_timestamp="1353428049", oauth_version="1.0"
=======
      Accept: 
      - application/json
      Authorization: 
      - OAuth oauth_consumer_key="katello", oauth_nonce="N6hlJ9kkqBIlDrOAFCtOJ8GFAEqG74Qlwqit9EPvg", oauth_signature="K46LfuCk7EbC3%2BuAONH9SEfWOBE%3D", oauth_signature_method="HMAC-SHA1", oauth_timestamp="1354126723", oauth_version="1.0"
      Pulp-User: 
      - admin
      Accept-Encoding: 
      - gzip, deflate
      Content-Type: 
      - application/json
>>>>>>> 84358a15
  response: 
    status: 
      code: 200
      message: OK
    headers: 
      Content-Length: 
      - "2"
      Server: 
      - Apache/2.2.22 (Fedora)
<<<<<<< HEAD
      Content-Length: 
      - "2"
=======
      Date: 
      - Wed, 28 Nov 2012 18:18:43 GMT
>>>>>>> 84358a15
      Content-Type: 
      - application/json
      Connection: 
      - close
      Date: 
      - Tue, 20 Nov 2012 16:14:09 GMT
    body: 
      string: "[]"
    http_version: 
<<<<<<< HEAD
  recorded_at: Tue, 20 Nov 2012 16:14:09 GMT
=======
  recorded_at: Wed, 28 Nov 2012 18:18:43 GMT
>>>>>>> 84358a15
- request: 
    method: post
    uri: https://knifeparty.localdomain/pulp/api/v2/repositories/1/importers/yum_importer/schedules/sync/
    body: 
<<<<<<< HEAD
      string: "{\"schedule\":\"2013-11-20T11:14:09-05:00/P1D\"}"
    headers: 
=======
      string: "{\"schedule\":\"2013-11-28T13:18:43-05:00/P1D\"}"
    headers: 
      Accept: 
      - application/json
      Authorization: 
      - OAuth oauth_body_hash="2jmj7l5rSw0yVb%2FvlWAYkK%2FYBwk%3D", oauth_consumer_key="katello", oauth_nonce="PxEfAwgkUAQap34voWu8MbALVH0PpCdjFYDmzSpcNs", oauth_signature="1zZltUrDNCkxd%2B5y7Ay1j2fvgZk%3D", oauth_signature_method="HMAC-SHA1", oauth_timestamp="1354126723", oauth_version="1.0"
>>>>>>> 84358a15
      Pulp-User: 
      - admin
      Accept-Encoding: 
      - gzip, deflate
      Content-Length: 
      - "44"
      Content-Type: 
      - application/json
<<<<<<< HEAD
      Accept: 
      - application/json
      Authorization: 
      - OAuth oauth_body_hash="2jmj7l5rSw0yVb%2FvlWAYkK%2FYBwk%3D", oauth_consumer_key="katello", oauth_nonce="2WUYV91obWhTx9jq9synakGW65HOpRrGWutMGfXFk", oauth_signature="pLy0nKyvDM%2FQyzBB8QzmmydiJHE%3D", oauth_signature_method="HMAC-SHA1", oauth_timestamp="1353428049", oauth_version="1.0"
=======
>>>>>>> 84358a15
  response: 
    status: 
      code: 201
      message: Created
    headers: 
<<<<<<< HEAD
      Server: 
      - Apache/2.2.22 (Fedora)
=======
      Location: 
      - /pulp/api/v2/repositories/1/importers/yum_importer/schedules/sync/50b655839c60ed613800299e/
>>>>>>> 84358a15
      Content-Length: 
      - "393"
      Server: 
      - Apache/2.2.22 (Fedora)
      Date: 
      - Wed, 28 Nov 2012 18:18:43 GMT
      Content-Type: 
      - application/json
      Connection: 
      - close
      Date: 
      - Tue, 20 Nov 2012 16:14:09 GMT
      Location: 
      - /pulp/api/v2/repositories/1/importers/yum_importer/schedules/sync/50abac51dc79214432002781/
    body: 
<<<<<<< HEAD
      string: "{\"next_run\": \"2013-11-20T16:14:09Z\", \"_href\": \"/pulp/api/v2/repositories/1/importers/yum_importer/schedules/sync/50abac51dc79214432002781/\", \"schedule\": \"2013-11-20T11:14:09-05:00/P1D\", \"override_config\": {}, \"remaining_runs\": null, \"first_run\": \"2013-11-20T16:14:09Z\", \"enabled\": true, \"last_run\": null, \"failure_threshold\": null, \"_id\": \"50abac51dc79214432002781\", \"consecutive_failures\": 0}"
    http_version: 
  recorded_at: Tue, 20 Nov 2012 16:14:09 GMT
=======
      string: "{\"next_run\": \"2013-11-28T18:18:43Z\", \"_href\": \"/pulp/api/v2/repositories/1/importers/yum_importer/schedules/sync/50b655839c60ed613800299e/\", \"schedule\": \"2013-11-28T13:18:43-05:00/P1D\", \"override_config\": {}, \"remaining_runs\": null, \"first_run\": \"2013-11-28T18:18:43Z\", \"enabled\": true, \"last_run\": null, \"failure_threshold\": null, \"_id\": \"50b655839c60ed613800299e\", \"consecutive_failures\": 0}"
    http_version: 
  recorded_at: Wed, 28 Nov 2012 18:18:43 GMT
recorded_with: VCR 2.3.0
>>>>>>> 84358a15
<|MERGE_RESOLUTION|>--- conflicted
+++ resolved
@@ -1,27 +1,11 @@
 --- 
-<<<<<<< HEAD
-recorded_with: VCR 2.3.0
-=======
->>>>>>> 84358a15
 http_interactions: 
 - request: 
     method: get
-    uri: https://knifeparty.localdomain/pulp/api/v2/repositories/1/importers/yum_importer/schedules/sync/
+    uri: https://dhcp231-16.rdu.redhat.com/pulp/api/v2/repositories/1/importers/yum_importer/schedules/sync/
     body: 
       string: ""
     headers: 
-<<<<<<< HEAD
-      Pulp-User: 
-      - admin
-      Accept-Encoding: 
-      - gzip, deflate
-      Content-Type: 
-      - application/json
-      Accept: 
-      - application/json
-      Authorization: 
-      - OAuth oauth_consumer_key="katello", oauth_nonce="JiN5ZQ3gnpzHJXKirFlusdI13ZvMpZbf6OkHIbH9lM", oauth_signature="8D4K8e7XGoIw4NQ7iWnv%2BTWSDFs%3D", oauth_signature_method="HMAC-SHA1", oauth_timestamp="1353428049", oauth_version="1.0"
-=======
       Accept: 
       - application/json
       Authorization: 
@@ -32,7 +16,6 @@
       - gzip, deflate
       Content-Type: 
       - application/json
->>>>>>> 84358a15
   response: 
     status: 
       code: 200
@@ -42,42 +25,24 @@
       - "2"
       Server: 
       - Apache/2.2.22 (Fedora)
-<<<<<<< HEAD
-      Content-Length: 
-      - "2"
-=======
       Date: 
       - Wed, 28 Nov 2012 18:18:43 GMT
->>>>>>> 84358a15
       Content-Type: 
       - application/json
-      Connection: 
-      - close
-      Date: 
-      - Tue, 20 Nov 2012 16:14:09 GMT
     body: 
       string: "[]"
     http_version: 
-<<<<<<< HEAD
-  recorded_at: Tue, 20 Nov 2012 16:14:09 GMT
-=======
   recorded_at: Wed, 28 Nov 2012 18:18:43 GMT
->>>>>>> 84358a15
 - request: 
     method: post
-    uri: https://knifeparty.localdomain/pulp/api/v2/repositories/1/importers/yum_importer/schedules/sync/
+    uri: https://dhcp231-16.rdu.redhat.com/pulp/api/v2/repositories/1/importers/yum_importer/schedules/sync/
     body: 
-<<<<<<< HEAD
-      string: "{\"schedule\":\"2013-11-20T11:14:09-05:00/P1D\"}"
-    headers: 
-=======
       string: "{\"schedule\":\"2013-11-28T13:18:43-05:00/P1D\"}"
     headers: 
       Accept: 
       - application/json
       Authorization: 
       - OAuth oauth_body_hash="2jmj7l5rSw0yVb%2FvlWAYkK%2FYBwk%3D", oauth_consumer_key="katello", oauth_nonce="PxEfAwgkUAQap34voWu8MbALVH0PpCdjFYDmzSpcNs", oauth_signature="1zZltUrDNCkxd%2B5y7Ay1j2fvgZk%3D", oauth_signature_method="HMAC-SHA1", oauth_timestamp="1354126723", oauth_version="1.0"
->>>>>>> 84358a15
       Pulp-User: 
       - admin
       Accept-Encoding: 
@@ -86,25 +51,13 @@
       - "44"
       Content-Type: 
       - application/json
-<<<<<<< HEAD
-      Accept: 
-      - application/json
-      Authorization: 
-      - OAuth oauth_body_hash="2jmj7l5rSw0yVb%2FvlWAYkK%2FYBwk%3D", oauth_consumer_key="katello", oauth_nonce="2WUYV91obWhTx9jq9synakGW65HOpRrGWutMGfXFk", oauth_signature="pLy0nKyvDM%2FQyzBB8QzmmydiJHE%3D", oauth_signature_method="HMAC-SHA1", oauth_timestamp="1353428049", oauth_version="1.0"
-=======
->>>>>>> 84358a15
   response: 
     status: 
       code: 201
       message: Created
     headers: 
-<<<<<<< HEAD
-      Server: 
-      - Apache/2.2.22 (Fedora)
-=======
       Location: 
       - /pulp/api/v2/repositories/1/importers/yum_importer/schedules/sync/50b655839c60ed613800299e/
->>>>>>> 84358a15
       Content-Length: 
       - "393"
       Server: 
@@ -113,20 +66,8 @@
       - Wed, 28 Nov 2012 18:18:43 GMT
       Content-Type: 
       - application/json
-      Connection: 
-      - close
-      Date: 
-      - Tue, 20 Nov 2012 16:14:09 GMT
-      Location: 
-      - /pulp/api/v2/repositories/1/importers/yum_importer/schedules/sync/50abac51dc79214432002781/
     body: 
-<<<<<<< HEAD
-      string: "{\"next_run\": \"2013-11-20T16:14:09Z\", \"_href\": \"/pulp/api/v2/repositories/1/importers/yum_importer/schedules/sync/50abac51dc79214432002781/\", \"schedule\": \"2013-11-20T11:14:09-05:00/P1D\", \"override_config\": {}, \"remaining_runs\": null, \"first_run\": \"2013-11-20T16:14:09Z\", \"enabled\": true, \"last_run\": null, \"failure_threshold\": null, \"_id\": \"50abac51dc79214432002781\", \"consecutive_failures\": 0}"
-    http_version: 
-  recorded_at: Tue, 20 Nov 2012 16:14:09 GMT
-=======
       string: "{\"next_run\": \"2013-11-28T18:18:43Z\", \"_href\": \"/pulp/api/v2/repositories/1/importers/yum_importer/schedules/sync/50b655839c60ed613800299e/\", \"schedule\": \"2013-11-28T13:18:43-05:00/P1D\", \"override_config\": {}, \"remaining_runs\": null, \"first_run\": \"2013-11-28T18:18:43Z\", \"enabled\": true, \"last_run\": null, \"failure_threshold\": null, \"_id\": \"50b655839c60ed613800299e\", \"consecutive_failures\": 0}"
     http_version: 
   recorded_at: Wed, 28 Nov 2012 18:18:43 GMT
-recorded_with: VCR 2.3.0
->>>>>>> 84358a15
+recorded_with: VCR 2.3.0