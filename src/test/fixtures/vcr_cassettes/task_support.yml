--- 
recorded_with: VCR 2.4.0
http_interactions: 
- request: 
    method: get
<<<<<<< HEAD
    uri: https://kafka.usersys.redhat.com/pulp/api/v2/tasks/d5aeb22c-6156-4ded-9c87-c8babb454e83/
    body: 
      string: ""
    headers: 
      Accept: 
      - application/json
      Pulp-User: 
      - admin
      Authorization: 
      - OAuth oauth_consumer_key="katello", oauth_nonce="g1I2jTWgK9LXZXKulsMhDNEKlbBjtgFdO1kTN1X44E", oauth_signature="WcvQfuag%2FU17QEPhV%2FLz5RAsPg8%3D", oauth_signature_method="HMAC-SHA1", oauth_timestamp="1358179516", oauth_version="1.0"
      Accept-Encoding: 
      - gzip, deflate
      Content-Type: 
      - application/json
=======
    uri: https://dhcp231-16.rdu.redhat.com/pulp/api/v2/tasks/a7158f84-ad3b-45cd-ba7b-6e0cb6def8b8/
    body: 
      string: ""
    headers: 
      Content-Type: 
      - application/json
      Accept-Encoding: 
      - gzip, deflate
      Accept: 
      - application/json
      Pulp-User: 
      - admin
      Authorization: 
      - OAuth oauth_consumer_key="katello", oauth_nonce="n43nFSdG23QZ4LovIYc6WjpMQyCXD668qs0wjRsvAY", oauth_signature="9afO3hXuHAEfXLRl2yZ2lZd8cVs%3D", oauth_signature_method="HMAC-SHA1", oauth_timestamp="1357954189", oauth_version="1.0"
>>>>>>> f739f88f
  response: 
    status: 
      code: 200
      message: OK
    headers: 
<<<<<<< HEAD
      Server: 
      - Apache/2.2.22 (Fedora)
      Date: 
      - Mon, 14 Jan 2013 16:05:17 GMT
      Content-Type: 
      - application/json
      Content-Length: 
      - "839"
    body: 
      string: "{\"task_group_id\": \"742c0c4e-1404-493a-bbc4-29653ec6dd73\", \"exception\": null, \"traceback\": null, \"_href\": \"/pulp/api/v2/tasks/d5aeb22c-6156-4ded-9c87-c8babb454e83/\", \"task_id\": \"d5aeb22c-6156-4ded-9c87-c8babb454e83\", \"call_request_tags\": [\"pulp:repository:1\", \"pulp:action:sync\"], \"reasons\": [], \"start_time\": \"2013-01-14T16:05:16Z\", \"tags\": [\"pulp:repository:1\", \"pulp:action:sync\"], \"state\": \"running\", \"finish_time\": null, \"dependency_failures\": {}, \"schedule_id\": null, \"progress\": {\"yum_importer\": {\"content\": {\"state\": \"NOT_STARTED\"}, \"comps\": {\"state\": \"NOT_STARTED\"}, \"errata\": {\"state\": \"NOT_STARTED\"}, \"metadata\": {\"state\": \"FINISHED\"}}}, \"call_request_group_id\": \"742c0c4e-1404-493a-bbc4-29653ec6dd73\", \"call_request_id\": \"d5aeb22c-6156-4ded-9c87-c8babb454e83\", \"principal_login\": \"admin\", \"response\": \"accepted\", \"result\": null}"
    http_version: 
  recorded_at: Mon, 14 Jan 2013 16:05:17 GMT
- request: 
    method: get
    uri: https://kafka.usersys.redhat.com/pulp/api/v2/tasks/d5aeb22c-6156-4ded-9c87-c8babb454e83/
    body: 
      string: ""
    headers: 
      Accept: 
      - application/json
      Pulp-User: 
      - admin
      Authorization: 
      - OAuth oauth_consumer_key="katello", oauth_nonce="7u1zhtll2rCMQMHKawLTnfgyiFsrSugtRIniEQrdwM", oauth_signature="pZxu9IQD7vQhbfJ%2FVitxbPO4a34%3D", oauth_signature_method="HMAC-SHA1", oauth_timestamp="1358179517", oauth_version="1.0"
      Accept-Encoding: 
      - gzip, deflate
      Content-Type: 
      - application/json
=======
      Content-Length: 
      - "839"
      Date: 
      - Sat, 12 Jan 2013 01:29:49 GMT
      Content-Type: 
      - application/json
      Server: 
      - Apache/2.2.22 (Fedora)
    body: 
      string: "{\"task_group_id\": \"891bf1ab-2328-46ee-8eae-34d6e1bdb543\", \"exception\": null, \"traceback\": null, \"_href\": \"/pulp/api/v2/tasks/a7158f84-ad3b-45cd-ba7b-6e0cb6def8b8/\", \"task_id\": \"a7158f84-ad3b-45cd-ba7b-6e0cb6def8b8\", \"call_request_tags\": [\"pulp:repository:1\", \"pulp:action:sync\"], \"reasons\": [], \"start_time\": \"2013-01-12T01:29:49Z\", \"tags\": [\"pulp:repository:1\", \"pulp:action:sync\"], \"state\": \"running\", \"finish_time\": null, \"dependency_failures\": {}, \"schedule_id\": null, \"progress\": {\"yum_importer\": {\"content\": {\"state\": \"NOT_STARTED\"}, \"comps\": {\"state\": \"NOT_STARTED\"}, \"errata\": {\"state\": \"NOT_STARTED\"}, \"metadata\": {\"state\": \"FINISHED\"}}}, \"call_request_group_id\": \"891bf1ab-2328-46ee-8eae-34d6e1bdb543\", \"call_request_id\": \"a7158f84-ad3b-45cd-ba7b-6e0cb6def8b8\", \"principal_login\": \"admin\", \"response\": \"accepted\", \"result\": null}"
    http_version: 
  recorded_at: Sat, 12 Jan 2013 01:29:49 GMT
- request: 
    method: get
    uri: https://dhcp231-16.rdu.redhat.com/pulp/api/v2/tasks/a7158f84-ad3b-45cd-ba7b-6e0cb6def8b8/
    body: 
      string: ""
    headers: 
      Content-Type: 
      - application/json
      Accept-Encoding: 
      - gzip, deflate
      Accept: 
      - application/json
      Pulp-User: 
      - admin
      Authorization: 
      - OAuth oauth_consumer_key="katello", oauth_nonce="6np9XMm76054Bl6HohTZsGN0MdKz5y3KQ9PggkwHHA", oauth_signature="N3qRCXOzW%2BEKwb7JA084TF1ecEA%3D", oauth_signature_method="HMAC-SHA1", oauth_timestamp="1357954190", oauth_version="1.0"
>>>>>>> f739f88f
  response: 
    status: 
      code: 200
      message: OK
    headers: 
<<<<<<< HEAD
      Server: 
      - Apache/2.2.22 (Fedora)
      Date: 
      - Mon, 14 Jan 2013 16:05:17 GMT
      Content-Type: 
      - application/json
      Content-Length: 
      - "1442"
    body: 
      string: "{\"task_group_id\": \"742c0c4e-1404-493a-bbc4-29653ec6dd73\", \"exception\": null, \"traceback\": null, \"_href\": \"/pulp/api/v2/tasks/d5aeb22c-6156-4ded-9c87-c8babb454e83/\", \"task_id\": \"d5aeb22c-6156-4ded-9c87-c8babb454e83\", \"call_request_tags\": [\"pulp:repository:1\", \"pulp:action:sync\"], \"reasons\": [], \"start_time\": \"2013-01-14T16:05:16Z\", \"tags\": [\"pulp:repository:1\", \"pulp:action:sync\"], \"state\": \"running\", \"finish_time\": null, \"dependency_failures\": {}, \"schedule_id\": null, \"progress\": {\"yum_importer\": {\"content\": {\"num_success\": 11, \"size_total\": 17872, \"items_left\": 0, \"items_total\": 11, \"state\": \"IN_PROGRESS\", \"size_left\": 0, \"details\": {\"tree_file\": {\"num_success\": 3, \"size_total\": 0, \"items_left\": 0, \"items_total\": 3, \"size_left\": 0, \"num_error\": 0}, \"rpm\": {\"num_success\": 8, \"size_total\": 17872, \"items_left\": 0, \"items_total\": 8, \"size_left\": 0, \"num_error\": 0}, \"delta_rpm\": {\"num_success\": 0, \"size_total\": 0, \"items_left\": 0, \"items_total\": 0, \"size_left\": 0, \"num_error\": 0}, \"file\": {\"num_success\": 0, \"size_total\": 0, \"items_left\": 0, \"items_total\": 0, \"size_left\": 0, \"num_error\": 0}}, \"error_details\": [], \"num_error\": 0}, \"comps\": {\"state\": \"NOT_STARTED\"}, \"errata\": {\"state\": \"NOT_STARTED\"}, \"metadata\": {\"state\": \"FINISHED\"}}}, \"call_request_group_id\": \"742c0c4e-1404-493a-bbc4-29653ec6dd73\", \"call_request_id\": \"d5aeb22c-6156-4ded-9c87-c8babb454e83\", \"principal_login\": \"admin\", \"response\": \"accepted\", \"result\": null}"
    http_version: 
  recorded_at: Mon, 14 Jan 2013 16:05:17 GMT
- request: 
    method: get
    uri: https://kafka.usersys.redhat.com/pulp/api/v2/tasks/d5aeb22c-6156-4ded-9c87-c8babb454e83/
    body: 
      string: ""
    headers: 
      Accept: 
      - application/json
      Pulp-User: 
      - admin
      Authorization: 
      - OAuth oauth_consumer_key="katello", oauth_nonce="CGrlljFftz1Uuky14ZeM2UUHnfcOe9m7ekFzuTzTc", oauth_signature="S4RPeoHcHbe7QXXYk1EhhET2VYc%3D", oauth_signature_method="HMAC-SHA1", oauth_timestamp="1358179518", oauth_version="1.0"
      Accept-Encoding: 
      - gzip, deflate
      Content-Type: 
      - application/json
=======
      Content-Length: 
      - "1442"
      Date: 
      - Sat, 12 Jan 2013 01:29:50 GMT
      Content-Type: 
      - application/json
      Server: 
      - Apache/2.2.22 (Fedora)
    body: 
      string: "{\"task_group_id\": \"891bf1ab-2328-46ee-8eae-34d6e1bdb543\", \"exception\": null, \"traceback\": null, \"_href\": \"/pulp/api/v2/tasks/a7158f84-ad3b-45cd-ba7b-6e0cb6def8b8/\", \"task_id\": \"a7158f84-ad3b-45cd-ba7b-6e0cb6def8b8\", \"call_request_tags\": [\"pulp:repository:1\", \"pulp:action:sync\"], \"reasons\": [], \"start_time\": \"2013-01-12T01:29:49Z\", \"tags\": [\"pulp:repository:1\", \"pulp:action:sync\"], \"state\": \"running\", \"finish_time\": null, \"dependency_failures\": {}, \"schedule_id\": null, \"progress\": {\"yum_importer\": {\"content\": {\"num_success\": 11, \"size_total\": 17872, \"items_left\": 0, \"items_total\": 11, \"state\": \"IN_PROGRESS\", \"size_left\": 0, \"details\": {\"tree_file\": {\"num_success\": 3, \"size_total\": 0, \"items_left\": 0, \"items_total\": 3, \"size_left\": 0, \"num_error\": 0}, \"rpm\": {\"num_success\": 8, \"size_total\": 17872, \"items_left\": 0, \"items_total\": 8, \"size_left\": 0, \"num_error\": 0}, \"delta_rpm\": {\"num_success\": 0, \"size_total\": 0, \"items_left\": 0, \"items_total\": 0, \"size_left\": 0, \"num_error\": 0}, \"file\": {\"num_success\": 0, \"size_total\": 0, \"items_left\": 0, \"items_total\": 0, \"size_left\": 0, \"num_error\": 0}}, \"error_details\": [], \"num_error\": 0}, \"comps\": {\"state\": \"NOT_STARTED\"}, \"errata\": {\"state\": \"NOT_STARTED\"}, \"metadata\": {\"state\": \"FINISHED\"}}}, \"call_request_group_id\": \"891bf1ab-2328-46ee-8eae-34d6e1bdb543\", \"call_request_id\": \"a7158f84-ad3b-45cd-ba7b-6e0cb6def8b8\", \"principal_login\": \"admin\", \"response\": \"accepted\", \"result\": null}"
    http_version: 
  recorded_at: Sat, 12 Jan 2013 01:29:50 GMT
- request: 
    method: get
    uri: https://dhcp231-16.rdu.redhat.com/pulp/api/v2/tasks/a7158f84-ad3b-45cd-ba7b-6e0cb6def8b8/
    body: 
      string: ""
    headers: 
      Content-Type: 
      - application/json
      Accept-Encoding: 
      - gzip, deflate
      Accept: 
      - application/json
      Pulp-User: 
      - admin
      Authorization: 
      - OAuth oauth_consumer_key="katello", oauth_nonce="f3l7aWr40gPYBjwCTKy00OJvQU3M8xtQCPNK5BOs70", oauth_signature="n%2BDMG5UOtbGO0CLhh08fXu0yM2E%3D", oauth_signature_method="HMAC-SHA1", oauth_timestamp="1357954190", oauth_version="1.0"
>>>>>>> f739f88f
  response: 
    status: 
      code: 200
      message: OK
    headers: 
<<<<<<< HEAD
      Server: 
      - Apache/2.2.22 (Fedora)
      Date: 
      - Mon, 14 Jan 2013 16:05:18 GMT
      Content-Type: 
      - application/json
      Content-Length: 
      - "1469"
    body: 
      string: "{\"task_group_id\": \"742c0c4e-1404-493a-bbc4-29653ec6dd73\", \"exception\": null, \"traceback\": null, \"_href\": \"/pulp/api/v2/tasks/d5aeb22c-6156-4ded-9c87-c8babb454e83/\", \"task_id\": \"d5aeb22c-6156-4ded-9c87-c8babb454e83\", \"call_request_tags\": [\"pulp:repository:1\", \"pulp:action:sync\"], \"reasons\": [], \"start_time\": \"2013-01-14T16:05:16Z\", \"tags\": [\"pulp:repository:1\", \"pulp:action:sync\"], \"state\": \"finished\", \"finish_time\": \"2013-01-14T16:05:18Z\", \"dependency_failures\": {}, \"schedule_id\": null, \"progress\": {\"yum_importer\": {\"content\": {\"num_success\": 11, \"size_total\": 17872, \"items_left\": 0, \"items_total\": 11, \"state\": \"FINISHED\", \"size_left\": 0, \"details\": {\"tree_file\": {\"num_success\": 3, \"size_total\": 0, \"items_left\": 0, \"items_total\": 3, \"size_left\": 0, \"num_error\": 0}, \"rpm\": {\"num_success\": 8, \"size_total\": 17872, \"items_left\": 0, \"items_total\": 8, \"size_left\": 0, \"num_error\": 0}, \"delta_rpm\": {\"num_success\": 0, \"size_total\": 0, \"items_left\": 0, \"items_total\": 0, \"size_left\": 0, \"num_error\": 0}, \"file\": {\"num_success\": 0, \"size_total\": 0, \"items_left\": 0, \"items_total\": 0, \"size_left\": 0, \"num_error\": 0}}, \"error_details\": [], \"num_error\": 0}, \"comps\": {\"state\": \"FINISHED\"}, \"errata\": {\"state\": \"FINISHED\", \"num_errata\": 2}, \"metadata\": {\"state\": \"FINISHED\"}}}, \"call_request_group_id\": \"742c0c4e-1404-493a-bbc4-29653ec6dd73\", \"call_request_id\": \"d5aeb22c-6156-4ded-9c87-c8babb454e83\", \"principal_login\": \"admin\", \"response\": \"accepted\", \"result\": null}"
    http_version: 
  recorded_at: Mon, 14 Jan 2013 16:05:18 GMT
- request: 
    method: get
    uri: https://kafka.usersys.redhat.com/pulp/api/v2/tasks/432b59e3-07a0-442a-9349-28f13ae9895a/
    body: 
      string: ""
    headers: 
      Accept: 
      - application/json
      Pulp-User: 
      - admin
      Authorization: 
      - OAuth oauth_consumer_key="katello", oauth_nonce="lkscOCrtSTscbjOjBsBUmGkCKtS4J1qAmiLXSJgjc", oauth_signature="Cu5xgjVJEutMUFUvjkX4rob0ZJI%3D", oauth_signature_method="HMAC-SHA1", oauth_timestamp="1358179521", oauth_version="1.0"
      Accept-Encoding: 
      - gzip, deflate
      Content-Type: 
      - application/json
=======
      Content-Length: 
      - "1469"
      Date: 
      - Sat, 12 Jan 2013 01:29:51 GMT
      Content-Type: 
      - application/json
      Server: 
      - Apache/2.2.22 (Fedora)
    body: 
      string: "{\"task_group_id\": \"891bf1ab-2328-46ee-8eae-34d6e1bdb543\", \"exception\": null, \"traceback\": null, \"_href\": \"/pulp/api/v2/tasks/a7158f84-ad3b-45cd-ba7b-6e0cb6def8b8/\", \"task_id\": \"a7158f84-ad3b-45cd-ba7b-6e0cb6def8b8\", \"call_request_tags\": [\"pulp:repository:1\", \"pulp:action:sync\"], \"reasons\": [], \"start_time\": \"2013-01-12T01:29:49Z\", \"tags\": [\"pulp:repository:1\", \"pulp:action:sync\"], \"state\": \"finished\", \"finish_time\": \"2013-01-12T01:29:50Z\", \"dependency_failures\": {}, \"schedule_id\": null, \"progress\": {\"yum_importer\": {\"content\": {\"num_success\": 11, \"size_total\": 17872, \"items_left\": 0, \"items_total\": 11, \"state\": \"FINISHED\", \"size_left\": 0, \"details\": {\"tree_file\": {\"num_success\": 3, \"size_total\": 0, \"items_left\": 0, \"items_total\": 3, \"size_left\": 0, \"num_error\": 0}, \"rpm\": {\"num_success\": 8, \"size_total\": 17872, \"items_left\": 0, \"items_total\": 8, \"size_left\": 0, \"num_error\": 0}, \"delta_rpm\": {\"num_success\": 0, \"size_total\": 0, \"items_left\": 0, \"items_total\": 0, \"size_left\": 0, \"num_error\": 0}, \"file\": {\"num_success\": 0, \"size_total\": 0, \"items_left\": 0, \"items_total\": 0, \"size_left\": 0, \"num_error\": 0}}, \"error_details\": [], \"num_error\": 0}, \"comps\": {\"state\": \"FINISHED\"}, \"errata\": {\"state\": \"FINISHED\", \"num_errata\": 2}, \"metadata\": {\"state\": \"FINISHED\"}}}, \"call_request_group_id\": \"891bf1ab-2328-46ee-8eae-34d6e1bdb543\", \"call_request_id\": \"a7158f84-ad3b-45cd-ba7b-6e0cb6def8b8\", \"principal_login\": \"admin\", \"response\": \"accepted\", \"result\": null}"
    http_version: 
  recorded_at: Sat, 12 Jan 2013 01:29:51 GMT
- request: 
    method: get
    uri: https://dhcp231-16.rdu.redhat.com/pulp/api/v2/tasks/2ca0fc3b-092a-4df5-be9f-565c44d51335/
    body: 
      string: ""
    headers: 
      Content-Type: 
      - application/json
      Accept-Encoding: 
      - gzip, deflate
      Accept: 
      - application/json
      Pulp-User: 
      - admin
      Authorization: 
      - OAuth oauth_consumer_key="katello", oauth_nonce="aOvFLUfYK9iXMvDEFWKyEsR0fc1MyTzP8lqfVhps", oauth_signature="3Bnf1YAAlAhnHGXTlEW4seDT3R0%3D", oauth_signature_method="HMAC-SHA1", oauth_timestamp="1357954201", oauth_version="1.0"
>>>>>>> f739f88f
  response: 
    status: 
      code: 200
      message: OK
    headers: 
<<<<<<< HEAD
      Server: 
      - Apache/2.2.22 (Fedora)
      Date: 
      - Mon, 14 Jan 2013 16:05:21 GMT
      Content-Type: 
      - application/json
      Content-Length: 
      - "842"
    body: 
      string: "{\"task_group_id\": \"21a3fe5e-4996-4575-8be8-1a1526bac40d\", \"exception\": null, \"traceback\": null, \"_href\": \"/pulp/api/v2/tasks/432b59e3-07a0-442a-9349-28f13ae9895a/\", \"task_id\": \"432b59e3-07a0-442a-9349-28f13ae9895a\", \"call_request_tags\": [\"pulp:repository:1\", \"pulp:action:sync\"], \"reasons\": [], \"start_time\": \"2013-01-14T16:05:20Z\", \"tags\": [\"pulp:repository:1\", \"pulp:action:sync\"], \"state\": \"running\", \"finish_time\": null, \"dependency_failures\": {}, \"schedule_id\": null, \"progress\": {\"yum_importer\": {\"content\": {\"state\": \"NOT_STARTED\"}, \"comps\": {\"state\": \"NOT_STARTED\"}, \"errata\": {\"state\": \"NOT_STARTED\"}, \"metadata\": {\"state\": \"IN_PROGRESS\"}}}, \"call_request_group_id\": \"21a3fe5e-4996-4575-8be8-1a1526bac40d\", \"call_request_id\": \"432b59e3-07a0-442a-9349-28f13ae9895a\", \"principal_login\": \"admin\", \"response\": \"accepted\", \"result\": null}"
    http_version: 
  recorded_at: Mon, 14 Jan 2013 16:05:21 GMT
- request: 
    method: get
    uri: https://kafka.usersys.redhat.com/pulp/api/v2/tasks/432b59e3-07a0-442a-9349-28f13ae9895a/
    body: 
      string: ""
    headers: 
      Accept: 
      - application/json
      Pulp-User: 
      - admin
      Authorization: 
      - OAuth oauth_consumer_key="katello", oauth_nonce="xQBFgunhyN6SAuBK4mD5gZPMHCEhXJkq09rZfwUo0", oauth_signature="8DxDOQ0Mid8jG6qZGviwjLfcfkM%3D", oauth_signature_method="HMAC-SHA1", oauth_timestamp="1358179521", oauth_version="1.0"
      Accept-Encoding: 
      - gzip, deflate
      Content-Type: 
      - application/json
=======
      Content-Length: 
      - "842"
      Date: 
      - Sat, 12 Jan 2013 01:30:01 GMT
      Content-Type: 
      - application/json
      Server: 
      - Apache/2.2.22 (Fedora)
    body: 
      string: "{\"task_group_id\": \"1a4d2a33-77ff-4084-858c-6f0a9eea6b21\", \"exception\": null, \"traceback\": null, \"_href\": \"/pulp/api/v2/tasks/2ca0fc3b-092a-4df5-be9f-565c44d51335/\", \"task_id\": \"2ca0fc3b-092a-4df5-be9f-565c44d51335\", \"call_request_tags\": [\"pulp:repository:1\", \"pulp:action:sync\"], \"reasons\": [], \"start_time\": \"2013-01-12T01:30:00Z\", \"tags\": [\"pulp:repository:1\", \"pulp:action:sync\"], \"state\": \"running\", \"finish_time\": null, \"dependency_failures\": {}, \"schedule_id\": null, \"progress\": {\"yum_importer\": {\"content\": {\"state\": \"NOT_STARTED\"}, \"comps\": {\"state\": \"NOT_STARTED\"}, \"errata\": {\"state\": \"NOT_STARTED\"}, \"metadata\": {\"state\": \"IN_PROGRESS\"}}}, \"call_request_group_id\": \"1a4d2a33-77ff-4084-858c-6f0a9eea6b21\", \"call_request_id\": \"2ca0fc3b-092a-4df5-be9f-565c44d51335\", \"principal_login\": \"admin\", \"response\": \"accepted\", \"result\": null}"
    http_version: 
  recorded_at: Sat, 12 Jan 2013 01:30:01 GMT
- request: 
    method: get
    uri: https://dhcp231-16.rdu.redhat.com/pulp/api/v2/tasks/2ca0fc3b-092a-4df5-be9f-565c44d51335/
    body: 
      string: ""
    headers: 
      Content-Type: 
      - application/json
      Accept-Encoding: 
      - gzip, deflate
      Accept: 
      - application/json
      Pulp-User: 
      - admin
      Authorization: 
      - OAuth oauth_consumer_key="katello", oauth_nonce="AHMYNHnqg0TJd1xhhvaFME0cdBKOyqtr3itx6uABPQU", oauth_signature="GuLz4sCs8Cg0gsctyH01UVmtmx8%3D", oauth_signature_method="HMAC-SHA1", oauth_timestamp="1357954201", oauth_version="1.0"
>>>>>>> f739f88f
  response: 
    status: 
      code: 200
      message: OK
    headers: 
<<<<<<< HEAD
      Server: 
      - Apache/2.2.22 (Fedora)
      Date: 
      - Mon, 14 Jan 2013 16:05:21 GMT
      Content-Type: 
      - application/json
      Content-Length: 
      - "1442"
    body: 
      string: "{\"task_group_id\": \"21a3fe5e-4996-4575-8be8-1a1526bac40d\", \"exception\": null, \"traceback\": null, \"_href\": \"/pulp/api/v2/tasks/432b59e3-07a0-442a-9349-28f13ae9895a/\", \"task_id\": \"432b59e3-07a0-442a-9349-28f13ae9895a\", \"call_request_tags\": [\"pulp:repository:1\", \"pulp:action:sync\"], \"reasons\": [], \"start_time\": \"2013-01-14T16:05:20Z\", \"tags\": [\"pulp:repository:1\", \"pulp:action:sync\"], \"state\": \"running\", \"finish_time\": null, \"dependency_failures\": {}, \"schedule_id\": null, \"progress\": {\"yum_importer\": {\"content\": {\"num_success\": 11, \"size_total\": 17872, \"items_left\": 0, \"items_total\": 11, \"state\": \"IN_PROGRESS\", \"size_left\": 0, \"details\": {\"tree_file\": {\"num_success\": 3, \"size_total\": 0, \"items_left\": 0, \"items_total\": 3, \"size_left\": 0, \"num_error\": 0}, \"rpm\": {\"num_success\": 8, \"size_total\": 17872, \"items_left\": 0, \"items_total\": 8, \"size_left\": 0, \"num_error\": 0}, \"delta_rpm\": {\"num_success\": 0, \"size_total\": 0, \"items_left\": 0, \"items_total\": 0, \"size_left\": 0, \"num_error\": 0}, \"file\": {\"num_success\": 0, \"size_total\": 0, \"items_left\": 0, \"items_total\": 0, \"size_left\": 0, \"num_error\": 0}}, \"error_details\": [], \"num_error\": 0}, \"comps\": {\"state\": \"NOT_STARTED\"}, \"errata\": {\"state\": \"NOT_STARTED\"}, \"metadata\": {\"state\": \"FINISHED\"}}}, \"call_request_group_id\": \"21a3fe5e-4996-4575-8be8-1a1526bac40d\", \"call_request_id\": \"432b59e3-07a0-442a-9349-28f13ae9895a\", \"principal_login\": \"admin\", \"response\": \"accepted\", \"result\": null}"
    http_version: 
  recorded_at: Mon, 14 Jan 2013 16:05:21 GMT
- request: 
    method: get
    uri: https://kafka.usersys.redhat.com/pulp/api/v2/tasks/432b59e3-07a0-442a-9349-28f13ae9895a/
    body: 
      string: ""
    headers: 
      Accept: 
      - application/json
      Pulp-User: 
      - admin
      Authorization: 
      - OAuth oauth_consumer_key="katello", oauth_nonce="YOooX5IMzyQslmNjT1WEGhVAk1GOrfMQOfbuhERyE", oauth_signature="JAUeJKOluzZOh%2BUT2SMMoklHxLk%3D", oauth_signature_method="HMAC-SHA1", oauth_timestamp="1358179522", oauth_version="1.0"
      Accept-Encoding: 
      - gzip, deflate
      Content-Type: 
      - application/json
=======
      Content-Length: 
      - "1442"
      Date: 
      - Sat, 12 Jan 2013 01:30:01 GMT
      Content-Type: 
      - application/json
      Server: 
      - Apache/2.2.22 (Fedora)
    body: 
      string: "{\"task_group_id\": \"1a4d2a33-77ff-4084-858c-6f0a9eea6b21\", \"exception\": null, \"traceback\": null, \"_href\": \"/pulp/api/v2/tasks/2ca0fc3b-092a-4df5-be9f-565c44d51335/\", \"task_id\": \"2ca0fc3b-092a-4df5-be9f-565c44d51335\", \"call_request_tags\": [\"pulp:repository:1\", \"pulp:action:sync\"], \"reasons\": [], \"start_time\": \"2013-01-12T01:30:00Z\", \"tags\": [\"pulp:repository:1\", \"pulp:action:sync\"], \"state\": \"running\", \"finish_time\": null, \"dependency_failures\": {}, \"schedule_id\": null, \"progress\": {\"yum_importer\": {\"content\": {\"num_success\": 11, \"size_total\": 17872, \"items_left\": 0, \"items_total\": 11, \"state\": \"IN_PROGRESS\", \"size_left\": 0, \"details\": {\"tree_file\": {\"num_success\": 3, \"size_total\": 0, \"items_left\": 0, \"items_total\": 3, \"size_left\": 0, \"num_error\": 0}, \"rpm\": {\"num_success\": 8, \"size_total\": 17872, \"items_left\": 0, \"items_total\": 8, \"size_left\": 0, \"num_error\": 0}, \"delta_rpm\": {\"num_success\": 0, \"size_total\": 0, \"items_left\": 0, \"items_total\": 0, \"size_left\": 0, \"num_error\": 0}, \"file\": {\"num_success\": 0, \"size_total\": 0, \"items_left\": 0, \"items_total\": 0, \"size_left\": 0, \"num_error\": 0}}, \"error_details\": [], \"num_error\": 0}, \"comps\": {\"state\": \"NOT_STARTED\"}, \"errata\": {\"state\": \"NOT_STARTED\"}, \"metadata\": {\"state\": \"FINISHED\"}}}, \"call_request_group_id\": \"1a4d2a33-77ff-4084-858c-6f0a9eea6b21\", \"call_request_id\": \"2ca0fc3b-092a-4df5-be9f-565c44d51335\", \"principal_login\": \"admin\", \"response\": \"accepted\", \"result\": null}"
    http_version: 
  recorded_at: Sat, 12 Jan 2013 01:30:01 GMT
- request: 
    method: get
    uri: https://dhcp231-16.rdu.redhat.com/pulp/api/v2/tasks/2ca0fc3b-092a-4df5-be9f-565c44d51335/
    body: 
      string: ""
    headers: 
      Content-Type: 
      - application/json
      Accept-Encoding: 
      - gzip, deflate
      Accept: 
      - application/json
      Pulp-User: 
      - admin
      Authorization: 
      - OAuth oauth_consumer_key="katello", oauth_nonce="nd7vzqZHRnPDhde9cjoGu7Tch6poZCwrim3u47O4aio", oauth_signature="yYgz3Buvr%2B6CntJHLIwAyrmwfKo%3D", oauth_signature_method="HMAC-SHA1", oauth_timestamp="1357954202", oauth_version="1.0"
>>>>>>> f739f88f
  response: 
    status: 
      code: 200
      message: OK
    headers: 
<<<<<<< HEAD
      Server: 
      - Apache/2.2.22 (Fedora)
      Date: 
      - Mon, 14 Jan 2013 16:05:22 GMT
      Content-Type: 
      - application/json
      Content-Length: 
      - "1469"
    body: 
      string: "{\"task_group_id\": \"21a3fe5e-4996-4575-8be8-1a1526bac40d\", \"exception\": null, \"traceback\": null, \"_href\": \"/pulp/api/v2/tasks/432b59e3-07a0-442a-9349-28f13ae9895a/\", \"task_id\": \"432b59e3-07a0-442a-9349-28f13ae9895a\", \"call_request_tags\": [\"pulp:repository:1\", \"pulp:action:sync\"], \"reasons\": [], \"start_time\": \"2013-01-14T16:05:20Z\", \"tags\": [\"pulp:repository:1\", \"pulp:action:sync\"], \"state\": \"finished\", \"finish_time\": \"2013-01-14T16:05:22Z\", \"dependency_failures\": {}, \"schedule_id\": null, \"progress\": {\"yum_importer\": {\"content\": {\"num_success\": 11, \"size_total\": 17872, \"items_left\": 0, \"items_total\": 11, \"state\": \"FINISHED\", \"size_left\": 0, \"details\": {\"tree_file\": {\"num_success\": 3, \"size_total\": 0, \"items_left\": 0, \"items_total\": 3, \"size_left\": 0, \"num_error\": 0}, \"rpm\": {\"num_success\": 8, \"size_total\": 17872, \"items_left\": 0, \"items_total\": 8, \"size_left\": 0, \"num_error\": 0}, \"delta_rpm\": {\"num_success\": 0, \"size_total\": 0, \"items_left\": 0, \"items_total\": 0, \"size_left\": 0, \"num_error\": 0}, \"file\": {\"num_success\": 0, \"size_total\": 0, \"items_left\": 0, \"items_total\": 0, \"size_left\": 0, \"num_error\": 0}}, \"error_details\": [], \"num_error\": 0}, \"comps\": {\"state\": \"FINISHED\"}, \"errata\": {\"state\": \"FINISHED\", \"num_errata\": 2}, \"metadata\": {\"state\": \"FINISHED\"}}}, \"call_request_group_id\": \"21a3fe5e-4996-4575-8be8-1a1526bac40d\", \"call_request_id\": \"432b59e3-07a0-442a-9349-28f13ae9895a\", \"principal_login\": \"admin\", \"response\": \"accepted\", \"result\": null}"
    http_version: 
  recorded_at: Mon, 14 Jan 2013 16:05:22 GMT
- request: 
    method: get
    uri: https://kafka.usersys.redhat.com/pulp/api/v2/tasks/2cff4779-a0fc-4b77-ab0a-db0a06e46a0d/
    body: 
      string: ""
    headers: 
      Accept: 
      - application/json
      Pulp-User: 
      - admin
      Authorization: 
      - OAuth oauth_consumer_key="katello", oauth_nonce="EgTZcEA21co40MC2XQZxRSVjfYZklC940OvmMmA0Q8", oauth_signature="uVzakYpSN1IaEQv%2F8p86RPImVs8%3D", oauth_signature_method="HMAC-SHA1", oauth_timestamp="1358179544", oauth_version="1.0"
      Accept-Encoding: 
      - gzip, deflate
      Content-Type: 
      - application/json
=======
      Content-Length: 
      - "1469"
      Date: 
      - Sat, 12 Jan 2013 01:30:02 GMT
      Content-Type: 
      - application/json
      Server: 
      - Apache/2.2.22 (Fedora)
    body: 
      string: "{\"task_group_id\": \"1a4d2a33-77ff-4084-858c-6f0a9eea6b21\", \"exception\": null, \"traceback\": null, \"_href\": \"/pulp/api/v2/tasks/2ca0fc3b-092a-4df5-be9f-565c44d51335/\", \"task_id\": \"2ca0fc3b-092a-4df5-be9f-565c44d51335\", \"call_request_tags\": [\"pulp:repository:1\", \"pulp:action:sync\"], \"reasons\": [], \"start_time\": \"2013-01-12T01:30:00Z\", \"tags\": [\"pulp:repository:1\", \"pulp:action:sync\"], \"state\": \"finished\", \"finish_time\": \"2013-01-12T01:30:02Z\", \"dependency_failures\": {}, \"schedule_id\": null, \"progress\": {\"yum_importer\": {\"content\": {\"num_success\": 11, \"size_total\": 17872, \"items_left\": 0, \"items_total\": 11, \"state\": \"FINISHED\", \"size_left\": 0, \"details\": {\"tree_file\": {\"num_success\": 3, \"size_total\": 0, \"items_left\": 0, \"items_total\": 3, \"size_left\": 0, \"num_error\": 0}, \"rpm\": {\"num_success\": 8, \"size_total\": 17872, \"items_left\": 0, \"items_total\": 8, \"size_left\": 0, \"num_error\": 0}, \"delta_rpm\": {\"num_success\": 0, \"size_total\": 0, \"items_left\": 0, \"items_total\": 0, \"size_left\": 0, \"num_error\": 0}, \"file\": {\"num_success\": 0, \"size_total\": 0, \"items_left\": 0, \"items_total\": 0, \"size_left\": 0, \"num_error\": 0}}, \"error_details\": [], \"num_error\": 0}, \"comps\": {\"state\": \"FINISHED\"}, \"errata\": {\"state\": \"FINISHED\", \"num_errata\": 2}, \"metadata\": {\"state\": \"FINISHED\"}}}, \"call_request_group_id\": \"1a4d2a33-77ff-4084-858c-6f0a9eea6b21\", \"call_request_id\": \"2ca0fc3b-092a-4df5-be9f-565c44d51335\", \"principal_login\": \"admin\", \"response\": \"accepted\", \"result\": null}"
    http_version: 
  recorded_at: Sat, 12 Jan 2013 01:30:02 GMT
- request: 
    method: get
    uri: https://dhcp231-16.rdu.redhat.com/pulp/api/v2/tasks/
    body: 
      string: ""
    headers: 
      Content-Type: 
      - application/json
      Accept-Encoding: 
      - gzip, deflate
      Accept: 
      - application/json
      Pulp-User: 
      - admin
      Authorization: 
      - OAuth oauth_consumer_key="katello", oauth_nonce="H74M0gZpRPRKRIXUXoiGZaLu4x5xnmQqFP3jx2Qn0s", oauth_signature="W7h5IalEGtdWweuZyPx32oQKp1Q%3D", oauth_signature_method="HMAC-SHA1", oauth_timestamp="1357954241", oauth_version="1.0"
>>>>>>> f739f88f
  response: 
    status: 
      code: 200
      message: OK
    headers: 
<<<<<<< HEAD
      Server: 
      - Apache/2.2.22 (Fedora)
      Date: 
      - Mon, 14 Jan 2013 16:05:44 GMT
      Content-Type: 
      - application/json
      Content-Length: 
      - "842"
    body: 
      string: "{\"task_group_id\": \"ac81089f-4c76-4d87-8acc-2d69c8de9454\", \"exception\": null, \"traceback\": null, \"_href\": \"/pulp/api/v2/tasks/2cff4779-a0fc-4b77-ab0a-db0a06e46a0d/\", \"task_id\": \"2cff4779-a0fc-4b77-ab0a-db0a06e46a0d\", \"call_request_tags\": [\"pulp:repository:1\", \"pulp:action:sync\"], \"reasons\": [], \"start_time\": \"2013-01-14T16:05:44Z\", \"tags\": [\"pulp:repository:1\", \"pulp:action:sync\"], \"state\": \"running\", \"finish_time\": null, \"dependency_failures\": {}, \"schedule_id\": null, \"progress\": {\"yum_importer\": {\"content\": {\"state\": \"NOT_STARTED\"}, \"comps\": {\"state\": \"NOT_STARTED\"}, \"errata\": {\"state\": \"NOT_STARTED\"}, \"metadata\": {\"state\": \"IN_PROGRESS\"}}}, \"call_request_group_id\": \"ac81089f-4c76-4d87-8acc-2d69c8de9454\", \"call_request_id\": \"2cff4779-a0fc-4b77-ab0a-db0a06e46a0d\", \"principal_login\": \"admin\", \"response\": \"accepted\", \"result\": null}"
    http_version: 
  recorded_at: Mon, 14 Jan 2013 16:05:44 GMT
- request: 
    method: get
    uri: https://kafka.usersys.redhat.com/pulp/api/v2/tasks/2cff4779-a0fc-4b77-ab0a-db0a06e46a0d/
    body: 
      string: ""
    headers: 
      Accept: 
      - application/json
      Pulp-User: 
      - admin
      Authorization: 
      - OAuth oauth_consumer_key="katello", oauth_nonce="R2JCMpb6W6X0bImWTze9fsyXGXxWWfPKhZecLXls", oauth_signature="rj2rCWaO1NsrZl2S%2BBVlhCNnt4Q%3D", oauth_signature_method="HMAC-SHA1", oauth_timestamp="1358179544", oauth_version="1.0"
      Accept-Encoding: 
      - gzip, deflate
      Content-Type: 
      - application/json
=======
      Content-Length: 
      - "8300"
      Date: 
      - Sat, 12 Jan 2013 01:30:41 GMT
      Content-Type: 
      - application/json
      Server: 
      - Apache/2.2.22 (Fedora)
    body: 
      string: "[{\"task_group_id\": \"43227e55-5c7e-459c-b832-9295a1190f1c\", \"exception\": null, \"traceback\": null, \"task_id\": \"c7759168-7fe7-468b-a9b8-9ae94d4d0415\", \"call_request_tags\": [\"pulp:consumer:010E99C0-3276-11E2-81C1-0800200C9A66\", \"pulp:repository:1\", \"pulp:repository_distributor:1\", \"pulp:action:bind\"], \"reasons\": [], \"start_time\": \"2013-01-12T01:30:36Z\", \"tags\": [\"pulp:consumer:010E99C0-3276-11E2-81C1-0800200C9A66\", \"pulp:repository:1\", \"pulp:repository_distributor:1\", \"pulp:action:bind\"], \"state\": \"finished\", \"finish_time\": \"2013-01-12T01:30:36Z\", \"dependency_failures\": {}, \"schedule_id\": null, \"progress\": {}, \"call_request_group_id\": \"43227e55-5c7e-459c-b832-9295a1190f1c\", \"call_request_id\": \"c7759168-7fe7-468b-a9b8-9ae94d4d0415\", \"principal_login\": \"admin\", \"response\": \"accepted\", \"result\": {\"repo_id\": \"1\", \"consumer_actions\": [], \"_ns\": \"consumer_bindings\", \"distributor_id\": \"1\", \"consumer_id\": \"010E99C0-3276-11E2-81C1-0800200C9A66\", \"deleted\": false, \"_id\": {\"$oid\": \"50f0bcbc9c60ed0921004d75\"}, \"id\": \"50f0bcbc9c60ed0921004d75\"}}, {\"task_group_id\": \"43227e55-5c7e-459c-b832-9295a1190f1c\", \"exception\": [\"RequestTimeout: ('802a9925-8b39-4052-b602-7b754a0cb7d8', 0)\\n\"], \"traceback\": \"Traceback (most recent call last):\\n\\n  File \\\"/usr/lib/python2.7/site-packages/gofer/rmi/async.py\\\", line 451, in process\\n    raise RequestTimeout(sn, je.idx)\\n\\nRequestTimeout: ('802a9925-8b39-4052-b602-7b754a0cb7d8', 0)\\n\", \"task_id\": \"a7f745d7-a87a-4f66-9271-f617ba558c18\", \"call_request_tags\": [\"pulp:consumer:010E99C0-3276-11E2-81C1-0800200C9A66\", \"pulp:repository:1\", \"pulp:repository_distributor:1\", \"pulp:action:agent_bind\"], \"reasons\": [], \"start_time\": \"2013-01-12T01:30:37Z\", \"tags\": [\"pulp:consumer:010E99C0-3276-11E2-81C1-0800200C9A66\", \"pulp:repository:1\", \"pulp:repository_distributor:1\", \"pulp:action:agent_bind\"], \"state\": \"error\", \"finish_time\": \"2013-01-12T01:30:39Z\", \"dependency_failures\": {}, \"schedule_id\": null, \"progress\": {}, \"call_request_group_id\": \"43227e55-5c7e-459c-b832-9295a1190f1c\", \"call_request_id\": \"a7f745d7-a87a-4f66-9271-f617ba558c18\", \"principal_login\": \"admin\", \"response\": \"accepted\", \"result\": null}, {\"task_group_id\": null, \"exception\": [\"PulpDataException: Pulp exception occurred: PulpDataException\\n\"], \"traceback\": [\"  File \\\"/usr/lib/python2.7/site-packages/pulp/server/dispatch/task.py\\\", line 276, in _run\\n    result = call(*args, **kwargs)\\n\", \"  File \\\"/usr/lib/python2.7/site-packages/pulp/server/managers/consumer/agent.py\\\", line 143, in install_content\\n    conduit)\\n\", \"  File \\\"/usr/lib/python2.7/site-packages/pulp/server/managers/consumer/agent.py\\\", line 221, in __invoke_plugin\\n    raise PulpDataException(e.units, e.message)\\n\"], \"task_id\": \"afe92e17-d833-41ff-9c6c-ac912cb89859\", \"call_request_tags\": [\"pulp:consumer:010E99C0-3276-11E2-81C1-0800200C9A66\", \"pulp:action:unit_install\"], \"reasons\": [], \"start_time\": \"2013-01-12T01:30:40Z\", \"tags\": [\"pulp:consumer:010E99C0-3276-11E2-81C1-0800200C9A66\", \"pulp:action:unit_install\"], \"state\": \"error\", \"finish_time\": \"2013-01-12T01:30:40Z\", \"dependency_failures\": {}, \"schedule_id\": null, \"progress\": {}, \"call_request_group_id\": null, \"call_request_id\": \"afe92e17-d833-41ff-9c6c-ac912cb89859\", \"principal_login\": \"admin\", \"response\": \"accepted\", \"result\": null}, {\"task_group_id\": null, \"exception\": null, \"traceback\": null, \"task_id\": \"48c8cf76-6338-4090-a6aa-6db07c12e2eb\", \"call_request_tags\": [\"pulp:consumer:010E99C0-3276-11E2-81C1-0800200C9A66\", \"pulp:action:unit_install\"], \"reasons\": [], \"start_time\": \"2013-01-12T01:30:37Z\", \"tags\": [\"pulp:consumer:010E99C0-3276-11E2-81C1-0800200C9A66\", \"pulp:action:unit_install\"], \"state\": \"running\", \"finish_time\": null, \"dependency_failures\": {}, \"schedule_id\": null, \"progress\": {}, \"call_request_group_id\": null, \"call_request_id\": \"48c8cf76-6338-4090-a6aa-6db07c12e2eb\", \"principal_login\": \"admin\", \"response\": \"accepted\", \"result\": null}, {\"task_group_id\": null, \"exception\": null, \"traceback\": null, \"task_id\": \"537cdf9a-0aff-4b0a-a72e-4831491c8b92\", \"call_request_tags\": [\"pulp:consumer:010E99C0-3276-11E2-81C1-0800200C9A66\", \"pulp:action:unit_update\"], \"reasons\": [], \"start_time\": \"2013-01-12T01:30:38Z\", \"tags\": [\"pulp:consumer:010E99C0-3276-11E2-81C1-0800200C9A66\", \"pulp:action:unit_update\"], \"state\": \"running\", \"finish_time\": null, \"dependency_failures\": {}, \"schedule_id\": null, \"progress\": {}, \"call_request_group_id\": null, \"call_request_id\": \"537cdf9a-0aff-4b0a-a72e-4831491c8b92\", \"principal_login\": \"admin\", \"response\": \"accepted\", \"result\": null}, {\"task_group_id\": null, \"exception\": null, \"traceback\": null, \"task_id\": \"3fd4950b-ff9a-4bcf-afad-da912b289733\", \"call_request_tags\": [\"pulp:consumer:010E99C0-3276-11E2-81C1-0800200C9A66\", \"pulp:action:unit_install\"], \"reasons\": [], \"start_time\": \"2013-01-12T01:30:38Z\", \"tags\": [\"pulp:consumer:010E99C0-3276-11E2-81C1-0800200C9A66\", \"pulp:action:unit_install\"], \"state\": \"running\", \"finish_time\": null, \"dependency_failures\": {}, \"schedule_id\": null, \"progress\": {}, \"call_request_group_id\": null, \"call_request_id\": \"3fd4950b-ff9a-4bcf-afad-da912b289733\", \"principal_login\": \"admin\", \"response\": \"accepted\", \"result\": null}, {\"task_group_id\": null, \"exception\": null, \"traceback\": null, \"task_id\": \"a9046e84-bd3e-463d-994e-394e736b86c4\", \"call_request_tags\": [\"pulp:consumer:010E99C0-3276-11E2-81C1-0800200C9A66\", \"pulp:action:unit_uninstall\"], \"reasons\": [], \"start_time\": \"2013-01-12T01:30:38Z\", \"tags\": [\"pulp:consumer:010E99C0-3276-11E2-81C1-0800200C9A66\", \"pulp:action:unit_uninstall\"], \"state\": \"running\", \"finish_time\": null, \"dependency_failures\": {}, \"schedule_id\": null, \"progress\": {}, \"call_request_group_id\": null, \"call_request_id\": \"a9046e84-bd3e-463d-994e-394e736b86c4\", \"principal_login\": \"admin\", \"response\": \"accepted\", \"result\": null}, {\"task_group_id\": null, \"exception\": null, \"traceback\": null, \"task_id\": \"0922e218-84d7-4df5-a579-31fa4d1b508c\", \"call_request_tags\": [\"pulp:consumer:010E99C0-3276-11E2-81C1-0800200C9A66\", \"pulp:action:unit_install\"], \"reasons\": [], \"start_time\": \"2013-01-12T01:30:39Z\", \"tags\": [\"pulp:consumer:010E99C0-3276-11E2-81C1-0800200C9A66\", \"pulp:action:unit_install\"], \"state\": \"running\", \"finish_time\": null, \"dependency_failures\": {}, \"schedule_id\": null, \"progress\": {}, \"call_request_group_id\": null, \"call_request_id\": \"0922e218-84d7-4df5-a579-31fa4d1b508c\", \"principal_login\": \"admin\", \"response\": \"accepted\", \"result\": null}, {\"task_group_id\": null, \"exception\": null, \"traceback\": null, \"task_id\": \"35c06288-09f5-448a-b305-59fd5e9df25d\", \"call_request_tags\": [\"pulp:consumer:010E99C0-3276-11E2-81C1-0800200C9A66\", \"pulp:action:unit_uninstall\"], \"reasons\": [], \"start_time\": \"2013-01-12T01:30:39Z\", \"tags\": [\"pulp:consumer:010E99C0-3276-11E2-81C1-0800200C9A66\", \"pulp:action:unit_uninstall\"], \"state\": \"running\", \"finish_time\": null, \"dependency_failures\": {}, \"schedule_id\": null, \"progress\": {}, \"call_request_group_id\": null, \"call_request_id\": \"35c06288-09f5-448a-b305-59fd5e9df25d\", \"principal_login\": \"admin\", \"response\": \"accepted\", \"result\": null}, {\"task_group_id\": null, \"exception\": null, \"traceback\": null, \"task_id\": \"e4a3d80e-b5a4-406c-9402-2575322377cf\", \"call_request_tags\": [\"pulp:consumer:010E99C0-3276-11E2-81C1-0800200C9A66\", \"pulp:action:unit_install\"], \"reasons\": [], \"start_time\": \"2013-01-12T01:30:40Z\", \"tags\": [\"pulp:consumer:010E99C0-3276-11E2-81C1-0800200C9A66\", \"pulp:action:unit_install\"], \"state\": \"running\", \"finish_time\": null, \"dependency_failures\": {}, \"schedule_id\": null, \"progress\": {}, \"call_request_group_id\": null, \"call_request_id\": \"e4a3d80e-b5a4-406c-9402-2575322377cf\", \"principal_login\": \"admin\", \"response\": \"accepted\", \"result\": null}, {\"task_group_id\": null, \"exception\": null, \"traceback\": null, \"task_id\": \"8ea74627-fff2-4314-b0af-e6f94126138e\", \"call_request_tags\": [\"pulp:consumer:010E99C0-3276-11E2-81C1-0800200C9A66\", \"pulp:action:unit_install\"], \"reasons\": [], \"start_time\": \"2013-01-12T01:30:41Z\", \"tags\": [\"pulp:consumer:010E99C0-3276-11E2-81C1-0800200C9A66\", \"pulp:action:unit_install\"], \"state\": \"running\", \"finish_time\": null, \"dependency_failures\": {}, \"schedule_id\": null, \"progress\": {}, \"call_request_group_id\": null, \"call_request_id\": \"8ea74627-fff2-4314-b0af-e6f94126138e\", \"principal_login\": \"admin\", \"response\": \"accepted\", \"result\": null}]"
    http_version: 
  recorded_at: Sat, 12 Jan 2013 01:30:41 GMT
- request: 
    method: get
    uri: https://dhcp231-16.rdu.redhat.com/pulp/api/v2/tasks/d5717039-0ef8-470d-a173-bdc79df9892c/
    body: 
      string: ""
    headers: 
      Content-Type: 
      - application/json
      Accept-Encoding: 
      - gzip, deflate
      Accept: 
      - application/json
      Pulp-User: 
      - admin
      Authorization: 
      - OAuth oauth_consumer_key="katello", oauth_nonce="jwhH7R4kbw6ZQIMoWZvFd4Ei8DyI4DAOggJHwPwk", oauth_signature="l93B%2FbmS6SmhOrk2e6eWkmqtz%2BE%3D", oauth_signature_method="HMAC-SHA1", oauth_timestamp="1357954257", oauth_version="1.0"
>>>>>>> f739f88f
  response: 
    status: 
      code: 200
      message: OK
    headers: 
<<<<<<< HEAD
      Server: 
      - Apache/2.2.22 (Fedora)
      Date: 
      - Mon, 14 Jan 2013 16:05:44 GMT
      Content-Type: 
      - application/json
      Content-Length: 
      - "1442"
    body: 
      string: "{\"task_group_id\": \"ac81089f-4c76-4d87-8acc-2d69c8de9454\", \"exception\": null, \"traceback\": null, \"_href\": \"/pulp/api/v2/tasks/2cff4779-a0fc-4b77-ab0a-db0a06e46a0d/\", \"task_id\": \"2cff4779-a0fc-4b77-ab0a-db0a06e46a0d\", \"call_request_tags\": [\"pulp:repository:1\", \"pulp:action:sync\"], \"reasons\": [], \"start_time\": \"2013-01-14T16:05:44Z\", \"tags\": [\"pulp:repository:1\", \"pulp:action:sync\"], \"state\": \"running\", \"finish_time\": null, \"dependency_failures\": {}, \"schedule_id\": null, \"progress\": {\"yum_importer\": {\"content\": {\"num_success\": 11, \"size_total\": 17872, \"items_left\": 0, \"items_total\": 11, \"state\": \"IN_PROGRESS\", \"size_left\": 0, \"details\": {\"tree_file\": {\"num_success\": 3, \"size_total\": 0, \"items_left\": 0, \"items_total\": 3, \"size_left\": 0, \"num_error\": 0}, \"rpm\": {\"num_success\": 8, \"size_total\": 17872, \"items_left\": 0, \"items_total\": 8, \"size_left\": 0, \"num_error\": 0}, \"delta_rpm\": {\"num_success\": 0, \"size_total\": 0, \"items_left\": 0, \"items_total\": 0, \"size_left\": 0, \"num_error\": 0}, \"file\": {\"num_success\": 0, \"size_total\": 0, \"items_left\": 0, \"items_total\": 0, \"size_left\": 0, \"num_error\": 0}}, \"error_details\": [], \"num_error\": 0}, \"comps\": {\"state\": \"NOT_STARTED\"}, \"errata\": {\"state\": \"NOT_STARTED\"}, \"metadata\": {\"state\": \"FINISHED\"}}}, \"call_request_group_id\": \"ac81089f-4c76-4d87-8acc-2d69c8de9454\", \"call_request_id\": \"2cff4779-a0fc-4b77-ab0a-db0a06e46a0d\", \"principal_login\": \"admin\", \"response\": \"accepted\", \"result\": null}"
    http_version: 
  recorded_at: Mon, 14 Jan 2013 16:05:44 GMT
- request: 
    method: get
    uri: https://kafka.usersys.redhat.com/pulp/api/v2/tasks/2cff4779-a0fc-4b77-ab0a-db0a06e46a0d/
    body: 
      string: ""
    headers: 
      Accept: 
      - application/json
      Pulp-User: 
      - admin
      Authorization: 
      - OAuth oauth_consumer_key="katello", oauth_nonce="spPYR1dwzgL3bhPiSPcQrJfGOFw9CODFou4znWnuY", oauth_signature="%2FH4jsVso99On3OaVQKKAH5taPJg%3D", oauth_signature_method="HMAC-SHA1", oauth_timestamp="1358179545", oauth_version="1.0"
      Accept-Encoding: 
      - gzip, deflate
      Content-Type: 
      - application/json
=======
      Content-Length: 
      - "842"
      Date: 
      - Sat, 12 Jan 2013 01:30:57 GMT
      Content-Type: 
      - application/json
      Server: 
      - Apache/2.2.22 (Fedora)
    body: 
      string: "{\"task_group_id\": \"037b7588-3349-43e9-b6fc-77ed5c45216d\", \"exception\": null, \"traceback\": null, \"_href\": \"/pulp/api/v2/tasks/d5717039-0ef8-470d-a173-bdc79df9892c/\", \"task_id\": \"d5717039-0ef8-470d-a173-bdc79df9892c\", \"call_request_tags\": [\"pulp:repository:1\", \"pulp:action:sync\"], \"reasons\": [], \"start_time\": \"2013-01-12T01:30:57Z\", \"tags\": [\"pulp:repository:1\", \"pulp:action:sync\"], \"state\": \"running\", \"finish_time\": null, \"dependency_failures\": {}, \"schedule_id\": null, \"progress\": {\"yum_importer\": {\"content\": {\"state\": \"NOT_STARTED\"}, \"comps\": {\"state\": \"NOT_STARTED\"}, \"errata\": {\"state\": \"NOT_STARTED\"}, \"metadata\": {\"state\": \"IN_PROGRESS\"}}}, \"call_request_group_id\": \"037b7588-3349-43e9-b6fc-77ed5c45216d\", \"call_request_id\": \"d5717039-0ef8-470d-a173-bdc79df9892c\", \"principal_login\": \"admin\", \"response\": \"accepted\", \"result\": null}"
    http_version: 
  recorded_at: Sat, 12 Jan 2013 01:30:57 GMT
- request: 
    method: get
    uri: https://dhcp231-16.rdu.redhat.com/pulp/api/v2/tasks/d5717039-0ef8-470d-a173-bdc79df9892c/
    body: 
      string: ""
    headers: 
      Content-Type: 
      - application/json
      Accept-Encoding: 
      - gzip, deflate
      Accept: 
      - application/json
      Pulp-User: 
      - admin
      Authorization: 
      - OAuth oauth_consumer_key="katello", oauth_nonce="gZ4nF5rbG9WirCyid97TUp2yRQi38ymFX1FYYYhaY", oauth_signature="KMYPv0uRzVnTqZ4yFFBH5PuBkyU%3D", oauth_signature_method="HMAC-SHA1", oauth_timestamp="1357954258", oauth_version="1.0"
>>>>>>> f739f88f
  response: 
    status: 
      code: 200
      message: OK
    headers: 
<<<<<<< HEAD
      Server: 
      - Apache/2.2.22 (Fedora)
      Date: 
      - Mon, 14 Jan 2013 16:05:45 GMT
      Content-Type: 
      - application/json
      Content-Length: 
      - "1469"
    body: 
      string: "{\"task_group_id\": \"ac81089f-4c76-4d87-8acc-2d69c8de9454\", \"exception\": null, \"traceback\": null, \"_href\": \"/pulp/api/v2/tasks/2cff4779-a0fc-4b77-ab0a-db0a06e46a0d/\", \"task_id\": \"2cff4779-a0fc-4b77-ab0a-db0a06e46a0d\", \"call_request_tags\": [\"pulp:repository:1\", \"pulp:action:sync\"], \"reasons\": [], \"start_time\": \"2013-01-14T16:05:44Z\", \"tags\": [\"pulp:repository:1\", \"pulp:action:sync\"], \"state\": \"finished\", \"finish_time\": \"2013-01-14T16:05:45Z\", \"dependency_failures\": {}, \"schedule_id\": null, \"progress\": {\"yum_importer\": {\"content\": {\"num_success\": 11, \"size_total\": 17872, \"items_left\": 0, \"items_total\": 11, \"state\": \"FINISHED\", \"size_left\": 0, \"details\": {\"tree_file\": {\"num_success\": 3, \"size_total\": 0, \"items_left\": 0, \"items_total\": 3, \"size_left\": 0, \"num_error\": 0}, \"rpm\": {\"num_success\": 8, \"size_total\": 17872, \"items_left\": 0, \"items_total\": 8, \"size_left\": 0, \"num_error\": 0}, \"delta_rpm\": {\"num_success\": 0, \"size_total\": 0, \"items_left\": 0, \"items_total\": 0, \"size_left\": 0, \"num_error\": 0}, \"file\": {\"num_success\": 0, \"size_total\": 0, \"items_left\": 0, \"items_total\": 0, \"size_left\": 0, \"num_error\": 0}}, \"error_details\": [], \"num_error\": 0}, \"comps\": {\"state\": \"FINISHED\"}, \"errata\": {\"state\": \"FINISHED\", \"num_errata\": 2}, \"metadata\": {\"state\": \"FINISHED\"}}}, \"call_request_group_id\": \"ac81089f-4c76-4d87-8acc-2d69c8de9454\", \"call_request_id\": \"2cff4779-a0fc-4b77-ab0a-db0a06e46a0d\", \"principal_login\": \"admin\", \"response\": \"accepted\", \"result\": null}"
    http_version: 
  recorded_at: Mon, 14 Jan 2013 16:05:45 GMT
- request: 
    method: get
    uri: https://kafka.usersys.redhat.com/pulp/api/v2/tasks/48ee8a61-e22b-402b-a564-9cd7282217ca/
    body: 
      string: ""
    headers: 
      Accept: 
      - application/json
      Pulp-User: 
      - admin
      Authorization: 
      - OAuth oauth_consumer_key="katello", oauth_nonce="1YiuI2Y7sAPbGxxStxfXyV8WmAf3A2lyrX2IHxbwuQ", oauth_signature="pusvz773fJADcUz3ywixZ7eTKos%3D", oauth_signature_method="HMAC-SHA1", oauth_timestamp="1358179547", oauth_version="1.0"
      Accept-Encoding: 
      - gzip, deflate
      Content-Type: 
      - application/json
=======
      Content-Length: 
      - "1447"
      Date: 
      - Sat, 12 Jan 2013 01:30:58 GMT
      Content-Type: 
      - application/json
      Server: 
      - Apache/2.2.22 (Fedora)
    body: 
      string: "{\"task_group_id\": \"037b7588-3349-43e9-b6fc-77ed5c45216d\", \"exception\": null, \"traceback\": null, \"_href\": \"/pulp/api/v2/tasks/d5717039-0ef8-470d-a173-bdc79df9892c/\", \"task_id\": \"d5717039-0ef8-470d-a173-bdc79df9892c\", \"call_request_tags\": [\"pulp:repository:1\", \"pulp:action:sync\"], \"reasons\": [], \"start_time\": \"2013-01-12T01:30:57Z\", \"tags\": [\"pulp:repository:1\", \"pulp:action:sync\"], \"state\": \"running\", \"finish_time\": null, \"dependency_failures\": {}, \"schedule_id\": null, \"progress\": {\"yum_importer\": {\"content\": {\"num_success\": 7, \"size_total\": 17872, \"items_left\": 4, \"items_total\": 11, \"state\": \"IN_PROGRESS\", \"size_left\": 2248, \"details\": {\"tree_file\": {\"num_success\": 0, \"size_total\": 0, \"items_left\": 3, \"items_total\": 3, \"size_left\": 0, \"num_error\": 0}, \"rpm\": {\"num_success\": 7, \"size_total\": 17872, \"items_left\": 1, \"items_total\": 8, \"size_left\": 2248, \"num_error\": 0}, \"delta_rpm\": {\"num_success\": 0, \"size_total\": 0, \"items_left\": 0, \"items_total\": 0, \"size_left\": 0, \"num_error\": 0}, \"file\": {\"num_success\": 0, \"size_total\": 0, \"items_left\": 0, \"items_total\": 0, \"size_left\": 0, \"num_error\": 0}}, \"error_details\": [], \"num_error\": 0}, \"comps\": {\"state\": \"NOT_STARTED\"}, \"errata\": {\"state\": \"NOT_STARTED\"}, \"metadata\": {\"state\": \"FINISHED\"}}}, \"call_request_group_id\": \"037b7588-3349-43e9-b6fc-77ed5c45216d\", \"call_request_id\": \"d5717039-0ef8-470d-a173-bdc79df9892c\", \"principal_login\": \"admin\", \"response\": \"accepted\", \"result\": null}"
    http_version: 
  recorded_at: Sat, 12 Jan 2013 01:30:58 GMT
- request: 
    method: get
    uri: https://dhcp231-16.rdu.redhat.com/pulp/api/v2/tasks/d5717039-0ef8-470d-a173-bdc79df9892c/
    body: 
      string: ""
    headers: 
      Content-Type: 
      - application/json
      Accept-Encoding: 
      - gzip, deflate
      Accept: 
      - application/json
      Pulp-User: 
      - admin
      Authorization: 
      - OAuth oauth_consumer_key="katello", oauth_nonce="Oghn0lFQ4GNYUuoZkEW0qAztleo3NehrH6GfhyVS9uY", oauth_signature="bM0O3KaGu8gPeBoTbVr3OI%2BtIiA%3D", oauth_signature_method="HMAC-SHA1", oauth_timestamp="1357954258", oauth_version="1.0"
>>>>>>> f739f88f
  response: 
    status: 
      code: 200
      message: OK
    headers: 
<<<<<<< HEAD
      Server: 
      - Apache/2.2.22 (Fedora)
      Date: 
      - Mon, 14 Jan 2013 16:05:47 GMT
      Content-Type: 
      - application/json
      Content-Length: 
      - "842"
    body: 
      string: "{\"task_group_id\": \"3e1cb0b1-dafb-432e-8709-c72e865257c2\", \"exception\": null, \"traceback\": null, \"_href\": \"/pulp/api/v2/tasks/48ee8a61-e22b-402b-a564-9cd7282217ca/\", \"task_id\": \"48ee8a61-e22b-402b-a564-9cd7282217ca\", \"call_request_tags\": [\"pulp:repository:1\", \"pulp:action:sync\"], \"reasons\": [], \"start_time\": \"2013-01-14T16:05:47Z\", \"tags\": [\"pulp:repository:1\", \"pulp:action:sync\"], \"state\": \"running\", \"finish_time\": null, \"dependency_failures\": {}, \"schedule_id\": null, \"progress\": {\"yum_importer\": {\"content\": {\"state\": \"NOT_STARTED\"}, \"comps\": {\"state\": \"NOT_STARTED\"}, \"errata\": {\"state\": \"NOT_STARTED\"}, \"metadata\": {\"state\": \"IN_PROGRESS\"}}}, \"call_request_group_id\": \"3e1cb0b1-dafb-432e-8709-c72e865257c2\", \"call_request_id\": \"48ee8a61-e22b-402b-a564-9cd7282217ca\", \"principal_login\": \"admin\", \"response\": \"accepted\", \"result\": null}"
    http_version: 
  recorded_at: Mon, 14 Jan 2013 16:05:47 GMT
- request: 
    method: get
    uri: https://kafka.usersys.redhat.com/pulp/api/v2/tasks/48ee8a61-e22b-402b-a564-9cd7282217ca/
    body: 
      string: ""
    headers: 
      Accept: 
      - application/json
      Pulp-User: 
      - admin
      Authorization: 
      - OAuth oauth_consumer_key="katello", oauth_nonce="kvsKpzbACyy6speu5To2v523rHTtJJdmi42l0kk", oauth_signature="VQ6NjlZSgzca7LzWwzZfhQDo0hY%3D", oauth_signature_method="HMAC-SHA1", oauth_timestamp="1358179547", oauth_version="1.0"
      Accept-Encoding: 
      - gzip, deflate
      Content-Type: 
      - application/json
=======
      Content-Length: 
      - "1469"
      Date: 
      - Sat, 12 Jan 2013 01:30:58 GMT
      Content-Type: 
      - application/json
      Server: 
      - Apache/2.2.22 (Fedora)
    body: 
      string: "{\"task_group_id\": \"037b7588-3349-43e9-b6fc-77ed5c45216d\", \"exception\": null, \"traceback\": null, \"_href\": \"/pulp/api/v2/tasks/d5717039-0ef8-470d-a173-bdc79df9892c/\", \"task_id\": \"d5717039-0ef8-470d-a173-bdc79df9892c\", \"call_request_tags\": [\"pulp:repository:1\", \"pulp:action:sync\"], \"reasons\": [], \"start_time\": \"2013-01-12T01:30:57Z\", \"tags\": [\"pulp:repository:1\", \"pulp:action:sync\"], \"state\": \"finished\", \"finish_time\": \"2013-01-12T01:30:58Z\", \"dependency_failures\": {}, \"schedule_id\": null, \"progress\": {\"yum_importer\": {\"content\": {\"num_success\": 11, \"size_total\": 17872, \"items_left\": 0, \"items_total\": 11, \"state\": \"FINISHED\", \"size_left\": 0, \"details\": {\"tree_file\": {\"num_success\": 3, \"size_total\": 0, \"items_left\": 0, \"items_total\": 3, \"size_left\": 0, \"num_error\": 0}, \"rpm\": {\"num_success\": 8, \"size_total\": 17872, \"items_left\": 0, \"items_total\": 8, \"size_left\": 0, \"num_error\": 0}, \"delta_rpm\": {\"num_success\": 0, \"size_total\": 0, \"items_left\": 0, \"items_total\": 0, \"size_left\": 0, \"num_error\": 0}, \"file\": {\"num_success\": 0, \"size_total\": 0, \"items_left\": 0, \"items_total\": 0, \"size_left\": 0, \"num_error\": 0}}, \"error_details\": [], \"num_error\": 0}, \"comps\": {\"state\": \"FINISHED\"}, \"errata\": {\"state\": \"FINISHED\", \"num_errata\": 2}, \"metadata\": {\"state\": \"FINISHED\"}}}, \"call_request_group_id\": \"037b7588-3349-43e9-b6fc-77ed5c45216d\", \"call_request_id\": \"d5717039-0ef8-470d-a173-bdc79df9892c\", \"principal_login\": \"admin\", \"response\": \"accepted\", \"result\": null}"
    http_version: 
  recorded_at: Sat, 12 Jan 2013 01:30:58 GMT
- request: 
    method: get
    uri: https://dhcp231-16.rdu.redhat.com/pulp/api/v2/tasks/dc2806f1-d7a4-4bd3-ad5c-18055bc98bad/
    body: 
      string: ""
    headers: 
      Content-Type: 
      - application/json
      Accept-Encoding: 
      - gzip, deflate
      Accept: 
      - application/json
      Pulp-User: 
      - admin
      Authorization: 
      - OAuth oauth_consumer_key="katello", oauth_nonce="SxuXFVIc0c3VHLhauZVxhJOOfWoESt5gY1fUxUSTADw", oauth_signature="zzDM001%2BOidKtoXXYa4IZpWl0E4%3D", oauth_signature_method="HMAC-SHA1", oauth_timestamp="1357954261", oauth_version="1.0"
>>>>>>> f739f88f
  response: 
    status: 
      code: 200
      message: OK
    headers: 
<<<<<<< HEAD
      Server: 
      - Apache/2.2.22 (Fedora)
      Date: 
      - Mon, 14 Jan 2013 16:05:47 GMT
      Content-Type: 
      - application/json
      Content-Length: 
      - "1442"
    body: 
      string: "{\"task_group_id\": \"3e1cb0b1-dafb-432e-8709-c72e865257c2\", \"exception\": null, \"traceback\": null, \"_href\": \"/pulp/api/v2/tasks/48ee8a61-e22b-402b-a564-9cd7282217ca/\", \"task_id\": \"48ee8a61-e22b-402b-a564-9cd7282217ca\", \"call_request_tags\": [\"pulp:repository:1\", \"pulp:action:sync\"], \"reasons\": [], \"start_time\": \"2013-01-14T16:05:47Z\", \"tags\": [\"pulp:repository:1\", \"pulp:action:sync\"], \"state\": \"running\", \"finish_time\": null, \"dependency_failures\": {}, \"schedule_id\": null, \"progress\": {\"yum_importer\": {\"content\": {\"num_success\": 10, \"size_total\": 17872, \"items_left\": 1, \"items_total\": 11, \"state\": \"IN_PROGRESS\", \"size_left\": 0, \"details\": {\"tree_file\": {\"num_success\": 2, \"size_total\": 0, \"items_left\": 1, \"items_total\": 3, \"size_left\": 0, \"num_error\": 0}, \"rpm\": {\"num_success\": 8, \"size_total\": 17872, \"items_left\": 0, \"items_total\": 8, \"size_left\": 0, \"num_error\": 0}, \"delta_rpm\": {\"num_success\": 0, \"size_total\": 0, \"items_left\": 0, \"items_total\": 0, \"size_left\": 0, \"num_error\": 0}, \"file\": {\"num_success\": 0, \"size_total\": 0, \"items_left\": 0, \"items_total\": 0, \"size_left\": 0, \"num_error\": 0}}, \"error_details\": [], \"num_error\": 0}, \"comps\": {\"state\": \"NOT_STARTED\"}, \"errata\": {\"state\": \"NOT_STARTED\"}, \"metadata\": {\"state\": \"FINISHED\"}}}, \"call_request_group_id\": \"3e1cb0b1-dafb-432e-8709-c72e865257c2\", \"call_request_id\": \"48ee8a61-e22b-402b-a564-9cd7282217ca\", \"principal_login\": \"admin\", \"response\": \"accepted\", \"result\": null}"
    http_version: 
  recorded_at: Mon, 14 Jan 2013 16:05:47 GMT
- request: 
    method: get
    uri: https://kafka.usersys.redhat.com/pulp/api/v2/tasks/48ee8a61-e22b-402b-a564-9cd7282217ca/
    body: 
      string: ""
    headers: 
      Accept: 
      - application/json
      Pulp-User: 
      - admin
      Authorization: 
      - OAuth oauth_consumer_key="katello", oauth_nonce="eh5iYsgawfYGqu1V9qtuVb1XCnhy7aK8Vu0Do6tik", oauth_signature="%2F6eHeLa24j%2FtBYxPijTw8wGz%2FN8%3D", oauth_signature_method="HMAC-SHA1", oauth_timestamp="1358179548", oauth_version="1.0"
      Accept-Encoding: 
      - gzip, deflate
      Content-Type: 
      - application/json
=======
      Content-Length: 
      - "842"
      Date: 
      - Sat, 12 Jan 2013 01:31:01 GMT
      Content-Type: 
      - application/json
      Server: 
      - Apache/2.2.22 (Fedora)
    body: 
      string: "{\"task_group_id\": \"c6909833-bdf6-431b-98a1-1568e7d9b5ff\", \"exception\": null, \"traceback\": null, \"_href\": \"/pulp/api/v2/tasks/dc2806f1-d7a4-4bd3-ad5c-18055bc98bad/\", \"task_id\": \"dc2806f1-d7a4-4bd3-ad5c-18055bc98bad\", \"call_request_tags\": [\"pulp:repository:1\", \"pulp:action:sync\"], \"reasons\": [], \"start_time\": \"2013-01-12T01:31:01Z\", \"tags\": [\"pulp:repository:1\", \"pulp:action:sync\"], \"state\": \"running\", \"finish_time\": null, \"dependency_failures\": {}, \"schedule_id\": null, \"progress\": {\"yum_importer\": {\"content\": {\"state\": \"NOT_STARTED\"}, \"comps\": {\"state\": \"NOT_STARTED\"}, \"errata\": {\"state\": \"NOT_STARTED\"}, \"metadata\": {\"state\": \"IN_PROGRESS\"}}}, \"call_request_group_id\": \"c6909833-bdf6-431b-98a1-1568e7d9b5ff\", \"call_request_id\": \"dc2806f1-d7a4-4bd3-ad5c-18055bc98bad\", \"principal_login\": \"admin\", \"response\": \"accepted\", \"result\": null}"
    http_version: 
  recorded_at: Sat, 12 Jan 2013 01:31:01 GMT
- request: 
    method: get
    uri: https://dhcp231-16.rdu.redhat.com/pulp/api/v2/tasks/dc2806f1-d7a4-4bd3-ad5c-18055bc98bad/
    body: 
      string: ""
    headers: 
      Content-Type: 
      - application/json
      Accept-Encoding: 
      - gzip, deflate
      Accept: 
      - application/json
      Pulp-User: 
      - admin
      Authorization: 
      - OAuth oauth_consumer_key="katello", oauth_nonce="yFELwI8Nwzp64INSP1u17t9sOJqg5Ty3FBHo1kV6E", oauth_signature="WGn%2B%2FwBBYaFkWMQPLDx9lV4qsPM%3D", oauth_signature_method="HMAC-SHA1", oauth_timestamp="1357954261", oauth_version="1.0"
>>>>>>> f739f88f
  response: 
    status: 
      code: 200
      message: OK
    headers: 
<<<<<<< HEAD
      Server: 
      - Apache/2.2.22 (Fedora)
      Date: 
      - Mon, 14 Jan 2013 16:05:48 GMT
      Content-Type: 
      - application/json
      Content-Length: 
      - "1453"
    body: 
      string: "{\"task_group_id\": \"3e1cb0b1-dafb-432e-8709-c72e865257c2\", \"exception\": null, \"traceback\": null, \"_href\": \"/pulp/api/v2/tasks/48ee8a61-e22b-402b-a564-9cd7282217ca/\", \"task_id\": \"48ee8a61-e22b-402b-a564-9cd7282217ca\", \"call_request_tags\": [\"pulp:repository:1\", \"pulp:action:sync\"], \"reasons\": [], \"start_time\": \"2013-01-14T16:05:47Z\", \"tags\": [\"pulp:repository:1\", \"pulp:action:sync\"], \"state\": \"running\", \"finish_time\": null, \"dependency_failures\": {}, \"schedule_id\": null, \"progress\": {\"yum_importer\": {\"content\": {\"num_success\": 11, \"size_total\": 17872, \"items_left\": 0, \"items_total\": 11, \"state\": \"FINISHED\", \"size_left\": 0, \"details\": {\"tree_file\": {\"num_success\": 3, \"size_total\": 0, \"items_left\": 0, \"items_total\": 3, \"size_left\": 0, \"num_error\": 0}, \"rpm\": {\"num_success\": 8, \"size_total\": 17872, \"items_left\": 0, \"items_total\": 8, \"size_left\": 0, \"num_error\": 0}, \"delta_rpm\": {\"num_success\": 0, \"size_total\": 0, \"items_left\": 0, \"items_total\": 0, \"size_left\": 0, \"num_error\": 0}, \"file\": {\"num_success\": 0, \"size_total\": 0, \"items_left\": 0, \"items_total\": 0, \"size_left\": 0, \"num_error\": 0}}, \"error_details\": [], \"num_error\": 0}, \"comps\": {\"state\": \"IN_PROGRESS\"}, \"errata\": {\"state\": \"FINISHED\", \"num_errata\": 2}, \"metadata\": {\"state\": \"FINISHED\"}}}, \"call_request_group_id\": \"3e1cb0b1-dafb-432e-8709-c72e865257c2\", \"call_request_id\": \"48ee8a61-e22b-402b-a564-9cd7282217ca\", \"principal_login\": \"admin\", \"response\": \"accepted\", \"result\": null}"
    http_version: 
  recorded_at: Mon, 14 Jan 2013 16:05:48 GMT
- request: 
    method: get
    uri: https://kafka.usersys.redhat.com/pulp/api/v2/tasks/48ee8a61-e22b-402b-a564-9cd7282217ca/
    body: 
      string: ""
    headers: 
      Accept: 
      - application/json
      Pulp-User: 
      - admin
      Authorization: 
      - OAuth oauth_consumer_key="katello", oauth_nonce="HybqXJnCGX9i0vJqpnOYFwj5UsYuVv8vKEGIGSk88", oauth_signature="IbInByVXDxXuNI0q1mK0jDClwpI%3D", oauth_signature_method="HMAC-SHA1", oauth_timestamp="1358179548", oauth_version="1.0"
      Accept-Encoding: 
      - gzip, deflate
      Content-Type: 
      - application/json
=======
      Content-Length: 
      - "1442"
      Date: 
      - Sat, 12 Jan 2013 01:31:01 GMT
      Content-Type: 
      - application/json
      Server: 
      - Apache/2.2.22 (Fedora)
    body: 
      string: "{\"task_group_id\": \"c6909833-bdf6-431b-98a1-1568e7d9b5ff\", \"exception\": null, \"traceback\": null, \"_href\": \"/pulp/api/v2/tasks/dc2806f1-d7a4-4bd3-ad5c-18055bc98bad/\", \"task_id\": \"dc2806f1-d7a4-4bd3-ad5c-18055bc98bad\", \"call_request_tags\": [\"pulp:repository:1\", \"pulp:action:sync\"], \"reasons\": [], \"start_time\": \"2013-01-12T01:31:01Z\", \"tags\": [\"pulp:repository:1\", \"pulp:action:sync\"], \"state\": \"running\", \"finish_time\": null, \"dependency_failures\": {}, \"schedule_id\": null, \"progress\": {\"yum_importer\": {\"content\": {\"num_success\": 11, \"size_total\": 17872, \"items_left\": 0, \"items_total\": 11, \"state\": \"IN_PROGRESS\", \"size_left\": 0, \"details\": {\"tree_file\": {\"num_success\": 3, \"size_total\": 0, \"items_left\": 0, \"items_total\": 3, \"size_left\": 0, \"num_error\": 0}, \"rpm\": {\"num_success\": 8, \"size_total\": 17872, \"items_left\": 0, \"items_total\": 8, \"size_left\": 0, \"num_error\": 0}, \"delta_rpm\": {\"num_success\": 0, \"size_total\": 0, \"items_left\": 0, \"items_total\": 0, \"size_left\": 0, \"num_error\": 0}, \"file\": {\"num_success\": 0, \"size_total\": 0, \"items_left\": 0, \"items_total\": 0, \"size_left\": 0, \"num_error\": 0}}, \"error_details\": [], \"num_error\": 0}, \"comps\": {\"state\": \"NOT_STARTED\"}, \"errata\": {\"state\": \"NOT_STARTED\"}, \"metadata\": {\"state\": \"FINISHED\"}}}, \"call_request_group_id\": \"c6909833-bdf6-431b-98a1-1568e7d9b5ff\", \"call_request_id\": \"dc2806f1-d7a4-4bd3-ad5c-18055bc98bad\", \"principal_login\": \"admin\", \"response\": \"accepted\", \"result\": null}"
    http_version: 
  recorded_at: Sat, 12 Jan 2013 01:31:01 GMT
- request: 
    method: get
    uri: https://dhcp231-16.rdu.redhat.com/pulp/api/v2/tasks/dc2806f1-d7a4-4bd3-ad5c-18055bc98bad/
    body: 
      string: ""
    headers: 
      Content-Type: 
      - application/json
      Accept-Encoding: 
      - gzip, deflate
      Accept: 
      - application/json
      Pulp-User: 
      - admin
      Authorization: 
      - OAuth oauth_consumer_key="katello", oauth_nonce="jEe5lg5KwgfiPi8UE9hhHwQCP7j4yeJqs9L8gvGnCH4", oauth_signature="3yXMnwQF3vD0TamJ4pcFt7AZXVo%3D", oauth_signature_method="HMAC-SHA1", oauth_timestamp="1357954262", oauth_version="1.0"
>>>>>>> f739f88f
  response: 
    status: 
      code: 200
      message: OK
    headers: 
<<<<<<< HEAD
      Server: 
      - Apache/2.2.22 (Fedora)
      Date: 
      - Mon, 14 Jan 2013 16:05:48 GMT
      Content-Type: 
      - application/json
      Content-Length: 
      - "1469"
    body: 
      string: "{\"task_group_id\": \"3e1cb0b1-dafb-432e-8709-c72e865257c2\", \"exception\": null, \"traceback\": null, \"_href\": \"/pulp/api/v2/tasks/48ee8a61-e22b-402b-a564-9cd7282217ca/\", \"task_id\": \"48ee8a61-e22b-402b-a564-9cd7282217ca\", \"call_request_tags\": [\"pulp:repository:1\", \"pulp:action:sync\"], \"reasons\": [], \"start_time\": \"2013-01-14T16:05:47Z\", \"tags\": [\"pulp:repository:1\", \"pulp:action:sync\"], \"state\": \"finished\", \"finish_time\": \"2013-01-14T16:05:48Z\", \"dependency_failures\": {}, \"schedule_id\": null, \"progress\": {\"yum_importer\": {\"content\": {\"num_success\": 11, \"size_total\": 17872, \"items_left\": 0, \"items_total\": 11, \"state\": \"FINISHED\", \"size_left\": 0, \"details\": {\"tree_file\": {\"num_success\": 3, \"size_total\": 0, \"items_left\": 0, \"items_total\": 3, \"size_left\": 0, \"num_error\": 0}, \"rpm\": {\"num_success\": 8, \"size_total\": 17872, \"items_left\": 0, \"items_total\": 8, \"size_left\": 0, \"num_error\": 0}, \"delta_rpm\": {\"num_success\": 0, \"size_total\": 0, \"items_left\": 0, \"items_total\": 0, \"size_left\": 0, \"num_error\": 0}, \"file\": {\"num_success\": 0, \"size_total\": 0, \"items_left\": 0, \"items_total\": 0, \"size_left\": 0, \"num_error\": 0}}, \"error_details\": [], \"num_error\": 0}, \"comps\": {\"state\": \"FINISHED\"}, \"errata\": {\"state\": \"FINISHED\", \"num_errata\": 2}, \"metadata\": {\"state\": \"FINISHED\"}}}, \"call_request_group_id\": \"3e1cb0b1-dafb-432e-8709-c72e865257c2\", \"call_request_id\": \"48ee8a61-e22b-402b-a564-9cd7282217ca\", \"principal_login\": \"admin\", \"response\": \"accepted\", \"result\": null}"
    http_version: 
  recorded_at: Mon, 14 Jan 2013 16:05:49 GMT
- request: 
    method: get
    uri: https://kafka.usersys.redhat.com/pulp/api/v2/tasks/ab047d05-f573-4c1d-a942-07d636c66fa0/
    body: 
      string: ""
    headers: 
      Accept: 
      - application/json
      Pulp-User: 
      - admin
      Authorization: 
      - OAuth oauth_consumer_key="katello", oauth_nonce="SYuvH5L6ICzgACyTlnpDiL0yAUDApglSld1RFwfkk", oauth_signature="HkahOJDMwW8bEHD8odBDa%2B9M2Yo%3D", oauth_signature_method="HMAC-SHA1", oauth_timestamp="1358179550", oauth_version="1.0"
      Accept-Encoding: 
      - gzip, deflate
      Content-Type: 
      - application/json
=======
      Content-Length: 
      - "1469"
      Date: 
      - Sat, 12 Jan 2013 01:31:02 GMT
      Content-Type: 
      - application/json
      Server: 
      - Apache/2.2.22 (Fedora)
    body: 
      string: "{\"task_group_id\": \"c6909833-bdf6-431b-98a1-1568e7d9b5ff\", \"exception\": null, \"traceback\": null, \"_href\": \"/pulp/api/v2/tasks/dc2806f1-d7a4-4bd3-ad5c-18055bc98bad/\", \"task_id\": \"dc2806f1-d7a4-4bd3-ad5c-18055bc98bad\", \"call_request_tags\": [\"pulp:repository:1\", \"pulp:action:sync\"], \"reasons\": [], \"start_time\": \"2013-01-12T01:31:01Z\", \"tags\": [\"pulp:repository:1\", \"pulp:action:sync\"], \"state\": \"finished\", \"finish_time\": \"2013-01-12T01:31:02Z\", \"dependency_failures\": {}, \"schedule_id\": null, \"progress\": {\"yum_importer\": {\"content\": {\"num_success\": 11, \"size_total\": 17872, \"items_left\": 0, \"items_total\": 11, \"state\": \"FINISHED\", \"size_left\": 0, \"details\": {\"tree_file\": {\"num_success\": 3, \"size_total\": 0, \"items_left\": 0, \"items_total\": 3, \"size_left\": 0, \"num_error\": 0}, \"rpm\": {\"num_success\": 8, \"size_total\": 17872, \"items_left\": 0, \"items_total\": 8, \"size_left\": 0, \"num_error\": 0}, \"delta_rpm\": {\"num_success\": 0, \"size_total\": 0, \"items_left\": 0, \"items_total\": 0, \"size_left\": 0, \"num_error\": 0}, \"file\": {\"num_success\": 0, \"size_total\": 0, \"items_left\": 0, \"items_total\": 0, \"size_left\": 0, \"num_error\": 0}}, \"error_details\": [], \"num_error\": 0}, \"comps\": {\"state\": \"FINISHED\"}, \"errata\": {\"state\": \"FINISHED\", \"num_errata\": 2}, \"metadata\": {\"state\": \"FINISHED\"}}}, \"call_request_group_id\": \"c6909833-bdf6-431b-98a1-1568e7d9b5ff\", \"call_request_id\": \"dc2806f1-d7a4-4bd3-ad5c-18055bc98bad\", \"principal_login\": \"admin\", \"response\": \"accepted\", \"result\": null}"
    http_version: 
  recorded_at: Sat, 12 Jan 2013 01:31:02 GMT
- request: 
    method: get
    uri: https://dhcp231-16.rdu.redhat.com/pulp/api/v2/tasks/aa656399-fd90-4bda-8f70-a56b8d87d938/
    body: 
      string: ""
    headers: 
      Content-Type: 
      - application/json
      Accept-Encoding: 
      - gzip, deflate
      Accept: 
      - application/json
      Pulp-User: 
      - admin
      Authorization: 
      - OAuth oauth_consumer_key="katello", oauth_nonce="R87HbggEbHWtDaXurK0UVBgDsP9tWvQXXEUo82Oto", oauth_signature="bNFLNoSpn4nn9vpQZmVt8yPpY6U%3D", oauth_signature_method="HMAC-SHA1", oauth_timestamp="1357954264", oauth_version="1.0"
>>>>>>> f739f88f
  response: 
    status: 
      code: 200
      message: OK
    headers: 
<<<<<<< HEAD
      Server: 
      - Apache/2.2.22 (Fedora)
      Date: 
      - Mon, 14 Jan 2013 16:05:50 GMT
      Content-Type: 
      - application/json
      Content-Length: 
      - "842"
    body: 
      string: "{\"task_group_id\": \"0b1829ff-5842-40e8-a3dd-03ab9b6cffea\", \"exception\": null, \"traceback\": null, \"_href\": \"/pulp/api/v2/tasks/ab047d05-f573-4c1d-a942-07d636c66fa0/\", \"task_id\": \"ab047d05-f573-4c1d-a942-07d636c66fa0\", \"call_request_tags\": [\"pulp:repository:1\", \"pulp:action:sync\"], \"reasons\": [], \"start_time\": \"2013-01-14T16:05:50Z\", \"tags\": [\"pulp:repository:1\", \"pulp:action:sync\"], \"state\": \"running\", \"finish_time\": null, \"dependency_failures\": {}, \"schedule_id\": null, \"progress\": {\"yum_importer\": {\"content\": {\"state\": \"NOT_STARTED\"}, \"comps\": {\"state\": \"NOT_STARTED\"}, \"errata\": {\"state\": \"NOT_STARTED\"}, \"metadata\": {\"state\": \"IN_PROGRESS\"}}}, \"call_request_group_id\": \"0b1829ff-5842-40e8-a3dd-03ab9b6cffea\", \"call_request_id\": \"ab047d05-f573-4c1d-a942-07d636c66fa0\", \"principal_login\": \"admin\", \"response\": \"accepted\", \"result\": null}"
    http_version: 
  recorded_at: Mon, 14 Jan 2013 16:05:50 GMT
- request: 
    method: get
    uri: https://kafka.usersys.redhat.com/pulp/api/v2/tasks/ab047d05-f573-4c1d-a942-07d636c66fa0/
    body: 
      string: ""
    headers: 
      Accept: 
      - application/json
      Pulp-User: 
      - admin
      Authorization: 
      - OAuth oauth_consumer_key="katello", oauth_nonce="92koaEdqmAIwbk62FkqJfg8ojlfD8XSEExEc4PI9I", oauth_signature="9HjpEPkh0s%2BbV8tpm3A7MXaNacI%3D", oauth_signature_method="HMAC-SHA1", oauth_timestamp="1358179551", oauth_version="1.0"
      Accept-Encoding: 
      - gzip, deflate
      Content-Type: 
      - application/json
=======
      Content-Length: 
      - "842"
      Date: 
      - Sat, 12 Jan 2013 01:31:04 GMT
      Content-Type: 
      - application/json
      Server: 
      - Apache/2.2.22 (Fedora)
    body: 
      string: "{\"task_group_id\": \"2d045fb9-b6e4-437e-9a5a-22055258a6d1\", \"exception\": null, \"traceback\": null, \"_href\": \"/pulp/api/v2/tasks/aa656399-fd90-4bda-8f70-a56b8d87d938/\", \"task_id\": \"aa656399-fd90-4bda-8f70-a56b8d87d938\", \"call_request_tags\": [\"pulp:repository:1\", \"pulp:action:sync\"], \"reasons\": [], \"start_time\": \"2013-01-12T01:31:04Z\", \"tags\": [\"pulp:repository:1\", \"pulp:action:sync\"], \"state\": \"running\", \"finish_time\": null, \"dependency_failures\": {}, \"schedule_id\": null, \"progress\": {\"yum_importer\": {\"content\": {\"state\": \"NOT_STARTED\"}, \"comps\": {\"state\": \"NOT_STARTED\"}, \"errata\": {\"state\": \"NOT_STARTED\"}, \"metadata\": {\"state\": \"IN_PROGRESS\"}}}, \"call_request_group_id\": \"2d045fb9-b6e4-437e-9a5a-22055258a6d1\", \"call_request_id\": \"aa656399-fd90-4bda-8f70-a56b8d87d938\", \"principal_login\": \"admin\", \"response\": \"accepted\", \"result\": null}"
    http_version: 
  recorded_at: Sat, 12 Jan 2013 01:31:04 GMT
- request: 
    method: get
    uri: https://dhcp231-16.rdu.redhat.com/pulp/api/v2/tasks/aa656399-fd90-4bda-8f70-a56b8d87d938/
    body: 
      string: ""
    headers: 
      Content-Type: 
      - application/json
      Accept-Encoding: 
      - gzip, deflate
      Accept: 
      - application/json
      Pulp-User: 
      - admin
      Authorization: 
      - OAuth oauth_consumer_key="katello", oauth_nonce="DzcvUjjxNYRxqqtrMrchVeBEvUrQ1PYF0SOtQsasc", oauth_signature="UvNaQLYhBr8b5ypP1%2FGpnnG7SUQ%3D", oauth_signature_method="HMAC-SHA1", oauth_timestamp="1357954265", oauth_version="1.0"
>>>>>>> f739f88f
  response: 
    status: 
      code: 200
      message: OK
    headers: 
<<<<<<< HEAD
      Server: 
      - Apache/2.2.22 (Fedora)
      Date: 
      - Mon, 14 Jan 2013 16:05:51 GMT
      Content-Type: 
      - application/json
      Content-Length: 
      - "1442"
    body: 
      string: "{\"task_group_id\": \"0b1829ff-5842-40e8-a3dd-03ab9b6cffea\", \"exception\": null, \"traceback\": null, \"_href\": \"/pulp/api/v2/tasks/ab047d05-f573-4c1d-a942-07d636c66fa0/\", \"task_id\": \"ab047d05-f573-4c1d-a942-07d636c66fa0\", \"call_request_tags\": [\"pulp:repository:1\", \"pulp:action:sync\"], \"reasons\": [], \"start_time\": \"2013-01-14T16:05:50Z\", \"tags\": [\"pulp:repository:1\", \"pulp:action:sync\"], \"state\": \"running\", \"finish_time\": null, \"dependency_failures\": {}, \"schedule_id\": null, \"progress\": {\"yum_importer\": {\"content\": {\"num_success\": 11, \"size_total\": 17872, \"items_left\": 0, \"items_total\": 11, \"state\": \"IN_PROGRESS\", \"size_left\": 0, \"details\": {\"tree_file\": {\"num_success\": 3, \"size_total\": 0, \"items_left\": 0, \"items_total\": 3, \"size_left\": 0, \"num_error\": 0}, \"rpm\": {\"num_success\": 8, \"size_total\": 17872, \"items_left\": 0, \"items_total\": 8, \"size_left\": 0, \"num_error\": 0}, \"delta_rpm\": {\"num_success\": 0, \"size_total\": 0, \"items_left\": 0, \"items_total\": 0, \"size_left\": 0, \"num_error\": 0}, \"file\": {\"num_success\": 0, \"size_total\": 0, \"items_left\": 0, \"items_total\": 0, \"size_left\": 0, \"num_error\": 0}}, \"error_details\": [], \"num_error\": 0}, \"comps\": {\"state\": \"NOT_STARTED\"}, \"errata\": {\"state\": \"NOT_STARTED\"}, \"metadata\": {\"state\": \"FINISHED\"}}}, \"call_request_group_id\": \"0b1829ff-5842-40e8-a3dd-03ab9b6cffea\", \"call_request_id\": \"ab047d05-f573-4c1d-a942-07d636c66fa0\", \"principal_login\": \"admin\", \"response\": \"accepted\", \"result\": null}"
    http_version: 
  recorded_at: Mon, 14 Jan 2013 16:05:51 GMT
- request: 
    method: get
    uri: https://kafka.usersys.redhat.com/pulp/api/v2/tasks/ab047d05-f573-4c1d-a942-07d636c66fa0/
    body: 
      string: ""
    headers: 
      Accept: 
      - application/json
      Pulp-User: 
      - admin
      Authorization: 
      - OAuth oauth_consumer_key="katello", oauth_nonce="qEtlTUbcgFkoZmoTxKpNXxoDuJqHk0zbLFcUAuYjBA", oauth_signature="hlT8Wvn8omtCskfJMUdZYR9yaVs%3D", oauth_signature_method="HMAC-SHA1", oauth_timestamp="1358179551", oauth_version="1.0"
      Accept-Encoding: 
      - gzip, deflate
      Content-Type: 
      - application/json
=======
      Content-Length: 
      - "1442"
      Date: 
      - Sat, 12 Jan 2013 01:31:05 GMT
      Content-Type: 
      - application/json
      Server: 
      - Apache/2.2.22 (Fedora)
    body: 
      string: "{\"task_group_id\": \"2d045fb9-b6e4-437e-9a5a-22055258a6d1\", \"exception\": null, \"traceback\": null, \"_href\": \"/pulp/api/v2/tasks/aa656399-fd90-4bda-8f70-a56b8d87d938/\", \"task_id\": \"aa656399-fd90-4bda-8f70-a56b8d87d938\", \"call_request_tags\": [\"pulp:repository:1\", \"pulp:action:sync\"], \"reasons\": [], \"start_time\": \"2013-01-12T01:31:04Z\", \"tags\": [\"pulp:repository:1\", \"pulp:action:sync\"], \"state\": \"running\", \"finish_time\": null, \"dependency_failures\": {}, \"schedule_id\": null, \"progress\": {\"yum_importer\": {\"content\": {\"num_success\": 11, \"size_total\": 17872, \"items_left\": 0, \"items_total\": 11, \"state\": \"IN_PROGRESS\", \"size_left\": 0, \"details\": {\"tree_file\": {\"num_success\": 3, \"size_total\": 0, \"items_left\": 0, \"items_total\": 3, \"size_left\": 0, \"num_error\": 0}, \"rpm\": {\"num_success\": 8, \"size_total\": 17872, \"items_left\": 0, \"items_total\": 8, \"size_left\": 0, \"num_error\": 0}, \"delta_rpm\": {\"num_success\": 0, \"size_total\": 0, \"items_left\": 0, \"items_total\": 0, \"size_left\": 0, \"num_error\": 0}, \"file\": {\"num_success\": 0, \"size_total\": 0, \"items_left\": 0, \"items_total\": 0, \"size_left\": 0, \"num_error\": 0}}, \"error_details\": [], \"num_error\": 0}, \"comps\": {\"state\": \"NOT_STARTED\"}, \"errata\": {\"state\": \"NOT_STARTED\"}, \"metadata\": {\"state\": \"FINISHED\"}}}, \"call_request_group_id\": \"2d045fb9-b6e4-437e-9a5a-22055258a6d1\", \"call_request_id\": \"aa656399-fd90-4bda-8f70-a56b8d87d938\", \"principal_login\": \"admin\", \"response\": \"accepted\", \"result\": null}"
    http_version: 
  recorded_at: Sat, 12 Jan 2013 01:31:05 GMT
- request: 
    method: get
    uri: https://dhcp231-16.rdu.redhat.com/pulp/api/v2/tasks/aa656399-fd90-4bda-8f70-a56b8d87d938/
    body: 
      string: ""
    headers: 
      Content-Type: 
      - application/json
      Accept-Encoding: 
      - gzip, deflate
      Accept: 
      - application/json
      Pulp-User: 
      - admin
      Authorization: 
      - OAuth oauth_consumer_key="katello", oauth_nonce="s3CI0vrSopR6tUXlTsfGSGqSln7zOSyLPZ8hWMKxWk", oauth_signature="wI%2FwbnUz91oLCPI0EK7Gy9peK2E%3D", oauth_signature_method="HMAC-SHA1", oauth_timestamp="1357954265", oauth_version="1.0"
>>>>>>> f739f88f
  response: 
    status: 
      code: 200
      message: OK
    headers: 
<<<<<<< HEAD
      Server: 
      - Apache/2.2.22 (Fedora)
      Date: 
      - Mon, 14 Jan 2013 16:05:52 GMT
      Content-Type: 
      - application/json
      Content-Length: 
      - "1469"
    body: 
      string: "{\"task_group_id\": \"0b1829ff-5842-40e8-a3dd-03ab9b6cffea\", \"exception\": null, \"traceback\": null, \"_href\": \"/pulp/api/v2/tasks/ab047d05-f573-4c1d-a942-07d636c66fa0/\", \"task_id\": \"ab047d05-f573-4c1d-a942-07d636c66fa0\", \"call_request_tags\": [\"pulp:repository:1\", \"pulp:action:sync\"], \"reasons\": [], \"start_time\": \"2013-01-14T16:05:50Z\", \"tags\": [\"pulp:repository:1\", \"pulp:action:sync\"], \"state\": \"finished\", \"finish_time\": \"2013-01-14T16:05:51Z\", \"dependency_failures\": {}, \"schedule_id\": null, \"progress\": {\"yum_importer\": {\"content\": {\"num_success\": 11, \"size_total\": 17872, \"items_left\": 0, \"items_total\": 11, \"state\": \"FINISHED\", \"size_left\": 0, \"details\": {\"tree_file\": {\"num_success\": 3, \"size_total\": 0, \"items_left\": 0, \"items_total\": 3, \"size_left\": 0, \"num_error\": 0}, \"rpm\": {\"num_success\": 8, \"size_total\": 17872, \"items_left\": 0, \"items_total\": 8, \"size_left\": 0, \"num_error\": 0}, \"delta_rpm\": {\"num_success\": 0, \"size_total\": 0, \"items_left\": 0, \"items_total\": 0, \"size_left\": 0, \"num_error\": 0}, \"file\": {\"num_success\": 0, \"size_total\": 0, \"items_left\": 0, \"items_total\": 0, \"size_left\": 0, \"num_error\": 0}}, \"error_details\": [], \"num_error\": 0}, \"comps\": {\"state\": \"FINISHED\"}, \"errata\": {\"state\": \"FINISHED\", \"num_errata\": 2}, \"metadata\": {\"state\": \"FINISHED\"}}}, \"call_request_group_id\": \"0b1829ff-5842-40e8-a3dd-03ab9b6cffea\", \"call_request_id\": \"ab047d05-f573-4c1d-a942-07d636c66fa0\", \"principal_login\": \"admin\", \"response\": \"accepted\", \"result\": null}"
    http_version: 
  recorded_at: Mon, 14 Jan 2013 16:05:52 GMT
- request: 
    method: get
    uri: https://kafka.usersys.redhat.com/pulp/api/v2/tasks/93303fdf-9f1b-46cb-ad93-7e8b9a5727a2/
    body: 
      string: ""
    headers: 
      Accept: 
      - application/json
      Pulp-User: 
      - admin
      Authorization: 
      - OAuth oauth_consumer_key="katello", oauth_nonce="mmf4vGR1lyA10Wh0iEDJGf9BcgR12HptBZhPsErGhI", oauth_signature="RctyjgnNRl%2Bay3cmfNO8faM0W%2FU%3D", oauth_signature_method="HMAC-SHA1", oauth_timestamp="1358179554", oauth_version="1.0"
      Accept-Encoding: 
      - gzip, deflate
      Content-Type: 
      - application/json
=======
      Content-Length: 
      - "1469"
      Date: 
      - Sat, 12 Jan 2013 01:31:05 GMT
      Content-Type: 
      - application/json
      Server: 
      - Apache/2.2.22 (Fedora)
    body: 
      string: "{\"task_group_id\": \"2d045fb9-b6e4-437e-9a5a-22055258a6d1\", \"exception\": null, \"traceback\": null, \"_href\": \"/pulp/api/v2/tasks/aa656399-fd90-4bda-8f70-a56b8d87d938/\", \"task_id\": \"aa656399-fd90-4bda-8f70-a56b8d87d938\", \"call_request_tags\": [\"pulp:repository:1\", \"pulp:action:sync\"], \"reasons\": [], \"start_time\": \"2013-01-12T01:31:04Z\", \"tags\": [\"pulp:repository:1\", \"pulp:action:sync\"], \"state\": \"finished\", \"finish_time\": \"2013-01-12T01:31:05Z\", \"dependency_failures\": {}, \"schedule_id\": null, \"progress\": {\"yum_importer\": {\"content\": {\"num_success\": 11, \"size_total\": 17872, \"items_left\": 0, \"items_total\": 11, \"state\": \"FINISHED\", \"size_left\": 0, \"details\": {\"tree_file\": {\"num_success\": 3, \"size_total\": 0, \"items_left\": 0, \"items_total\": 3, \"size_left\": 0, \"num_error\": 0}, \"rpm\": {\"num_success\": 8, \"size_total\": 17872, \"items_left\": 0, \"items_total\": 8, \"size_left\": 0, \"num_error\": 0}, \"delta_rpm\": {\"num_success\": 0, \"size_total\": 0, \"items_left\": 0, \"items_total\": 0, \"size_left\": 0, \"num_error\": 0}, \"file\": {\"num_success\": 0, \"size_total\": 0, \"items_left\": 0, \"items_total\": 0, \"size_left\": 0, \"num_error\": 0}}, \"error_details\": [], \"num_error\": 0}, \"comps\": {\"state\": \"FINISHED\"}, \"errata\": {\"state\": \"FINISHED\", \"num_errata\": 2}, \"metadata\": {\"state\": \"FINISHED\"}}}, \"call_request_group_id\": \"2d045fb9-b6e4-437e-9a5a-22055258a6d1\", \"call_request_id\": \"aa656399-fd90-4bda-8f70-a56b8d87d938\", \"principal_login\": \"admin\", \"response\": \"accepted\", \"result\": null}"
    http_version: 
  recorded_at: Sat, 12 Jan 2013 01:31:05 GMT
- request: 
    method: get
    uri: https://dhcp231-16.rdu.redhat.com/pulp/api/v2/tasks/261d311d-d21f-4a4a-a70d-da95f72922eb/
    body: 
      string: ""
    headers: 
      Content-Type: 
      - application/json
      Accept-Encoding: 
      - gzip, deflate
      Accept: 
      - application/json
      Pulp-User: 
      - admin
      Authorization: 
      - OAuth oauth_consumer_key="katello", oauth_nonce="3q8njN82y7oipIrHvD7GobXxwVgyiBp7cp05f1EuA", oauth_signature="eCShJWREeSjIMp0OEe77qy%2B5RpM%3D", oauth_signature_method="HMAC-SHA1", oauth_timestamp="1357954268", oauth_version="1.0"
>>>>>>> f739f88f
  response: 
    status: 
      code: 200
      message: OK
    headers: 
<<<<<<< HEAD
      Server: 
      - Apache/2.2.22 (Fedora)
      Date: 
      - Mon, 14 Jan 2013 16:05:54 GMT
      Content-Type: 
      - application/json
      Content-Length: 
      - "842"
    body: 
      string: "{\"task_group_id\": \"eb6bd15e-0b5d-44ec-8eff-3db97196d399\", \"exception\": null, \"traceback\": null, \"_href\": \"/pulp/api/v2/tasks/93303fdf-9f1b-46cb-ad93-7e8b9a5727a2/\", \"task_id\": \"93303fdf-9f1b-46cb-ad93-7e8b9a5727a2\", \"call_request_tags\": [\"pulp:repository:1\", \"pulp:action:sync\"], \"reasons\": [], \"start_time\": \"2013-01-14T16:05:54Z\", \"tags\": [\"pulp:repository:1\", \"pulp:action:sync\"], \"state\": \"running\", \"finish_time\": null, \"dependency_failures\": {}, \"schedule_id\": null, \"progress\": {\"yum_importer\": {\"content\": {\"state\": \"NOT_STARTED\"}, \"comps\": {\"state\": \"NOT_STARTED\"}, \"errata\": {\"state\": \"NOT_STARTED\"}, \"metadata\": {\"state\": \"IN_PROGRESS\"}}}, \"call_request_group_id\": \"eb6bd15e-0b5d-44ec-8eff-3db97196d399\", \"call_request_id\": \"93303fdf-9f1b-46cb-ad93-7e8b9a5727a2\", \"principal_login\": \"admin\", \"response\": \"accepted\", \"result\": null}"
    http_version: 
  recorded_at: Mon, 14 Jan 2013 16:05:54 GMT
- request: 
    method: get
    uri: https://kafka.usersys.redhat.com/pulp/api/v2/tasks/93303fdf-9f1b-46cb-ad93-7e8b9a5727a2/
    body: 
      string: ""
    headers: 
      Accept: 
      - application/json
      Pulp-User: 
      - admin
      Authorization: 
      - OAuth oauth_consumer_key="katello", oauth_nonce="3KJ48oAV9QYQqrQXL2paIIJjaU0Hxc6dyJnKKkIXA8", oauth_signature="j6%2F8H48Sql%2F3TwzIqhTNZTm1968%3D", oauth_signature_method="HMAC-SHA1", oauth_timestamp="1358179555", oauth_version="1.0"
      Accept-Encoding: 
      - gzip, deflate
      Content-Type: 
      - application/json
=======
      Content-Length: 
      - "842"
      Date: 
      - Sat, 12 Jan 2013 01:31:08 GMT
      Content-Type: 
      - application/json
      Server: 
      - Apache/2.2.22 (Fedora)
    body: 
      string: "{\"task_group_id\": \"9f3cc75a-b20c-40a9-9f4f-924c10f5cc2b\", \"exception\": null, \"traceback\": null, \"_href\": \"/pulp/api/v2/tasks/261d311d-d21f-4a4a-a70d-da95f72922eb/\", \"task_id\": \"261d311d-d21f-4a4a-a70d-da95f72922eb\", \"call_request_tags\": [\"pulp:repository:1\", \"pulp:action:sync\"], \"reasons\": [], \"start_time\": \"2013-01-12T01:31:08Z\", \"tags\": [\"pulp:repository:1\", \"pulp:action:sync\"], \"state\": \"running\", \"finish_time\": null, \"dependency_failures\": {}, \"schedule_id\": null, \"progress\": {\"yum_importer\": {\"content\": {\"state\": \"NOT_STARTED\"}, \"comps\": {\"state\": \"NOT_STARTED\"}, \"errata\": {\"state\": \"NOT_STARTED\"}, \"metadata\": {\"state\": \"IN_PROGRESS\"}}}, \"call_request_group_id\": \"9f3cc75a-b20c-40a9-9f4f-924c10f5cc2b\", \"call_request_id\": \"261d311d-d21f-4a4a-a70d-da95f72922eb\", \"principal_login\": \"admin\", \"response\": \"accepted\", \"result\": null}"
    http_version: 
  recorded_at: Sat, 12 Jan 2013 01:31:08 GMT
- request: 
    method: get
    uri: https://dhcp231-16.rdu.redhat.com/pulp/api/v2/tasks/261d311d-d21f-4a4a-a70d-da95f72922eb/
    body: 
      string: ""
    headers: 
      Content-Type: 
      - application/json
      Accept-Encoding: 
      - gzip, deflate
      Accept: 
      - application/json
      Pulp-User: 
      - admin
      Authorization: 
      - OAuth oauth_consumer_key="katello", oauth_nonce="1YznSb3Ujp2Q2znchOLB8ka3RppC1B7lUPAd9XWoVI", oauth_signature="UVoZzCtb18Omzu0lGSoVe1kQfpY%3D", oauth_signature_method="HMAC-SHA1", oauth_timestamp="1357954269", oauth_version="1.0"
>>>>>>> f739f88f
  response: 
    status: 
      code: 200
      message: OK
    headers: 
<<<<<<< HEAD
      Server: 
      - Apache/2.2.22 (Fedora)
      Date: 
      - Mon, 14 Jan 2013 16:05:55 GMT
      Content-Type: 
      - application/json
      Content-Length: 
      - "1442"
    body: 
      string: "{\"task_group_id\": \"eb6bd15e-0b5d-44ec-8eff-3db97196d399\", \"exception\": null, \"traceback\": null, \"_href\": \"/pulp/api/v2/tasks/93303fdf-9f1b-46cb-ad93-7e8b9a5727a2/\", \"task_id\": \"93303fdf-9f1b-46cb-ad93-7e8b9a5727a2\", \"call_request_tags\": [\"pulp:repository:1\", \"pulp:action:sync\"], \"reasons\": [], \"start_time\": \"2013-01-14T16:05:54Z\", \"tags\": [\"pulp:repository:1\", \"pulp:action:sync\"], \"state\": \"running\", \"finish_time\": null, \"dependency_failures\": {}, \"schedule_id\": null, \"progress\": {\"yum_importer\": {\"content\": {\"num_success\": 11, \"size_total\": 17872, \"items_left\": 0, \"items_total\": 11, \"state\": \"IN_PROGRESS\", \"size_left\": 0, \"details\": {\"tree_file\": {\"num_success\": 3, \"size_total\": 0, \"items_left\": 0, \"items_total\": 3, \"size_left\": 0, \"num_error\": 0}, \"rpm\": {\"num_success\": 8, \"size_total\": 17872, \"items_left\": 0, \"items_total\": 8, \"size_left\": 0, \"num_error\": 0}, \"delta_rpm\": {\"num_success\": 0, \"size_total\": 0, \"items_left\": 0, \"items_total\": 0, \"size_left\": 0, \"num_error\": 0}, \"file\": {\"num_success\": 0, \"size_total\": 0, \"items_left\": 0, \"items_total\": 0, \"size_left\": 0, \"num_error\": 0}}, \"error_details\": [], \"num_error\": 0}, \"comps\": {\"state\": \"NOT_STARTED\"}, \"errata\": {\"state\": \"NOT_STARTED\"}, \"metadata\": {\"state\": \"FINISHED\"}}}, \"call_request_group_id\": \"eb6bd15e-0b5d-44ec-8eff-3db97196d399\", \"call_request_id\": \"93303fdf-9f1b-46cb-ad93-7e8b9a5727a2\", \"principal_login\": \"admin\", \"response\": \"accepted\", \"result\": null}"
    http_version: 
  recorded_at: Mon, 14 Jan 2013 16:05:55 GMT
- request: 
    method: get
    uri: https://kafka.usersys.redhat.com/pulp/api/v2/tasks/93303fdf-9f1b-46cb-ad93-7e8b9a5727a2/
    body: 
      string: ""
    headers: 
      Accept: 
      - application/json
      Pulp-User: 
      - admin
      Authorization: 
      - OAuth oauth_consumer_key="katello", oauth_nonce="5B7xJdS7e3NaYfjPutQj5HefqBAaisS6VbyI0doKEI", oauth_signature="9TBQD1ittqkMJQf5VZL38piAXWI%3D", oauth_signature_method="HMAC-SHA1", oauth_timestamp="1358179556", oauth_version="1.0"
      Accept-Encoding: 
      - gzip, deflate
      Content-Type: 
      - application/json
=======
      Content-Length: 
      - "1442"
      Date: 
      - Sat, 12 Jan 2013 01:31:09 GMT
      Content-Type: 
      - application/json
      Server: 
      - Apache/2.2.22 (Fedora)
    body: 
      string: "{\"task_group_id\": \"9f3cc75a-b20c-40a9-9f4f-924c10f5cc2b\", \"exception\": null, \"traceback\": null, \"_href\": \"/pulp/api/v2/tasks/261d311d-d21f-4a4a-a70d-da95f72922eb/\", \"task_id\": \"261d311d-d21f-4a4a-a70d-da95f72922eb\", \"call_request_tags\": [\"pulp:repository:1\", \"pulp:action:sync\"], \"reasons\": [], \"start_time\": \"2013-01-12T01:31:08Z\", \"tags\": [\"pulp:repository:1\", \"pulp:action:sync\"], \"state\": \"running\", \"finish_time\": null, \"dependency_failures\": {}, \"schedule_id\": null, \"progress\": {\"yum_importer\": {\"content\": {\"num_success\": 11, \"size_total\": 17872, \"items_left\": 0, \"items_total\": 11, \"state\": \"IN_PROGRESS\", \"size_left\": 0, \"details\": {\"tree_file\": {\"num_success\": 3, \"size_total\": 0, \"items_left\": 0, \"items_total\": 3, \"size_left\": 0, \"num_error\": 0}, \"rpm\": {\"num_success\": 8, \"size_total\": 17872, \"items_left\": 0, \"items_total\": 8, \"size_left\": 0, \"num_error\": 0}, \"delta_rpm\": {\"num_success\": 0, \"size_total\": 0, \"items_left\": 0, \"items_total\": 0, \"size_left\": 0, \"num_error\": 0}, \"file\": {\"num_success\": 0, \"size_total\": 0, \"items_left\": 0, \"items_total\": 0, \"size_left\": 0, \"num_error\": 0}}, \"error_details\": [], \"num_error\": 0}, \"comps\": {\"state\": \"NOT_STARTED\"}, \"errata\": {\"state\": \"NOT_STARTED\"}, \"metadata\": {\"state\": \"FINISHED\"}}}, \"call_request_group_id\": \"9f3cc75a-b20c-40a9-9f4f-924c10f5cc2b\", \"call_request_id\": \"261d311d-d21f-4a4a-a70d-da95f72922eb\", \"principal_login\": \"admin\", \"response\": \"accepted\", \"result\": null}"
    http_version: 
  recorded_at: Sat, 12 Jan 2013 01:31:09 GMT
- request: 
    method: get
    uri: https://dhcp231-16.rdu.redhat.com/pulp/api/v2/tasks/261d311d-d21f-4a4a-a70d-da95f72922eb/
    body: 
      string: ""
    headers: 
      Content-Type: 
      - application/json
      Accept-Encoding: 
      - gzip, deflate
      Accept: 
      - application/json
      Pulp-User: 
      - admin
      Authorization: 
      - OAuth oauth_consumer_key="katello", oauth_nonce="cQuaoeydhf28UlXE7hJphOKIojbObXtV7pbbLDR7l0", oauth_signature="0p4YBCEvNSOMEC7t7LsL0hUr76U%3D", oauth_signature_method="HMAC-SHA1", oauth_timestamp="1357954269", oauth_version="1.0"
>>>>>>> f739f88f
  response: 
    status: 
      code: 200
      message: OK
    headers: 
<<<<<<< HEAD
      Server: 
      - Apache/2.2.22 (Fedora)
      Date: 
      - Mon, 14 Jan 2013 16:05:56 GMT
      Content-Type: 
      - application/json
      Content-Length: 
      - "1469"
    body: 
      string: "{\"task_group_id\": \"eb6bd15e-0b5d-44ec-8eff-3db97196d399\", \"exception\": null, \"traceback\": null, \"_href\": \"/pulp/api/v2/tasks/93303fdf-9f1b-46cb-ad93-7e8b9a5727a2/\", \"task_id\": \"93303fdf-9f1b-46cb-ad93-7e8b9a5727a2\", \"call_request_tags\": [\"pulp:repository:1\", \"pulp:action:sync\"], \"reasons\": [], \"start_time\": \"2013-01-14T16:05:54Z\", \"tags\": [\"pulp:repository:1\", \"pulp:action:sync\"], \"state\": \"finished\", \"finish_time\": \"2013-01-14T16:05:55Z\", \"dependency_failures\": {}, \"schedule_id\": null, \"progress\": {\"yum_importer\": {\"content\": {\"num_success\": 11, \"size_total\": 17872, \"items_left\": 0, \"items_total\": 11, \"state\": \"FINISHED\", \"size_left\": 0, \"details\": {\"tree_file\": {\"num_success\": 3, \"size_total\": 0, \"items_left\": 0, \"items_total\": 3, \"size_left\": 0, \"num_error\": 0}, \"rpm\": {\"num_success\": 8, \"size_total\": 17872, \"items_left\": 0, \"items_total\": 8, \"size_left\": 0, \"num_error\": 0}, \"delta_rpm\": {\"num_success\": 0, \"size_total\": 0, \"items_left\": 0, \"items_total\": 0, \"size_left\": 0, \"num_error\": 0}, \"file\": {\"num_success\": 0, \"size_total\": 0, \"items_left\": 0, \"items_total\": 0, \"size_left\": 0, \"num_error\": 0}}, \"error_details\": [], \"num_error\": 0}, \"comps\": {\"state\": \"FINISHED\"}, \"errata\": {\"state\": \"FINISHED\", \"num_errata\": 2}, \"metadata\": {\"state\": \"FINISHED\"}}}, \"call_request_group_id\": \"eb6bd15e-0b5d-44ec-8eff-3db97196d399\", \"call_request_id\": \"93303fdf-9f1b-46cb-ad93-7e8b9a5727a2\", \"principal_login\": \"admin\", \"response\": \"accepted\", \"result\": null}"
    http_version: 
  recorded_at: Mon, 14 Jan 2013 16:05:56 GMT
- request: 
    method: get
    uri: https://kafka.usersys.redhat.com/pulp/api/v2/tasks/38d584ee-b211-497a-b591-82d0df54e841/
    body: 
      string: ""
    headers: 
      Accept: 
      - application/json
      Pulp-User: 
      - admin
      Authorization: 
      - OAuth oauth_consumer_key="katello", oauth_nonce="gV6gLGvdnL2vfNnO3ElSsh8ueQOOl2FaqYqUCWzAnuo", oauth_signature="LlMgqhEI5NUhXFoyGbNbB8aNHig%3D", oauth_signature_method="HMAC-SHA1", oauth_timestamp="1358179558", oauth_version="1.0"
      Accept-Encoding: 
      - gzip, deflate
      Content-Type: 
      - application/json
=======
      Content-Length: 
      - "1469"
      Date: 
      - Sat, 12 Jan 2013 01:31:09 GMT
      Content-Type: 
      - application/json
      Server: 
      - Apache/2.2.22 (Fedora)
    body: 
      string: "{\"task_group_id\": \"9f3cc75a-b20c-40a9-9f4f-924c10f5cc2b\", \"exception\": null, \"traceback\": null, \"_href\": \"/pulp/api/v2/tasks/261d311d-d21f-4a4a-a70d-da95f72922eb/\", \"task_id\": \"261d311d-d21f-4a4a-a70d-da95f72922eb\", \"call_request_tags\": [\"pulp:repository:1\", \"pulp:action:sync\"], \"reasons\": [], \"start_time\": \"2013-01-12T01:31:08Z\", \"tags\": [\"pulp:repository:1\", \"pulp:action:sync\"], \"state\": \"finished\", \"finish_time\": \"2013-01-12T01:31:09Z\", \"dependency_failures\": {}, \"schedule_id\": null, \"progress\": {\"yum_importer\": {\"content\": {\"num_success\": 11, \"size_total\": 17872, \"items_left\": 0, \"items_total\": 11, \"state\": \"FINISHED\", \"size_left\": 0, \"details\": {\"tree_file\": {\"num_success\": 3, \"size_total\": 0, \"items_left\": 0, \"items_total\": 3, \"size_left\": 0, \"num_error\": 0}, \"rpm\": {\"num_success\": 8, \"size_total\": 17872, \"items_left\": 0, \"items_total\": 8, \"size_left\": 0, \"num_error\": 0}, \"delta_rpm\": {\"num_success\": 0, \"size_total\": 0, \"items_left\": 0, \"items_total\": 0, \"size_left\": 0, \"num_error\": 0}, \"file\": {\"num_success\": 0, \"size_total\": 0, \"items_left\": 0, \"items_total\": 0, \"size_left\": 0, \"num_error\": 0}}, \"error_details\": [], \"num_error\": 0}, \"comps\": {\"state\": \"FINISHED\"}, \"errata\": {\"state\": \"FINISHED\", \"num_errata\": 2}, \"metadata\": {\"state\": \"FINISHED\"}}}, \"call_request_group_id\": \"9f3cc75a-b20c-40a9-9f4f-924c10f5cc2b\", \"call_request_id\": \"261d311d-d21f-4a4a-a70d-da95f72922eb\", \"principal_login\": \"admin\", \"response\": \"accepted\", \"result\": null}"
    http_version: 
  recorded_at: Sat, 12 Jan 2013 01:31:09 GMT
- request: 
    method: get
    uri: https://dhcp231-16.rdu.redhat.com/pulp/api/v2/tasks/67687f8c-c549-4f20-935f-7d0e31b4b0f6/
    body: 
      string: ""
    headers: 
      Content-Type: 
      - application/json
      Accept-Encoding: 
      - gzip, deflate
      Accept: 
      - application/json
      Pulp-User: 
      - admin
      Authorization: 
      - OAuth oauth_consumer_key="katello", oauth_nonce="fTYhK3qCHfV0orSCQ9zEzuFKlf9uCAGGjzeC4QNi2I", oauth_signature="5ahCmRXD6YxJSCJj820EnaA6shE%3D", oauth_signature_method="HMAC-SHA1", oauth_timestamp="1357954272", oauth_version="1.0"
>>>>>>> f739f88f
  response: 
    status: 
      code: 200
      message: OK
    headers: 
<<<<<<< HEAD
      Server: 
      - Apache/2.2.22 (Fedora)
      Date: 
      - Mon, 14 Jan 2013 16:05:58 GMT
      Content-Type: 
      - application/json
      Content-Length: 
      - "842"
    body: 
      string: "{\"task_group_id\": \"7b17a83a-e077-440c-b0a9-c86f7f6093e2\", \"exception\": null, \"traceback\": null, \"_href\": \"/pulp/api/v2/tasks/38d584ee-b211-497a-b591-82d0df54e841/\", \"task_id\": \"38d584ee-b211-497a-b591-82d0df54e841\", \"call_request_tags\": [\"pulp:repository:1\", \"pulp:action:sync\"], \"reasons\": [], \"start_time\": \"2013-01-14T16:05:58Z\", \"tags\": [\"pulp:repository:1\", \"pulp:action:sync\"], \"state\": \"running\", \"finish_time\": null, \"dependency_failures\": {}, \"schedule_id\": null, \"progress\": {\"yum_importer\": {\"content\": {\"state\": \"NOT_STARTED\"}, \"comps\": {\"state\": \"NOT_STARTED\"}, \"errata\": {\"state\": \"NOT_STARTED\"}, \"metadata\": {\"state\": \"IN_PROGRESS\"}}}, \"call_request_group_id\": \"7b17a83a-e077-440c-b0a9-c86f7f6093e2\", \"call_request_id\": \"38d584ee-b211-497a-b591-82d0df54e841\", \"principal_login\": \"admin\", \"response\": \"accepted\", \"result\": null}"
    http_version: 
  recorded_at: Mon, 14 Jan 2013 16:05:58 GMT
- request: 
    method: get
    uri: https://kafka.usersys.redhat.com/pulp/api/v2/tasks/38d584ee-b211-497a-b591-82d0df54e841/
    body: 
      string: ""
    headers: 
      Accept: 
      - application/json
      Pulp-User: 
      - admin
      Authorization: 
      - OAuth oauth_consumer_key="katello", oauth_nonce="vIRwWH4LtGTpvGszZcDBsOP7F1obAWijYI4Os2S64e0", oauth_signature="1prwWaHoofoDspNBI2YTbdK9yu0%3D", oauth_signature_method="HMAC-SHA1", oauth_timestamp="1358179558", oauth_version="1.0"
      Accept-Encoding: 
      - gzip, deflate
      Content-Type: 
      - application/json
=======
      Content-Length: 
      - "842"
      Date: 
      - Sat, 12 Jan 2013 01:31:12 GMT
      Content-Type: 
      - application/json
      Server: 
      - Apache/2.2.22 (Fedora)
    body: 
      string: "{\"task_group_id\": \"a9e3f84b-a734-42ea-8962-5548ca3dabe8\", \"exception\": null, \"traceback\": null, \"_href\": \"/pulp/api/v2/tasks/67687f8c-c549-4f20-935f-7d0e31b4b0f6/\", \"task_id\": \"67687f8c-c549-4f20-935f-7d0e31b4b0f6\", \"call_request_tags\": [\"pulp:repository:1\", \"pulp:action:sync\"], \"reasons\": [], \"start_time\": \"2013-01-12T01:31:12Z\", \"tags\": [\"pulp:repository:1\", \"pulp:action:sync\"], \"state\": \"running\", \"finish_time\": null, \"dependency_failures\": {}, \"schedule_id\": null, \"progress\": {\"yum_importer\": {\"content\": {\"state\": \"NOT_STARTED\"}, \"comps\": {\"state\": \"NOT_STARTED\"}, \"errata\": {\"state\": \"NOT_STARTED\"}, \"metadata\": {\"state\": \"IN_PROGRESS\"}}}, \"call_request_group_id\": \"a9e3f84b-a734-42ea-8962-5548ca3dabe8\", \"call_request_id\": \"67687f8c-c549-4f20-935f-7d0e31b4b0f6\", \"principal_login\": \"admin\", \"response\": \"accepted\", \"result\": null}"
    http_version: 
  recorded_at: Sat, 12 Jan 2013 01:31:12 GMT
- request: 
    method: get
    uri: https://dhcp231-16.rdu.redhat.com/pulp/api/v2/tasks/67687f8c-c549-4f20-935f-7d0e31b4b0f6/
    body: 
      string: ""
    headers: 
      Content-Type: 
      - application/json
      Accept-Encoding: 
      - gzip, deflate
      Accept: 
      - application/json
      Pulp-User: 
      - admin
      Authorization: 
      - OAuth oauth_consumer_key="katello", oauth_nonce="i5nEpXMGc2ePbr3a2U2tBqAmNlnFtlTK7V9XQ3njUg", oauth_signature="y4N8iBsKaSXrXj9VJowoH03Wsds%3D", oauth_signature_method="HMAC-SHA1", oauth_timestamp="1357954273", oauth_version="1.0"
>>>>>>> f739f88f
  response: 
    status: 
      code: 200
      message: OK
    headers: 
<<<<<<< HEAD
      Server: 
      - Apache/2.2.22 (Fedora)
      Date: 
      - Mon, 14 Jan 2013 16:05:59 GMT
      Content-Type: 
      - application/json
      Content-Length: 
      - "1442"
    body: 
      string: "{\"task_group_id\": \"7b17a83a-e077-440c-b0a9-c86f7f6093e2\", \"exception\": null, \"traceback\": null, \"_href\": \"/pulp/api/v2/tasks/38d584ee-b211-497a-b591-82d0df54e841/\", \"task_id\": \"38d584ee-b211-497a-b591-82d0df54e841\", \"call_request_tags\": [\"pulp:repository:1\", \"pulp:action:sync\"], \"reasons\": [], \"start_time\": \"2013-01-14T16:05:58Z\", \"tags\": [\"pulp:repository:1\", \"pulp:action:sync\"], \"state\": \"running\", \"finish_time\": null, \"dependency_failures\": {}, \"schedule_id\": null, \"progress\": {\"yum_importer\": {\"content\": {\"num_success\": 11, \"size_total\": 17872, \"items_left\": 0, \"items_total\": 11, \"state\": \"IN_PROGRESS\", \"size_left\": 0, \"details\": {\"tree_file\": {\"num_success\": 3, \"size_total\": 0, \"items_left\": 0, \"items_total\": 3, \"size_left\": 0, \"num_error\": 0}, \"rpm\": {\"num_success\": 8, \"size_total\": 17872, \"items_left\": 0, \"items_total\": 8, \"size_left\": 0, \"num_error\": 0}, \"delta_rpm\": {\"num_success\": 0, \"size_total\": 0, \"items_left\": 0, \"items_total\": 0, \"size_left\": 0, \"num_error\": 0}, \"file\": {\"num_success\": 0, \"size_total\": 0, \"items_left\": 0, \"items_total\": 0, \"size_left\": 0, \"num_error\": 0}}, \"error_details\": [], \"num_error\": 0}, \"comps\": {\"state\": \"NOT_STARTED\"}, \"errata\": {\"state\": \"NOT_STARTED\"}, \"metadata\": {\"state\": \"FINISHED\"}}}, \"call_request_group_id\": \"7b17a83a-e077-440c-b0a9-c86f7f6093e2\", \"call_request_id\": \"38d584ee-b211-497a-b591-82d0df54e841\", \"principal_login\": \"admin\", \"response\": \"accepted\", \"result\": null}"
    http_version: 
  recorded_at: Mon, 14 Jan 2013 16:05:59 GMT
- request: 
    method: get
    uri: https://kafka.usersys.redhat.com/pulp/api/v2/tasks/38d584ee-b211-497a-b591-82d0df54e841/
    body: 
      string: ""
    headers: 
      Accept: 
      - application/json
      Pulp-User: 
      - admin
      Authorization: 
      - OAuth oauth_consumer_key="katello", oauth_nonce="cCUd4sKtI4ZCzJP3rdRnoTpeMvSRIW6DjmtytIaFSoI", oauth_signature="XFLw5MM16LZEGotK1MBfSG5KBEQ%3D", oauth_signature_method="HMAC-SHA1", oauth_timestamp="1358179559", oauth_version="1.0"
      Accept-Encoding: 
      - gzip, deflate
      Content-Type: 
      - application/json
=======
      Content-Length: 
      - "1450"
      Date: 
      - Sat, 12 Jan 2013 01:31:13 GMT
      Content-Type: 
      - application/json
      Server: 
      - Apache/2.2.22 (Fedora)
    body: 
      string: "{\"task_group_id\": \"a9e3f84b-a734-42ea-8962-5548ca3dabe8\", \"exception\": null, \"traceback\": null, \"_href\": \"/pulp/api/v2/tasks/67687f8c-c549-4f20-935f-7d0e31b4b0f6/\", \"task_id\": \"67687f8c-c549-4f20-935f-7d0e31b4b0f6\", \"call_request_tags\": [\"pulp:repository:1\", \"pulp:action:sync\"], \"reasons\": [], \"start_time\": \"2013-01-12T01:31:12Z\", \"tags\": [\"pulp:repository:1\", \"pulp:action:sync\"], \"state\": \"running\", \"finish_time\": null, \"dependency_failures\": {}, \"schedule_id\": null, \"progress\": {\"yum_importer\": {\"content\": {\"num_success\": 0, \"size_total\": 17872, \"items_left\": 11, \"items_total\": 11, \"state\": \"IN_PROGRESS\", \"size_left\": 17872, \"details\": {\"tree_file\": {\"num_success\": 0, \"size_total\": 0, \"items_left\": 3, \"items_total\": 3, \"size_left\": 0, \"num_error\": 0}, \"rpm\": {\"num_success\": 0, \"size_total\": 17872, \"items_left\": 8, \"items_total\": 8, \"size_left\": 17872, \"num_error\": 0}, \"delta_rpm\": {\"num_success\": 0, \"size_total\": 0, \"items_left\": 0, \"items_total\": 0, \"size_left\": 0, \"num_error\": 0}, \"file\": {\"num_success\": 0, \"size_total\": 0, \"items_left\": 0, \"items_total\": 0, \"size_left\": 0, \"num_error\": 0}}, \"error_details\": [], \"num_error\": 0}, \"comps\": {\"state\": \"NOT_STARTED\"}, \"errata\": {\"state\": \"NOT_STARTED\"}, \"metadata\": {\"state\": \"FINISHED\"}}}, \"call_request_group_id\": \"a9e3f84b-a734-42ea-8962-5548ca3dabe8\", \"call_request_id\": \"67687f8c-c549-4f20-935f-7d0e31b4b0f6\", \"principal_login\": \"admin\", \"response\": \"accepted\", \"result\": null}"
    http_version: 
  recorded_at: Sat, 12 Jan 2013 01:31:13 GMT
- request: 
    method: get
    uri: https://dhcp231-16.rdu.redhat.com/pulp/api/v2/tasks/67687f8c-c549-4f20-935f-7d0e31b4b0f6/
    body: 
      string: ""
    headers: 
      Content-Type: 
      - application/json
      Accept-Encoding: 
      - gzip, deflate
      Accept: 
      - application/json
      Pulp-User: 
      - admin
      Authorization: 
      - OAuth oauth_consumer_key="katello", oauth_nonce="gemJme34xIARMAlSeyT9Tv7AhMZoACvAl3pUnDWyvCw", oauth_signature="uZvyfUu1p%2F%2FXbRA97mo8ovo5fFE%3D", oauth_signature_method="HMAC-SHA1", oauth_timestamp="1357954273", oauth_version="1.0"
>>>>>>> f739f88f
  response: 
    status: 
      code: 200
      message: OK
    headers: 
<<<<<<< HEAD
      Server: 
      - Apache/2.2.22 (Fedora)
      Date: 
      - Mon, 14 Jan 2013 16:05:59 GMT
=======
      Content-Length: 
      - "1453"
      Date: 
      - Sat, 12 Jan 2013 01:31:13 GMT
      Content-Type: 
      - application/json
      Server: 
      - Apache/2.2.22 (Fedora)
    body: 
      string: "{\"task_group_id\": \"a9e3f84b-a734-42ea-8962-5548ca3dabe8\", \"exception\": null, \"traceback\": null, \"_href\": \"/pulp/api/v2/tasks/67687f8c-c549-4f20-935f-7d0e31b4b0f6/\", \"task_id\": \"67687f8c-c549-4f20-935f-7d0e31b4b0f6\", \"call_request_tags\": [\"pulp:repository:1\", \"pulp:action:sync\"], \"reasons\": [], \"start_time\": \"2013-01-12T01:31:12Z\", \"tags\": [\"pulp:repository:1\", \"pulp:action:sync\"], \"state\": \"running\", \"finish_time\": null, \"dependency_failures\": {}, \"schedule_id\": null, \"progress\": {\"yum_importer\": {\"content\": {\"num_success\": 11, \"size_total\": 17872, \"items_left\": 0, \"items_total\": 11, \"state\": \"FINISHED\", \"size_left\": 0, \"details\": {\"tree_file\": {\"num_success\": 3, \"size_total\": 0, \"items_left\": 0, \"items_total\": 3, \"size_left\": 0, \"num_error\": 0}, \"rpm\": {\"num_success\": 8, \"size_total\": 17872, \"items_left\": 0, \"items_total\": 8, \"size_left\": 0, \"num_error\": 0}, \"delta_rpm\": {\"num_success\": 0, \"size_total\": 0, \"items_left\": 0, \"items_total\": 0, \"size_left\": 0, \"num_error\": 0}, \"file\": {\"num_success\": 0, \"size_total\": 0, \"items_left\": 0, \"items_total\": 0, \"size_left\": 0, \"num_error\": 0}}, \"error_details\": [], \"num_error\": 0}, \"comps\": {\"state\": \"IN_PROGRESS\"}, \"errata\": {\"state\": \"FINISHED\", \"num_errata\": 2}, \"metadata\": {\"state\": \"FINISHED\"}}}, \"call_request_group_id\": \"a9e3f84b-a734-42ea-8962-5548ca3dabe8\", \"call_request_id\": \"67687f8c-c549-4f20-935f-7d0e31b4b0f6\", \"principal_login\": \"admin\", \"response\": \"accepted\", \"result\": null}"
    http_version: 
  recorded_at: Sat, 12 Jan 2013 01:31:13 GMT
- request: 
    method: get
    uri: https://dhcp231-16.rdu.redhat.com/pulp/api/v2/tasks/67687f8c-c549-4f20-935f-7d0e31b4b0f6/
    body: 
      string: ""
    headers: 
>>>>>>> f739f88f
      Content-Type: 
      - application/json
      Accept-Encoding: 
      - gzip, deflate
      Accept: 
      - application/json
      Pulp-User: 
      - admin
      Authorization: 
      - OAuth oauth_consumer_key="katello", oauth_nonce="8nUsoSYWjoWEN4ESqh84pd3UyRyc5g1URu6EScxdOnY", oauth_signature="ObamniJmE5tpTG4alioiHcvFcQ4%3D", oauth_signature_method="HMAC-SHA1", oauth_timestamp="1357954274", oauth_version="1.0"
  response: 
    status: 
      code: 200
      message: OK
    headers: 
      Content-Length: 
      - "1469"
<<<<<<< HEAD
    body: 
      string: "{\"task_group_id\": \"7b17a83a-e077-440c-b0a9-c86f7f6093e2\", \"exception\": null, \"traceback\": null, \"_href\": \"/pulp/api/v2/tasks/38d584ee-b211-497a-b591-82d0df54e841/\", \"task_id\": \"38d584ee-b211-497a-b591-82d0df54e841\", \"call_request_tags\": [\"pulp:repository:1\", \"pulp:action:sync\"], \"reasons\": [], \"start_time\": \"2013-01-14T16:05:58Z\", \"tags\": [\"pulp:repository:1\", \"pulp:action:sync\"], \"state\": \"finished\", \"finish_time\": \"2013-01-14T16:05:59Z\", \"dependency_failures\": {}, \"schedule_id\": null, \"progress\": {\"yum_importer\": {\"content\": {\"num_success\": 11, \"size_total\": 17872, \"items_left\": 0, \"items_total\": 11, \"state\": \"FINISHED\", \"size_left\": 0, \"details\": {\"tree_file\": {\"num_success\": 3, \"size_total\": 0, \"items_left\": 0, \"items_total\": 3, \"size_left\": 0, \"num_error\": 0}, \"rpm\": {\"num_success\": 8, \"size_total\": 17872, \"items_left\": 0, \"items_total\": 8, \"size_left\": 0, \"num_error\": 0}, \"delta_rpm\": {\"num_success\": 0, \"size_total\": 0, \"items_left\": 0, \"items_total\": 0, \"size_left\": 0, \"num_error\": 0}, \"file\": {\"num_success\": 0, \"size_total\": 0, \"items_left\": 0, \"items_total\": 0, \"size_left\": 0, \"num_error\": 0}}, \"error_details\": [], \"num_error\": 0}, \"comps\": {\"state\": \"FINISHED\"}, \"errata\": {\"state\": \"FINISHED\", \"num_errata\": 2}, \"metadata\": {\"state\": \"FINISHED\"}}}, \"call_request_group_id\": \"7b17a83a-e077-440c-b0a9-c86f7f6093e2\", \"call_request_id\": \"38d584ee-b211-497a-b591-82d0df54e841\", \"principal_login\": \"admin\", \"response\": \"accepted\", \"result\": null}"
    http_version: 
  recorded_at: Mon, 14 Jan 2013 16:05:59 GMT
- request: 
    method: get
    uri: https://kafka.usersys.redhat.com/pulp/api/v2/tasks/a5249969-6bb4-4665-9d48-34f99147a0ff/
    body: 
      string: ""
    headers: 
      Accept: 
      - application/json
      Pulp-User: 
      - admin
      Authorization: 
      - OAuth oauth_consumer_key="katello", oauth_nonce="tZmFNMWBlQzkvEFKISX79Skuw8EmGOD4vRYJRuuVBHc", oauth_signature="PHsEH2JREvQHMFp%2BUBsA7l6%2BjgA%3D", oauth_signature_method="HMAC-SHA1", oauth_timestamp="1358179562", oauth_version="1.0"
      Accept-Encoding: 
      - gzip, deflate
      Content-Type: 
      - application/json
=======
      Date: 
      - Sat, 12 Jan 2013 01:31:14 GMT
      Content-Type: 
      - application/json
      Server: 
      - Apache/2.2.22 (Fedora)
    body: 
      string: "{\"task_group_id\": \"a9e3f84b-a734-42ea-8962-5548ca3dabe8\", \"exception\": null, \"traceback\": null, \"_href\": \"/pulp/api/v2/tasks/67687f8c-c549-4f20-935f-7d0e31b4b0f6/\", \"task_id\": \"67687f8c-c549-4f20-935f-7d0e31b4b0f6\", \"call_request_tags\": [\"pulp:repository:1\", \"pulp:action:sync\"], \"reasons\": [], \"start_time\": \"2013-01-12T01:31:12Z\", \"tags\": [\"pulp:repository:1\", \"pulp:action:sync\"], \"state\": \"finished\", \"finish_time\": \"2013-01-12T01:31:13Z\", \"dependency_failures\": {}, \"schedule_id\": null, \"progress\": {\"yum_importer\": {\"content\": {\"num_success\": 11, \"size_total\": 17872, \"items_left\": 0, \"items_total\": 11, \"state\": \"FINISHED\", \"size_left\": 0, \"details\": {\"tree_file\": {\"num_success\": 3, \"size_total\": 0, \"items_left\": 0, \"items_total\": 3, \"size_left\": 0, \"num_error\": 0}, \"rpm\": {\"num_success\": 8, \"size_total\": 17872, \"items_left\": 0, \"items_total\": 8, \"size_left\": 0, \"num_error\": 0}, \"delta_rpm\": {\"num_success\": 0, \"size_total\": 0, \"items_left\": 0, \"items_total\": 0, \"size_left\": 0, \"num_error\": 0}, \"file\": {\"num_success\": 0, \"size_total\": 0, \"items_left\": 0, \"items_total\": 0, \"size_left\": 0, \"num_error\": 0}}, \"error_details\": [], \"num_error\": 0}, \"comps\": {\"state\": \"FINISHED\"}, \"errata\": {\"state\": \"FINISHED\", \"num_errata\": 2}, \"metadata\": {\"state\": \"FINISHED\"}}}, \"call_request_group_id\": \"a9e3f84b-a734-42ea-8962-5548ca3dabe8\", \"call_request_id\": \"67687f8c-c549-4f20-935f-7d0e31b4b0f6\", \"principal_login\": \"admin\", \"response\": \"accepted\", \"result\": null}"
    http_version: 
  recorded_at: Sat, 12 Jan 2013 01:31:14 GMT
- request: 
    method: get
    uri: https://dhcp231-16.rdu.redhat.com/pulp/api/v2/tasks/3a468993-3355-4b16-a6d5-929f8eaf2cfd/
    body: 
      string: ""
    headers: 
      Content-Type: 
      - application/json
      Accept-Encoding: 
      - gzip, deflate
      Accept: 
      - application/json
      Pulp-User: 
      - admin
      Authorization: 
      - OAuth oauth_consumer_key="katello", oauth_nonce="QfeTVBWug6GCPaFNFGERzSFYFwKVWyf7FMf27Atvy8", oauth_signature="pZFJbramtR7pVIUi%2Bqy8LBGe8bU%3D", oauth_signature_method="HMAC-SHA1", oauth_timestamp="1357954277", oauth_version="1.0"
>>>>>>> f739f88f
  response: 
    status: 
      code: 200
      message: OK
    headers: 
<<<<<<< HEAD
      Server: 
      - Apache/2.2.22 (Fedora)
      Date: 
      - Mon, 14 Jan 2013 16:06:02 GMT
      Content-Type: 
      - application/json
      Content-Length: 
      - "842"
    body: 
      string: "{\"task_group_id\": \"7c941c78-9d3d-4664-b25f-02f342da748e\", \"exception\": null, \"traceback\": null, \"_href\": \"/pulp/api/v2/tasks/a5249969-6bb4-4665-9d48-34f99147a0ff/\", \"task_id\": \"a5249969-6bb4-4665-9d48-34f99147a0ff\", \"call_request_tags\": [\"pulp:repository:1\", \"pulp:action:sync\"], \"reasons\": [], \"start_time\": \"2013-01-14T16:06:02Z\", \"tags\": [\"pulp:repository:1\", \"pulp:action:sync\"], \"state\": \"running\", \"finish_time\": null, \"dependency_failures\": {}, \"schedule_id\": null, \"progress\": {\"yum_importer\": {\"content\": {\"state\": \"NOT_STARTED\"}, \"comps\": {\"state\": \"NOT_STARTED\"}, \"errata\": {\"state\": \"NOT_STARTED\"}, \"metadata\": {\"state\": \"IN_PROGRESS\"}}}, \"call_request_group_id\": \"7c941c78-9d3d-4664-b25f-02f342da748e\", \"call_request_id\": \"a5249969-6bb4-4665-9d48-34f99147a0ff\", \"principal_login\": \"admin\", \"response\": \"accepted\", \"result\": null}"
    http_version: 
  recorded_at: Mon, 14 Jan 2013 16:06:02 GMT
- request: 
    method: get
    uri: https://kafka.usersys.redhat.com/pulp/api/v2/tasks/a5249969-6bb4-4665-9d48-34f99147a0ff/
    body: 
      string: ""
    headers: 
      Accept: 
      - application/json
      Pulp-User: 
      - admin
      Authorization: 
      - OAuth oauth_consumer_key="katello", oauth_nonce="DsU2RudDcn3TlFmvwzgHj8be6T7p7RwbX3YqQkcJKg", oauth_signature="6Bm45nwLBCr1zGHiTRZlLu9rggQ%3D", oauth_signature_method="HMAC-SHA1", oauth_timestamp="1358179562", oauth_version="1.0"
      Accept-Encoding: 
      - gzip, deflate
      Content-Type: 
      - application/json
=======
      Content-Length: 
      - "842"
      Date: 
      - Sat, 12 Jan 2013 01:31:17 GMT
      Content-Type: 
      - application/json
      Server: 
      - Apache/2.2.22 (Fedora)
    body: 
      string: "{\"task_group_id\": \"0ef01b71-3fbe-4458-80ba-744cc975b205\", \"exception\": null, \"traceback\": null, \"_href\": \"/pulp/api/v2/tasks/3a468993-3355-4b16-a6d5-929f8eaf2cfd/\", \"task_id\": \"3a468993-3355-4b16-a6d5-929f8eaf2cfd\", \"call_request_tags\": [\"pulp:repository:1\", \"pulp:action:sync\"], \"reasons\": [], \"start_time\": \"2013-01-12T01:31:17Z\", \"tags\": [\"pulp:repository:1\", \"pulp:action:sync\"], \"state\": \"running\", \"finish_time\": null, \"dependency_failures\": {}, \"schedule_id\": null, \"progress\": {\"yum_importer\": {\"content\": {\"state\": \"NOT_STARTED\"}, \"comps\": {\"state\": \"NOT_STARTED\"}, \"errata\": {\"state\": \"NOT_STARTED\"}, \"metadata\": {\"state\": \"IN_PROGRESS\"}}}, \"call_request_group_id\": \"0ef01b71-3fbe-4458-80ba-744cc975b205\", \"call_request_id\": \"3a468993-3355-4b16-a6d5-929f8eaf2cfd\", \"principal_login\": \"admin\", \"response\": \"accepted\", \"result\": null}"
    http_version: 
  recorded_at: Sat, 12 Jan 2013 01:31:17 GMT
- request: 
    method: get
    uri: https://dhcp231-16.rdu.redhat.com/pulp/api/v2/tasks/3a468993-3355-4b16-a6d5-929f8eaf2cfd/
    body: 
      string: ""
    headers: 
      Content-Type: 
      - application/json
      Accept-Encoding: 
      - gzip, deflate
      Accept: 
      - application/json
      Pulp-User: 
      - admin
      Authorization: 
      - OAuth oauth_consumer_key="katello", oauth_nonce="rOHEk20MA6PFXistaHtN7OPTHymmzrVxBUMGT3g", oauth_signature="hr1bJuFRgKwVAQDRLZLPnxdZXl0%3D", oauth_signature_method="HMAC-SHA1", oauth_timestamp="1357954278", oauth_version="1.0"
>>>>>>> f739f88f
  response: 
    status: 
      code: 200
      message: OK
    headers: 
<<<<<<< HEAD
      Server: 
      - Apache/2.2.22 (Fedora)
      Date: 
      - Mon, 14 Jan 2013 16:06:02 GMT
      Content-Type: 
      - application/json
      Content-Length: 
      - "1442"
    body: 
      string: "{\"task_group_id\": \"7c941c78-9d3d-4664-b25f-02f342da748e\", \"exception\": null, \"traceback\": null, \"_href\": \"/pulp/api/v2/tasks/a5249969-6bb4-4665-9d48-34f99147a0ff/\", \"task_id\": \"a5249969-6bb4-4665-9d48-34f99147a0ff\", \"call_request_tags\": [\"pulp:repository:1\", \"pulp:action:sync\"], \"reasons\": [], \"start_time\": \"2013-01-14T16:06:02Z\", \"tags\": [\"pulp:repository:1\", \"pulp:action:sync\"], \"state\": \"running\", \"finish_time\": null, \"dependency_failures\": {}, \"schedule_id\": null, \"progress\": {\"yum_importer\": {\"content\": {\"num_success\": 11, \"size_total\": 17872, \"items_left\": 0, \"items_total\": 11, \"state\": \"IN_PROGRESS\", \"size_left\": 0, \"details\": {\"tree_file\": {\"num_success\": 3, \"size_total\": 0, \"items_left\": 0, \"items_total\": 3, \"size_left\": 0, \"num_error\": 0}, \"rpm\": {\"num_success\": 8, \"size_total\": 17872, \"items_left\": 0, \"items_total\": 8, \"size_left\": 0, \"num_error\": 0}, \"delta_rpm\": {\"num_success\": 0, \"size_total\": 0, \"items_left\": 0, \"items_total\": 0, \"size_left\": 0, \"num_error\": 0}, \"file\": {\"num_success\": 0, \"size_total\": 0, \"items_left\": 0, \"items_total\": 0, \"size_left\": 0, \"num_error\": 0}}, \"error_details\": [], \"num_error\": 0}, \"comps\": {\"state\": \"NOT_STARTED\"}, \"errata\": {\"state\": \"NOT_STARTED\"}, \"metadata\": {\"state\": \"FINISHED\"}}}, \"call_request_group_id\": \"7c941c78-9d3d-4664-b25f-02f342da748e\", \"call_request_id\": \"a5249969-6bb4-4665-9d48-34f99147a0ff\", \"principal_login\": \"admin\", \"response\": \"accepted\", \"result\": null}"
    http_version: 
  recorded_at: Mon, 14 Jan 2013 16:06:03 GMT
- request: 
    method: get
    uri: https://kafka.usersys.redhat.com/pulp/api/v2/tasks/a5249969-6bb4-4665-9d48-34f99147a0ff/
    body: 
      string: ""
    headers: 
      Accept: 
      - application/json
      Pulp-User: 
      - admin
      Authorization: 
      - OAuth oauth_consumer_key="katello", oauth_nonce="303IUHQe7HC9LvYaRChTZuMsiktgtZ9htawXu8TvC0", oauth_signature="plPOJRhyt0UF7URklMAqy4%2BNotU%3D", oauth_signature_method="HMAC-SHA1", oauth_timestamp="1358179563", oauth_version="1.0"
      Accept-Encoding: 
      - gzip, deflate
      Content-Type: 
      - application/json
=======
      Content-Length: 
      - "1442"
      Date: 
      - Sat, 12 Jan 2013 01:31:18 GMT
      Content-Type: 
      - application/json
      Server: 
      - Apache/2.2.22 (Fedora)
    body: 
      string: "{\"task_group_id\": \"0ef01b71-3fbe-4458-80ba-744cc975b205\", \"exception\": null, \"traceback\": null, \"_href\": \"/pulp/api/v2/tasks/3a468993-3355-4b16-a6d5-929f8eaf2cfd/\", \"task_id\": \"3a468993-3355-4b16-a6d5-929f8eaf2cfd\", \"call_request_tags\": [\"pulp:repository:1\", \"pulp:action:sync\"], \"reasons\": [], \"start_time\": \"2013-01-12T01:31:17Z\", \"tags\": [\"pulp:repository:1\", \"pulp:action:sync\"], \"state\": \"running\", \"finish_time\": null, \"dependency_failures\": {}, \"schedule_id\": null, \"progress\": {\"yum_importer\": {\"content\": {\"num_success\": 11, \"size_total\": 17872, \"items_left\": 0, \"items_total\": 11, \"state\": \"IN_PROGRESS\", \"size_left\": 0, \"details\": {\"tree_file\": {\"num_success\": 3, \"size_total\": 0, \"items_left\": 0, \"items_total\": 3, \"size_left\": 0, \"num_error\": 0}, \"rpm\": {\"num_success\": 8, \"size_total\": 17872, \"items_left\": 0, \"items_total\": 8, \"size_left\": 0, \"num_error\": 0}, \"delta_rpm\": {\"num_success\": 0, \"size_total\": 0, \"items_left\": 0, \"items_total\": 0, \"size_left\": 0, \"num_error\": 0}, \"file\": {\"num_success\": 0, \"size_total\": 0, \"items_left\": 0, \"items_total\": 0, \"size_left\": 0, \"num_error\": 0}}, \"error_details\": [], \"num_error\": 0}, \"comps\": {\"state\": \"NOT_STARTED\"}, \"errata\": {\"state\": \"NOT_STARTED\"}, \"metadata\": {\"state\": \"FINISHED\"}}}, \"call_request_group_id\": \"0ef01b71-3fbe-4458-80ba-744cc975b205\", \"call_request_id\": \"3a468993-3355-4b16-a6d5-929f8eaf2cfd\", \"principal_login\": \"admin\", \"response\": \"accepted\", \"result\": null}"
    http_version: 
  recorded_at: Sat, 12 Jan 2013 01:31:18 GMT
- request: 
    method: get
    uri: https://dhcp231-16.rdu.redhat.com/pulp/api/v2/tasks/3a468993-3355-4b16-a6d5-929f8eaf2cfd/
    body: 
      string: ""
    headers: 
      Content-Type: 
      - application/json
      Accept-Encoding: 
      - gzip, deflate
      Accept: 
      - application/json
      Pulp-User: 
      - admin
      Authorization: 
      - OAuth oauth_consumer_key="katello", oauth_nonce="B7BCrSu5d5xM1pfGyQrnCJWCRRVNJdTwZZji8J7j0k", oauth_signature="5LD848pXwnrfrq0vk76BVmuwMdQ%3D", oauth_signature_method="HMAC-SHA1", oauth_timestamp="1357954278", oauth_version="1.0"
>>>>>>> f739f88f
  response: 
    status: 
      code: 200
      message: OK
    headers: 
<<<<<<< HEAD
      Server: 
      - Apache/2.2.22 (Fedora)
      Date: 
      - Mon, 14 Jan 2013 16:06:03 GMT
      Content-Type: 
      - application/json
=======
>>>>>>> f739f88f
      Content-Length: 
      - "1469"
    body: 
      string: "{\"task_group_id\": \"7c941c78-9d3d-4664-b25f-02f342da748e\", \"exception\": null, \"traceback\": null, \"_href\": \"/pulp/api/v2/tasks/a5249969-6bb4-4665-9d48-34f99147a0ff/\", \"task_id\": \"a5249969-6bb4-4665-9d48-34f99147a0ff\", \"call_request_tags\": [\"pulp:repository:1\", \"pulp:action:sync\"], \"reasons\": [], \"start_time\": \"2013-01-14T16:06:02Z\", \"tags\": [\"pulp:repository:1\", \"pulp:action:sync\"], \"state\": \"finished\", \"finish_time\": \"2013-01-14T16:06:03Z\", \"dependency_failures\": {}, \"schedule_id\": null, \"progress\": {\"yum_importer\": {\"content\": {\"num_success\": 11, \"size_total\": 17872, \"items_left\": 0, \"items_total\": 11, \"state\": \"FINISHED\", \"size_left\": 0, \"details\": {\"tree_file\": {\"num_success\": 3, \"size_total\": 0, \"items_left\": 0, \"items_total\": 3, \"size_left\": 0, \"num_error\": 0}, \"rpm\": {\"num_success\": 8, \"size_total\": 17872, \"items_left\": 0, \"items_total\": 8, \"size_left\": 0, \"num_error\": 0}, \"delta_rpm\": {\"num_success\": 0, \"size_total\": 0, \"items_left\": 0, \"items_total\": 0, \"size_left\": 0, \"num_error\": 0}, \"file\": {\"num_success\": 0, \"size_total\": 0, \"items_left\": 0, \"items_total\": 0, \"size_left\": 0, \"num_error\": 0}}, \"error_details\": [], \"num_error\": 0}, \"comps\": {\"state\": \"FINISHED\"}, \"errata\": {\"state\": \"FINISHED\", \"num_errata\": 2}, \"metadata\": {\"state\": \"FINISHED\"}}}, \"call_request_group_id\": \"7c941c78-9d3d-4664-b25f-02f342da748e\", \"call_request_id\": \"a5249969-6bb4-4665-9d48-34f99147a0ff\", \"principal_login\": \"admin\", \"response\": \"accepted\", \"result\": null}"
    http_version: 
  recorded_at: Mon, 14 Jan 2013 16:06:03 GMT
- request: 
    method: get
    uri: https://kafka.usersys.redhat.com/pulp/api/v2/tasks/ac716f58-89f6-4b1c-a87b-2c97de92b41c/
    body: 
      string: ""
    headers: 
      Accept: 
      - application/json
      Pulp-User: 
      - admin
      Authorization: 
      - OAuth oauth_consumer_key="katello", oauth_nonce="fuDxsx4kLTCuRqSNpzpz6fNo1rqlBR4AsltAoQR4ISw", oauth_signature="O8hlbq7qV%2B5OFZ9O75Tw%2FHPrBLY%3D", oauth_signature_method="HMAC-SHA1", oauth_timestamp="1358179627", oauth_version="1.0"
      Accept-Encoding: 
      - gzip, deflate
      Content-Type: 
      - application/json
  response: 
    status: 
      code: 200
      message: OK
    headers: 
      Server: 
      - Apache/2.2.22 (Fedora)
      Date: 
<<<<<<< HEAD
      - Mon, 14 Jan 2013 16:07:07 GMT
      Content-Length: 
      - "839"
      Content-Type: 
      - application/json
    body: 
      string: "{\"task_group_id\": \"9ce99d55-2408-47e8-8878-a3b31a712c6a\", \"exception\": null, \"traceback\": null, \"_href\": \"/pulp/api/v2/tasks/ac716f58-89f6-4b1c-a87b-2c97de92b41c/\", \"task_id\": \"ac716f58-89f6-4b1c-a87b-2c97de92b41c\", \"call_request_tags\": [\"pulp:repository:1\", \"pulp:action:sync\"], \"reasons\": [], \"start_time\": \"2013-01-14T16:07:07Z\", \"tags\": [\"pulp:repository:1\", \"pulp:action:sync\"], \"state\": \"running\", \"finish_time\": null, \"dependency_failures\": {}, \"schedule_id\": null, \"progress\": {\"yum_importer\": {\"content\": {\"state\": \"NOT_STARTED\"}, \"comps\": {\"state\": \"NOT_STARTED\"}, \"errata\": {\"state\": \"NOT_STARTED\"}, \"metadata\": {\"state\": \"FINISHED\"}}}, \"call_request_group_id\": \"9ce99d55-2408-47e8-8878-a3b31a712c6a\", \"call_request_id\": \"ac716f58-89f6-4b1c-a87b-2c97de92b41c\", \"principal_login\": \"admin\", \"response\": \"accepted\", \"result\": null}"
    http_version: 
  recorded_at: Mon, 14 Jan 2013 16:07:07 GMT
- request: 
    method: get
    uri: https://kafka.usersys.redhat.com/pulp/api/v2/tasks/ac716f58-89f6-4b1c-a87b-2c97de92b41c/
    body: 
      string: ""
    headers: 
      Accept: 
      - application/json
      Pulp-User: 
      - admin
      Authorization: 
      - OAuth oauth_consumer_key="katello", oauth_nonce="8eZHrzxObUCbCAIaBjwiMt2mJEcBhm7BY6PkIjlqGU", oauth_signature="vgZ8rkfE%2BiJZGcvZXsTFCxSuyNo%3D", oauth_signature_method="HMAC-SHA1", oauth_timestamp="1358179627", oauth_version="1.0"
      Accept-Encoding: 
      - gzip, deflate
      Content-Type: 
      - application/json
  response: 
    status: 
      code: 200
      message: OK
    headers: 
      Server: 
      - Apache/2.2.22 (Fedora)
      Date: 
      - Mon, 14 Jan 2013 16:07:07 GMT
      Content-Length: 
      - "1442"
      Content-Type: 
      - application/json
    body: 
      string: "{\"task_group_id\": \"9ce99d55-2408-47e8-8878-a3b31a712c6a\", \"exception\": null, \"traceback\": null, \"_href\": \"/pulp/api/v2/tasks/ac716f58-89f6-4b1c-a87b-2c97de92b41c/\", \"task_id\": \"ac716f58-89f6-4b1c-a87b-2c97de92b41c\", \"call_request_tags\": [\"pulp:repository:1\", \"pulp:action:sync\"], \"reasons\": [], \"start_time\": \"2013-01-14T16:07:07Z\", \"tags\": [\"pulp:repository:1\", \"pulp:action:sync\"], \"state\": \"running\", \"finish_time\": null, \"dependency_failures\": {}, \"schedule_id\": null, \"progress\": {\"yum_importer\": {\"content\": {\"num_success\": 11, \"size_total\": 17872, \"items_left\": 0, \"items_total\": 11, \"state\": \"IN_PROGRESS\", \"size_left\": 0, \"details\": {\"tree_file\": {\"num_success\": 3, \"size_total\": 0, \"items_left\": 0, \"items_total\": 3, \"size_left\": 0, \"num_error\": 0}, \"rpm\": {\"num_success\": 8, \"size_total\": 17872, \"items_left\": 0, \"items_total\": 8, \"size_left\": 0, \"num_error\": 0}, \"delta_rpm\": {\"num_success\": 0, \"size_total\": 0, \"items_left\": 0, \"items_total\": 0, \"size_left\": 0, \"num_error\": 0}, \"file\": {\"num_success\": 0, \"size_total\": 0, \"items_left\": 0, \"items_total\": 0, \"size_left\": 0, \"num_error\": 0}}, \"error_details\": [], \"num_error\": 0}, \"comps\": {\"state\": \"NOT_STARTED\"}, \"errata\": {\"state\": \"NOT_STARTED\"}, \"metadata\": {\"state\": \"FINISHED\"}}}, \"call_request_group_id\": \"9ce99d55-2408-47e8-8878-a3b31a712c6a\", \"call_request_id\": \"ac716f58-89f6-4b1c-a87b-2c97de92b41c\", \"principal_login\": \"admin\", \"response\": \"accepted\", \"result\": null}"
    http_version: 
  recorded_at: Mon, 14 Jan 2013 16:07:07 GMT
- request: 
    method: get
    uri: https://kafka.usersys.redhat.com/pulp/api/v2/tasks/ac716f58-89f6-4b1c-a87b-2c97de92b41c/
    body: 
      string: ""
    headers: 
      Accept: 
      - application/json
      Pulp-User: 
      - admin
      Authorization: 
      - OAuth oauth_consumer_key="katello", oauth_nonce="3p9nzDv9aOn6RIwU6mRprBbUFwUBQoZK682g5dkOs", oauth_signature="jq8rGIO65Ku0oYmrIEqpaZkSWZ4%3D", oauth_signature_method="HMAC-SHA1", oauth_timestamp="1358179628", oauth_version="1.0"
      Accept-Encoding: 
      - gzip, deflate
      Content-Type: 
      - application/json
  response: 
    status: 
      code: 200
      message: OK
    headers: 
      Server: 
      - Apache/2.2.22 (Fedora)
      Date: 
      - Mon, 14 Jan 2013 16:07:08 GMT
      Content-Length: 
      - "1469"
      Content-Type: 
      - application/json
    body: 
      string: "{\"task_group_id\": \"9ce99d55-2408-47e8-8878-a3b31a712c6a\", \"exception\": null, \"traceback\": null, \"_href\": \"/pulp/api/v2/tasks/ac716f58-89f6-4b1c-a87b-2c97de92b41c/\", \"task_id\": \"ac716f58-89f6-4b1c-a87b-2c97de92b41c\", \"call_request_tags\": [\"pulp:repository:1\", \"pulp:action:sync\"], \"reasons\": [], \"start_time\": \"2013-01-14T16:07:07Z\", \"tags\": [\"pulp:repository:1\", \"pulp:action:sync\"], \"state\": \"finished\", \"finish_time\": \"2013-01-14T16:07:08Z\", \"dependency_failures\": {}, \"schedule_id\": null, \"progress\": {\"yum_importer\": {\"content\": {\"num_success\": 11, \"size_total\": 17872, \"items_left\": 0, \"items_total\": 11, \"state\": \"FINISHED\", \"size_left\": 0, \"details\": {\"tree_file\": {\"num_success\": 3, \"size_total\": 0, \"items_left\": 0, \"items_total\": 3, \"size_left\": 0, \"num_error\": 0}, \"rpm\": {\"num_success\": 8, \"size_total\": 17872, \"items_left\": 0, \"items_total\": 8, \"size_left\": 0, \"num_error\": 0}, \"delta_rpm\": {\"num_success\": 0, \"size_total\": 0, \"items_left\": 0, \"items_total\": 0, \"size_left\": 0, \"num_error\": 0}, \"file\": {\"num_success\": 0, \"size_total\": 0, \"items_left\": 0, \"items_total\": 0, \"size_left\": 0, \"num_error\": 0}}, \"error_details\": [], \"num_error\": 0}, \"comps\": {\"state\": \"FINISHED\"}, \"errata\": {\"state\": \"FINISHED\", \"num_errata\": 2}, \"metadata\": {\"state\": \"FINISHED\"}}}, \"call_request_group_id\": \"9ce99d55-2408-47e8-8878-a3b31a712c6a\", \"call_request_id\": \"ac716f58-89f6-4b1c-a87b-2c97de92b41c\", \"principal_login\": \"admin\", \"response\": \"accepted\", \"result\": null}"
    http_version: 
  recorded_at: Mon, 14 Jan 2013 16:07:08 GMT
- request: 
    method: get
    uri: https://kafka.usersys.redhat.com/pulp/api/v2/tasks/56a1135e-8be8-46c8-b6b7-b9517ee7db0d/
    body: 
      string: ""
    headers: 
      Accept: 
      - application/json
      Pulp-User: 
      - admin
      Authorization: 
      - OAuth oauth_consumer_key="katello", oauth_nonce="LeZYbvN4Wp9rAwQB8MJDkxZzhjQ1fzWwmEyJRInA", oauth_signature="BRJhYb6uxsr7u%2FPDNBPFMt8OIvk%3D", oauth_signature_method="HMAC-SHA1", oauth_timestamp="1358179631", oauth_version="1.0"
      Accept-Encoding: 
      - gzip, deflate
      Content-Type: 
      - application/json
  response: 
    status: 
      code: 200
      message: OK
    headers: 
      Server: 
      - Apache/2.2.22 (Fedora)
      Date: 
      - Mon, 14 Jan 2013 16:07:11 GMT
      Content-Length: 
      - "842"
      Content-Type: 
      - application/json
    body: 
      string: "{\"task_group_id\": \"bd4feb35-7c83-4dc5-b98f-3cfb5bcd6e40\", \"exception\": null, \"traceback\": null, \"_href\": \"/pulp/api/v2/tasks/56a1135e-8be8-46c8-b6b7-b9517ee7db0d/\", \"task_id\": \"56a1135e-8be8-46c8-b6b7-b9517ee7db0d\", \"call_request_tags\": [\"pulp:repository:1\", \"pulp:action:sync\"], \"reasons\": [], \"start_time\": \"2013-01-14T16:07:11Z\", \"tags\": [\"pulp:repository:1\", \"pulp:action:sync\"], \"state\": \"running\", \"finish_time\": null, \"dependency_failures\": {}, \"schedule_id\": null, \"progress\": {\"yum_importer\": {\"content\": {\"state\": \"NOT_STARTED\"}, \"comps\": {\"state\": \"NOT_STARTED\"}, \"errata\": {\"state\": \"NOT_STARTED\"}, \"metadata\": {\"state\": \"IN_PROGRESS\"}}}, \"call_request_group_id\": \"bd4feb35-7c83-4dc5-b98f-3cfb5bcd6e40\", \"call_request_id\": \"56a1135e-8be8-46c8-b6b7-b9517ee7db0d\", \"principal_login\": \"admin\", \"response\": \"accepted\", \"result\": null}"
    http_version: 
  recorded_at: Mon, 14 Jan 2013 16:07:12 GMT
- request: 
    method: get
    uri: https://kafka.usersys.redhat.com/pulp/api/v2/tasks/56a1135e-8be8-46c8-b6b7-b9517ee7db0d/
    body: 
      string: ""
    headers: 
      Accept: 
      - application/json
      Pulp-User: 
      - admin
      Authorization: 
      - OAuth oauth_consumer_key="katello", oauth_nonce="sSg7bSPAhZKrZEv9JG9PkyqgZnmmEMgk34owspbDqDo", oauth_signature="Yr5naeDMf%2FyT2wwXEuythtFqFnc%3D", oauth_signature_method="HMAC-SHA1", oauth_timestamp="1358179632", oauth_version="1.0"
      Accept-Encoding: 
      - gzip, deflate
      Content-Type: 
      - application/json
  response: 
    status: 
      code: 200
      message: OK
    headers: 
      Server: 
      - Apache/2.2.22 (Fedora)
      Date: 
      - Mon, 14 Jan 2013 16:07:12 GMT
      Content-Length: 
      - "1442"
      Content-Type: 
      - application/json
    body: 
      string: "{\"task_group_id\": \"bd4feb35-7c83-4dc5-b98f-3cfb5bcd6e40\", \"exception\": null, \"traceback\": null, \"_href\": \"/pulp/api/v2/tasks/56a1135e-8be8-46c8-b6b7-b9517ee7db0d/\", \"task_id\": \"56a1135e-8be8-46c8-b6b7-b9517ee7db0d\", \"call_request_tags\": [\"pulp:repository:1\", \"pulp:action:sync\"], \"reasons\": [], \"start_time\": \"2013-01-14T16:07:11Z\", \"tags\": [\"pulp:repository:1\", \"pulp:action:sync\"], \"state\": \"running\", \"finish_time\": null, \"dependency_failures\": {}, \"schedule_id\": null, \"progress\": {\"yum_importer\": {\"content\": {\"num_success\": 11, \"size_total\": 17872, \"items_left\": 0, \"items_total\": 11, \"state\": \"IN_PROGRESS\", \"size_left\": 0, \"details\": {\"tree_file\": {\"num_success\": 3, \"size_total\": 0, \"items_left\": 0, \"items_total\": 3, \"size_left\": 0, \"num_error\": 0}, \"rpm\": {\"num_success\": 8, \"size_total\": 17872, \"items_left\": 0, \"items_total\": 8, \"size_left\": 0, \"num_error\": 0}, \"delta_rpm\": {\"num_success\": 0, \"size_total\": 0, \"items_left\": 0, \"items_total\": 0, \"size_left\": 0, \"num_error\": 0}, \"file\": {\"num_success\": 0, \"size_total\": 0, \"items_left\": 0, \"items_total\": 0, \"size_left\": 0, \"num_error\": 0}}, \"error_details\": [], \"num_error\": 0}, \"comps\": {\"state\": \"NOT_STARTED\"}, \"errata\": {\"state\": \"NOT_STARTED\"}, \"metadata\": {\"state\": \"FINISHED\"}}}, \"call_request_group_id\": \"bd4feb35-7c83-4dc5-b98f-3cfb5bcd6e40\", \"call_request_id\": \"56a1135e-8be8-46c8-b6b7-b9517ee7db0d\", \"principal_login\": \"admin\", \"response\": \"accepted\", \"result\": null}"
    http_version: 
  recorded_at: Mon, 14 Jan 2013 16:07:12 GMT
- request: 
    method: get
    uri: https://kafka.usersys.redhat.com/pulp/api/v2/tasks/56a1135e-8be8-46c8-b6b7-b9517ee7db0d/
    body: 
      string: ""
    headers: 
      Accept: 
      - application/json
      Pulp-User: 
      - admin
      Authorization: 
      - OAuth oauth_consumer_key="katello", oauth_nonce="rU8kuNwkIqGHT2ovVxVkEhi73y7IhrKmSunO9AnwVTM", oauth_signature="wKIpVSiq2KnYwkEauntrec%2BZjM4%3D", oauth_signature_method="HMAC-SHA1", oauth_timestamp="1358179633", oauth_version="1.0"
      Accept-Encoding: 
      - gzip, deflate
      Content-Type: 
      - application/json
  response: 
    status: 
      code: 200
      message: OK
    headers: 
      Server: 
      - Apache/2.2.22 (Fedora)
      Date: 
      - Mon, 14 Jan 2013 16:07:13 GMT
      Content-Length: 
      - "1469"
      Content-Type: 
      - application/json
    body: 
      string: "{\"task_group_id\": \"bd4feb35-7c83-4dc5-b98f-3cfb5bcd6e40\", \"exception\": null, \"traceback\": null, \"_href\": \"/pulp/api/v2/tasks/56a1135e-8be8-46c8-b6b7-b9517ee7db0d/\", \"task_id\": \"56a1135e-8be8-46c8-b6b7-b9517ee7db0d\", \"call_request_tags\": [\"pulp:repository:1\", \"pulp:action:sync\"], \"reasons\": [], \"start_time\": \"2013-01-14T16:07:11Z\", \"tags\": [\"pulp:repository:1\", \"pulp:action:sync\"], \"state\": \"finished\", \"finish_time\": \"2013-01-14T16:07:13Z\", \"dependency_failures\": {}, \"schedule_id\": null, \"progress\": {\"yum_importer\": {\"content\": {\"num_success\": 11, \"size_total\": 17872, \"items_left\": 0, \"items_total\": 11, \"state\": \"FINISHED\", \"size_left\": 0, \"details\": {\"tree_file\": {\"num_success\": 3, \"size_total\": 0, \"items_left\": 0, \"items_total\": 3, \"size_left\": 0, \"num_error\": 0}, \"rpm\": {\"num_success\": 8, \"size_total\": 17872, \"items_left\": 0, \"items_total\": 8, \"size_left\": 0, \"num_error\": 0}, \"delta_rpm\": {\"num_success\": 0, \"size_total\": 0, \"items_left\": 0, \"items_total\": 0, \"size_left\": 0, \"num_error\": 0}, \"file\": {\"num_success\": 0, \"size_total\": 0, \"items_left\": 0, \"items_total\": 0, \"size_left\": 0, \"num_error\": 0}}, \"error_details\": [], \"num_error\": 0}, \"comps\": {\"state\": \"FINISHED\"}, \"errata\": {\"state\": \"FINISHED\", \"num_errata\": 2}, \"metadata\": {\"state\": \"FINISHED\"}}}, \"call_request_group_id\": \"bd4feb35-7c83-4dc5-b98f-3cfb5bcd6e40\", \"call_request_id\": \"56a1135e-8be8-46c8-b6b7-b9517ee7db0d\", \"principal_login\": \"admin\", \"response\": \"accepted\", \"result\": null}"
    http_version: 
  recorded_at: Mon, 14 Jan 2013 16:07:13 GMT
- request: 
    method: get
    uri: https://kafka.usersys.redhat.com/pulp/api/v2/tasks/
    body: 
      string: ""
    headers: 
      Accept: 
      - application/json
      Pulp-User: 
      - admin
      Authorization: 
      - OAuth oauth_consumer_key="katello", oauth_nonce="3VUK13QyfZ3M5f6CSuuj3zirbNtQ3EuaJVdx8qLsk", oauth_signature="T9NmQYa4nS3wgylraCPMgpKPDaM%3D", oauth_signature_method="HMAC-SHA1", oauth_timestamp="1358179643", oauth_version="1.0"
      Accept-Encoding: 
      - gzip, deflate
      Content-Type: 
      - application/json
  response: 
    status: 
      code: 200
      message: OK
    headers: 
      Server: 
      - Apache/2.2.22 (Fedora)
      Date: 
      - Mon, 14 Jan 2013 16:07:23 GMT
      Content-Length: 
      - "18763"
      Content-Type: 
      - application/json
    body: 
      string: "[{\"task_group_id\": null, \"exception\": null, \"traceback\": null, \"task_id\": \"9c733537-40e8-4131-ac9c-4a9b320ac210\", \"call_request_tags\": [\"pulp:repository:1\", \"pulp:action:create\"], \"reasons\": [], \"start_time\": \"2013-01-14T16:07:06Z\", \"tags\": [\"pulp:repository:1\", \"pulp:action:create\"], \"state\": \"finished\", \"finish_time\": \"2013-01-14T16:07:06Z\", \"dependency_failures\": {}, \"schedule_id\": null, \"progress\": {}, \"call_request_group_id\": null, \"call_request_id\": \"9c733537-40e8-4131-ac9c-4a9b320ac210\", \"principal_login\": \"admin\", \"response\": \"accepted\", \"result\": {\"scratchpad\": {}, \"display_name\": \"Fedora 17 x86_64\", \"description\": null, \"_ns\": \"repos\", \"notes\": {}, \"content_unit_count\": 0, \"_id\": {\"$oid\": \"50f42d2a196cbe47d70013ce\"}, \"id\": \"1\", \"_href\": \"/pulp/api/v2/repositories/1/\"}}, {\"task_group_id\": \"9ce99d55-2408-47e8-8878-a3b31a712c6a\", \"exception\": null, \"traceback\": null, \"task_id\": \"ac716f58-89f6-4b1c-a87b-2c97de92b41c\", \"call_request_tags\": [\"pulp:repository:1\", \"pulp:action:sync\"], \"reasons\": [], \"start_time\": \"2013-01-14T16:07:07Z\", \"tags\": [\"pulp:repository:1\", \"pulp:action:sync\"], \"state\": \"finished\", \"finish_time\": \"2013-01-14T16:07:08Z\", \"dependency_failures\": {}, \"schedule_id\": null, \"progress\": {\"yum_importer\": {\"content\": {\"num_success\": 11, \"size_total\": 17872, \"items_left\": 0, \"items_total\": 11, \"state\": \"FINISHED\", \"size_left\": 0, \"details\": {\"tree_file\": {\"num_success\": 3, \"size_total\": 0, \"items_left\": 0, \"items_total\": 3, \"size_left\": 0, \"num_error\": 0}, \"rpm\": {\"num_success\": 8, \"size_total\": 17872, \"items_left\": 0, \"items_total\": 8, \"size_left\": 0, \"num_error\": 0}, \"delta_rpm\": {\"num_success\": 0, \"size_total\": 0, \"items_left\": 0, \"items_total\": 0, \"size_left\": 0, \"num_error\": 0}, \"file\": {\"num_success\": 0, \"size_total\": 0, \"items_left\": 0, \"items_total\": 0, \"size_left\": 0, \"num_error\": 0}}, \"error_details\": [], \"num_error\": 0}, \"comps\": {\"state\": \"FINISHED\"}, \"errata\": {\"state\": \"FINISHED\", \"num_errata\": 2}, \"metadata\": {\"state\": \"FINISHED\"}}}, \"call_request_group_id\": \"9ce99d55-2408-47e8-8878-a3b31a712c6a\", \"call_request_id\": \"ac716f58-89f6-4b1c-a87b-2c97de92b41c\", \"principal_login\": \"admin\", \"response\": \"accepted\", \"result\": null}, {\"task_group_id\": null, \"exception\": null, \"traceback\": null, \"task_id\": \"41e3b4b1-ce1e-48cb-8509-c6fa767a412c\", \"call_request_tags\": [\"pulp:consumer:010E99C0-3276-11E2-81C1-0800200C9A66\", \"pulp:action:create\"], \"reasons\": [], \"start_time\": \"2013-01-14T16:07:09Z\", \"tags\": [\"pulp:consumer:010E99C0-3276-11E2-81C1-0800200C9A66\", \"pulp:action:create\"], \"state\": \"finished\", \"finish_time\": \"2013-01-14T16:07:09Z\", \"dependency_failures\": {}, \"schedule_id\": null, \"progress\": {}, \"call_request_group_id\": null, \"call_request_id\": \"41e3b4b1-ce1e-48cb-8509-c6fa767a412c\", \"principal_login\": \"admin\", \"response\": \"accepted\", \"result\": \"****\"}, {\"task_group_id\": \"69d31296-5c23-41f0-9867-f33f5330e1a7\", \"exception\": null, \"traceback\": null, \"task_id\": \"4156a71e-357e-4492-8279-2bb0378d33ce\", \"call_request_tags\": [\"pulp:consumer:010E99C0-3276-11E2-81C1-0800200C9A66\", \"pulp:repository:1\", \"pulp:repository_distributor:1\", \"pulp:action:bind\"], \"reasons\": [], \"start_time\": \"2013-01-14T16:07:10Z\", \"tags\": [\"pulp:consumer:010E99C0-3276-11E2-81C1-0800200C9A66\", \"pulp:repository:1\", \"pulp:repository_distributor:1\", \"pulp:action:bind\"], \"state\": \"finished\", \"finish_time\": \"2013-01-14T16:07:10Z\", \"dependency_failures\": {}, \"schedule_id\": null, \"progress\": {}, \"call_request_group_id\": \"69d31296-5c23-41f0-9867-f33f5330e1a7\", \"call_request_id\": \"4156a71e-357e-4492-8279-2bb0378d33ce\", \"principal_login\": \"admin\", \"response\": \"accepted\", \"result\": {\"repo_id\": \"1\", \"consumer_actions\": [], \"_ns\": \"consumer_bindings\", \"distributor_id\": \"1\", \"consumer_id\": \"010E99C0-3276-11E2-81C1-0800200C9A66\", \"deleted\": false, \"_id\": {\"$oid\": \"50f42d2e196cbe47d7001410\"}, \"id\": \"50f42d2e196cbe47d7001410\"}}, {\"task_group_id\": \"a5fcc2de-87a3-45d3-9bcf-9a3d57615272\", \"exception\": null, \"traceback\": null, \"task_id\": \"d3097869-5bd2-4c93-bc16-9744a9c67b3c\", \"call_request_tags\": [\"pulp:repository:1\", \"pulp:action:delete\"], \"reasons\": [], \"start_time\": \"2013-01-14T16:07:10Z\", \"tags\": [\"pulp:repository:1\", \"pulp:action:delete\"], \"state\": \"finished\", \"finish_time\": \"2013-01-14T16:07:10Z\", \"dependency_failures\": {}, \"schedule_id\": null, \"progress\": {}, \"call_request_group_id\": \"a5fcc2de-87a3-45d3-9bcf-9a3d57615272\", \"call_request_id\": \"d3097869-5bd2-4c93-bc16-9744a9c67b3c\", \"principal_login\": \"admin\", \"response\": \"accepted\", \"result\": null}, {\"task_group_id\": \"a5fcc2de-87a3-45d3-9bcf-9a3d57615272\", \"exception\": null, \"traceback\": null, \"task_id\": \"5843bc25-6ba7-44ea-af55-afcef37a410a\", \"call_request_tags\": [\"pulp:consumer:010E99C0-3276-11E2-81C1-0800200C9A66\", \"pulp:repository:1\", \"pulp:repository_distributor:1\", \"pulp:action:unbind\"], \"reasons\": [], \"start_time\": \"2013-01-14T16:07:10Z\", \"tags\": [\"pulp:consumer:010E99C0-3276-11E2-81C1-0800200C9A66\", \"pulp:repository:1\", \"pulp:repository_distributor:1\", \"pulp:action:unbind\"], \"state\": \"finished\", \"finish_time\": \"2013-01-14T16:07:10Z\", \"dependency_failures\": {}, \"schedule_id\": null, \"progress\": {}, \"call_request_group_id\": \"a5fcc2de-87a3-45d3-9bcf-9a3d57615272\", \"call_request_id\": \"5843bc25-6ba7-44ea-af55-afcef37a410a\", \"principal_login\": \"admin\", \"response\": \"accepted\", \"result\": {\"_id\": {\"$oid\": \"50f42d2e196cbe47d7001410\"}, \"consumer_actions\": [{\"status\": \"pending\", \"action\": \"bind\", \"id\": \"937e99e8-8885-40e9-890b-941157a42361\", \"timestamp\": 1358179630.698341}], \"_ns\": \"consumer_bindings\", \"consumer_id\": \"010E99C0-3276-11E2-81C1-0800200C9A66\", \"deleted\": false, \"repo_id\": \"1\", \"distributor_id\": \"1\", \"id\": \"50f42d2e196cbe47d7001410\"}}, {\"task_group_id\": null, \"exception\": null, \"traceback\": null, \"task_id\": \"3ffb3e6f-6667-4cc8-bda0-a68ad0e5b7b7\", \"call_request_tags\": [\"pulp:repository:1\", \"pulp:action:create\"], \"reasons\": [], \"start_time\": \"2013-01-14T16:07:11Z\", \"tags\": [\"pulp:repository:1\", \"pulp:action:create\"], \"state\": \"finished\", \"finish_time\": \"2013-01-14T16:07:11Z\", \"dependency_failures\": {}, \"schedule_id\": null, \"progress\": {}, \"call_request_group_id\": null, \"call_request_id\": \"3ffb3e6f-6667-4cc8-bda0-a68ad0e5b7b7\", \"principal_login\": \"admin\", \"response\": \"accepted\", \"result\": {\"scratchpad\": {}, \"display_name\": \"Fedora 17 x86_64\", \"description\": null, \"_ns\": \"repos\", \"notes\": {}, \"content_unit_count\": 0, \"_id\": {\"$oid\": \"50f42d2f196cbe47d700143e\"}, \"id\": \"1\", \"_href\": \"/pulp/api/v2/repositories/1/\"}}, {\"task_group_id\": \"69d31296-5c23-41f0-9867-f33f5330e1a7\", \"exception\": [\"RequestTimeout: ('2e8aef7c-33c1-4ed6-b7a4-481faaec6daa', 0)\\n\"], \"traceback\": \"Traceback (most recent call last):\\n\\n  File \\\"/usr/lib/python2.7/site-packages/gofer/rmi/async.py\\\", line 451, in process\\n    raise RequestTimeout(sn, je.idx)\\n\\nRequestTimeout: ('2e8aef7c-33c1-4ed6-b7a4-481faaec6daa', 0)\\n\", \"task_id\": \"937e99e8-8885-40e9-890b-941157a42361\", \"call_request_tags\": [\"pulp:consumer:010E99C0-3276-11E2-81C1-0800200C9A66\", \"pulp:repository:1\", \"pulp:repository_distributor:1\", \"pulp:action:agent_bind\"], \"reasons\": [], \"start_time\": \"2013-01-14T16:07:10Z\", \"tags\": [\"pulp:consumer:010E99C0-3276-11E2-81C1-0800200C9A66\", \"pulp:repository:1\", \"pulp:repository_distributor:1\", \"pulp:action:agent_bind\"], \"state\": \"error\", \"finish_time\": \"2013-01-14T16:07:12Z\", \"dependency_failures\": {}, \"schedule_id\": null, \"progress\": {}, \"call_request_group_id\": \"69d31296-5c23-41f0-9867-f33f5330e1a7\", \"call_request_id\": \"937e99e8-8885-40e9-890b-941157a42361\", \"principal_login\": \"admin\", \"response\": \"accepted\", \"result\": null}, {\"task_group_id\": \"a5fcc2de-87a3-45d3-9bcf-9a3d57615272\", \"exception\": [\"RequestTimeout: ('1a689f2f-09df-4ecb-863e-3c4b6b88aeac', 0)\\n\"], \"traceback\": \"Traceback (most recent call last):\\n\\n  File \\\"/usr/lib/python2.7/site-packages/gofer/rmi/async.py\\\", line 451, in process\\n    raise RequestTimeout(sn, je.idx)\\n\\nRequestTimeout: ('1a689f2f-09df-4ecb-863e-3c4b6b88aeac', 0)\\n\", \"task_id\": \"138771b7-33dd-4c13-a023-f9a3f500cf10\", \"call_request_tags\": [\"pulp:consumer:010E99C0-3276-11E2-81C1-0800200C9A66\", \"pulp:repository:1\", \"pulp:repository_distributor:1\", \"pulp:action:agent_unbind\"], \"reasons\": [], \"start_time\": \"2013-01-14T16:07:11Z\", \"tags\": [\"pulp:consumer:010E99C0-3276-11E2-81C1-0800200C9A66\", \"pulp:repository:1\", \"pulp:repository_distributor:1\", \"pulp:action:agent_unbind\"], \"state\": \"error\", \"finish_time\": \"2013-01-14T16:07:12Z\", \"dependency_failures\": {}, \"schedule_id\": null, \"progress\": {}, \"call_request_group_id\": \"a5fcc2de-87a3-45d3-9bcf-9a3d57615272\", \"call_request_id\": \"138771b7-33dd-4c13-a023-f9a3f500cf10\", \"principal_login\": \"admin\", \"response\": \"accepted\", \"result\": null}, {\"task_group_id\": \"a5fcc2de-87a3-45d3-9bcf-9a3d57615272\", \"exception\": [\"Exception: outstanding actions, not deleted\\n\"], \"traceback\": [\"  File \\\"/usr/lib/python2.7/site-packages/pulp/server/dispatch/task.py\\\", line 123, in _run\\n    result = call(*args, **kwargs)\\n\", \"  File \\\"/usr/lib/python2.7/site-packages/pulp/server/managers/consumer/bind.py\\\", line 273, in delete\\n    raise Exception, 'outstanding actions, not deleted'\\n\"], \"task_id\": \"9d902f7f-82d3-4597-90cc-aa0551e2cb5d\", \"call_request_tags\": [\"pulp:consumer:010E99C0-3276-11E2-81C1-0800200C9A66\", \"pulp:repository:1\", \"pulp:repository_distributor:1\", \"pulp:action:delete_binding\"], \"reasons\": [], \"start_time\": \"2013-01-14T16:07:12Z\", \"tags\": [\"pulp:consumer:010E99C0-3276-11E2-81C1-0800200C9A66\", \"pulp:repository:1\", \"pulp:repository_distributor:1\", \"pulp:action:delete_binding\"], \"state\": \"error\", \"finish_time\": \"2013-01-14T16:07:12Z\", \"dependency_failures\": {}, \"schedule_id\": null, \"progress\": {}, \"call_request_group_id\": \"a5fcc2de-87a3-45d3-9bcf-9a3d57615272\", \"call_request_id\": \"9d902f7f-82d3-4597-90cc-aa0551e2cb5d\", \"principal_login\": \"admin\", \"response\": \"accepted\", \"result\": null}, {\"task_group_id\": null, \"exception\": null, \"traceback\": null, \"task_id\": \"34013a21-03d8-457e-adfd-e16eb1d37c92\", \"call_request_tags\": [\"pulp:consumer:010E99C0-3276-11E2-81C1-0800200C9A66\", \"pulp:action:delete\"], \"reasons\": [{\"operation\": \"read\", \"resource_type\": \"consumer\", \"resource_id\": \"010E99C0-3276-11E2-81C1-0800200C9A66\"}], \"start_time\": \"2013-01-14T16:07:12Z\", \"tags\": [\"pulp:consumer:010E99C0-3276-11E2-81C1-0800200C9A66\", \"pulp:action:delete\"], \"state\": \"finished\", \"finish_time\": \"2013-01-14T16:07:12Z\", \"dependency_failures\": {}, \"schedule_id\": null, \"progress\": {}, \"call_request_group_id\": null, \"call_request_id\": \"34013a21-03d8-457e-adfd-e16eb1d37c92\", \"principal_login\": \"admin\", \"response\": \"postponed\", \"result\": null}, {\"task_group_id\": \"bd4feb35-7c83-4dc5-b98f-3cfb5bcd6e40\", \"exception\": null, \"traceback\": null, \"task_id\": \"56a1135e-8be8-46c8-b6b7-b9517ee7db0d\", \"call_request_tags\": [\"pulp:repository:1\", \"pulp:action:sync\"], \"reasons\": [], \"start_time\": \"2013-01-14T16:07:11Z\", \"tags\": [\"pulp:repository:1\", \"pulp:action:sync\"], \"state\": \"finished\", \"finish_time\": \"2013-01-14T16:07:13Z\", \"dependency_failures\": {}, \"schedule_id\": null, \"progress\": {\"yum_importer\": {\"content\": {\"num_success\": 11, \"size_total\": 17872, \"items_left\": 0, \"items_total\": 11, \"state\": \"FINISHED\", \"size_left\": 0, \"details\": {\"tree_file\": {\"num_success\": 3, \"size_total\": 0, \"items_left\": 0, \"items_total\": 3, \"size_left\": 0, \"num_error\": 0}, \"rpm\": {\"num_success\": 8, \"size_total\": 17872, \"items_left\": 0, \"items_total\": 8, \"size_left\": 0, \"num_error\": 0}, \"delta_rpm\": {\"num_success\": 0, \"size_total\": 0, \"items_left\": 0, \"items_total\": 0, \"size_left\": 0, \"num_error\": 0}, \"file\": {\"num_success\": 0, \"size_total\": 0, \"items_left\": 0, \"items_total\": 0, \"size_left\": 0, \"num_error\": 0}}, \"error_details\": [], \"num_error\": 0}, \"comps\": {\"state\": \"FINISHED\"}, \"errata\": {\"state\": \"FINISHED\", \"num_errata\": 2}, \"metadata\": {\"state\": \"FINISHED\"}}}, \"call_request_group_id\": \"bd4feb35-7c83-4dc5-b98f-3cfb5bcd6e40\", \"call_request_id\": \"56a1135e-8be8-46c8-b6b7-b9517ee7db0d\", \"principal_login\": \"admin\", \"response\": \"accepted\", \"result\": null}, {\"task_group_id\": null, \"exception\": null, \"traceback\": null, \"task_id\": \"9a2fe99d-25d0-4d52-868f-30e3b8c88719\", \"call_request_tags\": [\"pulp:consumer:010E99C0-3276-11E2-81C1-0800200C9A66\", \"pulp:action:create\"], \"reasons\": [], \"start_time\": \"2013-01-14T16:07:14Z\", \"tags\": [\"pulp:consumer:010E99C0-3276-11E2-81C1-0800200C9A66\", \"pulp:action:create\"], \"state\": \"finished\", \"finish_time\": \"2013-01-14T16:07:14Z\", \"dependency_failures\": {}, \"schedule_id\": null, \"progress\": {}, \"call_request_group_id\": null, \"call_request_id\": \"9a2fe99d-25d0-4d52-868f-30e3b8c88719\", \"principal_login\": \"admin\", \"response\": \"accepted\", \"result\": \"****\"}, {\"task_group_id\": null, \"exception\": [\"PulpDataException: Pulp exception occurred: PulpDataException\\n\"], \"traceback\": [\"  File \\\"/usr/lib/python2.7/site-packages/pulp/server/dispatch/task.py\\\", line 276, in _run\\n    result = call(*args, **kwargs)\\n\", \"  File \\\"/usr/lib/python2.7/site-packages/pulp/server/managers/consumer/agent.py\\\", line 143, in install_content\\n    conduit)\\n\", \"  File \\\"/usr/lib/python2.7/site-packages/pulp/server/managers/consumer/agent.py\\\", line 221, in __invoke_plugin\\n    raise PulpDataException(e.units, e.message)\\n\"], \"task_id\": \"940d0549-8317-4649-897e-208adeb17215\", \"call_request_tags\": [\"pulp:consumer:010E99C0-3276-11E2-81C1-0800200C9A66\", \"pulp:action:unit_install\"], \"reasons\": [], \"start_time\": \"2013-01-14T16:07:23Z\", \"tags\": [\"pulp:consumer:010E99C0-3276-11E2-81C1-0800200C9A66\", \"pulp:action:unit_install\"], \"state\": \"error\", \"finish_time\": \"2013-01-14T16:07:23Z\", \"dependency_failures\": {}, \"schedule_id\": null, \"progress\": {}, \"call_request_group_id\": null, \"call_request_id\": \"940d0549-8317-4649-897e-208adeb17215\", \"principal_login\": \"admin\", \"response\": \"accepted\", \"result\": null}, {\"task_group_id\": null, \"exception\": null, \"traceback\": null, \"task_id\": \"6a6ced93-d37d-48b0-bdbd-c24c9e138b12\", \"call_request_tags\": [\"pulp:consumer:010E99C0-3276-11E2-81C1-0800200C9A66\", \"pulp:action:unit_install\"], \"reasons\": [], \"start_time\": \"2013-01-14T16:07:15Z\", \"tags\": [\"pulp:consumer:010E99C0-3276-11E2-81C1-0800200C9A66\", \"pulp:action:unit_install\"], \"state\": \"running\", \"finish_time\": null, \"dependency_failures\": {}, \"schedule_id\": null, \"progress\": {}, \"call_request_group_id\": null, \"call_request_id\": \"6a6ced93-d37d-48b0-bdbd-c24c9e138b12\", \"principal_login\": \"admin\", \"response\": \"accepted\", \"result\": null}, {\"task_group_id\": null, \"exception\": null, \"traceback\": null, \"task_id\": \"de4d3860-fc6f-45c7-9951-f19e6fcb0150\", \"call_request_tags\": [\"pulp:consumer:010E99C0-3276-11E2-81C1-0800200C9A66\", \"pulp:action:unit_uninstall\"], \"reasons\": [], \"start_time\": \"2013-01-14T16:07:16Z\", \"tags\": [\"pulp:consumer:010E99C0-3276-11E2-81C1-0800200C9A66\", \"pulp:action:unit_uninstall\"], \"state\": \"running\", \"finish_time\": null, \"dependency_failures\": {}, \"schedule_id\": null, \"progress\": {}, \"call_request_group_id\": null, \"call_request_id\": \"de4d3860-fc6f-45c7-9951-f19e6fcb0150\", \"principal_login\": \"admin\", \"response\": \"accepted\", \"result\": null}, {\"task_group_id\": null, \"exception\": null, \"traceback\": null, \"task_id\": \"134a32af-71c8-4390-9485-a10e2a4bc05d\", \"call_request_tags\": [\"pulp:consumer:010E99C0-3276-11E2-81C1-0800200C9A66\", \"pulp:action:unit_install\"], \"reasons\": [], \"start_time\": \"2013-01-14T16:07:17Z\", \"tags\": [\"pulp:consumer:010E99C0-3276-11E2-81C1-0800200C9A66\", \"pulp:action:unit_install\"], \"state\": \"running\", \"finish_time\": null, \"dependency_failures\": {}, \"schedule_id\": null, \"progress\": {}, \"call_request_group_id\": null, \"call_request_id\": \"134a32af-71c8-4390-9485-a10e2a4bc05d\", \"principal_login\": \"admin\", \"response\": \"accepted\", \"result\": null}, {\"task_group_id\": null, \"exception\": null, \"traceback\": null, \"task_id\": \"82ae2288-edfb-4660-9411-c08448a69289\", \"call_request_tags\": [\"pulp:consumer:010E99C0-3276-11E2-81C1-0800200C9A66\", \"pulp:action:unit_install\"], \"reasons\": [], \"start_time\": \"2013-01-14T16:07:18Z\", \"tags\": [\"pulp:consumer:010E99C0-3276-11E2-81C1-0800200C9A66\", \"pulp:action:unit_install\"], \"state\": \"running\", \"finish_time\": null, \"dependency_failures\": {}, \"schedule_id\": null, \"progress\": {}, \"call_request_group_id\": null, \"call_request_id\": \"82ae2288-edfb-4660-9411-c08448a69289\", \"principal_login\": \"admin\", \"response\": \"accepted\", \"result\": null}, {\"task_group_id\": null, \"exception\": null, \"traceback\": null, \"task_id\": \"73ab9547-08ff-4321-8edd-aaf0d7ee8263\", \"call_request_tags\": [\"pulp:consumer:010E99C0-3276-11E2-81C1-0800200C9A66\", \"pulp:action:unit_install\"], \"reasons\": [], \"start_time\": \"2013-01-14T16:07:19Z\", \"tags\": [\"pulp:consumer:010E99C0-3276-11E2-81C1-0800200C9A66\", \"pulp:action:unit_install\"], \"state\": \"running\", \"finish_time\": null, \"dependency_failures\": {}, \"schedule_id\": null, \"progress\": {}, \"call_request_group_id\": null, \"call_request_id\": \"73ab9547-08ff-4321-8edd-aaf0d7ee8263\", \"principal_login\": \"admin\", \"response\": \"accepted\", \"result\": null}, {\"task_group_id\": null, \"exception\": null, \"traceback\": null, \"task_id\": \"85d59a03-442c-4c12-9497-e9bbde683123\", \"call_request_tags\": [\"pulp:consumer:010E99C0-3276-11E2-81C1-0800200C9A66\", \"pulp:action:unit_update\"], \"reasons\": [], \"start_time\": \"2013-01-14T16:07:20Z\", \"tags\": [\"pulp:consumer:010E99C0-3276-11E2-81C1-0800200C9A66\", \"pulp:action:unit_update\"], \"state\": \"running\", \"finish_time\": null, \"dependency_failures\": {}, \"schedule_id\": null, \"progress\": {}, \"call_request_group_id\": null, \"call_request_id\": \"85d59a03-442c-4c12-9497-e9bbde683123\", \"principal_login\": \"admin\", \"response\": \"accepted\", \"result\": null}, {\"task_group_id\": null, \"exception\": null, \"traceback\": null, \"task_id\": \"009464a9-cbcc-490d-abfa-214e570ab19a\", \"call_request_tags\": [\"pulp:consumer:010E99C0-3276-11E2-81C1-0800200C9A66\", \"pulp:action:unit_install\"], \"reasons\": [], \"start_time\": \"2013-01-14T16:07:20Z\", \"tags\": [\"pulp:consumer:010E99C0-3276-11E2-81C1-0800200C9A66\", \"pulp:action:unit_install\"], \"state\": \"running\", \"finish_time\": null, \"dependency_failures\": {}, \"schedule_id\": null, \"progress\": {}, \"call_request_group_id\": null, \"call_request_id\": \"009464a9-cbcc-490d-abfa-214e570ab19a\", \"principal_login\": \"admin\", \"response\": \"accepted\", \"result\": null}, {\"task_group_id\": null, \"exception\": null, \"traceback\": null, \"task_id\": \"e641edcc-6786-4c7a-962f-0b5ed56eb5bb\", \"call_request_tags\": [\"pulp:consumer:010E99C0-3276-11E2-81C1-0800200C9A66\", \"pulp:action:unit_uninstall\"], \"reasons\": [], \"start_time\": \"2013-01-14T16:07:21Z\", \"tags\": [\"pulp:consumer:010E99C0-3276-11E2-81C1-0800200C9A66\", \"pulp:action:unit_uninstall\"], \"state\": \"running\", \"finish_time\": null, \"dependency_failures\": {}, \"schedule_id\": null, \"progress\": {}, \"call_request_group_id\": null, \"call_request_id\": \"e641edcc-6786-4c7a-962f-0b5ed56eb5bb\", \"principal_login\": \"admin\", \"response\": \"accepted\", \"result\": null}]"
    http_version: 
  recorded_at: Mon, 14 Jan 2013 16:07:23 GMT
- request: 
    method: get
    uri: https://kafka.usersys.redhat.com/pulp/api/v2/tasks/f48be579-0558-49ca-8e76-8c310d3ef8f6/
    body: 
      string: ""
    headers: 
      Accept: 
      - application/json
      Pulp-User: 
      - admin
      Authorization: 
      - OAuth oauth_consumer_key="katello", oauth_nonce="DRiZdL2vTSFlzHlURUmRDCzjQSwaPZ2z6jzVT2t1EeE", oauth_signature="GsDSBJXNH0JwIw8xxl%2FUwm6xtPI%3D", oauth_signature_method="HMAC-SHA1", oauth_timestamp="1358179658", oauth_version="1.0"
      Accept-Encoding: 
      - gzip, deflate
      Content-Type: 
      - application/json
  response: 
    status: 
      code: 200
      message: OK
    headers: 
      Server: 
      - Apache/2.2.22 (Fedora)
      Date: 
      - Mon, 14 Jan 2013 16:07:38 GMT
      Content-Length: 
      - "842"
      Content-Type: 
      - application/json
    body: 
      string: "{\"task_group_id\": \"1b526f2a-f8a6-4fb3-baa5-f2130e5e379e\", \"exception\": null, \"traceback\": null, \"_href\": \"/pulp/api/v2/tasks/f48be579-0558-49ca-8e76-8c310d3ef8f6/\", \"task_id\": \"f48be579-0558-49ca-8e76-8c310d3ef8f6\", \"call_request_tags\": [\"pulp:repository:1\", \"pulp:action:sync\"], \"reasons\": [], \"start_time\": \"2013-01-14T16:07:38Z\", \"tags\": [\"pulp:repository:1\", \"pulp:action:sync\"], \"state\": \"running\", \"finish_time\": null, \"dependency_failures\": {}, \"schedule_id\": null, \"progress\": {\"yum_importer\": {\"content\": {\"state\": \"NOT_STARTED\"}, \"comps\": {\"state\": \"NOT_STARTED\"}, \"errata\": {\"state\": \"NOT_STARTED\"}, \"metadata\": {\"state\": \"IN_PROGRESS\"}}}, \"call_request_group_id\": \"1b526f2a-f8a6-4fb3-baa5-f2130e5e379e\", \"call_request_id\": \"f48be579-0558-49ca-8e76-8c310d3ef8f6\", \"principal_login\": \"admin\", \"response\": \"accepted\", \"result\": null}"
    http_version: 
  recorded_at: Mon, 14 Jan 2013 16:07:38 GMT
- request: 
    method: get
    uri: https://kafka.usersys.redhat.com/pulp/api/v2/tasks/f48be579-0558-49ca-8e76-8c310d3ef8f6/
    body: 
      string: ""
    headers: 
      Accept: 
      - application/json
      Pulp-User: 
      - admin
      Authorization: 
      - OAuth oauth_consumer_key="katello", oauth_nonce="XaeGl008bM8glOOQtv9EWzqvwxmFEwvdMC6tYiRDako", oauth_signature="7r8g0zsgw%2FiSCnrmJ5IqNjeSjQ8%3D", oauth_signature_method="HMAC-SHA1", oauth_timestamp="1358179658", oauth_version="1.0"
      Accept-Encoding: 
      - gzip, deflate
      Content-Type: 
      - application/json
  response: 
    status: 
      code: 200
      message: OK
    headers: 
      Server: 
      - Apache/2.2.22 (Fedora)
      Date: 
      - Mon, 14 Jan 2013 16:07:38 GMT
      Content-Length: 
      - "1442"
      Content-Type: 
      - application/json
    body: 
      string: "{\"task_group_id\": \"1b526f2a-f8a6-4fb3-baa5-f2130e5e379e\", \"exception\": null, \"traceback\": null, \"_href\": \"/pulp/api/v2/tasks/f48be579-0558-49ca-8e76-8c310d3ef8f6/\", \"task_id\": \"f48be579-0558-49ca-8e76-8c310d3ef8f6\", \"call_request_tags\": [\"pulp:repository:1\", \"pulp:action:sync\"], \"reasons\": [], \"start_time\": \"2013-01-14T16:07:38Z\", \"tags\": [\"pulp:repository:1\", \"pulp:action:sync\"], \"state\": \"running\", \"finish_time\": null, \"dependency_failures\": {}, \"schedule_id\": null, \"progress\": {\"yum_importer\": {\"content\": {\"num_success\": 11, \"size_total\": 17872, \"items_left\": 0, \"items_total\": 11, \"state\": \"IN_PROGRESS\", \"size_left\": 0, \"details\": {\"tree_file\": {\"num_success\": 3, \"size_total\": 0, \"items_left\": 0, \"items_total\": 3, \"size_left\": 0, \"num_error\": 0}, \"rpm\": {\"num_success\": 8, \"size_total\": 17872, \"items_left\": 0, \"items_total\": 8, \"size_left\": 0, \"num_error\": 0}, \"delta_rpm\": {\"num_success\": 0, \"size_total\": 0, \"items_left\": 0, \"items_total\": 0, \"size_left\": 0, \"num_error\": 0}, \"file\": {\"num_success\": 0, \"size_total\": 0, \"items_left\": 0, \"items_total\": 0, \"size_left\": 0, \"num_error\": 0}}, \"error_details\": [], \"num_error\": 0}, \"comps\": {\"state\": \"NOT_STARTED\"}, \"errata\": {\"state\": \"NOT_STARTED\"}, \"metadata\": {\"state\": \"FINISHED\"}}}, \"call_request_group_id\": \"1b526f2a-f8a6-4fb3-baa5-f2130e5e379e\", \"call_request_id\": \"f48be579-0558-49ca-8e76-8c310d3ef8f6\", \"principal_login\": \"admin\", \"response\": \"accepted\", \"result\": null}"
    http_version: 
  recorded_at: Mon, 14 Jan 2013 16:07:38 GMT
- request: 
    method: get
    uri: https://kafka.usersys.redhat.com/pulp/api/v2/tasks/f48be579-0558-49ca-8e76-8c310d3ef8f6/
    body: 
      string: ""
    headers: 
      Accept: 
      - application/json
      Pulp-User: 
      - admin
      Authorization: 
      - OAuth oauth_consumer_key="katello", oauth_nonce="nfHaYPxPCyuCbWk6NBVsQTGFkkfcH1rTVXM3NHpXbs", oauth_signature="8krRpGUfNlJUKA24KsAVHQAr1Ig%3D", oauth_signature_method="HMAC-SHA1", oauth_timestamp="1358179659", oauth_version="1.0"
      Accept-Encoding: 
      - gzip, deflate
      Content-Type: 
      - application/json
  response: 
    status: 
      code: 200
      message: OK
    headers: 
      Server: 
      - Apache/2.2.22 (Fedora)
      Date: 
      - Mon, 14 Jan 2013 16:07:39 GMT
      Content-Length: 
      - "1469"
      Content-Type: 
      - application/json
    body: 
      string: "{\"task_group_id\": \"1b526f2a-f8a6-4fb3-baa5-f2130e5e379e\", \"exception\": null, \"traceback\": null, \"_href\": \"/pulp/api/v2/tasks/f48be579-0558-49ca-8e76-8c310d3ef8f6/\", \"task_id\": \"f48be579-0558-49ca-8e76-8c310d3ef8f6\", \"call_request_tags\": [\"pulp:repository:1\", \"pulp:action:sync\"], \"reasons\": [], \"start_time\": \"2013-01-14T16:07:38Z\", \"tags\": [\"pulp:repository:1\", \"pulp:action:sync\"], \"state\": \"finished\", \"finish_time\": \"2013-01-14T16:07:39Z\", \"dependency_failures\": {}, \"schedule_id\": null, \"progress\": {\"yum_importer\": {\"content\": {\"num_success\": 11, \"size_total\": 17872, \"items_left\": 0, \"items_total\": 11, \"state\": \"FINISHED\", \"size_left\": 0, \"details\": {\"tree_file\": {\"num_success\": 3, \"size_total\": 0, \"items_left\": 0, \"items_total\": 3, \"size_left\": 0, \"num_error\": 0}, \"rpm\": {\"num_success\": 8, \"size_total\": 17872, \"items_left\": 0, \"items_total\": 8, \"size_left\": 0, \"num_error\": 0}, \"delta_rpm\": {\"num_success\": 0, \"size_total\": 0, \"items_left\": 0, \"items_total\": 0, \"size_left\": 0, \"num_error\": 0}, \"file\": {\"num_success\": 0, \"size_total\": 0, \"items_left\": 0, \"items_total\": 0, \"size_left\": 0, \"num_error\": 0}}, \"error_details\": [], \"num_error\": 0}, \"comps\": {\"state\": \"FINISHED\"}, \"errata\": {\"state\": \"FINISHED\", \"num_errata\": 2}, \"metadata\": {\"state\": \"FINISHED\"}}}, \"call_request_group_id\": \"1b526f2a-f8a6-4fb3-baa5-f2130e5e379e\", \"call_request_id\": \"f48be579-0558-49ca-8e76-8c310d3ef8f6\", \"principal_login\": \"admin\", \"response\": \"accepted\", \"result\": null}"
    http_version: 
  recorded_at: Mon, 14 Jan 2013 16:07:39 GMT
- request: 
    method: get
    uri: https://kafka.usersys.redhat.com/pulp/api/v2/tasks/997cd749-e610-4510-a4e0-6d6f56b13392/
    body: 
      string: ""
    headers: 
      Accept: 
      - application/json
      Pulp-User: 
      - admin
      Authorization: 
      - OAuth oauth_consumer_key="katello", oauth_nonce="KH4rGpINQbVD9GePwOKTLBduT9j4UudYFt1EBNYFyE", oauth_signature="IYmdKTVFY2glhfhioFqW40RHu8Q%3D", oauth_signature_method="HMAC-SHA1", oauth_timestamp="1358179661", oauth_version="1.0"
      Accept-Encoding: 
      - gzip, deflate
      Content-Type: 
      - application/json
  response: 
    status: 
      code: 200
      message: OK
    headers: 
      Server: 
      - Apache/2.2.22 (Fedora)
      Date: 
      - Mon, 14 Jan 2013 16:07:41 GMT
      Content-Length: 
      - "842"
      Content-Type: 
      - application/json
    body: 
      string: "{\"task_group_id\": \"0c4f81a6-82cb-4b0f-8bfd-ade49421ec91\", \"exception\": null, \"traceback\": null, \"_href\": \"/pulp/api/v2/tasks/997cd749-e610-4510-a4e0-6d6f56b13392/\", \"task_id\": \"997cd749-e610-4510-a4e0-6d6f56b13392\", \"call_request_tags\": [\"pulp:repository:1\", \"pulp:action:sync\"], \"reasons\": [], \"start_time\": \"2013-01-14T16:07:41Z\", \"tags\": [\"pulp:repository:1\", \"pulp:action:sync\"], \"state\": \"running\", \"finish_time\": null, \"dependency_failures\": {}, \"schedule_id\": null, \"progress\": {\"yum_importer\": {\"content\": {\"state\": \"NOT_STARTED\"}, \"comps\": {\"state\": \"NOT_STARTED\"}, \"errata\": {\"state\": \"NOT_STARTED\"}, \"metadata\": {\"state\": \"IN_PROGRESS\"}}}, \"call_request_group_id\": \"0c4f81a6-82cb-4b0f-8bfd-ade49421ec91\", \"call_request_id\": \"997cd749-e610-4510-a4e0-6d6f56b13392\", \"principal_login\": \"admin\", \"response\": \"accepted\", \"result\": null}"
    http_version: 
  recorded_at: Mon, 14 Jan 2013 16:07:42 GMT
- request: 
    method: get
    uri: https://kafka.usersys.redhat.com/pulp/api/v2/tasks/997cd749-e610-4510-a4e0-6d6f56b13392/
    body: 
      string: ""
    headers: 
      Accept: 
      - application/json
      Pulp-User: 
      - admin
      Authorization: 
      - OAuth oauth_consumer_key="katello", oauth_nonce="iUsvh424KVUvCzbS6vzEmIUbvqdggyAT5PiurqTRWh4", oauth_signature="SPq%2FB7DaT4fbcn%2BI4Gd2KWGcYsQ%3D", oauth_signature_method="HMAC-SHA1", oauth_timestamp="1358179662", oauth_version="1.0"
      Accept-Encoding: 
      - gzip, deflate
      Content-Type: 
      - application/json
  response: 
    status: 
      code: 200
      message: OK
    headers: 
      Server: 
      - Apache/2.2.22 (Fedora)
      Date: 
      - Mon, 14 Jan 2013 16:07:42 GMT
      Content-Length: 
      - "1442"
      Content-Type: 
      - application/json
    body: 
      string: "{\"task_group_id\": \"0c4f81a6-82cb-4b0f-8bfd-ade49421ec91\", \"exception\": null, \"traceback\": null, \"_href\": \"/pulp/api/v2/tasks/997cd749-e610-4510-a4e0-6d6f56b13392/\", \"task_id\": \"997cd749-e610-4510-a4e0-6d6f56b13392\", \"call_request_tags\": [\"pulp:repository:1\", \"pulp:action:sync\"], \"reasons\": [], \"start_time\": \"2013-01-14T16:07:41Z\", \"tags\": [\"pulp:repository:1\", \"pulp:action:sync\"], \"state\": \"running\", \"finish_time\": null, \"dependency_failures\": {}, \"schedule_id\": null, \"progress\": {\"yum_importer\": {\"content\": {\"num_success\": 11, \"size_total\": 17872, \"items_left\": 0, \"items_total\": 11, \"state\": \"IN_PROGRESS\", \"size_left\": 0, \"details\": {\"tree_file\": {\"num_success\": 3, \"size_total\": 0, \"items_left\": 0, \"items_total\": 3, \"size_left\": 0, \"num_error\": 0}, \"rpm\": {\"num_success\": 8, \"size_total\": 17872, \"items_left\": 0, \"items_total\": 8, \"size_left\": 0, \"num_error\": 0}, \"delta_rpm\": {\"num_success\": 0, \"size_total\": 0, \"items_left\": 0, \"items_total\": 0, \"size_left\": 0, \"num_error\": 0}, \"file\": {\"num_success\": 0, \"size_total\": 0, \"items_left\": 0, \"items_total\": 0, \"size_left\": 0, \"num_error\": 0}}, \"error_details\": [], \"num_error\": 0}, \"comps\": {\"state\": \"NOT_STARTED\"}, \"errata\": {\"state\": \"NOT_STARTED\"}, \"metadata\": {\"state\": \"FINISHED\"}}}, \"call_request_group_id\": \"0c4f81a6-82cb-4b0f-8bfd-ade49421ec91\", \"call_request_id\": \"997cd749-e610-4510-a4e0-6d6f56b13392\", \"principal_login\": \"admin\", \"response\": \"accepted\", \"result\": null}"
    http_version: 
  recorded_at: Mon, 14 Jan 2013 16:07:42 GMT
- request: 
    method: get
    uri: https://kafka.usersys.redhat.com/pulp/api/v2/tasks/997cd749-e610-4510-a4e0-6d6f56b13392/
    body: 
      string: ""
    headers: 
      Accept: 
      - application/json
      Pulp-User: 
      - admin
      Authorization: 
      - OAuth oauth_consumer_key="katello", oauth_nonce="rvTKgb94T37Tj6V2xIy7kHZ9HN9xlI9bZutC4Yns", oauth_signature="vMuhrXQMsUQVnr6V7XEzYR6M2ao%3D", oauth_signature_method="HMAC-SHA1", oauth_timestamp="1358179663", oauth_version="1.0"
      Accept-Encoding: 
      - gzip, deflate
      Content-Type: 
      - application/json
  response: 
    status: 
      code: 200
      message: OK
    headers: 
      Server: 
      - Apache/2.2.22 (Fedora)
      Date: 
      - Mon, 14 Jan 2013 16:07:43 GMT
      Content-Length: 
      - "1469"
      Content-Type: 
      - application/json
    body: 
      string: "{\"task_group_id\": \"0c4f81a6-82cb-4b0f-8bfd-ade49421ec91\", \"exception\": null, \"traceback\": null, \"_href\": \"/pulp/api/v2/tasks/997cd749-e610-4510-a4e0-6d6f56b13392/\", \"task_id\": \"997cd749-e610-4510-a4e0-6d6f56b13392\", \"call_request_tags\": [\"pulp:repository:1\", \"pulp:action:sync\"], \"reasons\": [], \"start_time\": \"2013-01-14T16:07:41Z\", \"tags\": [\"pulp:repository:1\", \"pulp:action:sync\"], \"state\": \"finished\", \"finish_time\": \"2013-01-14T16:07:42Z\", \"dependency_failures\": {}, \"schedule_id\": null, \"progress\": {\"yum_importer\": {\"content\": {\"num_success\": 11, \"size_total\": 17872, \"items_left\": 0, \"items_total\": 11, \"state\": \"FINISHED\", \"size_left\": 0, \"details\": {\"tree_file\": {\"num_success\": 3, \"size_total\": 0, \"items_left\": 0, \"items_total\": 3, \"size_left\": 0, \"num_error\": 0}, \"rpm\": {\"num_success\": 8, \"size_total\": 17872, \"items_left\": 0, \"items_total\": 8, \"size_left\": 0, \"num_error\": 0}, \"delta_rpm\": {\"num_success\": 0, \"size_total\": 0, \"items_left\": 0, \"items_total\": 0, \"size_left\": 0, \"num_error\": 0}, \"file\": {\"num_success\": 0, \"size_total\": 0, \"items_left\": 0, \"items_total\": 0, \"size_left\": 0, \"num_error\": 0}}, \"error_details\": [], \"num_error\": 0}, \"comps\": {\"state\": \"FINISHED\"}, \"errata\": {\"state\": \"FINISHED\", \"num_errata\": 2}, \"metadata\": {\"state\": \"FINISHED\"}}}, \"call_request_group_id\": \"0c4f81a6-82cb-4b0f-8bfd-ade49421ec91\", \"call_request_id\": \"997cd749-e610-4510-a4e0-6d6f56b13392\", \"principal_login\": \"admin\", \"response\": \"accepted\", \"result\": null}"
    http_version: 
  recorded_at: Mon, 14 Jan 2013 16:07:43 GMT
- request: 
    method: get
    uri: https://kafka.usersys.redhat.com/pulp/api/v2/tasks/a2181544-e5e2-44ad-9466-7b27943650cb/
    body: 
      string: ""
    headers: 
      Accept: 
      - application/json
      Pulp-User: 
      - admin
      Authorization: 
      - OAuth oauth_consumer_key="katello", oauth_nonce="5LtrdfykqwHMJxHzyGDbKx72TXCpXUEQCPbAvVSntM", oauth_signature="4GFCgrK5Qkz2wIMpPrAVpT3dKf8%3D", oauth_signature_method="HMAC-SHA1", oauth_timestamp="1358179665", oauth_version="1.0"
      Accept-Encoding: 
      - gzip, deflate
      Content-Type: 
      - application/json
  response: 
    status: 
      code: 200
      message: OK
    headers: 
      Server: 
      - Apache/2.2.22 (Fedora)
      Date: 
      - Mon, 14 Jan 2013 16:07:45 GMT
      Content-Length: 
      - "842"
      Content-Type: 
      - application/json
    body: 
      string: "{\"task_group_id\": \"8f21737d-1816-49b3-a5fd-925d73ea7cff\", \"exception\": null, \"traceback\": null, \"_href\": \"/pulp/api/v2/tasks/a2181544-e5e2-44ad-9466-7b27943650cb/\", \"task_id\": \"a2181544-e5e2-44ad-9466-7b27943650cb\", \"call_request_tags\": [\"pulp:repository:1\", \"pulp:action:sync\"], \"reasons\": [], \"start_time\": \"2013-01-14T16:07:45Z\", \"tags\": [\"pulp:repository:1\", \"pulp:action:sync\"], \"state\": \"running\", \"finish_time\": null, \"dependency_failures\": {}, \"schedule_id\": null, \"progress\": {\"yum_importer\": {\"content\": {\"state\": \"NOT_STARTED\"}, \"comps\": {\"state\": \"NOT_STARTED\"}, \"errata\": {\"state\": \"NOT_STARTED\"}, \"metadata\": {\"state\": \"IN_PROGRESS\"}}}, \"call_request_group_id\": \"8f21737d-1816-49b3-a5fd-925d73ea7cff\", \"call_request_id\": \"a2181544-e5e2-44ad-9466-7b27943650cb\", \"principal_login\": \"admin\", \"response\": \"accepted\", \"result\": null}"
    http_version: 
  recorded_at: Mon, 14 Jan 2013 16:07:45 GMT
- request: 
    method: get
    uri: https://kafka.usersys.redhat.com/pulp/api/v2/tasks/a2181544-e5e2-44ad-9466-7b27943650cb/
    body: 
      string: ""
    headers: 
      Accept: 
      - application/json
      Pulp-User: 
      - admin
      Authorization: 
      - OAuth oauth_consumer_key="katello", oauth_nonce="x4rHm0WK5d8WeN6YpPH4YMORQTbhe9zm19QAtphUBM", oauth_signature="FV9Yaprx6JTtOHijNJK5Ie6hMcQ%3D", oauth_signature_method="HMAC-SHA1", oauth_timestamp="1358179666", oauth_version="1.0"
      Accept-Encoding: 
      - gzip, deflate
      Content-Type: 
      - application/json
  response: 
    status: 
      code: 200
      message: OK
    headers: 
      Server: 
      - Apache/2.2.22 (Fedora)
      Date: 
      - Mon, 14 Jan 2013 16:07:46 GMT
      Content-Length: 
      - "1442"
      Content-Type: 
      - application/json
    body: 
      string: "{\"task_group_id\": \"8f21737d-1816-49b3-a5fd-925d73ea7cff\", \"exception\": null, \"traceback\": null, \"_href\": \"/pulp/api/v2/tasks/a2181544-e5e2-44ad-9466-7b27943650cb/\", \"task_id\": \"a2181544-e5e2-44ad-9466-7b27943650cb\", \"call_request_tags\": [\"pulp:repository:1\", \"pulp:action:sync\"], \"reasons\": [], \"start_time\": \"2013-01-14T16:07:45Z\", \"tags\": [\"pulp:repository:1\", \"pulp:action:sync\"], \"state\": \"running\", \"finish_time\": null, \"dependency_failures\": {}, \"schedule_id\": null, \"progress\": {\"yum_importer\": {\"content\": {\"num_success\": 11, \"size_total\": 17872, \"items_left\": 0, \"items_total\": 11, \"state\": \"IN_PROGRESS\", \"size_left\": 0, \"details\": {\"tree_file\": {\"num_success\": 3, \"size_total\": 0, \"items_left\": 0, \"items_total\": 3, \"size_left\": 0, \"num_error\": 0}, \"rpm\": {\"num_success\": 8, \"size_total\": 17872, \"items_left\": 0, \"items_total\": 8, \"size_left\": 0, \"num_error\": 0}, \"delta_rpm\": {\"num_success\": 0, \"size_total\": 0, \"items_left\": 0, \"items_total\": 0, \"size_left\": 0, \"num_error\": 0}, \"file\": {\"num_success\": 0, \"size_total\": 0, \"items_left\": 0, \"items_total\": 0, \"size_left\": 0, \"num_error\": 0}}, \"error_details\": [], \"num_error\": 0}, \"comps\": {\"state\": \"NOT_STARTED\"}, \"errata\": {\"state\": \"NOT_STARTED\"}, \"metadata\": {\"state\": \"FINISHED\"}}}, \"call_request_group_id\": \"8f21737d-1816-49b3-a5fd-925d73ea7cff\", \"call_request_id\": \"a2181544-e5e2-44ad-9466-7b27943650cb\", \"principal_login\": \"admin\", \"response\": \"accepted\", \"result\": null}"
    http_version: 
  recorded_at: Mon, 14 Jan 2013 16:07:46 GMT
- request: 
    method: get
    uri: https://kafka.usersys.redhat.com/pulp/api/v2/tasks/a2181544-e5e2-44ad-9466-7b27943650cb/
    body: 
      string: ""
    headers: 
      Accept: 
      - application/json
      Pulp-User: 
      - admin
      Authorization: 
      - OAuth oauth_consumer_key="katello", oauth_nonce="DwvMb5O7evp2ken35iQzbrLq5S0rQNTA5ZpJ7QBinzA", oauth_signature="BTPGQw2%2FJpWfVqIIpZKZ7gngjQo%3D", oauth_signature_method="HMAC-SHA1", oauth_timestamp="1358179666", oauth_version="1.0"
      Accept-Encoding: 
      - gzip, deflate
      Content-Type: 
      - application/json
  response: 
    status: 
      code: 200
      message: OK
    headers: 
      Server: 
      - Apache/2.2.22 (Fedora)
      Date: 
      - Mon, 14 Jan 2013 16:07:46 GMT
      Content-Length: 
      - "1469"
      Content-Type: 
      - application/json
    body: 
      string: "{\"task_group_id\": \"8f21737d-1816-49b3-a5fd-925d73ea7cff\", \"exception\": null, \"traceback\": null, \"_href\": \"/pulp/api/v2/tasks/a2181544-e5e2-44ad-9466-7b27943650cb/\", \"task_id\": \"a2181544-e5e2-44ad-9466-7b27943650cb\", \"call_request_tags\": [\"pulp:repository:1\", \"pulp:action:sync\"], \"reasons\": [], \"start_time\": \"2013-01-14T16:07:45Z\", \"tags\": [\"pulp:repository:1\", \"pulp:action:sync\"], \"state\": \"finished\", \"finish_time\": \"2013-01-14T16:07:46Z\", \"dependency_failures\": {}, \"schedule_id\": null, \"progress\": {\"yum_importer\": {\"content\": {\"num_success\": 11, \"size_total\": 17872, \"items_left\": 0, \"items_total\": 11, \"state\": \"FINISHED\", \"size_left\": 0, \"details\": {\"tree_file\": {\"num_success\": 3, \"size_total\": 0, \"items_left\": 0, \"items_total\": 3, \"size_left\": 0, \"num_error\": 0}, \"rpm\": {\"num_success\": 8, \"size_total\": 17872, \"items_left\": 0, \"items_total\": 8, \"size_left\": 0, \"num_error\": 0}, \"delta_rpm\": {\"num_success\": 0, \"size_total\": 0, \"items_left\": 0, \"items_total\": 0, \"size_left\": 0, \"num_error\": 0}, \"file\": {\"num_success\": 0, \"size_total\": 0, \"items_left\": 0, \"items_total\": 0, \"size_left\": 0, \"num_error\": 0}}, \"error_details\": [], \"num_error\": 0}, \"comps\": {\"state\": \"FINISHED\"}, \"errata\": {\"state\": \"FINISHED\", \"num_errata\": 2}, \"metadata\": {\"state\": \"FINISHED\"}}}, \"call_request_group_id\": \"8f21737d-1816-49b3-a5fd-925d73ea7cff\", \"call_request_id\": \"a2181544-e5e2-44ad-9466-7b27943650cb\", \"principal_login\": \"admin\", \"response\": \"accepted\", \"result\": null}"
    http_version: 
  recorded_at: Mon, 14 Jan 2013 16:07:46 GMT
- request: 
    method: get
    uri: https://kafka.usersys.redhat.com/pulp/api/v2/tasks/3d65a032-d1a5-4cb5-8be2-6b6b6d6424d5/
    body: 
      string: ""
    headers: 
      Accept: 
      - application/json
      Pulp-User: 
      - admin
      Authorization: 
      - OAuth oauth_consumer_key="katello", oauth_nonce="P8czZiOe68hzXZwXlPxT026bkLPYM4ZtQnsMRfmYvEg", oauth_signature="IysTCueyk1hcFqtmGwsH%2FE0K%2Fis%3D", oauth_signature_method="HMAC-SHA1", oauth_timestamp="1358179669", oauth_version="1.0"
      Accept-Encoding: 
      - gzip, deflate
      Content-Type: 
      - application/json
  response: 
    status: 
      code: 200
      message: OK
    headers: 
      Server: 
      - Apache/2.2.22 (Fedora)
      Date: 
      - Mon, 14 Jan 2013 16:07:49 GMT
      Content-Length: 
      - "842"
      Content-Type: 
      - application/json
    body: 
      string: "{\"task_group_id\": \"7b1064d8-26c7-4780-875b-fbebb8a38e22\", \"exception\": null, \"traceback\": null, \"_href\": \"/pulp/api/v2/tasks/3d65a032-d1a5-4cb5-8be2-6b6b6d6424d5/\", \"task_id\": \"3d65a032-d1a5-4cb5-8be2-6b6b6d6424d5\", \"call_request_tags\": [\"pulp:repository:1\", \"pulp:action:sync\"], \"reasons\": [], \"start_time\": \"2013-01-14T16:07:49Z\", \"tags\": [\"pulp:repository:1\", \"pulp:action:sync\"], \"state\": \"running\", \"finish_time\": null, \"dependency_failures\": {}, \"schedule_id\": null, \"progress\": {\"yum_importer\": {\"content\": {\"state\": \"NOT_STARTED\"}, \"comps\": {\"state\": \"NOT_STARTED\"}, \"errata\": {\"state\": \"NOT_STARTED\"}, \"metadata\": {\"state\": \"IN_PROGRESS\"}}}, \"call_request_group_id\": \"7b1064d8-26c7-4780-875b-fbebb8a38e22\", \"call_request_id\": \"3d65a032-d1a5-4cb5-8be2-6b6b6d6424d5\", \"principal_login\": \"admin\", \"response\": \"accepted\", \"result\": null}"
    http_version: 
  recorded_at: Mon, 14 Jan 2013 16:07:49 GMT
- request: 
    method: get
    uri: https://kafka.usersys.redhat.com/pulp/api/v2/tasks/3d65a032-d1a5-4cb5-8be2-6b6b6d6424d5/
    body: 
      string: ""
    headers: 
      Accept: 
      - application/json
      Pulp-User: 
      - admin
      Authorization: 
      - OAuth oauth_consumer_key="katello", oauth_nonce="YxwsXAjeY6yAoBMnuTxiiLlZZJiZNcLukXDSc4qBlg", oauth_signature="1o04HHV2UGo8C1sI%2B64%2BDdrRE8I%3D", oauth_signature_method="HMAC-SHA1", oauth_timestamp="1358179670", oauth_version="1.0"
      Accept-Encoding: 
      - gzip, deflate
      Content-Type: 
      - application/json
  response: 
    status: 
      code: 200
      message: OK
    headers: 
      Server: 
      - Apache/2.2.22 (Fedora)
      Date: 
      - Mon, 14 Jan 2013 16:07:50 GMT
      Content-Length: 
      - "1442"
      Content-Type: 
      - application/json
    body: 
      string: "{\"task_group_id\": \"7b1064d8-26c7-4780-875b-fbebb8a38e22\", \"exception\": null, \"traceback\": null, \"_href\": \"/pulp/api/v2/tasks/3d65a032-d1a5-4cb5-8be2-6b6b6d6424d5/\", \"task_id\": \"3d65a032-d1a5-4cb5-8be2-6b6b6d6424d5\", \"call_request_tags\": [\"pulp:repository:1\", \"pulp:action:sync\"], \"reasons\": [], \"start_time\": \"2013-01-14T16:07:49Z\", \"tags\": [\"pulp:repository:1\", \"pulp:action:sync\"], \"state\": \"running\", \"finish_time\": null, \"dependency_failures\": {}, \"schedule_id\": null, \"progress\": {\"yum_importer\": {\"content\": {\"num_success\": 11, \"size_total\": 17872, \"items_left\": 0, \"items_total\": 11, \"state\": \"IN_PROGRESS\", \"size_left\": 0, \"details\": {\"tree_file\": {\"num_success\": 3, \"size_total\": 0, \"items_left\": 0, \"items_total\": 3, \"size_left\": 0, \"num_error\": 0}, \"rpm\": {\"num_success\": 8, \"size_total\": 17872, \"items_left\": 0, \"items_total\": 8, \"size_left\": 0, \"num_error\": 0}, \"delta_rpm\": {\"num_success\": 0, \"size_total\": 0, \"items_left\": 0, \"items_total\": 0, \"size_left\": 0, \"num_error\": 0}, \"file\": {\"num_success\": 0, \"size_total\": 0, \"items_left\": 0, \"items_total\": 0, \"size_left\": 0, \"num_error\": 0}}, \"error_details\": [], \"num_error\": 0}, \"comps\": {\"state\": \"NOT_STARTED\"}, \"errata\": {\"state\": \"NOT_STARTED\"}, \"metadata\": {\"state\": \"FINISHED\"}}}, \"call_request_group_id\": \"7b1064d8-26c7-4780-875b-fbebb8a38e22\", \"call_request_id\": \"3d65a032-d1a5-4cb5-8be2-6b6b6d6424d5\", \"principal_login\": \"admin\", \"response\": \"accepted\", \"result\": null}"
    http_version: 
  recorded_at: Mon, 14 Jan 2013 16:07:50 GMT
- request: 
    method: get
    uri: https://kafka.usersys.redhat.com/pulp/api/v2/tasks/3d65a032-d1a5-4cb5-8be2-6b6b6d6424d5/
    body: 
      string: ""
    headers: 
      Accept: 
      - application/json
      Pulp-User: 
      - admin
      Authorization: 
      - OAuth oauth_consumer_key="katello", oauth_nonce="tc1TcWmFjXIhRetcx5Y3KK6C6AOveFjXZkrAEICoug", oauth_signature="y7qGqNUNQ6KokuwxL0oMDjJRo%2F8%3D", oauth_signature_method="HMAC-SHA1", oauth_timestamp="1358179671", oauth_version="1.0"
      Accept-Encoding: 
      - gzip, deflate
      Content-Type: 
      - application/json
  response: 
    status: 
      code: 200
      message: OK
    headers: 
      Server: 
      - Apache/2.2.22 (Fedora)
      Date: 
      - Mon, 14 Jan 2013 16:07:51 GMT
      Content-Length: 
      - "1469"
      Content-Type: 
      - application/json
    body: 
      string: "{\"task_group_id\": \"7b1064d8-26c7-4780-875b-fbebb8a38e22\", \"exception\": null, \"traceback\": null, \"_href\": \"/pulp/api/v2/tasks/3d65a032-d1a5-4cb5-8be2-6b6b6d6424d5/\", \"task_id\": \"3d65a032-d1a5-4cb5-8be2-6b6b6d6424d5\", \"call_request_tags\": [\"pulp:repository:1\", \"pulp:action:sync\"], \"reasons\": [], \"start_time\": \"2013-01-14T16:07:49Z\", \"tags\": [\"pulp:repository:1\", \"pulp:action:sync\"], \"state\": \"finished\", \"finish_time\": \"2013-01-14T16:07:50Z\", \"dependency_failures\": {}, \"schedule_id\": null, \"progress\": {\"yum_importer\": {\"content\": {\"num_success\": 11, \"size_total\": 17872, \"items_left\": 0, \"items_total\": 11, \"state\": \"FINISHED\", \"size_left\": 0, \"details\": {\"tree_file\": {\"num_success\": 3, \"size_total\": 0, \"items_left\": 0, \"items_total\": 3, \"size_left\": 0, \"num_error\": 0}, \"rpm\": {\"num_success\": 8, \"size_total\": 17872, \"items_left\": 0, \"items_total\": 8, \"size_left\": 0, \"num_error\": 0}, \"delta_rpm\": {\"num_success\": 0, \"size_total\": 0, \"items_left\": 0, \"items_total\": 0, \"size_left\": 0, \"num_error\": 0}, \"file\": {\"num_success\": 0, \"size_total\": 0, \"items_left\": 0, \"items_total\": 0, \"size_left\": 0, \"num_error\": 0}}, \"error_details\": [], \"num_error\": 0}, \"comps\": {\"state\": \"FINISHED\"}, \"errata\": {\"state\": \"FINISHED\", \"num_errata\": 2}, \"metadata\": {\"state\": \"FINISHED\"}}}, \"call_request_group_id\": \"7b1064d8-26c7-4780-875b-fbebb8a38e22\", \"call_request_id\": \"3d65a032-d1a5-4cb5-8be2-6b6b6d6424d5\", \"principal_login\": \"admin\", \"response\": \"accepted\", \"result\": null}"
    http_version: 
  recorded_at: Mon, 14 Jan 2013 16:07:51 GMT
- request: 
    method: get
    uri: https://kafka.usersys.redhat.com/pulp/api/v2/tasks/6b0cc7e0-77d4-4991-9cd3-b418111c4608/
    body: 
      string: ""
    headers: 
      Accept: 
      - application/json
      Pulp-User: 
      - admin
      Authorization: 
      - OAuth oauth_consumer_key="katello", oauth_nonce="ZLBJxxCvj31UH0xx2JpwPZ4zCQwqPdeSycUrCrgldk", oauth_signature="%2B66VKoWK11iU7azCTwdsLQ1tRlE%3D", oauth_signature_method="HMAC-SHA1", oauth_timestamp="1358179673", oauth_version="1.0"
      Accept-Encoding: 
      - gzip, deflate
      Content-Type: 
      - application/json
  response: 
    status: 
      code: 200
      message: OK
    headers: 
      Server: 
      - Apache/2.2.22 (Fedora)
      Date: 
      - Mon, 14 Jan 2013 16:07:53 GMT
      Content-Length: 
      - "839"
      Content-Type: 
      - application/json
    body: 
      string: "{\"task_group_id\": \"e7be69fd-6fed-48bf-ba69-eb76aee0bf43\", \"exception\": null, \"traceback\": null, \"_href\": \"/pulp/api/v2/tasks/6b0cc7e0-77d4-4991-9cd3-b418111c4608/\", \"task_id\": \"6b0cc7e0-77d4-4991-9cd3-b418111c4608\", \"call_request_tags\": [\"pulp:repository:1\", \"pulp:action:sync\"], \"reasons\": [], \"start_time\": \"2013-01-14T16:07:53Z\", \"tags\": [\"pulp:repository:1\", \"pulp:action:sync\"], \"state\": \"running\", \"finish_time\": null, \"dependency_failures\": {}, \"schedule_id\": null, \"progress\": {\"yum_importer\": {\"content\": {\"state\": \"NOT_STARTED\"}, \"comps\": {\"state\": \"NOT_STARTED\"}, \"errata\": {\"state\": \"NOT_STARTED\"}, \"metadata\": {\"state\": \"FINISHED\"}}}, \"call_request_group_id\": \"e7be69fd-6fed-48bf-ba69-eb76aee0bf43\", \"call_request_id\": \"6b0cc7e0-77d4-4991-9cd3-b418111c4608\", \"principal_login\": \"admin\", \"response\": \"accepted\", \"result\": null}"
    http_version: 
  recorded_at: Mon, 14 Jan 2013 16:07:53 GMT
- request: 
    method: get
    uri: https://kafka.usersys.redhat.com/pulp/api/v2/tasks/6b0cc7e0-77d4-4991-9cd3-b418111c4608/
    body: 
      string: ""
    headers: 
      Accept: 
      - application/json
      Pulp-User: 
      - admin
      Authorization: 
      - OAuth oauth_consumer_key="katello", oauth_nonce="Ht50KvdVG8aWBEMjiDq5W3Ty5Ly8nX7pjjapKapCRzE", oauth_signature="UniZ9npbD7ZL1Ok7g4GFrfECvsw%3D", oauth_signature_method="HMAC-SHA1", oauth_timestamp="1358179674", oauth_version="1.0"
      Accept-Encoding: 
      - gzip, deflate
      Content-Type: 
      - application/json
  response: 
    status: 
      code: 200
      message: OK
    headers: 
      Server: 
      - Apache/2.2.22 (Fedora)
      Date: 
      - Mon, 14 Jan 2013 16:07:54 GMT
      Content-Length: 
      - "1442"
      Content-Type: 
      - application/json
    body: 
      string: "{\"task_group_id\": \"e7be69fd-6fed-48bf-ba69-eb76aee0bf43\", \"exception\": null, \"traceback\": null, \"_href\": \"/pulp/api/v2/tasks/6b0cc7e0-77d4-4991-9cd3-b418111c4608/\", \"task_id\": \"6b0cc7e0-77d4-4991-9cd3-b418111c4608\", \"call_request_tags\": [\"pulp:repository:1\", \"pulp:action:sync\"], \"reasons\": [], \"start_time\": \"2013-01-14T16:07:53Z\", \"tags\": [\"pulp:repository:1\", \"pulp:action:sync\"], \"state\": \"running\", \"finish_time\": null, \"dependency_failures\": {}, \"schedule_id\": null, \"progress\": {\"yum_importer\": {\"content\": {\"num_success\": 11, \"size_total\": 17872, \"items_left\": 0, \"items_total\": 11, \"state\": \"IN_PROGRESS\", \"size_left\": 0, \"details\": {\"tree_file\": {\"num_success\": 3, \"size_total\": 0, \"items_left\": 0, \"items_total\": 3, \"size_left\": 0, \"num_error\": 0}, \"rpm\": {\"num_success\": 8, \"size_total\": 17872, \"items_left\": 0, \"items_total\": 8, \"size_left\": 0, \"num_error\": 0}, \"delta_rpm\": {\"num_success\": 0, \"size_total\": 0, \"items_left\": 0, \"items_total\": 0, \"size_left\": 0, \"num_error\": 0}, \"file\": {\"num_success\": 0, \"size_total\": 0, \"items_left\": 0, \"items_total\": 0, \"size_left\": 0, \"num_error\": 0}}, \"error_details\": [], \"num_error\": 0}, \"comps\": {\"state\": \"NOT_STARTED\"}, \"errata\": {\"state\": \"NOT_STARTED\"}, \"metadata\": {\"state\": \"FINISHED\"}}}, \"call_request_group_id\": \"e7be69fd-6fed-48bf-ba69-eb76aee0bf43\", \"call_request_id\": \"6b0cc7e0-77d4-4991-9cd3-b418111c4608\", \"principal_login\": \"admin\", \"response\": \"accepted\", \"result\": null}"
    http_version: 
  recorded_at: Mon, 14 Jan 2013 16:07:54 GMT
- request: 
    method: get
    uri: https://kafka.usersys.redhat.com/pulp/api/v2/tasks/6b0cc7e0-77d4-4991-9cd3-b418111c4608/
    body: 
      string: ""
    headers: 
      Accept: 
      - application/json
      Pulp-User: 
      - admin
      Authorization: 
      - OAuth oauth_consumer_key="katello", oauth_nonce="XyX6Mwq8zCOS6jAqpzjiaZodbwLrcWxgxNViOimlE", oauth_signature="ZPOJdnu%2F6PC4L6ZC4CIDXalyvB8%3D", oauth_signature_method="HMAC-SHA1", oauth_timestamp="1358179675", oauth_version="1.0"
      Accept-Encoding: 
      - gzip, deflate
      Content-Type: 
      - application/json
  response: 
    status: 
      code: 200
      message: OK
    headers: 
      Server: 
      - Apache/2.2.22 (Fedora)
      Date: 
      - Mon, 14 Jan 2013 16:07:55 GMT
      Content-Length: 
      - "1469"
      Content-Type: 
      - application/json
    body: 
      string: "{\"task_group_id\": \"e7be69fd-6fed-48bf-ba69-eb76aee0bf43\", \"exception\": null, \"traceback\": null, \"_href\": \"/pulp/api/v2/tasks/6b0cc7e0-77d4-4991-9cd3-b418111c4608/\", \"task_id\": \"6b0cc7e0-77d4-4991-9cd3-b418111c4608\", \"call_request_tags\": [\"pulp:repository:1\", \"pulp:action:sync\"], \"reasons\": [], \"start_time\": \"2013-01-14T16:07:53Z\", \"tags\": [\"pulp:repository:1\", \"pulp:action:sync\"], \"state\": \"finished\", \"finish_time\": \"2013-01-14T16:07:54Z\", \"dependency_failures\": {}, \"schedule_id\": null, \"progress\": {\"yum_importer\": {\"content\": {\"num_success\": 11, \"size_total\": 17872, \"items_left\": 0, \"items_total\": 11, \"state\": \"FINISHED\", \"size_left\": 0, \"details\": {\"tree_file\": {\"num_success\": 3, \"size_total\": 0, \"items_left\": 0, \"items_total\": 3, \"size_left\": 0, \"num_error\": 0}, \"rpm\": {\"num_success\": 8, \"size_total\": 17872, \"items_left\": 0, \"items_total\": 8, \"size_left\": 0, \"num_error\": 0}, \"delta_rpm\": {\"num_success\": 0, \"size_total\": 0, \"items_left\": 0, \"items_total\": 0, \"size_left\": 0, \"num_error\": 0}, \"file\": {\"num_success\": 0, \"size_total\": 0, \"items_left\": 0, \"items_total\": 0, \"size_left\": 0, \"num_error\": 0}}, \"error_details\": [], \"num_error\": 0}, \"comps\": {\"state\": \"FINISHED\"}, \"errata\": {\"state\": \"FINISHED\", \"num_errata\": 2}, \"metadata\": {\"state\": \"FINISHED\"}}}, \"call_request_group_id\": \"e7be69fd-6fed-48bf-ba69-eb76aee0bf43\", \"call_request_id\": \"6b0cc7e0-77d4-4991-9cd3-b418111c4608\", \"principal_login\": \"admin\", \"response\": \"accepted\", \"result\": null}"
    http_version: 
  recorded_at: Mon, 14 Jan 2013 16:07:55 GMT
- request: 
    method: get
    uri: https://kafka.usersys.redhat.com/pulp/api/v2/tasks/9a6e2cf9-474e-4211-a9e9-17c77fcfea9b/
    body: 
      string: ""
    headers: 
      Accept: 
      - application/json
      Pulp-User: 
      - admin
      Authorization: 
      - OAuth oauth_consumer_key="katello", oauth_nonce="Np6HsvUT36Y5MDG1ImEMRXoELFMKMMNDf75jfVqO68", oauth_signature="QmR04kdECxbhYNxiXHEZWIAiwJs%3D", oauth_signature_method="HMAC-SHA1", oauth_timestamp="1358179678", oauth_version="1.0"
      Accept-Encoding: 
      - gzip, deflate
      Content-Type: 
      - application/json
  response: 
    status: 
      code: 200
      message: OK
    headers: 
      Server: 
      - Apache/2.2.22 (Fedora)
      Date: 
      - Mon, 14 Jan 2013 16:07:58 GMT
      Content-Length: 
      - "842"
      Content-Type: 
      - application/json
    body: 
      string: "{\"task_group_id\": \"3cfb1b89-2a81-4de8-9bd4-6d9f50081e30\", \"exception\": null, \"traceback\": null, \"_href\": \"/pulp/api/v2/tasks/9a6e2cf9-474e-4211-a9e9-17c77fcfea9b/\", \"task_id\": \"9a6e2cf9-474e-4211-a9e9-17c77fcfea9b\", \"call_request_tags\": [\"pulp:repository:1\", \"pulp:action:sync\"], \"reasons\": [], \"start_time\": \"2013-01-14T16:07:58Z\", \"tags\": [\"pulp:repository:1\", \"pulp:action:sync\"], \"state\": \"running\", \"finish_time\": null, \"dependency_failures\": {}, \"schedule_id\": null, \"progress\": {\"yum_importer\": {\"content\": {\"state\": \"NOT_STARTED\"}, \"comps\": {\"state\": \"NOT_STARTED\"}, \"errata\": {\"state\": \"NOT_STARTED\"}, \"metadata\": {\"state\": \"IN_PROGRESS\"}}}, \"call_request_group_id\": \"3cfb1b89-2a81-4de8-9bd4-6d9f50081e30\", \"call_request_id\": \"9a6e2cf9-474e-4211-a9e9-17c77fcfea9b\", \"principal_login\": \"admin\", \"response\": \"accepted\", \"result\": null}"
    http_version: 
  recorded_at: Mon, 14 Jan 2013 16:07:58 GMT
- request: 
    method: get
    uri: https://kafka.usersys.redhat.com/pulp/api/v2/tasks/9a6e2cf9-474e-4211-a9e9-17c77fcfea9b/
    body: 
      string: ""
    headers: 
      Accept: 
      - application/json
      Pulp-User: 
      - admin
      Authorization: 
      - OAuth oauth_consumer_key="katello", oauth_nonce="hNBfQBfkMbjfNBT1LUmYVuVdXLiOKjGstTrr7ZGGA", oauth_signature="fAroFSLKs9QZx0WFC%2BHPAFjfpaw%3D", oauth_signature_method="HMAC-SHA1", oauth_timestamp="1358179678", oauth_version="1.0"
      Accept-Encoding: 
      - gzip, deflate
      Content-Type: 
      - application/json
  response: 
    status: 
      code: 200
      message: OK
    headers: 
      Server: 
      - Apache/2.2.22 (Fedora)
      Date: 
      - Mon, 14 Jan 2013 16:07:58 GMT
      Content-Length: 
      - "1442"
      Content-Type: 
      - application/json
    body: 
      string: "{\"task_group_id\": \"3cfb1b89-2a81-4de8-9bd4-6d9f50081e30\", \"exception\": null, \"traceback\": null, \"_href\": \"/pulp/api/v2/tasks/9a6e2cf9-474e-4211-a9e9-17c77fcfea9b/\", \"task_id\": \"9a6e2cf9-474e-4211-a9e9-17c77fcfea9b\", \"call_request_tags\": [\"pulp:repository:1\", \"pulp:action:sync\"], \"reasons\": [], \"start_time\": \"2013-01-14T16:07:58Z\", \"tags\": [\"pulp:repository:1\", \"pulp:action:sync\"], \"state\": \"running\", \"finish_time\": null, \"dependency_failures\": {}, \"schedule_id\": null, \"progress\": {\"yum_importer\": {\"content\": {\"num_success\": 11, \"size_total\": 17872, \"items_left\": 0, \"items_total\": 11, \"state\": \"IN_PROGRESS\", \"size_left\": 0, \"details\": {\"tree_file\": {\"num_success\": 3, \"size_total\": 0, \"items_left\": 0, \"items_total\": 3, \"size_left\": 0, \"num_error\": 0}, \"rpm\": {\"num_success\": 8, \"size_total\": 17872, \"items_left\": 0, \"items_total\": 8, \"size_left\": 0, \"num_error\": 0}, \"delta_rpm\": {\"num_success\": 0, \"size_total\": 0, \"items_left\": 0, \"items_total\": 0, \"size_left\": 0, \"num_error\": 0}, \"file\": {\"num_success\": 0, \"size_total\": 0, \"items_left\": 0, \"items_total\": 0, \"size_left\": 0, \"num_error\": 0}}, \"error_details\": [], \"num_error\": 0}, \"comps\": {\"state\": \"NOT_STARTED\"}, \"errata\": {\"state\": \"NOT_STARTED\"}, \"metadata\": {\"state\": \"FINISHED\"}}}, \"call_request_group_id\": \"3cfb1b89-2a81-4de8-9bd4-6d9f50081e30\", \"call_request_id\": \"9a6e2cf9-474e-4211-a9e9-17c77fcfea9b\", \"principal_login\": \"admin\", \"response\": \"accepted\", \"result\": null}"
    http_version: 
  recorded_at: Mon, 14 Jan 2013 16:07:58 GMT
- request: 
    method: get
    uri: https://kafka.usersys.redhat.com/pulp/api/v2/tasks/9a6e2cf9-474e-4211-a9e9-17c77fcfea9b/
    body: 
      string: ""
    headers: 
      Accept: 
      - application/json
      Pulp-User: 
      - admin
      Authorization: 
      - OAuth oauth_consumer_key="katello", oauth_nonce="YYghdsAeA0mzGxNFt2XnlJ6br7HzwPSdQ16Blc1PaQ", oauth_signature="2%2Fi0EV%2FTBNtLQFBw%2FqEhBSwFGEA%3D", oauth_signature_method="HMAC-SHA1", oauth_timestamp="1358179679", oauth_version="1.0"
      Accept-Encoding: 
      - gzip, deflate
      Content-Type: 
      - application/json
  response: 
    status: 
      code: 200
      message: OK
    headers: 
      Server: 
      - Apache/2.2.22 (Fedora)
      Date: 
      - Mon, 14 Jan 2013 16:07:59 GMT
      Content-Length: 
      - "1469"
      Content-Type: 
      - application/json
    body: 
      string: "{\"task_group_id\": \"3cfb1b89-2a81-4de8-9bd4-6d9f50081e30\", \"exception\": null, \"traceback\": null, \"_href\": \"/pulp/api/v2/tasks/9a6e2cf9-474e-4211-a9e9-17c77fcfea9b/\", \"task_id\": \"9a6e2cf9-474e-4211-a9e9-17c77fcfea9b\", \"call_request_tags\": [\"pulp:repository:1\", \"pulp:action:sync\"], \"reasons\": [], \"start_time\": \"2013-01-14T16:07:58Z\", \"tags\": [\"pulp:repository:1\", \"pulp:action:sync\"], \"state\": \"finished\", \"finish_time\": \"2013-01-14T16:07:59Z\", \"dependency_failures\": {}, \"schedule_id\": null, \"progress\": {\"yum_importer\": {\"content\": {\"num_success\": 11, \"size_total\": 17872, \"items_left\": 0, \"items_total\": 11, \"state\": \"FINISHED\", \"size_left\": 0, \"details\": {\"tree_file\": {\"num_success\": 3, \"size_total\": 0, \"items_left\": 0, \"items_total\": 3, \"size_left\": 0, \"num_error\": 0}, \"rpm\": {\"num_success\": 8, \"size_total\": 17872, \"items_left\": 0, \"items_total\": 8, \"size_left\": 0, \"num_error\": 0}, \"delta_rpm\": {\"num_success\": 0, \"size_total\": 0, \"items_left\": 0, \"items_total\": 0, \"size_left\": 0, \"num_error\": 0}, \"file\": {\"num_success\": 0, \"size_total\": 0, \"items_left\": 0, \"items_total\": 0, \"size_left\": 0, \"num_error\": 0}}, \"error_details\": [], \"num_error\": 0}, \"comps\": {\"state\": \"FINISHED\"}, \"errata\": {\"state\": \"FINISHED\", \"num_errata\": 2}, \"metadata\": {\"state\": \"FINISHED\"}}}, \"call_request_group_id\": \"3cfb1b89-2a81-4de8-9bd4-6d9f50081e30\", \"call_request_id\": \"9a6e2cf9-474e-4211-a9e9-17c77fcfea9b\", \"principal_login\": \"admin\", \"response\": \"accepted\", \"result\": null}"
    http_version: 
  recorded_at: Mon, 14 Jan 2013 16:07:59 GMT
recorded_with: VCR 2.4.0
=======
      - Sat, 12 Jan 2013 01:31:18 GMT
      Content-Type: 
      - application/json
      Server: 
      - Apache/2.2.22 (Fedora)
    body: 
      string: "{\"task_group_id\": \"0ef01b71-3fbe-4458-80ba-744cc975b205\", \"exception\": null, \"traceback\": null, \"_href\": \"/pulp/api/v2/tasks/3a468993-3355-4b16-a6d5-929f8eaf2cfd/\", \"task_id\": \"3a468993-3355-4b16-a6d5-929f8eaf2cfd\", \"call_request_tags\": [\"pulp:repository:1\", \"pulp:action:sync\"], \"reasons\": [], \"start_time\": \"2013-01-12T01:31:17Z\", \"tags\": [\"pulp:repository:1\", \"pulp:action:sync\"], \"state\": \"finished\", \"finish_time\": \"2013-01-12T01:31:18Z\", \"dependency_failures\": {}, \"schedule_id\": null, \"progress\": {\"yum_importer\": {\"content\": {\"num_success\": 11, \"size_total\": 17872, \"items_left\": 0, \"items_total\": 11, \"state\": \"FINISHED\", \"size_left\": 0, \"details\": {\"tree_file\": {\"num_success\": 3, \"size_total\": 0, \"items_left\": 0, \"items_total\": 3, \"size_left\": 0, \"num_error\": 0}, \"rpm\": {\"num_success\": 8, \"size_total\": 17872, \"items_left\": 0, \"items_total\": 8, \"size_left\": 0, \"num_error\": 0}, \"delta_rpm\": {\"num_success\": 0, \"size_total\": 0, \"items_left\": 0, \"items_total\": 0, \"size_left\": 0, \"num_error\": 0}, \"file\": {\"num_success\": 0, \"size_total\": 0, \"items_left\": 0, \"items_total\": 0, \"size_left\": 0, \"num_error\": 0}}, \"error_details\": [], \"num_error\": 0}, \"comps\": {\"state\": \"FINISHED\"}, \"errata\": {\"state\": \"FINISHED\", \"num_errata\": 2}, \"metadata\": {\"state\": \"FINISHED\"}}}, \"call_request_group_id\": \"0ef01b71-3fbe-4458-80ba-744cc975b205\", \"call_request_id\": \"3a468993-3355-4b16-a6d5-929f8eaf2cfd\", \"principal_login\": \"admin\", \"response\": \"accepted\", \"result\": null}"
    http_version: 
  recorded_at: Sat, 12 Jan 2013 01:31:18 GMT
>>>>>>> f739f88f
<|MERGE_RESOLUTION|>--- conflicted
+++ resolved
@@ -3,2460 +3,1618 @@
 http_interactions: 
 - request: 
     method: get
-<<<<<<< HEAD
-    uri: https://kafka.usersys.redhat.com/pulp/api/v2/tasks/d5aeb22c-6156-4ded-9c87-c8babb454e83/
-    body: 
-      string: ""
-    headers: 
-      Accept: 
-      - application/json
-      Pulp-User: 
-      - admin
-      Authorization: 
-      - OAuth oauth_consumer_key="katello", oauth_nonce="g1I2jTWgK9LXZXKulsMhDNEKlbBjtgFdO1kTN1X44E", oauth_signature="WcvQfuag%2FU17QEPhV%2FLz5RAsPg8%3D", oauth_signature_method="HMAC-SHA1", oauth_timestamp="1358179516", oauth_version="1.0"
-      Accept-Encoding: 
-      - gzip, deflate
-      Content-Type: 
-      - application/json
-=======
-    uri: https://dhcp231-16.rdu.redhat.com/pulp/api/v2/tasks/a7158f84-ad3b-45cd-ba7b-6e0cb6def8b8/
-    body: 
-      string: ""
-    headers: 
-      Content-Type: 
-      - application/json
-      Accept-Encoding: 
-      - gzip, deflate
-      Accept: 
-      - application/json
-      Pulp-User: 
-      - admin
-      Authorization: 
-      - OAuth oauth_consumer_key="katello", oauth_nonce="n43nFSdG23QZ4LovIYc6WjpMQyCXD668qs0wjRsvAY", oauth_signature="9afO3hXuHAEfXLRl2yZ2lZd8cVs%3D", oauth_signature_method="HMAC-SHA1", oauth_timestamp="1357954189", oauth_version="1.0"
->>>>>>> f739f88f
-  response: 
-    status: 
-      code: 200
-      message: OK
-    headers: 
-<<<<<<< HEAD
-      Server: 
-      - Apache/2.2.22 (Fedora)
-      Date: 
-      - Mon, 14 Jan 2013 16:05:17 GMT
-      Content-Type: 
-      - application/json
+    uri: https://kafka.usersys.redhat.com/pulp/api/v2/tasks/23722733-5421-4721-a232-ecee1850edcf/
+    body: 
+      string: ""
+    headers: 
+      Authorization: 
+      - OAuth oauth_consumer_key="katello", oauth_nonce="8CdlkJ3mrTrYscMnK1i99UkRYvbpm6XtcYYhdZ3Cxw", oauth_signature="UnvgsJdhqJ9SQ9TsZAq8cuVVy6c%3D", oauth_signature_method="HMAC-SHA1", oauth_timestamp="1358201026", oauth_version="1.0"
+      Pulp-User: 
+      - admin
+      Accept-Encoding: 
+      - gzip, deflate
+      Content-Type: 
+      - application/json
+      Accept: 
+      - application/json
+  response: 
+    status: 
+      code: 200
+      message: OK
+    headers: 
+      Server: 
+      - Apache/2.2.22 (Fedora)
+      Date: 
+      - Mon, 14 Jan 2013 22:03:46 GMT
+      Content-Length: 
+      - "842"
+      Content-Type: 
+      - application/json
+    body: 
+      string: "{\"task_group_id\": \"d08dfea8-69b2-440f-be73-bfc4a405cbf3\", \"exception\": null, \"traceback\": null, \"_href\": \"/pulp/api/v2/tasks/23722733-5421-4721-a232-ecee1850edcf/\", \"task_id\": \"23722733-5421-4721-a232-ecee1850edcf\", \"call_request_tags\": [\"pulp:repository:1\", \"pulp:action:sync\"], \"reasons\": [], \"start_time\": \"2013-01-14T22:03:46Z\", \"tags\": [\"pulp:repository:1\", \"pulp:action:sync\"], \"state\": \"running\", \"finish_time\": null, \"dependency_failures\": {}, \"schedule_id\": null, \"progress\": {\"yum_importer\": {\"content\": {\"state\": \"NOT_STARTED\"}, \"comps\": {\"state\": \"NOT_STARTED\"}, \"errata\": {\"state\": \"NOT_STARTED\"}, \"metadata\": {\"state\": \"IN_PROGRESS\"}}}, \"call_request_group_id\": \"d08dfea8-69b2-440f-be73-bfc4a405cbf3\", \"call_request_id\": \"23722733-5421-4721-a232-ecee1850edcf\", \"principal_login\": \"admin\", \"response\": \"accepted\", \"result\": null}"
+    http_version: 
+  recorded_at: Mon, 14 Jan 2013 22:03:46 GMT
+- request: 
+    method: get
+    uri: https://kafka.usersys.redhat.com/pulp/api/v2/tasks/23722733-5421-4721-a232-ecee1850edcf/
+    body: 
+      string: ""
+    headers: 
+      Authorization: 
+      - OAuth oauth_consumer_key="katello", oauth_nonce="rhRSfiyTZxWw3DIUz9uS7VwMwVHquCAiA3aVS6OuCJg", oauth_signature="159AB0IlDKrFF%2F9VVL5ih8p1AEk%3D", oauth_signature_method="HMAC-SHA1", oauth_timestamp="1358201027", oauth_version="1.0"
+      Pulp-User: 
+      - admin
+      Accept-Encoding: 
+      - gzip, deflate
+      Content-Type: 
+      - application/json
+      Accept: 
+      - application/json
+  response: 
+    status: 
+      code: 200
+      message: OK
+    headers: 
+      Server: 
+      - Apache/2.2.22 (Fedora)
+      Date: 
+      - Mon, 14 Jan 2013 22:03:47 GMT
+      Content-Length: 
+      - "1450"
+      Content-Type: 
+      - application/json
+    body: 
+      string: "{\"task_group_id\": \"d08dfea8-69b2-440f-be73-bfc4a405cbf3\", \"exception\": null, \"traceback\": null, \"_href\": \"/pulp/api/v2/tasks/23722733-5421-4721-a232-ecee1850edcf/\", \"task_id\": \"23722733-5421-4721-a232-ecee1850edcf\", \"call_request_tags\": [\"pulp:repository:1\", \"pulp:action:sync\"], \"reasons\": [], \"start_time\": \"2013-01-14T22:03:46Z\", \"tags\": [\"pulp:repository:1\", \"pulp:action:sync\"], \"state\": \"running\", \"finish_time\": null, \"dependency_failures\": {}, \"schedule_id\": null, \"progress\": {\"yum_importer\": {\"content\": {\"num_success\": 0, \"size_total\": 17872, \"items_left\": 11, \"items_total\": 11, \"state\": \"IN_PROGRESS\", \"size_left\": 17872, \"details\": {\"tree_file\": {\"num_success\": 0, \"size_total\": 0, \"items_left\": 3, \"items_total\": 3, \"size_left\": 0, \"num_error\": 0}, \"rpm\": {\"num_success\": 0, \"size_total\": 17872, \"items_left\": 8, \"items_total\": 8, \"size_left\": 17872, \"num_error\": 0}, \"delta_rpm\": {\"num_success\": 0, \"size_total\": 0, \"items_left\": 0, \"items_total\": 0, \"size_left\": 0, \"num_error\": 0}, \"file\": {\"num_success\": 0, \"size_total\": 0, \"items_left\": 0, \"items_total\": 0, \"size_left\": 0, \"num_error\": 0}}, \"error_details\": [], \"num_error\": 0}, \"comps\": {\"state\": \"NOT_STARTED\"}, \"errata\": {\"state\": \"NOT_STARTED\"}, \"metadata\": {\"state\": \"FINISHED\"}}}, \"call_request_group_id\": \"d08dfea8-69b2-440f-be73-bfc4a405cbf3\", \"call_request_id\": \"23722733-5421-4721-a232-ecee1850edcf\", \"principal_login\": \"admin\", \"response\": \"accepted\", \"result\": null}"
+    http_version: 
+  recorded_at: Mon, 14 Jan 2013 22:03:47 GMT
+- request: 
+    method: get
+    uri: https://kafka.usersys.redhat.com/pulp/api/v2/tasks/23722733-5421-4721-a232-ecee1850edcf/
+    body: 
+      string: ""
+    headers: 
+      Authorization: 
+      - OAuth oauth_consumer_key="katello", oauth_nonce="ouBtl4J8mEUyqRwsWwi8bhACGbMC7nsZBSIVtA0Tc", oauth_signature="Pg3%2FP64j7bTS2zbFA3GvPmdrguM%3D", oauth_signature_method="HMAC-SHA1", oauth_timestamp="1358201027", oauth_version="1.0"
+      Pulp-User: 
+      - admin
+      Accept-Encoding: 
+      - gzip, deflate
+      Content-Type: 
+      - application/json
+      Accept: 
+      - application/json
+  response: 
+    status: 
+      code: 200
+      message: OK
+    headers: 
+      Server: 
+      - Apache/2.2.22 (Fedora)
+      Date: 
+      - Mon, 14 Jan 2013 22:03:48 GMT
+      Content-Length: 
+      - "1469"
+      Content-Type: 
+      - application/json
+    body: 
+      string: "{\"task_group_id\": \"d08dfea8-69b2-440f-be73-bfc4a405cbf3\", \"exception\": null, \"traceback\": null, \"_href\": \"/pulp/api/v2/tasks/23722733-5421-4721-a232-ecee1850edcf/\", \"task_id\": \"23722733-5421-4721-a232-ecee1850edcf\", \"call_request_tags\": [\"pulp:repository:1\", \"pulp:action:sync\"], \"reasons\": [], \"start_time\": \"2013-01-14T22:03:46Z\", \"tags\": [\"pulp:repository:1\", \"pulp:action:sync\"], \"state\": \"finished\", \"finish_time\": \"2013-01-14T22:03:47Z\", \"dependency_failures\": {}, \"schedule_id\": null, \"progress\": {\"yum_importer\": {\"content\": {\"num_success\": 11, \"size_total\": 17872, \"items_left\": 0, \"items_total\": 11, \"state\": \"FINISHED\", \"size_left\": 0, \"details\": {\"tree_file\": {\"num_success\": 3, \"size_total\": 0, \"items_left\": 0, \"items_total\": 3, \"size_left\": 0, \"num_error\": 0}, \"rpm\": {\"num_success\": 8, \"size_total\": 17872, \"items_left\": 0, \"items_total\": 8, \"size_left\": 0, \"num_error\": 0}, \"delta_rpm\": {\"num_success\": 0, \"size_total\": 0, \"items_left\": 0, \"items_total\": 0, \"size_left\": 0, \"num_error\": 0}, \"file\": {\"num_success\": 0, \"size_total\": 0, \"items_left\": 0, \"items_total\": 0, \"size_left\": 0, \"num_error\": 0}}, \"error_details\": [], \"num_error\": 0}, \"comps\": {\"state\": \"FINISHED\"}, \"errata\": {\"state\": \"FINISHED\", \"num_errata\": 2}, \"metadata\": {\"state\": \"FINISHED\"}}}, \"call_request_group_id\": \"d08dfea8-69b2-440f-be73-bfc4a405cbf3\", \"call_request_id\": \"23722733-5421-4721-a232-ecee1850edcf\", \"principal_login\": \"admin\", \"response\": \"accepted\", \"result\": null}"
+    http_version: 
+  recorded_at: Mon, 14 Jan 2013 22:03:48 GMT
+- request: 
+    method: get
+    uri: https://kafka.usersys.redhat.com/pulp/api/v2/tasks/cd5f7f01-6b31-4174-a55b-8ae954b4ccff/
+    body: 
+      string: ""
+    headers: 
+      Authorization: 
+      - OAuth oauth_consumer_key="katello", oauth_nonce="13MvbEggOSbIIzCe53Xyjf2KaQD7Bka4fCrqMqXjzA", oauth_signature="DTlWap03Ge7CrVCsiOFe%2FjQvLsc%3D", oauth_signature_method="HMAC-SHA1", oauth_timestamp="1358201032", oauth_version="1.0"
+      Pulp-User: 
+      - admin
+      Accept-Encoding: 
+      - gzip, deflate
+      Content-Type: 
+      - application/json
+      Accept: 
+      - application/json
+  response: 
+    status: 
+      code: 200
+      message: OK
+    headers: 
+      Server: 
+      - Apache/2.2.22 (Fedora)
+      Date: 
+      - Mon, 14 Jan 2013 22:03:52 GMT
       Content-Length: 
       - "839"
-    body: 
-      string: "{\"task_group_id\": \"742c0c4e-1404-493a-bbc4-29653ec6dd73\", \"exception\": null, \"traceback\": null, \"_href\": \"/pulp/api/v2/tasks/d5aeb22c-6156-4ded-9c87-c8babb454e83/\", \"task_id\": \"d5aeb22c-6156-4ded-9c87-c8babb454e83\", \"call_request_tags\": [\"pulp:repository:1\", \"pulp:action:sync\"], \"reasons\": [], \"start_time\": \"2013-01-14T16:05:16Z\", \"tags\": [\"pulp:repository:1\", \"pulp:action:sync\"], \"state\": \"running\", \"finish_time\": null, \"dependency_failures\": {}, \"schedule_id\": null, \"progress\": {\"yum_importer\": {\"content\": {\"state\": \"NOT_STARTED\"}, \"comps\": {\"state\": \"NOT_STARTED\"}, \"errata\": {\"state\": \"NOT_STARTED\"}, \"metadata\": {\"state\": \"FINISHED\"}}}, \"call_request_group_id\": \"742c0c4e-1404-493a-bbc4-29653ec6dd73\", \"call_request_id\": \"d5aeb22c-6156-4ded-9c87-c8babb454e83\", \"principal_login\": \"admin\", \"response\": \"accepted\", \"result\": null}"
-    http_version: 
-  recorded_at: Mon, 14 Jan 2013 16:05:17 GMT
-- request: 
-    method: get
-    uri: https://kafka.usersys.redhat.com/pulp/api/v2/tasks/d5aeb22c-6156-4ded-9c87-c8babb454e83/
-    body: 
-      string: ""
-    headers: 
-      Accept: 
-      - application/json
-      Pulp-User: 
-      - admin
-      Authorization: 
-      - OAuth oauth_consumer_key="katello", oauth_nonce="7u1zhtll2rCMQMHKawLTnfgyiFsrSugtRIniEQrdwM", oauth_signature="pZxu9IQD7vQhbfJ%2FVitxbPO4a34%3D", oauth_signature_method="HMAC-SHA1", oauth_timestamp="1358179517", oauth_version="1.0"
-      Accept-Encoding: 
-      - gzip, deflate
-      Content-Type: 
-      - application/json
-=======
+      Content-Type: 
+      - application/json
+    body: 
+      string: "{\"task_group_id\": \"f9339e1a-1437-4fe0-97bf-fc8cfa69550c\", \"exception\": null, \"traceback\": null, \"_href\": \"/pulp/api/v2/tasks/cd5f7f01-6b31-4174-a55b-8ae954b4ccff/\", \"task_id\": \"cd5f7f01-6b31-4174-a55b-8ae954b4ccff\", \"call_request_tags\": [\"pulp:repository:1\", \"pulp:action:sync\"], \"reasons\": [], \"start_time\": \"2013-01-14T22:03:52Z\", \"tags\": [\"pulp:repository:1\", \"pulp:action:sync\"], \"state\": \"running\", \"finish_time\": null, \"dependency_failures\": {}, \"schedule_id\": null, \"progress\": {\"yum_importer\": {\"content\": {\"state\": \"NOT_STARTED\"}, \"comps\": {\"state\": \"NOT_STARTED\"}, \"errata\": {\"state\": \"NOT_STARTED\"}, \"metadata\": {\"state\": \"FINISHED\"}}}, \"call_request_group_id\": \"f9339e1a-1437-4fe0-97bf-fc8cfa69550c\", \"call_request_id\": \"cd5f7f01-6b31-4174-a55b-8ae954b4ccff\", \"principal_login\": \"admin\", \"response\": \"accepted\", \"result\": null}"
+    http_version: 
+  recorded_at: Mon, 14 Jan 2013 22:03:52 GMT
+- request: 
+    method: get
+    uri: https://kafka.usersys.redhat.com/pulp/api/v2/tasks/cd5f7f01-6b31-4174-a55b-8ae954b4ccff/
+    body: 
+      string: ""
+    headers: 
+      Authorization: 
+      - OAuth oauth_consumer_key="katello", oauth_nonce="KhKluyQhpYhEy6jCiJP1kLMtgXxCUEFrZEjG0LRSX4", oauth_signature="vbXCaFd6ylR523ZPSBTwVzFONOI%3D", oauth_signature_method="HMAC-SHA1", oauth_timestamp="1358201033", oauth_version="1.0"
+      Pulp-User: 
+      - admin
+      Accept-Encoding: 
+      - gzip, deflate
+      Content-Type: 
+      - application/json
+      Accept: 
+      - application/json
+  response: 
+    status: 
+      code: 200
+      message: OK
+    headers: 
+      Server: 
+      - Apache/2.2.22 (Fedora)
+      Date: 
+      - Mon, 14 Jan 2013 22:03:53 GMT
+      Content-Length: 
+      - "1442"
+      Content-Type: 
+      - application/json
+    body: 
+      string: "{\"task_group_id\": \"f9339e1a-1437-4fe0-97bf-fc8cfa69550c\", \"exception\": null, \"traceback\": null, \"_href\": \"/pulp/api/v2/tasks/cd5f7f01-6b31-4174-a55b-8ae954b4ccff/\", \"task_id\": \"cd5f7f01-6b31-4174-a55b-8ae954b4ccff\", \"call_request_tags\": [\"pulp:repository:1\", \"pulp:action:sync\"], \"reasons\": [], \"start_time\": \"2013-01-14T22:03:52Z\", \"tags\": [\"pulp:repository:1\", \"pulp:action:sync\"], \"state\": \"running\", \"finish_time\": null, \"dependency_failures\": {}, \"schedule_id\": null, \"progress\": {\"yum_importer\": {\"content\": {\"num_success\": 11, \"size_total\": 17872, \"items_left\": 0, \"items_total\": 11, \"state\": \"IN_PROGRESS\", \"size_left\": 0, \"details\": {\"tree_file\": {\"num_success\": 3, \"size_total\": 0, \"items_left\": 0, \"items_total\": 3, \"size_left\": 0, \"num_error\": 0}, \"rpm\": {\"num_success\": 8, \"size_total\": 17872, \"items_left\": 0, \"items_total\": 8, \"size_left\": 0, \"num_error\": 0}, \"delta_rpm\": {\"num_success\": 0, \"size_total\": 0, \"items_left\": 0, \"items_total\": 0, \"size_left\": 0, \"num_error\": 0}, \"file\": {\"num_success\": 0, \"size_total\": 0, \"items_left\": 0, \"items_total\": 0, \"size_left\": 0, \"num_error\": 0}}, \"error_details\": [], \"num_error\": 0}, \"comps\": {\"state\": \"NOT_STARTED\"}, \"errata\": {\"state\": \"NOT_STARTED\"}, \"metadata\": {\"state\": \"FINISHED\"}}}, \"call_request_group_id\": \"f9339e1a-1437-4fe0-97bf-fc8cfa69550c\", \"call_request_id\": \"cd5f7f01-6b31-4174-a55b-8ae954b4ccff\", \"principal_login\": \"admin\", \"response\": \"accepted\", \"result\": null}"
+    http_version: 
+  recorded_at: Mon, 14 Jan 2013 22:03:53 GMT
+- request: 
+    method: get
+    uri: https://kafka.usersys.redhat.com/pulp/api/v2/tasks/cd5f7f01-6b31-4174-a55b-8ae954b4ccff/
+    body: 
+      string: ""
+    headers: 
+      Authorization: 
+      - OAuth oauth_consumer_key="katello", oauth_nonce="WIo9NLX9JAFJWs3Tv9nm29GN8P4rRluMBfdID4xZTGo", oauth_signature="7TIhI3B5oOJxBA15KNxJEuJnFzA%3D", oauth_signature_method="HMAC-SHA1", oauth_timestamp="1358201033", oauth_version="1.0"
+      Pulp-User: 
+      - admin
+      Accept-Encoding: 
+      - gzip, deflate
+      Content-Type: 
+      - application/json
+      Accept: 
+      - application/json
+  response: 
+    status: 
+      code: 200
+      message: OK
+    headers: 
+      Server: 
+      - Apache/2.2.22 (Fedora)
+      Date: 
+      - Mon, 14 Jan 2013 22:03:54 GMT
+      Content-Length: 
+      - "1469"
+      Content-Type: 
+      - application/json
+    body: 
+      string: "{\"task_group_id\": \"f9339e1a-1437-4fe0-97bf-fc8cfa69550c\", \"exception\": null, \"traceback\": null, \"_href\": \"/pulp/api/v2/tasks/cd5f7f01-6b31-4174-a55b-8ae954b4ccff/\", \"task_id\": \"cd5f7f01-6b31-4174-a55b-8ae954b4ccff\", \"call_request_tags\": [\"pulp:repository:1\", \"pulp:action:sync\"], \"reasons\": [], \"start_time\": \"2013-01-14T22:03:52Z\", \"tags\": [\"pulp:repository:1\", \"pulp:action:sync\"], \"state\": \"finished\", \"finish_time\": \"2013-01-14T22:03:53Z\", \"dependency_failures\": {}, \"schedule_id\": null, \"progress\": {\"yum_importer\": {\"content\": {\"num_success\": 11, \"size_total\": 17872, \"items_left\": 0, \"items_total\": 11, \"state\": \"FINISHED\", \"size_left\": 0, \"details\": {\"tree_file\": {\"num_success\": 3, \"size_total\": 0, \"items_left\": 0, \"items_total\": 3, \"size_left\": 0, \"num_error\": 0}, \"rpm\": {\"num_success\": 8, \"size_total\": 17872, \"items_left\": 0, \"items_total\": 8, \"size_left\": 0, \"num_error\": 0}, \"delta_rpm\": {\"num_success\": 0, \"size_total\": 0, \"items_left\": 0, \"items_total\": 0, \"size_left\": 0, \"num_error\": 0}, \"file\": {\"num_success\": 0, \"size_total\": 0, \"items_left\": 0, \"items_total\": 0, \"size_left\": 0, \"num_error\": 0}}, \"error_details\": [], \"num_error\": 0}, \"comps\": {\"state\": \"FINISHED\"}, \"errata\": {\"state\": \"FINISHED\", \"num_errata\": 2}, \"metadata\": {\"state\": \"FINISHED\"}}}, \"call_request_group_id\": \"f9339e1a-1437-4fe0-97bf-fc8cfa69550c\", \"call_request_id\": \"cd5f7f01-6b31-4174-a55b-8ae954b4ccff\", \"principal_login\": \"admin\", \"response\": \"accepted\", \"result\": null}"
+    http_version: 
+  recorded_at: Mon, 14 Jan 2013 22:03:54 GMT
+- request: 
+    method: get
+    uri: https://kafka.usersys.redhat.com/pulp/api/v2/tasks/d1d34c4f-c0af-49f5-b461-1a661f026458/
+    body: 
+      string: ""
+    headers: 
+      Authorization: 
+      - OAuth oauth_consumer_key="katello", oauth_nonce="ybu8SgTGGIJWjAURkfEQPvM3fxN42qdoMRiCn5b0hg", oauth_signature="dLaOrRltYy1Cf7XNBeeWTqGMBRc%3D", oauth_signature_method="HMAC-SHA1", oauth_timestamp="1358201057", oauth_version="1.0"
+      Pulp-User: 
+      - admin
+      Accept-Encoding: 
+      - gzip, deflate
+      Content-Type: 
+      - application/json
+      Accept: 
+      - application/json
+  response: 
+    status: 
+      code: 200
+      message: OK
+    headers: 
+      Server: 
+      - Apache/2.2.22 (Fedora)
+      Date: 
+      - Mon, 14 Jan 2013 22:04:17 GMT
       Content-Length: 
       - "839"
-      Date: 
-      - Sat, 12 Jan 2013 01:29:49 GMT
-      Content-Type: 
-      - application/json
-      Server: 
-      - Apache/2.2.22 (Fedora)
-    body: 
-      string: "{\"task_group_id\": \"891bf1ab-2328-46ee-8eae-34d6e1bdb543\", \"exception\": null, \"traceback\": null, \"_href\": \"/pulp/api/v2/tasks/a7158f84-ad3b-45cd-ba7b-6e0cb6def8b8/\", \"task_id\": \"a7158f84-ad3b-45cd-ba7b-6e0cb6def8b8\", \"call_request_tags\": [\"pulp:repository:1\", \"pulp:action:sync\"], \"reasons\": [], \"start_time\": \"2013-01-12T01:29:49Z\", \"tags\": [\"pulp:repository:1\", \"pulp:action:sync\"], \"state\": \"running\", \"finish_time\": null, \"dependency_failures\": {}, \"schedule_id\": null, \"progress\": {\"yum_importer\": {\"content\": {\"state\": \"NOT_STARTED\"}, \"comps\": {\"state\": \"NOT_STARTED\"}, \"errata\": {\"state\": \"NOT_STARTED\"}, \"metadata\": {\"state\": \"FINISHED\"}}}, \"call_request_group_id\": \"891bf1ab-2328-46ee-8eae-34d6e1bdb543\", \"call_request_id\": \"a7158f84-ad3b-45cd-ba7b-6e0cb6def8b8\", \"principal_login\": \"admin\", \"response\": \"accepted\", \"result\": null}"
-    http_version: 
-  recorded_at: Sat, 12 Jan 2013 01:29:49 GMT
-- request: 
-    method: get
-    uri: https://dhcp231-16.rdu.redhat.com/pulp/api/v2/tasks/a7158f84-ad3b-45cd-ba7b-6e0cb6def8b8/
-    body: 
-      string: ""
-    headers: 
-      Content-Type: 
-      - application/json
-      Accept-Encoding: 
-      - gzip, deflate
-      Accept: 
-      - application/json
-      Pulp-User: 
-      - admin
-      Authorization: 
-      - OAuth oauth_consumer_key="katello", oauth_nonce="6np9XMm76054Bl6HohTZsGN0MdKz5y3KQ9PggkwHHA", oauth_signature="N3qRCXOzW%2BEKwb7JA084TF1ecEA%3D", oauth_signature_method="HMAC-SHA1", oauth_timestamp="1357954190", oauth_version="1.0"
->>>>>>> f739f88f
-  response: 
-    status: 
-      code: 200
-      message: OK
-    headers: 
-<<<<<<< HEAD
-      Server: 
-      - Apache/2.2.22 (Fedora)
-      Date: 
-      - Mon, 14 Jan 2013 16:05:17 GMT
-      Content-Type: 
-      - application/json
+      Content-Type: 
+      - application/json
+    body: 
+      string: "{\"task_group_id\": \"41bea06a-8368-4ffd-b790-d114abe358ed\", \"exception\": null, \"traceback\": null, \"_href\": \"/pulp/api/v2/tasks/d1d34c4f-c0af-49f5-b461-1a661f026458/\", \"task_id\": \"d1d34c4f-c0af-49f5-b461-1a661f026458\", \"call_request_tags\": [\"pulp:repository:1\", \"pulp:action:sync\"], \"reasons\": [], \"start_time\": \"2013-01-14T22:04:17Z\", \"tags\": [\"pulp:repository:1\", \"pulp:action:sync\"], \"state\": \"running\", \"finish_time\": null, \"dependency_failures\": {}, \"schedule_id\": null, \"progress\": {\"yum_importer\": {\"content\": {\"state\": \"NOT_STARTED\"}, \"comps\": {\"state\": \"NOT_STARTED\"}, \"errata\": {\"state\": \"NOT_STARTED\"}, \"metadata\": {\"state\": \"FINISHED\"}}}, \"call_request_group_id\": \"41bea06a-8368-4ffd-b790-d114abe358ed\", \"call_request_id\": \"d1d34c4f-c0af-49f5-b461-1a661f026458\", \"principal_login\": \"admin\", \"response\": \"accepted\", \"result\": null}"
+    http_version: 
+  recorded_at: Mon, 14 Jan 2013 22:04:17 GMT
+- request: 
+    method: get
+    uri: https://kafka.usersys.redhat.com/pulp/api/v2/tasks/d1d34c4f-c0af-49f5-b461-1a661f026458/
+    body: 
+      string: ""
+    headers: 
+      Authorization: 
+      - OAuth oauth_consumer_key="katello", oauth_nonce="gaCNHhejG6uGtzsVqrFHVM1YH28nhvh35rXC2GC5dw", oauth_signature="p%2B1p2wBVBbtb%2BGoIInrKjbpR6%2Fo%3D", oauth_signature_method="HMAC-SHA1", oauth_timestamp="1358201058", oauth_version="1.0"
+      Pulp-User: 
+      - admin
+      Accept-Encoding: 
+      - gzip, deflate
+      Content-Type: 
+      - application/json
+      Accept: 
+      - application/json
+  response: 
+    status: 
+      code: 200
+      message: OK
+    headers: 
+      Server: 
+      - Apache/2.2.22 (Fedora)
+      Date: 
+      - Mon, 14 Jan 2013 22:04:18 GMT
       Content-Length: 
       - "1442"
-    body: 
-      string: "{\"task_group_id\": \"742c0c4e-1404-493a-bbc4-29653ec6dd73\", \"exception\": null, \"traceback\": null, \"_href\": \"/pulp/api/v2/tasks/d5aeb22c-6156-4ded-9c87-c8babb454e83/\", \"task_id\": \"d5aeb22c-6156-4ded-9c87-c8babb454e83\", \"call_request_tags\": [\"pulp:repository:1\", \"pulp:action:sync\"], \"reasons\": [], \"start_time\": \"2013-01-14T16:05:16Z\", \"tags\": [\"pulp:repository:1\", \"pulp:action:sync\"], \"state\": \"running\", \"finish_time\": null, \"dependency_failures\": {}, \"schedule_id\": null, \"progress\": {\"yum_importer\": {\"content\": {\"num_success\": 11, \"size_total\": 17872, \"items_left\": 0, \"items_total\": 11, \"state\": \"IN_PROGRESS\", \"size_left\": 0, \"details\": {\"tree_file\": {\"num_success\": 3, \"size_total\": 0, \"items_left\": 0, \"items_total\": 3, \"size_left\": 0, \"num_error\": 0}, \"rpm\": {\"num_success\": 8, \"size_total\": 17872, \"items_left\": 0, \"items_total\": 8, \"size_left\": 0, \"num_error\": 0}, \"delta_rpm\": {\"num_success\": 0, \"size_total\": 0, \"items_left\": 0, \"items_total\": 0, \"size_left\": 0, \"num_error\": 0}, \"file\": {\"num_success\": 0, \"size_total\": 0, \"items_left\": 0, \"items_total\": 0, \"size_left\": 0, \"num_error\": 0}}, \"error_details\": [], \"num_error\": 0}, \"comps\": {\"state\": \"NOT_STARTED\"}, \"errata\": {\"state\": \"NOT_STARTED\"}, \"metadata\": {\"state\": \"FINISHED\"}}}, \"call_request_group_id\": \"742c0c4e-1404-493a-bbc4-29653ec6dd73\", \"call_request_id\": \"d5aeb22c-6156-4ded-9c87-c8babb454e83\", \"principal_login\": \"admin\", \"response\": \"accepted\", \"result\": null}"
-    http_version: 
-  recorded_at: Mon, 14 Jan 2013 16:05:17 GMT
-- request: 
-    method: get
-    uri: https://kafka.usersys.redhat.com/pulp/api/v2/tasks/d5aeb22c-6156-4ded-9c87-c8babb454e83/
-    body: 
-      string: ""
-    headers: 
-      Accept: 
-      - application/json
-      Pulp-User: 
-      - admin
-      Authorization: 
-      - OAuth oauth_consumer_key="katello", oauth_nonce="CGrlljFftz1Uuky14ZeM2UUHnfcOe9m7ekFzuTzTc", oauth_signature="S4RPeoHcHbe7QXXYk1EhhET2VYc%3D", oauth_signature_method="HMAC-SHA1", oauth_timestamp="1358179518", oauth_version="1.0"
-      Accept-Encoding: 
-      - gzip, deflate
-      Content-Type: 
-      - application/json
-=======
+      Content-Type: 
+      - application/json
+    body: 
+      string: "{\"task_group_id\": \"41bea06a-8368-4ffd-b790-d114abe358ed\", \"exception\": null, \"traceback\": null, \"_href\": \"/pulp/api/v2/tasks/d1d34c4f-c0af-49f5-b461-1a661f026458/\", \"task_id\": \"d1d34c4f-c0af-49f5-b461-1a661f026458\", \"call_request_tags\": [\"pulp:repository:1\", \"pulp:action:sync\"], \"reasons\": [], \"start_time\": \"2013-01-14T22:04:17Z\", \"tags\": [\"pulp:repository:1\", \"pulp:action:sync\"], \"state\": \"running\", \"finish_time\": null, \"dependency_failures\": {}, \"schedule_id\": null, \"progress\": {\"yum_importer\": {\"content\": {\"num_success\": 11, \"size_total\": 17872, \"items_left\": 0, \"items_total\": 11, \"state\": \"IN_PROGRESS\", \"size_left\": 0, \"details\": {\"tree_file\": {\"num_success\": 3, \"size_total\": 0, \"items_left\": 0, \"items_total\": 3, \"size_left\": 0, \"num_error\": 0}, \"rpm\": {\"num_success\": 8, \"size_total\": 17872, \"items_left\": 0, \"items_total\": 8, \"size_left\": 0, \"num_error\": 0}, \"delta_rpm\": {\"num_success\": 0, \"size_total\": 0, \"items_left\": 0, \"items_total\": 0, \"size_left\": 0, \"num_error\": 0}, \"file\": {\"num_success\": 0, \"size_total\": 0, \"items_left\": 0, \"items_total\": 0, \"size_left\": 0, \"num_error\": 0}}, \"error_details\": [], \"num_error\": 0}, \"comps\": {\"state\": \"NOT_STARTED\"}, \"errata\": {\"state\": \"NOT_STARTED\"}, \"metadata\": {\"state\": \"FINISHED\"}}}, \"call_request_group_id\": \"41bea06a-8368-4ffd-b790-d114abe358ed\", \"call_request_id\": \"d1d34c4f-c0af-49f5-b461-1a661f026458\", \"principal_login\": \"admin\", \"response\": \"accepted\", \"result\": null}"
+    http_version: 
+  recorded_at: Mon, 14 Jan 2013 22:04:18 GMT
+- request: 
+    method: get
+    uri: https://kafka.usersys.redhat.com/pulp/api/v2/tasks/d1d34c4f-c0af-49f5-b461-1a661f026458/
+    body: 
+      string: ""
+    headers: 
+      Authorization: 
+      - OAuth oauth_consumer_key="katello", oauth_nonce="ckVuweQgkLEFm3NXOTT7nI4ErOyfBSVA1gnlrt0", oauth_signature="0IkRcYD%2F8kLYqBpaQsv93FVkiR8%3D", oauth_signature_method="HMAC-SHA1", oauth_timestamp="1358201059", oauth_version="1.0"
+      Pulp-User: 
+      - admin
+      Accept-Encoding: 
+      - gzip, deflate
+      Content-Type: 
+      - application/json
+      Accept: 
+      - application/json
+  response: 
+    status: 
+      code: 200
+      message: OK
+    headers: 
+      Server: 
+      - Apache/2.2.22 (Fedora)
+      Date: 
+      - Mon, 14 Jan 2013 22:04:19 GMT
+      Content-Length: 
+      - "1469"
+      Content-Type: 
+      - application/json
+    body: 
+      string: "{\"task_group_id\": \"41bea06a-8368-4ffd-b790-d114abe358ed\", \"exception\": null, \"traceback\": null, \"_href\": \"/pulp/api/v2/tasks/d1d34c4f-c0af-49f5-b461-1a661f026458/\", \"task_id\": \"d1d34c4f-c0af-49f5-b461-1a661f026458\", \"call_request_tags\": [\"pulp:repository:1\", \"pulp:action:sync\"], \"reasons\": [], \"start_time\": \"2013-01-14T22:04:17Z\", \"tags\": [\"pulp:repository:1\", \"pulp:action:sync\"], \"state\": \"finished\", \"finish_time\": \"2013-01-14T22:04:18Z\", \"dependency_failures\": {}, \"schedule_id\": null, \"progress\": {\"yum_importer\": {\"content\": {\"num_success\": 11, \"size_total\": 17872, \"items_left\": 0, \"items_total\": 11, \"state\": \"FINISHED\", \"size_left\": 0, \"details\": {\"tree_file\": {\"num_success\": 3, \"size_total\": 0, \"items_left\": 0, \"items_total\": 3, \"size_left\": 0, \"num_error\": 0}, \"rpm\": {\"num_success\": 8, \"size_total\": 17872, \"items_left\": 0, \"items_total\": 8, \"size_left\": 0, \"num_error\": 0}, \"delta_rpm\": {\"num_success\": 0, \"size_total\": 0, \"items_left\": 0, \"items_total\": 0, \"size_left\": 0, \"num_error\": 0}, \"file\": {\"num_success\": 0, \"size_total\": 0, \"items_left\": 0, \"items_total\": 0, \"size_left\": 0, \"num_error\": 0}}, \"error_details\": [], \"num_error\": 0}, \"comps\": {\"state\": \"FINISHED\"}, \"errata\": {\"state\": \"FINISHED\", \"num_errata\": 2}, \"metadata\": {\"state\": \"FINISHED\"}}}, \"call_request_group_id\": \"41bea06a-8368-4ffd-b790-d114abe358ed\", \"call_request_id\": \"d1d34c4f-c0af-49f5-b461-1a661f026458\", \"principal_login\": \"admin\", \"response\": \"accepted\", \"result\": null}"
+    http_version: 
+  recorded_at: Mon, 14 Jan 2013 22:04:19 GMT
+- request: 
+    method: get
+    uri: https://kafka.usersys.redhat.com/pulp/api/v2/tasks/faf2f7c7-5f74-4638-91d7-01686ee2af46/
+    body: 
+      string: ""
+    headers: 
+      Authorization: 
+      - OAuth oauth_consumer_key="katello", oauth_nonce="8a3lQ1M0wf7NmJEsHkxM4PMNl1Wdq2fWkdCtHnuIbw", oauth_signature="Dc0lwDPw%2BcA5ta4Y14zGZIoDk%2Fo%3D", oauth_signature_method="HMAC-SHA1", oauth_timestamp="1358201060", oauth_version="1.0"
+      Pulp-User: 
+      - admin
+      Accept-Encoding: 
+      - gzip, deflate
+      Content-Type: 
+      - application/json
+      Accept: 
+      - application/json
+  response: 
+    status: 
+      code: 200
+      message: OK
+    headers: 
+      Server: 
+      - Apache/2.2.22 (Fedora)
+      Date: 
+      - Mon, 14 Jan 2013 22:04:21 GMT
+      Content-Length: 
+      - "839"
+      Content-Type: 
+      - application/json
+    body: 
+      string: "{\"task_group_id\": \"54dbc1c9-b947-4467-b638-78f0c9238d1f\", \"exception\": null, \"traceback\": null, \"_href\": \"/pulp/api/v2/tasks/faf2f7c7-5f74-4638-91d7-01686ee2af46/\", \"task_id\": \"faf2f7c7-5f74-4638-91d7-01686ee2af46\", \"call_request_tags\": [\"pulp:repository:1\", \"pulp:action:sync\"], \"reasons\": [], \"start_time\": \"2013-01-14T22:04:20Z\", \"tags\": [\"pulp:repository:1\", \"pulp:action:sync\"], \"state\": \"running\", \"finish_time\": null, \"dependency_failures\": {}, \"schedule_id\": null, \"progress\": {\"yum_importer\": {\"content\": {\"state\": \"NOT_STARTED\"}, \"comps\": {\"state\": \"NOT_STARTED\"}, \"errata\": {\"state\": \"NOT_STARTED\"}, \"metadata\": {\"state\": \"FINISHED\"}}}, \"call_request_group_id\": \"54dbc1c9-b947-4467-b638-78f0c9238d1f\", \"call_request_id\": \"faf2f7c7-5f74-4638-91d7-01686ee2af46\", \"principal_login\": \"admin\", \"response\": \"accepted\", \"result\": null}"
+    http_version: 
+  recorded_at: Mon, 14 Jan 2013 22:04:21 GMT
+- request: 
+    method: get
+    uri: https://kafka.usersys.redhat.com/pulp/api/v2/tasks/faf2f7c7-5f74-4638-91d7-01686ee2af46/
+    body: 
+      string: ""
+    headers: 
+      Authorization: 
+      - OAuth oauth_consumer_key="katello", oauth_nonce="e2pxisKeawRDxdw7s4PxMt2buZA9phyYVWj4c7eJR5A", oauth_signature="%2F%2BOtar%2B6%2BWISVnCPmhFnu3SJUtQ%3D", oauth_signature_method="HMAC-SHA1", oauth_timestamp="1358201061", oauth_version="1.0"
+      Pulp-User: 
+      - admin
+      Accept-Encoding: 
+      - gzip, deflate
+      Content-Type: 
+      - application/json
+      Accept: 
+      - application/json
+  response: 
+    status: 
+      code: 200
+      message: OK
+    headers: 
+      Server: 
+      - Apache/2.2.22 (Fedora)
+      Date: 
+      - Mon, 14 Jan 2013 22:04:21 GMT
       Content-Length: 
       - "1442"
-      Date: 
-      - Sat, 12 Jan 2013 01:29:50 GMT
-      Content-Type: 
-      - application/json
-      Server: 
-      - Apache/2.2.22 (Fedora)
-    body: 
-      string: "{\"task_group_id\": \"891bf1ab-2328-46ee-8eae-34d6e1bdb543\", \"exception\": null, \"traceback\": null, \"_href\": \"/pulp/api/v2/tasks/a7158f84-ad3b-45cd-ba7b-6e0cb6def8b8/\", \"task_id\": \"a7158f84-ad3b-45cd-ba7b-6e0cb6def8b8\", \"call_request_tags\": [\"pulp:repository:1\", \"pulp:action:sync\"], \"reasons\": [], \"start_time\": \"2013-01-12T01:29:49Z\", \"tags\": [\"pulp:repository:1\", \"pulp:action:sync\"], \"state\": \"running\", \"finish_time\": null, \"dependency_failures\": {}, \"schedule_id\": null, \"progress\": {\"yum_importer\": {\"content\": {\"num_success\": 11, \"size_total\": 17872, \"items_left\": 0, \"items_total\": 11, \"state\": \"IN_PROGRESS\", \"size_left\": 0, \"details\": {\"tree_file\": {\"num_success\": 3, \"size_total\": 0, \"items_left\": 0, \"items_total\": 3, \"size_left\": 0, \"num_error\": 0}, \"rpm\": {\"num_success\": 8, \"size_total\": 17872, \"items_left\": 0, \"items_total\": 8, \"size_left\": 0, \"num_error\": 0}, \"delta_rpm\": {\"num_success\": 0, \"size_total\": 0, \"items_left\": 0, \"items_total\": 0, \"size_left\": 0, \"num_error\": 0}, \"file\": {\"num_success\": 0, \"size_total\": 0, \"items_left\": 0, \"items_total\": 0, \"size_left\": 0, \"num_error\": 0}}, \"error_details\": [], \"num_error\": 0}, \"comps\": {\"state\": \"NOT_STARTED\"}, \"errata\": {\"state\": \"NOT_STARTED\"}, \"metadata\": {\"state\": \"FINISHED\"}}}, \"call_request_group_id\": \"891bf1ab-2328-46ee-8eae-34d6e1bdb543\", \"call_request_id\": \"a7158f84-ad3b-45cd-ba7b-6e0cb6def8b8\", \"principal_login\": \"admin\", \"response\": \"accepted\", \"result\": null}"
-    http_version: 
-  recorded_at: Sat, 12 Jan 2013 01:29:50 GMT
-- request: 
-    method: get
-    uri: https://dhcp231-16.rdu.redhat.com/pulp/api/v2/tasks/a7158f84-ad3b-45cd-ba7b-6e0cb6def8b8/
-    body: 
-      string: ""
-    headers: 
-      Content-Type: 
-      - application/json
-      Accept-Encoding: 
-      - gzip, deflate
-      Accept: 
-      - application/json
-      Pulp-User: 
-      - admin
-      Authorization: 
-      - OAuth oauth_consumer_key="katello", oauth_nonce="f3l7aWr40gPYBjwCTKy00OJvQU3M8xtQCPNK5BOs70", oauth_signature="n%2BDMG5UOtbGO0CLhh08fXu0yM2E%3D", oauth_signature_method="HMAC-SHA1", oauth_timestamp="1357954190", oauth_version="1.0"
->>>>>>> f739f88f
-  response: 
-    status: 
-      code: 200
-      message: OK
-    headers: 
-<<<<<<< HEAD
-      Server: 
-      - Apache/2.2.22 (Fedora)
-      Date: 
-      - Mon, 14 Jan 2013 16:05:18 GMT
-      Content-Type: 
-      - application/json
+      Content-Type: 
+      - application/json
+    body: 
+      string: "{\"task_group_id\": \"54dbc1c9-b947-4467-b638-78f0c9238d1f\", \"exception\": null, \"traceback\": null, \"_href\": \"/pulp/api/v2/tasks/faf2f7c7-5f74-4638-91d7-01686ee2af46/\", \"task_id\": \"faf2f7c7-5f74-4638-91d7-01686ee2af46\", \"call_request_tags\": [\"pulp:repository:1\", \"pulp:action:sync\"], \"reasons\": [], \"start_time\": \"2013-01-14T22:04:20Z\", \"tags\": [\"pulp:repository:1\", \"pulp:action:sync\"], \"state\": \"running\", \"finish_time\": null, \"dependency_failures\": {}, \"schedule_id\": null, \"progress\": {\"yum_importer\": {\"content\": {\"num_success\": 11, \"size_total\": 17872, \"items_left\": 0, \"items_total\": 11, \"state\": \"IN_PROGRESS\", \"size_left\": 0, \"details\": {\"tree_file\": {\"num_success\": 3, \"size_total\": 0, \"items_left\": 0, \"items_total\": 3, \"size_left\": 0, \"num_error\": 0}, \"rpm\": {\"num_success\": 8, \"size_total\": 17872, \"items_left\": 0, \"items_total\": 8, \"size_left\": 0, \"num_error\": 0}, \"delta_rpm\": {\"num_success\": 0, \"size_total\": 0, \"items_left\": 0, \"items_total\": 0, \"size_left\": 0, \"num_error\": 0}, \"file\": {\"num_success\": 0, \"size_total\": 0, \"items_left\": 0, \"items_total\": 0, \"size_left\": 0, \"num_error\": 0}}, \"error_details\": [], \"num_error\": 0}, \"comps\": {\"state\": \"NOT_STARTED\"}, \"errata\": {\"state\": \"NOT_STARTED\"}, \"metadata\": {\"state\": \"FINISHED\"}}}, \"call_request_group_id\": \"54dbc1c9-b947-4467-b638-78f0c9238d1f\", \"call_request_id\": \"faf2f7c7-5f74-4638-91d7-01686ee2af46\", \"principal_login\": \"admin\", \"response\": \"accepted\", \"result\": null}"
+    http_version: 
+  recorded_at: Mon, 14 Jan 2013 22:04:21 GMT
+- request: 
+    method: get
+    uri: https://kafka.usersys.redhat.com/pulp/api/v2/tasks/faf2f7c7-5f74-4638-91d7-01686ee2af46/
+    body: 
+      string: ""
+    headers: 
+      Authorization: 
+      - OAuth oauth_consumer_key="katello", oauth_nonce="ZIEmnecFV1Yj4Obok77WhUBiLhNtDuPp6KT2lPEUc", oauth_signature="9S0ZzOa%2FLjATZbUZu5dzoZlOhL8%3D", oauth_signature_method="HMAC-SHA1", oauth_timestamp="1358201062", oauth_version="1.0"
+      Pulp-User: 
+      - admin
+      Accept-Encoding: 
+      - gzip, deflate
+      Content-Type: 
+      - application/json
+      Accept: 
+      - application/json
+  response: 
+    status: 
+      code: 200
+      message: OK
+    headers: 
+      Server: 
+      - Apache/2.2.22 (Fedora)
+      Date: 
+      - Mon, 14 Jan 2013 22:04:22 GMT
       Content-Length: 
       - "1469"
-    body: 
-      string: "{\"task_group_id\": \"742c0c4e-1404-493a-bbc4-29653ec6dd73\", \"exception\": null, \"traceback\": null, \"_href\": \"/pulp/api/v2/tasks/d5aeb22c-6156-4ded-9c87-c8babb454e83/\", \"task_id\": \"d5aeb22c-6156-4ded-9c87-c8babb454e83\", \"call_request_tags\": [\"pulp:repository:1\", \"pulp:action:sync\"], \"reasons\": [], \"start_time\": \"2013-01-14T16:05:16Z\", \"tags\": [\"pulp:repository:1\", \"pulp:action:sync\"], \"state\": \"finished\", \"finish_time\": \"2013-01-14T16:05:18Z\", \"dependency_failures\": {}, \"schedule_id\": null, \"progress\": {\"yum_importer\": {\"content\": {\"num_success\": 11, \"size_total\": 17872, \"items_left\": 0, \"items_total\": 11, \"state\": \"FINISHED\", \"size_left\": 0, \"details\": {\"tree_file\": {\"num_success\": 3, \"size_total\": 0, \"items_left\": 0, \"items_total\": 3, \"size_left\": 0, \"num_error\": 0}, \"rpm\": {\"num_success\": 8, \"size_total\": 17872, \"items_left\": 0, \"items_total\": 8, \"size_left\": 0, \"num_error\": 0}, \"delta_rpm\": {\"num_success\": 0, \"size_total\": 0, \"items_left\": 0, \"items_total\": 0, \"size_left\": 0, \"num_error\": 0}, \"file\": {\"num_success\": 0, \"size_total\": 0, \"items_left\": 0, \"items_total\": 0, \"size_left\": 0, \"num_error\": 0}}, \"error_details\": [], \"num_error\": 0}, \"comps\": {\"state\": \"FINISHED\"}, \"errata\": {\"state\": \"FINISHED\", \"num_errata\": 2}, \"metadata\": {\"state\": \"FINISHED\"}}}, \"call_request_group_id\": \"742c0c4e-1404-493a-bbc4-29653ec6dd73\", \"call_request_id\": \"d5aeb22c-6156-4ded-9c87-c8babb454e83\", \"principal_login\": \"admin\", \"response\": \"accepted\", \"result\": null}"
-    http_version: 
-  recorded_at: Mon, 14 Jan 2013 16:05:18 GMT
-- request: 
-    method: get
-    uri: https://kafka.usersys.redhat.com/pulp/api/v2/tasks/432b59e3-07a0-442a-9349-28f13ae9895a/
-    body: 
-      string: ""
-    headers: 
-      Accept: 
-      - application/json
-      Pulp-User: 
-      - admin
-      Authorization: 
-      - OAuth oauth_consumer_key="katello", oauth_nonce="lkscOCrtSTscbjOjBsBUmGkCKtS4J1qAmiLXSJgjc", oauth_signature="Cu5xgjVJEutMUFUvjkX4rob0ZJI%3D", oauth_signature_method="HMAC-SHA1", oauth_timestamp="1358179521", oauth_version="1.0"
-      Accept-Encoding: 
-      - gzip, deflate
-      Content-Type: 
-      - application/json
-=======
+      Content-Type: 
+      - application/json
+    body: 
+      string: "{\"task_group_id\": \"54dbc1c9-b947-4467-b638-78f0c9238d1f\", \"exception\": null, \"traceback\": null, \"_href\": \"/pulp/api/v2/tasks/faf2f7c7-5f74-4638-91d7-01686ee2af46/\", \"task_id\": \"faf2f7c7-5f74-4638-91d7-01686ee2af46\", \"call_request_tags\": [\"pulp:repository:1\", \"pulp:action:sync\"], \"reasons\": [], \"start_time\": \"2013-01-14T22:04:20Z\", \"tags\": [\"pulp:repository:1\", \"pulp:action:sync\"], \"state\": \"finished\", \"finish_time\": \"2013-01-14T22:04:22Z\", \"dependency_failures\": {}, \"schedule_id\": null, \"progress\": {\"yum_importer\": {\"content\": {\"num_success\": 11, \"size_total\": 17872, \"items_left\": 0, \"items_total\": 11, \"state\": \"FINISHED\", \"size_left\": 0, \"details\": {\"tree_file\": {\"num_success\": 3, \"size_total\": 0, \"items_left\": 0, \"items_total\": 3, \"size_left\": 0, \"num_error\": 0}, \"rpm\": {\"num_success\": 8, \"size_total\": 17872, \"items_left\": 0, \"items_total\": 8, \"size_left\": 0, \"num_error\": 0}, \"delta_rpm\": {\"num_success\": 0, \"size_total\": 0, \"items_left\": 0, \"items_total\": 0, \"size_left\": 0, \"num_error\": 0}, \"file\": {\"num_success\": 0, \"size_total\": 0, \"items_left\": 0, \"items_total\": 0, \"size_left\": 0, \"num_error\": 0}}, \"error_details\": [], \"num_error\": 0}, \"comps\": {\"state\": \"FINISHED\"}, \"errata\": {\"state\": \"FINISHED\", \"num_errata\": 2}, \"metadata\": {\"state\": \"FINISHED\"}}}, \"call_request_group_id\": \"54dbc1c9-b947-4467-b638-78f0c9238d1f\", \"call_request_id\": \"faf2f7c7-5f74-4638-91d7-01686ee2af46\", \"principal_login\": \"admin\", \"response\": \"accepted\", \"result\": null}"
+    http_version: 
+  recorded_at: Mon, 14 Jan 2013 22:04:22 GMT
+- request: 
+    method: get
+    uri: https://kafka.usersys.redhat.com/pulp/api/v2/tasks/4713abd1-2a44-49f7-9640-793f93a2b920/
+    body: 
+      string: ""
+    headers: 
+      Authorization: 
+      - OAuth oauth_consumer_key="katello", oauth_nonce="ArSDCwG68ZVLDG0BQUULkDCXPwcKiLJp3AWBvHU", oauth_signature="spAQKXds4rfzW6nF9qy%2BaV1NTd8%3D", oauth_signature_method="HMAC-SHA1", oauth_timestamp="1358201064", oauth_version="1.0"
+      Pulp-User: 
+      - admin
+      Accept-Encoding: 
+      - gzip, deflate
+      Content-Type: 
+      - application/json
+      Accept: 
+      - application/json
+  response: 
+    status: 
+      code: 200
+      message: OK
+    headers: 
+      Server: 
+      - Apache/2.2.22 (Fedora)
+      Date: 
+      - Mon, 14 Jan 2013 22:04:24 GMT
+      Content-Length: 
+      - "839"
+      Content-Type: 
+      - application/json
+    body: 
+      string: "{\"task_group_id\": \"195029b9-153a-4c6d-a303-bb70b0721a8d\", \"exception\": null, \"traceback\": null, \"_href\": \"/pulp/api/v2/tasks/4713abd1-2a44-49f7-9640-793f93a2b920/\", \"task_id\": \"4713abd1-2a44-49f7-9640-793f93a2b920\", \"call_request_tags\": [\"pulp:repository:1\", \"pulp:action:sync\"], \"reasons\": [], \"start_time\": \"2013-01-14T22:04:24Z\", \"tags\": [\"pulp:repository:1\", \"pulp:action:sync\"], \"state\": \"running\", \"finish_time\": null, \"dependency_failures\": {}, \"schedule_id\": null, \"progress\": {\"yum_importer\": {\"content\": {\"state\": \"NOT_STARTED\"}, \"comps\": {\"state\": \"NOT_STARTED\"}, \"errata\": {\"state\": \"NOT_STARTED\"}, \"metadata\": {\"state\": \"FINISHED\"}}}, \"call_request_group_id\": \"195029b9-153a-4c6d-a303-bb70b0721a8d\", \"call_request_id\": \"4713abd1-2a44-49f7-9640-793f93a2b920\", \"principal_login\": \"admin\", \"response\": \"accepted\", \"result\": null}"
+    http_version: 
+  recorded_at: Mon, 14 Jan 2013 22:04:24 GMT
+- request: 
+    method: get
+    uri: https://kafka.usersys.redhat.com/pulp/api/v2/tasks/4713abd1-2a44-49f7-9640-793f93a2b920/
+    body: 
+      string: ""
+    headers: 
+      Authorization: 
+      - OAuth oauth_consumer_key="katello", oauth_nonce="bDdlev3giBerUqAbnA7Y42iXYhTtTYTXBbeaNIxE", oauth_signature="AeKAY564rtAwMOoGmyZmDNQup9E%3D", oauth_signature_method="HMAC-SHA1", oauth_timestamp="1358201065", oauth_version="1.0"
+      Pulp-User: 
+      - admin
+      Accept-Encoding: 
+      - gzip, deflate
+      Content-Type: 
+      - application/json
+      Accept: 
+      - application/json
+  response: 
+    status: 
+      code: 200
+      message: OK
+    headers: 
+      Server: 
+      - Apache/2.2.22 (Fedora)
+      Date: 
+      - Mon, 14 Jan 2013 22:04:25 GMT
+      Content-Length: 
+      - "1439"
+      Content-Type: 
+      - application/json
+    body: 
+      string: "{\"task_group_id\": \"195029b9-153a-4c6d-a303-bb70b0721a8d\", \"exception\": null, \"traceback\": null, \"_href\": \"/pulp/api/v2/tasks/4713abd1-2a44-49f7-9640-793f93a2b920/\", \"task_id\": \"4713abd1-2a44-49f7-9640-793f93a2b920\", \"call_request_tags\": [\"pulp:repository:1\", \"pulp:action:sync\"], \"reasons\": [], \"start_time\": \"2013-01-14T22:04:24Z\", \"tags\": [\"pulp:repository:1\", \"pulp:action:sync\"], \"state\": \"running\", \"finish_time\": null, \"dependency_failures\": {}, \"schedule_id\": null, \"progress\": {\"yum_importer\": {\"content\": {\"num_success\": 11, \"size_total\": 17872, \"items_left\": 0, \"items_total\": 11, \"state\": \"FINISHED\", \"size_left\": 0, \"details\": {\"tree_file\": {\"num_success\": 3, \"size_total\": 0, \"items_left\": 0, \"items_total\": 3, \"size_left\": 0, \"num_error\": 0}, \"rpm\": {\"num_success\": 8, \"size_total\": 17872, \"items_left\": 0, \"items_total\": 8, \"size_left\": 0, \"num_error\": 0}, \"delta_rpm\": {\"num_success\": 0, \"size_total\": 0, \"items_left\": 0, \"items_total\": 0, \"size_left\": 0, \"num_error\": 0}, \"file\": {\"num_success\": 0, \"size_total\": 0, \"items_left\": 0, \"items_total\": 0, \"size_left\": 0, \"num_error\": 0}}, \"error_details\": [], \"num_error\": 0}, \"comps\": {\"state\": \"NOT_STARTED\"}, \"errata\": {\"state\": \"NOT_STARTED\"}, \"metadata\": {\"state\": \"FINISHED\"}}}, \"call_request_group_id\": \"195029b9-153a-4c6d-a303-bb70b0721a8d\", \"call_request_id\": \"4713abd1-2a44-49f7-9640-793f93a2b920\", \"principal_login\": \"admin\", \"response\": \"accepted\", \"result\": null}"
+    http_version: 
+  recorded_at: Mon, 14 Jan 2013 22:04:25 GMT
+- request: 
+    method: get
+    uri: https://kafka.usersys.redhat.com/pulp/api/v2/tasks/4713abd1-2a44-49f7-9640-793f93a2b920/
+    body: 
+      string: ""
+    headers: 
+      Authorization: 
+      - OAuth oauth_consumer_key="katello", oauth_nonce="mviE66ZTEmTzi9grwdsch2YI7m0reh7MMqmxnrUx5E", oauth_signature="gspQbHE%2FZbAFI9PlAdiBrRembew%3D", oauth_signature_method="HMAC-SHA1", oauth_timestamp="1358201065", oauth_version="1.0"
+      Pulp-User: 
+      - admin
+      Accept-Encoding: 
+      - gzip, deflate
+      Content-Type: 
+      - application/json
+      Accept: 
+      - application/json
+  response: 
+    status: 
+      code: 200
+      message: OK
+    headers: 
+      Server: 
+      - Apache/2.2.22 (Fedora)
+      Date: 
+      - Mon, 14 Jan 2013 22:04:25 GMT
       Content-Length: 
       - "1469"
-      Date: 
-      - Sat, 12 Jan 2013 01:29:51 GMT
-      Content-Type: 
-      - application/json
-      Server: 
-      - Apache/2.2.22 (Fedora)
-    body: 
-      string: "{\"task_group_id\": \"891bf1ab-2328-46ee-8eae-34d6e1bdb543\", \"exception\": null, \"traceback\": null, \"_href\": \"/pulp/api/v2/tasks/a7158f84-ad3b-45cd-ba7b-6e0cb6def8b8/\", \"task_id\": \"a7158f84-ad3b-45cd-ba7b-6e0cb6def8b8\", \"call_request_tags\": [\"pulp:repository:1\", \"pulp:action:sync\"], \"reasons\": [], \"start_time\": \"2013-01-12T01:29:49Z\", \"tags\": [\"pulp:repository:1\", \"pulp:action:sync\"], \"state\": \"finished\", \"finish_time\": \"2013-01-12T01:29:50Z\", \"dependency_failures\": {}, \"schedule_id\": null, \"progress\": {\"yum_importer\": {\"content\": {\"num_success\": 11, \"size_total\": 17872, \"items_left\": 0, \"items_total\": 11, \"state\": \"FINISHED\", \"size_left\": 0, \"details\": {\"tree_file\": {\"num_success\": 3, \"size_total\": 0, \"items_left\": 0, \"items_total\": 3, \"size_left\": 0, \"num_error\": 0}, \"rpm\": {\"num_success\": 8, \"size_total\": 17872, \"items_left\": 0, \"items_total\": 8, \"size_left\": 0, \"num_error\": 0}, \"delta_rpm\": {\"num_success\": 0, \"size_total\": 0, \"items_left\": 0, \"items_total\": 0, \"size_left\": 0, \"num_error\": 0}, \"file\": {\"num_success\": 0, \"size_total\": 0, \"items_left\": 0, \"items_total\": 0, \"size_left\": 0, \"num_error\": 0}}, \"error_details\": [], \"num_error\": 0}, \"comps\": {\"state\": \"FINISHED\"}, \"errata\": {\"state\": \"FINISHED\", \"num_errata\": 2}, \"metadata\": {\"state\": \"FINISHED\"}}}, \"call_request_group_id\": \"891bf1ab-2328-46ee-8eae-34d6e1bdb543\", \"call_request_id\": \"a7158f84-ad3b-45cd-ba7b-6e0cb6def8b8\", \"principal_login\": \"admin\", \"response\": \"accepted\", \"result\": null}"
-    http_version: 
-  recorded_at: Sat, 12 Jan 2013 01:29:51 GMT
-- request: 
-    method: get
-    uri: https://dhcp231-16.rdu.redhat.com/pulp/api/v2/tasks/2ca0fc3b-092a-4df5-be9f-565c44d51335/
-    body: 
-      string: ""
-    headers: 
-      Content-Type: 
-      - application/json
-      Accept-Encoding: 
-      - gzip, deflate
-      Accept: 
-      - application/json
-      Pulp-User: 
-      - admin
-      Authorization: 
-      - OAuth oauth_consumer_key="katello", oauth_nonce="aOvFLUfYK9iXMvDEFWKyEsR0fc1MyTzP8lqfVhps", oauth_signature="3Bnf1YAAlAhnHGXTlEW4seDT3R0%3D", oauth_signature_method="HMAC-SHA1", oauth_timestamp="1357954201", oauth_version="1.0"
->>>>>>> f739f88f
-  response: 
-    status: 
-      code: 200
-      message: OK
-    headers: 
-<<<<<<< HEAD
-      Server: 
-      - Apache/2.2.22 (Fedora)
-      Date: 
-      - Mon, 14 Jan 2013 16:05:21 GMT
-      Content-Type: 
-      - application/json
+      Content-Type: 
+      - application/json
+    body: 
+      string: "{\"task_group_id\": \"195029b9-153a-4c6d-a303-bb70b0721a8d\", \"exception\": null, \"traceback\": null, \"_href\": \"/pulp/api/v2/tasks/4713abd1-2a44-49f7-9640-793f93a2b920/\", \"task_id\": \"4713abd1-2a44-49f7-9640-793f93a2b920\", \"call_request_tags\": [\"pulp:repository:1\", \"pulp:action:sync\"], \"reasons\": [], \"start_time\": \"2013-01-14T22:04:24Z\", \"tags\": [\"pulp:repository:1\", \"pulp:action:sync\"], \"state\": \"finished\", \"finish_time\": \"2013-01-14T22:04:25Z\", \"dependency_failures\": {}, \"schedule_id\": null, \"progress\": {\"yum_importer\": {\"content\": {\"num_success\": 11, \"size_total\": 17872, \"items_left\": 0, \"items_total\": 11, \"state\": \"FINISHED\", \"size_left\": 0, \"details\": {\"tree_file\": {\"num_success\": 3, \"size_total\": 0, \"items_left\": 0, \"items_total\": 3, \"size_left\": 0, \"num_error\": 0}, \"rpm\": {\"num_success\": 8, \"size_total\": 17872, \"items_left\": 0, \"items_total\": 8, \"size_left\": 0, \"num_error\": 0}, \"delta_rpm\": {\"num_success\": 0, \"size_total\": 0, \"items_left\": 0, \"items_total\": 0, \"size_left\": 0, \"num_error\": 0}, \"file\": {\"num_success\": 0, \"size_total\": 0, \"items_left\": 0, \"items_total\": 0, \"size_left\": 0, \"num_error\": 0}}, \"error_details\": [], \"num_error\": 0}, \"comps\": {\"state\": \"FINISHED\"}, \"errata\": {\"state\": \"FINISHED\", \"num_errata\": 2}, \"metadata\": {\"state\": \"FINISHED\"}}}, \"call_request_group_id\": \"195029b9-153a-4c6d-a303-bb70b0721a8d\", \"call_request_id\": \"4713abd1-2a44-49f7-9640-793f93a2b920\", \"principal_login\": \"admin\", \"response\": \"accepted\", \"result\": null}"
+    http_version: 
+  recorded_at: Mon, 14 Jan 2013 22:04:25 GMT
+- request: 
+    method: get
+    uri: https://kafka.usersys.redhat.com/pulp/api/v2/tasks/e8647f51-1856-48ae-a163-51bf5ead6c5a/
+    body: 
+      string: ""
+    headers: 
+      Authorization: 
+      - OAuth oauth_consumer_key="katello", oauth_nonce="cX0rZIfTDNbhgHDcQwpuUkDDQ59MQIf9PbuJsDQot8", oauth_signature="wv6bFfYG3dEvsfr64OoClShLLFk%3D", oauth_signature_method="HMAC-SHA1", oauth_timestamp="1358201068", oauth_version="1.0"
+      Pulp-User: 
+      - admin
+      Accept-Encoding: 
+      - gzip, deflate
+      Content-Type: 
+      - application/json
+      Accept: 
+      - application/json
+  response: 
+    status: 
+      code: 200
+      message: OK
+    headers: 
+      Server: 
+      - Apache/2.2.22 (Fedora)
+      Date: 
+      - Mon, 14 Jan 2013 22:04:28 GMT
+      Content-Length: 
+      - "839"
+      Content-Type: 
+      - application/json
+    body: 
+      string: "{\"task_group_id\": \"a58c635c-ba3b-4a68-baaf-fdffb4560372\", \"exception\": null, \"traceback\": null, \"_href\": \"/pulp/api/v2/tasks/e8647f51-1856-48ae-a163-51bf5ead6c5a/\", \"task_id\": \"e8647f51-1856-48ae-a163-51bf5ead6c5a\", \"call_request_tags\": [\"pulp:repository:1\", \"pulp:action:sync\"], \"reasons\": [], \"start_time\": \"2013-01-14T22:04:28Z\", \"tags\": [\"pulp:repository:1\", \"pulp:action:sync\"], \"state\": \"running\", \"finish_time\": null, \"dependency_failures\": {}, \"schedule_id\": null, \"progress\": {\"yum_importer\": {\"content\": {\"state\": \"NOT_STARTED\"}, \"comps\": {\"state\": \"NOT_STARTED\"}, \"errata\": {\"state\": \"NOT_STARTED\"}, \"metadata\": {\"state\": \"FINISHED\"}}}, \"call_request_group_id\": \"a58c635c-ba3b-4a68-baaf-fdffb4560372\", \"call_request_id\": \"e8647f51-1856-48ae-a163-51bf5ead6c5a\", \"principal_login\": \"admin\", \"response\": \"accepted\", \"result\": null}"
+    http_version: 
+  recorded_at: Mon, 14 Jan 2013 22:04:28 GMT
+- request: 
+    method: get
+    uri: https://kafka.usersys.redhat.com/pulp/api/v2/tasks/e8647f51-1856-48ae-a163-51bf5ead6c5a/
+    body: 
+      string: ""
+    headers: 
+      Authorization: 
+      - OAuth oauth_consumer_key="katello", oauth_nonce="lCmipbOUSDwUY9AGRHwr4oW2wACgNrgVFufT0vcFbU", oauth_signature="Ol4iPqe4sExVWQ4r8hDtFhHjCF8%3D", oauth_signature_method="HMAC-SHA1", oauth_timestamp="1358201069", oauth_version="1.0"
+      Pulp-User: 
+      - admin
+      Accept-Encoding: 
+      - gzip, deflate
+      Content-Type: 
+      - application/json
+      Accept: 
+      - application/json
+  response: 
+    status: 
+      code: 200
+      message: OK
+    headers: 
+      Server: 
+      - Apache/2.2.22 (Fedora)
+      Date: 
+      - Mon, 14 Jan 2013 22:04:29 GMT
+      Content-Length: 
+      - "1442"
+      Content-Type: 
+      - application/json
+    body: 
+      string: "{\"task_group_id\": \"a58c635c-ba3b-4a68-baaf-fdffb4560372\", \"exception\": null, \"traceback\": null, \"_href\": \"/pulp/api/v2/tasks/e8647f51-1856-48ae-a163-51bf5ead6c5a/\", \"task_id\": \"e8647f51-1856-48ae-a163-51bf5ead6c5a\", \"call_request_tags\": [\"pulp:repository:1\", \"pulp:action:sync\"], \"reasons\": [], \"start_time\": \"2013-01-14T22:04:28Z\", \"tags\": [\"pulp:repository:1\", \"pulp:action:sync\"], \"state\": \"running\", \"finish_time\": null, \"dependency_failures\": {}, \"schedule_id\": null, \"progress\": {\"yum_importer\": {\"content\": {\"num_success\": 11, \"size_total\": 17872, \"items_left\": 0, \"items_total\": 11, \"state\": \"IN_PROGRESS\", \"size_left\": 0, \"details\": {\"tree_file\": {\"num_success\": 3, \"size_total\": 0, \"items_left\": 0, \"items_total\": 3, \"size_left\": 0, \"num_error\": 0}, \"rpm\": {\"num_success\": 8, \"size_total\": 17872, \"items_left\": 0, \"items_total\": 8, \"size_left\": 0, \"num_error\": 0}, \"delta_rpm\": {\"num_success\": 0, \"size_total\": 0, \"items_left\": 0, \"items_total\": 0, \"size_left\": 0, \"num_error\": 0}, \"file\": {\"num_success\": 0, \"size_total\": 0, \"items_left\": 0, \"items_total\": 0, \"size_left\": 0, \"num_error\": 0}}, \"error_details\": [], \"num_error\": 0}, \"comps\": {\"state\": \"NOT_STARTED\"}, \"errata\": {\"state\": \"NOT_STARTED\"}, \"metadata\": {\"state\": \"FINISHED\"}}}, \"call_request_group_id\": \"a58c635c-ba3b-4a68-baaf-fdffb4560372\", \"call_request_id\": \"e8647f51-1856-48ae-a163-51bf5ead6c5a\", \"principal_login\": \"admin\", \"response\": \"accepted\", \"result\": null}"
+    http_version: 
+  recorded_at: Mon, 14 Jan 2013 22:04:29 GMT
+- request: 
+    method: get
+    uri: https://kafka.usersys.redhat.com/pulp/api/v2/tasks/e8647f51-1856-48ae-a163-51bf5ead6c5a/
+    body: 
+      string: ""
+    headers: 
+      Authorization: 
+      - OAuth oauth_consumer_key="katello", oauth_nonce="7wC5iWwALX8Bqovuc8lbLSJpZp6ChSKYunYT5iqI", oauth_signature="7zulnf9hEyRHifbZsL%2FaqtYxpF8%3D", oauth_signature_method="HMAC-SHA1", oauth_timestamp="1358201069", oauth_version="1.0"
+      Pulp-User: 
+      - admin
+      Accept-Encoding: 
+      - gzip, deflate
+      Content-Type: 
+      - application/json
+      Accept: 
+      - application/json
+  response: 
+    status: 
+      code: 200
+      message: OK
+    headers: 
+      Server: 
+      - Apache/2.2.22 (Fedora)
+      Date: 
+      - Mon, 14 Jan 2013 22:04:29 GMT
+      Content-Length: 
+      - "1469"
+      Content-Type: 
+      - application/json
+    body: 
+      string: "{\"task_group_id\": \"a58c635c-ba3b-4a68-baaf-fdffb4560372\", \"exception\": null, \"traceback\": null, \"_href\": \"/pulp/api/v2/tasks/e8647f51-1856-48ae-a163-51bf5ead6c5a/\", \"task_id\": \"e8647f51-1856-48ae-a163-51bf5ead6c5a\", \"call_request_tags\": [\"pulp:repository:1\", \"pulp:action:sync\"], \"reasons\": [], \"start_time\": \"2013-01-14T22:04:28Z\", \"tags\": [\"pulp:repository:1\", \"pulp:action:sync\"], \"state\": \"finished\", \"finish_time\": \"2013-01-14T22:04:29Z\", \"dependency_failures\": {}, \"schedule_id\": null, \"progress\": {\"yum_importer\": {\"content\": {\"num_success\": 11, \"size_total\": 17872, \"items_left\": 0, \"items_total\": 11, \"state\": \"FINISHED\", \"size_left\": 0, \"details\": {\"tree_file\": {\"num_success\": 3, \"size_total\": 0, \"items_left\": 0, \"items_total\": 3, \"size_left\": 0, \"num_error\": 0}, \"rpm\": {\"num_success\": 8, \"size_total\": 17872, \"items_left\": 0, \"items_total\": 8, \"size_left\": 0, \"num_error\": 0}, \"delta_rpm\": {\"num_success\": 0, \"size_total\": 0, \"items_left\": 0, \"items_total\": 0, \"size_left\": 0, \"num_error\": 0}, \"file\": {\"num_success\": 0, \"size_total\": 0, \"items_left\": 0, \"items_total\": 0, \"size_left\": 0, \"num_error\": 0}}, \"error_details\": [], \"num_error\": 0}, \"comps\": {\"state\": \"FINISHED\"}, \"errata\": {\"state\": \"FINISHED\", \"num_errata\": 2}, \"metadata\": {\"state\": \"FINISHED\"}}}, \"call_request_group_id\": \"a58c635c-ba3b-4a68-baaf-fdffb4560372\", \"call_request_id\": \"e8647f51-1856-48ae-a163-51bf5ead6c5a\", \"principal_login\": \"admin\", \"response\": \"accepted\", \"result\": null}"
+    http_version: 
+  recorded_at: Mon, 14 Jan 2013 22:04:29 GMT
+- request: 
+    method: get
+    uri: https://kafka.usersys.redhat.com/pulp/api/v2/tasks/576aec8b-f299-4cbe-9bad-498a694e7f8e/
+    body: 
+      string: ""
+    headers: 
+      Authorization: 
+      - OAuth oauth_consumer_key="katello", oauth_nonce="u0FhE4kPI0lvOkzSMsABDpUm5FIG0nqyhr8aF03XG4", oauth_signature="CskQ70i0%2FOOqNpYNzvLrh3fSlz4%3D", oauth_signature_method="HMAC-SHA1", oauth_timestamp="1358201072", oauth_version="1.0"
+      Pulp-User: 
+      - admin
+      Accept-Encoding: 
+      - gzip, deflate
+      Content-Type: 
+      - application/json
+      Accept: 
+      - application/json
+  response: 
+    status: 
+      code: 200
+      message: OK
+    headers: 
+      Server: 
+      - Apache/2.2.22 (Fedora)
+      Date: 
+      - Mon, 14 Jan 2013 22:04:32 GMT
+      Content-Length: 
+      - "839"
+      Content-Type: 
+      - application/json
+    body: 
+      string: "{\"task_group_id\": \"00d3e5e1-b5e3-4ff7-921f-2a9acd02b53b\", \"exception\": null, \"traceback\": null, \"_href\": \"/pulp/api/v2/tasks/576aec8b-f299-4cbe-9bad-498a694e7f8e/\", \"task_id\": \"576aec8b-f299-4cbe-9bad-498a694e7f8e\", \"call_request_tags\": [\"pulp:repository:1\", \"pulp:action:sync\"], \"reasons\": [], \"start_time\": \"2013-01-14T22:04:32Z\", \"tags\": [\"pulp:repository:1\", \"pulp:action:sync\"], \"state\": \"running\", \"finish_time\": null, \"dependency_failures\": {}, \"schedule_id\": null, \"progress\": {\"yum_importer\": {\"content\": {\"state\": \"NOT_STARTED\"}, \"comps\": {\"state\": \"NOT_STARTED\"}, \"errata\": {\"state\": \"NOT_STARTED\"}, \"metadata\": {\"state\": \"FINISHED\"}}}, \"call_request_group_id\": \"00d3e5e1-b5e3-4ff7-921f-2a9acd02b53b\", \"call_request_id\": \"576aec8b-f299-4cbe-9bad-498a694e7f8e\", \"principal_login\": \"admin\", \"response\": \"accepted\", \"result\": null}"
+    http_version: 
+  recorded_at: Mon, 14 Jan 2013 22:04:32 GMT
+- request: 
+    method: get
+    uri: https://kafka.usersys.redhat.com/pulp/api/v2/tasks/576aec8b-f299-4cbe-9bad-498a694e7f8e/
+    body: 
+      string: ""
+    headers: 
+      Authorization: 
+      - OAuth oauth_consumer_key="katello", oauth_nonce="gNycymbQod4Cp54AuHtMzjqLrhPw1L8GrHe9yAjqs", oauth_signature="uTgE5RURQEOdVobjF535g96sfVE%3D", oauth_signature_method="HMAC-SHA1", oauth_timestamp="1358201073", oauth_version="1.0"
+      Pulp-User: 
+      - admin
+      Accept-Encoding: 
+      - gzip, deflate
+      Content-Type: 
+      - application/json
+      Accept: 
+      - application/json
+  response: 
+    status: 
+      code: 200
+      message: OK
+    headers: 
+      Server: 
+      - Apache/2.2.22 (Fedora)
+      Date: 
+      - Mon, 14 Jan 2013 22:04:33 GMT
+      Content-Length: 
+      - "1442"
+      Content-Type: 
+      - application/json
+    body: 
+      string: "{\"task_group_id\": \"00d3e5e1-b5e3-4ff7-921f-2a9acd02b53b\", \"exception\": null, \"traceback\": null, \"_href\": \"/pulp/api/v2/tasks/576aec8b-f299-4cbe-9bad-498a694e7f8e/\", \"task_id\": \"576aec8b-f299-4cbe-9bad-498a694e7f8e\", \"call_request_tags\": [\"pulp:repository:1\", \"pulp:action:sync\"], \"reasons\": [], \"start_time\": \"2013-01-14T22:04:32Z\", \"tags\": [\"pulp:repository:1\", \"pulp:action:sync\"], \"state\": \"running\", \"finish_time\": null, \"dependency_failures\": {}, \"schedule_id\": null, \"progress\": {\"yum_importer\": {\"content\": {\"num_success\": 11, \"size_total\": 17872, \"items_left\": 0, \"items_total\": 11, \"state\": \"IN_PROGRESS\", \"size_left\": 0, \"details\": {\"tree_file\": {\"num_success\": 3, \"size_total\": 0, \"items_left\": 0, \"items_total\": 3, \"size_left\": 0, \"num_error\": 0}, \"rpm\": {\"num_success\": 8, \"size_total\": 17872, \"items_left\": 0, \"items_total\": 8, \"size_left\": 0, \"num_error\": 0}, \"delta_rpm\": {\"num_success\": 0, \"size_total\": 0, \"items_left\": 0, \"items_total\": 0, \"size_left\": 0, \"num_error\": 0}, \"file\": {\"num_success\": 0, \"size_total\": 0, \"items_left\": 0, \"items_total\": 0, \"size_left\": 0, \"num_error\": 0}}, \"error_details\": [], \"num_error\": 0}, \"comps\": {\"state\": \"NOT_STARTED\"}, \"errata\": {\"state\": \"NOT_STARTED\"}, \"metadata\": {\"state\": \"FINISHED\"}}}, \"call_request_group_id\": \"00d3e5e1-b5e3-4ff7-921f-2a9acd02b53b\", \"call_request_id\": \"576aec8b-f299-4cbe-9bad-498a694e7f8e\", \"principal_login\": \"admin\", \"response\": \"accepted\", \"result\": null}"
+    http_version: 
+  recorded_at: Mon, 14 Jan 2013 22:04:33 GMT
+- request: 
+    method: get
+    uri: https://kafka.usersys.redhat.com/pulp/api/v2/tasks/576aec8b-f299-4cbe-9bad-498a694e7f8e/
+    body: 
+      string: ""
+    headers: 
+      Authorization: 
+      - OAuth oauth_consumer_key="katello", oauth_nonce="9vf0F2KTRlbz5uWY48mmEUpy6KA4piQXphSDD3Of5Y", oauth_signature="nLi2BEX3CV41zeaNzou2xCViR74%3D", oauth_signature_method="HMAC-SHA1", oauth_timestamp="1358201073", oauth_version="1.0"
+      Pulp-User: 
+      - admin
+      Accept-Encoding: 
+      - gzip, deflate
+      Content-Type: 
+      - application/json
+      Accept: 
+      - application/json
+  response: 
+    status: 
+      code: 200
+      message: OK
+    headers: 
+      Server: 
+      - Apache/2.2.22 (Fedora)
+      Date: 
+      - Mon, 14 Jan 2013 22:04:33 GMT
+      Content-Length: 
+      - "1469"
+      Content-Type: 
+      - application/json
+    body: 
+      string: "{\"task_group_id\": \"00d3e5e1-b5e3-4ff7-921f-2a9acd02b53b\", \"exception\": null, \"traceback\": null, \"_href\": \"/pulp/api/v2/tasks/576aec8b-f299-4cbe-9bad-498a694e7f8e/\", \"task_id\": \"576aec8b-f299-4cbe-9bad-498a694e7f8e\", \"call_request_tags\": [\"pulp:repository:1\", \"pulp:action:sync\"], \"reasons\": [], \"start_time\": \"2013-01-14T22:04:32Z\", \"tags\": [\"pulp:repository:1\", \"pulp:action:sync\"], \"state\": \"finished\", \"finish_time\": \"2013-01-14T22:04:33Z\", \"dependency_failures\": {}, \"schedule_id\": null, \"progress\": {\"yum_importer\": {\"content\": {\"num_success\": 11, \"size_total\": 17872, \"items_left\": 0, \"items_total\": 11, \"state\": \"FINISHED\", \"size_left\": 0, \"details\": {\"tree_file\": {\"num_success\": 3, \"size_total\": 0, \"items_left\": 0, \"items_total\": 3, \"size_left\": 0, \"num_error\": 0}, \"rpm\": {\"num_success\": 8, \"size_total\": 17872, \"items_left\": 0, \"items_total\": 8, \"size_left\": 0, \"num_error\": 0}, \"delta_rpm\": {\"num_success\": 0, \"size_total\": 0, \"items_left\": 0, \"items_total\": 0, \"size_left\": 0, \"num_error\": 0}, \"file\": {\"num_success\": 0, \"size_total\": 0, \"items_left\": 0, \"items_total\": 0, \"size_left\": 0, \"num_error\": 0}}, \"error_details\": [], \"num_error\": 0}, \"comps\": {\"state\": \"FINISHED\"}, \"errata\": {\"state\": \"FINISHED\", \"num_errata\": 2}, \"metadata\": {\"state\": \"FINISHED\"}}}, \"call_request_group_id\": \"00d3e5e1-b5e3-4ff7-921f-2a9acd02b53b\", \"call_request_id\": \"576aec8b-f299-4cbe-9bad-498a694e7f8e\", \"principal_login\": \"admin\", \"response\": \"accepted\", \"result\": null}"
+    http_version: 
+  recorded_at: Mon, 14 Jan 2013 22:04:33 GMT
+- request: 
+    method: get
+    uri: https://kafka.usersys.redhat.com/pulp/api/v2/tasks/7a8a4057-dbeb-4b60-ac1a-973c64c0fe36/
+    body: 
+      string: ""
+    headers: 
+      Authorization: 
+      - OAuth oauth_consumer_key="katello", oauth_nonce="ruAqYXGZZheAM2RZOkdnFa85k54WLOr9tl9ozLeE", oauth_signature="yIZTI10wRGPjc2WCh92e3tco7ck%3D", oauth_signature_method="HMAC-SHA1", oauth_timestamp="1358201076", oauth_version="1.0"
+      Pulp-User: 
+      - admin
+      Accept-Encoding: 
+      - gzip, deflate
+      Content-Type: 
+      - application/json
+      Accept: 
+      - application/json
+  response: 
+    status: 
+      code: 200
+      message: OK
+    headers: 
+      Server: 
+      - Apache/2.2.22 (Fedora)
+      Date: 
+      - Mon, 14 Jan 2013 22:04:36 GMT
       Content-Length: 
       - "842"
-    body: 
-      string: "{\"task_group_id\": \"21a3fe5e-4996-4575-8be8-1a1526bac40d\", \"exception\": null, \"traceback\": null, \"_href\": \"/pulp/api/v2/tasks/432b59e3-07a0-442a-9349-28f13ae9895a/\", \"task_id\": \"432b59e3-07a0-442a-9349-28f13ae9895a\", \"call_request_tags\": [\"pulp:repository:1\", \"pulp:action:sync\"], \"reasons\": [], \"start_time\": \"2013-01-14T16:05:20Z\", \"tags\": [\"pulp:repository:1\", \"pulp:action:sync\"], \"state\": \"running\", \"finish_time\": null, \"dependency_failures\": {}, \"schedule_id\": null, \"progress\": {\"yum_importer\": {\"content\": {\"state\": \"NOT_STARTED\"}, \"comps\": {\"state\": \"NOT_STARTED\"}, \"errata\": {\"state\": \"NOT_STARTED\"}, \"metadata\": {\"state\": \"IN_PROGRESS\"}}}, \"call_request_group_id\": \"21a3fe5e-4996-4575-8be8-1a1526bac40d\", \"call_request_id\": \"432b59e3-07a0-442a-9349-28f13ae9895a\", \"principal_login\": \"admin\", \"response\": \"accepted\", \"result\": null}"
-    http_version: 
-  recorded_at: Mon, 14 Jan 2013 16:05:21 GMT
-- request: 
-    method: get
-    uri: https://kafka.usersys.redhat.com/pulp/api/v2/tasks/432b59e3-07a0-442a-9349-28f13ae9895a/
-    body: 
-      string: ""
-    headers: 
-      Accept: 
-      - application/json
-      Pulp-User: 
-      - admin
-      Authorization: 
-      - OAuth oauth_consumer_key="katello", oauth_nonce="xQBFgunhyN6SAuBK4mD5gZPMHCEhXJkq09rZfwUo0", oauth_signature="8DxDOQ0Mid8jG6qZGviwjLfcfkM%3D", oauth_signature_method="HMAC-SHA1", oauth_timestamp="1358179521", oauth_version="1.0"
-      Accept-Encoding: 
-      - gzip, deflate
-      Content-Type: 
-      - application/json
-=======
+      Content-Type: 
+      - application/json
+    body: 
+      string: "{\"task_group_id\": \"c74c5415-2de6-4fe6-8e6c-609a7ae1b4a4\", \"exception\": null, \"traceback\": null, \"_href\": \"/pulp/api/v2/tasks/7a8a4057-dbeb-4b60-ac1a-973c64c0fe36/\", \"task_id\": \"7a8a4057-dbeb-4b60-ac1a-973c64c0fe36\", \"call_request_tags\": [\"pulp:repository:1\", \"pulp:action:sync\"], \"reasons\": [], \"start_time\": \"2013-01-14T22:04:36Z\", \"tags\": [\"pulp:repository:1\", \"pulp:action:sync\"], \"state\": \"running\", \"finish_time\": null, \"dependency_failures\": {}, \"schedule_id\": null, \"progress\": {\"yum_importer\": {\"content\": {\"state\": \"NOT_STARTED\"}, \"comps\": {\"state\": \"NOT_STARTED\"}, \"errata\": {\"state\": \"NOT_STARTED\"}, \"metadata\": {\"state\": \"IN_PROGRESS\"}}}, \"call_request_group_id\": \"c74c5415-2de6-4fe6-8e6c-609a7ae1b4a4\", \"call_request_id\": \"7a8a4057-dbeb-4b60-ac1a-973c64c0fe36\", \"principal_login\": \"admin\", \"response\": \"accepted\", \"result\": null}"
+    http_version: 
+  recorded_at: Mon, 14 Jan 2013 22:04:36 GMT
+- request: 
+    method: get
+    uri: https://kafka.usersys.redhat.com/pulp/api/v2/tasks/7a8a4057-dbeb-4b60-ac1a-973c64c0fe36/
+    body: 
+      string: ""
+    headers: 
+      Authorization: 
+      - OAuth oauth_consumer_key="katello", oauth_nonce="nS0dcEzhmzn8jcPsUyrdJd08RRt3fG7CZ7g2alayI", oauth_signature="1QytOAy1jXuE5KDz0B3FsaHnM3o%3D", oauth_signature_method="HMAC-SHA1", oauth_timestamp="1358201077", oauth_version="1.0"
+      Pulp-User: 
+      - admin
+      Accept-Encoding: 
+      - gzip, deflate
+      Content-Type: 
+      - application/json
+      Accept: 
+      - application/json
+  response: 
+    status: 
+      code: 200
+      message: OK
+    headers: 
+      Server: 
+      - Apache/2.2.22 (Fedora)
+      Date: 
+      - Mon, 14 Jan 2013 22:04:37 GMT
+      Content-Length: 
+      - "1442"
+      Content-Type: 
+      - application/json
+    body: 
+      string: "{\"task_group_id\": \"c74c5415-2de6-4fe6-8e6c-609a7ae1b4a4\", \"exception\": null, \"traceback\": null, \"_href\": \"/pulp/api/v2/tasks/7a8a4057-dbeb-4b60-ac1a-973c64c0fe36/\", \"task_id\": \"7a8a4057-dbeb-4b60-ac1a-973c64c0fe36\", \"call_request_tags\": [\"pulp:repository:1\", \"pulp:action:sync\"], \"reasons\": [], \"start_time\": \"2013-01-14T22:04:36Z\", \"tags\": [\"pulp:repository:1\", \"pulp:action:sync\"], \"state\": \"running\", \"finish_time\": null, \"dependency_failures\": {}, \"schedule_id\": null, \"progress\": {\"yum_importer\": {\"content\": {\"num_success\": 11, \"size_total\": 17872, \"items_left\": 0, \"items_total\": 11, \"state\": \"IN_PROGRESS\", \"size_left\": 0, \"details\": {\"tree_file\": {\"num_success\": 3, \"size_total\": 0, \"items_left\": 0, \"items_total\": 3, \"size_left\": 0, \"num_error\": 0}, \"rpm\": {\"num_success\": 8, \"size_total\": 17872, \"items_left\": 0, \"items_total\": 8, \"size_left\": 0, \"num_error\": 0}, \"delta_rpm\": {\"num_success\": 0, \"size_total\": 0, \"items_left\": 0, \"items_total\": 0, \"size_left\": 0, \"num_error\": 0}, \"file\": {\"num_success\": 0, \"size_total\": 0, \"items_left\": 0, \"items_total\": 0, \"size_left\": 0, \"num_error\": 0}}, \"error_details\": [], \"num_error\": 0}, \"comps\": {\"state\": \"NOT_STARTED\"}, \"errata\": {\"state\": \"NOT_STARTED\"}, \"metadata\": {\"state\": \"FINISHED\"}}}, \"call_request_group_id\": \"c74c5415-2de6-4fe6-8e6c-609a7ae1b4a4\", \"call_request_id\": \"7a8a4057-dbeb-4b60-ac1a-973c64c0fe36\", \"principal_login\": \"admin\", \"response\": \"accepted\", \"result\": null}"
+    http_version: 
+  recorded_at: Mon, 14 Jan 2013 22:04:37 GMT
+- request: 
+    method: get
+    uri: https://kafka.usersys.redhat.com/pulp/api/v2/tasks/7a8a4057-dbeb-4b60-ac1a-973c64c0fe36/
+    body: 
+      string: ""
+    headers: 
+      Authorization: 
+      - OAuth oauth_consumer_key="katello", oauth_nonce="sspSypJ0TG9nr7EBWkFtfhSbWE5xoxOJGm6pki7RuM", oauth_signature="8cqxQAQEK6Jozi8QrGIw9HHijwk%3D", oauth_signature_method="HMAC-SHA1", oauth_timestamp="1358201077", oauth_version="1.0"
+      Pulp-User: 
+      - admin
+      Accept-Encoding: 
+      - gzip, deflate
+      Content-Type: 
+      - application/json
+      Accept: 
+      - application/json
+  response: 
+    status: 
+      code: 200
+      message: OK
+    headers: 
+      Server: 
+      - Apache/2.2.22 (Fedora)
+      Date: 
+      - Mon, 14 Jan 2013 22:04:37 GMT
+      Content-Length: 
+      - "1469"
+      Content-Type: 
+      - application/json
+    body: 
+      string: "{\"task_group_id\": \"c74c5415-2de6-4fe6-8e6c-609a7ae1b4a4\", \"exception\": null, \"traceback\": null, \"_href\": \"/pulp/api/v2/tasks/7a8a4057-dbeb-4b60-ac1a-973c64c0fe36/\", \"task_id\": \"7a8a4057-dbeb-4b60-ac1a-973c64c0fe36\", \"call_request_tags\": [\"pulp:repository:1\", \"pulp:action:sync\"], \"reasons\": [], \"start_time\": \"2013-01-14T22:04:36Z\", \"tags\": [\"pulp:repository:1\", \"pulp:action:sync\"], \"state\": \"finished\", \"finish_time\": \"2013-01-14T22:04:37Z\", \"dependency_failures\": {}, \"schedule_id\": null, \"progress\": {\"yum_importer\": {\"content\": {\"num_success\": 11, \"size_total\": 17872, \"items_left\": 0, \"items_total\": 11, \"state\": \"FINISHED\", \"size_left\": 0, \"details\": {\"tree_file\": {\"num_success\": 3, \"size_total\": 0, \"items_left\": 0, \"items_total\": 3, \"size_left\": 0, \"num_error\": 0}, \"rpm\": {\"num_success\": 8, \"size_total\": 17872, \"items_left\": 0, \"items_total\": 8, \"size_left\": 0, \"num_error\": 0}, \"delta_rpm\": {\"num_success\": 0, \"size_total\": 0, \"items_left\": 0, \"items_total\": 0, \"size_left\": 0, \"num_error\": 0}, \"file\": {\"num_success\": 0, \"size_total\": 0, \"items_left\": 0, \"items_total\": 0, \"size_left\": 0, \"num_error\": 0}}, \"error_details\": [], \"num_error\": 0}, \"comps\": {\"state\": \"FINISHED\"}, \"errata\": {\"state\": \"FINISHED\", \"num_errata\": 2}, \"metadata\": {\"state\": \"FINISHED\"}}}, \"call_request_group_id\": \"c74c5415-2de6-4fe6-8e6c-609a7ae1b4a4\", \"call_request_id\": \"7a8a4057-dbeb-4b60-ac1a-973c64c0fe36\", \"principal_login\": \"admin\", \"response\": \"accepted\", \"result\": null}"
+    http_version: 
+  recorded_at: Mon, 14 Jan 2013 22:04:37 GMT
+- request: 
+    method: get
+    uri: https://kafka.usersys.redhat.com/pulp/api/v2/tasks/65f3b66b-7979-4315-b349-de3ff31d4f95/
+    body: 
+      string: ""
+    headers: 
+      Authorization: 
+      - OAuth oauth_consumer_key="katello", oauth_nonce="pX2Ch6NK5Y7dIkAEXINhhvgO4gTxCzQTmJIN0QYpE", oauth_signature="SciBd9RJEZeVOdTRcI0xQa9omQ0%3D", oauth_signature_method="HMAC-SHA1", oauth_timestamp="1358201144", oauth_version="1.0"
+      Pulp-User: 
+      - admin
+      Accept-Encoding: 
+      - gzip, deflate
+      Content-Type: 
+      - application/json
+      Accept: 
+      - application/json
+  response: 
+    status: 
+      code: 200
+      message: OK
+    headers: 
+      Server: 
+      - Apache/2.2.22 (Fedora)
+      Date: 
+      - Mon, 14 Jan 2013 22:05:44 GMT
       Content-Length: 
       - "842"
-      Date: 
-      - Sat, 12 Jan 2013 01:30:01 GMT
-      Content-Type: 
-      - application/json
-      Server: 
-      - Apache/2.2.22 (Fedora)
-    body: 
-      string: "{\"task_group_id\": \"1a4d2a33-77ff-4084-858c-6f0a9eea6b21\", \"exception\": null, \"traceback\": null, \"_href\": \"/pulp/api/v2/tasks/2ca0fc3b-092a-4df5-be9f-565c44d51335/\", \"task_id\": \"2ca0fc3b-092a-4df5-be9f-565c44d51335\", \"call_request_tags\": [\"pulp:repository:1\", \"pulp:action:sync\"], \"reasons\": [], \"start_time\": \"2013-01-12T01:30:00Z\", \"tags\": [\"pulp:repository:1\", \"pulp:action:sync\"], \"state\": \"running\", \"finish_time\": null, \"dependency_failures\": {}, \"schedule_id\": null, \"progress\": {\"yum_importer\": {\"content\": {\"state\": \"NOT_STARTED\"}, \"comps\": {\"state\": \"NOT_STARTED\"}, \"errata\": {\"state\": \"NOT_STARTED\"}, \"metadata\": {\"state\": \"IN_PROGRESS\"}}}, \"call_request_group_id\": \"1a4d2a33-77ff-4084-858c-6f0a9eea6b21\", \"call_request_id\": \"2ca0fc3b-092a-4df5-be9f-565c44d51335\", \"principal_login\": \"admin\", \"response\": \"accepted\", \"result\": null}"
-    http_version: 
-  recorded_at: Sat, 12 Jan 2013 01:30:01 GMT
-- request: 
-    method: get
-    uri: https://dhcp231-16.rdu.redhat.com/pulp/api/v2/tasks/2ca0fc3b-092a-4df5-be9f-565c44d51335/
-    body: 
-      string: ""
-    headers: 
-      Content-Type: 
-      - application/json
-      Accept-Encoding: 
-      - gzip, deflate
-      Accept: 
-      - application/json
-      Pulp-User: 
-      - admin
-      Authorization: 
-      - OAuth oauth_consumer_key="katello", oauth_nonce="AHMYNHnqg0TJd1xhhvaFME0cdBKOyqtr3itx6uABPQU", oauth_signature="GuLz4sCs8Cg0gsctyH01UVmtmx8%3D", oauth_signature_method="HMAC-SHA1", oauth_timestamp="1357954201", oauth_version="1.0"
->>>>>>> f739f88f
-  response: 
-    status: 
-      code: 200
-      message: OK
-    headers: 
-<<<<<<< HEAD
-      Server: 
-      - Apache/2.2.22 (Fedora)
-      Date: 
-      - Mon, 14 Jan 2013 16:05:21 GMT
-      Content-Type: 
-      - application/json
+      Content-Type: 
+      - application/json
+    body: 
+      string: "{\"task_group_id\": \"8cd8561e-19b2-4142-8e67-ff8c6deb6f17\", \"exception\": null, \"traceback\": null, \"_href\": \"/pulp/api/v2/tasks/65f3b66b-7979-4315-b349-de3ff31d4f95/\", \"task_id\": \"65f3b66b-7979-4315-b349-de3ff31d4f95\", \"call_request_tags\": [\"pulp:repository:1\", \"pulp:action:sync\"], \"reasons\": [], \"start_time\": \"2013-01-14T22:05:44Z\", \"tags\": [\"pulp:repository:1\", \"pulp:action:sync\"], \"state\": \"running\", \"finish_time\": null, \"dependency_failures\": {}, \"schedule_id\": null, \"progress\": {\"yum_importer\": {\"content\": {\"state\": \"NOT_STARTED\"}, \"comps\": {\"state\": \"NOT_STARTED\"}, \"errata\": {\"state\": \"NOT_STARTED\"}, \"metadata\": {\"state\": \"IN_PROGRESS\"}}}, \"call_request_group_id\": \"8cd8561e-19b2-4142-8e67-ff8c6deb6f17\", \"call_request_id\": \"65f3b66b-7979-4315-b349-de3ff31d4f95\", \"principal_login\": \"admin\", \"response\": \"accepted\", \"result\": null}"
+    http_version: 
+  recorded_at: Mon, 14 Jan 2013 22:05:44 GMT
+- request: 
+    method: get
+    uri: https://kafka.usersys.redhat.com/pulp/api/v2/tasks/65f3b66b-7979-4315-b349-de3ff31d4f95/
+    body: 
+      string: ""
+    headers: 
+      Authorization: 
+      - OAuth oauth_consumer_key="katello", oauth_nonce="TAg2JYoeMi946oQu7ihbnNsiuICKkzy8ixvtXIYZg", oauth_signature="ZoXQYCU%2F3NST13uUDwY55GJ0P9s%3D", oauth_signature_method="HMAC-SHA1", oauth_timestamp="1358201145", oauth_version="1.0"
+      Pulp-User: 
+      - admin
+      Accept-Encoding: 
+      - gzip, deflate
+      Content-Type: 
+      - application/json
+      Accept: 
+      - application/json
+  response: 
+    status: 
+      code: 200
+      message: OK
+    headers: 
+      Server: 
+      - Apache/2.2.22 (Fedora)
+      Date: 
+      - Mon, 14 Jan 2013 22:05:50 GMT
+      Content-Length: 
+      - "1469"
+      Content-Type: 
+      - application/json
+    body: 
+      string: "{\"task_group_id\": \"8cd8561e-19b2-4142-8e67-ff8c6deb6f17\", \"exception\": null, \"traceback\": null, \"_href\": \"/pulp/api/v2/tasks/65f3b66b-7979-4315-b349-de3ff31d4f95/\", \"task_id\": \"65f3b66b-7979-4315-b349-de3ff31d4f95\", \"call_request_tags\": [\"pulp:repository:1\", \"pulp:action:sync\"], \"reasons\": [], \"start_time\": \"2013-01-14T22:05:44Z\", \"tags\": [\"pulp:repository:1\", \"pulp:action:sync\"], \"state\": \"finished\", \"finish_time\": \"2013-01-14T22:05:45Z\", \"dependency_failures\": {}, \"schedule_id\": null, \"progress\": {\"yum_importer\": {\"content\": {\"num_success\": 11, \"size_total\": 17872, \"items_left\": 0, \"items_total\": 11, \"state\": \"FINISHED\", \"size_left\": 0, \"details\": {\"tree_file\": {\"num_success\": 3, \"size_total\": 0, \"items_left\": 0, \"items_total\": 3, \"size_left\": 0, \"num_error\": 0}, \"rpm\": {\"num_success\": 8, \"size_total\": 17872, \"items_left\": 0, \"items_total\": 8, \"size_left\": 0, \"num_error\": 0}, \"delta_rpm\": {\"num_success\": 0, \"size_total\": 0, \"items_left\": 0, \"items_total\": 0, \"size_left\": 0, \"num_error\": 0}, \"file\": {\"num_success\": 0, \"size_total\": 0, \"items_left\": 0, \"items_total\": 0, \"size_left\": 0, \"num_error\": 0}}, \"error_details\": [], \"num_error\": 0}, \"comps\": {\"state\": \"FINISHED\"}, \"errata\": {\"state\": \"FINISHED\", \"num_errata\": 2}, \"metadata\": {\"state\": \"FINISHED\"}}}, \"call_request_group_id\": \"8cd8561e-19b2-4142-8e67-ff8c6deb6f17\", \"call_request_id\": \"65f3b66b-7979-4315-b349-de3ff31d4f95\", \"principal_login\": \"admin\", \"response\": \"accepted\", \"result\": null}"
+    http_version: 
+  recorded_at: Mon, 14 Jan 2013 22:05:50 GMT
+- request: 
+    method: get
+    uri: https://kafka.usersys.redhat.com/pulp/api/v2/tasks/ac1cd27c-f412-425e-aac1-983f8fe0e4bc/
+    body: 
+      string: ""
+    headers: 
+      Authorization: 
+      - OAuth oauth_consumer_key="katello", oauth_nonce="EQgWomy2ECmIac1RugTfX2Xc3tbCZMOttw1ig6wGbQ", oauth_signature="ULHgV1q0H8w2aBpD%2BRYdm76rA2o%3D", oauth_signature_method="HMAC-SHA1", oauth_timestamp="1358201158", oauth_version="1.0"
+      Pulp-User: 
+      - admin
+      Accept-Encoding: 
+      - gzip, deflate
+      Content-Type: 
+      - application/json
+      Accept: 
+      - application/json
+  response: 
+    status: 
+      code: 200
+      message: OK
+    headers: 
+      Server: 
+      - Apache/2.2.22 (Fedora)
+      Date: 
+      - Mon, 14 Jan 2013 22:05:58 GMT
+      Content-Length: 
+      - "842"
+      Content-Type: 
+      - application/json
+    body: 
+      string: "{\"task_group_id\": \"3b9cc3e3-a230-4909-828d-e820caf768b6\", \"exception\": null, \"traceback\": null, \"_href\": \"/pulp/api/v2/tasks/ac1cd27c-f412-425e-aac1-983f8fe0e4bc/\", \"task_id\": \"ac1cd27c-f412-425e-aac1-983f8fe0e4bc\", \"call_request_tags\": [\"pulp:repository:1\", \"pulp:action:sync\"], \"reasons\": [], \"start_time\": \"2013-01-14T22:05:58Z\", \"tags\": [\"pulp:repository:1\", \"pulp:action:sync\"], \"state\": \"running\", \"finish_time\": null, \"dependency_failures\": {}, \"schedule_id\": null, \"progress\": {\"yum_importer\": {\"content\": {\"state\": \"NOT_STARTED\"}, \"comps\": {\"state\": \"NOT_STARTED\"}, \"errata\": {\"state\": \"NOT_STARTED\"}, \"metadata\": {\"state\": \"IN_PROGRESS\"}}}, \"call_request_group_id\": \"3b9cc3e3-a230-4909-828d-e820caf768b6\", \"call_request_id\": \"ac1cd27c-f412-425e-aac1-983f8fe0e4bc\", \"principal_login\": \"admin\", \"response\": \"accepted\", \"result\": null}"
+    http_version: 
+  recorded_at: Mon, 14 Jan 2013 22:05:58 GMT
+- request: 
+    method: get
+    uri: https://kafka.usersys.redhat.com/pulp/api/v2/tasks/ac1cd27c-f412-425e-aac1-983f8fe0e4bc/
+    body: 
+      string: ""
+    headers: 
+      Authorization: 
+      - OAuth oauth_consumer_key="katello", oauth_nonce="xWeoGufobkaniT8EPqK6XH35g0d5Lrv7H9pHy0da8", oauth_signature="q2cdYU7SHTk6M6p0FJV4Xh26u94%3D", oauth_signature_method="HMAC-SHA1", oauth_timestamp="1358201158", oauth_version="1.0"
+      Pulp-User: 
+      - admin
+      Accept-Encoding: 
+      - gzip, deflate
+      Content-Type: 
+      - application/json
+      Accept: 
+      - application/json
+  response: 
+    status: 
+      code: 200
+      message: OK
+    headers: 
+      Server: 
+      - Apache/2.2.22 (Fedora)
+      Date: 
+      - Mon, 14 Jan 2013 22:05:58 GMT
       Content-Length: 
       - "1442"
-    body: 
-      string: "{\"task_group_id\": \"21a3fe5e-4996-4575-8be8-1a1526bac40d\", \"exception\": null, \"traceback\": null, \"_href\": \"/pulp/api/v2/tasks/432b59e3-07a0-442a-9349-28f13ae9895a/\", \"task_id\": \"432b59e3-07a0-442a-9349-28f13ae9895a\", \"call_request_tags\": [\"pulp:repository:1\", \"pulp:action:sync\"], \"reasons\": [], \"start_time\": \"2013-01-14T16:05:20Z\", \"tags\": [\"pulp:repository:1\", \"pulp:action:sync\"], \"state\": \"running\", \"finish_time\": null, \"dependency_failures\": {}, \"schedule_id\": null, \"progress\": {\"yum_importer\": {\"content\": {\"num_success\": 11, \"size_total\": 17872, \"items_left\": 0, \"items_total\": 11, \"state\": \"IN_PROGRESS\", \"size_left\": 0, \"details\": {\"tree_file\": {\"num_success\": 3, \"size_total\": 0, \"items_left\": 0, \"items_total\": 3, \"size_left\": 0, \"num_error\": 0}, \"rpm\": {\"num_success\": 8, \"size_total\": 17872, \"items_left\": 0, \"items_total\": 8, \"size_left\": 0, \"num_error\": 0}, \"delta_rpm\": {\"num_success\": 0, \"size_total\": 0, \"items_left\": 0, \"items_total\": 0, \"size_left\": 0, \"num_error\": 0}, \"file\": {\"num_success\": 0, \"size_total\": 0, \"items_left\": 0, \"items_total\": 0, \"size_left\": 0, \"num_error\": 0}}, \"error_details\": [], \"num_error\": 0}, \"comps\": {\"state\": \"NOT_STARTED\"}, \"errata\": {\"state\": \"NOT_STARTED\"}, \"metadata\": {\"state\": \"FINISHED\"}}}, \"call_request_group_id\": \"21a3fe5e-4996-4575-8be8-1a1526bac40d\", \"call_request_id\": \"432b59e3-07a0-442a-9349-28f13ae9895a\", \"principal_login\": \"admin\", \"response\": \"accepted\", \"result\": null}"
-    http_version: 
-  recorded_at: Mon, 14 Jan 2013 16:05:21 GMT
-- request: 
-    method: get
-    uri: https://kafka.usersys.redhat.com/pulp/api/v2/tasks/432b59e3-07a0-442a-9349-28f13ae9895a/
-    body: 
-      string: ""
-    headers: 
-      Accept: 
-      - application/json
-      Pulp-User: 
-      - admin
-      Authorization: 
-      - OAuth oauth_consumer_key="katello", oauth_nonce="YOooX5IMzyQslmNjT1WEGhVAk1GOrfMQOfbuhERyE", oauth_signature="JAUeJKOluzZOh%2BUT2SMMoklHxLk%3D", oauth_signature_method="HMAC-SHA1", oauth_timestamp="1358179522", oauth_version="1.0"
-      Accept-Encoding: 
-      - gzip, deflate
-      Content-Type: 
-      - application/json
-=======
+      Content-Type: 
+      - application/json
+    body: 
+      string: "{\"task_group_id\": \"3b9cc3e3-a230-4909-828d-e820caf768b6\", \"exception\": null, \"traceback\": null, \"_href\": \"/pulp/api/v2/tasks/ac1cd27c-f412-425e-aac1-983f8fe0e4bc/\", \"task_id\": \"ac1cd27c-f412-425e-aac1-983f8fe0e4bc\", \"call_request_tags\": [\"pulp:repository:1\", \"pulp:action:sync\"], \"reasons\": [], \"start_time\": \"2013-01-14T22:05:58Z\", \"tags\": [\"pulp:repository:1\", \"pulp:action:sync\"], \"state\": \"running\", \"finish_time\": null, \"dependency_failures\": {}, \"schedule_id\": null, \"progress\": {\"yum_importer\": {\"content\": {\"num_success\": 11, \"size_total\": 17872, \"items_left\": 0, \"items_total\": 11, \"state\": \"IN_PROGRESS\", \"size_left\": 0, \"details\": {\"tree_file\": {\"num_success\": 3, \"size_total\": 0, \"items_left\": 0, \"items_total\": 3, \"size_left\": 0, \"num_error\": 0}, \"rpm\": {\"num_success\": 8, \"size_total\": 17872, \"items_left\": 0, \"items_total\": 8, \"size_left\": 0, \"num_error\": 0}, \"delta_rpm\": {\"num_success\": 0, \"size_total\": 0, \"items_left\": 0, \"items_total\": 0, \"size_left\": 0, \"num_error\": 0}, \"file\": {\"num_success\": 0, \"size_total\": 0, \"items_left\": 0, \"items_total\": 0, \"size_left\": 0, \"num_error\": 0}}, \"error_details\": [], \"num_error\": 0}, \"comps\": {\"state\": \"NOT_STARTED\"}, \"errata\": {\"state\": \"NOT_STARTED\"}, \"metadata\": {\"state\": \"FINISHED\"}}}, \"call_request_group_id\": \"3b9cc3e3-a230-4909-828d-e820caf768b6\", \"call_request_id\": \"ac1cd27c-f412-425e-aac1-983f8fe0e4bc\", \"principal_login\": \"admin\", \"response\": \"accepted\", \"result\": null}"
+    http_version: 
+  recorded_at: Mon, 14 Jan 2013 22:05:59 GMT
+- request: 
+    method: get
+    uri: https://kafka.usersys.redhat.com/pulp/api/v2/tasks/ac1cd27c-f412-425e-aac1-983f8fe0e4bc/
+    body: 
+      string: ""
+    headers: 
+      Authorization: 
+      - OAuth oauth_consumer_key="katello", oauth_nonce="Tx9ZBp8mCzwmlFq2SltO9GaYceO771AoG0SsMHvVIVw", oauth_signature="I22eMF6gZp4QGjogIlDM9KSxI4Q%3D", oauth_signature_method="HMAC-SHA1", oauth_timestamp="1358201159", oauth_version="1.0"
+      Pulp-User: 
+      - admin
+      Accept-Encoding: 
+      - gzip, deflate
+      Content-Type: 
+      - application/json
+      Accept: 
+      - application/json
+  response: 
+    status: 
+      code: 200
+      message: OK
+    headers: 
+      Server: 
+      - Apache/2.2.22 (Fedora)
+      Date: 
+      - Mon, 14 Jan 2013 22:05:59 GMT
+      Content-Length: 
+      - "1469"
+      Content-Type: 
+      - application/json
+    body: 
+      string: "{\"task_group_id\": \"3b9cc3e3-a230-4909-828d-e820caf768b6\", \"exception\": null, \"traceback\": null, \"_href\": \"/pulp/api/v2/tasks/ac1cd27c-f412-425e-aac1-983f8fe0e4bc/\", \"task_id\": \"ac1cd27c-f412-425e-aac1-983f8fe0e4bc\", \"call_request_tags\": [\"pulp:repository:1\", \"pulp:action:sync\"], \"reasons\": [], \"start_time\": \"2013-01-14T22:05:58Z\", \"tags\": [\"pulp:repository:1\", \"pulp:action:sync\"], \"state\": \"finished\", \"finish_time\": \"2013-01-14T22:05:59Z\", \"dependency_failures\": {}, \"schedule_id\": null, \"progress\": {\"yum_importer\": {\"content\": {\"num_success\": 11, \"size_total\": 17872, \"items_left\": 0, \"items_total\": 11, \"state\": \"FINISHED\", \"size_left\": 0, \"details\": {\"tree_file\": {\"num_success\": 3, \"size_total\": 0, \"items_left\": 0, \"items_total\": 3, \"size_left\": 0, \"num_error\": 0}, \"rpm\": {\"num_success\": 8, \"size_total\": 17872, \"items_left\": 0, \"items_total\": 8, \"size_left\": 0, \"num_error\": 0}, \"delta_rpm\": {\"num_success\": 0, \"size_total\": 0, \"items_left\": 0, \"items_total\": 0, \"size_left\": 0, \"num_error\": 0}, \"file\": {\"num_success\": 0, \"size_total\": 0, \"items_left\": 0, \"items_total\": 0, \"size_left\": 0, \"num_error\": 0}}, \"error_details\": [], \"num_error\": 0}, \"comps\": {\"state\": \"FINISHED\"}, \"errata\": {\"state\": \"FINISHED\", \"num_errata\": 2}, \"metadata\": {\"state\": \"FINISHED\"}}}, \"call_request_group_id\": \"3b9cc3e3-a230-4909-828d-e820caf768b6\", \"call_request_id\": \"ac1cd27c-f412-425e-aac1-983f8fe0e4bc\", \"principal_login\": \"admin\", \"response\": \"accepted\", \"result\": null}"
+    http_version: 
+  recorded_at: Mon, 14 Jan 2013 22:05:59 GMT
+- request: 
+    method: get
+    uri: https://kafka.usersys.redhat.com/pulp/api/v2/tasks/
+    body: 
+      string: ""
+    headers: 
+      Authorization: 
+      - OAuth oauth_consumer_key="katello", oauth_nonce="b6LpgaOSWVEKGErcjRcj0pI0dDnYj1U0rvn5FKoo", oauth_signature="tRq8LyQXap9Vm74pEPa3Dj9orHQ%3D", oauth_signature_method="HMAC-SHA1", oauth_timestamp="1358201170", oauth_version="1.0"
+      Pulp-User: 
+      - admin
+      Accept-Encoding: 
+      - gzip, deflate
+      Content-Type: 
+      - application/json
+      Accept: 
+      - application/json
+  response: 
+    status: 
+      code: 200
+      message: OK
+    headers: 
+      Server: 
+      - Apache/2.2.22 (Fedora)
+      Date: 
+      - Mon, 14 Jan 2013 22:06:10 GMT
+      Content-Length: 
+      - "20622"
+      Content-Type: 
+      - application/json
+    body: 
+      string: "[{\"task_group_id\": null, \"exception\": null, \"traceback\": null, \"task_id\": \"528c6329-0276-47ba-889f-c45c4582fa94\", \"call_request_tags\": [\"pulp:consumer:010E99C0-3276-11E2-81C1-0800200C9A66\", \"pulp:action:create\"], \"reasons\": [], \"start_time\": \"2013-01-14T22:05:54Z\", \"tags\": [\"pulp:consumer:010E99C0-3276-11E2-81C1-0800200C9A66\", \"pulp:action:create\"], \"state\": \"finished\", \"finish_time\": \"2013-01-14T22:05:54Z\", \"dependency_failures\": {}, \"schedule_id\": null, \"progress\": {}, \"call_request_group_id\": null, \"call_request_id\": \"528c6329-0276-47ba-889f-c45c4582fa94\", \"principal_login\": \"admin\", \"response\": \"accepted\", \"result\": \"****\"}, {\"task_group_id\": \"ff2151b1-c014-41e8-bd36-5d4e748c2ae5\", \"exception\": null, \"traceback\": null, \"task_id\": \"0efcd108-6d77-42ba-aa40-ac3879b0d5f4\", \"call_request_tags\": [\"pulp:consumer:010E99C0-3276-11E2-81C1-0800200C9A66\", \"pulp:repository:1\", \"pulp:repository_distributor:1\", \"pulp:action:bind\"], \"reasons\": [], \"start_time\": \"2013-01-14T22:05:55Z\", \"tags\": [\"pulp:consumer:010E99C0-3276-11E2-81C1-0800200C9A66\", \"pulp:repository:1\", \"pulp:repository_distributor:1\", \"pulp:action:bind\"], \"state\": \"finished\", \"finish_time\": \"2013-01-14T22:05:55Z\", \"dependency_failures\": {}, \"schedule_id\": null, \"progress\": {}, \"call_request_group_id\": \"ff2151b1-c014-41e8-bd36-5d4e748c2ae5\", \"call_request_id\": \"0efcd108-6d77-42ba-aa40-ac3879b0d5f4\", \"principal_login\": \"admin\", \"response\": \"accepted\", \"result\": {\"repo_id\": \"1\", \"consumer_actions\": [], \"_ns\": \"consumer_bindings\", \"distributor_id\": \"1\", \"consumer_id\": \"010E99C0-3276-11E2-81C1-0800200C9A66\", \"deleted\": false, \"_id\": {\"$oid\": \"50f48143196cbe557b00073b\"}, \"id\": \"50f48143196cbe557b00073b\"}}, {\"task_group_id\": null, \"exception\": null, \"traceback\": null, \"task_id\": \"a033ba43-d7b7-4ea0-a3fc-987ca979bed6\", \"call_request_tags\": [\"pulp:user:hidden\", \"pulp:action:delete\"], \"reasons\": [], \"start_time\": \"2013-01-14T22:05:55Z\", \"tags\": [\"pulp:user:hidden\", \"pulp:action:delete\"], \"state\": \"finished\", \"finish_time\": \"2013-01-14T22:05:55Z\", \"dependency_failures\": {}, \"schedule_id\": null, \"progress\": {}, \"call_request_group_id\": null, \"call_request_id\": \"a033ba43-d7b7-4ea0-a3fc-987ca979bed6\", \"principal_login\": \"admin\", \"response\": \"accepted\", \"result\": null}, {\"task_group_id\": \"fa48610a-d001-4bb0-a99f-ff32ac7beae9\", \"exception\": null, \"traceback\": null, \"task_id\": \"353f96c0-3b06-4f43-9097-30a30e23c651\", \"call_request_tags\": [\"pulp:repository:1\", \"pulp:action:delete\"], \"reasons\": [], \"start_time\": \"2013-01-14T22:05:56Z\", \"tags\": [\"pulp:repository:1\", \"pulp:action:delete\"], \"state\": \"finished\", \"finish_time\": \"2013-01-14T22:05:56Z\", \"dependency_failures\": {}, \"schedule_id\": null, \"progress\": {}, \"call_request_group_id\": \"fa48610a-d001-4bb0-a99f-ff32ac7beae9\", \"call_request_id\": \"353f96c0-3b06-4f43-9097-30a30e23c651\", \"principal_login\": \"admin\", \"response\": \"accepted\", \"result\": null}, {\"task_group_id\": \"fa48610a-d001-4bb0-a99f-ff32ac7beae9\", \"exception\": null, \"traceback\": null, \"task_id\": \"887e2fd0-134c-49f1-8ac2-1f1091962959\", \"call_request_tags\": [\"pulp:consumer:010E99C0-3276-11E2-81C1-0800200C9A66\", \"pulp:repository:1\", \"pulp:repository_distributor:1\", \"pulp:action:unbind\"], \"reasons\": [], \"start_time\": \"2013-01-14T22:05:56Z\", \"tags\": [\"pulp:consumer:010E99C0-3276-11E2-81C1-0800200C9A66\", \"pulp:repository:1\", \"pulp:repository_distributor:1\", \"pulp:action:unbind\"], \"state\": \"finished\", \"finish_time\": \"2013-01-14T22:05:56Z\", \"dependency_failures\": {}, \"schedule_id\": null, \"progress\": {}, \"call_request_group_id\": \"fa48610a-d001-4bb0-a99f-ff32ac7beae9\", \"call_request_id\": \"887e2fd0-134c-49f1-8ac2-1f1091962959\", \"principal_login\": \"admin\", \"response\": \"accepted\", \"result\": {\"_id\": {\"$oid\": \"50f48143196cbe557b00073b\"}, \"consumer_actions\": [{\"status\": \"pending\", \"action\": \"bind\", \"id\": \"b16621bf-b915-4eb1-9aeb-b066b757da59\", \"timestamp\": 1358201155.68128}], \"_ns\": \"consumer_bindings\", \"consumer_id\": \"010E99C0-3276-11E2-81C1-0800200C9A66\", \"deleted\": false, \"repo_id\": \"1\", \"distributor_id\": \"1\", \"id\": \"50f48143196cbe557b00073b\"}}, {\"task_group_id\": null, \"exception\": null, \"traceback\": null, \"task_id\": \"7bc86b79-c31b-484e-b93c-154bc5062b35\", \"call_request_tags\": [\"pulp:user:hidden\", \"pulp:action:create\"], \"reasons\": [], \"start_time\": \"2013-01-14T22:05:57Z\", \"tags\": [\"pulp:user:hidden\", \"pulp:action:create\"], \"state\": \"finished\", \"finish_time\": \"2013-01-14T22:05:57Z\", \"dependency_failures\": {}, \"schedule_id\": null, \"progress\": {}, \"call_request_group_id\": null, \"call_request_id\": \"7bc86b79-c31b-484e-b93c-154bc5062b35\", \"principal_login\": \"admin\", \"response\": \"accepted\", \"result\": {\"_id\": {\"$oid\": \"50f48145196cbe557b000772\"}, \"name\": \"hidden\", \"roles\": [], \"_ns\": \"users\", \"login\": \"hidden\", \"id\": \"50f48145196cbe557b000772\", \"_href\": \"/pulp/api/v2/users/hidden/\"}}, {\"task_group_id\": \"ff2151b1-c014-41e8-bd36-5d4e748c2ae5\", \"exception\": [\"RequestTimeout: ('cdd4cc63-6bca-46fb-9fbb-271dfad6da83', 0)\\n\"], \"traceback\": \"Traceback (most recent call last):\\n\\n  File \\\"/usr/lib/python2.7/site-packages/gofer/rmi/async.py\\\", line 451, in process\\n    raise RequestTimeout(sn, je.idx)\\n\\nRequestTimeout: ('cdd4cc63-6bca-46fb-9fbb-271dfad6da83', 0)\\n\", \"task_id\": \"b16621bf-b915-4eb1-9aeb-b066b757da59\", \"call_request_tags\": [\"pulp:consumer:010E99C0-3276-11E2-81C1-0800200C9A66\", \"pulp:repository:1\", \"pulp:repository_distributor:1\", \"pulp:action:agent_bind\"], \"reasons\": [], \"start_time\": \"2013-01-14T22:05:55Z\", \"tags\": [\"pulp:consumer:010E99C0-3276-11E2-81C1-0800200C9A66\", \"pulp:repository:1\", \"pulp:repository_distributor:1\", \"pulp:action:agent_bind\"], \"state\": \"error\", \"finish_time\": \"2013-01-14T22:05:57Z\", \"dependency_failures\": {}, \"schedule_id\": null, \"progress\": {}, \"call_request_group_id\": \"ff2151b1-c014-41e8-bd36-5d4e748c2ae5\", \"call_request_id\": \"b16621bf-b915-4eb1-9aeb-b066b757da59\", \"principal_login\": \"admin\", \"response\": \"accepted\", \"result\": null}, {\"task_group_id\": null, \"exception\": null, \"traceback\": null, \"task_id\": \"0c68d36e-4dad-4c1a-a3a5-7f1edc0eec5c\", \"call_request_tags\": [\"pulp:role:super-users\", \"pulp:action:add_user_to_role\"], \"reasons\": [], \"start_time\": \"2013-01-14T22:05:57Z\", \"tags\": [\"pulp:role:super-users\", \"pulp:action:add_user_to_role\"], \"state\": \"finished\", \"finish_time\": \"2013-01-14T22:05:57Z\", \"dependency_failures\": {}, \"schedule_id\": null, \"progress\": {}, \"call_request_group_id\": null, \"call_request_id\": \"0c68d36e-4dad-4c1a-a3a5-7f1edc0eec5c\", \"principal_login\": \"admin\", \"response\": \"accepted\", \"result\": null}, {\"task_group_id\": null, \"exception\": null, \"traceback\": null, \"task_id\": \"1958c23e-96d7-4d76-83cb-3a1b79f17df4\", \"call_request_tags\": [\"pulp:repository:1\", \"pulp:action:create\"], \"reasons\": [], \"start_time\": \"2013-01-14T22:05:58Z\", \"tags\": [\"pulp:repository:1\", \"pulp:action:create\"], \"state\": \"finished\", \"finish_time\": \"2013-01-14T22:05:58Z\", \"dependency_failures\": {}, \"schedule_id\": null, \"progress\": {}, \"call_request_group_id\": null, \"call_request_id\": \"1958c23e-96d7-4d76-83cb-3a1b79f17df4\", \"principal_login\": \"admin\", \"response\": \"accepted\", \"result\": {\"scratchpad\": {}, \"display_name\": \"Fedora 17 x86_64\", \"description\": null, \"_ns\": \"repos\", \"notes\": {}, \"content_unit_count\": 0, \"_id\": {\"$oid\": \"50f48146196cbe557b000789\"}, \"id\": \"1\", \"_href\": \"/pulp/api/v2/repositories/1/\"}}, {\"task_group_id\": \"fa48610a-d001-4bb0-a99f-ff32ac7beae9\", \"exception\": [\"RequestTimeout: ('c9e8ec4a-b2bc-4831-b4e0-d78897d14bca', 0)\\n\"], \"traceback\": \"Traceback (most recent call last):\\n\\n  File \\\"/usr/lib/python2.7/site-packages/gofer/rmi/async.py\\\", line 451, in process\\n    raise RequestTimeout(sn, je.idx)\\n\\nRequestTimeout: ('c9e8ec4a-b2bc-4831-b4e0-d78897d14bca', 0)\\n\", \"task_id\": \"dd34b034-78c1-4031-9758-f6f80f97f7a5\", \"call_request_tags\": [\"pulp:consumer:010E99C0-3276-11E2-81C1-0800200C9A66\", \"pulp:repository:1\", \"pulp:repository_distributor:1\", \"pulp:action:agent_unbind\"], \"reasons\": [], \"start_time\": \"2013-01-14T22:05:57Z\", \"tags\": [\"pulp:consumer:010E99C0-3276-11E2-81C1-0800200C9A66\", \"pulp:repository:1\", \"pulp:repository_distributor:1\", \"pulp:action:agent_unbind\"], \"state\": \"error\", \"finish_time\": \"2013-01-14T22:05:58Z\", \"dependency_failures\": {}, \"schedule_id\": null, \"progress\": {}, \"call_request_group_id\": \"fa48610a-d001-4bb0-a99f-ff32ac7beae9\", \"call_request_id\": \"dd34b034-78c1-4031-9758-f6f80f97f7a5\", \"principal_login\": \"admin\", \"response\": \"accepted\", \"result\": null}, {\"task_group_id\": \"fa48610a-d001-4bb0-a99f-ff32ac7beae9\", \"exception\": [\"Exception: outstanding actions, not deleted\\n\"], \"traceback\": [\"  File \\\"/usr/lib/python2.7/site-packages/pulp/server/dispatch/task.py\\\", line 123, in _run\\n    result = call(*args, **kwargs)\\n\", \"  File \\\"/usr/lib/python2.7/site-packages/pulp/server/managers/consumer/bind.py\\\", line 273, in delete\\n    raise Exception, 'outstanding actions, not deleted'\\n\"], \"task_id\": \"4a79be9e-f591-417d-af80-3f581ab605dc\", \"call_request_tags\": [\"pulp:consumer:010E99C0-3276-11E2-81C1-0800200C9A66\", \"pulp:repository:1\", \"pulp:repository_distributor:1\", \"pulp:action:delete_binding\"], \"reasons\": [], \"start_time\": \"2013-01-14T22:05:58Z\", \"tags\": [\"pulp:consumer:010E99C0-3276-11E2-81C1-0800200C9A66\", \"pulp:repository:1\", \"pulp:repository_distributor:1\", \"pulp:action:delete_binding\"], \"state\": \"error\", \"finish_time\": \"2013-01-14T22:05:58Z\", \"dependency_failures\": {}, \"schedule_id\": null, \"progress\": {}, \"call_request_group_id\": \"fa48610a-d001-4bb0-a99f-ff32ac7beae9\", \"call_request_id\": \"4a79be9e-f591-417d-af80-3f581ab605dc\", \"principal_login\": \"admin\", \"response\": \"accepted\", \"result\": null}, {\"task_group_id\": null, \"exception\": null, \"traceback\": null, \"task_id\": \"ef9f619d-af61-46cf-827b-338c00126a38\", \"call_request_tags\": [\"pulp:consumer:010E99C0-3276-11E2-81C1-0800200C9A66\", \"pulp:action:delete\"], \"reasons\": [{\"operation\": \"read\", \"resource_type\": \"consumer\", \"resource_id\": \"010E99C0-3276-11E2-81C1-0800200C9A66\"}], \"start_time\": \"2013-01-14T22:05:59Z\", \"tags\": [\"pulp:consumer:010E99C0-3276-11E2-81C1-0800200C9A66\", \"pulp:action:delete\"], \"state\": \"finished\", \"finish_time\": \"2013-01-14T22:05:59Z\", \"dependency_failures\": {}, \"schedule_id\": null, \"progress\": {}, \"call_request_group_id\": null, \"call_request_id\": \"ef9f619d-af61-46cf-827b-338c00126a38\", \"principal_login\": \"admin\", \"response\": \"postponed\", \"result\": null}, {\"task_group_id\": \"3b9cc3e3-a230-4909-828d-e820caf768b6\", \"exception\": null, \"traceback\": null, \"task_id\": \"ac1cd27c-f412-425e-aac1-983f8fe0e4bc\", \"call_request_tags\": [\"pulp:repository:1\", \"pulp:action:sync\"], \"reasons\": [], \"start_time\": \"2013-01-14T22:05:58Z\", \"tags\": [\"pulp:repository:1\", \"pulp:action:sync\"], \"state\": \"finished\", \"finish_time\": \"2013-01-14T22:05:59Z\", \"dependency_failures\": {}, \"schedule_id\": null, \"progress\": {\"yum_importer\": {\"content\": {\"num_success\": 11, \"size_total\": 17872, \"items_left\": 0, \"items_total\": 11, \"state\": \"FINISHED\", \"size_left\": 0, \"details\": {\"tree_file\": {\"num_success\": 3, \"size_total\": 0, \"items_left\": 0, \"items_total\": 3, \"size_left\": 0, \"num_error\": 0}, \"rpm\": {\"num_success\": 8, \"size_total\": 17872, \"items_left\": 0, \"items_total\": 8, \"size_left\": 0, \"num_error\": 0}, \"delta_rpm\": {\"num_success\": 0, \"size_total\": 0, \"items_left\": 0, \"items_total\": 0, \"size_left\": 0, \"num_error\": 0}, \"file\": {\"num_success\": 0, \"size_total\": 0, \"items_left\": 0, \"items_total\": 0, \"size_left\": 0, \"num_error\": 0}}, \"error_details\": [], \"num_error\": 0}, \"comps\": {\"state\": \"FINISHED\"}, \"errata\": {\"state\": \"FINISHED\", \"num_errata\": 2}, \"metadata\": {\"state\": \"FINISHED\"}}}, \"call_request_group_id\": \"3b9cc3e3-a230-4909-828d-e820caf768b6\", \"call_request_id\": \"ac1cd27c-f412-425e-aac1-983f8fe0e4bc\", \"principal_login\": \"admin\", \"response\": \"accepted\", \"result\": null}, {\"task_group_id\": null, \"exception\": null, \"traceback\": null, \"task_id\": \"e1039a0f-f66a-406c-b5c6-2066b4007a6c\", \"call_request_tags\": [\"pulp:consumer:010E99C0-3276-11E2-81C1-0800200C9A66\", \"pulp:action:create\"], \"reasons\": [], \"start_time\": \"2013-01-14T22:06:01Z\", \"tags\": [\"pulp:consumer:010E99C0-3276-11E2-81C1-0800200C9A66\", \"pulp:action:create\"], \"state\": \"finished\", \"finish_time\": \"2013-01-14T22:06:01Z\", \"dependency_failures\": {}, \"schedule_id\": null, \"progress\": {}, \"call_request_group_id\": null, \"call_request_id\": \"e1039a0f-f66a-406c-b5c6-2066b4007a6c\", \"principal_login\": \"admin\", \"response\": \"accepted\", \"result\": \"****\"}, {\"task_group_id\": \"26ad8407-5052-4aae-bbf4-c3e3df155ae9\", \"exception\": null, \"traceback\": null, \"task_id\": \"5b6b4253-631c-4e1a-b724-f11cf04f97e7\", \"call_request_tags\": [\"pulp:consumer:010E99C0-3276-11E2-81C1-0800200C9A66\", \"pulp:repository:1\", \"pulp:repository_distributor:1\", \"pulp:action:bind\"], \"reasons\": [], \"start_time\": \"2013-01-14T22:06:01Z\", \"tags\": [\"pulp:consumer:010E99C0-3276-11E2-81C1-0800200C9A66\", \"pulp:repository:1\", \"pulp:repository_distributor:1\", \"pulp:action:bind\"], \"state\": \"finished\", \"finish_time\": \"2013-01-14T22:06:01Z\", \"dependency_failures\": {}, \"schedule_id\": null, \"progress\": {}, \"call_request_group_id\": \"26ad8407-5052-4aae-bbf4-c3e3df155ae9\", \"call_request_id\": \"5b6b4253-631c-4e1a-b724-f11cf04f97e7\", \"principal_login\": \"admin\", \"response\": \"accepted\", \"result\": {\"repo_id\": \"1\", \"consumer_actions\": [], \"_ns\": \"consumer_bindings\", \"distributor_id\": \"1\", \"consumer_id\": \"010E99C0-3276-11E2-81C1-0800200C9A66\", \"deleted\": false, \"_id\": {\"$oid\": \"50f48149196cbe557b0007d0\"}, \"id\": \"50f48149196cbe557b0007d0\"}}, {\"task_group_id\": \"26ad8407-5052-4aae-bbf4-c3e3df155ae9\", \"exception\": [\"RequestTimeout: ('af8812c7-cb89-4adf-8d8a-08fc3594cbc0', 0)\\n\"], \"traceback\": \"Traceback (most recent call last):\\n\\n  File \\\"/usr/lib/python2.7/site-packages/gofer/rmi/async.py\\\", line 451, in process\\n    raise RequestTimeout(sn, je.idx)\\n\\nRequestTimeout: ('af8812c7-cb89-4adf-8d8a-08fc3594cbc0', 0)\\n\", \"task_id\": \"64ddd4e3-5ca0-49fb-9e62-9d661eb4a911\", \"call_request_tags\": [\"pulp:consumer:010E99C0-3276-11E2-81C1-0800200C9A66\", \"pulp:repository:1\", \"pulp:repository_distributor:1\", \"pulp:action:agent_bind\"], \"reasons\": [], \"start_time\": \"2013-01-14T22:06:02Z\", \"tags\": [\"pulp:consumer:010E99C0-3276-11E2-81C1-0800200C9A66\", \"pulp:repository:1\", \"pulp:repository_distributor:1\", \"pulp:action:agent_bind\"], \"state\": \"error\", \"finish_time\": \"2013-01-14T22:06:03Z\", \"dependency_failures\": {}, \"schedule_id\": null, \"progress\": {}, \"call_request_group_id\": \"26ad8407-5052-4aae-bbf4-c3e3df155ae9\", \"call_request_id\": \"64ddd4e3-5ca0-49fb-9e62-9d661eb4a911\", \"principal_login\": \"admin\", \"response\": \"accepted\", \"result\": null}, {\"task_group_id\": null, \"exception\": [\"PulpDataException: Pulp exception occurred: PulpDataException\\n\"], \"traceback\": [\"  File \\\"/usr/lib/python2.7/site-packages/pulp/server/dispatch/task.py\\\", line 276, in _run\\n    result = call(*args, **kwargs)\\n\", \"  File \\\"/usr/lib/python2.7/site-packages/pulp/server/managers/consumer/agent.py\\\", line 143, in install_content\\n    conduit)\\n\", \"  File \\\"/usr/lib/python2.7/site-packages/pulp/server/managers/consumer/agent.py\\\", line 221, in __invoke_plugin\\n    raise PulpDataException(e.units, e.message)\\n\"], \"task_id\": \"0b2e607f-a20f-4fb4-a8e5-e978ce074c9c\", \"call_request_tags\": [\"pulp:consumer:010E99C0-3276-11E2-81C1-0800200C9A66\", \"pulp:action:unit_install\"], \"reasons\": [], \"start_time\": \"2013-01-14T22:06:08Z\", \"tags\": [\"pulp:consumer:010E99C0-3276-11E2-81C1-0800200C9A66\", \"pulp:action:unit_install\"], \"state\": \"error\", \"finish_time\": \"2013-01-14T22:06:08Z\", \"dependency_failures\": {}, \"schedule_id\": null, \"progress\": {}, \"call_request_group_id\": null, \"call_request_id\": \"0b2e607f-a20f-4fb4-a8e5-e978ce074c9c\", \"principal_login\": \"admin\", \"response\": \"accepted\", \"result\": null}, {\"task_group_id\": null, \"exception\": null, \"traceback\": null, \"task_id\": \"535080a8-4289-4939-9d08-3a1bd956c24e\", \"call_request_tags\": [\"pulp:consumer:010E99C0-3276-11E2-81C1-0800200C9A66\", \"pulp:action:unit_install\"], \"reasons\": [], \"start_time\": \"2013-01-14T22:06:02Z\", \"tags\": [\"pulp:consumer:010E99C0-3276-11E2-81C1-0800200C9A66\", \"pulp:action:unit_install\"], \"state\": \"running\", \"finish_time\": null, \"dependency_failures\": {}, \"schedule_id\": null, \"progress\": {}, \"call_request_group_id\": null, \"call_request_id\": \"535080a8-4289-4939-9d08-3a1bd956c24e\", \"principal_login\": \"admin\", \"response\": \"accepted\", \"result\": null}, {\"task_group_id\": null, \"exception\": null, \"traceback\": null, \"task_id\": \"b9e6ebd8-a075-4110-9be1-480e98d5cf07\", \"call_request_tags\": [\"pulp:consumer:010E99C0-3276-11E2-81C1-0800200C9A66\", \"pulp:action:unit_update\"], \"reasons\": [], \"start_time\": \"2013-01-14T22:06:03Z\", \"tags\": [\"pulp:consumer:010E99C0-3276-11E2-81C1-0800200C9A66\", \"pulp:action:unit_update\"], \"state\": \"running\", \"finish_time\": null, \"dependency_failures\": {}, \"schedule_id\": null, \"progress\": {}, \"call_request_group_id\": null, \"call_request_id\": \"b9e6ebd8-a075-4110-9be1-480e98d5cf07\", \"principal_login\": \"admin\", \"response\": \"accepted\", \"result\": null}, {\"task_group_id\": null, \"exception\": null, \"traceback\": null, \"task_id\": \"ef074af9-6ede-4c06-b441-6667fdcada36\", \"call_request_tags\": [\"pulp:consumer:010E99C0-3276-11E2-81C1-0800200C9A66\", \"pulp:action:unit_install\"], \"reasons\": [], \"start_time\": \"2013-01-14T22:06:04Z\", \"tags\": [\"pulp:consumer:010E99C0-3276-11E2-81C1-0800200C9A66\", \"pulp:action:unit_install\"], \"state\": \"running\", \"finish_time\": null, \"dependency_failures\": {}, \"schedule_id\": null, \"progress\": {}, \"call_request_group_id\": null, \"call_request_id\": \"ef074af9-6ede-4c06-b441-6667fdcada36\", \"principal_login\": \"admin\", \"response\": \"accepted\", \"result\": null}, {\"task_group_id\": null, \"exception\": null, \"traceback\": null, \"task_id\": \"74402635-1a8c-404b-b228-f564b0652178\", \"call_request_tags\": [\"pulp:consumer:010E99C0-3276-11E2-81C1-0800200C9A66\", \"pulp:action:unit_uninstall\"], \"reasons\": [], \"start_time\": \"2013-01-14T22:06:05Z\", \"tags\": [\"pulp:consumer:010E99C0-3276-11E2-81C1-0800200C9A66\", \"pulp:action:unit_uninstall\"], \"state\": \"running\", \"finish_time\": null, \"dependency_failures\": {}, \"schedule_id\": null, \"progress\": {}, \"call_request_group_id\": null, \"call_request_id\": \"74402635-1a8c-404b-b228-f564b0652178\", \"principal_login\": \"admin\", \"response\": \"accepted\", \"result\": null}, {\"task_group_id\": null, \"exception\": null, \"traceback\": null, \"task_id\": \"a56198a5-b315-48b3-990b-3aff27241287\", \"call_request_tags\": [\"pulp:consumer:010E99C0-3276-11E2-81C1-0800200C9A66\", \"pulp:action:unit_install\"], \"reasons\": [], \"start_time\": \"2013-01-14T22:06:06Z\", \"tags\": [\"pulp:consumer:010E99C0-3276-11E2-81C1-0800200C9A66\", \"pulp:action:unit_install\"], \"state\": \"running\", \"finish_time\": null, \"dependency_failures\": {}, \"schedule_id\": null, \"progress\": {}, \"call_request_group_id\": null, \"call_request_id\": \"a56198a5-b315-48b3-990b-3aff27241287\", \"principal_login\": \"admin\", \"response\": \"accepted\", \"result\": null}, {\"task_group_id\": null, \"exception\": null, \"traceback\": null, \"task_id\": \"1d987983-ed3b-4b88-b3b5-5bab84803b88\", \"call_request_tags\": [\"pulp:consumer:010E99C0-3276-11E2-81C1-0800200C9A66\", \"pulp:action:unit_install\"], \"reasons\": [], \"start_time\": \"2013-01-14T22:06:08Z\", \"tags\": [\"pulp:consumer:010E99C0-3276-11E2-81C1-0800200C9A66\", \"pulp:action:unit_install\"], \"state\": \"running\", \"finish_time\": null, \"dependency_failures\": {}, \"schedule_id\": null, \"progress\": {}, \"call_request_group_id\": null, \"call_request_id\": \"1d987983-ed3b-4b88-b3b5-5bab84803b88\", \"principal_login\": \"admin\", \"response\": \"accepted\", \"result\": null}, {\"task_group_id\": null, \"exception\": null, \"traceback\": null, \"task_id\": \"45f16e54-e935-4488-ad8d-ab0ea278029b\", \"call_request_tags\": [\"pulp:consumer:010E99C0-3276-11E2-81C1-0800200C9A66\", \"pulp:action:unit_uninstall\"], \"reasons\": [], \"start_time\": \"2013-01-14T22:06:09Z\", \"tags\": [\"pulp:consumer:010E99C0-3276-11E2-81C1-0800200C9A66\", \"pulp:action:unit_uninstall\"], \"state\": \"running\", \"finish_time\": null, \"dependency_failures\": {}, \"schedule_id\": null, \"progress\": {}, \"call_request_group_id\": null, \"call_request_id\": \"45f16e54-e935-4488-ad8d-ab0ea278029b\", \"principal_login\": \"admin\", \"response\": \"accepted\", \"result\": null}, {\"task_group_id\": null, \"exception\": null, \"traceback\": null, \"task_id\": \"9feb9958-9f75-4af9-b69b-e2eb7976ba93\", \"call_request_tags\": [\"pulp:consumer:010E99C0-3276-11E2-81C1-0800200C9A66\", \"pulp:action:unit_install\"], \"reasons\": [], \"start_time\": \"2013-01-14T22:06:10Z\", \"tags\": [\"pulp:consumer:010E99C0-3276-11E2-81C1-0800200C9A66\", \"pulp:action:unit_install\"], \"state\": \"running\", \"finish_time\": null, \"dependency_failures\": {}, \"schedule_id\": null, \"progress\": {}, \"call_request_group_id\": null, \"call_request_id\": \"9feb9958-9f75-4af9-b69b-e2eb7976ba93\", \"principal_login\": \"admin\", \"response\": \"accepted\", \"result\": null}]"
+    http_version: 
+  recorded_at: Mon, 14 Jan 2013 22:06:10 GMT
+- request: 
+    method: get
+    uri: https://kafka.usersys.redhat.com/pulp/api/v2/tasks/2a441230-e480-46f8-b557-7e673df9c7b9/
+    body: 
+      string: ""
+    headers: 
+      Authorization: 
+      - OAuth oauth_consumer_key="katello", oauth_nonce="Q0QuyrdHZPWk2fpxsZoJx7GWRCXeDeTq2AT8BD8", oauth_signature="6tr1pVHUUXPpi7b%2FAl0km83cWas%3D", oauth_signature_method="HMAC-SHA1", oauth_timestamp="1358201187", oauth_version="1.0"
+      Pulp-User: 
+      - admin
+      Accept-Encoding: 
+      - gzip, deflate
+      Content-Type: 
+      - application/json
+      Accept: 
+      - application/json
+  response: 
+    status: 
+      code: 200
+      message: OK
+    headers: 
+      Server: 
+      - Apache/2.2.22 (Fedora)
+      Date: 
+      - Mon, 14 Jan 2013 22:06:27 GMT
+      Content-Length: 
+      - "842"
+      Content-Type: 
+      - application/json
+    body: 
+      string: "{\"task_group_id\": \"3c3e3050-a125-4df0-b7a5-91fad3ffc949\", \"exception\": null, \"traceback\": null, \"_href\": \"/pulp/api/v2/tasks/2a441230-e480-46f8-b557-7e673df9c7b9/\", \"task_id\": \"2a441230-e480-46f8-b557-7e673df9c7b9\", \"call_request_tags\": [\"pulp:repository:1\", \"pulp:action:sync\"], \"reasons\": [], \"start_time\": \"2013-01-14T22:06:27Z\", \"tags\": [\"pulp:repository:1\", \"pulp:action:sync\"], \"state\": \"running\", \"finish_time\": null, \"dependency_failures\": {}, \"schedule_id\": null, \"progress\": {\"yum_importer\": {\"content\": {\"state\": \"NOT_STARTED\"}, \"comps\": {\"state\": \"NOT_STARTED\"}, \"errata\": {\"state\": \"NOT_STARTED\"}, \"metadata\": {\"state\": \"IN_PROGRESS\"}}}, \"call_request_group_id\": \"3c3e3050-a125-4df0-b7a5-91fad3ffc949\", \"call_request_id\": \"2a441230-e480-46f8-b557-7e673df9c7b9\", \"principal_login\": \"admin\", \"response\": \"accepted\", \"result\": null}"
+    http_version: 
+  recorded_at: Mon, 14 Jan 2013 22:06:27 GMT
+- request: 
+    method: get
+    uri: https://kafka.usersys.redhat.com/pulp/api/v2/tasks/2a441230-e480-46f8-b557-7e673df9c7b9/
+    body: 
+      string: ""
+    headers: 
+      Authorization: 
+      - OAuth oauth_consumer_key="katello", oauth_nonce="C2o1aLQQai4a07vuFYde1mseD2OJZF2ZT1g6jONTGQ0", oauth_signature="324Xf5Fjxf4hq8GlDjiUzlFZvXo%3D", oauth_signature_method="HMAC-SHA1", oauth_timestamp="1358201188", oauth_version="1.0"
+      Pulp-User: 
+      - admin
+      Accept-Encoding: 
+      - gzip, deflate
+      Content-Type: 
+      - application/json
+      Accept: 
+      - application/json
+  response: 
+    status: 
+      code: 200
+      message: OK
+    headers: 
+      Server: 
+      - Apache/2.2.22 (Fedora)
+      Date: 
+      - Mon, 14 Jan 2013 22:06:28 GMT
       Content-Length: 
       - "1442"
-      Date: 
-      - Sat, 12 Jan 2013 01:30:01 GMT
-      Content-Type: 
-      - application/json
-      Server: 
-      - Apache/2.2.22 (Fedora)
-    body: 
-      string: "{\"task_group_id\": \"1a4d2a33-77ff-4084-858c-6f0a9eea6b21\", \"exception\": null, \"traceback\": null, \"_href\": \"/pulp/api/v2/tasks/2ca0fc3b-092a-4df5-be9f-565c44d51335/\", \"task_id\": \"2ca0fc3b-092a-4df5-be9f-565c44d51335\", \"call_request_tags\": [\"pulp:repository:1\", \"pulp:action:sync\"], \"reasons\": [], \"start_time\": \"2013-01-12T01:30:00Z\", \"tags\": [\"pulp:repository:1\", \"pulp:action:sync\"], \"state\": \"running\", \"finish_time\": null, \"dependency_failures\": {}, \"schedule_id\": null, \"progress\": {\"yum_importer\": {\"content\": {\"num_success\": 11, \"size_total\": 17872, \"items_left\": 0, \"items_total\": 11, \"state\": \"IN_PROGRESS\", \"size_left\": 0, \"details\": {\"tree_file\": {\"num_success\": 3, \"size_total\": 0, \"items_left\": 0, \"items_total\": 3, \"size_left\": 0, \"num_error\": 0}, \"rpm\": {\"num_success\": 8, \"size_total\": 17872, \"items_left\": 0, \"items_total\": 8, \"size_left\": 0, \"num_error\": 0}, \"delta_rpm\": {\"num_success\": 0, \"size_total\": 0, \"items_left\": 0, \"items_total\": 0, \"size_left\": 0, \"num_error\": 0}, \"file\": {\"num_success\": 0, \"size_total\": 0, \"items_left\": 0, \"items_total\": 0, \"size_left\": 0, \"num_error\": 0}}, \"error_details\": [], \"num_error\": 0}, \"comps\": {\"state\": \"NOT_STARTED\"}, \"errata\": {\"state\": \"NOT_STARTED\"}, \"metadata\": {\"state\": \"FINISHED\"}}}, \"call_request_group_id\": \"1a4d2a33-77ff-4084-858c-6f0a9eea6b21\", \"call_request_id\": \"2ca0fc3b-092a-4df5-be9f-565c44d51335\", \"principal_login\": \"admin\", \"response\": \"accepted\", \"result\": null}"
-    http_version: 
-  recorded_at: Sat, 12 Jan 2013 01:30:01 GMT
-- request: 
-    method: get
-    uri: https://dhcp231-16.rdu.redhat.com/pulp/api/v2/tasks/2ca0fc3b-092a-4df5-be9f-565c44d51335/
-    body: 
-      string: ""
-    headers: 
-      Content-Type: 
-      - application/json
-      Accept-Encoding: 
-      - gzip, deflate
-      Accept: 
-      - application/json
-      Pulp-User: 
-      - admin
-      Authorization: 
-      - OAuth oauth_consumer_key="katello", oauth_nonce="nd7vzqZHRnPDhde9cjoGu7Tch6poZCwrim3u47O4aio", oauth_signature="yYgz3Buvr%2B6CntJHLIwAyrmwfKo%3D", oauth_signature_method="HMAC-SHA1", oauth_timestamp="1357954202", oauth_version="1.0"
->>>>>>> f739f88f
-  response: 
-    status: 
-      code: 200
-      message: OK
-    headers: 
-<<<<<<< HEAD
-      Server: 
-      - Apache/2.2.22 (Fedora)
-      Date: 
-      - Mon, 14 Jan 2013 16:05:22 GMT
-      Content-Type: 
-      - application/json
+      Content-Type: 
+      - application/json
+    body: 
+      string: "{\"task_group_id\": \"3c3e3050-a125-4df0-b7a5-91fad3ffc949\", \"exception\": null, \"traceback\": null, \"_href\": \"/pulp/api/v2/tasks/2a441230-e480-46f8-b557-7e673df9c7b9/\", \"task_id\": \"2a441230-e480-46f8-b557-7e673df9c7b9\", \"call_request_tags\": [\"pulp:repository:1\", \"pulp:action:sync\"], \"reasons\": [], \"start_time\": \"2013-01-14T22:06:27Z\", \"tags\": [\"pulp:repository:1\", \"pulp:action:sync\"], \"state\": \"running\", \"finish_time\": null, \"dependency_failures\": {}, \"schedule_id\": null, \"progress\": {\"yum_importer\": {\"content\": {\"num_success\": 11, \"size_total\": 17872, \"items_left\": 0, \"items_total\": 11, \"state\": \"IN_PROGRESS\", \"size_left\": 0, \"details\": {\"tree_file\": {\"num_success\": 3, \"size_total\": 0, \"items_left\": 0, \"items_total\": 3, \"size_left\": 0, \"num_error\": 0}, \"rpm\": {\"num_success\": 8, \"size_total\": 17872, \"items_left\": 0, \"items_total\": 8, \"size_left\": 0, \"num_error\": 0}, \"delta_rpm\": {\"num_success\": 0, \"size_total\": 0, \"items_left\": 0, \"items_total\": 0, \"size_left\": 0, \"num_error\": 0}, \"file\": {\"num_success\": 0, \"size_total\": 0, \"items_left\": 0, \"items_total\": 0, \"size_left\": 0, \"num_error\": 0}}, \"error_details\": [], \"num_error\": 0}, \"comps\": {\"state\": \"NOT_STARTED\"}, \"errata\": {\"state\": \"NOT_STARTED\"}, \"metadata\": {\"state\": \"FINISHED\"}}}, \"call_request_group_id\": \"3c3e3050-a125-4df0-b7a5-91fad3ffc949\", \"call_request_id\": \"2a441230-e480-46f8-b557-7e673df9c7b9\", \"principal_login\": \"admin\", \"response\": \"accepted\", \"result\": null}"
+    http_version: 
+  recorded_at: Mon, 14 Jan 2013 22:06:28 GMT
+- request: 
+    method: get
+    uri: https://kafka.usersys.redhat.com/pulp/api/v2/tasks/2a441230-e480-46f8-b557-7e673df9c7b9/
+    body: 
+      string: ""
+    headers: 
+      Authorization: 
+      - OAuth oauth_consumer_key="katello", oauth_nonce="VI4Mg4FAFO7wxWFHA0GwNOp5mmrFFxtUCDZL9j9CM", oauth_signature="Slutwy2UeIcXF%2FxVKEAwWV%2FQlqw%3D", oauth_signature_method="HMAC-SHA1", oauth_timestamp="1358201188", oauth_version="1.0"
+      Pulp-User: 
+      - admin
+      Accept-Encoding: 
+      - gzip, deflate
+      Content-Type: 
+      - application/json
+      Accept: 
+      - application/json
+  response: 
+    status: 
+      code: 200
+      message: OK
+    headers: 
+      Server: 
+      - Apache/2.2.22 (Fedora)
+      Date: 
+      - Mon, 14 Jan 2013 22:06:28 GMT
       Content-Length: 
       - "1469"
-    body: 
-      string: "{\"task_group_id\": \"21a3fe5e-4996-4575-8be8-1a1526bac40d\", \"exception\": null, \"traceback\": null, \"_href\": \"/pulp/api/v2/tasks/432b59e3-07a0-442a-9349-28f13ae9895a/\", \"task_id\": \"432b59e3-07a0-442a-9349-28f13ae9895a\", \"call_request_tags\": [\"pulp:repository:1\", \"pulp:action:sync\"], \"reasons\": [], \"start_time\": \"2013-01-14T16:05:20Z\", \"tags\": [\"pulp:repository:1\", \"pulp:action:sync\"], \"state\": \"finished\", \"finish_time\": \"2013-01-14T16:05:22Z\", \"dependency_failures\": {}, \"schedule_id\": null, \"progress\": {\"yum_importer\": {\"content\": {\"num_success\": 11, \"size_total\": 17872, \"items_left\": 0, \"items_total\": 11, \"state\": \"FINISHED\", \"size_left\": 0, \"details\": {\"tree_file\": {\"num_success\": 3, \"size_total\": 0, \"items_left\": 0, \"items_total\": 3, \"size_left\": 0, \"num_error\": 0}, \"rpm\": {\"num_success\": 8, \"size_total\": 17872, \"items_left\": 0, \"items_total\": 8, \"size_left\": 0, \"num_error\": 0}, \"delta_rpm\": {\"num_success\": 0, \"size_total\": 0, \"items_left\": 0, \"items_total\": 0, \"size_left\": 0, \"num_error\": 0}, \"file\": {\"num_success\": 0, \"size_total\": 0, \"items_left\": 0, \"items_total\": 0, \"size_left\": 0, \"num_error\": 0}}, \"error_details\": [], \"num_error\": 0}, \"comps\": {\"state\": \"FINISHED\"}, \"errata\": {\"state\": \"FINISHED\", \"num_errata\": 2}, \"metadata\": {\"state\": \"FINISHED\"}}}, \"call_request_group_id\": \"21a3fe5e-4996-4575-8be8-1a1526bac40d\", \"call_request_id\": \"432b59e3-07a0-442a-9349-28f13ae9895a\", \"principal_login\": \"admin\", \"response\": \"accepted\", \"result\": null}"
-    http_version: 
-  recorded_at: Mon, 14 Jan 2013 16:05:22 GMT
-- request: 
-    method: get
-    uri: https://kafka.usersys.redhat.com/pulp/api/v2/tasks/2cff4779-a0fc-4b77-ab0a-db0a06e46a0d/
-    body: 
-      string: ""
-    headers: 
-      Accept: 
-      - application/json
-      Pulp-User: 
-      - admin
-      Authorization: 
-      - OAuth oauth_consumer_key="katello", oauth_nonce="EgTZcEA21co40MC2XQZxRSVjfYZklC940OvmMmA0Q8", oauth_signature="uVzakYpSN1IaEQv%2F8p86RPImVs8%3D", oauth_signature_method="HMAC-SHA1", oauth_timestamp="1358179544", oauth_version="1.0"
-      Accept-Encoding: 
-      - gzip, deflate
-      Content-Type: 
-      - application/json
-=======
+      Content-Type: 
+      - application/json
+    body: 
+      string: "{\"task_group_id\": \"3c3e3050-a125-4df0-b7a5-91fad3ffc949\", \"exception\": null, \"traceback\": null, \"_href\": \"/pulp/api/v2/tasks/2a441230-e480-46f8-b557-7e673df9c7b9/\", \"task_id\": \"2a441230-e480-46f8-b557-7e673df9c7b9\", \"call_request_tags\": [\"pulp:repository:1\", \"pulp:action:sync\"], \"reasons\": [], \"start_time\": \"2013-01-14T22:06:27Z\", \"tags\": [\"pulp:repository:1\", \"pulp:action:sync\"], \"state\": \"finished\", \"finish_time\": \"2013-01-14T22:06:28Z\", \"dependency_failures\": {}, \"schedule_id\": null, \"progress\": {\"yum_importer\": {\"content\": {\"num_success\": 11, \"size_total\": 17872, \"items_left\": 0, \"items_total\": 11, \"state\": \"FINISHED\", \"size_left\": 0, \"details\": {\"tree_file\": {\"num_success\": 3, \"size_total\": 0, \"items_left\": 0, \"items_total\": 3, \"size_left\": 0, \"num_error\": 0}, \"rpm\": {\"num_success\": 8, \"size_total\": 17872, \"items_left\": 0, \"items_total\": 8, \"size_left\": 0, \"num_error\": 0}, \"delta_rpm\": {\"num_success\": 0, \"size_total\": 0, \"items_left\": 0, \"items_total\": 0, \"size_left\": 0, \"num_error\": 0}, \"file\": {\"num_success\": 0, \"size_total\": 0, \"items_left\": 0, \"items_total\": 0, \"size_left\": 0, \"num_error\": 0}}, \"error_details\": [], \"num_error\": 0}, \"comps\": {\"state\": \"FINISHED\"}, \"errata\": {\"state\": \"FINISHED\", \"num_errata\": 2}, \"metadata\": {\"state\": \"FINISHED\"}}}, \"call_request_group_id\": \"3c3e3050-a125-4df0-b7a5-91fad3ffc949\", \"call_request_id\": \"2a441230-e480-46f8-b557-7e673df9c7b9\", \"principal_login\": \"admin\", \"response\": \"accepted\", \"result\": null}"
+    http_version: 
+  recorded_at: Mon, 14 Jan 2013 22:06:28 GMT
+- request: 
+    method: get
+    uri: https://kafka.usersys.redhat.com/pulp/api/v2/tasks/df07e75c-d740-4ff5-83ca-f13acc1d4327/
+    body: 
+      string: ""
+    headers: 
+      Authorization: 
+      - OAuth oauth_consumer_key="katello", oauth_nonce="R6bL9a8sqe40s4AMtA5O2q4x09OHgHqLgO6ja16pk", oauth_signature="Qa79IN9azzlj50XCnLVBdefqjxs%3D", oauth_signature_method="HMAC-SHA1", oauth_timestamp="1358201191", oauth_version="1.0"
+      Pulp-User: 
+      - admin
+      Accept-Encoding: 
+      - gzip, deflate
+      Content-Type: 
+      - application/json
+      Accept: 
+      - application/json
+  response: 
+    status: 
+      code: 200
+      message: OK
+    headers: 
+      Server: 
+      - Apache/2.2.22 (Fedora)
+      Date: 
+      - Mon, 14 Jan 2013 22:06:31 GMT
+      Content-Length: 
+      - "842"
+      Content-Type: 
+      - application/json
+    body: 
+      string: "{\"task_group_id\": \"bd501190-6258-4ed9-93be-37d59fc0b36d\", \"exception\": null, \"traceback\": null, \"_href\": \"/pulp/api/v2/tasks/df07e75c-d740-4ff5-83ca-f13acc1d4327/\", \"task_id\": \"df07e75c-d740-4ff5-83ca-f13acc1d4327\", \"call_request_tags\": [\"pulp:repository:1\", \"pulp:action:sync\"], \"reasons\": [], \"start_time\": \"2013-01-14T22:06:31Z\", \"tags\": [\"pulp:repository:1\", \"pulp:action:sync\"], \"state\": \"running\", \"finish_time\": null, \"dependency_failures\": {}, \"schedule_id\": null, \"progress\": {\"yum_importer\": {\"content\": {\"state\": \"NOT_STARTED\"}, \"comps\": {\"state\": \"NOT_STARTED\"}, \"errata\": {\"state\": \"NOT_STARTED\"}, \"metadata\": {\"state\": \"IN_PROGRESS\"}}}, \"call_request_group_id\": \"bd501190-6258-4ed9-93be-37d59fc0b36d\", \"call_request_id\": \"df07e75c-d740-4ff5-83ca-f13acc1d4327\", \"principal_login\": \"admin\", \"response\": \"accepted\", \"result\": null}"
+    http_version: 
+  recorded_at: Mon, 14 Jan 2013 22:06:31 GMT
+- request: 
+    method: get
+    uri: https://kafka.usersys.redhat.com/pulp/api/v2/tasks/df07e75c-d740-4ff5-83ca-f13acc1d4327/
+    body: 
+      string: ""
+    headers: 
+      Authorization: 
+      - OAuth oauth_consumer_key="katello", oauth_nonce="2lMfNPXHVT4hqfLJQCP4DoDAaJK6fXmUjF3WWxs8Ks", oauth_signature="AyKeZ7opClMBrUwiA5V3AV2krhE%3D", oauth_signature_method="HMAC-SHA1", oauth_timestamp="1358201191", oauth_version="1.0"
+      Pulp-User: 
+      - admin
+      Accept-Encoding: 
+      - gzip, deflate
+      Content-Type: 
+      - application/json
+      Accept: 
+      - application/json
+  response: 
+    status: 
+      code: 200
+      message: OK
+    headers: 
+      Server: 
+      - Apache/2.2.22 (Fedora)
+      Date: 
+      - Mon, 14 Jan 2013 22:06:31 GMT
+      Content-Length: 
+      - "1442"
+      Content-Type: 
+      - application/json
+    body: 
+      string: "{\"task_group_id\": \"bd501190-6258-4ed9-93be-37d59fc0b36d\", \"exception\": null, \"traceback\": null, \"_href\": \"/pulp/api/v2/tasks/df07e75c-d740-4ff5-83ca-f13acc1d4327/\", \"task_id\": \"df07e75c-d740-4ff5-83ca-f13acc1d4327\", \"call_request_tags\": [\"pulp:repository:1\", \"pulp:action:sync\"], \"reasons\": [], \"start_time\": \"2013-01-14T22:06:31Z\", \"tags\": [\"pulp:repository:1\", \"pulp:action:sync\"], \"state\": \"running\", \"finish_time\": null, \"dependency_failures\": {}, \"schedule_id\": null, \"progress\": {\"yum_importer\": {\"content\": {\"num_success\": 11, \"size_total\": 17872, \"items_left\": 0, \"items_total\": 11, \"state\": \"IN_PROGRESS\", \"size_left\": 0, \"details\": {\"tree_file\": {\"num_success\": 3, \"size_total\": 0, \"items_left\": 0, \"items_total\": 3, \"size_left\": 0, \"num_error\": 0}, \"rpm\": {\"num_success\": 8, \"size_total\": 17872, \"items_left\": 0, \"items_total\": 8, \"size_left\": 0, \"num_error\": 0}, \"delta_rpm\": {\"num_success\": 0, \"size_total\": 0, \"items_left\": 0, \"items_total\": 0, \"size_left\": 0, \"num_error\": 0}, \"file\": {\"num_success\": 0, \"size_total\": 0, \"items_left\": 0, \"items_total\": 0, \"size_left\": 0, \"num_error\": 0}}, \"error_details\": [], \"num_error\": 0}, \"comps\": {\"state\": \"NOT_STARTED\"}, \"errata\": {\"state\": \"NOT_STARTED\"}, \"metadata\": {\"state\": \"FINISHED\"}}}, \"call_request_group_id\": \"bd501190-6258-4ed9-93be-37d59fc0b36d\", \"call_request_id\": \"df07e75c-d740-4ff5-83ca-f13acc1d4327\", \"principal_login\": \"admin\", \"response\": \"accepted\", \"result\": null}"
+    http_version: 
+  recorded_at: Mon, 14 Jan 2013 22:06:32 GMT
+- request: 
+    method: get
+    uri: https://kafka.usersys.redhat.com/pulp/api/v2/tasks/df07e75c-d740-4ff5-83ca-f13acc1d4327/
+    body: 
+      string: ""
+    headers: 
+      Authorization: 
+      - OAuth oauth_consumer_key="katello", oauth_nonce="74w84J8BI3BaizSISDtk71LCR2YMLx9IqSD51HgU", oauth_signature="cr18OQ4%2Bkd7UTV8PPbAcCUzfhac%3D", oauth_signature_method="HMAC-SHA1", oauth_timestamp="1358201192", oauth_version="1.0"
+      Pulp-User: 
+      - admin
+      Accept-Encoding: 
+      - gzip, deflate
+      Content-Type: 
+      - application/json
+      Accept: 
+      - application/json
+  response: 
+    status: 
+      code: 200
+      message: OK
+    headers: 
+      Server: 
+      - Apache/2.2.22 (Fedora)
+      Date: 
+      - Mon, 14 Jan 2013 22:06:32 GMT
       Content-Length: 
       - "1469"
-      Date: 
-      - Sat, 12 Jan 2013 01:30:02 GMT
-      Content-Type: 
-      - application/json
-      Server: 
-      - Apache/2.2.22 (Fedora)
-    body: 
-      string: "{\"task_group_id\": \"1a4d2a33-77ff-4084-858c-6f0a9eea6b21\", \"exception\": null, \"traceback\": null, \"_href\": \"/pulp/api/v2/tasks/2ca0fc3b-092a-4df5-be9f-565c44d51335/\", \"task_id\": \"2ca0fc3b-092a-4df5-be9f-565c44d51335\", \"call_request_tags\": [\"pulp:repository:1\", \"pulp:action:sync\"], \"reasons\": [], \"start_time\": \"2013-01-12T01:30:00Z\", \"tags\": [\"pulp:repository:1\", \"pulp:action:sync\"], \"state\": \"finished\", \"finish_time\": \"2013-01-12T01:30:02Z\", \"dependency_failures\": {}, \"schedule_id\": null, \"progress\": {\"yum_importer\": {\"content\": {\"num_success\": 11, \"size_total\": 17872, \"items_left\": 0, \"items_total\": 11, \"state\": \"FINISHED\", \"size_left\": 0, \"details\": {\"tree_file\": {\"num_success\": 3, \"size_total\": 0, \"items_left\": 0, \"items_total\": 3, \"size_left\": 0, \"num_error\": 0}, \"rpm\": {\"num_success\": 8, \"size_total\": 17872, \"items_left\": 0, \"items_total\": 8, \"size_left\": 0, \"num_error\": 0}, \"delta_rpm\": {\"num_success\": 0, \"size_total\": 0, \"items_left\": 0, \"items_total\": 0, \"size_left\": 0, \"num_error\": 0}, \"file\": {\"num_success\": 0, \"size_total\": 0, \"items_left\": 0, \"items_total\": 0, \"size_left\": 0, \"num_error\": 0}}, \"error_details\": [], \"num_error\": 0}, \"comps\": {\"state\": \"FINISHED\"}, \"errata\": {\"state\": \"FINISHED\", \"num_errata\": 2}, \"metadata\": {\"state\": \"FINISHED\"}}}, \"call_request_group_id\": \"1a4d2a33-77ff-4084-858c-6f0a9eea6b21\", \"call_request_id\": \"2ca0fc3b-092a-4df5-be9f-565c44d51335\", \"principal_login\": \"admin\", \"response\": \"accepted\", \"result\": null}"
-    http_version: 
-  recorded_at: Sat, 12 Jan 2013 01:30:02 GMT
-- request: 
-    method: get
-    uri: https://dhcp231-16.rdu.redhat.com/pulp/api/v2/tasks/
-    body: 
-      string: ""
-    headers: 
-      Content-Type: 
-      - application/json
-      Accept-Encoding: 
-      - gzip, deflate
-      Accept: 
-      - application/json
-      Pulp-User: 
-      - admin
-      Authorization: 
-      - OAuth oauth_consumer_key="katello", oauth_nonce="H74M0gZpRPRKRIXUXoiGZaLu4x5xnmQqFP3jx2Qn0s", oauth_signature="W7h5IalEGtdWweuZyPx32oQKp1Q%3D", oauth_signature_method="HMAC-SHA1", oauth_timestamp="1357954241", oauth_version="1.0"
->>>>>>> f739f88f
-  response: 
-    status: 
-      code: 200
-      message: OK
-    headers: 
-<<<<<<< HEAD
-      Server: 
-      - Apache/2.2.22 (Fedora)
-      Date: 
-      - Mon, 14 Jan 2013 16:05:44 GMT
-      Content-Type: 
-      - application/json
+      Content-Type: 
+      - application/json
+    body: 
+      string: "{\"task_group_id\": \"bd501190-6258-4ed9-93be-37d59fc0b36d\", \"exception\": null, \"traceback\": null, \"_href\": \"/pulp/api/v2/tasks/df07e75c-d740-4ff5-83ca-f13acc1d4327/\", \"task_id\": \"df07e75c-d740-4ff5-83ca-f13acc1d4327\", \"call_request_tags\": [\"pulp:repository:1\", \"pulp:action:sync\"], \"reasons\": [], \"start_time\": \"2013-01-14T22:06:31Z\", \"tags\": [\"pulp:repository:1\", \"pulp:action:sync\"], \"state\": \"finished\", \"finish_time\": \"2013-01-14T22:06:32Z\", \"dependency_failures\": {}, \"schedule_id\": null, \"progress\": {\"yum_importer\": {\"content\": {\"num_success\": 11, \"size_total\": 17872, \"items_left\": 0, \"items_total\": 11, \"state\": \"FINISHED\", \"size_left\": 0, \"details\": {\"tree_file\": {\"num_success\": 3, \"size_total\": 0, \"items_left\": 0, \"items_total\": 3, \"size_left\": 0, \"num_error\": 0}, \"rpm\": {\"num_success\": 8, \"size_total\": 17872, \"items_left\": 0, \"items_total\": 8, \"size_left\": 0, \"num_error\": 0}, \"delta_rpm\": {\"num_success\": 0, \"size_total\": 0, \"items_left\": 0, \"items_total\": 0, \"size_left\": 0, \"num_error\": 0}, \"file\": {\"num_success\": 0, \"size_total\": 0, \"items_left\": 0, \"items_total\": 0, \"size_left\": 0, \"num_error\": 0}}, \"error_details\": [], \"num_error\": 0}, \"comps\": {\"state\": \"FINISHED\"}, \"errata\": {\"state\": \"FINISHED\", \"num_errata\": 2}, \"metadata\": {\"state\": \"FINISHED\"}}}, \"call_request_group_id\": \"bd501190-6258-4ed9-93be-37d59fc0b36d\", \"call_request_id\": \"df07e75c-d740-4ff5-83ca-f13acc1d4327\", \"principal_login\": \"admin\", \"response\": \"accepted\", \"result\": null}"
+    http_version: 
+  recorded_at: Mon, 14 Jan 2013 22:06:32 GMT
+- request: 
+    method: get
+    uri: https://kafka.usersys.redhat.com/pulp/api/v2/tasks/45ca154f-a1a1-46d4-bcdf-402c0d17c483/
+    body: 
+      string: ""
+    headers: 
+      Authorization: 
+      - OAuth oauth_consumer_key="katello", oauth_nonce="ACTyAwB1zkfJcXLLpdfBchJAyfxtf3Zphrwo4XC2zI", oauth_signature="zsmJX6jBGnXIaaIJhzlLJl9cE0M%3D", oauth_signature_method="HMAC-SHA1", oauth_timestamp="1358201195", oauth_version="1.0"
+      Pulp-User: 
+      - admin
+      Accept-Encoding: 
+      - gzip, deflate
+      Content-Type: 
+      - application/json
+      Accept: 
+      - application/json
+  response: 
+    status: 
+      code: 200
+      message: OK
+    headers: 
+      Server: 
+      - Apache/2.2.22 (Fedora)
+      Date: 
+      - Mon, 14 Jan 2013 22:06:35 GMT
       Content-Length: 
       - "842"
-    body: 
-      string: "{\"task_group_id\": \"ac81089f-4c76-4d87-8acc-2d69c8de9454\", \"exception\": null, \"traceback\": null, \"_href\": \"/pulp/api/v2/tasks/2cff4779-a0fc-4b77-ab0a-db0a06e46a0d/\", \"task_id\": \"2cff4779-a0fc-4b77-ab0a-db0a06e46a0d\", \"call_request_tags\": [\"pulp:repository:1\", \"pulp:action:sync\"], \"reasons\": [], \"start_time\": \"2013-01-14T16:05:44Z\", \"tags\": [\"pulp:repository:1\", \"pulp:action:sync\"], \"state\": \"running\", \"finish_time\": null, \"dependency_failures\": {}, \"schedule_id\": null, \"progress\": {\"yum_importer\": {\"content\": {\"state\": \"NOT_STARTED\"}, \"comps\": {\"state\": \"NOT_STARTED\"}, \"errata\": {\"state\": \"NOT_STARTED\"}, \"metadata\": {\"state\": \"IN_PROGRESS\"}}}, \"call_request_group_id\": \"ac81089f-4c76-4d87-8acc-2d69c8de9454\", \"call_request_id\": \"2cff4779-a0fc-4b77-ab0a-db0a06e46a0d\", \"principal_login\": \"admin\", \"response\": \"accepted\", \"result\": null}"
-    http_version: 
-  recorded_at: Mon, 14 Jan 2013 16:05:44 GMT
-- request: 
-    method: get
-    uri: https://kafka.usersys.redhat.com/pulp/api/v2/tasks/2cff4779-a0fc-4b77-ab0a-db0a06e46a0d/
-    body: 
-      string: ""
-    headers: 
-      Accept: 
-      - application/json
-      Pulp-User: 
-      - admin
-      Authorization: 
-      - OAuth oauth_consumer_key="katello", oauth_nonce="R2JCMpb6W6X0bImWTze9fsyXGXxWWfPKhZecLXls", oauth_signature="rj2rCWaO1NsrZl2S%2BBVlhCNnt4Q%3D", oauth_signature_method="HMAC-SHA1", oauth_timestamp="1358179544", oauth_version="1.0"
-      Accept-Encoding: 
-      - gzip, deflate
-      Content-Type: 
-      - application/json
-=======
-      Content-Length: 
-      - "8300"
-      Date: 
-      - Sat, 12 Jan 2013 01:30:41 GMT
-      Content-Type: 
-      - application/json
-      Server: 
-      - Apache/2.2.22 (Fedora)
-    body: 
-      string: "[{\"task_group_id\": \"43227e55-5c7e-459c-b832-9295a1190f1c\", \"exception\": null, \"traceback\": null, \"task_id\": \"c7759168-7fe7-468b-a9b8-9ae94d4d0415\", \"call_request_tags\": [\"pulp:consumer:010E99C0-3276-11E2-81C1-0800200C9A66\", \"pulp:repository:1\", \"pulp:repository_distributor:1\", \"pulp:action:bind\"], \"reasons\": [], \"start_time\": \"2013-01-12T01:30:36Z\", \"tags\": [\"pulp:consumer:010E99C0-3276-11E2-81C1-0800200C9A66\", \"pulp:repository:1\", \"pulp:repository_distributor:1\", \"pulp:action:bind\"], \"state\": \"finished\", \"finish_time\": \"2013-01-12T01:30:36Z\", \"dependency_failures\": {}, \"schedule_id\": null, \"progress\": {}, \"call_request_group_id\": \"43227e55-5c7e-459c-b832-9295a1190f1c\", \"call_request_id\": \"c7759168-7fe7-468b-a9b8-9ae94d4d0415\", \"principal_login\": \"admin\", \"response\": \"accepted\", \"result\": {\"repo_id\": \"1\", \"consumer_actions\": [], \"_ns\": \"consumer_bindings\", \"distributor_id\": \"1\", \"consumer_id\": \"010E99C0-3276-11E2-81C1-0800200C9A66\", \"deleted\": false, \"_id\": {\"$oid\": \"50f0bcbc9c60ed0921004d75\"}, \"id\": \"50f0bcbc9c60ed0921004d75\"}}, {\"task_group_id\": \"43227e55-5c7e-459c-b832-9295a1190f1c\", \"exception\": [\"RequestTimeout: ('802a9925-8b39-4052-b602-7b754a0cb7d8', 0)\\n\"], \"traceback\": \"Traceback (most recent call last):\\n\\n  File \\\"/usr/lib/python2.7/site-packages/gofer/rmi/async.py\\\", line 451, in process\\n    raise RequestTimeout(sn, je.idx)\\n\\nRequestTimeout: ('802a9925-8b39-4052-b602-7b754a0cb7d8', 0)\\n\", \"task_id\": \"a7f745d7-a87a-4f66-9271-f617ba558c18\", \"call_request_tags\": [\"pulp:consumer:010E99C0-3276-11E2-81C1-0800200C9A66\", \"pulp:repository:1\", \"pulp:repository_distributor:1\", \"pulp:action:agent_bind\"], \"reasons\": [], \"start_time\": \"2013-01-12T01:30:37Z\", \"tags\": [\"pulp:consumer:010E99C0-3276-11E2-81C1-0800200C9A66\", \"pulp:repository:1\", \"pulp:repository_distributor:1\", \"pulp:action:agent_bind\"], \"state\": \"error\", \"finish_time\": \"2013-01-12T01:30:39Z\", \"dependency_failures\": {}, \"schedule_id\": null, \"progress\": {}, \"call_request_group_id\": \"43227e55-5c7e-459c-b832-9295a1190f1c\", \"call_request_id\": \"a7f745d7-a87a-4f66-9271-f617ba558c18\", \"principal_login\": \"admin\", \"response\": \"accepted\", \"result\": null}, {\"task_group_id\": null, \"exception\": [\"PulpDataException: Pulp exception occurred: PulpDataException\\n\"], \"traceback\": [\"  File \\\"/usr/lib/python2.7/site-packages/pulp/server/dispatch/task.py\\\", line 276, in _run\\n    result = call(*args, **kwargs)\\n\", \"  File \\\"/usr/lib/python2.7/site-packages/pulp/server/managers/consumer/agent.py\\\", line 143, in install_content\\n    conduit)\\n\", \"  File \\\"/usr/lib/python2.7/site-packages/pulp/server/managers/consumer/agent.py\\\", line 221, in __invoke_plugin\\n    raise PulpDataException(e.units, e.message)\\n\"], \"task_id\": \"afe92e17-d833-41ff-9c6c-ac912cb89859\", \"call_request_tags\": [\"pulp:consumer:010E99C0-3276-11E2-81C1-0800200C9A66\", \"pulp:action:unit_install\"], \"reasons\": [], \"start_time\": \"2013-01-12T01:30:40Z\", \"tags\": [\"pulp:consumer:010E99C0-3276-11E2-81C1-0800200C9A66\", \"pulp:action:unit_install\"], \"state\": \"error\", \"finish_time\": \"2013-01-12T01:30:40Z\", \"dependency_failures\": {}, \"schedule_id\": null, \"progress\": {}, \"call_request_group_id\": null, \"call_request_id\": \"afe92e17-d833-41ff-9c6c-ac912cb89859\", \"principal_login\": \"admin\", \"response\": \"accepted\", \"result\": null}, {\"task_group_id\": null, \"exception\": null, \"traceback\": null, \"task_id\": \"48c8cf76-6338-4090-a6aa-6db07c12e2eb\", \"call_request_tags\": [\"pulp:consumer:010E99C0-3276-11E2-81C1-0800200C9A66\", \"pulp:action:unit_install\"], \"reasons\": [], \"start_time\": \"2013-01-12T01:30:37Z\", \"tags\": [\"pulp:consumer:010E99C0-3276-11E2-81C1-0800200C9A66\", \"pulp:action:unit_install\"], \"state\": \"running\", \"finish_time\": null, \"dependency_failures\": {}, \"schedule_id\": null, \"progress\": {}, \"call_request_group_id\": null, \"call_request_id\": \"48c8cf76-6338-4090-a6aa-6db07c12e2eb\", \"principal_login\": \"admin\", \"response\": \"accepted\", \"result\": null}, {\"task_group_id\": null, \"exception\": null, \"traceback\": null, \"task_id\": \"537cdf9a-0aff-4b0a-a72e-4831491c8b92\", \"call_request_tags\": [\"pulp:consumer:010E99C0-3276-11E2-81C1-0800200C9A66\", \"pulp:action:unit_update\"], \"reasons\": [], \"start_time\": \"2013-01-12T01:30:38Z\", \"tags\": [\"pulp:consumer:010E99C0-3276-11E2-81C1-0800200C9A66\", \"pulp:action:unit_update\"], \"state\": \"running\", \"finish_time\": null, \"dependency_failures\": {}, \"schedule_id\": null, \"progress\": {}, \"call_request_group_id\": null, \"call_request_id\": \"537cdf9a-0aff-4b0a-a72e-4831491c8b92\", \"principal_login\": \"admin\", \"response\": \"accepted\", \"result\": null}, {\"task_group_id\": null, \"exception\": null, \"traceback\": null, \"task_id\": \"3fd4950b-ff9a-4bcf-afad-da912b289733\", \"call_request_tags\": [\"pulp:consumer:010E99C0-3276-11E2-81C1-0800200C9A66\", \"pulp:action:unit_install\"], \"reasons\": [], \"start_time\": \"2013-01-12T01:30:38Z\", \"tags\": [\"pulp:consumer:010E99C0-3276-11E2-81C1-0800200C9A66\", \"pulp:action:unit_install\"], \"state\": \"running\", \"finish_time\": null, \"dependency_failures\": {}, \"schedule_id\": null, \"progress\": {}, \"call_request_group_id\": null, \"call_request_id\": \"3fd4950b-ff9a-4bcf-afad-da912b289733\", \"principal_login\": \"admin\", \"response\": \"accepted\", \"result\": null}, {\"task_group_id\": null, \"exception\": null, \"traceback\": null, \"task_id\": \"a9046e84-bd3e-463d-994e-394e736b86c4\", \"call_request_tags\": [\"pulp:consumer:010E99C0-3276-11E2-81C1-0800200C9A66\", \"pulp:action:unit_uninstall\"], \"reasons\": [], \"start_time\": \"2013-01-12T01:30:38Z\", \"tags\": [\"pulp:consumer:010E99C0-3276-11E2-81C1-0800200C9A66\", \"pulp:action:unit_uninstall\"], \"state\": \"running\", \"finish_time\": null, \"dependency_failures\": {}, \"schedule_id\": null, \"progress\": {}, \"call_request_group_id\": null, \"call_request_id\": \"a9046e84-bd3e-463d-994e-394e736b86c4\", \"principal_login\": \"admin\", \"response\": \"accepted\", \"result\": null}, {\"task_group_id\": null, \"exception\": null, \"traceback\": null, \"task_id\": \"0922e218-84d7-4df5-a579-31fa4d1b508c\", \"call_request_tags\": [\"pulp:consumer:010E99C0-3276-11E2-81C1-0800200C9A66\", \"pulp:action:unit_install\"], \"reasons\": [], \"start_time\": \"2013-01-12T01:30:39Z\", \"tags\": [\"pulp:consumer:010E99C0-3276-11E2-81C1-0800200C9A66\", \"pulp:action:unit_install\"], \"state\": \"running\", \"finish_time\": null, \"dependency_failures\": {}, \"schedule_id\": null, \"progress\": {}, \"call_request_group_id\": null, \"call_request_id\": \"0922e218-84d7-4df5-a579-31fa4d1b508c\", \"principal_login\": \"admin\", \"response\": \"accepted\", \"result\": null}, {\"task_group_id\": null, \"exception\": null, \"traceback\": null, \"task_id\": \"35c06288-09f5-448a-b305-59fd5e9df25d\", \"call_request_tags\": [\"pulp:consumer:010E99C0-3276-11E2-81C1-0800200C9A66\", \"pulp:action:unit_uninstall\"], \"reasons\": [], \"start_time\": \"2013-01-12T01:30:39Z\", \"tags\": [\"pulp:consumer:010E99C0-3276-11E2-81C1-0800200C9A66\", \"pulp:action:unit_uninstall\"], \"state\": \"running\", \"finish_time\": null, \"dependency_failures\": {}, \"schedule_id\": null, \"progress\": {}, \"call_request_group_id\": null, \"call_request_id\": \"35c06288-09f5-448a-b305-59fd5e9df25d\", \"principal_login\": \"admin\", \"response\": \"accepted\", \"result\": null}, {\"task_group_id\": null, \"exception\": null, \"traceback\": null, \"task_id\": \"e4a3d80e-b5a4-406c-9402-2575322377cf\", \"call_request_tags\": [\"pulp:consumer:010E99C0-3276-11E2-81C1-0800200C9A66\", \"pulp:action:unit_install\"], \"reasons\": [], \"start_time\": \"2013-01-12T01:30:40Z\", \"tags\": [\"pulp:consumer:010E99C0-3276-11E2-81C1-0800200C9A66\", \"pulp:action:unit_install\"], \"state\": \"running\", \"finish_time\": null, \"dependency_failures\": {}, \"schedule_id\": null, \"progress\": {}, \"call_request_group_id\": null, \"call_request_id\": \"e4a3d80e-b5a4-406c-9402-2575322377cf\", \"principal_login\": \"admin\", \"response\": \"accepted\", \"result\": null}, {\"task_group_id\": null, \"exception\": null, \"traceback\": null, \"task_id\": \"8ea74627-fff2-4314-b0af-e6f94126138e\", \"call_request_tags\": [\"pulp:consumer:010E99C0-3276-11E2-81C1-0800200C9A66\", \"pulp:action:unit_install\"], \"reasons\": [], \"start_time\": \"2013-01-12T01:30:41Z\", \"tags\": [\"pulp:consumer:010E99C0-3276-11E2-81C1-0800200C9A66\", \"pulp:action:unit_install\"], \"state\": \"running\", \"finish_time\": null, \"dependency_failures\": {}, \"schedule_id\": null, \"progress\": {}, \"call_request_group_id\": null, \"call_request_id\": \"8ea74627-fff2-4314-b0af-e6f94126138e\", \"principal_login\": \"admin\", \"response\": \"accepted\", \"result\": null}]"
-    http_version: 
-  recorded_at: Sat, 12 Jan 2013 01:30:41 GMT
-- request: 
-    method: get
-    uri: https://dhcp231-16.rdu.redhat.com/pulp/api/v2/tasks/d5717039-0ef8-470d-a173-bdc79df9892c/
-    body: 
-      string: ""
-    headers: 
-      Content-Type: 
-      - application/json
-      Accept-Encoding: 
-      - gzip, deflate
-      Accept: 
-      - application/json
-      Pulp-User: 
-      - admin
-      Authorization: 
-      - OAuth oauth_consumer_key="katello", oauth_nonce="jwhH7R4kbw6ZQIMoWZvFd4Ei8DyI4DAOggJHwPwk", oauth_signature="l93B%2FbmS6SmhOrk2e6eWkmqtz%2BE%3D", oauth_signature_method="HMAC-SHA1", oauth_timestamp="1357954257", oauth_version="1.0"
->>>>>>> f739f88f
-  response: 
-    status: 
-      code: 200
-      message: OK
-    headers: 
-<<<<<<< HEAD
-      Server: 
-      - Apache/2.2.22 (Fedora)
-      Date: 
-      - Mon, 14 Jan 2013 16:05:44 GMT
-      Content-Type: 
-      - application/json
+      Content-Type: 
+      - application/json
+    body: 
+      string: "{\"task_group_id\": \"7202160e-537a-4f92-858f-4776bc78fbf4\", \"exception\": null, \"traceback\": null, \"_href\": \"/pulp/api/v2/tasks/45ca154f-a1a1-46d4-bcdf-402c0d17c483/\", \"task_id\": \"45ca154f-a1a1-46d4-bcdf-402c0d17c483\", \"call_request_tags\": [\"pulp:repository:1\", \"pulp:action:sync\"], \"reasons\": [], \"start_time\": \"2013-01-14T22:06:34Z\", \"tags\": [\"pulp:repository:1\", \"pulp:action:sync\"], \"state\": \"running\", \"finish_time\": null, \"dependency_failures\": {}, \"schedule_id\": null, \"progress\": {\"yum_importer\": {\"content\": {\"state\": \"NOT_STARTED\"}, \"comps\": {\"state\": \"NOT_STARTED\"}, \"errata\": {\"state\": \"NOT_STARTED\"}, \"metadata\": {\"state\": \"IN_PROGRESS\"}}}, \"call_request_group_id\": \"7202160e-537a-4f92-858f-4776bc78fbf4\", \"call_request_id\": \"45ca154f-a1a1-46d4-bcdf-402c0d17c483\", \"principal_login\": \"admin\", \"response\": \"accepted\", \"result\": null}"
+    http_version: 
+  recorded_at: Mon, 14 Jan 2013 22:06:35 GMT
+- request: 
+    method: get
+    uri: https://kafka.usersys.redhat.com/pulp/api/v2/tasks/45ca154f-a1a1-46d4-bcdf-402c0d17c483/
+    body: 
+      string: ""
+    headers: 
+      Authorization: 
+      - OAuth oauth_consumer_key="katello", oauth_nonce="iD2L1Eln4kyESMMqpVdlf7rJ7eupOusBTwcJgmm6I", oauth_signature="J2I7yhXLq1HHHNlG47LczlpMlt0%3D", oauth_signature_method="HMAC-SHA1", oauth_timestamp="1358201195", oauth_version="1.0"
+      Pulp-User: 
+      - admin
+      Accept-Encoding: 
+      - gzip, deflate
+      Content-Type: 
+      - application/json
+      Accept: 
+      - application/json
+  response: 
+    status: 
+      code: 200
+      message: OK
+    headers: 
+      Server: 
+      - Apache/2.2.22 (Fedora)
+      Date: 
+      - Mon, 14 Jan 2013 22:06:35 GMT
+      Content-Length: 
+      - "1450"
+      Content-Type: 
+      - application/json
+    body: 
+      string: "{\"task_group_id\": \"7202160e-537a-4f92-858f-4776bc78fbf4\", \"exception\": null, \"traceback\": null, \"_href\": \"/pulp/api/v2/tasks/45ca154f-a1a1-46d4-bcdf-402c0d17c483/\", \"task_id\": \"45ca154f-a1a1-46d4-bcdf-402c0d17c483\", \"call_request_tags\": [\"pulp:repository:1\", \"pulp:action:sync\"], \"reasons\": [], \"start_time\": \"2013-01-14T22:06:34Z\", \"tags\": [\"pulp:repository:1\", \"pulp:action:sync\"], \"state\": \"running\", \"finish_time\": null, \"dependency_failures\": {}, \"schedule_id\": null, \"progress\": {\"yum_importer\": {\"content\": {\"num_success\": 0, \"size_total\": 17872, \"items_left\": 11, \"items_total\": 11, \"state\": \"IN_PROGRESS\", \"size_left\": 17872, \"details\": {\"tree_file\": {\"num_success\": 0, \"size_total\": 0, \"items_left\": 3, \"items_total\": 3, \"size_left\": 0, \"num_error\": 0}, \"rpm\": {\"num_success\": 0, \"size_total\": 17872, \"items_left\": 8, \"items_total\": 8, \"size_left\": 17872, \"num_error\": 0}, \"delta_rpm\": {\"num_success\": 0, \"size_total\": 0, \"items_left\": 0, \"items_total\": 0, \"size_left\": 0, \"num_error\": 0}, \"file\": {\"num_success\": 0, \"size_total\": 0, \"items_left\": 0, \"items_total\": 0, \"size_left\": 0, \"num_error\": 0}}, \"error_details\": [], \"num_error\": 0}, \"comps\": {\"state\": \"NOT_STARTED\"}, \"errata\": {\"state\": \"NOT_STARTED\"}, \"metadata\": {\"state\": \"FINISHED\"}}}, \"call_request_group_id\": \"7202160e-537a-4f92-858f-4776bc78fbf4\", \"call_request_id\": \"45ca154f-a1a1-46d4-bcdf-402c0d17c483\", \"principal_login\": \"admin\", \"response\": \"accepted\", \"result\": null}"
+    http_version: 
+  recorded_at: Mon, 14 Jan 2013 22:06:35 GMT
+- request: 
+    method: get
+    uri: https://kafka.usersys.redhat.com/pulp/api/v2/tasks/45ca154f-a1a1-46d4-bcdf-402c0d17c483/
+    body: 
+      string: ""
+    headers: 
+      Authorization: 
+      - OAuth oauth_consumer_key="katello", oauth_nonce="iEoAlaIPS4mygXYznDk7RMdcyynsb9x4SgP0In2b3U", oauth_signature="MeKVWADRYlKjT67%2FPkuMKOVcd%2FE%3D", oauth_signature_method="HMAC-SHA1", oauth_timestamp="1358201196", oauth_version="1.0"
+      Pulp-User: 
+      - admin
+      Accept-Encoding: 
+      - gzip, deflate
+      Content-Type: 
+      - application/json
+      Accept: 
+      - application/json
+  response: 
+    status: 
+      code: 200
+      message: OK
+    headers: 
+      Server: 
+      - Apache/2.2.22 (Fedora)
+      Date: 
+      - Mon, 14 Jan 2013 22:06:36 GMT
+      Content-Length: 
+      - "1453"
+      Content-Type: 
+      - application/json
+    body: 
+      string: "{\"task_group_id\": \"7202160e-537a-4f92-858f-4776bc78fbf4\", \"exception\": null, \"traceback\": null, \"_href\": \"/pulp/api/v2/tasks/45ca154f-a1a1-46d4-bcdf-402c0d17c483/\", \"task_id\": \"45ca154f-a1a1-46d4-bcdf-402c0d17c483\", \"call_request_tags\": [\"pulp:repository:1\", \"pulp:action:sync\"], \"reasons\": [], \"start_time\": \"2013-01-14T22:06:34Z\", \"tags\": [\"pulp:repository:1\", \"pulp:action:sync\"], \"state\": \"running\", \"finish_time\": null, \"dependency_failures\": {}, \"schedule_id\": null, \"progress\": {\"yum_importer\": {\"content\": {\"num_success\": 11, \"size_total\": 17872, \"items_left\": 0, \"items_total\": 11, \"state\": \"FINISHED\", \"size_left\": 0, \"details\": {\"tree_file\": {\"num_success\": 3, \"size_total\": 0, \"items_left\": 0, \"items_total\": 3, \"size_left\": 0, \"num_error\": 0}, \"rpm\": {\"num_success\": 8, \"size_total\": 17872, \"items_left\": 0, \"items_total\": 8, \"size_left\": 0, \"num_error\": 0}, \"delta_rpm\": {\"num_success\": 0, \"size_total\": 0, \"items_left\": 0, \"items_total\": 0, \"size_left\": 0, \"num_error\": 0}, \"file\": {\"num_success\": 0, \"size_total\": 0, \"items_left\": 0, \"items_total\": 0, \"size_left\": 0, \"num_error\": 0}}, \"error_details\": [], \"num_error\": 0}, \"comps\": {\"state\": \"IN_PROGRESS\"}, \"errata\": {\"state\": \"FINISHED\", \"num_errata\": 2}, \"metadata\": {\"state\": \"FINISHED\"}}}, \"call_request_group_id\": \"7202160e-537a-4f92-858f-4776bc78fbf4\", \"call_request_id\": \"45ca154f-a1a1-46d4-bcdf-402c0d17c483\", \"principal_login\": \"admin\", \"response\": \"accepted\", \"result\": null}"
+    http_version: 
+  recorded_at: Mon, 14 Jan 2013 22:06:36 GMT
+- request: 
+    method: get
+    uri: https://kafka.usersys.redhat.com/pulp/api/v2/tasks/45ca154f-a1a1-46d4-bcdf-402c0d17c483/
+    body: 
+      string: ""
+    headers: 
+      Authorization: 
+      - OAuth oauth_consumer_key="katello", oauth_nonce="inEn4zEi89QMRCJQr3P99SYhL7xo8bETadgRrciqvU", oauth_signature="ZoEraLvA3oALfr24ov9Isnbpbzw%3D", oauth_signature_method="HMAC-SHA1", oauth_timestamp="1358201196", oauth_version="1.0"
+      Pulp-User: 
+      - admin
+      Accept-Encoding: 
+      - gzip, deflate
+      Content-Type: 
+      - application/json
+      Accept: 
+      - application/json
+  response: 
+    status: 
+      code: 200
+      message: OK
+    headers: 
+      Server: 
+      - Apache/2.2.22 (Fedora)
+      Date: 
+      - Mon, 14 Jan 2013 22:06:36 GMT
+      Content-Length: 
+      - "1469"
+      Content-Type: 
+      - application/json
+    body: 
+      string: "{\"task_group_id\": \"7202160e-537a-4f92-858f-4776bc78fbf4\", \"exception\": null, \"traceback\": null, \"_href\": \"/pulp/api/v2/tasks/45ca154f-a1a1-46d4-bcdf-402c0d17c483/\", \"task_id\": \"45ca154f-a1a1-46d4-bcdf-402c0d17c483\", \"call_request_tags\": [\"pulp:repository:1\", \"pulp:action:sync\"], \"reasons\": [], \"start_time\": \"2013-01-14T22:06:34Z\", \"tags\": [\"pulp:repository:1\", \"pulp:action:sync\"], \"state\": \"finished\", \"finish_time\": \"2013-01-14T22:06:36Z\", \"dependency_failures\": {}, \"schedule_id\": null, \"progress\": {\"yum_importer\": {\"content\": {\"num_success\": 11, \"size_total\": 17872, \"items_left\": 0, \"items_total\": 11, \"state\": \"FINISHED\", \"size_left\": 0, \"details\": {\"tree_file\": {\"num_success\": 3, \"size_total\": 0, \"items_left\": 0, \"items_total\": 3, \"size_left\": 0, \"num_error\": 0}, \"rpm\": {\"num_success\": 8, \"size_total\": 17872, \"items_left\": 0, \"items_total\": 8, \"size_left\": 0, \"num_error\": 0}, \"delta_rpm\": {\"num_success\": 0, \"size_total\": 0, \"items_left\": 0, \"items_total\": 0, \"size_left\": 0, \"num_error\": 0}, \"file\": {\"num_success\": 0, \"size_total\": 0, \"items_left\": 0, \"items_total\": 0, \"size_left\": 0, \"num_error\": 0}}, \"error_details\": [], \"num_error\": 0}, \"comps\": {\"state\": \"FINISHED\"}, \"errata\": {\"state\": \"FINISHED\", \"num_errata\": 2}, \"metadata\": {\"state\": \"FINISHED\"}}}, \"call_request_group_id\": \"7202160e-537a-4f92-858f-4776bc78fbf4\", \"call_request_id\": \"45ca154f-a1a1-46d4-bcdf-402c0d17c483\", \"principal_login\": \"admin\", \"response\": \"accepted\", \"result\": null}"
+    http_version: 
+  recorded_at: Mon, 14 Jan 2013 22:06:36 GMT
+- request: 
+    method: get
+    uri: https://kafka.usersys.redhat.com/pulp/api/v2/tasks/a4706214-42b9-4992-a87b-ceaa73e2626c/
+    body: 
+      string: ""
+    headers: 
+      Authorization: 
+      - OAuth oauth_consumer_key="katello", oauth_nonce="wLBwbBONA8pb6yGAmxQoJafdJqFCqFZYgTuF57KFzDs", oauth_signature="UyRX0N%2BOOHlZNw9jVuSKnHkId84%3D", oauth_signature_method="HMAC-SHA1", oauth_timestamp="1358201200", oauth_version="1.0"
+      Pulp-User: 
+      - admin
+      Accept-Encoding: 
+      - gzip, deflate
+      Content-Type: 
+      - application/json
+      Accept: 
+      - application/json
+  response: 
+    status: 
+      code: 200
+      message: OK
+    headers: 
+      Server: 
+      - Apache/2.2.22 (Fedora)
+      Date: 
+      - Mon, 14 Jan 2013 22:06:40 GMT
+      Content-Length: 
+      - "842"
+      Content-Type: 
+      - application/json
+    body: 
+      string: "{\"task_group_id\": \"057b8479-7017-4907-bb75-f85d839aded4\", \"exception\": null, \"traceback\": null, \"_href\": \"/pulp/api/v2/tasks/a4706214-42b9-4992-a87b-ceaa73e2626c/\", \"task_id\": \"a4706214-42b9-4992-a87b-ceaa73e2626c\", \"call_request_tags\": [\"pulp:repository:1\", \"pulp:action:sync\"], \"reasons\": [], \"start_time\": \"2013-01-14T22:06:40Z\", \"tags\": [\"pulp:repository:1\", \"pulp:action:sync\"], \"state\": \"running\", \"finish_time\": null, \"dependency_failures\": {}, \"schedule_id\": null, \"progress\": {\"yum_importer\": {\"content\": {\"state\": \"NOT_STARTED\"}, \"comps\": {\"state\": \"NOT_STARTED\"}, \"errata\": {\"state\": \"NOT_STARTED\"}, \"metadata\": {\"state\": \"IN_PROGRESS\"}}}, \"call_request_group_id\": \"057b8479-7017-4907-bb75-f85d839aded4\", \"call_request_id\": \"a4706214-42b9-4992-a87b-ceaa73e2626c\", \"principal_login\": \"admin\", \"response\": \"accepted\", \"result\": null}"
+    http_version: 
+  recorded_at: Mon, 14 Jan 2013 22:06:40 GMT
+- request: 
+    method: get
+    uri: https://kafka.usersys.redhat.com/pulp/api/v2/tasks/a4706214-42b9-4992-a87b-ceaa73e2626c/
+    body: 
+      string: ""
+    headers: 
+      Authorization: 
+      - OAuth oauth_consumer_key="katello", oauth_nonce="t0APAZgVnEwiEGBShPZ0l0mZVoSHXd7fxl4ms8oAc", oauth_signature="3upHrnynI8TcGt7Ng9tSTZdtJfU%3D", oauth_signature_method="HMAC-SHA1", oauth_timestamp="1358201201", oauth_version="1.0"
+      Pulp-User: 
+      - admin
+      Accept-Encoding: 
+      - gzip, deflate
+      Content-Type: 
+      - application/json
+      Accept: 
+      - application/json
+  response: 
+    status: 
+      code: 200
+      message: OK
+    headers: 
+      Server: 
+      - Apache/2.2.22 (Fedora)
+      Date: 
+      - Mon, 14 Jan 2013 22:06:41 GMT
       Content-Length: 
       - "1442"
-    body: 
-      string: "{\"task_group_id\": \"ac81089f-4c76-4d87-8acc-2d69c8de9454\", \"exception\": null, \"traceback\": null, \"_href\": \"/pulp/api/v2/tasks/2cff4779-a0fc-4b77-ab0a-db0a06e46a0d/\", \"task_id\": \"2cff4779-a0fc-4b77-ab0a-db0a06e46a0d\", \"call_request_tags\": [\"pulp:repository:1\", \"pulp:action:sync\"], \"reasons\": [], \"start_time\": \"2013-01-14T16:05:44Z\", \"tags\": [\"pulp:repository:1\", \"pulp:action:sync\"], \"state\": \"running\", \"finish_time\": null, \"dependency_failures\": {}, \"schedule_id\": null, \"progress\": {\"yum_importer\": {\"content\": {\"num_success\": 11, \"size_total\": 17872, \"items_left\": 0, \"items_total\": 11, \"state\": \"IN_PROGRESS\", \"size_left\": 0, \"details\": {\"tree_file\": {\"num_success\": 3, \"size_total\": 0, \"items_left\": 0, \"items_total\": 3, \"size_left\": 0, \"num_error\": 0}, \"rpm\": {\"num_success\": 8, \"size_total\": 17872, \"items_left\": 0, \"items_total\": 8, \"size_left\": 0, \"num_error\": 0}, \"delta_rpm\": {\"num_success\": 0, \"size_total\": 0, \"items_left\": 0, \"items_total\": 0, \"size_left\": 0, \"num_error\": 0}, \"file\": {\"num_success\": 0, \"size_total\": 0, \"items_left\": 0, \"items_total\": 0, \"size_left\": 0, \"num_error\": 0}}, \"error_details\": [], \"num_error\": 0}, \"comps\": {\"state\": \"NOT_STARTED\"}, \"errata\": {\"state\": \"NOT_STARTED\"}, \"metadata\": {\"state\": \"FINISHED\"}}}, \"call_request_group_id\": \"ac81089f-4c76-4d87-8acc-2d69c8de9454\", \"call_request_id\": \"2cff4779-a0fc-4b77-ab0a-db0a06e46a0d\", \"principal_login\": \"admin\", \"response\": \"accepted\", \"result\": null}"
-    http_version: 
-  recorded_at: Mon, 14 Jan 2013 16:05:44 GMT
-- request: 
-    method: get
-    uri: https://kafka.usersys.redhat.com/pulp/api/v2/tasks/2cff4779-a0fc-4b77-ab0a-db0a06e46a0d/
-    body: 
-      string: ""
-    headers: 
-      Accept: 
-      - application/json
-      Pulp-User: 
-      - admin
-      Authorization: 
-      - OAuth oauth_consumer_key="katello", oauth_nonce="spPYR1dwzgL3bhPiSPcQrJfGOFw9CODFou4znWnuY", oauth_signature="%2FH4jsVso99On3OaVQKKAH5taPJg%3D", oauth_signature_method="HMAC-SHA1", oauth_timestamp="1358179545", oauth_version="1.0"
-      Accept-Encoding: 
-      - gzip, deflate
-      Content-Type: 
-      - application/json
-=======
+      Content-Type: 
+      - application/json
+    body: 
+      string: "{\"task_group_id\": \"057b8479-7017-4907-bb75-f85d839aded4\", \"exception\": null, \"traceback\": null, \"_href\": \"/pulp/api/v2/tasks/a4706214-42b9-4992-a87b-ceaa73e2626c/\", \"task_id\": \"a4706214-42b9-4992-a87b-ceaa73e2626c\", \"call_request_tags\": [\"pulp:repository:1\", \"pulp:action:sync\"], \"reasons\": [], \"start_time\": \"2013-01-14T22:06:40Z\", \"tags\": [\"pulp:repository:1\", \"pulp:action:sync\"], \"state\": \"running\", \"finish_time\": null, \"dependency_failures\": {}, \"schedule_id\": null, \"progress\": {\"yum_importer\": {\"content\": {\"num_success\": 11, \"size_total\": 17872, \"items_left\": 0, \"items_total\": 11, \"state\": \"IN_PROGRESS\", \"size_left\": 0, \"details\": {\"tree_file\": {\"num_success\": 3, \"size_total\": 0, \"items_left\": 0, \"items_total\": 3, \"size_left\": 0, \"num_error\": 0}, \"rpm\": {\"num_success\": 8, \"size_total\": 17872, \"items_left\": 0, \"items_total\": 8, \"size_left\": 0, \"num_error\": 0}, \"delta_rpm\": {\"num_success\": 0, \"size_total\": 0, \"items_left\": 0, \"items_total\": 0, \"size_left\": 0, \"num_error\": 0}, \"file\": {\"num_success\": 0, \"size_total\": 0, \"items_left\": 0, \"items_total\": 0, \"size_left\": 0, \"num_error\": 0}}, \"error_details\": [], \"num_error\": 0}, \"comps\": {\"state\": \"NOT_STARTED\"}, \"errata\": {\"state\": \"NOT_STARTED\"}, \"metadata\": {\"state\": \"FINISHED\"}}}, \"call_request_group_id\": \"057b8479-7017-4907-bb75-f85d839aded4\", \"call_request_id\": \"a4706214-42b9-4992-a87b-ceaa73e2626c\", \"principal_login\": \"admin\", \"response\": \"accepted\", \"result\": null}"
+    http_version: 
+  recorded_at: Mon, 14 Jan 2013 22:06:41 GMT
+- request: 
+    method: get
+    uri: https://kafka.usersys.redhat.com/pulp/api/v2/tasks/a4706214-42b9-4992-a87b-ceaa73e2626c/
+    body: 
+      string: ""
+    headers: 
+      Authorization: 
+      - OAuth oauth_consumer_key="katello", oauth_nonce="Ouxsu7qySMARezVJ7jhW7rxEf23Y1VDyT1eh4JsYgAc", oauth_signature="V6rsf558P0SG2SePIPhn2EyKlaM%3D", oauth_signature_method="HMAC-SHA1", oauth_timestamp="1358201201", oauth_version="1.0"
+      Pulp-User: 
+      - admin
+      Accept-Encoding: 
+      - gzip, deflate
+      Content-Type: 
+      - application/json
+      Accept: 
+      - application/json
+  response: 
+    status: 
+      code: 200
+      message: OK
+    headers: 
+      Server: 
+      - Apache/2.2.22 (Fedora)
+      Date: 
+      - Mon, 14 Jan 2013 22:06:41 GMT
+      Content-Length: 
+      - "1469"
+      Content-Type: 
+      - application/json
+    body: 
+      string: "{\"task_group_id\": \"057b8479-7017-4907-bb75-f85d839aded4\", \"exception\": null, \"traceback\": null, \"_href\": \"/pulp/api/v2/tasks/a4706214-42b9-4992-a87b-ceaa73e2626c/\", \"task_id\": \"a4706214-42b9-4992-a87b-ceaa73e2626c\", \"call_request_tags\": [\"pulp:repository:1\", \"pulp:action:sync\"], \"reasons\": [], \"start_time\": \"2013-01-14T22:06:40Z\", \"tags\": [\"pulp:repository:1\", \"pulp:action:sync\"], \"state\": \"finished\", \"finish_time\": \"2013-01-14T22:06:41Z\", \"dependency_failures\": {}, \"schedule_id\": null, \"progress\": {\"yum_importer\": {\"content\": {\"num_success\": 11, \"size_total\": 17872, \"items_left\": 0, \"items_total\": 11, \"state\": \"FINISHED\", \"size_left\": 0, \"details\": {\"tree_file\": {\"num_success\": 3, \"size_total\": 0, \"items_left\": 0, \"items_total\": 3, \"size_left\": 0, \"num_error\": 0}, \"rpm\": {\"num_success\": 8, \"size_total\": 17872, \"items_left\": 0, \"items_total\": 8, \"size_left\": 0, \"num_error\": 0}, \"delta_rpm\": {\"num_success\": 0, \"size_total\": 0, \"items_left\": 0, \"items_total\": 0, \"size_left\": 0, \"num_error\": 0}, \"file\": {\"num_success\": 0, \"size_total\": 0, \"items_left\": 0, \"items_total\": 0, \"size_left\": 0, \"num_error\": 0}}, \"error_details\": [], \"num_error\": 0}, \"comps\": {\"state\": \"FINISHED\"}, \"errata\": {\"state\": \"FINISHED\", \"num_errata\": 2}, \"metadata\": {\"state\": \"FINISHED\"}}}, \"call_request_group_id\": \"057b8479-7017-4907-bb75-f85d839aded4\", \"call_request_id\": \"a4706214-42b9-4992-a87b-ceaa73e2626c\", \"principal_login\": \"admin\", \"response\": \"accepted\", \"result\": null}"
+    http_version: 
+  recorded_at: Mon, 14 Jan 2013 22:06:41 GMT
+- request: 
+    method: get
+    uri: https://kafka.usersys.redhat.com/pulp/api/v2/tasks/de4e7ad7-7e63-4773-b59f-ccb7ef7d75bd/
+    body: 
+      string: ""
+    headers: 
+      Authorization: 
+      - OAuth oauth_consumer_key="katello", oauth_nonce="Ho42hUUVaGsPeihj8EWRoTkeYaAIFLIcpBYTG3EjDY", oauth_signature="pSnJWinD4kOX%2BnzIRw19hfx3Hgs%3D", oauth_signature_method="HMAC-SHA1", oauth_timestamp="1358201204", oauth_version="1.0"
+      Pulp-User: 
+      - admin
+      Accept-Encoding: 
+      - gzip, deflate
+      Content-Type: 
+      - application/json
+      Accept: 
+      - application/json
+  response: 
+    status: 
+      code: 200
+      message: OK
+    headers: 
+      Server: 
+      - Apache/2.2.22 (Fedora)
+      Date: 
+      - Mon, 14 Jan 2013 22:06:44 GMT
       Content-Length: 
       - "842"
-      Date: 
-      - Sat, 12 Jan 2013 01:30:57 GMT
-      Content-Type: 
-      - application/json
-      Server: 
-      - Apache/2.2.22 (Fedora)
-    body: 
-      string: "{\"task_group_id\": \"037b7588-3349-43e9-b6fc-77ed5c45216d\", \"exception\": null, \"traceback\": null, \"_href\": \"/pulp/api/v2/tasks/d5717039-0ef8-470d-a173-bdc79df9892c/\", \"task_id\": \"d5717039-0ef8-470d-a173-bdc79df9892c\", \"call_request_tags\": [\"pulp:repository:1\", \"pulp:action:sync\"], \"reasons\": [], \"start_time\": \"2013-01-12T01:30:57Z\", \"tags\": [\"pulp:repository:1\", \"pulp:action:sync\"], \"state\": \"running\", \"finish_time\": null, \"dependency_failures\": {}, \"schedule_id\": null, \"progress\": {\"yum_importer\": {\"content\": {\"state\": \"NOT_STARTED\"}, \"comps\": {\"state\": \"NOT_STARTED\"}, \"errata\": {\"state\": \"NOT_STARTED\"}, \"metadata\": {\"state\": \"IN_PROGRESS\"}}}, \"call_request_group_id\": \"037b7588-3349-43e9-b6fc-77ed5c45216d\", \"call_request_id\": \"d5717039-0ef8-470d-a173-bdc79df9892c\", \"principal_login\": \"admin\", \"response\": \"accepted\", \"result\": null}"
-    http_version: 
-  recorded_at: Sat, 12 Jan 2013 01:30:57 GMT
-- request: 
-    method: get
-    uri: https://dhcp231-16.rdu.redhat.com/pulp/api/v2/tasks/d5717039-0ef8-470d-a173-bdc79df9892c/
-    body: 
-      string: ""
-    headers: 
-      Content-Type: 
-      - application/json
-      Accept-Encoding: 
-      - gzip, deflate
-      Accept: 
-      - application/json
-      Pulp-User: 
-      - admin
-      Authorization: 
-      - OAuth oauth_consumer_key="katello", oauth_nonce="gZ4nF5rbG9WirCyid97TUp2yRQi38ymFX1FYYYhaY", oauth_signature="KMYPv0uRzVnTqZ4yFFBH5PuBkyU%3D", oauth_signature_method="HMAC-SHA1", oauth_timestamp="1357954258", oauth_version="1.0"
->>>>>>> f739f88f
-  response: 
-    status: 
-      code: 200
-      message: OK
-    headers: 
-<<<<<<< HEAD
-      Server: 
-      - Apache/2.2.22 (Fedora)
-      Date: 
-      - Mon, 14 Jan 2013 16:05:45 GMT
-      Content-Type: 
-      - application/json
+      Content-Type: 
+      - application/json
+    body: 
+      string: "{\"task_group_id\": \"50e00a51-4419-4466-945e-18b9f8a39372\", \"exception\": null, \"traceback\": null, \"_href\": \"/pulp/api/v2/tasks/de4e7ad7-7e63-4773-b59f-ccb7ef7d75bd/\", \"task_id\": \"de4e7ad7-7e63-4773-b59f-ccb7ef7d75bd\", \"call_request_tags\": [\"pulp:repository:1\", \"pulp:action:sync\"], \"reasons\": [], \"start_time\": \"2013-01-14T22:06:44Z\", \"tags\": [\"pulp:repository:1\", \"pulp:action:sync\"], \"state\": \"running\", \"finish_time\": null, \"dependency_failures\": {}, \"schedule_id\": null, \"progress\": {\"yum_importer\": {\"content\": {\"state\": \"NOT_STARTED\"}, \"comps\": {\"state\": \"NOT_STARTED\"}, \"errata\": {\"state\": \"NOT_STARTED\"}, \"metadata\": {\"state\": \"IN_PROGRESS\"}}}, \"call_request_group_id\": \"50e00a51-4419-4466-945e-18b9f8a39372\", \"call_request_id\": \"de4e7ad7-7e63-4773-b59f-ccb7ef7d75bd\", \"principal_login\": \"admin\", \"response\": \"accepted\", \"result\": null}"
+    http_version: 
+  recorded_at: Mon, 14 Jan 2013 22:06:44 GMT
+- request: 
+    method: get
+    uri: https://kafka.usersys.redhat.com/pulp/api/v2/tasks/de4e7ad7-7e63-4773-b59f-ccb7ef7d75bd/
+    body: 
+      string: ""
+    headers: 
+      Authorization: 
+      - OAuth oauth_consumer_key="katello", oauth_nonce="k54VWysWN1kkCBzNg8zocqPtG7RoxDYcCssSQJ0QE", oauth_signature="XlK6DSKjWRuCqdBRRmFHWg0QaQY%3D", oauth_signature_method="HMAC-SHA1", oauth_timestamp="1358201205", oauth_version="1.0"
+      Pulp-User: 
+      - admin
+      Accept-Encoding: 
+      - gzip, deflate
+      Content-Type: 
+      - application/json
+      Accept: 
+      - application/json
+  response: 
+    status: 
+      code: 200
+      message: OK
+    headers: 
+      Server: 
+      - Apache/2.2.22 (Fedora)
+      Date: 
+      - Mon, 14 Jan 2013 22:06:45 GMT
+      Content-Length: 
+      - "1442"
+      Content-Type: 
+      - application/json
+    body: 
+      string: "{\"task_group_id\": \"50e00a51-4419-4466-945e-18b9f8a39372\", \"exception\": null, \"traceback\": null, \"_href\": \"/pulp/api/v2/tasks/de4e7ad7-7e63-4773-b59f-ccb7ef7d75bd/\", \"task_id\": \"de4e7ad7-7e63-4773-b59f-ccb7ef7d75bd\", \"call_request_tags\": [\"pulp:repository:1\", \"pulp:action:sync\"], \"reasons\": [], \"start_time\": \"2013-01-14T22:06:44Z\", \"tags\": [\"pulp:repository:1\", \"pulp:action:sync\"], \"state\": \"running\", \"finish_time\": null, \"dependency_failures\": {}, \"schedule_id\": null, \"progress\": {\"yum_importer\": {\"content\": {\"num_success\": 11, \"size_total\": 17872, \"items_left\": 0, \"items_total\": 11, \"state\": \"IN_PROGRESS\", \"size_left\": 0, \"details\": {\"tree_file\": {\"num_success\": 3, \"size_total\": 0, \"items_left\": 0, \"items_total\": 3, \"size_left\": 0, \"num_error\": 0}, \"rpm\": {\"num_success\": 8, \"size_total\": 17872, \"items_left\": 0, \"items_total\": 8, \"size_left\": 0, \"num_error\": 0}, \"delta_rpm\": {\"num_success\": 0, \"size_total\": 0, \"items_left\": 0, \"items_total\": 0, \"size_left\": 0, \"num_error\": 0}, \"file\": {\"num_success\": 0, \"size_total\": 0, \"items_left\": 0, \"items_total\": 0, \"size_left\": 0, \"num_error\": 0}}, \"error_details\": [], \"num_error\": 0}, \"comps\": {\"state\": \"NOT_STARTED\"}, \"errata\": {\"state\": \"NOT_STARTED\"}, \"metadata\": {\"state\": \"FINISHED\"}}}, \"call_request_group_id\": \"50e00a51-4419-4466-945e-18b9f8a39372\", \"call_request_id\": \"de4e7ad7-7e63-4773-b59f-ccb7ef7d75bd\", \"principal_login\": \"admin\", \"response\": \"accepted\", \"result\": null}"
+    http_version: 
+  recorded_at: Mon, 14 Jan 2013 22:06:45 GMT
+- request: 
+    method: get
+    uri: https://kafka.usersys.redhat.com/pulp/api/v2/tasks/de4e7ad7-7e63-4773-b59f-ccb7ef7d75bd/
+    body: 
+      string: ""
+    headers: 
+      Authorization: 
+      - OAuth oauth_consumer_key="katello", oauth_nonce="bc0sM1wyQMrCBAy3GjQVMkHK37yxukQNl2E1OmvE", oauth_signature="DXkYjfHn9ihjtSDgAJZqA64qfWw%3D", oauth_signature_method="HMAC-SHA1", oauth_timestamp="1358201205", oauth_version="1.0"
+      Pulp-User: 
+      - admin
+      Accept-Encoding: 
+      - gzip, deflate
+      Content-Type: 
+      - application/json
+      Accept: 
+      - application/json
+  response: 
+    status: 
+      code: 200
+      message: OK
+    headers: 
+      Server: 
+      - Apache/2.2.22 (Fedora)
+      Date: 
+      - Mon, 14 Jan 2013 22:06:45 GMT
       Content-Length: 
       - "1469"
-    body: 
-      string: "{\"task_group_id\": \"ac81089f-4c76-4d87-8acc-2d69c8de9454\", \"exception\": null, \"traceback\": null, \"_href\": \"/pulp/api/v2/tasks/2cff4779-a0fc-4b77-ab0a-db0a06e46a0d/\", \"task_id\": \"2cff4779-a0fc-4b77-ab0a-db0a06e46a0d\", \"call_request_tags\": [\"pulp:repository:1\", \"pulp:action:sync\"], \"reasons\": [], \"start_time\": \"2013-01-14T16:05:44Z\", \"tags\": [\"pulp:repository:1\", \"pulp:action:sync\"], \"state\": \"finished\", \"finish_time\": \"2013-01-14T16:05:45Z\", \"dependency_failures\": {}, \"schedule_id\": null, \"progress\": {\"yum_importer\": {\"content\": {\"num_success\": 11, \"size_total\": 17872, \"items_left\": 0, \"items_total\": 11, \"state\": \"FINISHED\", \"size_left\": 0, \"details\": {\"tree_file\": {\"num_success\": 3, \"size_total\": 0, \"items_left\": 0, \"items_total\": 3, \"size_left\": 0, \"num_error\": 0}, \"rpm\": {\"num_success\": 8, \"size_total\": 17872, \"items_left\": 0, \"items_total\": 8, \"size_left\": 0, \"num_error\": 0}, \"delta_rpm\": {\"num_success\": 0, \"size_total\": 0, \"items_left\": 0, \"items_total\": 0, \"size_left\": 0, \"num_error\": 0}, \"file\": {\"num_success\": 0, \"size_total\": 0, \"items_left\": 0, \"items_total\": 0, \"size_left\": 0, \"num_error\": 0}}, \"error_details\": [], \"num_error\": 0}, \"comps\": {\"state\": \"FINISHED\"}, \"errata\": {\"state\": \"FINISHED\", \"num_errata\": 2}, \"metadata\": {\"state\": \"FINISHED\"}}}, \"call_request_group_id\": \"ac81089f-4c76-4d87-8acc-2d69c8de9454\", \"call_request_id\": \"2cff4779-a0fc-4b77-ab0a-db0a06e46a0d\", \"principal_login\": \"admin\", \"response\": \"accepted\", \"result\": null}"
-    http_version: 
-  recorded_at: Mon, 14 Jan 2013 16:05:45 GMT
-- request: 
-    method: get
-    uri: https://kafka.usersys.redhat.com/pulp/api/v2/tasks/48ee8a61-e22b-402b-a564-9cd7282217ca/
-    body: 
-      string: ""
-    headers: 
-      Accept: 
-      - application/json
-      Pulp-User: 
-      - admin
-      Authorization: 
-      - OAuth oauth_consumer_key="katello", oauth_nonce="1YiuI2Y7sAPbGxxStxfXyV8WmAf3A2lyrX2IHxbwuQ", oauth_signature="pusvz773fJADcUz3ywixZ7eTKos%3D", oauth_signature_method="HMAC-SHA1", oauth_timestamp="1358179547", oauth_version="1.0"
-      Accept-Encoding: 
-      - gzip, deflate
-      Content-Type: 
-      - application/json
-=======
-      Content-Length: 
-      - "1447"
-      Date: 
-      - Sat, 12 Jan 2013 01:30:58 GMT
-      Content-Type: 
-      - application/json
-      Server: 
-      - Apache/2.2.22 (Fedora)
-    body: 
-      string: "{\"task_group_id\": \"037b7588-3349-43e9-b6fc-77ed5c45216d\", \"exception\": null, \"traceback\": null, \"_href\": \"/pulp/api/v2/tasks/d5717039-0ef8-470d-a173-bdc79df9892c/\", \"task_id\": \"d5717039-0ef8-470d-a173-bdc79df9892c\", \"call_request_tags\": [\"pulp:repository:1\", \"pulp:action:sync\"], \"reasons\": [], \"start_time\": \"2013-01-12T01:30:57Z\", \"tags\": [\"pulp:repository:1\", \"pulp:action:sync\"], \"state\": \"running\", \"finish_time\": null, \"dependency_failures\": {}, \"schedule_id\": null, \"progress\": {\"yum_importer\": {\"content\": {\"num_success\": 7, \"size_total\": 17872, \"items_left\": 4, \"items_total\": 11, \"state\": \"IN_PROGRESS\", \"size_left\": 2248, \"details\": {\"tree_file\": {\"num_success\": 0, \"size_total\": 0, \"items_left\": 3, \"items_total\": 3, \"size_left\": 0, \"num_error\": 0}, \"rpm\": {\"num_success\": 7, \"size_total\": 17872, \"items_left\": 1, \"items_total\": 8, \"size_left\": 2248, \"num_error\": 0}, \"delta_rpm\": {\"num_success\": 0, \"size_total\": 0, \"items_left\": 0, \"items_total\": 0, \"size_left\": 0, \"num_error\": 0}, \"file\": {\"num_success\": 0, \"size_total\": 0, \"items_left\": 0, \"items_total\": 0, \"size_left\": 0, \"num_error\": 0}}, \"error_details\": [], \"num_error\": 0}, \"comps\": {\"state\": \"NOT_STARTED\"}, \"errata\": {\"state\": \"NOT_STARTED\"}, \"metadata\": {\"state\": \"FINISHED\"}}}, \"call_request_group_id\": \"037b7588-3349-43e9-b6fc-77ed5c45216d\", \"call_request_id\": \"d5717039-0ef8-470d-a173-bdc79df9892c\", \"principal_login\": \"admin\", \"response\": \"accepted\", \"result\": null}"
-    http_version: 
-  recorded_at: Sat, 12 Jan 2013 01:30:58 GMT
-- request: 
-    method: get
-    uri: https://dhcp231-16.rdu.redhat.com/pulp/api/v2/tasks/d5717039-0ef8-470d-a173-bdc79df9892c/
-    body: 
-      string: ""
-    headers: 
-      Content-Type: 
-      - application/json
-      Accept-Encoding: 
-      - gzip, deflate
-      Accept: 
-      - application/json
-      Pulp-User: 
-      - admin
-      Authorization: 
-      - OAuth oauth_consumer_key="katello", oauth_nonce="Oghn0lFQ4GNYUuoZkEW0qAztleo3NehrH6GfhyVS9uY", oauth_signature="bM0O3KaGu8gPeBoTbVr3OI%2BtIiA%3D", oauth_signature_method="HMAC-SHA1", oauth_timestamp="1357954258", oauth_version="1.0"
->>>>>>> f739f88f
-  response: 
-    status: 
-      code: 200
-      message: OK
-    headers: 
-<<<<<<< HEAD
-      Server: 
-      - Apache/2.2.22 (Fedora)
-      Date: 
-      - Mon, 14 Jan 2013 16:05:47 GMT
-      Content-Type: 
-      - application/json
+      Content-Type: 
+      - application/json
+    body: 
+      string: "{\"task_group_id\": \"50e00a51-4419-4466-945e-18b9f8a39372\", \"exception\": null, \"traceback\": null, \"_href\": \"/pulp/api/v2/tasks/de4e7ad7-7e63-4773-b59f-ccb7ef7d75bd/\", \"task_id\": \"de4e7ad7-7e63-4773-b59f-ccb7ef7d75bd\", \"call_request_tags\": [\"pulp:repository:1\", \"pulp:action:sync\"], \"reasons\": [], \"start_time\": \"2013-01-14T22:06:44Z\", \"tags\": [\"pulp:repository:1\", \"pulp:action:sync\"], \"state\": \"finished\", \"finish_time\": \"2013-01-14T22:06:45Z\", \"dependency_failures\": {}, \"schedule_id\": null, \"progress\": {\"yum_importer\": {\"content\": {\"num_success\": 11, \"size_total\": 17872, \"items_left\": 0, \"items_total\": 11, \"state\": \"FINISHED\", \"size_left\": 0, \"details\": {\"tree_file\": {\"num_success\": 3, \"size_total\": 0, \"items_left\": 0, \"items_total\": 3, \"size_left\": 0, \"num_error\": 0}, \"rpm\": {\"num_success\": 8, \"size_total\": 17872, \"items_left\": 0, \"items_total\": 8, \"size_left\": 0, \"num_error\": 0}, \"delta_rpm\": {\"num_success\": 0, \"size_total\": 0, \"items_left\": 0, \"items_total\": 0, \"size_left\": 0, \"num_error\": 0}, \"file\": {\"num_success\": 0, \"size_total\": 0, \"items_left\": 0, \"items_total\": 0, \"size_left\": 0, \"num_error\": 0}}, \"error_details\": [], \"num_error\": 0}, \"comps\": {\"state\": \"FINISHED\"}, \"errata\": {\"state\": \"FINISHED\", \"num_errata\": 2}, \"metadata\": {\"state\": \"FINISHED\"}}}, \"call_request_group_id\": \"50e00a51-4419-4466-945e-18b9f8a39372\", \"call_request_id\": \"de4e7ad7-7e63-4773-b59f-ccb7ef7d75bd\", \"principal_login\": \"admin\", \"response\": \"accepted\", \"result\": null}"
+    http_version: 
+  recorded_at: Mon, 14 Jan 2013 22:06:45 GMT
+- request: 
+    method: get
+    uri: https://kafka.usersys.redhat.com/pulp/api/v2/tasks/4d357185-5563-4c12-8c51-80e412a8799d/
+    body: 
+      string: ""
+    headers: 
+      Authorization: 
+      - OAuth oauth_consumer_key="katello", oauth_nonce="s7kNTCNCqBPWW5EMqJIz4EwnVNrVdCOcwgKiLSK8", oauth_signature="1PHZ%2Bb1PKxh90Q6YFJV087QFRMo%3D", oauth_signature_method="HMAC-SHA1", oauth_timestamp="1358201209", oauth_version="1.0"
+      Pulp-User: 
+      - admin
+      Accept-Encoding: 
+      - gzip, deflate
+      Content-Type: 
+      - application/json
+      Accept: 
+      - application/json
+  response: 
+    status: 
+      code: 200
+      message: OK
+    headers: 
+      Server: 
+      - Apache/2.2.22 (Fedora)
+      Date: 
+      - Mon, 14 Jan 2013 22:06:49 GMT
       Content-Length: 
       - "842"
-    body: 
-      string: "{\"task_group_id\": \"3e1cb0b1-dafb-432e-8709-c72e865257c2\", \"exception\": null, \"traceback\": null, \"_href\": \"/pulp/api/v2/tasks/48ee8a61-e22b-402b-a564-9cd7282217ca/\", \"task_id\": \"48ee8a61-e22b-402b-a564-9cd7282217ca\", \"call_request_tags\": [\"pulp:repository:1\", \"pulp:action:sync\"], \"reasons\": [], \"start_time\": \"2013-01-14T16:05:47Z\", \"tags\": [\"pulp:repository:1\", \"pulp:action:sync\"], \"state\": \"running\", \"finish_time\": null, \"dependency_failures\": {}, \"schedule_id\": null, \"progress\": {\"yum_importer\": {\"content\": {\"state\": \"NOT_STARTED\"}, \"comps\": {\"state\": \"NOT_STARTED\"}, \"errata\": {\"state\": \"NOT_STARTED\"}, \"metadata\": {\"state\": \"IN_PROGRESS\"}}}, \"call_request_group_id\": \"3e1cb0b1-dafb-432e-8709-c72e865257c2\", \"call_request_id\": \"48ee8a61-e22b-402b-a564-9cd7282217ca\", \"principal_login\": \"admin\", \"response\": \"accepted\", \"result\": null}"
-    http_version: 
-  recorded_at: Mon, 14 Jan 2013 16:05:47 GMT
-- request: 
-    method: get
-    uri: https://kafka.usersys.redhat.com/pulp/api/v2/tasks/48ee8a61-e22b-402b-a564-9cd7282217ca/
-    body: 
-      string: ""
-    headers: 
-      Accept: 
-      - application/json
-      Pulp-User: 
-      - admin
-      Authorization: 
-      - OAuth oauth_consumer_key="katello", oauth_nonce="kvsKpzbACyy6speu5To2v523rHTtJJdmi42l0kk", oauth_signature="VQ6NjlZSgzca7LzWwzZfhQDo0hY%3D", oauth_signature_method="HMAC-SHA1", oauth_timestamp="1358179547", oauth_version="1.0"
-      Accept-Encoding: 
-      - gzip, deflate
-      Content-Type: 
-      - application/json
-=======
+      Content-Type: 
+      - application/json
+    body: 
+      string: "{\"task_group_id\": \"69897757-7f4d-4d3a-a1b4-e72314f76450\", \"exception\": null, \"traceback\": null, \"_href\": \"/pulp/api/v2/tasks/4d357185-5563-4c12-8c51-80e412a8799d/\", \"task_id\": \"4d357185-5563-4c12-8c51-80e412a8799d\", \"call_request_tags\": [\"pulp:repository:1\", \"pulp:action:sync\"], \"reasons\": [], \"start_time\": \"2013-01-14T22:06:49Z\", \"tags\": [\"pulp:repository:1\", \"pulp:action:sync\"], \"state\": \"running\", \"finish_time\": null, \"dependency_failures\": {}, \"schedule_id\": null, \"progress\": {\"yum_importer\": {\"content\": {\"state\": \"NOT_STARTED\"}, \"comps\": {\"state\": \"NOT_STARTED\"}, \"errata\": {\"state\": \"NOT_STARTED\"}, \"metadata\": {\"state\": \"IN_PROGRESS\"}}}, \"call_request_group_id\": \"69897757-7f4d-4d3a-a1b4-e72314f76450\", \"call_request_id\": \"4d357185-5563-4c12-8c51-80e412a8799d\", \"principal_login\": \"admin\", \"response\": \"accepted\", \"result\": null}"
+    http_version: 
+  recorded_at: Mon, 14 Jan 2013 22:06:49 GMT
+- request: 
+    method: get
+    uri: https://kafka.usersys.redhat.com/pulp/api/v2/tasks/4d357185-5563-4c12-8c51-80e412a8799d/
+    body: 
+      string: ""
+    headers: 
+      Authorization: 
+      - OAuth oauth_consumer_key="katello", oauth_nonce="WZwD5vP89PrhOS6nu0Tx1If3m6TyaEl3eyMYKqrw", oauth_signature="ShTVWws3qkyJEb0iB2Kh5dTARzg%3D", oauth_signature_method="HMAC-SHA1", oauth_timestamp="1358201209", oauth_version="1.0"
+      Pulp-User: 
+      - admin
+      Accept-Encoding: 
+      - gzip, deflate
+      Content-Type: 
+      - application/json
+      Accept: 
+      - application/json
+  response: 
+    status: 
+      code: 200
+      message: OK
+    headers: 
+      Server: 
+      - Apache/2.2.22 (Fedora)
+      Date: 
+      - Mon, 14 Jan 2013 22:06:50 GMT
+      Content-Length: 
+      - "1439"
+      Content-Type: 
+      - application/json
+    body: 
+      string: "{\"task_group_id\": \"69897757-7f4d-4d3a-a1b4-e72314f76450\", \"exception\": null, \"traceback\": null, \"_href\": \"/pulp/api/v2/tasks/4d357185-5563-4c12-8c51-80e412a8799d/\", \"task_id\": \"4d357185-5563-4c12-8c51-80e412a8799d\", \"call_request_tags\": [\"pulp:repository:1\", \"pulp:action:sync\"], \"reasons\": [], \"start_time\": \"2013-01-14T22:06:49Z\", \"tags\": [\"pulp:repository:1\", \"pulp:action:sync\"], \"state\": \"running\", \"finish_time\": null, \"dependency_failures\": {}, \"schedule_id\": null, \"progress\": {\"yum_importer\": {\"content\": {\"num_success\": 11, \"size_total\": 17872, \"items_left\": 0, \"items_total\": 11, \"state\": \"FINISHED\", \"size_left\": 0, \"details\": {\"tree_file\": {\"num_success\": 3, \"size_total\": 0, \"items_left\": 0, \"items_total\": 3, \"size_left\": 0, \"num_error\": 0}, \"rpm\": {\"num_success\": 8, \"size_total\": 17872, \"items_left\": 0, \"items_total\": 8, \"size_left\": 0, \"num_error\": 0}, \"delta_rpm\": {\"num_success\": 0, \"size_total\": 0, \"items_left\": 0, \"items_total\": 0, \"size_left\": 0, \"num_error\": 0}, \"file\": {\"num_success\": 0, \"size_total\": 0, \"items_left\": 0, \"items_total\": 0, \"size_left\": 0, \"num_error\": 0}}, \"error_details\": [], \"num_error\": 0}, \"comps\": {\"state\": \"NOT_STARTED\"}, \"errata\": {\"state\": \"NOT_STARTED\"}, \"metadata\": {\"state\": \"FINISHED\"}}}, \"call_request_group_id\": \"69897757-7f4d-4d3a-a1b4-e72314f76450\", \"call_request_id\": \"4d357185-5563-4c12-8c51-80e412a8799d\", \"principal_login\": \"admin\", \"response\": \"accepted\", \"result\": null}"
+    http_version: 
+  recorded_at: Mon, 14 Jan 2013 22:06:50 GMT
+- request: 
+    method: get
+    uri: https://kafka.usersys.redhat.com/pulp/api/v2/tasks/4d357185-5563-4c12-8c51-80e412a8799d/
+    body: 
+      string: ""
+    headers: 
+      Authorization: 
+      - OAuth oauth_consumer_key="katello", oauth_nonce="DwdkDhy6uAmoCeX7r2B3c55cTeL1tI933UgEivqbdc", oauth_signature="JPPDMtIXa8kHlkL4Mh3nAniGC6k%3D", oauth_signature_method="HMAC-SHA1", oauth_timestamp="1358201210", oauth_version="1.0"
+      Pulp-User: 
+      - admin
+      Accept-Encoding: 
+      - gzip, deflate
+      Content-Type: 
+      - application/json
+      Accept: 
+      - application/json
+  response: 
+    status: 
+      code: 200
+      message: OK
+    headers: 
+      Server: 
+      - Apache/2.2.22 (Fedora)
+      Date: 
+      - Mon, 14 Jan 2013 22:06:50 GMT
       Content-Length: 
       - "1469"
-      Date: 
-      - Sat, 12 Jan 2013 01:30:58 GMT
-      Content-Type: 
-      - application/json
-      Server: 
-      - Apache/2.2.22 (Fedora)
-    body: 
-      string: "{\"task_group_id\": \"037b7588-3349-43e9-b6fc-77ed5c45216d\", \"exception\": null, \"traceback\": null, \"_href\": \"/pulp/api/v2/tasks/d5717039-0ef8-470d-a173-bdc79df9892c/\", \"task_id\": \"d5717039-0ef8-470d-a173-bdc79df9892c\", \"call_request_tags\": [\"pulp:repository:1\", \"pulp:action:sync\"], \"reasons\": [], \"start_time\": \"2013-01-12T01:30:57Z\", \"tags\": [\"pulp:repository:1\", \"pulp:action:sync\"], \"state\": \"finished\", \"finish_time\": \"2013-01-12T01:30:58Z\", \"dependency_failures\": {}, \"schedule_id\": null, \"progress\": {\"yum_importer\": {\"content\": {\"num_success\": 11, \"size_total\": 17872, \"items_left\": 0, \"items_total\": 11, \"state\": \"FINISHED\", \"size_left\": 0, \"details\": {\"tree_file\": {\"num_success\": 3, \"size_total\": 0, \"items_left\": 0, \"items_total\": 3, \"size_left\": 0, \"num_error\": 0}, \"rpm\": {\"num_success\": 8, \"size_total\": 17872, \"items_left\": 0, \"items_total\": 8, \"size_left\": 0, \"num_error\": 0}, \"delta_rpm\": {\"num_success\": 0, \"size_total\": 0, \"items_left\": 0, \"items_total\": 0, \"size_left\": 0, \"num_error\": 0}, \"file\": {\"num_success\": 0, \"size_total\": 0, \"items_left\": 0, \"items_total\": 0, \"size_left\": 0, \"num_error\": 0}}, \"error_details\": [], \"num_error\": 0}, \"comps\": {\"state\": \"FINISHED\"}, \"errata\": {\"state\": \"FINISHED\", \"num_errata\": 2}, \"metadata\": {\"state\": \"FINISHED\"}}}, \"call_request_group_id\": \"037b7588-3349-43e9-b6fc-77ed5c45216d\", \"call_request_id\": \"d5717039-0ef8-470d-a173-bdc79df9892c\", \"principal_login\": \"admin\", \"response\": \"accepted\", \"result\": null}"
-    http_version: 
-  recorded_at: Sat, 12 Jan 2013 01:30:58 GMT
-- request: 
-    method: get
-    uri: https://dhcp231-16.rdu.redhat.com/pulp/api/v2/tasks/dc2806f1-d7a4-4bd3-ad5c-18055bc98bad/
-    body: 
-      string: ""
-    headers: 
-      Content-Type: 
-      - application/json
-      Accept-Encoding: 
-      - gzip, deflate
-      Accept: 
-      - application/json
-      Pulp-User: 
-      - admin
-      Authorization: 
-      - OAuth oauth_consumer_key="katello", oauth_nonce="SxuXFVIc0c3VHLhauZVxhJOOfWoESt5gY1fUxUSTADw", oauth_signature="zzDM001%2BOidKtoXXYa4IZpWl0E4%3D", oauth_signature_method="HMAC-SHA1", oauth_timestamp="1357954261", oauth_version="1.0"
->>>>>>> f739f88f
-  response: 
-    status: 
-      code: 200
-      message: OK
-    headers: 
-<<<<<<< HEAD
-      Server: 
-      - Apache/2.2.22 (Fedora)
-      Date: 
-      - Mon, 14 Jan 2013 16:05:47 GMT
-      Content-Type: 
-      - application/json
-      Content-Length: 
-      - "1442"
-    body: 
-      string: "{\"task_group_id\": \"3e1cb0b1-dafb-432e-8709-c72e865257c2\", \"exception\": null, \"traceback\": null, \"_href\": \"/pulp/api/v2/tasks/48ee8a61-e22b-402b-a564-9cd7282217ca/\", \"task_id\": \"48ee8a61-e22b-402b-a564-9cd7282217ca\", \"call_request_tags\": [\"pulp:repository:1\", \"pulp:action:sync\"], \"reasons\": [], \"start_time\": \"2013-01-14T16:05:47Z\", \"tags\": [\"pulp:repository:1\", \"pulp:action:sync\"], \"state\": \"running\", \"finish_time\": null, \"dependency_failures\": {}, \"schedule_id\": null, \"progress\": {\"yum_importer\": {\"content\": {\"num_success\": 10, \"size_total\": 17872, \"items_left\": 1, \"items_total\": 11, \"state\": \"IN_PROGRESS\", \"size_left\": 0, \"details\": {\"tree_file\": {\"num_success\": 2, \"size_total\": 0, \"items_left\": 1, \"items_total\": 3, \"size_left\": 0, \"num_error\": 0}, \"rpm\": {\"num_success\": 8, \"size_total\": 17872, \"items_left\": 0, \"items_total\": 8, \"size_left\": 0, \"num_error\": 0}, \"delta_rpm\": {\"num_success\": 0, \"size_total\": 0, \"items_left\": 0, \"items_total\": 0, \"size_left\": 0, \"num_error\": 0}, \"file\": {\"num_success\": 0, \"size_total\": 0, \"items_left\": 0, \"items_total\": 0, \"size_left\": 0, \"num_error\": 0}}, \"error_details\": [], \"num_error\": 0}, \"comps\": {\"state\": \"NOT_STARTED\"}, \"errata\": {\"state\": \"NOT_STARTED\"}, \"metadata\": {\"state\": \"FINISHED\"}}}, \"call_request_group_id\": \"3e1cb0b1-dafb-432e-8709-c72e865257c2\", \"call_request_id\": \"48ee8a61-e22b-402b-a564-9cd7282217ca\", \"principal_login\": \"admin\", \"response\": \"accepted\", \"result\": null}"
-    http_version: 
-  recorded_at: Mon, 14 Jan 2013 16:05:47 GMT
-- request: 
-    method: get
-    uri: https://kafka.usersys.redhat.com/pulp/api/v2/tasks/48ee8a61-e22b-402b-a564-9cd7282217ca/
-    body: 
-      string: ""
-    headers: 
-      Accept: 
-      - application/json
-      Pulp-User: 
-      - admin
-      Authorization: 
-      - OAuth oauth_consumer_key="katello", oauth_nonce="eh5iYsgawfYGqu1V9qtuVb1XCnhy7aK8Vu0Do6tik", oauth_signature="%2F6eHeLa24j%2FtBYxPijTw8wGz%2FN8%3D", oauth_signature_method="HMAC-SHA1", oauth_timestamp="1358179548", oauth_version="1.0"
-      Accept-Encoding: 
-      - gzip, deflate
-      Content-Type: 
-      - application/json
-=======
-      Content-Length: 
-      - "842"
-      Date: 
-      - Sat, 12 Jan 2013 01:31:01 GMT
-      Content-Type: 
-      - application/json
-      Server: 
-      - Apache/2.2.22 (Fedora)
-    body: 
-      string: "{\"task_group_id\": \"c6909833-bdf6-431b-98a1-1568e7d9b5ff\", \"exception\": null, \"traceback\": null, \"_href\": \"/pulp/api/v2/tasks/dc2806f1-d7a4-4bd3-ad5c-18055bc98bad/\", \"task_id\": \"dc2806f1-d7a4-4bd3-ad5c-18055bc98bad\", \"call_request_tags\": [\"pulp:repository:1\", \"pulp:action:sync\"], \"reasons\": [], \"start_time\": \"2013-01-12T01:31:01Z\", \"tags\": [\"pulp:repository:1\", \"pulp:action:sync\"], \"state\": \"running\", \"finish_time\": null, \"dependency_failures\": {}, \"schedule_id\": null, \"progress\": {\"yum_importer\": {\"content\": {\"state\": \"NOT_STARTED\"}, \"comps\": {\"state\": \"NOT_STARTED\"}, \"errata\": {\"state\": \"NOT_STARTED\"}, \"metadata\": {\"state\": \"IN_PROGRESS\"}}}, \"call_request_group_id\": \"c6909833-bdf6-431b-98a1-1568e7d9b5ff\", \"call_request_id\": \"dc2806f1-d7a4-4bd3-ad5c-18055bc98bad\", \"principal_login\": \"admin\", \"response\": \"accepted\", \"result\": null}"
-    http_version: 
-  recorded_at: Sat, 12 Jan 2013 01:31:01 GMT
-- request: 
-    method: get
-    uri: https://dhcp231-16.rdu.redhat.com/pulp/api/v2/tasks/dc2806f1-d7a4-4bd3-ad5c-18055bc98bad/
-    body: 
-      string: ""
-    headers: 
-      Content-Type: 
-      - application/json
-      Accept-Encoding: 
-      - gzip, deflate
-      Accept: 
-      - application/json
-      Pulp-User: 
-      - admin
-      Authorization: 
-      - OAuth oauth_consumer_key="katello", oauth_nonce="yFELwI8Nwzp64INSP1u17t9sOJqg5Ty3FBHo1kV6E", oauth_signature="WGn%2B%2FwBBYaFkWMQPLDx9lV4qsPM%3D", oauth_signature_method="HMAC-SHA1", oauth_timestamp="1357954261", oauth_version="1.0"
->>>>>>> f739f88f
-  response: 
-    status: 
-      code: 200
-      message: OK
-    headers: 
-<<<<<<< HEAD
-      Server: 
-      - Apache/2.2.22 (Fedora)
-      Date: 
-      - Mon, 14 Jan 2013 16:05:48 GMT
-      Content-Type: 
-      - application/json
-      Content-Length: 
-      - "1453"
-    body: 
-      string: "{\"task_group_id\": \"3e1cb0b1-dafb-432e-8709-c72e865257c2\", \"exception\": null, \"traceback\": null, \"_href\": \"/pulp/api/v2/tasks/48ee8a61-e22b-402b-a564-9cd7282217ca/\", \"task_id\": \"48ee8a61-e22b-402b-a564-9cd7282217ca\", \"call_request_tags\": [\"pulp:repository:1\", \"pulp:action:sync\"], \"reasons\": [], \"start_time\": \"2013-01-14T16:05:47Z\", \"tags\": [\"pulp:repository:1\", \"pulp:action:sync\"], \"state\": \"running\", \"finish_time\": null, \"dependency_failures\": {}, \"schedule_id\": null, \"progress\": {\"yum_importer\": {\"content\": {\"num_success\": 11, \"size_total\": 17872, \"items_left\": 0, \"items_total\": 11, \"state\": \"FINISHED\", \"size_left\": 0, \"details\": {\"tree_file\": {\"num_success\": 3, \"size_total\": 0, \"items_left\": 0, \"items_total\": 3, \"size_left\": 0, \"num_error\": 0}, \"rpm\": {\"num_success\": 8, \"size_total\": 17872, \"items_left\": 0, \"items_total\": 8, \"size_left\": 0, \"num_error\": 0}, \"delta_rpm\": {\"num_success\": 0, \"size_total\": 0, \"items_left\": 0, \"items_total\": 0, \"size_left\": 0, \"num_error\": 0}, \"file\": {\"num_success\": 0, \"size_total\": 0, \"items_left\": 0, \"items_total\": 0, \"size_left\": 0, \"num_error\": 0}}, \"error_details\": [], \"num_error\": 0}, \"comps\": {\"state\": \"IN_PROGRESS\"}, \"errata\": {\"state\": \"FINISHED\", \"num_errata\": 2}, \"metadata\": {\"state\": \"FINISHED\"}}}, \"call_request_group_id\": \"3e1cb0b1-dafb-432e-8709-c72e865257c2\", \"call_request_id\": \"48ee8a61-e22b-402b-a564-9cd7282217ca\", \"principal_login\": \"admin\", \"response\": \"accepted\", \"result\": null}"
-    http_version: 
-  recorded_at: Mon, 14 Jan 2013 16:05:48 GMT
-- request: 
-    method: get
-    uri: https://kafka.usersys.redhat.com/pulp/api/v2/tasks/48ee8a61-e22b-402b-a564-9cd7282217ca/
-    body: 
-      string: ""
-    headers: 
-      Accept: 
-      - application/json
-      Pulp-User: 
-      - admin
-      Authorization: 
-      - OAuth oauth_consumer_key="katello", oauth_nonce="HybqXJnCGX9i0vJqpnOYFwj5UsYuVv8vKEGIGSk88", oauth_signature="IbInByVXDxXuNI0q1mK0jDClwpI%3D", oauth_signature_method="HMAC-SHA1", oauth_timestamp="1358179548", oauth_version="1.0"
-      Accept-Encoding: 
-      - gzip, deflate
-      Content-Type: 
-      - application/json
-=======
-      Content-Length: 
-      - "1442"
-      Date: 
-      - Sat, 12 Jan 2013 01:31:01 GMT
-      Content-Type: 
-      - application/json
-      Server: 
-      - Apache/2.2.22 (Fedora)
-    body: 
-      string: "{\"task_group_id\": \"c6909833-bdf6-431b-98a1-1568e7d9b5ff\", \"exception\": null, \"traceback\": null, \"_href\": \"/pulp/api/v2/tasks/dc2806f1-d7a4-4bd3-ad5c-18055bc98bad/\", \"task_id\": \"dc2806f1-d7a4-4bd3-ad5c-18055bc98bad\", \"call_request_tags\": [\"pulp:repository:1\", \"pulp:action:sync\"], \"reasons\": [], \"start_time\": \"2013-01-12T01:31:01Z\", \"tags\": [\"pulp:repository:1\", \"pulp:action:sync\"], \"state\": \"running\", \"finish_time\": null, \"dependency_failures\": {}, \"schedule_id\": null, \"progress\": {\"yum_importer\": {\"content\": {\"num_success\": 11, \"size_total\": 17872, \"items_left\": 0, \"items_total\": 11, \"state\": \"IN_PROGRESS\", \"size_left\": 0, \"details\": {\"tree_file\": {\"num_success\": 3, \"size_total\": 0, \"items_left\": 0, \"items_total\": 3, \"size_left\": 0, \"num_error\": 0}, \"rpm\": {\"num_success\": 8, \"size_total\": 17872, \"items_left\": 0, \"items_total\": 8, \"size_left\": 0, \"num_error\": 0}, \"delta_rpm\": {\"num_success\": 0, \"size_total\": 0, \"items_left\": 0, \"items_total\": 0, \"size_left\": 0, \"num_error\": 0}, \"file\": {\"num_success\": 0, \"size_total\": 0, \"items_left\": 0, \"items_total\": 0, \"size_left\": 0, \"num_error\": 0}}, \"error_details\": [], \"num_error\": 0}, \"comps\": {\"state\": \"NOT_STARTED\"}, \"errata\": {\"state\": \"NOT_STARTED\"}, \"metadata\": {\"state\": \"FINISHED\"}}}, \"call_request_group_id\": \"c6909833-bdf6-431b-98a1-1568e7d9b5ff\", \"call_request_id\": \"dc2806f1-d7a4-4bd3-ad5c-18055bc98bad\", \"principal_login\": \"admin\", \"response\": \"accepted\", \"result\": null}"
-    http_version: 
-  recorded_at: Sat, 12 Jan 2013 01:31:01 GMT
-- request: 
-    method: get
-    uri: https://dhcp231-16.rdu.redhat.com/pulp/api/v2/tasks/dc2806f1-d7a4-4bd3-ad5c-18055bc98bad/
-    body: 
-      string: ""
-    headers: 
-      Content-Type: 
-      - application/json
-      Accept-Encoding: 
-      - gzip, deflate
-      Accept: 
-      - application/json
-      Pulp-User: 
-      - admin
-      Authorization: 
-      - OAuth oauth_consumer_key="katello", oauth_nonce="jEe5lg5KwgfiPi8UE9hhHwQCP7j4yeJqs9L8gvGnCH4", oauth_signature="3yXMnwQF3vD0TamJ4pcFt7AZXVo%3D", oauth_signature_method="HMAC-SHA1", oauth_timestamp="1357954262", oauth_version="1.0"
->>>>>>> f739f88f
-  response: 
-    status: 
-      code: 200
-      message: OK
-    headers: 
-<<<<<<< HEAD
-      Server: 
-      - Apache/2.2.22 (Fedora)
-      Date: 
-      - Mon, 14 Jan 2013 16:05:48 GMT
-      Content-Type: 
-      - application/json
-      Content-Length: 
-      - "1469"
-    body: 
-      string: "{\"task_group_id\": \"3e1cb0b1-dafb-432e-8709-c72e865257c2\", \"exception\": null, \"traceback\": null, \"_href\": \"/pulp/api/v2/tasks/48ee8a61-e22b-402b-a564-9cd7282217ca/\", \"task_id\": \"48ee8a61-e22b-402b-a564-9cd7282217ca\", \"call_request_tags\": [\"pulp:repository:1\", \"pulp:action:sync\"], \"reasons\": [], \"start_time\": \"2013-01-14T16:05:47Z\", \"tags\": [\"pulp:repository:1\", \"pulp:action:sync\"], \"state\": \"finished\", \"finish_time\": \"2013-01-14T16:05:48Z\", \"dependency_failures\": {}, \"schedule_id\": null, \"progress\": {\"yum_importer\": {\"content\": {\"num_success\": 11, \"size_total\": 17872, \"items_left\": 0, \"items_total\": 11, \"state\": \"FINISHED\", \"size_left\": 0, \"details\": {\"tree_file\": {\"num_success\": 3, \"size_total\": 0, \"items_left\": 0, \"items_total\": 3, \"size_left\": 0, \"num_error\": 0}, \"rpm\": {\"num_success\": 8, \"size_total\": 17872, \"items_left\": 0, \"items_total\": 8, \"size_left\": 0, \"num_error\": 0}, \"delta_rpm\": {\"num_success\": 0, \"size_total\": 0, \"items_left\": 0, \"items_total\": 0, \"size_left\": 0, \"num_error\": 0}, \"file\": {\"num_success\": 0, \"size_total\": 0, \"items_left\": 0, \"items_total\": 0, \"size_left\": 0, \"num_error\": 0}}, \"error_details\": [], \"num_error\": 0}, \"comps\": {\"state\": \"FINISHED\"}, \"errata\": {\"state\": \"FINISHED\", \"num_errata\": 2}, \"metadata\": {\"state\": \"FINISHED\"}}}, \"call_request_group_id\": \"3e1cb0b1-dafb-432e-8709-c72e865257c2\", \"call_request_id\": \"48ee8a61-e22b-402b-a564-9cd7282217ca\", \"principal_login\": \"admin\", \"response\": \"accepted\", \"result\": null}"
-    http_version: 
-  recorded_at: Mon, 14 Jan 2013 16:05:49 GMT
-- request: 
-    method: get
-    uri: https://kafka.usersys.redhat.com/pulp/api/v2/tasks/ab047d05-f573-4c1d-a942-07d636c66fa0/
-    body: 
-      string: ""
-    headers: 
-      Accept: 
-      - application/json
-      Pulp-User: 
-      - admin
-      Authorization: 
-      - OAuth oauth_consumer_key="katello", oauth_nonce="SYuvH5L6ICzgACyTlnpDiL0yAUDApglSld1RFwfkk", oauth_signature="HkahOJDMwW8bEHD8odBDa%2B9M2Yo%3D", oauth_signature_method="HMAC-SHA1", oauth_timestamp="1358179550", oauth_version="1.0"
-      Accept-Encoding: 
-      - gzip, deflate
-      Content-Type: 
-      - application/json
-=======
-      Content-Length: 
-      - "1469"
-      Date: 
-      - Sat, 12 Jan 2013 01:31:02 GMT
-      Content-Type: 
-      - application/json
-      Server: 
-      - Apache/2.2.22 (Fedora)
-    body: 
-      string: "{\"task_group_id\": \"c6909833-bdf6-431b-98a1-1568e7d9b5ff\", \"exception\": null, \"traceback\": null, \"_href\": \"/pulp/api/v2/tasks/dc2806f1-d7a4-4bd3-ad5c-18055bc98bad/\", \"task_id\": \"dc2806f1-d7a4-4bd3-ad5c-18055bc98bad\", \"call_request_tags\": [\"pulp:repository:1\", \"pulp:action:sync\"], \"reasons\": [], \"start_time\": \"2013-01-12T01:31:01Z\", \"tags\": [\"pulp:repository:1\", \"pulp:action:sync\"], \"state\": \"finished\", \"finish_time\": \"2013-01-12T01:31:02Z\", \"dependency_failures\": {}, \"schedule_id\": null, \"progress\": {\"yum_importer\": {\"content\": {\"num_success\": 11, \"size_total\": 17872, \"items_left\": 0, \"items_total\": 11, \"state\": \"FINISHED\", \"size_left\": 0, \"details\": {\"tree_file\": {\"num_success\": 3, \"size_total\": 0, \"items_left\": 0, \"items_total\": 3, \"size_left\": 0, \"num_error\": 0}, \"rpm\": {\"num_success\": 8, \"size_total\": 17872, \"items_left\": 0, \"items_total\": 8, \"size_left\": 0, \"num_error\": 0}, \"delta_rpm\": {\"num_success\": 0, \"size_total\": 0, \"items_left\": 0, \"items_total\": 0, \"size_left\": 0, \"num_error\": 0}, \"file\": {\"num_success\": 0, \"size_total\": 0, \"items_left\": 0, \"items_total\": 0, \"size_left\": 0, \"num_error\": 0}}, \"error_details\": [], \"num_error\": 0}, \"comps\": {\"state\": \"FINISHED\"}, \"errata\": {\"state\": \"FINISHED\", \"num_errata\": 2}, \"metadata\": {\"state\": \"FINISHED\"}}}, \"call_request_group_id\": \"c6909833-bdf6-431b-98a1-1568e7d9b5ff\", \"call_request_id\": \"dc2806f1-d7a4-4bd3-ad5c-18055bc98bad\", \"principal_login\": \"admin\", \"response\": \"accepted\", \"result\": null}"
-    http_version: 
-  recorded_at: Sat, 12 Jan 2013 01:31:02 GMT
-- request: 
-    method: get
-    uri: https://dhcp231-16.rdu.redhat.com/pulp/api/v2/tasks/aa656399-fd90-4bda-8f70-a56b8d87d938/
-    body: 
-      string: ""
-    headers: 
-      Content-Type: 
-      - application/json
-      Accept-Encoding: 
-      - gzip, deflate
-      Accept: 
-      - application/json
-      Pulp-User: 
-      - admin
-      Authorization: 
-      - OAuth oauth_consumer_key="katello", oauth_nonce="R87HbggEbHWtDaXurK0UVBgDsP9tWvQXXEUo82Oto", oauth_signature="bNFLNoSpn4nn9vpQZmVt8yPpY6U%3D", oauth_signature_method="HMAC-SHA1", oauth_timestamp="1357954264", oauth_version="1.0"
->>>>>>> f739f88f
-  response: 
-    status: 
-      code: 200
-      message: OK
-    headers: 
-<<<<<<< HEAD
-      Server: 
-      - Apache/2.2.22 (Fedora)
-      Date: 
-      - Mon, 14 Jan 2013 16:05:50 GMT
-      Content-Type: 
-      - application/json
-      Content-Length: 
-      - "842"
-    body: 
-      string: "{\"task_group_id\": \"0b1829ff-5842-40e8-a3dd-03ab9b6cffea\", \"exception\": null, \"traceback\": null, \"_href\": \"/pulp/api/v2/tasks/ab047d05-f573-4c1d-a942-07d636c66fa0/\", \"task_id\": \"ab047d05-f573-4c1d-a942-07d636c66fa0\", \"call_request_tags\": [\"pulp:repository:1\", \"pulp:action:sync\"], \"reasons\": [], \"start_time\": \"2013-01-14T16:05:50Z\", \"tags\": [\"pulp:repository:1\", \"pulp:action:sync\"], \"state\": \"running\", \"finish_time\": null, \"dependency_failures\": {}, \"schedule_id\": null, \"progress\": {\"yum_importer\": {\"content\": {\"state\": \"NOT_STARTED\"}, \"comps\": {\"state\": \"NOT_STARTED\"}, \"errata\": {\"state\": \"NOT_STARTED\"}, \"metadata\": {\"state\": \"IN_PROGRESS\"}}}, \"call_request_group_id\": \"0b1829ff-5842-40e8-a3dd-03ab9b6cffea\", \"call_request_id\": \"ab047d05-f573-4c1d-a942-07d636c66fa0\", \"principal_login\": \"admin\", \"response\": \"accepted\", \"result\": null}"
-    http_version: 
-  recorded_at: Mon, 14 Jan 2013 16:05:50 GMT
-- request: 
-    method: get
-    uri: https://kafka.usersys.redhat.com/pulp/api/v2/tasks/ab047d05-f573-4c1d-a942-07d636c66fa0/
-    body: 
-      string: ""
-    headers: 
-      Accept: 
-      - application/json
-      Pulp-User: 
-      - admin
-      Authorization: 
-      - OAuth oauth_consumer_key="katello", oauth_nonce="92koaEdqmAIwbk62FkqJfg8ojlfD8XSEExEc4PI9I", oauth_signature="9HjpEPkh0s%2BbV8tpm3A7MXaNacI%3D", oauth_signature_method="HMAC-SHA1", oauth_timestamp="1358179551", oauth_version="1.0"
-      Accept-Encoding: 
-      - gzip, deflate
-      Content-Type: 
-      - application/json
-=======
-      Content-Length: 
-      - "842"
-      Date: 
-      - Sat, 12 Jan 2013 01:31:04 GMT
-      Content-Type: 
-      - application/json
-      Server: 
-      - Apache/2.2.22 (Fedora)
-    body: 
-      string: "{\"task_group_id\": \"2d045fb9-b6e4-437e-9a5a-22055258a6d1\", \"exception\": null, \"traceback\": null, \"_href\": \"/pulp/api/v2/tasks/aa656399-fd90-4bda-8f70-a56b8d87d938/\", \"task_id\": \"aa656399-fd90-4bda-8f70-a56b8d87d938\", \"call_request_tags\": [\"pulp:repository:1\", \"pulp:action:sync\"], \"reasons\": [], \"start_time\": \"2013-01-12T01:31:04Z\", \"tags\": [\"pulp:repository:1\", \"pulp:action:sync\"], \"state\": \"running\", \"finish_time\": null, \"dependency_failures\": {}, \"schedule_id\": null, \"progress\": {\"yum_importer\": {\"content\": {\"state\": \"NOT_STARTED\"}, \"comps\": {\"state\": \"NOT_STARTED\"}, \"errata\": {\"state\": \"NOT_STARTED\"}, \"metadata\": {\"state\": \"IN_PROGRESS\"}}}, \"call_request_group_id\": \"2d045fb9-b6e4-437e-9a5a-22055258a6d1\", \"call_request_id\": \"aa656399-fd90-4bda-8f70-a56b8d87d938\", \"principal_login\": \"admin\", \"response\": \"accepted\", \"result\": null}"
-    http_version: 
-  recorded_at: Sat, 12 Jan 2013 01:31:04 GMT
-- request: 
-    method: get
-    uri: https://dhcp231-16.rdu.redhat.com/pulp/api/v2/tasks/aa656399-fd90-4bda-8f70-a56b8d87d938/
-    body: 
-      string: ""
-    headers: 
-      Content-Type: 
-      - application/json
-      Accept-Encoding: 
-      - gzip, deflate
-      Accept: 
-      - application/json
-      Pulp-User: 
-      - admin
-      Authorization: 
-      - OAuth oauth_consumer_key="katello", oauth_nonce="DzcvUjjxNYRxqqtrMrchVeBEvUrQ1PYF0SOtQsasc", oauth_signature="UvNaQLYhBr8b5ypP1%2FGpnnG7SUQ%3D", oauth_signature_method="HMAC-SHA1", oauth_timestamp="1357954265", oauth_version="1.0"
->>>>>>> f739f88f
-  response: 
-    status: 
-      code: 200
-      message: OK
-    headers: 
-<<<<<<< HEAD
-      Server: 
-      - Apache/2.2.22 (Fedora)
-      Date: 
-      - Mon, 14 Jan 2013 16:05:51 GMT
-      Content-Type: 
-      - application/json
-      Content-Length: 
-      - "1442"
-    body: 
-      string: "{\"task_group_id\": \"0b1829ff-5842-40e8-a3dd-03ab9b6cffea\", \"exception\": null, \"traceback\": null, \"_href\": \"/pulp/api/v2/tasks/ab047d05-f573-4c1d-a942-07d636c66fa0/\", \"task_id\": \"ab047d05-f573-4c1d-a942-07d636c66fa0\", \"call_request_tags\": [\"pulp:repository:1\", \"pulp:action:sync\"], \"reasons\": [], \"start_time\": \"2013-01-14T16:05:50Z\", \"tags\": [\"pulp:repository:1\", \"pulp:action:sync\"], \"state\": \"running\", \"finish_time\": null, \"dependency_failures\": {}, \"schedule_id\": null, \"progress\": {\"yum_importer\": {\"content\": {\"num_success\": 11, \"size_total\": 17872, \"items_left\": 0, \"items_total\": 11, \"state\": \"IN_PROGRESS\", \"size_left\": 0, \"details\": {\"tree_file\": {\"num_success\": 3, \"size_total\": 0, \"items_left\": 0, \"items_total\": 3, \"size_left\": 0, \"num_error\": 0}, \"rpm\": {\"num_success\": 8, \"size_total\": 17872, \"items_left\": 0, \"items_total\": 8, \"size_left\": 0, \"num_error\": 0}, \"delta_rpm\": {\"num_success\": 0, \"size_total\": 0, \"items_left\": 0, \"items_total\": 0, \"size_left\": 0, \"num_error\": 0}, \"file\": {\"num_success\": 0, \"size_total\": 0, \"items_left\": 0, \"items_total\": 0, \"size_left\": 0, \"num_error\": 0}}, \"error_details\": [], \"num_error\": 0}, \"comps\": {\"state\": \"NOT_STARTED\"}, \"errata\": {\"state\": \"NOT_STARTED\"}, \"metadata\": {\"state\": \"FINISHED\"}}}, \"call_request_group_id\": \"0b1829ff-5842-40e8-a3dd-03ab9b6cffea\", \"call_request_id\": \"ab047d05-f573-4c1d-a942-07d636c66fa0\", \"principal_login\": \"admin\", \"response\": \"accepted\", \"result\": null}"
-    http_version: 
-  recorded_at: Mon, 14 Jan 2013 16:05:51 GMT
-- request: 
-    method: get
-    uri: https://kafka.usersys.redhat.com/pulp/api/v2/tasks/ab047d05-f573-4c1d-a942-07d636c66fa0/
-    body: 
-      string: ""
-    headers: 
-      Accept: 
-      - application/json
-      Pulp-User: 
-      - admin
-      Authorization: 
-      - OAuth oauth_consumer_key="katello", oauth_nonce="qEtlTUbcgFkoZmoTxKpNXxoDuJqHk0zbLFcUAuYjBA", oauth_signature="hlT8Wvn8omtCskfJMUdZYR9yaVs%3D", oauth_signature_method="HMAC-SHA1", oauth_timestamp="1358179551", oauth_version="1.0"
-      Accept-Encoding: 
-      - gzip, deflate
-      Content-Type: 
-      - application/json
-=======
-      Content-Length: 
-      - "1442"
-      Date: 
-      - Sat, 12 Jan 2013 01:31:05 GMT
-      Content-Type: 
-      - application/json
-      Server: 
-      - Apache/2.2.22 (Fedora)
-    body: 
-      string: "{\"task_group_id\": \"2d045fb9-b6e4-437e-9a5a-22055258a6d1\", \"exception\": null, \"traceback\": null, \"_href\": \"/pulp/api/v2/tasks/aa656399-fd90-4bda-8f70-a56b8d87d938/\", \"task_id\": \"aa656399-fd90-4bda-8f70-a56b8d87d938\", \"call_request_tags\": [\"pulp:repository:1\", \"pulp:action:sync\"], \"reasons\": [], \"start_time\": \"2013-01-12T01:31:04Z\", \"tags\": [\"pulp:repository:1\", \"pulp:action:sync\"], \"state\": \"running\", \"finish_time\": null, \"dependency_failures\": {}, \"schedule_id\": null, \"progress\": {\"yum_importer\": {\"content\": {\"num_success\": 11, \"size_total\": 17872, \"items_left\": 0, \"items_total\": 11, \"state\": \"IN_PROGRESS\", \"size_left\": 0, \"details\": {\"tree_file\": {\"num_success\": 3, \"size_total\": 0, \"items_left\": 0, \"items_total\": 3, \"size_left\": 0, \"num_error\": 0}, \"rpm\": {\"num_success\": 8, \"size_total\": 17872, \"items_left\": 0, \"items_total\": 8, \"size_left\": 0, \"num_error\": 0}, \"delta_rpm\": {\"num_success\": 0, \"size_total\": 0, \"items_left\": 0, \"items_total\": 0, \"size_left\": 0, \"num_error\": 0}, \"file\": {\"num_success\": 0, \"size_total\": 0, \"items_left\": 0, \"items_total\": 0, \"size_left\": 0, \"num_error\": 0}}, \"error_details\": [], \"num_error\": 0}, \"comps\": {\"state\": \"NOT_STARTED\"}, \"errata\": {\"state\": \"NOT_STARTED\"}, \"metadata\": {\"state\": \"FINISHED\"}}}, \"call_request_group_id\": \"2d045fb9-b6e4-437e-9a5a-22055258a6d1\", \"call_request_id\": \"aa656399-fd90-4bda-8f70-a56b8d87d938\", \"principal_login\": \"admin\", \"response\": \"accepted\", \"result\": null}"
-    http_version: 
-  recorded_at: Sat, 12 Jan 2013 01:31:05 GMT
-- request: 
-    method: get
-    uri: https://dhcp231-16.rdu.redhat.com/pulp/api/v2/tasks/aa656399-fd90-4bda-8f70-a56b8d87d938/
-    body: 
-      string: ""
-    headers: 
-      Content-Type: 
-      - application/json
-      Accept-Encoding: 
-      - gzip, deflate
-      Accept: 
-      - application/json
-      Pulp-User: 
-      - admin
-      Authorization: 
-      - OAuth oauth_consumer_key="katello", oauth_nonce="s3CI0vrSopR6tUXlTsfGSGqSln7zOSyLPZ8hWMKxWk", oauth_signature="wI%2FwbnUz91oLCPI0EK7Gy9peK2E%3D", oauth_signature_method="HMAC-SHA1", oauth_timestamp="1357954265", oauth_version="1.0"
->>>>>>> f739f88f
-  response: 
-    status: 
-      code: 200
-      message: OK
-    headers: 
-<<<<<<< HEAD
-      Server: 
-      - Apache/2.2.22 (Fedora)
-      Date: 
-      - Mon, 14 Jan 2013 16:05:52 GMT
-      Content-Type: 
-      - application/json
-      Content-Length: 
-      - "1469"
-    body: 
-      string: "{\"task_group_id\": \"0b1829ff-5842-40e8-a3dd-03ab9b6cffea\", \"exception\": null, \"traceback\": null, \"_href\": \"/pulp/api/v2/tasks/ab047d05-f573-4c1d-a942-07d636c66fa0/\", \"task_id\": \"ab047d05-f573-4c1d-a942-07d636c66fa0\", \"call_request_tags\": [\"pulp:repository:1\", \"pulp:action:sync\"], \"reasons\": [], \"start_time\": \"2013-01-14T16:05:50Z\", \"tags\": [\"pulp:repository:1\", \"pulp:action:sync\"], \"state\": \"finished\", \"finish_time\": \"2013-01-14T16:05:51Z\", \"dependency_failures\": {}, \"schedule_id\": null, \"progress\": {\"yum_importer\": {\"content\": {\"num_success\": 11, \"size_total\": 17872, \"items_left\": 0, \"items_total\": 11, \"state\": \"FINISHED\", \"size_left\": 0, \"details\": {\"tree_file\": {\"num_success\": 3, \"size_total\": 0, \"items_left\": 0, \"items_total\": 3, \"size_left\": 0, \"num_error\": 0}, \"rpm\": {\"num_success\": 8, \"size_total\": 17872, \"items_left\": 0, \"items_total\": 8, \"size_left\": 0, \"num_error\": 0}, \"delta_rpm\": {\"num_success\": 0, \"size_total\": 0, \"items_left\": 0, \"items_total\": 0, \"size_left\": 0, \"num_error\": 0}, \"file\": {\"num_success\": 0, \"size_total\": 0, \"items_left\": 0, \"items_total\": 0, \"size_left\": 0, \"num_error\": 0}}, \"error_details\": [], \"num_error\": 0}, \"comps\": {\"state\": \"FINISHED\"}, \"errata\": {\"state\": \"FINISHED\", \"num_errata\": 2}, \"metadata\": {\"state\": \"FINISHED\"}}}, \"call_request_group_id\": \"0b1829ff-5842-40e8-a3dd-03ab9b6cffea\", \"call_request_id\": \"ab047d05-f573-4c1d-a942-07d636c66fa0\", \"principal_login\": \"admin\", \"response\": \"accepted\", \"result\": null}"
-    http_version: 
-  recorded_at: Mon, 14 Jan 2013 16:05:52 GMT
-- request: 
-    method: get
-    uri: https://kafka.usersys.redhat.com/pulp/api/v2/tasks/93303fdf-9f1b-46cb-ad93-7e8b9a5727a2/
-    body: 
-      string: ""
-    headers: 
-      Accept: 
-      - application/json
-      Pulp-User: 
-      - admin
-      Authorization: 
-      - OAuth oauth_consumer_key="katello", oauth_nonce="mmf4vGR1lyA10Wh0iEDJGf9BcgR12HptBZhPsErGhI", oauth_signature="RctyjgnNRl%2Bay3cmfNO8faM0W%2FU%3D", oauth_signature_method="HMAC-SHA1", oauth_timestamp="1358179554", oauth_version="1.0"
-      Accept-Encoding: 
-      - gzip, deflate
-      Content-Type: 
-      - application/json
-=======
-      Content-Length: 
-      - "1469"
-      Date: 
-      - Sat, 12 Jan 2013 01:31:05 GMT
-      Content-Type: 
-      - application/json
-      Server: 
-      - Apache/2.2.22 (Fedora)
-    body: 
-      string: "{\"task_group_id\": \"2d045fb9-b6e4-437e-9a5a-22055258a6d1\", \"exception\": null, \"traceback\": null, \"_href\": \"/pulp/api/v2/tasks/aa656399-fd90-4bda-8f70-a56b8d87d938/\", \"task_id\": \"aa656399-fd90-4bda-8f70-a56b8d87d938\", \"call_request_tags\": [\"pulp:repository:1\", \"pulp:action:sync\"], \"reasons\": [], \"start_time\": \"2013-01-12T01:31:04Z\", \"tags\": [\"pulp:repository:1\", \"pulp:action:sync\"], \"state\": \"finished\", \"finish_time\": \"2013-01-12T01:31:05Z\", \"dependency_failures\": {}, \"schedule_id\": null, \"progress\": {\"yum_importer\": {\"content\": {\"num_success\": 11, \"size_total\": 17872, \"items_left\": 0, \"items_total\": 11, \"state\": \"FINISHED\", \"size_left\": 0, \"details\": {\"tree_file\": {\"num_success\": 3, \"size_total\": 0, \"items_left\": 0, \"items_total\": 3, \"size_left\": 0, \"num_error\": 0}, \"rpm\": {\"num_success\": 8, \"size_total\": 17872, \"items_left\": 0, \"items_total\": 8, \"size_left\": 0, \"num_error\": 0}, \"delta_rpm\": {\"num_success\": 0, \"size_total\": 0, \"items_left\": 0, \"items_total\": 0, \"size_left\": 0, \"num_error\": 0}, \"file\": {\"num_success\": 0, \"size_total\": 0, \"items_left\": 0, \"items_total\": 0, \"size_left\": 0, \"num_error\": 0}}, \"error_details\": [], \"num_error\": 0}, \"comps\": {\"state\": \"FINISHED\"}, \"errata\": {\"state\": \"FINISHED\", \"num_errata\": 2}, \"metadata\": {\"state\": \"FINISHED\"}}}, \"call_request_group_id\": \"2d045fb9-b6e4-437e-9a5a-22055258a6d1\", \"call_request_id\": \"aa656399-fd90-4bda-8f70-a56b8d87d938\", \"principal_login\": \"admin\", \"response\": \"accepted\", \"result\": null}"
-    http_version: 
-  recorded_at: Sat, 12 Jan 2013 01:31:05 GMT
-- request: 
-    method: get
-    uri: https://dhcp231-16.rdu.redhat.com/pulp/api/v2/tasks/261d311d-d21f-4a4a-a70d-da95f72922eb/
-    body: 
-      string: ""
-    headers: 
-      Content-Type: 
-      - application/json
-      Accept-Encoding: 
-      - gzip, deflate
-      Accept: 
-      - application/json
-      Pulp-User: 
-      - admin
-      Authorization: 
-      - OAuth oauth_consumer_key="katello", oauth_nonce="3q8njN82y7oipIrHvD7GobXxwVgyiBp7cp05f1EuA", oauth_signature="eCShJWREeSjIMp0OEe77qy%2B5RpM%3D", oauth_signature_method="HMAC-SHA1", oauth_timestamp="1357954268", oauth_version="1.0"
->>>>>>> f739f88f
-  response: 
-    status: 
-      code: 200
-      message: OK
-    headers: 
-<<<<<<< HEAD
-      Server: 
-      - Apache/2.2.22 (Fedora)
-      Date: 
-      - Mon, 14 Jan 2013 16:05:54 GMT
-      Content-Type: 
-      - application/json
-      Content-Length: 
-      - "842"
-    body: 
-      string: "{\"task_group_id\": \"eb6bd15e-0b5d-44ec-8eff-3db97196d399\", \"exception\": null, \"traceback\": null, \"_href\": \"/pulp/api/v2/tasks/93303fdf-9f1b-46cb-ad93-7e8b9a5727a2/\", \"task_id\": \"93303fdf-9f1b-46cb-ad93-7e8b9a5727a2\", \"call_request_tags\": [\"pulp:repository:1\", \"pulp:action:sync\"], \"reasons\": [], \"start_time\": \"2013-01-14T16:05:54Z\", \"tags\": [\"pulp:repository:1\", \"pulp:action:sync\"], \"state\": \"running\", \"finish_time\": null, \"dependency_failures\": {}, \"schedule_id\": null, \"progress\": {\"yum_importer\": {\"content\": {\"state\": \"NOT_STARTED\"}, \"comps\": {\"state\": \"NOT_STARTED\"}, \"errata\": {\"state\": \"NOT_STARTED\"}, \"metadata\": {\"state\": \"IN_PROGRESS\"}}}, \"call_request_group_id\": \"eb6bd15e-0b5d-44ec-8eff-3db97196d399\", \"call_request_id\": \"93303fdf-9f1b-46cb-ad93-7e8b9a5727a2\", \"principal_login\": \"admin\", \"response\": \"accepted\", \"result\": null}"
-    http_version: 
-  recorded_at: Mon, 14 Jan 2013 16:05:54 GMT
-- request: 
-    method: get
-    uri: https://kafka.usersys.redhat.com/pulp/api/v2/tasks/93303fdf-9f1b-46cb-ad93-7e8b9a5727a2/
-    body: 
-      string: ""
-    headers: 
-      Accept: 
-      - application/json
-      Pulp-User: 
-      - admin
-      Authorization: 
-      - OAuth oauth_consumer_key="katello", oauth_nonce="3KJ48oAV9QYQqrQXL2paIIJjaU0Hxc6dyJnKKkIXA8", oauth_signature="j6%2F8H48Sql%2F3TwzIqhTNZTm1968%3D", oauth_signature_method="HMAC-SHA1", oauth_timestamp="1358179555", oauth_version="1.0"
-      Accept-Encoding: 
-      - gzip, deflate
-      Content-Type: 
-      - application/json
-=======
-      Content-Length: 
-      - "842"
-      Date: 
-      - Sat, 12 Jan 2013 01:31:08 GMT
-      Content-Type: 
-      - application/json
-      Server: 
-      - Apache/2.2.22 (Fedora)
-    body: 
-      string: "{\"task_group_id\": \"9f3cc75a-b20c-40a9-9f4f-924c10f5cc2b\", \"exception\": null, \"traceback\": null, \"_href\": \"/pulp/api/v2/tasks/261d311d-d21f-4a4a-a70d-da95f72922eb/\", \"task_id\": \"261d311d-d21f-4a4a-a70d-da95f72922eb\", \"call_request_tags\": [\"pulp:repository:1\", \"pulp:action:sync\"], \"reasons\": [], \"start_time\": \"2013-01-12T01:31:08Z\", \"tags\": [\"pulp:repository:1\", \"pulp:action:sync\"], \"state\": \"running\", \"finish_time\": null, \"dependency_failures\": {}, \"schedule_id\": null, \"progress\": {\"yum_importer\": {\"content\": {\"state\": \"NOT_STARTED\"}, \"comps\": {\"state\": \"NOT_STARTED\"}, \"errata\": {\"state\": \"NOT_STARTED\"}, \"metadata\": {\"state\": \"IN_PROGRESS\"}}}, \"call_request_group_id\": \"9f3cc75a-b20c-40a9-9f4f-924c10f5cc2b\", \"call_request_id\": \"261d311d-d21f-4a4a-a70d-da95f72922eb\", \"principal_login\": \"admin\", \"response\": \"accepted\", \"result\": null}"
-    http_version: 
-  recorded_at: Sat, 12 Jan 2013 01:31:08 GMT
-- request: 
-    method: get
-    uri: https://dhcp231-16.rdu.redhat.com/pulp/api/v2/tasks/261d311d-d21f-4a4a-a70d-da95f72922eb/
-    body: 
-      string: ""
-    headers: 
-      Content-Type: 
-      - application/json
-      Accept-Encoding: 
-      - gzip, deflate
-      Accept: 
-      - application/json
-      Pulp-User: 
-      - admin
-      Authorization: 
-      - OAuth oauth_consumer_key="katello", oauth_nonce="1YznSb3Ujp2Q2znchOLB8ka3RppC1B7lUPAd9XWoVI", oauth_signature="UVoZzCtb18Omzu0lGSoVe1kQfpY%3D", oauth_signature_method="HMAC-SHA1", oauth_timestamp="1357954269", oauth_version="1.0"
->>>>>>> f739f88f
-  response: 
-    status: 
-      code: 200
-      message: OK
-    headers: 
-<<<<<<< HEAD
-      Server: 
-      - Apache/2.2.22 (Fedora)
-      Date: 
-      - Mon, 14 Jan 2013 16:05:55 GMT
-      Content-Type: 
-      - application/json
-      Content-Length: 
-      - "1442"
-    body: 
-      string: "{\"task_group_id\": \"eb6bd15e-0b5d-44ec-8eff-3db97196d399\", \"exception\": null, \"traceback\": null, \"_href\": \"/pulp/api/v2/tasks/93303fdf-9f1b-46cb-ad93-7e8b9a5727a2/\", \"task_id\": \"93303fdf-9f1b-46cb-ad93-7e8b9a5727a2\", \"call_request_tags\": [\"pulp:repository:1\", \"pulp:action:sync\"], \"reasons\": [], \"start_time\": \"2013-01-14T16:05:54Z\", \"tags\": [\"pulp:repository:1\", \"pulp:action:sync\"], \"state\": \"running\", \"finish_time\": null, \"dependency_failures\": {}, \"schedule_id\": null, \"progress\": {\"yum_importer\": {\"content\": {\"num_success\": 11, \"size_total\": 17872, \"items_left\": 0, \"items_total\": 11, \"state\": \"IN_PROGRESS\", \"size_left\": 0, \"details\": {\"tree_file\": {\"num_success\": 3, \"size_total\": 0, \"items_left\": 0, \"items_total\": 3, \"size_left\": 0, \"num_error\": 0}, \"rpm\": {\"num_success\": 8, \"size_total\": 17872, \"items_left\": 0, \"items_total\": 8, \"size_left\": 0, \"num_error\": 0}, \"delta_rpm\": {\"num_success\": 0, \"size_total\": 0, \"items_left\": 0, \"items_total\": 0, \"size_left\": 0, \"num_error\": 0}, \"file\": {\"num_success\": 0, \"size_total\": 0, \"items_left\": 0, \"items_total\": 0, \"size_left\": 0, \"num_error\": 0}}, \"error_details\": [], \"num_error\": 0}, \"comps\": {\"state\": \"NOT_STARTED\"}, \"errata\": {\"state\": \"NOT_STARTED\"}, \"metadata\": {\"state\": \"FINISHED\"}}}, \"call_request_group_id\": \"eb6bd15e-0b5d-44ec-8eff-3db97196d399\", \"call_request_id\": \"93303fdf-9f1b-46cb-ad93-7e8b9a5727a2\", \"principal_login\": \"admin\", \"response\": \"accepted\", \"result\": null}"
-    http_version: 
-  recorded_at: Mon, 14 Jan 2013 16:05:55 GMT
-- request: 
-    method: get
-    uri: https://kafka.usersys.redhat.com/pulp/api/v2/tasks/93303fdf-9f1b-46cb-ad93-7e8b9a5727a2/
-    body: 
-      string: ""
-    headers: 
-      Accept: 
-      - application/json
-      Pulp-User: 
-      - admin
-      Authorization: 
-      - OAuth oauth_consumer_key="katello", oauth_nonce="5B7xJdS7e3NaYfjPutQj5HefqBAaisS6VbyI0doKEI", oauth_signature="9TBQD1ittqkMJQf5VZL38piAXWI%3D", oauth_signature_method="HMAC-SHA1", oauth_timestamp="1358179556", oauth_version="1.0"
-      Accept-Encoding: 
-      - gzip, deflate
-      Content-Type: 
-      - application/json
-=======
-      Content-Length: 
-      - "1442"
-      Date: 
-      - Sat, 12 Jan 2013 01:31:09 GMT
-      Content-Type: 
-      - application/json
-      Server: 
-      - Apache/2.2.22 (Fedora)
-    body: 
-      string: "{\"task_group_id\": \"9f3cc75a-b20c-40a9-9f4f-924c10f5cc2b\", \"exception\": null, \"traceback\": null, \"_href\": \"/pulp/api/v2/tasks/261d311d-d21f-4a4a-a70d-da95f72922eb/\", \"task_id\": \"261d311d-d21f-4a4a-a70d-da95f72922eb\", \"call_request_tags\": [\"pulp:repository:1\", \"pulp:action:sync\"], \"reasons\": [], \"start_time\": \"2013-01-12T01:31:08Z\", \"tags\": [\"pulp:repository:1\", \"pulp:action:sync\"], \"state\": \"running\", \"finish_time\": null, \"dependency_failures\": {}, \"schedule_id\": null, \"progress\": {\"yum_importer\": {\"content\": {\"num_success\": 11, \"size_total\": 17872, \"items_left\": 0, \"items_total\": 11, \"state\": \"IN_PROGRESS\", \"size_left\": 0, \"details\": {\"tree_file\": {\"num_success\": 3, \"size_total\": 0, \"items_left\": 0, \"items_total\": 3, \"size_left\": 0, \"num_error\": 0}, \"rpm\": {\"num_success\": 8, \"size_total\": 17872, \"items_left\": 0, \"items_total\": 8, \"size_left\": 0, \"num_error\": 0}, \"delta_rpm\": {\"num_success\": 0, \"size_total\": 0, \"items_left\": 0, \"items_total\": 0, \"size_left\": 0, \"num_error\": 0}, \"file\": {\"num_success\": 0, \"size_total\": 0, \"items_left\": 0, \"items_total\": 0, \"size_left\": 0, \"num_error\": 0}}, \"error_details\": [], \"num_error\": 0}, \"comps\": {\"state\": \"NOT_STARTED\"}, \"errata\": {\"state\": \"NOT_STARTED\"}, \"metadata\": {\"state\": \"FINISHED\"}}}, \"call_request_group_id\": \"9f3cc75a-b20c-40a9-9f4f-924c10f5cc2b\", \"call_request_id\": \"261d311d-d21f-4a4a-a70d-da95f72922eb\", \"principal_login\": \"admin\", \"response\": \"accepted\", \"result\": null}"
-    http_version: 
-  recorded_at: Sat, 12 Jan 2013 01:31:09 GMT
-- request: 
-    method: get
-    uri: https://dhcp231-16.rdu.redhat.com/pulp/api/v2/tasks/261d311d-d21f-4a4a-a70d-da95f72922eb/
-    body: 
-      string: ""
-    headers: 
-      Content-Type: 
-      - application/json
-      Accept-Encoding: 
-      - gzip, deflate
-      Accept: 
-      - application/json
-      Pulp-User: 
-      - admin
-      Authorization: 
-      - OAuth oauth_consumer_key="katello", oauth_nonce="cQuaoeydhf28UlXE7hJphOKIojbObXtV7pbbLDR7l0", oauth_signature="0p4YBCEvNSOMEC7t7LsL0hUr76U%3D", oauth_signature_method="HMAC-SHA1", oauth_timestamp="1357954269", oauth_version="1.0"
->>>>>>> f739f88f
-  response: 
-    status: 
-      code: 200
-      message: OK
-    headers: 
-<<<<<<< HEAD
-      Server: 
-      - Apache/2.2.22 (Fedora)
-      Date: 
-      - Mon, 14 Jan 2013 16:05:56 GMT
-      Content-Type: 
-      - application/json
-      Content-Length: 
-      - "1469"
-    body: 
-      string: "{\"task_group_id\": \"eb6bd15e-0b5d-44ec-8eff-3db97196d399\", \"exception\": null, \"traceback\": null, \"_href\": \"/pulp/api/v2/tasks/93303fdf-9f1b-46cb-ad93-7e8b9a5727a2/\", \"task_id\": \"93303fdf-9f1b-46cb-ad93-7e8b9a5727a2\", \"call_request_tags\": [\"pulp:repository:1\", \"pulp:action:sync\"], \"reasons\": [], \"start_time\": \"2013-01-14T16:05:54Z\", \"tags\": [\"pulp:repository:1\", \"pulp:action:sync\"], \"state\": \"finished\", \"finish_time\": \"2013-01-14T16:05:55Z\", \"dependency_failures\": {}, \"schedule_id\": null, \"progress\": {\"yum_importer\": {\"content\": {\"num_success\": 11, \"size_total\": 17872, \"items_left\": 0, \"items_total\": 11, \"state\": \"FINISHED\", \"size_left\": 0, \"details\": {\"tree_file\": {\"num_success\": 3, \"size_total\": 0, \"items_left\": 0, \"items_total\": 3, \"size_left\": 0, \"num_error\": 0}, \"rpm\": {\"num_success\": 8, \"size_total\": 17872, \"items_left\": 0, \"items_total\": 8, \"size_left\": 0, \"num_error\": 0}, \"delta_rpm\": {\"num_success\": 0, \"size_total\": 0, \"items_left\": 0, \"items_total\": 0, \"size_left\": 0, \"num_error\": 0}, \"file\": {\"num_success\": 0, \"size_total\": 0, \"items_left\": 0, \"items_total\": 0, \"size_left\": 0, \"num_error\": 0}}, \"error_details\": [], \"num_error\": 0}, \"comps\": {\"state\": \"FINISHED\"}, \"errata\": {\"state\": \"FINISHED\", \"num_errata\": 2}, \"metadata\": {\"state\": \"FINISHED\"}}}, \"call_request_group_id\": \"eb6bd15e-0b5d-44ec-8eff-3db97196d399\", \"call_request_id\": \"93303fdf-9f1b-46cb-ad93-7e8b9a5727a2\", \"principal_login\": \"admin\", \"response\": \"accepted\", \"result\": null}"
-    http_version: 
-  recorded_at: Mon, 14 Jan 2013 16:05:56 GMT
-- request: 
-    method: get
-    uri: https://kafka.usersys.redhat.com/pulp/api/v2/tasks/38d584ee-b211-497a-b591-82d0df54e841/
-    body: 
-      string: ""
-    headers: 
-      Accept: 
-      - application/json
-      Pulp-User: 
-      - admin
-      Authorization: 
-      - OAuth oauth_consumer_key="katello", oauth_nonce="gV6gLGvdnL2vfNnO3ElSsh8ueQOOl2FaqYqUCWzAnuo", oauth_signature="LlMgqhEI5NUhXFoyGbNbB8aNHig%3D", oauth_signature_method="HMAC-SHA1", oauth_timestamp="1358179558", oauth_version="1.0"
-      Accept-Encoding: 
-      - gzip, deflate
-      Content-Type: 
-      - application/json
-=======
-      Content-Length: 
-      - "1469"
-      Date: 
-      - Sat, 12 Jan 2013 01:31:09 GMT
-      Content-Type: 
-      - application/json
-      Server: 
-      - Apache/2.2.22 (Fedora)
-    body: 
-      string: "{\"task_group_id\": \"9f3cc75a-b20c-40a9-9f4f-924c10f5cc2b\", \"exception\": null, \"traceback\": null, \"_href\": \"/pulp/api/v2/tasks/261d311d-d21f-4a4a-a70d-da95f72922eb/\", \"task_id\": \"261d311d-d21f-4a4a-a70d-da95f72922eb\", \"call_request_tags\": [\"pulp:repository:1\", \"pulp:action:sync\"], \"reasons\": [], \"start_time\": \"2013-01-12T01:31:08Z\", \"tags\": [\"pulp:repository:1\", \"pulp:action:sync\"], \"state\": \"finished\", \"finish_time\": \"2013-01-12T01:31:09Z\", \"dependency_failures\": {}, \"schedule_id\": null, \"progress\": {\"yum_importer\": {\"content\": {\"num_success\": 11, \"size_total\": 17872, \"items_left\": 0, \"items_total\": 11, \"state\": \"FINISHED\", \"size_left\": 0, \"details\": {\"tree_file\": {\"num_success\": 3, \"size_total\": 0, \"items_left\": 0, \"items_total\": 3, \"size_left\": 0, \"num_error\": 0}, \"rpm\": {\"num_success\": 8, \"size_total\": 17872, \"items_left\": 0, \"items_total\": 8, \"size_left\": 0, \"num_error\": 0}, \"delta_rpm\": {\"num_success\": 0, \"size_total\": 0, \"items_left\": 0, \"items_total\": 0, \"size_left\": 0, \"num_error\": 0}, \"file\": {\"num_success\": 0, \"size_total\": 0, \"items_left\": 0, \"items_total\": 0, \"size_left\": 0, \"num_error\": 0}}, \"error_details\": [], \"num_error\": 0}, \"comps\": {\"state\": \"FINISHED\"}, \"errata\": {\"state\": \"FINISHED\", \"num_errata\": 2}, \"metadata\": {\"state\": \"FINISHED\"}}}, \"call_request_group_id\": \"9f3cc75a-b20c-40a9-9f4f-924c10f5cc2b\", \"call_request_id\": \"261d311d-d21f-4a4a-a70d-da95f72922eb\", \"principal_login\": \"admin\", \"response\": \"accepted\", \"result\": null}"
-    http_version: 
-  recorded_at: Sat, 12 Jan 2013 01:31:09 GMT
-- request: 
-    method: get
-    uri: https://dhcp231-16.rdu.redhat.com/pulp/api/v2/tasks/67687f8c-c549-4f20-935f-7d0e31b4b0f6/
-    body: 
-      string: ""
-    headers: 
-      Content-Type: 
-      - application/json
-      Accept-Encoding: 
-      - gzip, deflate
-      Accept: 
-      - application/json
-      Pulp-User: 
-      - admin
-      Authorization: 
-      - OAuth oauth_consumer_key="katello", oauth_nonce="fTYhK3qCHfV0orSCQ9zEzuFKlf9uCAGGjzeC4QNi2I", oauth_signature="5ahCmRXD6YxJSCJj820EnaA6shE%3D", oauth_signature_method="HMAC-SHA1", oauth_timestamp="1357954272", oauth_version="1.0"
->>>>>>> f739f88f
-  response: 
-    status: 
-      code: 200
-      message: OK
-    headers: 
-<<<<<<< HEAD
-      Server: 
-      - Apache/2.2.22 (Fedora)
-      Date: 
-      - Mon, 14 Jan 2013 16:05:58 GMT
-      Content-Type: 
-      - application/json
-      Content-Length: 
-      - "842"
-    body: 
-      string: "{\"task_group_id\": \"7b17a83a-e077-440c-b0a9-c86f7f6093e2\", \"exception\": null, \"traceback\": null, \"_href\": \"/pulp/api/v2/tasks/38d584ee-b211-497a-b591-82d0df54e841/\", \"task_id\": \"38d584ee-b211-497a-b591-82d0df54e841\", \"call_request_tags\": [\"pulp:repository:1\", \"pulp:action:sync\"], \"reasons\": [], \"start_time\": \"2013-01-14T16:05:58Z\", \"tags\": [\"pulp:repository:1\", \"pulp:action:sync\"], \"state\": \"running\", \"finish_time\": null, \"dependency_failures\": {}, \"schedule_id\": null, \"progress\": {\"yum_importer\": {\"content\": {\"state\": \"NOT_STARTED\"}, \"comps\": {\"state\": \"NOT_STARTED\"}, \"errata\": {\"state\": \"NOT_STARTED\"}, \"metadata\": {\"state\": \"IN_PROGRESS\"}}}, \"call_request_group_id\": \"7b17a83a-e077-440c-b0a9-c86f7f6093e2\", \"call_request_id\": \"38d584ee-b211-497a-b591-82d0df54e841\", \"principal_login\": \"admin\", \"response\": \"accepted\", \"result\": null}"
-    http_version: 
-  recorded_at: Mon, 14 Jan 2013 16:05:58 GMT
-- request: 
-    method: get
-    uri: https://kafka.usersys.redhat.com/pulp/api/v2/tasks/38d584ee-b211-497a-b591-82d0df54e841/
-    body: 
-      string: ""
-    headers: 
-      Accept: 
-      - application/json
-      Pulp-User: 
-      - admin
-      Authorization: 
-      - OAuth oauth_consumer_key="katello", oauth_nonce="vIRwWH4LtGTpvGszZcDBsOP7F1obAWijYI4Os2S64e0", oauth_signature="1prwWaHoofoDspNBI2YTbdK9yu0%3D", oauth_signature_method="HMAC-SHA1", oauth_timestamp="1358179558", oauth_version="1.0"
-      Accept-Encoding: 
-      - gzip, deflate
-      Content-Type: 
-      - application/json
-=======
-      Content-Length: 
-      - "842"
-      Date: 
-      - Sat, 12 Jan 2013 01:31:12 GMT
-      Content-Type: 
-      - application/json
-      Server: 
-      - Apache/2.2.22 (Fedora)
-    body: 
-      string: "{\"task_group_id\": \"a9e3f84b-a734-42ea-8962-5548ca3dabe8\", \"exception\": null, \"traceback\": null, \"_href\": \"/pulp/api/v2/tasks/67687f8c-c549-4f20-935f-7d0e31b4b0f6/\", \"task_id\": \"67687f8c-c549-4f20-935f-7d0e31b4b0f6\", \"call_request_tags\": [\"pulp:repository:1\", \"pulp:action:sync\"], \"reasons\": [], \"start_time\": \"2013-01-12T01:31:12Z\", \"tags\": [\"pulp:repository:1\", \"pulp:action:sync\"], \"state\": \"running\", \"finish_time\": null, \"dependency_failures\": {}, \"schedule_id\": null, \"progress\": {\"yum_importer\": {\"content\": {\"state\": \"NOT_STARTED\"}, \"comps\": {\"state\": \"NOT_STARTED\"}, \"errata\": {\"state\": \"NOT_STARTED\"}, \"metadata\": {\"state\": \"IN_PROGRESS\"}}}, \"call_request_group_id\": \"a9e3f84b-a734-42ea-8962-5548ca3dabe8\", \"call_request_id\": \"67687f8c-c549-4f20-935f-7d0e31b4b0f6\", \"principal_login\": \"admin\", \"response\": \"accepted\", \"result\": null}"
-    http_version: 
-  recorded_at: Sat, 12 Jan 2013 01:31:12 GMT
-- request: 
-    method: get
-    uri: https://dhcp231-16.rdu.redhat.com/pulp/api/v2/tasks/67687f8c-c549-4f20-935f-7d0e31b4b0f6/
-    body: 
-      string: ""
-    headers: 
-      Content-Type: 
-      - application/json
-      Accept-Encoding: 
-      - gzip, deflate
-      Accept: 
-      - application/json
-      Pulp-User: 
-      - admin
-      Authorization: 
-      - OAuth oauth_consumer_key="katello", oauth_nonce="i5nEpXMGc2ePbr3a2U2tBqAmNlnFtlTK7V9XQ3njUg", oauth_signature="y4N8iBsKaSXrXj9VJowoH03Wsds%3D", oauth_signature_method="HMAC-SHA1", oauth_timestamp="1357954273", oauth_version="1.0"
->>>>>>> f739f88f
-  response: 
-    status: 
-      code: 200
-      message: OK
-    headers: 
-<<<<<<< HEAD
-      Server: 
-      - Apache/2.2.22 (Fedora)
-      Date: 
-      - Mon, 14 Jan 2013 16:05:59 GMT
-      Content-Type: 
-      - application/json
-      Content-Length: 
-      - "1442"
-    body: 
-      string: "{\"task_group_id\": \"7b17a83a-e077-440c-b0a9-c86f7f6093e2\", \"exception\": null, \"traceback\": null, \"_href\": \"/pulp/api/v2/tasks/38d584ee-b211-497a-b591-82d0df54e841/\", \"task_id\": \"38d584ee-b211-497a-b591-82d0df54e841\", \"call_request_tags\": [\"pulp:repository:1\", \"pulp:action:sync\"], \"reasons\": [], \"start_time\": \"2013-01-14T16:05:58Z\", \"tags\": [\"pulp:repository:1\", \"pulp:action:sync\"], \"state\": \"running\", \"finish_time\": null, \"dependency_failures\": {}, \"schedule_id\": null, \"progress\": {\"yum_importer\": {\"content\": {\"num_success\": 11, \"size_total\": 17872, \"items_left\": 0, \"items_total\": 11, \"state\": \"IN_PROGRESS\", \"size_left\": 0, \"details\": {\"tree_file\": {\"num_success\": 3, \"size_total\": 0, \"items_left\": 0, \"items_total\": 3, \"size_left\": 0, \"num_error\": 0}, \"rpm\": {\"num_success\": 8, \"size_total\": 17872, \"items_left\": 0, \"items_total\": 8, \"size_left\": 0, \"num_error\": 0}, \"delta_rpm\": {\"num_success\": 0, \"size_total\": 0, \"items_left\": 0, \"items_total\": 0, \"size_left\": 0, \"num_error\": 0}, \"file\": {\"num_success\": 0, \"size_total\": 0, \"items_left\": 0, \"items_total\": 0, \"size_left\": 0, \"num_error\": 0}}, \"error_details\": [], \"num_error\": 0}, \"comps\": {\"state\": \"NOT_STARTED\"}, \"errata\": {\"state\": \"NOT_STARTED\"}, \"metadata\": {\"state\": \"FINISHED\"}}}, \"call_request_group_id\": \"7b17a83a-e077-440c-b0a9-c86f7f6093e2\", \"call_request_id\": \"38d584ee-b211-497a-b591-82d0df54e841\", \"principal_login\": \"admin\", \"response\": \"accepted\", \"result\": null}"
-    http_version: 
-  recorded_at: Mon, 14 Jan 2013 16:05:59 GMT
-- request: 
-    method: get
-    uri: https://kafka.usersys.redhat.com/pulp/api/v2/tasks/38d584ee-b211-497a-b591-82d0df54e841/
-    body: 
-      string: ""
-    headers: 
-      Accept: 
-      - application/json
-      Pulp-User: 
-      - admin
-      Authorization: 
-      - OAuth oauth_consumer_key="katello", oauth_nonce="cCUd4sKtI4ZCzJP3rdRnoTpeMvSRIW6DjmtytIaFSoI", oauth_signature="XFLw5MM16LZEGotK1MBfSG5KBEQ%3D", oauth_signature_method="HMAC-SHA1", oauth_timestamp="1358179559", oauth_version="1.0"
-      Accept-Encoding: 
-      - gzip, deflate
-      Content-Type: 
-      - application/json
-=======
-      Content-Length: 
-      - "1450"
-      Date: 
-      - Sat, 12 Jan 2013 01:31:13 GMT
-      Content-Type: 
-      - application/json
-      Server: 
-      - Apache/2.2.22 (Fedora)
-    body: 
-      string: "{\"task_group_id\": \"a9e3f84b-a734-42ea-8962-5548ca3dabe8\", \"exception\": null, \"traceback\": null, \"_href\": \"/pulp/api/v2/tasks/67687f8c-c549-4f20-935f-7d0e31b4b0f6/\", \"task_id\": \"67687f8c-c549-4f20-935f-7d0e31b4b0f6\", \"call_request_tags\": [\"pulp:repository:1\", \"pulp:action:sync\"], \"reasons\": [], \"start_time\": \"2013-01-12T01:31:12Z\", \"tags\": [\"pulp:repository:1\", \"pulp:action:sync\"], \"state\": \"running\", \"finish_time\": null, \"dependency_failures\": {}, \"schedule_id\": null, \"progress\": {\"yum_importer\": {\"content\": {\"num_success\": 0, \"size_total\": 17872, \"items_left\": 11, \"items_total\": 11, \"state\": \"IN_PROGRESS\", \"size_left\": 17872, \"details\": {\"tree_file\": {\"num_success\": 0, \"size_total\": 0, \"items_left\": 3, \"items_total\": 3, \"size_left\": 0, \"num_error\": 0}, \"rpm\": {\"num_success\": 0, \"size_total\": 17872, \"items_left\": 8, \"items_total\": 8, \"size_left\": 17872, \"num_error\": 0}, \"delta_rpm\": {\"num_success\": 0, \"size_total\": 0, \"items_left\": 0, \"items_total\": 0, \"size_left\": 0, \"num_error\": 0}, \"file\": {\"num_success\": 0, \"size_total\": 0, \"items_left\": 0, \"items_total\": 0, \"size_left\": 0, \"num_error\": 0}}, \"error_details\": [], \"num_error\": 0}, \"comps\": {\"state\": \"NOT_STARTED\"}, \"errata\": {\"state\": \"NOT_STARTED\"}, \"metadata\": {\"state\": \"FINISHED\"}}}, \"call_request_group_id\": \"a9e3f84b-a734-42ea-8962-5548ca3dabe8\", \"call_request_id\": \"67687f8c-c549-4f20-935f-7d0e31b4b0f6\", \"principal_login\": \"admin\", \"response\": \"accepted\", \"result\": null}"
-    http_version: 
-  recorded_at: Sat, 12 Jan 2013 01:31:13 GMT
-- request: 
-    method: get
-    uri: https://dhcp231-16.rdu.redhat.com/pulp/api/v2/tasks/67687f8c-c549-4f20-935f-7d0e31b4b0f6/
-    body: 
-      string: ""
-    headers: 
-      Content-Type: 
-      - application/json
-      Accept-Encoding: 
-      - gzip, deflate
-      Accept: 
-      - application/json
-      Pulp-User: 
-      - admin
-      Authorization: 
-      - OAuth oauth_consumer_key="katello", oauth_nonce="gemJme34xIARMAlSeyT9Tv7AhMZoACvAl3pUnDWyvCw", oauth_signature="uZvyfUu1p%2F%2FXbRA97mo8ovo5fFE%3D", oauth_signature_method="HMAC-SHA1", oauth_timestamp="1357954273", oauth_version="1.0"
->>>>>>> f739f88f
-  response: 
-    status: 
-      code: 200
-      message: OK
-    headers: 
-<<<<<<< HEAD
-      Server: 
-      - Apache/2.2.22 (Fedora)
-      Date: 
-      - Mon, 14 Jan 2013 16:05:59 GMT
-=======
-      Content-Length: 
-      - "1453"
-      Date: 
-      - Sat, 12 Jan 2013 01:31:13 GMT
-      Content-Type: 
-      - application/json
-      Server: 
-      - Apache/2.2.22 (Fedora)
-    body: 
-      string: "{\"task_group_id\": \"a9e3f84b-a734-42ea-8962-5548ca3dabe8\", \"exception\": null, \"traceback\": null, \"_href\": \"/pulp/api/v2/tasks/67687f8c-c549-4f20-935f-7d0e31b4b0f6/\", \"task_id\": \"67687f8c-c549-4f20-935f-7d0e31b4b0f6\", \"call_request_tags\": [\"pulp:repository:1\", \"pulp:action:sync\"], \"reasons\": [], \"start_time\": \"2013-01-12T01:31:12Z\", \"tags\": [\"pulp:repository:1\", \"pulp:action:sync\"], \"state\": \"running\", \"finish_time\": null, \"dependency_failures\": {}, \"schedule_id\": null, \"progress\": {\"yum_importer\": {\"content\": {\"num_success\": 11, \"size_total\": 17872, \"items_left\": 0, \"items_total\": 11, \"state\": \"FINISHED\", \"size_left\": 0, \"details\": {\"tree_file\": {\"num_success\": 3, \"size_total\": 0, \"items_left\": 0, \"items_total\": 3, \"size_left\": 0, \"num_error\": 0}, \"rpm\": {\"num_success\": 8, \"size_total\": 17872, \"items_left\": 0, \"items_total\": 8, \"size_left\": 0, \"num_error\": 0}, \"delta_rpm\": {\"num_success\": 0, \"size_total\": 0, \"items_left\": 0, \"items_total\": 0, \"size_left\": 0, \"num_error\": 0}, \"file\": {\"num_success\": 0, \"size_total\": 0, \"items_left\": 0, \"items_total\": 0, \"size_left\": 0, \"num_error\": 0}}, \"error_details\": [], \"num_error\": 0}, \"comps\": {\"state\": \"IN_PROGRESS\"}, \"errata\": {\"state\": \"FINISHED\", \"num_errata\": 2}, \"metadata\": {\"state\": \"FINISHED\"}}}, \"call_request_group_id\": \"a9e3f84b-a734-42ea-8962-5548ca3dabe8\", \"call_request_id\": \"67687f8c-c549-4f20-935f-7d0e31b4b0f6\", \"principal_login\": \"admin\", \"response\": \"accepted\", \"result\": null}"
-    http_version: 
-  recorded_at: Sat, 12 Jan 2013 01:31:13 GMT
-- request: 
-    method: get
-    uri: https://dhcp231-16.rdu.redhat.com/pulp/api/v2/tasks/67687f8c-c549-4f20-935f-7d0e31b4b0f6/
-    body: 
-      string: ""
-    headers: 
->>>>>>> f739f88f
-      Content-Type: 
-      - application/json
-      Accept-Encoding: 
-      - gzip, deflate
-      Accept: 
-      - application/json
-      Pulp-User: 
-      - admin
-      Authorization: 
-      - OAuth oauth_consumer_key="katello", oauth_nonce="8nUsoSYWjoWEN4ESqh84pd3UyRyc5g1URu6EScxdOnY", oauth_signature="ObamniJmE5tpTG4alioiHcvFcQ4%3D", oauth_signature_method="HMAC-SHA1", oauth_timestamp="1357954274", oauth_version="1.0"
-  response: 
-    status: 
-      code: 200
-      message: OK
-    headers: 
-      Content-Length: 
-      - "1469"
-<<<<<<< HEAD
-    body: 
-      string: "{\"task_group_id\": \"7b17a83a-e077-440c-b0a9-c86f7f6093e2\", \"exception\": null, \"traceback\": null, \"_href\": \"/pulp/api/v2/tasks/38d584ee-b211-497a-b591-82d0df54e841/\", \"task_id\": \"38d584ee-b211-497a-b591-82d0df54e841\", \"call_request_tags\": [\"pulp:repository:1\", \"pulp:action:sync\"], \"reasons\": [], \"start_time\": \"2013-01-14T16:05:58Z\", \"tags\": [\"pulp:repository:1\", \"pulp:action:sync\"], \"state\": \"finished\", \"finish_time\": \"2013-01-14T16:05:59Z\", \"dependency_failures\": {}, \"schedule_id\": null, \"progress\": {\"yum_importer\": {\"content\": {\"num_success\": 11, \"size_total\": 17872, \"items_left\": 0, \"items_total\": 11, \"state\": \"FINISHED\", \"size_left\": 0, \"details\": {\"tree_file\": {\"num_success\": 3, \"size_total\": 0, \"items_left\": 0, \"items_total\": 3, \"size_left\": 0, \"num_error\": 0}, \"rpm\": {\"num_success\": 8, \"size_total\": 17872, \"items_left\": 0, \"items_total\": 8, \"size_left\": 0, \"num_error\": 0}, \"delta_rpm\": {\"num_success\": 0, \"size_total\": 0, \"items_left\": 0, \"items_total\": 0, \"size_left\": 0, \"num_error\": 0}, \"file\": {\"num_success\": 0, \"size_total\": 0, \"items_left\": 0, \"items_total\": 0, \"size_left\": 0, \"num_error\": 0}}, \"error_details\": [], \"num_error\": 0}, \"comps\": {\"state\": \"FINISHED\"}, \"errata\": {\"state\": \"FINISHED\", \"num_errata\": 2}, \"metadata\": {\"state\": \"FINISHED\"}}}, \"call_request_group_id\": \"7b17a83a-e077-440c-b0a9-c86f7f6093e2\", \"call_request_id\": \"38d584ee-b211-497a-b591-82d0df54e841\", \"principal_login\": \"admin\", \"response\": \"accepted\", \"result\": null}"
-    http_version: 
-  recorded_at: Mon, 14 Jan 2013 16:05:59 GMT
-- request: 
-    method: get
-    uri: https://kafka.usersys.redhat.com/pulp/api/v2/tasks/a5249969-6bb4-4665-9d48-34f99147a0ff/
-    body: 
-      string: ""
-    headers: 
-      Accept: 
-      - application/json
-      Pulp-User: 
-      - admin
-      Authorization: 
-      - OAuth oauth_consumer_key="katello", oauth_nonce="tZmFNMWBlQzkvEFKISX79Skuw8EmGOD4vRYJRuuVBHc", oauth_signature="PHsEH2JREvQHMFp%2BUBsA7l6%2BjgA%3D", oauth_signature_method="HMAC-SHA1", oauth_timestamp="1358179562", oauth_version="1.0"
-      Accept-Encoding: 
-      - gzip, deflate
-      Content-Type: 
-      - application/json
-=======
-      Date: 
-      - Sat, 12 Jan 2013 01:31:14 GMT
-      Content-Type: 
-      - application/json
-      Server: 
-      - Apache/2.2.22 (Fedora)
-    body: 
-      string: "{\"task_group_id\": \"a9e3f84b-a734-42ea-8962-5548ca3dabe8\", \"exception\": null, \"traceback\": null, \"_href\": \"/pulp/api/v2/tasks/67687f8c-c549-4f20-935f-7d0e31b4b0f6/\", \"task_id\": \"67687f8c-c549-4f20-935f-7d0e31b4b0f6\", \"call_request_tags\": [\"pulp:repository:1\", \"pulp:action:sync\"], \"reasons\": [], \"start_time\": \"2013-01-12T01:31:12Z\", \"tags\": [\"pulp:repository:1\", \"pulp:action:sync\"], \"state\": \"finished\", \"finish_time\": \"2013-01-12T01:31:13Z\", \"dependency_failures\": {}, \"schedule_id\": null, \"progress\": {\"yum_importer\": {\"content\": {\"num_success\": 11, \"size_total\": 17872, \"items_left\": 0, \"items_total\": 11, \"state\": \"FINISHED\", \"size_left\": 0, \"details\": {\"tree_file\": {\"num_success\": 3, \"size_total\": 0, \"items_left\": 0, \"items_total\": 3, \"size_left\": 0, \"num_error\": 0}, \"rpm\": {\"num_success\": 8, \"size_total\": 17872, \"items_left\": 0, \"items_total\": 8, \"size_left\": 0, \"num_error\": 0}, \"delta_rpm\": {\"num_success\": 0, \"size_total\": 0, \"items_left\": 0, \"items_total\": 0, \"size_left\": 0, \"num_error\": 0}, \"file\": {\"num_success\": 0, \"size_total\": 0, \"items_left\": 0, \"items_total\": 0, \"size_left\": 0, \"num_error\": 0}}, \"error_details\": [], \"num_error\": 0}, \"comps\": {\"state\": \"FINISHED\"}, \"errata\": {\"state\": \"FINISHED\", \"num_errata\": 2}, \"metadata\": {\"state\": \"FINISHED\"}}}, \"call_request_group_id\": \"a9e3f84b-a734-42ea-8962-5548ca3dabe8\", \"call_request_id\": \"67687f8c-c549-4f20-935f-7d0e31b4b0f6\", \"principal_login\": \"admin\", \"response\": \"accepted\", \"result\": null}"
-    http_version: 
-  recorded_at: Sat, 12 Jan 2013 01:31:14 GMT
-- request: 
-    method: get
-    uri: https://dhcp231-16.rdu.redhat.com/pulp/api/v2/tasks/3a468993-3355-4b16-a6d5-929f8eaf2cfd/
-    body: 
-      string: ""
-    headers: 
-      Content-Type: 
-      - application/json
-      Accept-Encoding: 
-      - gzip, deflate
-      Accept: 
-      - application/json
-      Pulp-User: 
-      - admin
-      Authorization: 
-      - OAuth oauth_consumer_key="katello", oauth_nonce="QfeTVBWug6GCPaFNFGERzSFYFwKVWyf7FMf27Atvy8", oauth_signature="pZFJbramtR7pVIUi%2Bqy8LBGe8bU%3D", oauth_signature_method="HMAC-SHA1", oauth_timestamp="1357954277", oauth_version="1.0"
->>>>>>> f739f88f
-  response: 
-    status: 
-      code: 200
-      message: OK
-    headers: 
-<<<<<<< HEAD
-      Server: 
-      - Apache/2.2.22 (Fedora)
-      Date: 
-      - Mon, 14 Jan 2013 16:06:02 GMT
-      Content-Type: 
-      - application/json
-      Content-Length: 
-      - "842"
-    body: 
-      string: "{\"task_group_id\": \"7c941c78-9d3d-4664-b25f-02f342da748e\", \"exception\": null, \"traceback\": null, \"_href\": \"/pulp/api/v2/tasks/a5249969-6bb4-4665-9d48-34f99147a0ff/\", \"task_id\": \"a5249969-6bb4-4665-9d48-34f99147a0ff\", \"call_request_tags\": [\"pulp:repository:1\", \"pulp:action:sync\"], \"reasons\": [], \"start_time\": \"2013-01-14T16:06:02Z\", \"tags\": [\"pulp:repository:1\", \"pulp:action:sync\"], \"state\": \"running\", \"finish_time\": null, \"dependency_failures\": {}, \"schedule_id\": null, \"progress\": {\"yum_importer\": {\"content\": {\"state\": \"NOT_STARTED\"}, \"comps\": {\"state\": \"NOT_STARTED\"}, \"errata\": {\"state\": \"NOT_STARTED\"}, \"metadata\": {\"state\": \"IN_PROGRESS\"}}}, \"call_request_group_id\": \"7c941c78-9d3d-4664-b25f-02f342da748e\", \"call_request_id\": \"a5249969-6bb4-4665-9d48-34f99147a0ff\", \"principal_login\": \"admin\", \"response\": \"accepted\", \"result\": null}"
-    http_version: 
-  recorded_at: Mon, 14 Jan 2013 16:06:02 GMT
-- request: 
-    method: get
-    uri: https://kafka.usersys.redhat.com/pulp/api/v2/tasks/a5249969-6bb4-4665-9d48-34f99147a0ff/
-    body: 
-      string: ""
-    headers: 
-      Accept: 
-      - application/json
-      Pulp-User: 
-      - admin
-      Authorization: 
-      - OAuth oauth_consumer_key="katello", oauth_nonce="DsU2RudDcn3TlFmvwzgHj8be6T7p7RwbX3YqQkcJKg", oauth_signature="6Bm45nwLBCr1zGHiTRZlLu9rggQ%3D", oauth_signature_method="HMAC-SHA1", oauth_timestamp="1358179562", oauth_version="1.0"
-      Accept-Encoding: 
-      - gzip, deflate
-      Content-Type: 
-      - application/json
-=======
-      Content-Length: 
-      - "842"
-      Date: 
-      - Sat, 12 Jan 2013 01:31:17 GMT
-      Content-Type: 
-      - application/json
-      Server: 
-      - Apache/2.2.22 (Fedora)
-    body: 
-      string: "{\"task_group_id\": \"0ef01b71-3fbe-4458-80ba-744cc975b205\", \"exception\": null, \"traceback\": null, \"_href\": \"/pulp/api/v2/tasks/3a468993-3355-4b16-a6d5-929f8eaf2cfd/\", \"task_id\": \"3a468993-3355-4b16-a6d5-929f8eaf2cfd\", \"call_request_tags\": [\"pulp:repository:1\", \"pulp:action:sync\"], \"reasons\": [], \"start_time\": \"2013-01-12T01:31:17Z\", \"tags\": [\"pulp:repository:1\", \"pulp:action:sync\"], \"state\": \"running\", \"finish_time\": null, \"dependency_failures\": {}, \"schedule_id\": null, \"progress\": {\"yum_importer\": {\"content\": {\"state\": \"NOT_STARTED\"}, \"comps\": {\"state\": \"NOT_STARTED\"}, \"errata\": {\"state\": \"NOT_STARTED\"}, \"metadata\": {\"state\": \"IN_PROGRESS\"}}}, \"call_request_group_id\": \"0ef01b71-3fbe-4458-80ba-744cc975b205\", \"call_request_id\": \"3a468993-3355-4b16-a6d5-929f8eaf2cfd\", \"principal_login\": \"admin\", \"response\": \"accepted\", \"result\": null}"
-    http_version: 
-  recorded_at: Sat, 12 Jan 2013 01:31:17 GMT
-- request: 
-    method: get
-    uri: https://dhcp231-16.rdu.redhat.com/pulp/api/v2/tasks/3a468993-3355-4b16-a6d5-929f8eaf2cfd/
-    body: 
-      string: ""
-    headers: 
-      Content-Type: 
-      - application/json
-      Accept-Encoding: 
-      - gzip, deflate
-      Accept: 
-      - application/json
-      Pulp-User: 
-      - admin
-      Authorization: 
-      - OAuth oauth_consumer_key="katello", oauth_nonce="rOHEk20MA6PFXistaHtN7OPTHymmzrVxBUMGT3g", oauth_signature="hr1bJuFRgKwVAQDRLZLPnxdZXl0%3D", oauth_signature_method="HMAC-SHA1", oauth_timestamp="1357954278", oauth_version="1.0"
->>>>>>> f739f88f
-  response: 
-    status: 
-      code: 200
-      message: OK
-    headers: 
-<<<<<<< HEAD
-      Server: 
-      - Apache/2.2.22 (Fedora)
-      Date: 
-      - Mon, 14 Jan 2013 16:06:02 GMT
-      Content-Type: 
-      - application/json
-      Content-Length: 
-      - "1442"
-    body: 
-      string: "{\"task_group_id\": \"7c941c78-9d3d-4664-b25f-02f342da748e\", \"exception\": null, \"traceback\": null, \"_href\": \"/pulp/api/v2/tasks/a5249969-6bb4-4665-9d48-34f99147a0ff/\", \"task_id\": \"a5249969-6bb4-4665-9d48-34f99147a0ff\", \"call_request_tags\": [\"pulp:repository:1\", \"pulp:action:sync\"], \"reasons\": [], \"start_time\": \"2013-01-14T16:06:02Z\", \"tags\": [\"pulp:repository:1\", \"pulp:action:sync\"], \"state\": \"running\", \"finish_time\": null, \"dependency_failures\": {}, \"schedule_id\": null, \"progress\": {\"yum_importer\": {\"content\": {\"num_success\": 11, \"size_total\": 17872, \"items_left\": 0, \"items_total\": 11, \"state\": \"IN_PROGRESS\", \"size_left\": 0, \"details\": {\"tree_file\": {\"num_success\": 3, \"size_total\": 0, \"items_left\": 0, \"items_total\": 3, \"size_left\": 0, \"num_error\": 0}, \"rpm\": {\"num_success\": 8, \"size_total\": 17872, \"items_left\": 0, \"items_total\": 8, \"size_left\": 0, \"num_error\": 0}, \"delta_rpm\": {\"num_success\": 0, \"size_total\": 0, \"items_left\": 0, \"items_total\": 0, \"size_left\": 0, \"num_error\": 0}, \"file\": {\"num_success\": 0, \"size_total\": 0, \"items_left\": 0, \"items_total\": 0, \"size_left\": 0, \"num_error\": 0}}, \"error_details\": [], \"num_error\": 0}, \"comps\": {\"state\": \"NOT_STARTED\"}, \"errata\": {\"state\": \"NOT_STARTED\"}, \"metadata\": {\"state\": \"FINISHED\"}}}, \"call_request_group_id\": \"7c941c78-9d3d-4664-b25f-02f342da748e\", \"call_request_id\": \"a5249969-6bb4-4665-9d48-34f99147a0ff\", \"principal_login\": \"admin\", \"response\": \"accepted\", \"result\": null}"
-    http_version: 
-  recorded_at: Mon, 14 Jan 2013 16:06:03 GMT
-- request: 
-    method: get
-    uri: https://kafka.usersys.redhat.com/pulp/api/v2/tasks/a5249969-6bb4-4665-9d48-34f99147a0ff/
-    body: 
-      string: ""
-    headers: 
-      Accept: 
-      - application/json
-      Pulp-User: 
-      - admin
-      Authorization: 
-      - OAuth oauth_consumer_key="katello", oauth_nonce="303IUHQe7HC9LvYaRChTZuMsiktgtZ9htawXu8TvC0", oauth_signature="plPOJRhyt0UF7URklMAqy4%2BNotU%3D", oauth_signature_method="HMAC-SHA1", oauth_timestamp="1358179563", oauth_version="1.0"
-      Accept-Encoding: 
-      - gzip, deflate
-      Content-Type: 
-      - application/json
-=======
-      Content-Length: 
-      - "1442"
-      Date: 
-      - Sat, 12 Jan 2013 01:31:18 GMT
-      Content-Type: 
-      - application/json
-      Server: 
-      - Apache/2.2.22 (Fedora)
-    body: 
-      string: "{\"task_group_id\": \"0ef01b71-3fbe-4458-80ba-744cc975b205\", \"exception\": null, \"traceback\": null, \"_href\": \"/pulp/api/v2/tasks/3a468993-3355-4b16-a6d5-929f8eaf2cfd/\", \"task_id\": \"3a468993-3355-4b16-a6d5-929f8eaf2cfd\", \"call_request_tags\": [\"pulp:repository:1\", \"pulp:action:sync\"], \"reasons\": [], \"start_time\": \"2013-01-12T01:31:17Z\", \"tags\": [\"pulp:repository:1\", \"pulp:action:sync\"], \"state\": \"running\", \"finish_time\": null, \"dependency_failures\": {}, \"schedule_id\": null, \"progress\": {\"yum_importer\": {\"content\": {\"num_success\": 11, \"size_total\": 17872, \"items_left\": 0, \"items_total\": 11, \"state\": \"IN_PROGRESS\", \"size_left\": 0, \"details\": {\"tree_file\": {\"num_success\": 3, \"size_total\": 0, \"items_left\": 0, \"items_total\": 3, \"size_left\": 0, \"num_error\": 0}, \"rpm\": {\"num_success\": 8, \"size_total\": 17872, \"items_left\": 0, \"items_total\": 8, \"size_left\": 0, \"num_error\": 0}, \"delta_rpm\": {\"num_success\": 0, \"size_total\": 0, \"items_left\": 0, \"items_total\": 0, \"size_left\": 0, \"num_error\": 0}, \"file\": {\"num_success\": 0, \"size_total\": 0, \"items_left\": 0, \"items_total\": 0, \"size_left\": 0, \"num_error\": 0}}, \"error_details\": [], \"num_error\": 0}, \"comps\": {\"state\": \"NOT_STARTED\"}, \"errata\": {\"state\": \"NOT_STARTED\"}, \"metadata\": {\"state\": \"FINISHED\"}}}, \"call_request_group_id\": \"0ef01b71-3fbe-4458-80ba-744cc975b205\", \"call_request_id\": \"3a468993-3355-4b16-a6d5-929f8eaf2cfd\", \"principal_login\": \"admin\", \"response\": \"accepted\", \"result\": null}"
-    http_version: 
-  recorded_at: Sat, 12 Jan 2013 01:31:18 GMT
-- request: 
-    method: get
-    uri: https://dhcp231-16.rdu.redhat.com/pulp/api/v2/tasks/3a468993-3355-4b16-a6d5-929f8eaf2cfd/
-    body: 
-      string: ""
-    headers: 
-      Content-Type: 
-      - application/json
-      Accept-Encoding: 
-      - gzip, deflate
-      Accept: 
-      - application/json
-      Pulp-User: 
-      - admin
-      Authorization: 
-      - OAuth oauth_consumer_key="katello", oauth_nonce="B7BCrSu5d5xM1pfGyQrnCJWCRRVNJdTwZZji8J7j0k", oauth_signature="5LD848pXwnrfrq0vk76BVmuwMdQ%3D", oauth_signature_method="HMAC-SHA1", oauth_timestamp="1357954278", oauth_version="1.0"
->>>>>>> f739f88f
-  response: 
-    status: 
-      code: 200
-      message: OK
-    headers: 
-<<<<<<< HEAD
-      Server: 
-      - Apache/2.2.22 (Fedora)
-      Date: 
-      - Mon, 14 Jan 2013 16:06:03 GMT
-      Content-Type: 
-      - application/json
-=======
->>>>>>> f739f88f
-      Content-Length: 
-      - "1469"
-    body: 
-      string: "{\"task_group_id\": \"7c941c78-9d3d-4664-b25f-02f342da748e\", \"exception\": null, \"traceback\": null, \"_href\": \"/pulp/api/v2/tasks/a5249969-6bb4-4665-9d48-34f99147a0ff/\", \"task_id\": \"a5249969-6bb4-4665-9d48-34f99147a0ff\", \"call_request_tags\": [\"pulp:repository:1\", \"pulp:action:sync\"], \"reasons\": [], \"start_time\": \"2013-01-14T16:06:02Z\", \"tags\": [\"pulp:repository:1\", \"pulp:action:sync\"], \"state\": \"finished\", \"finish_time\": \"2013-01-14T16:06:03Z\", \"dependency_failures\": {}, \"schedule_id\": null, \"progress\": {\"yum_importer\": {\"content\": {\"num_success\": 11, \"size_total\": 17872, \"items_left\": 0, \"items_total\": 11, \"state\": \"FINISHED\", \"size_left\": 0, \"details\": {\"tree_file\": {\"num_success\": 3, \"size_total\": 0, \"items_left\": 0, \"items_total\": 3, \"size_left\": 0, \"num_error\": 0}, \"rpm\": {\"num_success\": 8, \"size_total\": 17872, \"items_left\": 0, \"items_total\": 8, \"size_left\": 0, \"num_error\": 0}, \"delta_rpm\": {\"num_success\": 0, \"size_total\": 0, \"items_left\": 0, \"items_total\": 0, \"size_left\": 0, \"num_error\": 0}, \"file\": {\"num_success\": 0, \"size_total\": 0, \"items_left\": 0, \"items_total\": 0, \"size_left\": 0, \"num_error\": 0}}, \"error_details\": [], \"num_error\": 0}, \"comps\": {\"state\": \"FINISHED\"}, \"errata\": {\"state\": \"FINISHED\", \"num_errata\": 2}, \"metadata\": {\"state\": \"FINISHED\"}}}, \"call_request_group_id\": \"7c941c78-9d3d-4664-b25f-02f342da748e\", \"call_request_id\": \"a5249969-6bb4-4665-9d48-34f99147a0ff\", \"principal_login\": \"admin\", \"response\": \"accepted\", \"result\": null}"
-    http_version: 
-  recorded_at: Mon, 14 Jan 2013 16:06:03 GMT
-- request: 
-    method: get
-    uri: https://kafka.usersys.redhat.com/pulp/api/v2/tasks/ac716f58-89f6-4b1c-a87b-2c97de92b41c/
-    body: 
-      string: ""
-    headers: 
-      Accept: 
-      - application/json
-      Pulp-User: 
-      - admin
-      Authorization: 
-      - OAuth oauth_consumer_key="katello", oauth_nonce="fuDxsx4kLTCuRqSNpzpz6fNo1rqlBR4AsltAoQR4ISw", oauth_signature="O8hlbq7qV%2B5OFZ9O75Tw%2FHPrBLY%3D", oauth_signature_method="HMAC-SHA1", oauth_timestamp="1358179627", oauth_version="1.0"
-      Accept-Encoding: 
-      - gzip, deflate
-      Content-Type: 
-      - application/json
-  response: 
-    status: 
-      code: 200
-      message: OK
-    headers: 
-      Server: 
-      - Apache/2.2.22 (Fedora)
-      Date: 
-<<<<<<< HEAD
-      - Mon, 14 Jan 2013 16:07:07 GMT
-      Content-Length: 
-      - "839"
-      Content-Type: 
-      - application/json
-    body: 
-      string: "{\"task_group_id\": \"9ce99d55-2408-47e8-8878-a3b31a712c6a\", \"exception\": null, \"traceback\": null, \"_href\": \"/pulp/api/v2/tasks/ac716f58-89f6-4b1c-a87b-2c97de92b41c/\", \"task_id\": \"ac716f58-89f6-4b1c-a87b-2c97de92b41c\", \"call_request_tags\": [\"pulp:repository:1\", \"pulp:action:sync\"], \"reasons\": [], \"start_time\": \"2013-01-14T16:07:07Z\", \"tags\": [\"pulp:repository:1\", \"pulp:action:sync\"], \"state\": \"running\", \"finish_time\": null, \"dependency_failures\": {}, \"schedule_id\": null, \"progress\": {\"yum_importer\": {\"content\": {\"state\": \"NOT_STARTED\"}, \"comps\": {\"state\": \"NOT_STARTED\"}, \"errata\": {\"state\": \"NOT_STARTED\"}, \"metadata\": {\"state\": \"FINISHED\"}}}, \"call_request_group_id\": \"9ce99d55-2408-47e8-8878-a3b31a712c6a\", \"call_request_id\": \"ac716f58-89f6-4b1c-a87b-2c97de92b41c\", \"principal_login\": \"admin\", \"response\": \"accepted\", \"result\": null}"
-    http_version: 
-  recorded_at: Mon, 14 Jan 2013 16:07:07 GMT
-- request: 
-    method: get
-    uri: https://kafka.usersys.redhat.com/pulp/api/v2/tasks/ac716f58-89f6-4b1c-a87b-2c97de92b41c/
-    body: 
-      string: ""
-    headers: 
-      Accept: 
-      - application/json
-      Pulp-User: 
-      - admin
-      Authorization: 
-      - OAuth oauth_consumer_key="katello", oauth_nonce="8eZHrzxObUCbCAIaBjwiMt2mJEcBhm7BY6PkIjlqGU", oauth_signature="vgZ8rkfE%2BiJZGcvZXsTFCxSuyNo%3D", oauth_signature_method="HMAC-SHA1", oauth_timestamp="1358179627", oauth_version="1.0"
-      Accept-Encoding: 
-      - gzip, deflate
-      Content-Type: 
-      - application/json
-  response: 
-    status: 
-      code: 200
-      message: OK
-    headers: 
-      Server: 
-      - Apache/2.2.22 (Fedora)
-      Date: 
-      - Mon, 14 Jan 2013 16:07:07 GMT
-      Content-Length: 
-      - "1442"
-      Content-Type: 
-      - application/json
-    body: 
-      string: "{\"task_group_id\": \"9ce99d55-2408-47e8-8878-a3b31a712c6a\", \"exception\": null, \"traceback\": null, \"_href\": \"/pulp/api/v2/tasks/ac716f58-89f6-4b1c-a87b-2c97de92b41c/\", \"task_id\": \"ac716f58-89f6-4b1c-a87b-2c97de92b41c\", \"call_request_tags\": [\"pulp:repository:1\", \"pulp:action:sync\"], \"reasons\": [], \"start_time\": \"2013-01-14T16:07:07Z\", \"tags\": [\"pulp:repository:1\", \"pulp:action:sync\"], \"state\": \"running\", \"finish_time\": null, \"dependency_failures\": {}, \"schedule_id\": null, \"progress\": {\"yum_importer\": {\"content\": {\"num_success\": 11, \"size_total\": 17872, \"items_left\": 0, \"items_total\": 11, \"state\": \"IN_PROGRESS\", \"size_left\": 0, \"details\": {\"tree_file\": {\"num_success\": 3, \"size_total\": 0, \"items_left\": 0, \"items_total\": 3, \"size_left\": 0, \"num_error\": 0}, \"rpm\": {\"num_success\": 8, \"size_total\": 17872, \"items_left\": 0, \"items_total\": 8, \"size_left\": 0, \"num_error\": 0}, \"delta_rpm\": {\"num_success\": 0, \"size_total\": 0, \"items_left\": 0, \"items_total\": 0, \"size_left\": 0, \"num_error\": 0}, \"file\": {\"num_success\": 0, \"size_total\": 0, \"items_left\": 0, \"items_total\": 0, \"size_left\": 0, \"num_error\": 0}}, \"error_details\": [], \"num_error\": 0}, \"comps\": {\"state\": \"NOT_STARTED\"}, \"errata\": {\"state\": \"NOT_STARTED\"}, \"metadata\": {\"state\": \"FINISHED\"}}}, \"call_request_group_id\": \"9ce99d55-2408-47e8-8878-a3b31a712c6a\", \"call_request_id\": \"ac716f58-89f6-4b1c-a87b-2c97de92b41c\", \"principal_login\": \"admin\", \"response\": \"accepted\", \"result\": null}"
-    http_version: 
-  recorded_at: Mon, 14 Jan 2013 16:07:07 GMT
-- request: 
-    method: get
-    uri: https://kafka.usersys.redhat.com/pulp/api/v2/tasks/ac716f58-89f6-4b1c-a87b-2c97de92b41c/
-    body: 
-      string: ""
-    headers: 
-      Accept: 
-      - application/json
-      Pulp-User: 
-      - admin
-      Authorization: 
-      - OAuth oauth_consumer_key="katello", oauth_nonce="3p9nzDv9aOn6RIwU6mRprBbUFwUBQoZK682g5dkOs", oauth_signature="jq8rGIO65Ku0oYmrIEqpaZkSWZ4%3D", oauth_signature_method="HMAC-SHA1", oauth_timestamp="1358179628", oauth_version="1.0"
-      Accept-Encoding: 
-      - gzip, deflate
-      Content-Type: 
-      - application/json
-  response: 
-    status: 
-      code: 200
-      message: OK
-    headers: 
-      Server: 
-      - Apache/2.2.22 (Fedora)
-      Date: 
-      - Mon, 14 Jan 2013 16:07:08 GMT
-      Content-Length: 
-      - "1469"
-      Content-Type: 
-      - application/json
-    body: 
-      string: "{\"task_group_id\": \"9ce99d55-2408-47e8-8878-a3b31a712c6a\", \"exception\": null, \"traceback\": null, \"_href\": \"/pulp/api/v2/tasks/ac716f58-89f6-4b1c-a87b-2c97de92b41c/\", \"task_id\": \"ac716f58-89f6-4b1c-a87b-2c97de92b41c\", \"call_request_tags\": [\"pulp:repository:1\", \"pulp:action:sync\"], \"reasons\": [], \"start_time\": \"2013-01-14T16:07:07Z\", \"tags\": [\"pulp:repository:1\", \"pulp:action:sync\"], \"state\": \"finished\", \"finish_time\": \"2013-01-14T16:07:08Z\", \"dependency_failures\": {}, \"schedule_id\": null, \"progress\": {\"yum_importer\": {\"content\": {\"num_success\": 11, \"size_total\": 17872, \"items_left\": 0, \"items_total\": 11, \"state\": \"FINISHED\", \"size_left\": 0, \"details\": {\"tree_file\": {\"num_success\": 3, \"size_total\": 0, \"items_left\": 0, \"items_total\": 3, \"size_left\": 0, \"num_error\": 0}, \"rpm\": {\"num_success\": 8, \"size_total\": 17872, \"items_left\": 0, \"items_total\": 8, \"size_left\": 0, \"num_error\": 0}, \"delta_rpm\": {\"num_success\": 0, \"size_total\": 0, \"items_left\": 0, \"items_total\": 0, \"size_left\": 0, \"num_error\": 0}, \"file\": {\"num_success\": 0, \"size_total\": 0, \"items_left\": 0, \"items_total\": 0, \"size_left\": 0, \"num_error\": 0}}, \"error_details\": [], \"num_error\": 0}, \"comps\": {\"state\": \"FINISHED\"}, \"errata\": {\"state\": \"FINISHED\", \"num_errata\": 2}, \"metadata\": {\"state\": \"FINISHED\"}}}, \"call_request_group_id\": \"9ce99d55-2408-47e8-8878-a3b31a712c6a\", \"call_request_id\": \"ac716f58-89f6-4b1c-a87b-2c97de92b41c\", \"principal_login\": \"admin\", \"response\": \"accepted\", \"result\": null}"
-    http_version: 
-  recorded_at: Mon, 14 Jan 2013 16:07:08 GMT
-- request: 
-    method: get
-    uri: https://kafka.usersys.redhat.com/pulp/api/v2/tasks/56a1135e-8be8-46c8-b6b7-b9517ee7db0d/
-    body: 
-      string: ""
-    headers: 
-      Accept: 
-      - application/json
-      Pulp-User: 
-      - admin
-      Authorization: 
-      - OAuth oauth_consumer_key="katello", oauth_nonce="LeZYbvN4Wp9rAwQB8MJDkxZzhjQ1fzWwmEyJRInA", oauth_signature="BRJhYb6uxsr7u%2FPDNBPFMt8OIvk%3D", oauth_signature_method="HMAC-SHA1", oauth_timestamp="1358179631", oauth_version="1.0"
-      Accept-Encoding: 
-      - gzip, deflate
-      Content-Type: 
-      - application/json
-  response: 
-    status: 
-      code: 200
-      message: OK
-    headers: 
-      Server: 
-      - Apache/2.2.22 (Fedora)
-      Date: 
-      - Mon, 14 Jan 2013 16:07:11 GMT
-      Content-Length: 
-      - "842"
-      Content-Type: 
-      - application/json
-    body: 
-      string: "{\"task_group_id\": \"bd4feb35-7c83-4dc5-b98f-3cfb5bcd6e40\", \"exception\": null, \"traceback\": null, \"_href\": \"/pulp/api/v2/tasks/56a1135e-8be8-46c8-b6b7-b9517ee7db0d/\", \"task_id\": \"56a1135e-8be8-46c8-b6b7-b9517ee7db0d\", \"call_request_tags\": [\"pulp:repository:1\", \"pulp:action:sync\"], \"reasons\": [], \"start_time\": \"2013-01-14T16:07:11Z\", \"tags\": [\"pulp:repository:1\", \"pulp:action:sync\"], \"state\": \"running\", \"finish_time\": null, \"dependency_failures\": {}, \"schedule_id\": null, \"progress\": {\"yum_importer\": {\"content\": {\"state\": \"NOT_STARTED\"}, \"comps\": {\"state\": \"NOT_STARTED\"}, \"errata\": {\"state\": \"NOT_STARTED\"}, \"metadata\": {\"state\": \"IN_PROGRESS\"}}}, \"call_request_group_id\": \"bd4feb35-7c83-4dc5-b98f-3cfb5bcd6e40\", \"call_request_id\": \"56a1135e-8be8-46c8-b6b7-b9517ee7db0d\", \"principal_login\": \"admin\", \"response\": \"accepted\", \"result\": null}"
-    http_version: 
-  recorded_at: Mon, 14 Jan 2013 16:07:12 GMT
-- request: 
-    method: get
-    uri: https://kafka.usersys.redhat.com/pulp/api/v2/tasks/56a1135e-8be8-46c8-b6b7-b9517ee7db0d/
-    body: 
-      string: ""
-    headers: 
-      Accept: 
-      - application/json
-      Pulp-User: 
-      - admin
-      Authorization: 
-      - OAuth oauth_consumer_key="katello", oauth_nonce="sSg7bSPAhZKrZEv9JG9PkyqgZnmmEMgk34owspbDqDo", oauth_signature="Yr5naeDMf%2FyT2wwXEuythtFqFnc%3D", oauth_signature_method="HMAC-SHA1", oauth_timestamp="1358179632", oauth_version="1.0"
-      Accept-Encoding: 
-      - gzip, deflate
-      Content-Type: 
-      - application/json
-  response: 
-    status: 
-      code: 200
-      message: OK
-    headers: 
-      Server: 
-      - Apache/2.2.22 (Fedora)
-      Date: 
-      - Mon, 14 Jan 2013 16:07:12 GMT
-      Content-Length: 
-      - "1442"
-      Content-Type: 
-      - application/json
-    body: 
-      string: "{\"task_group_id\": \"bd4feb35-7c83-4dc5-b98f-3cfb5bcd6e40\", \"exception\": null, \"traceback\": null, \"_href\": \"/pulp/api/v2/tasks/56a1135e-8be8-46c8-b6b7-b9517ee7db0d/\", \"task_id\": \"56a1135e-8be8-46c8-b6b7-b9517ee7db0d\", \"call_request_tags\": [\"pulp:repository:1\", \"pulp:action:sync\"], \"reasons\": [], \"start_time\": \"2013-01-14T16:07:11Z\", \"tags\": [\"pulp:repository:1\", \"pulp:action:sync\"], \"state\": \"running\", \"finish_time\": null, \"dependency_failures\": {}, \"schedule_id\": null, \"progress\": {\"yum_importer\": {\"content\": {\"num_success\": 11, \"size_total\": 17872, \"items_left\": 0, \"items_total\": 11, \"state\": \"IN_PROGRESS\", \"size_left\": 0, \"details\": {\"tree_file\": {\"num_success\": 3, \"size_total\": 0, \"items_left\": 0, \"items_total\": 3, \"size_left\": 0, \"num_error\": 0}, \"rpm\": {\"num_success\": 8, \"size_total\": 17872, \"items_left\": 0, \"items_total\": 8, \"size_left\": 0, \"num_error\": 0}, \"delta_rpm\": {\"num_success\": 0, \"size_total\": 0, \"items_left\": 0, \"items_total\": 0, \"size_left\": 0, \"num_error\": 0}, \"file\": {\"num_success\": 0, \"size_total\": 0, \"items_left\": 0, \"items_total\": 0, \"size_left\": 0, \"num_error\": 0}}, \"error_details\": [], \"num_error\": 0}, \"comps\": {\"state\": \"NOT_STARTED\"}, \"errata\": {\"state\": \"NOT_STARTED\"}, \"metadata\": {\"state\": \"FINISHED\"}}}, \"call_request_group_id\": \"bd4feb35-7c83-4dc5-b98f-3cfb5bcd6e40\", \"call_request_id\": \"56a1135e-8be8-46c8-b6b7-b9517ee7db0d\", \"principal_login\": \"admin\", \"response\": \"accepted\", \"result\": null}"
-    http_version: 
-  recorded_at: Mon, 14 Jan 2013 16:07:12 GMT
-- request: 
-    method: get
-    uri: https://kafka.usersys.redhat.com/pulp/api/v2/tasks/56a1135e-8be8-46c8-b6b7-b9517ee7db0d/
-    body: 
-      string: ""
-    headers: 
-      Accept: 
-      - application/json
-      Pulp-User: 
-      - admin
-      Authorization: 
-      - OAuth oauth_consumer_key="katello", oauth_nonce="rU8kuNwkIqGHT2ovVxVkEhi73y7IhrKmSunO9AnwVTM", oauth_signature="wKIpVSiq2KnYwkEauntrec%2BZjM4%3D", oauth_signature_method="HMAC-SHA1", oauth_timestamp="1358179633", oauth_version="1.0"
-      Accept-Encoding: 
-      - gzip, deflate
-      Content-Type: 
-      - application/json
-  response: 
-    status: 
-      code: 200
-      message: OK
-    headers: 
-      Server: 
-      - Apache/2.2.22 (Fedora)
-      Date: 
-      - Mon, 14 Jan 2013 16:07:13 GMT
-      Content-Length: 
-      - "1469"
-      Content-Type: 
-      - application/json
-    body: 
-      string: "{\"task_group_id\": \"bd4feb35-7c83-4dc5-b98f-3cfb5bcd6e40\", \"exception\": null, \"traceback\": null, \"_href\": \"/pulp/api/v2/tasks/56a1135e-8be8-46c8-b6b7-b9517ee7db0d/\", \"task_id\": \"56a1135e-8be8-46c8-b6b7-b9517ee7db0d\", \"call_request_tags\": [\"pulp:repository:1\", \"pulp:action:sync\"], \"reasons\": [], \"start_time\": \"2013-01-14T16:07:11Z\", \"tags\": [\"pulp:repository:1\", \"pulp:action:sync\"], \"state\": \"finished\", \"finish_time\": \"2013-01-14T16:07:13Z\", \"dependency_failures\": {}, \"schedule_id\": null, \"progress\": {\"yum_importer\": {\"content\": {\"num_success\": 11, \"size_total\": 17872, \"items_left\": 0, \"items_total\": 11, \"state\": \"FINISHED\", \"size_left\": 0, \"details\": {\"tree_file\": {\"num_success\": 3, \"size_total\": 0, \"items_left\": 0, \"items_total\": 3, \"size_left\": 0, \"num_error\": 0}, \"rpm\": {\"num_success\": 8, \"size_total\": 17872, \"items_left\": 0, \"items_total\": 8, \"size_left\": 0, \"num_error\": 0}, \"delta_rpm\": {\"num_success\": 0, \"size_total\": 0, \"items_left\": 0, \"items_total\": 0, \"size_left\": 0, \"num_error\": 0}, \"file\": {\"num_success\": 0, \"size_total\": 0, \"items_left\": 0, \"items_total\": 0, \"size_left\": 0, \"num_error\": 0}}, \"error_details\": [], \"num_error\": 0}, \"comps\": {\"state\": \"FINISHED\"}, \"errata\": {\"state\": \"FINISHED\", \"num_errata\": 2}, \"metadata\": {\"state\": \"FINISHED\"}}}, \"call_request_group_id\": \"bd4feb35-7c83-4dc5-b98f-3cfb5bcd6e40\", \"call_request_id\": \"56a1135e-8be8-46c8-b6b7-b9517ee7db0d\", \"principal_login\": \"admin\", \"response\": \"accepted\", \"result\": null}"
-    http_version: 
-  recorded_at: Mon, 14 Jan 2013 16:07:13 GMT
-- request: 
-    method: get
-    uri: https://kafka.usersys.redhat.com/pulp/api/v2/tasks/
-    body: 
-      string: ""
-    headers: 
-      Accept: 
-      - application/json
-      Pulp-User: 
-      - admin
-      Authorization: 
-      - OAuth oauth_consumer_key="katello", oauth_nonce="3VUK13QyfZ3M5f6CSuuj3zirbNtQ3EuaJVdx8qLsk", oauth_signature="T9NmQYa4nS3wgylraCPMgpKPDaM%3D", oauth_signature_method="HMAC-SHA1", oauth_timestamp="1358179643", oauth_version="1.0"
-      Accept-Encoding: 
-      - gzip, deflate
-      Content-Type: 
-      - application/json
-  response: 
-    status: 
-      code: 200
-      message: OK
-    headers: 
-      Server: 
-      - Apache/2.2.22 (Fedora)
-      Date: 
-      - Mon, 14 Jan 2013 16:07:23 GMT
-      Content-Length: 
-      - "18763"
-      Content-Type: 
-      - application/json
-    body: 
-      string: "[{\"task_group_id\": null, \"exception\": null, \"traceback\": null, \"task_id\": \"9c733537-40e8-4131-ac9c-4a9b320ac210\", \"call_request_tags\": [\"pulp:repository:1\", \"pulp:action:create\"], \"reasons\": [], \"start_time\": \"2013-01-14T16:07:06Z\", \"tags\": [\"pulp:repository:1\", \"pulp:action:create\"], \"state\": \"finished\", \"finish_time\": \"2013-01-14T16:07:06Z\", \"dependency_failures\": {}, \"schedule_id\": null, \"progress\": {}, \"call_request_group_id\": null, \"call_request_id\": \"9c733537-40e8-4131-ac9c-4a9b320ac210\", \"principal_login\": \"admin\", \"response\": \"accepted\", \"result\": {\"scratchpad\": {}, \"display_name\": \"Fedora 17 x86_64\", \"description\": null, \"_ns\": \"repos\", \"notes\": {}, \"content_unit_count\": 0, \"_id\": {\"$oid\": \"50f42d2a196cbe47d70013ce\"}, \"id\": \"1\", \"_href\": \"/pulp/api/v2/repositories/1/\"}}, {\"task_group_id\": \"9ce99d55-2408-47e8-8878-a3b31a712c6a\", \"exception\": null, \"traceback\": null, \"task_id\": \"ac716f58-89f6-4b1c-a87b-2c97de92b41c\", \"call_request_tags\": [\"pulp:repository:1\", \"pulp:action:sync\"], \"reasons\": [], \"start_time\": \"2013-01-14T16:07:07Z\", \"tags\": [\"pulp:repository:1\", \"pulp:action:sync\"], \"state\": \"finished\", \"finish_time\": \"2013-01-14T16:07:08Z\", \"dependency_failures\": {}, \"schedule_id\": null, \"progress\": {\"yum_importer\": {\"content\": {\"num_success\": 11, \"size_total\": 17872, \"items_left\": 0, \"items_total\": 11, \"state\": \"FINISHED\", \"size_left\": 0, \"details\": {\"tree_file\": {\"num_success\": 3, \"size_total\": 0, \"items_left\": 0, \"items_total\": 3, \"size_left\": 0, \"num_error\": 0}, \"rpm\": {\"num_success\": 8, \"size_total\": 17872, \"items_left\": 0, \"items_total\": 8, \"size_left\": 0, \"num_error\": 0}, \"delta_rpm\": {\"num_success\": 0, \"size_total\": 0, \"items_left\": 0, \"items_total\": 0, \"size_left\": 0, \"num_error\": 0}, \"file\": {\"num_success\": 0, \"size_total\": 0, \"items_left\": 0, \"items_total\": 0, \"size_left\": 0, \"num_error\": 0}}, \"error_details\": [], \"num_error\": 0}, \"comps\": {\"state\": \"FINISHED\"}, \"errata\": {\"state\": \"FINISHED\", \"num_errata\": 2}, \"metadata\": {\"state\": \"FINISHED\"}}}, \"call_request_group_id\": \"9ce99d55-2408-47e8-8878-a3b31a712c6a\", \"call_request_id\": \"ac716f58-89f6-4b1c-a87b-2c97de92b41c\", \"principal_login\": \"admin\", \"response\": \"accepted\", \"result\": null}, {\"task_group_id\": null, \"exception\": null, \"traceback\": null, \"task_id\": \"41e3b4b1-ce1e-48cb-8509-c6fa767a412c\", \"call_request_tags\": [\"pulp:consumer:010E99C0-3276-11E2-81C1-0800200C9A66\", \"pulp:action:create\"], \"reasons\": [], \"start_time\": \"2013-01-14T16:07:09Z\", \"tags\": [\"pulp:consumer:010E99C0-3276-11E2-81C1-0800200C9A66\", \"pulp:action:create\"], \"state\": \"finished\", \"finish_time\": \"2013-01-14T16:07:09Z\", \"dependency_failures\": {}, \"schedule_id\": null, \"progress\": {}, \"call_request_group_id\": null, \"call_request_id\": \"41e3b4b1-ce1e-48cb-8509-c6fa767a412c\", \"principal_login\": \"admin\", \"response\": \"accepted\", \"result\": \"****\"}, {\"task_group_id\": \"69d31296-5c23-41f0-9867-f33f5330e1a7\", \"exception\": null, \"traceback\": null, \"task_id\": \"4156a71e-357e-4492-8279-2bb0378d33ce\", \"call_request_tags\": [\"pulp:consumer:010E99C0-3276-11E2-81C1-0800200C9A66\", \"pulp:repository:1\", \"pulp:repository_distributor:1\", \"pulp:action:bind\"], \"reasons\": [], \"start_time\": \"2013-01-14T16:07:10Z\", \"tags\": [\"pulp:consumer:010E99C0-3276-11E2-81C1-0800200C9A66\", \"pulp:repository:1\", \"pulp:repository_distributor:1\", \"pulp:action:bind\"], \"state\": \"finished\", \"finish_time\": \"2013-01-14T16:07:10Z\", \"dependency_failures\": {}, \"schedule_id\": null, \"progress\": {}, \"call_request_group_id\": \"69d31296-5c23-41f0-9867-f33f5330e1a7\", \"call_request_id\": \"4156a71e-357e-4492-8279-2bb0378d33ce\", \"principal_login\": \"admin\", \"response\": \"accepted\", \"result\": {\"repo_id\": \"1\", \"consumer_actions\": [], \"_ns\": \"consumer_bindings\", \"distributor_id\": \"1\", \"consumer_id\": \"010E99C0-3276-11E2-81C1-0800200C9A66\", \"deleted\": false, \"_id\": {\"$oid\": \"50f42d2e196cbe47d7001410\"}, \"id\": \"50f42d2e196cbe47d7001410\"}}, {\"task_group_id\": \"a5fcc2de-87a3-45d3-9bcf-9a3d57615272\", \"exception\": null, \"traceback\": null, \"task_id\": \"d3097869-5bd2-4c93-bc16-9744a9c67b3c\", \"call_request_tags\": [\"pulp:repository:1\", \"pulp:action:delete\"], \"reasons\": [], \"start_time\": \"2013-01-14T16:07:10Z\", \"tags\": [\"pulp:repository:1\", \"pulp:action:delete\"], \"state\": \"finished\", \"finish_time\": \"2013-01-14T16:07:10Z\", \"dependency_failures\": {}, \"schedule_id\": null, \"progress\": {}, \"call_request_group_id\": \"a5fcc2de-87a3-45d3-9bcf-9a3d57615272\", \"call_request_id\": \"d3097869-5bd2-4c93-bc16-9744a9c67b3c\", \"principal_login\": \"admin\", \"response\": \"accepted\", \"result\": null}, {\"task_group_id\": \"a5fcc2de-87a3-45d3-9bcf-9a3d57615272\", \"exception\": null, \"traceback\": null, \"task_id\": \"5843bc25-6ba7-44ea-af55-afcef37a410a\", \"call_request_tags\": [\"pulp:consumer:010E99C0-3276-11E2-81C1-0800200C9A66\", \"pulp:repository:1\", \"pulp:repository_distributor:1\", \"pulp:action:unbind\"], \"reasons\": [], \"start_time\": \"2013-01-14T16:07:10Z\", \"tags\": [\"pulp:consumer:010E99C0-3276-11E2-81C1-0800200C9A66\", \"pulp:repository:1\", \"pulp:repository_distributor:1\", \"pulp:action:unbind\"], \"state\": \"finished\", \"finish_time\": \"2013-01-14T16:07:10Z\", \"dependency_failures\": {}, \"schedule_id\": null, \"progress\": {}, \"call_request_group_id\": \"a5fcc2de-87a3-45d3-9bcf-9a3d57615272\", \"call_request_id\": \"5843bc25-6ba7-44ea-af55-afcef37a410a\", \"principal_login\": \"admin\", \"response\": \"accepted\", \"result\": {\"_id\": {\"$oid\": \"50f42d2e196cbe47d7001410\"}, \"consumer_actions\": [{\"status\": \"pending\", \"action\": \"bind\", \"id\": \"937e99e8-8885-40e9-890b-941157a42361\", \"timestamp\": 1358179630.698341}], \"_ns\": \"consumer_bindings\", \"consumer_id\": \"010E99C0-3276-11E2-81C1-0800200C9A66\", \"deleted\": false, \"repo_id\": \"1\", \"distributor_id\": \"1\", \"id\": \"50f42d2e196cbe47d7001410\"}}, {\"task_group_id\": null, \"exception\": null, \"traceback\": null, \"task_id\": \"3ffb3e6f-6667-4cc8-bda0-a68ad0e5b7b7\", \"call_request_tags\": [\"pulp:repository:1\", \"pulp:action:create\"], \"reasons\": [], \"start_time\": \"2013-01-14T16:07:11Z\", \"tags\": [\"pulp:repository:1\", \"pulp:action:create\"], \"state\": \"finished\", \"finish_time\": \"2013-01-14T16:07:11Z\", \"dependency_failures\": {}, \"schedule_id\": null, \"progress\": {}, \"call_request_group_id\": null, \"call_request_id\": \"3ffb3e6f-6667-4cc8-bda0-a68ad0e5b7b7\", \"principal_login\": \"admin\", \"response\": \"accepted\", \"result\": {\"scratchpad\": {}, \"display_name\": \"Fedora 17 x86_64\", \"description\": null, \"_ns\": \"repos\", \"notes\": {}, \"content_unit_count\": 0, \"_id\": {\"$oid\": \"50f42d2f196cbe47d700143e\"}, \"id\": \"1\", \"_href\": \"/pulp/api/v2/repositories/1/\"}}, {\"task_group_id\": \"69d31296-5c23-41f0-9867-f33f5330e1a7\", \"exception\": [\"RequestTimeout: ('2e8aef7c-33c1-4ed6-b7a4-481faaec6daa', 0)\\n\"], \"traceback\": \"Traceback (most recent call last):\\n\\n  File \\\"/usr/lib/python2.7/site-packages/gofer/rmi/async.py\\\", line 451, in process\\n    raise RequestTimeout(sn, je.idx)\\n\\nRequestTimeout: ('2e8aef7c-33c1-4ed6-b7a4-481faaec6daa', 0)\\n\", \"task_id\": \"937e99e8-8885-40e9-890b-941157a42361\", \"call_request_tags\": [\"pulp:consumer:010E99C0-3276-11E2-81C1-0800200C9A66\", \"pulp:repository:1\", \"pulp:repository_distributor:1\", \"pulp:action:agent_bind\"], \"reasons\": [], \"start_time\": \"2013-01-14T16:07:10Z\", \"tags\": [\"pulp:consumer:010E99C0-3276-11E2-81C1-0800200C9A66\", \"pulp:repository:1\", \"pulp:repository_distributor:1\", \"pulp:action:agent_bind\"], \"state\": \"error\", \"finish_time\": \"2013-01-14T16:07:12Z\", \"dependency_failures\": {}, \"schedule_id\": null, \"progress\": {}, \"call_request_group_id\": \"69d31296-5c23-41f0-9867-f33f5330e1a7\", \"call_request_id\": \"937e99e8-8885-40e9-890b-941157a42361\", \"principal_login\": \"admin\", \"response\": \"accepted\", \"result\": null}, {\"task_group_id\": \"a5fcc2de-87a3-45d3-9bcf-9a3d57615272\", \"exception\": [\"RequestTimeout: ('1a689f2f-09df-4ecb-863e-3c4b6b88aeac', 0)\\n\"], \"traceback\": \"Traceback (most recent call last):\\n\\n  File \\\"/usr/lib/python2.7/site-packages/gofer/rmi/async.py\\\", line 451, in process\\n    raise RequestTimeout(sn, je.idx)\\n\\nRequestTimeout: ('1a689f2f-09df-4ecb-863e-3c4b6b88aeac', 0)\\n\", \"task_id\": \"138771b7-33dd-4c13-a023-f9a3f500cf10\", \"call_request_tags\": [\"pulp:consumer:010E99C0-3276-11E2-81C1-0800200C9A66\", \"pulp:repository:1\", \"pulp:repository_distributor:1\", \"pulp:action:agent_unbind\"], \"reasons\": [], \"start_time\": \"2013-01-14T16:07:11Z\", \"tags\": [\"pulp:consumer:010E99C0-3276-11E2-81C1-0800200C9A66\", \"pulp:repository:1\", \"pulp:repository_distributor:1\", \"pulp:action:agent_unbind\"], \"state\": \"error\", \"finish_time\": \"2013-01-14T16:07:12Z\", \"dependency_failures\": {}, \"schedule_id\": null, \"progress\": {}, \"call_request_group_id\": \"a5fcc2de-87a3-45d3-9bcf-9a3d57615272\", \"call_request_id\": \"138771b7-33dd-4c13-a023-f9a3f500cf10\", \"principal_login\": \"admin\", \"response\": \"accepted\", \"result\": null}, {\"task_group_id\": \"a5fcc2de-87a3-45d3-9bcf-9a3d57615272\", \"exception\": [\"Exception: outstanding actions, not deleted\\n\"], \"traceback\": [\"  File \\\"/usr/lib/python2.7/site-packages/pulp/server/dispatch/task.py\\\", line 123, in _run\\n    result = call(*args, **kwargs)\\n\", \"  File \\\"/usr/lib/python2.7/site-packages/pulp/server/managers/consumer/bind.py\\\", line 273, in delete\\n    raise Exception, 'outstanding actions, not deleted'\\n\"], \"task_id\": \"9d902f7f-82d3-4597-90cc-aa0551e2cb5d\", \"call_request_tags\": [\"pulp:consumer:010E99C0-3276-11E2-81C1-0800200C9A66\", \"pulp:repository:1\", \"pulp:repository_distributor:1\", \"pulp:action:delete_binding\"], \"reasons\": [], \"start_time\": \"2013-01-14T16:07:12Z\", \"tags\": [\"pulp:consumer:010E99C0-3276-11E2-81C1-0800200C9A66\", \"pulp:repository:1\", \"pulp:repository_distributor:1\", \"pulp:action:delete_binding\"], \"state\": \"error\", \"finish_time\": \"2013-01-14T16:07:12Z\", \"dependency_failures\": {}, \"schedule_id\": null, \"progress\": {}, \"call_request_group_id\": \"a5fcc2de-87a3-45d3-9bcf-9a3d57615272\", \"call_request_id\": \"9d902f7f-82d3-4597-90cc-aa0551e2cb5d\", \"principal_login\": \"admin\", \"response\": \"accepted\", \"result\": null}, {\"task_group_id\": null, \"exception\": null, \"traceback\": null, \"task_id\": \"34013a21-03d8-457e-adfd-e16eb1d37c92\", \"call_request_tags\": [\"pulp:consumer:010E99C0-3276-11E2-81C1-0800200C9A66\", \"pulp:action:delete\"], \"reasons\": [{\"operation\": \"read\", \"resource_type\": \"consumer\", \"resource_id\": \"010E99C0-3276-11E2-81C1-0800200C9A66\"}], \"start_time\": \"2013-01-14T16:07:12Z\", \"tags\": [\"pulp:consumer:010E99C0-3276-11E2-81C1-0800200C9A66\", \"pulp:action:delete\"], \"state\": \"finished\", \"finish_time\": \"2013-01-14T16:07:12Z\", \"dependency_failures\": {}, \"schedule_id\": null, \"progress\": {}, \"call_request_group_id\": null, \"call_request_id\": \"34013a21-03d8-457e-adfd-e16eb1d37c92\", \"principal_login\": \"admin\", \"response\": \"postponed\", \"result\": null}, {\"task_group_id\": \"bd4feb35-7c83-4dc5-b98f-3cfb5bcd6e40\", \"exception\": null, \"traceback\": null, \"task_id\": \"56a1135e-8be8-46c8-b6b7-b9517ee7db0d\", \"call_request_tags\": [\"pulp:repository:1\", \"pulp:action:sync\"], \"reasons\": [], \"start_time\": \"2013-01-14T16:07:11Z\", \"tags\": [\"pulp:repository:1\", \"pulp:action:sync\"], \"state\": \"finished\", \"finish_time\": \"2013-01-14T16:07:13Z\", \"dependency_failures\": {}, \"schedule_id\": null, \"progress\": {\"yum_importer\": {\"content\": {\"num_success\": 11, \"size_total\": 17872, \"items_left\": 0, \"items_total\": 11, \"state\": \"FINISHED\", \"size_left\": 0, \"details\": {\"tree_file\": {\"num_success\": 3, \"size_total\": 0, \"items_left\": 0, \"items_total\": 3, \"size_left\": 0, \"num_error\": 0}, \"rpm\": {\"num_success\": 8, \"size_total\": 17872, \"items_left\": 0, \"items_total\": 8, \"size_left\": 0, \"num_error\": 0}, \"delta_rpm\": {\"num_success\": 0, \"size_total\": 0, \"items_left\": 0, \"items_total\": 0, \"size_left\": 0, \"num_error\": 0}, \"file\": {\"num_success\": 0, \"size_total\": 0, \"items_left\": 0, \"items_total\": 0, \"size_left\": 0, \"num_error\": 0}}, \"error_details\": [], \"num_error\": 0}, \"comps\": {\"state\": \"FINISHED\"}, \"errata\": {\"state\": \"FINISHED\", \"num_errata\": 2}, \"metadata\": {\"state\": \"FINISHED\"}}}, \"call_request_group_id\": \"bd4feb35-7c83-4dc5-b98f-3cfb5bcd6e40\", \"call_request_id\": \"56a1135e-8be8-46c8-b6b7-b9517ee7db0d\", \"principal_login\": \"admin\", \"response\": \"accepted\", \"result\": null}, {\"task_group_id\": null, \"exception\": null, \"traceback\": null, \"task_id\": \"9a2fe99d-25d0-4d52-868f-30e3b8c88719\", \"call_request_tags\": [\"pulp:consumer:010E99C0-3276-11E2-81C1-0800200C9A66\", \"pulp:action:create\"], \"reasons\": [], \"start_time\": \"2013-01-14T16:07:14Z\", \"tags\": [\"pulp:consumer:010E99C0-3276-11E2-81C1-0800200C9A66\", \"pulp:action:create\"], \"state\": \"finished\", \"finish_time\": \"2013-01-14T16:07:14Z\", \"dependency_failures\": {}, \"schedule_id\": null, \"progress\": {}, \"call_request_group_id\": null, \"call_request_id\": \"9a2fe99d-25d0-4d52-868f-30e3b8c88719\", \"principal_login\": \"admin\", \"response\": \"accepted\", \"result\": \"****\"}, {\"task_group_id\": null, \"exception\": [\"PulpDataException: Pulp exception occurred: PulpDataException\\n\"], \"traceback\": [\"  File \\\"/usr/lib/python2.7/site-packages/pulp/server/dispatch/task.py\\\", line 276, in _run\\n    result = call(*args, **kwargs)\\n\", \"  File \\\"/usr/lib/python2.7/site-packages/pulp/server/managers/consumer/agent.py\\\", line 143, in install_content\\n    conduit)\\n\", \"  File \\\"/usr/lib/python2.7/site-packages/pulp/server/managers/consumer/agent.py\\\", line 221, in __invoke_plugin\\n    raise PulpDataException(e.units, e.message)\\n\"], \"task_id\": \"940d0549-8317-4649-897e-208adeb17215\", \"call_request_tags\": [\"pulp:consumer:010E99C0-3276-11E2-81C1-0800200C9A66\", \"pulp:action:unit_install\"], \"reasons\": [], \"start_time\": \"2013-01-14T16:07:23Z\", \"tags\": [\"pulp:consumer:010E99C0-3276-11E2-81C1-0800200C9A66\", \"pulp:action:unit_install\"], \"state\": \"error\", \"finish_time\": \"2013-01-14T16:07:23Z\", \"dependency_failures\": {}, \"schedule_id\": null, \"progress\": {}, \"call_request_group_id\": null, \"call_request_id\": \"940d0549-8317-4649-897e-208adeb17215\", \"principal_login\": \"admin\", \"response\": \"accepted\", \"result\": null}, {\"task_group_id\": null, \"exception\": null, \"traceback\": null, \"task_id\": \"6a6ced93-d37d-48b0-bdbd-c24c9e138b12\", \"call_request_tags\": [\"pulp:consumer:010E99C0-3276-11E2-81C1-0800200C9A66\", \"pulp:action:unit_install\"], \"reasons\": [], \"start_time\": \"2013-01-14T16:07:15Z\", \"tags\": [\"pulp:consumer:010E99C0-3276-11E2-81C1-0800200C9A66\", \"pulp:action:unit_install\"], \"state\": \"running\", \"finish_time\": null, \"dependency_failures\": {}, \"schedule_id\": null, \"progress\": {}, \"call_request_group_id\": null, \"call_request_id\": \"6a6ced93-d37d-48b0-bdbd-c24c9e138b12\", \"principal_login\": \"admin\", \"response\": \"accepted\", \"result\": null}, {\"task_group_id\": null, \"exception\": null, \"traceback\": null, \"task_id\": \"de4d3860-fc6f-45c7-9951-f19e6fcb0150\", \"call_request_tags\": [\"pulp:consumer:010E99C0-3276-11E2-81C1-0800200C9A66\", \"pulp:action:unit_uninstall\"], \"reasons\": [], \"start_time\": \"2013-01-14T16:07:16Z\", \"tags\": [\"pulp:consumer:010E99C0-3276-11E2-81C1-0800200C9A66\", \"pulp:action:unit_uninstall\"], \"state\": \"running\", \"finish_time\": null, \"dependency_failures\": {}, \"schedule_id\": null, \"progress\": {}, \"call_request_group_id\": null, \"call_request_id\": \"de4d3860-fc6f-45c7-9951-f19e6fcb0150\", \"principal_login\": \"admin\", \"response\": \"accepted\", \"result\": null}, {\"task_group_id\": null, \"exception\": null, \"traceback\": null, \"task_id\": \"134a32af-71c8-4390-9485-a10e2a4bc05d\", \"call_request_tags\": [\"pulp:consumer:010E99C0-3276-11E2-81C1-0800200C9A66\", \"pulp:action:unit_install\"], \"reasons\": [], \"start_time\": \"2013-01-14T16:07:17Z\", \"tags\": [\"pulp:consumer:010E99C0-3276-11E2-81C1-0800200C9A66\", \"pulp:action:unit_install\"], \"state\": \"running\", \"finish_time\": null, \"dependency_failures\": {}, \"schedule_id\": null, \"progress\": {}, \"call_request_group_id\": null, \"call_request_id\": \"134a32af-71c8-4390-9485-a10e2a4bc05d\", \"principal_login\": \"admin\", \"response\": \"accepted\", \"result\": null}, {\"task_group_id\": null, \"exception\": null, \"traceback\": null, \"task_id\": \"82ae2288-edfb-4660-9411-c08448a69289\", \"call_request_tags\": [\"pulp:consumer:010E99C0-3276-11E2-81C1-0800200C9A66\", \"pulp:action:unit_install\"], \"reasons\": [], \"start_time\": \"2013-01-14T16:07:18Z\", \"tags\": [\"pulp:consumer:010E99C0-3276-11E2-81C1-0800200C9A66\", \"pulp:action:unit_install\"], \"state\": \"running\", \"finish_time\": null, \"dependency_failures\": {}, \"schedule_id\": null, \"progress\": {}, \"call_request_group_id\": null, \"call_request_id\": \"82ae2288-edfb-4660-9411-c08448a69289\", \"principal_login\": \"admin\", \"response\": \"accepted\", \"result\": null}, {\"task_group_id\": null, \"exception\": null, \"traceback\": null, \"task_id\": \"73ab9547-08ff-4321-8edd-aaf0d7ee8263\", \"call_request_tags\": [\"pulp:consumer:010E99C0-3276-11E2-81C1-0800200C9A66\", \"pulp:action:unit_install\"], \"reasons\": [], \"start_time\": \"2013-01-14T16:07:19Z\", \"tags\": [\"pulp:consumer:010E99C0-3276-11E2-81C1-0800200C9A66\", \"pulp:action:unit_install\"], \"state\": \"running\", \"finish_time\": null, \"dependency_failures\": {}, \"schedule_id\": null, \"progress\": {}, \"call_request_group_id\": null, \"call_request_id\": \"73ab9547-08ff-4321-8edd-aaf0d7ee8263\", \"principal_login\": \"admin\", \"response\": \"accepted\", \"result\": null}, {\"task_group_id\": null, \"exception\": null, \"traceback\": null, \"task_id\": \"85d59a03-442c-4c12-9497-e9bbde683123\", \"call_request_tags\": [\"pulp:consumer:010E99C0-3276-11E2-81C1-0800200C9A66\", \"pulp:action:unit_update\"], \"reasons\": [], \"start_time\": \"2013-01-14T16:07:20Z\", \"tags\": [\"pulp:consumer:010E99C0-3276-11E2-81C1-0800200C9A66\", \"pulp:action:unit_update\"], \"state\": \"running\", \"finish_time\": null, \"dependency_failures\": {}, \"schedule_id\": null, \"progress\": {}, \"call_request_group_id\": null, \"call_request_id\": \"85d59a03-442c-4c12-9497-e9bbde683123\", \"principal_login\": \"admin\", \"response\": \"accepted\", \"result\": null}, {\"task_group_id\": null, \"exception\": null, \"traceback\": null, \"task_id\": \"009464a9-cbcc-490d-abfa-214e570ab19a\", \"call_request_tags\": [\"pulp:consumer:010E99C0-3276-11E2-81C1-0800200C9A66\", \"pulp:action:unit_install\"], \"reasons\": [], \"start_time\": \"2013-01-14T16:07:20Z\", \"tags\": [\"pulp:consumer:010E99C0-3276-11E2-81C1-0800200C9A66\", \"pulp:action:unit_install\"], \"state\": \"running\", \"finish_time\": null, \"dependency_failures\": {}, \"schedule_id\": null, \"progress\": {}, \"call_request_group_id\": null, \"call_request_id\": \"009464a9-cbcc-490d-abfa-214e570ab19a\", \"principal_login\": \"admin\", \"response\": \"accepted\", \"result\": null}, {\"task_group_id\": null, \"exception\": null, \"traceback\": null, \"task_id\": \"e641edcc-6786-4c7a-962f-0b5ed56eb5bb\", \"call_request_tags\": [\"pulp:consumer:010E99C0-3276-11E2-81C1-0800200C9A66\", \"pulp:action:unit_uninstall\"], \"reasons\": [], \"start_time\": \"2013-01-14T16:07:21Z\", \"tags\": [\"pulp:consumer:010E99C0-3276-11E2-81C1-0800200C9A66\", \"pulp:action:unit_uninstall\"], \"state\": \"running\", \"finish_time\": null, \"dependency_failures\": {}, \"schedule_id\": null, \"progress\": {}, \"call_request_group_id\": null, \"call_request_id\": \"e641edcc-6786-4c7a-962f-0b5ed56eb5bb\", \"principal_login\": \"admin\", \"response\": \"accepted\", \"result\": null}]"
-    http_version: 
-  recorded_at: Mon, 14 Jan 2013 16:07:23 GMT
-- request: 
-    method: get
-    uri: https://kafka.usersys.redhat.com/pulp/api/v2/tasks/f48be579-0558-49ca-8e76-8c310d3ef8f6/
-    body: 
-      string: ""
-    headers: 
-      Accept: 
-      - application/json
-      Pulp-User: 
-      - admin
-      Authorization: 
-      - OAuth oauth_consumer_key="katello", oauth_nonce="DRiZdL2vTSFlzHlURUmRDCzjQSwaPZ2z6jzVT2t1EeE", oauth_signature="GsDSBJXNH0JwIw8xxl%2FUwm6xtPI%3D", oauth_signature_method="HMAC-SHA1", oauth_timestamp="1358179658", oauth_version="1.0"
-      Accept-Encoding: 
-      - gzip, deflate
-      Content-Type: 
-      - application/json
-  response: 
-    status: 
-      code: 200
-      message: OK
-    headers: 
-      Server: 
-      - Apache/2.2.22 (Fedora)
-      Date: 
-      - Mon, 14 Jan 2013 16:07:38 GMT
-      Content-Length: 
-      - "842"
-      Content-Type: 
-      - application/json
-    body: 
-      string: "{\"task_group_id\": \"1b526f2a-f8a6-4fb3-baa5-f2130e5e379e\", \"exception\": null, \"traceback\": null, \"_href\": \"/pulp/api/v2/tasks/f48be579-0558-49ca-8e76-8c310d3ef8f6/\", \"task_id\": \"f48be579-0558-49ca-8e76-8c310d3ef8f6\", \"call_request_tags\": [\"pulp:repository:1\", \"pulp:action:sync\"], \"reasons\": [], \"start_time\": \"2013-01-14T16:07:38Z\", \"tags\": [\"pulp:repository:1\", \"pulp:action:sync\"], \"state\": \"running\", \"finish_time\": null, \"dependency_failures\": {}, \"schedule_id\": null, \"progress\": {\"yum_importer\": {\"content\": {\"state\": \"NOT_STARTED\"}, \"comps\": {\"state\": \"NOT_STARTED\"}, \"errata\": {\"state\": \"NOT_STARTED\"}, \"metadata\": {\"state\": \"IN_PROGRESS\"}}}, \"call_request_group_id\": \"1b526f2a-f8a6-4fb3-baa5-f2130e5e379e\", \"call_request_id\": \"f48be579-0558-49ca-8e76-8c310d3ef8f6\", \"principal_login\": \"admin\", \"response\": \"accepted\", \"result\": null}"
-    http_version: 
-  recorded_at: Mon, 14 Jan 2013 16:07:38 GMT
-- request: 
-    method: get
-    uri: https://kafka.usersys.redhat.com/pulp/api/v2/tasks/f48be579-0558-49ca-8e76-8c310d3ef8f6/
-    body: 
-      string: ""
-    headers: 
-      Accept: 
-      - application/json
-      Pulp-User: 
-      - admin
-      Authorization: 
-      - OAuth oauth_consumer_key="katello", oauth_nonce="XaeGl008bM8glOOQtv9EWzqvwxmFEwvdMC6tYiRDako", oauth_signature="7r8g0zsgw%2FiSCnrmJ5IqNjeSjQ8%3D", oauth_signature_method="HMAC-SHA1", oauth_timestamp="1358179658", oauth_version="1.0"
-      Accept-Encoding: 
-      - gzip, deflate
-      Content-Type: 
-      - application/json
-  response: 
-    status: 
-      code: 200
-      message: OK
-    headers: 
-      Server: 
-      - Apache/2.2.22 (Fedora)
-      Date: 
-      - Mon, 14 Jan 2013 16:07:38 GMT
-      Content-Length: 
-      - "1442"
-      Content-Type: 
-      - application/json
-    body: 
-      string: "{\"task_group_id\": \"1b526f2a-f8a6-4fb3-baa5-f2130e5e379e\", \"exception\": null, \"traceback\": null, \"_href\": \"/pulp/api/v2/tasks/f48be579-0558-49ca-8e76-8c310d3ef8f6/\", \"task_id\": \"f48be579-0558-49ca-8e76-8c310d3ef8f6\", \"call_request_tags\": [\"pulp:repository:1\", \"pulp:action:sync\"], \"reasons\": [], \"start_time\": \"2013-01-14T16:07:38Z\", \"tags\": [\"pulp:repository:1\", \"pulp:action:sync\"], \"state\": \"running\", \"finish_time\": null, \"dependency_failures\": {}, \"schedule_id\": null, \"progress\": {\"yum_importer\": {\"content\": {\"num_success\": 11, \"size_total\": 17872, \"items_left\": 0, \"items_total\": 11, \"state\": \"IN_PROGRESS\", \"size_left\": 0, \"details\": {\"tree_file\": {\"num_success\": 3, \"size_total\": 0, \"items_left\": 0, \"items_total\": 3, \"size_left\": 0, \"num_error\": 0}, \"rpm\": {\"num_success\": 8, \"size_total\": 17872, \"items_left\": 0, \"items_total\": 8, \"size_left\": 0, \"num_error\": 0}, \"delta_rpm\": {\"num_success\": 0, \"size_total\": 0, \"items_left\": 0, \"items_total\": 0, \"size_left\": 0, \"num_error\": 0}, \"file\": {\"num_success\": 0, \"size_total\": 0, \"items_left\": 0, \"items_total\": 0, \"size_left\": 0, \"num_error\": 0}}, \"error_details\": [], \"num_error\": 0}, \"comps\": {\"state\": \"NOT_STARTED\"}, \"errata\": {\"state\": \"NOT_STARTED\"}, \"metadata\": {\"state\": \"FINISHED\"}}}, \"call_request_group_id\": \"1b526f2a-f8a6-4fb3-baa5-f2130e5e379e\", \"call_request_id\": \"f48be579-0558-49ca-8e76-8c310d3ef8f6\", \"principal_login\": \"admin\", \"response\": \"accepted\", \"result\": null}"
-    http_version: 
-  recorded_at: Mon, 14 Jan 2013 16:07:38 GMT
-- request: 
-    method: get
-    uri: https://kafka.usersys.redhat.com/pulp/api/v2/tasks/f48be579-0558-49ca-8e76-8c310d3ef8f6/
-    body: 
-      string: ""
-    headers: 
-      Accept: 
-      - application/json
-      Pulp-User: 
-      - admin
-      Authorization: 
-      - OAuth oauth_consumer_key="katello", oauth_nonce="nfHaYPxPCyuCbWk6NBVsQTGFkkfcH1rTVXM3NHpXbs", oauth_signature="8krRpGUfNlJUKA24KsAVHQAr1Ig%3D", oauth_signature_method="HMAC-SHA1", oauth_timestamp="1358179659", oauth_version="1.0"
-      Accept-Encoding: 
-      - gzip, deflate
-      Content-Type: 
-      - application/json
-  response: 
-    status: 
-      code: 200
-      message: OK
-    headers: 
-      Server: 
-      - Apache/2.2.22 (Fedora)
-      Date: 
-      - Mon, 14 Jan 2013 16:07:39 GMT
-      Content-Length: 
-      - "1469"
-      Content-Type: 
-      - application/json
-    body: 
-      string: "{\"task_group_id\": \"1b526f2a-f8a6-4fb3-baa5-f2130e5e379e\", \"exception\": null, \"traceback\": null, \"_href\": \"/pulp/api/v2/tasks/f48be579-0558-49ca-8e76-8c310d3ef8f6/\", \"task_id\": \"f48be579-0558-49ca-8e76-8c310d3ef8f6\", \"call_request_tags\": [\"pulp:repository:1\", \"pulp:action:sync\"], \"reasons\": [], \"start_time\": \"2013-01-14T16:07:38Z\", \"tags\": [\"pulp:repository:1\", \"pulp:action:sync\"], \"state\": \"finished\", \"finish_time\": \"2013-01-14T16:07:39Z\", \"dependency_failures\": {}, \"schedule_id\": null, \"progress\": {\"yum_importer\": {\"content\": {\"num_success\": 11, \"size_total\": 17872, \"items_left\": 0, \"items_total\": 11, \"state\": \"FINISHED\", \"size_left\": 0, \"details\": {\"tree_file\": {\"num_success\": 3, \"size_total\": 0, \"items_left\": 0, \"items_total\": 3, \"size_left\": 0, \"num_error\": 0}, \"rpm\": {\"num_success\": 8, \"size_total\": 17872, \"items_left\": 0, \"items_total\": 8, \"size_left\": 0, \"num_error\": 0}, \"delta_rpm\": {\"num_success\": 0, \"size_total\": 0, \"items_left\": 0, \"items_total\": 0, \"size_left\": 0, \"num_error\": 0}, \"file\": {\"num_success\": 0, \"size_total\": 0, \"items_left\": 0, \"items_total\": 0, \"size_left\": 0, \"num_error\": 0}}, \"error_details\": [], \"num_error\": 0}, \"comps\": {\"state\": \"FINISHED\"}, \"errata\": {\"state\": \"FINISHED\", \"num_errata\": 2}, \"metadata\": {\"state\": \"FINISHED\"}}}, \"call_request_group_id\": \"1b526f2a-f8a6-4fb3-baa5-f2130e5e379e\", \"call_request_id\": \"f48be579-0558-49ca-8e76-8c310d3ef8f6\", \"principal_login\": \"admin\", \"response\": \"accepted\", \"result\": null}"
-    http_version: 
-  recorded_at: Mon, 14 Jan 2013 16:07:39 GMT
-- request: 
-    method: get
-    uri: https://kafka.usersys.redhat.com/pulp/api/v2/tasks/997cd749-e610-4510-a4e0-6d6f56b13392/
-    body: 
-      string: ""
-    headers: 
-      Accept: 
-      - application/json
-      Pulp-User: 
-      - admin
-      Authorization: 
-      - OAuth oauth_consumer_key="katello", oauth_nonce="KH4rGpINQbVD9GePwOKTLBduT9j4UudYFt1EBNYFyE", oauth_signature="IYmdKTVFY2glhfhioFqW40RHu8Q%3D", oauth_signature_method="HMAC-SHA1", oauth_timestamp="1358179661", oauth_version="1.0"
-      Accept-Encoding: 
-      - gzip, deflate
-      Content-Type: 
-      - application/json
-  response: 
-    status: 
-      code: 200
-      message: OK
-    headers: 
-      Server: 
-      - Apache/2.2.22 (Fedora)
-      Date: 
-      - Mon, 14 Jan 2013 16:07:41 GMT
-      Content-Length: 
-      - "842"
-      Content-Type: 
-      - application/json
-    body: 
-      string: "{\"task_group_id\": \"0c4f81a6-82cb-4b0f-8bfd-ade49421ec91\", \"exception\": null, \"traceback\": null, \"_href\": \"/pulp/api/v2/tasks/997cd749-e610-4510-a4e0-6d6f56b13392/\", \"task_id\": \"997cd749-e610-4510-a4e0-6d6f56b13392\", \"call_request_tags\": [\"pulp:repository:1\", \"pulp:action:sync\"], \"reasons\": [], \"start_time\": \"2013-01-14T16:07:41Z\", \"tags\": [\"pulp:repository:1\", \"pulp:action:sync\"], \"state\": \"running\", \"finish_time\": null, \"dependency_failures\": {}, \"schedule_id\": null, \"progress\": {\"yum_importer\": {\"content\": {\"state\": \"NOT_STARTED\"}, \"comps\": {\"state\": \"NOT_STARTED\"}, \"errata\": {\"state\": \"NOT_STARTED\"}, \"metadata\": {\"state\": \"IN_PROGRESS\"}}}, \"call_request_group_id\": \"0c4f81a6-82cb-4b0f-8bfd-ade49421ec91\", \"call_request_id\": \"997cd749-e610-4510-a4e0-6d6f56b13392\", \"principal_login\": \"admin\", \"response\": \"accepted\", \"result\": null}"
-    http_version: 
-  recorded_at: Mon, 14 Jan 2013 16:07:42 GMT
-- request: 
-    method: get
-    uri: https://kafka.usersys.redhat.com/pulp/api/v2/tasks/997cd749-e610-4510-a4e0-6d6f56b13392/
-    body: 
-      string: ""
-    headers: 
-      Accept: 
-      - application/json
-      Pulp-User: 
-      - admin
-      Authorization: 
-      - OAuth oauth_consumer_key="katello", oauth_nonce="iUsvh424KVUvCzbS6vzEmIUbvqdggyAT5PiurqTRWh4", oauth_signature="SPq%2FB7DaT4fbcn%2BI4Gd2KWGcYsQ%3D", oauth_signature_method="HMAC-SHA1", oauth_timestamp="1358179662", oauth_version="1.0"
-      Accept-Encoding: 
-      - gzip, deflate
-      Content-Type: 
-      - application/json
-  response: 
-    status: 
-      code: 200
-      message: OK
-    headers: 
-      Server: 
-      - Apache/2.2.22 (Fedora)
-      Date: 
-      - Mon, 14 Jan 2013 16:07:42 GMT
-      Content-Length: 
-      - "1442"
-      Content-Type: 
-      - application/json
-    body: 
-      string: "{\"task_group_id\": \"0c4f81a6-82cb-4b0f-8bfd-ade49421ec91\", \"exception\": null, \"traceback\": null, \"_href\": \"/pulp/api/v2/tasks/997cd749-e610-4510-a4e0-6d6f56b13392/\", \"task_id\": \"997cd749-e610-4510-a4e0-6d6f56b13392\", \"call_request_tags\": [\"pulp:repository:1\", \"pulp:action:sync\"], \"reasons\": [], \"start_time\": \"2013-01-14T16:07:41Z\", \"tags\": [\"pulp:repository:1\", \"pulp:action:sync\"], \"state\": \"running\", \"finish_time\": null, \"dependency_failures\": {}, \"schedule_id\": null, \"progress\": {\"yum_importer\": {\"content\": {\"num_success\": 11, \"size_total\": 17872, \"items_left\": 0, \"items_total\": 11, \"state\": \"IN_PROGRESS\", \"size_left\": 0, \"details\": {\"tree_file\": {\"num_success\": 3, \"size_total\": 0, \"items_left\": 0, \"items_total\": 3, \"size_left\": 0, \"num_error\": 0}, \"rpm\": {\"num_success\": 8, \"size_total\": 17872, \"items_left\": 0, \"items_total\": 8, \"size_left\": 0, \"num_error\": 0}, \"delta_rpm\": {\"num_success\": 0, \"size_total\": 0, \"items_left\": 0, \"items_total\": 0, \"size_left\": 0, \"num_error\": 0}, \"file\": {\"num_success\": 0, \"size_total\": 0, \"items_left\": 0, \"items_total\": 0, \"size_left\": 0, \"num_error\": 0}}, \"error_details\": [], \"num_error\": 0}, \"comps\": {\"state\": \"NOT_STARTED\"}, \"errata\": {\"state\": \"NOT_STARTED\"}, \"metadata\": {\"state\": \"FINISHED\"}}}, \"call_request_group_id\": \"0c4f81a6-82cb-4b0f-8bfd-ade49421ec91\", \"call_request_id\": \"997cd749-e610-4510-a4e0-6d6f56b13392\", \"principal_login\": \"admin\", \"response\": \"accepted\", \"result\": null}"
-    http_version: 
-  recorded_at: Mon, 14 Jan 2013 16:07:42 GMT
-- request: 
-    method: get
-    uri: https://kafka.usersys.redhat.com/pulp/api/v2/tasks/997cd749-e610-4510-a4e0-6d6f56b13392/
-    body: 
-      string: ""
-    headers: 
-      Accept: 
-      - application/json
-      Pulp-User: 
-      - admin
-      Authorization: 
-      - OAuth oauth_consumer_key="katello", oauth_nonce="rvTKgb94T37Tj6V2xIy7kHZ9HN9xlI9bZutC4Yns", oauth_signature="vMuhrXQMsUQVnr6V7XEzYR6M2ao%3D", oauth_signature_method="HMAC-SHA1", oauth_timestamp="1358179663", oauth_version="1.0"
-      Accept-Encoding: 
-      - gzip, deflate
-      Content-Type: 
-      - application/json
-  response: 
-    status: 
-      code: 200
-      message: OK
-    headers: 
-      Server: 
-      - Apache/2.2.22 (Fedora)
-      Date: 
-      - Mon, 14 Jan 2013 16:07:43 GMT
-      Content-Length: 
-      - "1469"
-      Content-Type: 
-      - application/json
-    body: 
-      string: "{\"task_group_id\": \"0c4f81a6-82cb-4b0f-8bfd-ade49421ec91\", \"exception\": null, \"traceback\": null, \"_href\": \"/pulp/api/v2/tasks/997cd749-e610-4510-a4e0-6d6f56b13392/\", \"task_id\": \"997cd749-e610-4510-a4e0-6d6f56b13392\", \"call_request_tags\": [\"pulp:repository:1\", \"pulp:action:sync\"], \"reasons\": [], \"start_time\": \"2013-01-14T16:07:41Z\", \"tags\": [\"pulp:repository:1\", \"pulp:action:sync\"], \"state\": \"finished\", \"finish_time\": \"2013-01-14T16:07:42Z\", \"dependency_failures\": {}, \"schedule_id\": null, \"progress\": {\"yum_importer\": {\"content\": {\"num_success\": 11, \"size_total\": 17872, \"items_left\": 0, \"items_total\": 11, \"state\": \"FINISHED\", \"size_left\": 0, \"details\": {\"tree_file\": {\"num_success\": 3, \"size_total\": 0, \"items_left\": 0, \"items_total\": 3, \"size_left\": 0, \"num_error\": 0}, \"rpm\": {\"num_success\": 8, \"size_total\": 17872, \"items_left\": 0, \"items_total\": 8, \"size_left\": 0, \"num_error\": 0}, \"delta_rpm\": {\"num_success\": 0, \"size_total\": 0, \"items_left\": 0, \"items_total\": 0, \"size_left\": 0, \"num_error\": 0}, \"file\": {\"num_success\": 0, \"size_total\": 0, \"items_left\": 0, \"items_total\": 0, \"size_left\": 0, \"num_error\": 0}}, \"error_details\": [], \"num_error\": 0}, \"comps\": {\"state\": \"FINISHED\"}, \"errata\": {\"state\": \"FINISHED\", \"num_errata\": 2}, \"metadata\": {\"state\": \"FINISHED\"}}}, \"call_request_group_id\": \"0c4f81a6-82cb-4b0f-8bfd-ade49421ec91\", \"call_request_id\": \"997cd749-e610-4510-a4e0-6d6f56b13392\", \"principal_login\": \"admin\", \"response\": \"accepted\", \"result\": null}"
-    http_version: 
-  recorded_at: Mon, 14 Jan 2013 16:07:43 GMT
-- request: 
-    method: get
-    uri: https://kafka.usersys.redhat.com/pulp/api/v2/tasks/a2181544-e5e2-44ad-9466-7b27943650cb/
-    body: 
-      string: ""
-    headers: 
-      Accept: 
-      - application/json
-      Pulp-User: 
-      - admin
-      Authorization: 
-      - OAuth oauth_consumer_key="katello", oauth_nonce="5LtrdfykqwHMJxHzyGDbKx72TXCpXUEQCPbAvVSntM", oauth_signature="4GFCgrK5Qkz2wIMpPrAVpT3dKf8%3D", oauth_signature_method="HMAC-SHA1", oauth_timestamp="1358179665", oauth_version="1.0"
-      Accept-Encoding: 
-      - gzip, deflate
-      Content-Type: 
-      - application/json
-  response: 
-    status: 
-      code: 200
-      message: OK
-    headers: 
-      Server: 
-      - Apache/2.2.22 (Fedora)
-      Date: 
-      - Mon, 14 Jan 2013 16:07:45 GMT
-      Content-Length: 
-      - "842"
-      Content-Type: 
-      - application/json
-    body: 
-      string: "{\"task_group_id\": \"8f21737d-1816-49b3-a5fd-925d73ea7cff\", \"exception\": null, \"traceback\": null, \"_href\": \"/pulp/api/v2/tasks/a2181544-e5e2-44ad-9466-7b27943650cb/\", \"task_id\": \"a2181544-e5e2-44ad-9466-7b27943650cb\", \"call_request_tags\": [\"pulp:repository:1\", \"pulp:action:sync\"], \"reasons\": [], \"start_time\": \"2013-01-14T16:07:45Z\", \"tags\": [\"pulp:repository:1\", \"pulp:action:sync\"], \"state\": \"running\", \"finish_time\": null, \"dependency_failures\": {}, \"schedule_id\": null, \"progress\": {\"yum_importer\": {\"content\": {\"state\": \"NOT_STARTED\"}, \"comps\": {\"state\": \"NOT_STARTED\"}, \"errata\": {\"state\": \"NOT_STARTED\"}, \"metadata\": {\"state\": \"IN_PROGRESS\"}}}, \"call_request_group_id\": \"8f21737d-1816-49b3-a5fd-925d73ea7cff\", \"call_request_id\": \"a2181544-e5e2-44ad-9466-7b27943650cb\", \"principal_login\": \"admin\", \"response\": \"accepted\", \"result\": null}"
-    http_version: 
-  recorded_at: Mon, 14 Jan 2013 16:07:45 GMT
-- request: 
-    method: get
-    uri: https://kafka.usersys.redhat.com/pulp/api/v2/tasks/a2181544-e5e2-44ad-9466-7b27943650cb/
-    body: 
-      string: ""
-    headers: 
-      Accept: 
-      - application/json
-      Pulp-User: 
-      - admin
-      Authorization: 
-      - OAuth oauth_consumer_key="katello", oauth_nonce="x4rHm0WK5d8WeN6YpPH4YMORQTbhe9zm19QAtphUBM", oauth_signature="FV9Yaprx6JTtOHijNJK5Ie6hMcQ%3D", oauth_signature_method="HMAC-SHA1", oauth_timestamp="1358179666", oauth_version="1.0"
-      Accept-Encoding: 
-      - gzip, deflate
-      Content-Type: 
-      - application/json
-  response: 
-    status: 
-      code: 200
-      message: OK
-    headers: 
-      Server: 
-      - Apache/2.2.22 (Fedora)
-      Date: 
-      - Mon, 14 Jan 2013 16:07:46 GMT
-      Content-Length: 
-      - "1442"
-      Content-Type: 
-      - application/json
-    body: 
-      string: "{\"task_group_id\": \"8f21737d-1816-49b3-a5fd-925d73ea7cff\", \"exception\": null, \"traceback\": null, \"_href\": \"/pulp/api/v2/tasks/a2181544-e5e2-44ad-9466-7b27943650cb/\", \"task_id\": \"a2181544-e5e2-44ad-9466-7b27943650cb\", \"call_request_tags\": [\"pulp:repository:1\", \"pulp:action:sync\"], \"reasons\": [], \"start_time\": \"2013-01-14T16:07:45Z\", \"tags\": [\"pulp:repository:1\", \"pulp:action:sync\"], \"state\": \"running\", \"finish_time\": null, \"dependency_failures\": {}, \"schedule_id\": null, \"progress\": {\"yum_importer\": {\"content\": {\"num_success\": 11, \"size_total\": 17872, \"items_left\": 0, \"items_total\": 11, \"state\": \"IN_PROGRESS\", \"size_left\": 0, \"details\": {\"tree_file\": {\"num_success\": 3, \"size_total\": 0, \"items_left\": 0, \"items_total\": 3, \"size_left\": 0, \"num_error\": 0}, \"rpm\": {\"num_success\": 8, \"size_total\": 17872, \"items_left\": 0, \"items_total\": 8, \"size_left\": 0, \"num_error\": 0}, \"delta_rpm\": {\"num_success\": 0, \"size_total\": 0, \"items_left\": 0, \"items_total\": 0, \"size_left\": 0, \"num_error\": 0}, \"file\": {\"num_success\": 0, \"size_total\": 0, \"items_left\": 0, \"items_total\": 0, \"size_left\": 0, \"num_error\": 0}}, \"error_details\": [], \"num_error\": 0}, \"comps\": {\"state\": \"NOT_STARTED\"}, \"errata\": {\"state\": \"NOT_STARTED\"}, \"metadata\": {\"state\": \"FINISHED\"}}}, \"call_request_group_id\": \"8f21737d-1816-49b3-a5fd-925d73ea7cff\", \"call_request_id\": \"a2181544-e5e2-44ad-9466-7b27943650cb\", \"principal_login\": \"admin\", \"response\": \"accepted\", \"result\": null}"
-    http_version: 
-  recorded_at: Mon, 14 Jan 2013 16:07:46 GMT
-- request: 
-    method: get
-    uri: https://kafka.usersys.redhat.com/pulp/api/v2/tasks/a2181544-e5e2-44ad-9466-7b27943650cb/
-    body: 
-      string: ""
-    headers: 
-      Accept: 
-      - application/json
-      Pulp-User: 
-      - admin
-      Authorization: 
-      - OAuth oauth_consumer_key="katello", oauth_nonce="DwvMb5O7evp2ken35iQzbrLq5S0rQNTA5ZpJ7QBinzA", oauth_signature="BTPGQw2%2FJpWfVqIIpZKZ7gngjQo%3D", oauth_signature_method="HMAC-SHA1", oauth_timestamp="1358179666", oauth_version="1.0"
-      Accept-Encoding: 
-      - gzip, deflate
-      Content-Type: 
-      - application/json
-  response: 
-    status: 
-      code: 200
-      message: OK
-    headers: 
-      Server: 
-      - Apache/2.2.22 (Fedora)
-      Date: 
-      - Mon, 14 Jan 2013 16:07:46 GMT
-      Content-Length: 
-      - "1469"
-      Content-Type: 
-      - application/json
-    body: 
-      string: "{\"task_group_id\": \"8f21737d-1816-49b3-a5fd-925d73ea7cff\", \"exception\": null, \"traceback\": null, \"_href\": \"/pulp/api/v2/tasks/a2181544-e5e2-44ad-9466-7b27943650cb/\", \"task_id\": \"a2181544-e5e2-44ad-9466-7b27943650cb\", \"call_request_tags\": [\"pulp:repository:1\", \"pulp:action:sync\"], \"reasons\": [], \"start_time\": \"2013-01-14T16:07:45Z\", \"tags\": [\"pulp:repository:1\", \"pulp:action:sync\"], \"state\": \"finished\", \"finish_time\": \"2013-01-14T16:07:46Z\", \"dependency_failures\": {}, \"schedule_id\": null, \"progress\": {\"yum_importer\": {\"content\": {\"num_success\": 11, \"size_total\": 17872, \"items_left\": 0, \"items_total\": 11, \"state\": \"FINISHED\", \"size_left\": 0, \"details\": {\"tree_file\": {\"num_success\": 3, \"size_total\": 0, \"items_left\": 0, \"items_total\": 3, \"size_left\": 0, \"num_error\": 0}, \"rpm\": {\"num_success\": 8, \"size_total\": 17872, \"items_left\": 0, \"items_total\": 8, \"size_left\": 0, \"num_error\": 0}, \"delta_rpm\": {\"num_success\": 0, \"size_total\": 0, \"items_left\": 0, \"items_total\": 0, \"size_left\": 0, \"num_error\": 0}, \"file\": {\"num_success\": 0, \"size_total\": 0, \"items_left\": 0, \"items_total\": 0, \"size_left\": 0, \"num_error\": 0}}, \"error_details\": [], \"num_error\": 0}, \"comps\": {\"state\": \"FINISHED\"}, \"errata\": {\"state\": \"FINISHED\", \"num_errata\": 2}, \"metadata\": {\"state\": \"FINISHED\"}}}, \"call_request_group_id\": \"8f21737d-1816-49b3-a5fd-925d73ea7cff\", \"call_request_id\": \"a2181544-e5e2-44ad-9466-7b27943650cb\", \"principal_login\": \"admin\", \"response\": \"accepted\", \"result\": null}"
-    http_version: 
-  recorded_at: Mon, 14 Jan 2013 16:07:46 GMT
-- request: 
-    method: get
-    uri: https://kafka.usersys.redhat.com/pulp/api/v2/tasks/3d65a032-d1a5-4cb5-8be2-6b6b6d6424d5/
-    body: 
-      string: ""
-    headers: 
-      Accept: 
-      - application/json
-      Pulp-User: 
-      - admin
-      Authorization: 
-      - OAuth oauth_consumer_key="katello", oauth_nonce="P8czZiOe68hzXZwXlPxT026bkLPYM4ZtQnsMRfmYvEg", oauth_signature="IysTCueyk1hcFqtmGwsH%2FE0K%2Fis%3D", oauth_signature_method="HMAC-SHA1", oauth_timestamp="1358179669", oauth_version="1.0"
-      Accept-Encoding: 
-      - gzip, deflate
-      Content-Type: 
-      - application/json
-  response: 
-    status: 
-      code: 200
-      message: OK
-    headers: 
-      Server: 
-      - Apache/2.2.22 (Fedora)
-      Date: 
-      - Mon, 14 Jan 2013 16:07:49 GMT
-      Content-Length: 
-      - "842"
-      Content-Type: 
-      - application/json
-    body: 
-      string: "{\"task_group_id\": \"7b1064d8-26c7-4780-875b-fbebb8a38e22\", \"exception\": null, \"traceback\": null, \"_href\": \"/pulp/api/v2/tasks/3d65a032-d1a5-4cb5-8be2-6b6b6d6424d5/\", \"task_id\": \"3d65a032-d1a5-4cb5-8be2-6b6b6d6424d5\", \"call_request_tags\": [\"pulp:repository:1\", \"pulp:action:sync\"], \"reasons\": [], \"start_time\": \"2013-01-14T16:07:49Z\", \"tags\": [\"pulp:repository:1\", \"pulp:action:sync\"], \"state\": \"running\", \"finish_time\": null, \"dependency_failures\": {}, \"schedule_id\": null, \"progress\": {\"yum_importer\": {\"content\": {\"state\": \"NOT_STARTED\"}, \"comps\": {\"state\": \"NOT_STARTED\"}, \"errata\": {\"state\": \"NOT_STARTED\"}, \"metadata\": {\"state\": \"IN_PROGRESS\"}}}, \"call_request_group_id\": \"7b1064d8-26c7-4780-875b-fbebb8a38e22\", \"call_request_id\": \"3d65a032-d1a5-4cb5-8be2-6b6b6d6424d5\", \"principal_login\": \"admin\", \"response\": \"accepted\", \"result\": null}"
-    http_version: 
-  recorded_at: Mon, 14 Jan 2013 16:07:49 GMT
-- request: 
-    method: get
-    uri: https://kafka.usersys.redhat.com/pulp/api/v2/tasks/3d65a032-d1a5-4cb5-8be2-6b6b6d6424d5/
-    body: 
-      string: ""
-    headers: 
-      Accept: 
-      - application/json
-      Pulp-User: 
-      - admin
-      Authorization: 
-      - OAuth oauth_consumer_key="katello", oauth_nonce="YxwsXAjeY6yAoBMnuTxiiLlZZJiZNcLukXDSc4qBlg", oauth_signature="1o04HHV2UGo8C1sI%2B64%2BDdrRE8I%3D", oauth_signature_method="HMAC-SHA1", oauth_timestamp="1358179670", oauth_version="1.0"
-      Accept-Encoding: 
-      - gzip, deflate
-      Content-Type: 
-      - application/json
-  response: 
-    status: 
-      code: 200
-      message: OK
-    headers: 
-      Server: 
-      - Apache/2.2.22 (Fedora)
-      Date: 
-      - Mon, 14 Jan 2013 16:07:50 GMT
-      Content-Length: 
-      - "1442"
-      Content-Type: 
-      - application/json
-    body: 
-      string: "{\"task_group_id\": \"7b1064d8-26c7-4780-875b-fbebb8a38e22\", \"exception\": null, \"traceback\": null, \"_href\": \"/pulp/api/v2/tasks/3d65a032-d1a5-4cb5-8be2-6b6b6d6424d5/\", \"task_id\": \"3d65a032-d1a5-4cb5-8be2-6b6b6d6424d5\", \"call_request_tags\": [\"pulp:repository:1\", \"pulp:action:sync\"], \"reasons\": [], \"start_time\": \"2013-01-14T16:07:49Z\", \"tags\": [\"pulp:repository:1\", \"pulp:action:sync\"], \"state\": \"running\", \"finish_time\": null, \"dependency_failures\": {}, \"schedule_id\": null, \"progress\": {\"yum_importer\": {\"content\": {\"num_success\": 11, \"size_total\": 17872, \"items_left\": 0, \"items_total\": 11, \"state\": \"IN_PROGRESS\", \"size_left\": 0, \"details\": {\"tree_file\": {\"num_success\": 3, \"size_total\": 0, \"items_left\": 0, \"items_total\": 3, \"size_left\": 0, \"num_error\": 0}, \"rpm\": {\"num_success\": 8, \"size_total\": 17872, \"items_left\": 0, \"items_total\": 8, \"size_left\": 0, \"num_error\": 0}, \"delta_rpm\": {\"num_success\": 0, \"size_total\": 0, \"items_left\": 0, \"items_total\": 0, \"size_left\": 0, \"num_error\": 0}, \"file\": {\"num_success\": 0, \"size_total\": 0, \"items_left\": 0, \"items_total\": 0, \"size_left\": 0, \"num_error\": 0}}, \"error_details\": [], \"num_error\": 0}, \"comps\": {\"state\": \"NOT_STARTED\"}, \"errata\": {\"state\": \"NOT_STARTED\"}, \"metadata\": {\"state\": \"FINISHED\"}}}, \"call_request_group_id\": \"7b1064d8-26c7-4780-875b-fbebb8a38e22\", \"call_request_id\": \"3d65a032-d1a5-4cb5-8be2-6b6b6d6424d5\", \"principal_login\": \"admin\", \"response\": \"accepted\", \"result\": null}"
-    http_version: 
-  recorded_at: Mon, 14 Jan 2013 16:07:50 GMT
-- request: 
-    method: get
-    uri: https://kafka.usersys.redhat.com/pulp/api/v2/tasks/3d65a032-d1a5-4cb5-8be2-6b6b6d6424d5/
-    body: 
-      string: ""
-    headers: 
-      Accept: 
-      - application/json
-      Pulp-User: 
-      - admin
-      Authorization: 
-      - OAuth oauth_consumer_key="katello", oauth_nonce="tc1TcWmFjXIhRetcx5Y3KK6C6AOveFjXZkrAEICoug", oauth_signature="y7qGqNUNQ6KokuwxL0oMDjJRo%2F8%3D", oauth_signature_method="HMAC-SHA1", oauth_timestamp="1358179671", oauth_version="1.0"
-      Accept-Encoding: 
-      - gzip, deflate
-      Content-Type: 
-      - application/json
-  response: 
-    status: 
-      code: 200
-      message: OK
-    headers: 
-      Server: 
-      - Apache/2.2.22 (Fedora)
-      Date: 
-      - Mon, 14 Jan 2013 16:07:51 GMT
-      Content-Length: 
-      - "1469"
-      Content-Type: 
-      - application/json
-    body: 
-      string: "{\"task_group_id\": \"7b1064d8-26c7-4780-875b-fbebb8a38e22\", \"exception\": null, \"traceback\": null, \"_href\": \"/pulp/api/v2/tasks/3d65a032-d1a5-4cb5-8be2-6b6b6d6424d5/\", \"task_id\": \"3d65a032-d1a5-4cb5-8be2-6b6b6d6424d5\", \"call_request_tags\": [\"pulp:repository:1\", \"pulp:action:sync\"], \"reasons\": [], \"start_time\": \"2013-01-14T16:07:49Z\", \"tags\": [\"pulp:repository:1\", \"pulp:action:sync\"], \"state\": \"finished\", \"finish_time\": \"2013-01-14T16:07:50Z\", \"dependency_failures\": {}, \"schedule_id\": null, \"progress\": {\"yum_importer\": {\"content\": {\"num_success\": 11, \"size_total\": 17872, \"items_left\": 0, \"items_total\": 11, \"state\": \"FINISHED\", \"size_left\": 0, \"details\": {\"tree_file\": {\"num_success\": 3, \"size_total\": 0, \"items_left\": 0, \"items_total\": 3, \"size_left\": 0, \"num_error\": 0}, \"rpm\": {\"num_success\": 8, \"size_total\": 17872, \"items_left\": 0, \"items_total\": 8, \"size_left\": 0, \"num_error\": 0}, \"delta_rpm\": {\"num_success\": 0, \"size_total\": 0, \"items_left\": 0, \"items_total\": 0, \"size_left\": 0, \"num_error\": 0}, \"file\": {\"num_success\": 0, \"size_total\": 0, \"items_left\": 0, \"items_total\": 0, \"size_left\": 0, \"num_error\": 0}}, \"error_details\": [], \"num_error\": 0}, \"comps\": {\"state\": \"FINISHED\"}, \"errata\": {\"state\": \"FINISHED\", \"num_errata\": 2}, \"metadata\": {\"state\": \"FINISHED\"}}}, \"call_request_group_id\": \"7b1064d8-26c7-4780-875b-fbebb8a38e22\", \"call_request_id\": \"3d65a032-d1a5-4cb5-8be2-6b6b6d6424d5\", \"principal_login\": \"admin\", \"response\": \"accepted\", \"result\": null}"
-    http_version: 
-  recorded_at: Mon, 14 Jan 2013 16:07:51 GMT
-- request: 
-    method: get
-    uri: https://kafka.usersys.redhat.com/pulp/api/v2/tasks/6b0cc7e0-77d4-4991-9cd3-b418111c4608/
-    body: 
-      string: ""
-    headers: 
-      Accept: 
-      - application/json
-      Pulp-User: 
-      - admin
-      Authorization: 
-      - OAuth oauth_consumer_key="katello", oauth_nonce="ZLBJxxCvj31UH0xx2JpwPZ4zCQwqPdeSycUrCrgldk", oauth_signature="%2B66VKoWK11iU7azCTwdsLQ1tRlE%3D", oauth_signature_method="HMAC-SHA1", oauth_timestamp="1358179673", oauth_version="1.0"
-      Accept-Encoding: 
-      - gzip, deflate
-      Content-Type: 
-      - application/json
-  response: 
-    status: 
-      code: 200
-      message: OK
-    headers: 
-      Server: 
-      - Apache/2.2.22 (Fedora)
-      Date: 
-      - Mon, 14 Jan 2013 16:07:53 GMT
-      Content-Length: 
-      - "839"
-      Content-Type: 
-      - application/json
-    body: 
-      string: "{\"task_group_id\": \"e7be69fd-6fed-48bf-ba69-eb76aee0bf43\", \"exception\": null, \"traceback\": null, \"_href\": \"/pulp/api/v2/tasks/6b0cc7e0-77d4-4991-9cd3-b418111c4608/\", \"task_id\": \"6b0cc7e0-77d4-4991-9cd3-b418111c4608\", \"call_request_tags\": [\"pulp:repository:1\", \"pulp:action:sync\"], \"reasons\": [], \"start_time\": \"2013-01-14T16:07:53Z\", \"tags\": [\"pulp:repository:1\", \"pulp:action:sync\"], \"state\": \"running\", \"finish_time\": null, \"dependency_failures\": {}, \"schedule_id\": null, \"progress\": {\"yum_importer\": {\"content\": {\"state\": \"NOT_STARTED\"}, \"comps\": {\"state\": \"NOT_STARTED\"}, \"errata\": {\"state\": \"NOT_STARTED\"}, \"metadata\": {\"state\": \"FINISHED\"}}}, \"call_request_group_id\": \"e7be69fd-6fed-48bf-ba69-eb76aee0bf43\", \"call_request_id\": \"6b0cc7e0-77d4-4991-9cd3-b418111c4608\", \"principal_login\": \"admin\", \"response\": \"accepted\", \"result\": null}"
-    http_version: 
-  recorded_at: Mon, 14 Jan 2013 16:07:53 GMT
-- request: 
-    method: get
-    uri: https://kafka.usersys.redhat.com/pulp/api/v2/tasks/6b0cc7e0-77d4-4991-9cd3-b418111c4608/
-    body: 
-      string: ""
-    headers: 
-      Accept: 
-      - application/json
-      Pulp-User: 
-      - admin
-      Authorization: 
-      - OAuth oauth_consumer_key="katello", oauth_nonce="Ht50KvdVG8aWBEMjiDq5W3Ty5Ly8nX7pjjapKapCRzE", oauth_signature="UniZ9npbD7ZL1Ok7g4GFrfECvsw%3D", oauth_signature_method="HMAC-SHA1", oauth_timestamp="1358179674", oauth_version="1.0"
-      Accept-Encoding: 
-      - gzip, deflate
-      Content-Type: 
-      - application/json
-  response: 
-    status: 
-      code: 200
-      message: OK
-    headers: 
-      Server: 
-      - Apache/2.2.22 (Fedora)
-      Date: 
-      - Mon, 14 Jan 2013 16:07:54 GMT
-      Content-Length: 
-      - "1442"
-      Content-Type: 
-      - application/json
-    body: 
-      string: "{\"task_group_id\": \"e7be69fd-6fed-48bf-ba69-eb76aee0bf43\", \"exception\": null, \"traceback\": null, \"_href\": \"/pulp/api/v2/tasks/6b0cc7e0-77d4-4991-9cd3-b418111c4608/\", \"task_id\": \"6b0cc7e0-77d4-4991-9cd3-b418111c4608\", \"call_request_tags\": [\"pulp:repository:1\", \"pulp:action:sync\"], \"reasons\": [], \"start_time\": \"2013-01-14T16:07:53Z\", \"tags\": [\"pulp:repository:1\", \"pulp:action:sync\"], \"state\": \"running\", \"finish_time\": null, \"dependency_failures\": {}, \"schedule_id\": null, \"progress\": {\"yum_importer\": {\"content\": {\"num_success\": 11, \"size_total\": 17872, \"items_left\": 0, \"items_total\": 11, \"state\": \"IN_PROGRESS\", \"size_left\": 0, \"details\": {\"tree_file\": {\"num_success\": 3, \"size_total\": 0, \"items_left\": 0, \"items_total\": 3, \"size_left\": 0, \"num_error\": 0}, \"rpm\": {\"num_success\": 8, \"size_total\": 17872, \"items_left\": 0, \"items_total\": 8, \"size_left\": 0, \"num_error\": 0}, \"delta_rpm\": {\"num_success\": 0, \"size_total\": 0, \"items_left\": 0, \"items_total\": 0, \"size_left\": 0, \"num_error\": 0}, \"file\": {\"num_success\": 0, \"size_total\": 0, \"items_left\": 0, \"items_total\": 0, \"size_left\": 0, \"num_error\": 0}}, \"error_details\": [], \"num_error\": 0}, \"comps\": {\"state\": \"NOT_STARTED\"}, \"errata\": {\"state\": \"NOT_STARTED\"}, \"metadata\": {\"state\": \"FINISHED\"}}}, \"call_request_group_id\": \"e7be69fd-6fed-48bf-ba69-eb76aee0bf43\", \"call_request_id\": \"6b0cc7e0-77d4-4991-9cd3-b418111c4608\", \"principal_login\": \"admin\", \"response\": \"accepted\", \"result\": null}"
-    http_version: 
-  recorded_at: Mon, 14 Jan 2013 16:07:54 GMT
-- request: 
-    method: get
-    uri: https://kafka.usersys.redhat.com/pulp/api/v2/tasks/6b0cc7e0-77d4-4991-9cd3-b418111c4608/
-    body: 
-      string: ""
-    headers: 
-      Accept: 
-      - application/json
-      Pulp-User: 
-      - admin
-      Authorization: 
-      - OAuth oauth_consumer_key="katello", oauth_nonce="XyX6Mwq8zCOS6jAqpzjiaZodbwLrcWxgxNViOimlE", oauth_signature="ZPOJdnu%2F6PC4L6ZC4CIDXalyvB8%3D", oauth_signature_method="HMAC-SHA1", oauth_timestamp="1358179675", oauth_version="1.0"
-      Accept-Encoding: 
-      - gzip, deflate
-      Content-Type: 
-      - application/json
-  response: 
-    status: 
-      code: 200
-      message: OK
-    headers: 
-      Server: 
-      - Apache/2.2.22 (Fedora)
-      Date: 
-      - Mon, 14 Jan 2013 16:07:55 GMT
-      Content-Length: 
-      - "1469"
-      Content-Type: 
-      - application/json
-    body: 
-      string: "{\"task_group_id\": \"e7be69fd-6fed-48bf-ba69-eb76aee0bf43\", \"exception\": null, \"traceback\": null, \"_href\": \"/pulp/api/v2/tasks/6b0cc7e0-77d4-4991-9cd3-b418111c4608/\", \"task_id\": \"6b0cc7e0-77d4-4991-9cd3-b418111c4608\", \"call_request_tags\": [\"pulp:repository:1\", \"pulp:action:sync\"], \"reasons\": [], \"start_time\": \"2013-01-14T16:07:53Z\", \"tags\": [\"pulp:repository:1\", \"pulp:action:sync\"], \"state\": \"finished\", \"finish_time\": \"2013-01-14T16:07:54Z\", \"dependency_failures\": {}, \"schedule_id\": null, \"progress\": {\"yum_importer\": {\"content\": {\"num_success\": 11, \"size_total\": 17872, \"items_left\": 0, \"items_total\": 11, \"state\": \"FINISHED\", \"size_left\": 0, \"details\": {\"tree_file\": {\"num_success\": 3, \"size_total\": 0, \"items_left\": 0, \"items_total\": 3, \"size_left\": 0, \"num_error\": 0}, \"rpm\": {\"num_success\": 8, \"size_total\": 17872, \"items_left\": 0, \"items_total\": 8, \"size_left\": 0, \"num_error\": 0}, \"delta_rpm\": {\"num_success\": 0, \"size_total\": 0, \"items_left\": 0, \"items_total\": 0, \"size_left\": 0, \"num_error\": 0}, \"file\": {\"num_success\": 0, \"size_total\": 0, \"items_left\": 0, \"items_total\": 0, \"size_left\": 0, \"num_error\": 0}}, \"error_details\": [], \"num_error\": 0}, \"comps\": {\"state\": \"FINISHED\"}, \"errata\": {\"state\": \"FINISHED\", \"num_errata\": 2}, \"metadata\": {\"state\": \"FINISHED\"}}}, \"call_request_group_id\": \"e7be69fd-6fed-48bf-ba69-eb76aee0bf43\", \"call_request_id\": \"6b0cc7e0-77d4-4991-9cd3-b418111c4608\", \"principal_login\": \"admin\", \"response\": \"accepted\", \"result\": null}"
-    http_version: 
-  recorded_at: Mon, 14 Jan 2013 16:07:55 GMT
-- request: 
-    method: get
-    uri: https://kafka.usersys.redhat.com/pulp/api/v2/tasks/9a6e2cf9-474e-4211-a9e9-17c77fcfea9b/
-    body: 
-      string: ""
-    headers: 
-      Accept: 
-      - application/json
-      Pulp-User: 
-      - admin
-      Authorization: 
-      - OAuth oauth_consumer_key="katello", oauth_nonce="Np6HsvUT36Y5MDG1ImEMRXoELFMKMMNDf75jfVqO68", oauth_signature="QmR04kdECxbhYNxiXHEZWIAiwJs%3D", oauth_signature_method="HMAC-SHA1", oauth_timestamp="1358179678", oauth_version="1.0"
-      Accept-Encoding: 
-      - gzip, deflate
-      Content-Type: 
-      - application/json
-  response: 
-    status: 
-      code: 200
-      message: OK
-    headers: 
-      Server: 
-      - Apache/2.2.22 (Fedora)
-      Date: 
-      - Mon, 14 Jan 2013 16:07:58 GMT
-      Content-Length: 
-      - "842"
-      Content-Type: 
-      - application/json
-    body: 
-      string: "{\"task_group_id\": \"3cfb1b89-2a81-4de8-9bd4-6d9f50081e30\", \"exception\": null, \"traceback\": null, \"_href\": \"/pulp/api/v2/tasks/9a6e2cf9-474e-4211-a9e9-17c77fcfea9b/\", \"task_id\": \"9a6e2cf9-474e-4211-a9e9-17c77fcfea9b\", \"call_request_tags\": [\"pulp:repository:1\", \"pulp:action:sync\"], \"reasons\": [], \"start_time\": \"2013-01-14T16:07:58Z\", \"tags\": [\"pulp:repository:1\", \"pulp:action:sync\"], \"state\": \"running\", \"finish_time\": null, \"dependency_failures\": {}, \"schedule_id\": null, \"progress\": {\"yum_importer\": {\"content\": {\"state\": \"NOT_STARTED\"}, \"comps\": {\"state\": \"NOT_STARTED\"}, \"errata\": {\"state\": \"NOT_STARTED\"}, \"metadata\": {\"state\": \"IN_PROGRESS\"}}}, \"call_request_group_id\": \"3cfb1b89-2a81-4de8-9bd4-6d9f50081e30\", \"call_request_id\": \"9a6e2cf9-474e-4211-a9e9-17c77fcfea9b\", \"principal_login\": \"admin\", \"response\": \"accepted\", \"result\": null}"
-    http_version: 
-  recorded_at: Mon, 14 Jan 2013 16:07:58 GMT
-- request: 
-    method: get
-    uri: https://kafka.usersys.redhat.com/pulp/api/v2/tasks/9a6e2cf9-474e-4211-a9e9-17c77fcfea9b/
-    body: 
-      string: ""
-    headers: 
-      Accept: 
-      - application/json
-      Pulp-User: 
-      - admin
-      Authorization: 
-      - OAuth oauth_consumer_key="katello", oauth_nonce="hNBfQBfkMbjfNBT1LUmYVuVdXLiOKjGstTrr7ZGGA", oauth_signature="fAroFSLKs9QZx0WFC%2BHPAFjfpaw%3D", oauth_signature_method="HMAC-SHA1", oauth_timestamp="1358179678", oauth_version="1.0"
-      Accept-Encoding: 
-      - gzip, deflate
-      Content-Type: 
-      - application/json
-  response: 
-    status: 
-      code: 200
-      message: OK
-    headers: 
-      Server: 
-      - Apache/2.2.22 (Fedora)
-      Date: 
-      - Mon, 14 Jan 2013 16:07:58 GMT
-      Content-Length: 
-      - "1442"
-      Content-Type: 
-      - application/json
-    body: 
-      string: "{\"task_group_id\": \"3cfb1b89-2a81-4de8-9bd4-6d9f50081e30\", \"exception\": null, \"traceback\": null, \"_href\": \"/pulp/api/v2/tasks/9a6e2cf9-474e-4211-a9e9-17c77fcfea9b/\", \"task_id\": \"9a6e2cf9-474e-4211-a9e9-17c77fcfea9b\", \"call_request_tags\": [\"pulp:repository:1\", \"pulp:action:sync\"], \"reasons\": [], \"start_time\": \"2013-01-14T16:07:58Z\", \"tags\": [\"pulp:repository:1\", \"pulp:action:sync\"], \"state\": \"running\", \"finish_time\": null, \"dependency_failures\": {}, \"schedule_id\": null, \"progress\": {\"yum_importer\": {\"content\": {\"num_success\": 11, \"size_total\": 17872, \"items_left\": 0, \"items_total\": 11, \"state\": \"IN_PROGRESS\", \"size_left\": 0, \"details\": {\"tree_file\": {\"num_success\": 3, \"size_total\": 0, \"items_left\": 0, \"items_total\": 3, \"size_left\": 0, \"num_error\": 0}, \"rpm\": {\"num_success\": 8, \"size_total\": 17872, \"items_left\": 0, \"items_total\": 8, \"size_left\": 0, \"num_error\": 0}, \"delta_rpm\": {\"num_success\": 0, \"size_total\": 0, \"items_left\": 0, \"items_total\": 0, \"size_left\": 0, \"num_error\": 0}, \"file\": {\"num_success\": 0, \"size_total\": 0, \"items_left\": 0, \"items_total\": 0, \"size_left\": 0, \"num_error\": 0}}, \"error_details\": [], \"num_error\": 0}, \"comps\": {\"state\": \"NOT_STARTED\"}, \"errata\": {\"state\": \"NOT_STARTED\"}, \"metadata\": {\"state\": \"FINISHED\"}}}, \"call_request_group_id\": \"3cfb1b89-2a81-4de8-9bd4-6d9f50081e30\", \"call_request_id\": \"9a6e2cf9-474e-4211-a9e9-17c77fcfea9b\", \"principal_login\": \"admin\", \"response\": \"accepted\", \"result\": null}"
-    http_version: 
-  recorded_at: Mon, 14 Jan 2013 16:07:58 GMT
-- request: 
-    method: get
-    uri: https://kafka.usersys.redhat.com/pulp/api/v2/tasks/9a6e2cf9-474e-4211-a9e9-17c77fcfea9b/
-    body: 
-      string: ""
-    headers: 
-      Accept: 
-      - application/json
-      Pulp-User: 
-      - admin
-      Authorization: 
-      - OAuth oauth_consumer_key="katello", oauth_nonce="YYghdsAeA0mzGxNFt2XnlJ6br7HzwPSdQ16Blc1PaQ", oauth_signature="2%2Fi0EV%2FTBNtLQFBw%2FqEhBSwFGEA%3D", oauth_signature_method="HMAC-SHA1", oauth_timestamp="1358179679", oauth_version="1.0"
-      Accept-Encoding: 
-      - gzip, deflate
-      Content-Type: 
-      - application/json
-  response: 
-    status: 
-      code: 200
-      message: OK
-    headers: 
-      Server: 
-      - Apache/2.2.22 (Fedora)
-      Date: 
-      - Mon, 14 Jan 2013 16:07:59 GMT
-      Content-Length: 
-      - "1469"
-      Content-Type: 
-      - application/json
-    body: 
-      string: "{\"task_group_id\": \"3cfb1b89-2a81-4de8-9bd4-6d9f50081e30\", \"exception\": null, \"traceback\": null, \"_href\": \"/pulp/api/v2/tasks/9a6e2cf9-474e-4211-a9e9-17c77fcfea9b/\", \"task_id\": \"9a6e2cf9-474e-4211-a9e9-17c77fcfea9b\", \"call_request_tags\": [\"pulp:repository:1\", \"pulp:action:sync\"], \"reasons\": [], \"start_time\": \"2013-01-14T16:07:58Z\", \"tags\": [\"pulp:repository:1\", \"pulp:action:sync\"], \"state\": \"finished\", \"finish_time\": \"2013-01-14T16:07:59Z\", \"dependency_failures\": {}, \"schedule_id\": null, \"progress\": {\"yum_importer\": {\"content\": {\"num_success\": 11, \"size_total\": 17872, \"items_left\": 0, \"items_total\": 11, \"state\": \"FINISHED\", \"size_left\": 0, \"details\": {\"tree_file\": {\"num_success\": 3, \"size_total\": 0, \"items_left\": 0, \"items_total\": 3, \"size_left\": 0, \"num_error\": 0}, \"rpm\": {\"num_success\": 8, \"size_total\": 17872, \"items_left\": 0, \"items_total\": 8, \"size_left\": 0, \"num_error\": 0}, \"delta_rpm\": {\"num_success\": 0, \"size_total\": 0, \"items_left\": 0, \"items_total\": 0, \"size_left\": 0, \"num_error\": 0}, \"file\": {\"num_success\": 0, \"size_total\": 0, \"items_left\": 0, \"items_total\": 0, \"size_left\": 0, \"num_error\": 0}}, \"error_details\": [], \"num_error\": 0}, \"comps\": {\"state\": \"FINISHED\"}, \"errata\": {\"state\": \"FINISHED\", \"num_errata\": 2}, \"metadata\": {\"state\": \"FINISHED\"}}}, \"call_request_group_id\": \"3cfb1b89-2a81-4de8-9bd4-6d9f50081e30\", \"call_request_id\": \"9a6e2cf9-474e-4211-a9e9-17c77fcfea9b\", \"principal_login\": \"admin\", \"response\": \"accepted\", \"result\": null}"
-    http_version: 
-  recorded_at: Mon, 14 Jan 2013 16:07:59 GMT
-recorded_with: VCR 2.4.0
-=======
-      - Sat, 12 Jan 2013 01:31:18 GMT
-      Content-Type: 
-      - application/json
-      Server: 
-      - Apache/2.2.22 (Fedora)
-    body: 
-      string: "{\"task_group_id\": \"0ef01b71-3fbe-4458-80ba-744cc975b205\", \"exception\": null, \"traceback\": null, \"_href\": \"/pulp/api/v2/tasks/3a468993-3355-4b16-a6d5-929f8eaf2cfd/\", \"task_id\": \"3a468993-3355-4b16-a6d5-929f8eaf2cfd\", \"call_request_tags\": [\"pulp:repository:1\", \"pulp:action:sync\"], \"reasons\": [], \"start_time\": \"2013-01-12T01:31:17Z\", \"tags\": [\"pulp:repository:1\", \"pulp:action:sync\"], \"state\": \"finished\", \"finish_time\": \"2013-01-12T01:31:18Z\", \"dependency_failures\": {}, \"schedule_id\": null, \"progress\": {\"yum_importer\": {\"content\": {\"num_success\": 11, \"size_total\": 17872, \"items_left\": 0, \"items_total\": 11, \"state\": \"FINISHED\", \"size_left\": 0, \"details\": {\"tree_file\": {\"num_success\": 3, \"size_total\": 0, \"items_left\": 0, \"items_total\": 3, \"size_left\": 0, \"num_error\": 0}, \"rpm\": {\"num_success\": 8, \"size_total\": 17872, \"items_left\": 0, \"items_total\": 8, \"size_left\": 0, \"num_error\": 0}, \"delta_rpm\": {\"num_success\": 0, \"size_total\": 0, \"items_left\": 0, \"items_total\": 0, \"size_left\": 0, \"num_error\": 0}, \"file\": {\"num_success\": 0, \"size_total\": 0, \"items_left\": 0, \"items_total\": 0, \"size_left\": 0, \"num_error\": 0}}, \"error_details\": [], \"num_error\": 0}, \"comps\": {\"state\": \"FINISHED\"}, \"errata\": {\"state\": \"FINISHED\", \"num_errata\": 2}, \"metadata\": {\"state\": \"FINISHED\"}}}, \"call_request_group_id\": \"0ef01b71-3fbe-4458-80ba-744cc975b205\", \"call_request_id\": \"3a468993-3355-4b16-a6d5-929f8eaf2cfd\", \"principal_login\": \"admin\", \"response\": \"accepted\", \"result\": null}"
-    http_version: 
-  recorded_at: Sat, 12 Jan 2013 01:31:18 GMT
->>>>>>> f739f88f
+      Content-Type: 
+      - application/json
+    body: 
+      string: "{\"task_group_id\": \"69897757-7f4d-4d3a-a1b4-e72314f76450\", \"exception\": null, \"traceback\": null, \"_href\": \"/pulp/api/v2/tasks/4d357185-5563-4c12-8c51-80e412a8799d/\", \"task_id\": \"4d357185-5563-4c12-8c51-80e412a8799d\", \"call_request_tags\": [\"pulp:repository:1\", \"pulp:action:sync\"], \"reasons\": [], \"start_time\": \"2013-01-14T22:06:49Z\", \"tags\": [\"pulp:repository:1\", \"pulp:action:sync\"], \"state\": \"finished\", \"finish_time\": \"2013-01-14T22:06:50Z\", \"dependency_failures\": {}, \"schedule_id\": null, \"progress\": {\"yum_importer\": {\"content\": {\"num_success\": 11, \"size_total\": 17872, \"items_left\": 0, \"items_total\": 11, \"state\": \"FINISHED\", \"size_left\": 0, \"details\": {\"tree_file\": {\"num_success\": 3, \"size_total\": 0, \"items_left\": 0, \"items_total\": 3, \"size_left\": 0, \"num_error\": 0}, \"rpm\": {\"num_success\": 8, \"size_total\": 17872, \"items_left\": 0, \"items_total\": 8, \"size_left\": 0, \"num_error\": 0}, \"delta_rpm\": {\"num_success\": 0, \"size_total\": 0, \"items_left\": 0, \"items_total\": 0, \"size_left\": 0, \"num_error\": 0}, \"file\": {\"num_success\": 0, \"size_total\": 0, \"items_left\": 0, \"items_total\": 0, \"size_left\": 0, \"num_error\": 0}}, \"error_details\": [], \"num_error\": 0}, \"comps\": {\"state\": \"FINISHED\"}, \"errata\": {\"state\": \"FINISHED\", \"num_errata\": 2}, \"metadata\": {\"state\": \"FINISHED\"}}}, \"call_request_group_id\": \"69897757-7f4d-4d3a-a1b4-e72314f76450\", \"call_request_id\": \"4d357185-5563-4c12-8c51-80e412a8799d\", \"principal_login\": \"admin\", \"response\": \"accepted\", \"result\": null}"
+    http_version: 
+  recorded_at: Mon, 14 Jan 2013 22:06:50 GMT