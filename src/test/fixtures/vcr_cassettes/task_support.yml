--- 
recorded_with: VCR 2.4.0
http_interactions: 
- request: 
    method: get
<<<<<<< HEAD
    uri: https://kafka.usersys.redhat.com/pulp/api/v2/tasks/23722733-5421-4721-a232-ecee1850edcf/
    body: 
      string: ""
    headers: 
      Authorization: 
      - OAuth oauth_consumer_key="katello", oauth_nonce="8CdlkJ3mrTrYscMnK1i99UkRYvbpm6XtcYYhdZ3Cxw", oauth_signature="UnvgsJdhqJ9SQ9TsZAq8cuVVy6c%3D", oauth_signature_method="HMAC-SHA1", oauth_timestamp="1358201026", oauth_version="1.0"
=======
    uri: https://dhcp231-16.rdu.redhat.com/pulp/api/v2/tasks/7296aae0-329b-44eb-8430-d06a3d65b35c/
    body: 
      string: ""
    headers: 
      Accept: 
      - application/json
      Authorization: 
      - OAuth oauth_consumer_key="katello", oauth_nonce="lzgFqEcRtOJN6aNYuRvewwg78AKuKvLymO9yp2w5pJQ", oauth_signature="5xOUq7l17D5DNxHrSaeidITf%2Bbc%3D", oauth_signature_method="HMAC-SHA1", oauth_timestamp="1358377287", oauth_version="1.0"
      Content-Type: 
      - application/json
>>>>>>> fd910802
      Pulp-User: 
      - admin
      Accept-Encoding: 
      - gzip, deflate
<<<<<<< HEAD
      Content-Type: 
      - application/json
      Accept: 
      - application/json
=======
>>>>>>> fd910802
  response: 
    status: 
      code: 200
      message: OK
    headers: 
<<<<<<< HEAD
      Server: 
      - Apache/2.2.22 (Fedora)
      Date: 
      - Mon, 14 Jan 2013 22:03:46 GMT
      Content-Length: 
      - "842"
      Content-Type: 
      - application/json
    body: 
      string: "{\"task_group_id\": \"d08dfea8-69b2-440f-be73-bfc4a405cbf3\", \"exception\": null, \"traceback\": null, \"_href\": \"/pulp/api/v2/tasks/23722733-5421-4721-a232-ecee1850edcf/\", \"task_id\": \"23722733-5421-4721-a232-ecee1850edcf\", \"call_request_tags\": [\"pulp:repository:1\", \"pulp:action:sync\"], \"reasons\": [], \"start_time\": \"2013-01-14T22:03:46Z\", \"tags\": [\"pulp:repository:1\", \"pulp:action:sync\"], \"state\": \"running\", \"finish_time\": null, \"dependency_failures\": {}, \"schedule_id\": null, \"progress\": {\"yum_importer\": {\"content\": {\"state\": \"NOT_STARTED\"}, \"comps\": {\"state\": \"NOT_STARTED\"}, \"errata\": {\"state\": \"NOT_STARTED\"}, \"metadata\": {\"state\": \"IN_PROGRESS\"}}}, \"call_request_group_id\": \"d08dfea8-69b2-440f-be73-bfc4a405cbf3\", \"call_request_id\": \"23722733-5421-4721-a232-ecee1850edcf\", \"principal_login\": \"admin\", \"response\": \"accepted\", \"result\": null}"
    http_version: 
  recorded_at: Mon, 14 Jan 2013 22:03:46 GMT
- request: 
    method: get
    uri: https://kafka.usersys.redhat.com/pulp/api/v2/tasks/23722733-5421-4721-a232-ecee1850edcf/
    body: 
      string: ""
    headers: 
      Authorization: 
      - OAuth oauth_consumer_key="katello", oauth_nonce="rhRSfiyTZxWw3DIUz9uS7VwMwVHquCAiA3aVS6OuCJg", oauth_signature="159AB0IlDKrFF%2F9VVL5ih8p1AEk%3D", oauth_signature_method="HMAC-SHA1", oauth_timestamp="1358201027", oauth_version="1.0"
=======
      Content-Length: 
      - "842"
      Date: 
      - Wed, 16 Jan 2013 23:01:27 GMT
      Content-Type: 
      - application/json
      Server: 
      - Apache/2.2.22 (Fedora)
    body: 
      string: "{\"task_group_id\": \"ae567809-2715-4dbc-990b-ce8deb946f4f\", \"exception\": null, \"traceback\": null, \"_href\": \"/pulp/api/v2/tasks/7296aae0-329b-44eb-8430-d06a3d65b35c/\", \"task_id\": \"7296aae0-329b-44eb-8430-d06a3d65b35c\", \"call_request_tags\": [\"pulp:repository:1\", \"pulp:action:sync\"], \"reasons\": [], \"start_time\": \"2013-01-16T23:01:26Z\", \"tags\": [\"pulp:repository:1\", \"pulp:action:sync\"], \"state\": \"running\", \"finish_time\": null, \"dependency_failures\": {}, \"schedule_id\": null, \"progress\": {\"yum_importer\": {\"content\": {\"state\": \"NOT_STARTED\"}, \"comps\": {\"state\": \"NOT_STARTED\"}, \"errata\": {\"state\": \"NOT_STARTED\"}, \"metadata\": {\"state\": \"IN_PROGRESS\"}}}, \"call_request_group_id\": \"ae567809-2715-4dbc-990b-ce8deb946f4f\", \"call_request_id\": \"7296aae0-329b-44eb-8430-d06a3d65b35c\", \"principal_login\": \"admin\", \"response\": \"accepted\", \"result\": null}"
    http_version: 
  recorded_at: Wed, 16 Jan 2013 23:01:27 GMT
- request: 
    method: get
    uri: https://dhcp231-16.rdu.redhat.com/pulp/api/v2/tasks/7296aae0-329b-44eb-8430-d06a3d65b35c/
    body: 
      string: ""
    headers: 
      Accept: 
      - application/json
      Authorization: 
      - OAuth oauth_consumer_key="katello", oauth_nonce="KIyJryFBmkCkkDeiD75Hnh64ZPxgmEUsZkNx6zYN2s", oauth_signature="prKteuKU5r2ovDrvBLNlq5y0zMY%3D", oauth_signature_method="HMAC-SHA1", oauth_timestamp="1358377287", oauth_version="1.0"
      Content-Type: 
      - application/json
>>>>>>> fd910802
      Pulp-User: 
      - admin
      Accept-Encoding: 
      - gzip, deflate
<<<<<<< HEAD
      Content-Type: 
      - application/json
      Accept: 
      - application/json
=======
>>>>>>> fd910802
  response: 
    status: 
      code: 200
      message: OK
    headers: 
<<<<<<< HEAD
      Server: 
      - Apache/2.2.22 (Fedora)
      Date: 
      - Mon, 14 Jan 2013 22:03:47 GMT
      Content-Length: 
      - "1450"
      Content-Type: 
      - application/json
    body: 
      string: "{\"task_group_id\": \"d08dfea8-69b2-440f-be73-bfc4a405cbf3\", \"exception\": null, \"traceback\": null, \"_href\": \"/pulp/api/v2/tasks/23722733-5421-4721-a232-ecee1850edcf/\", \"task_id\": \"23722733-5421-4721-a232-ecee1850edcf\", \"call_request_tags\": [\"pulp:repository:1\", \"pulp:action:sync\"], \"reasons\": [], \"start_time\": \"2013-01-14T22:03:46Z\", \"tags\": [\"pulp:repository:1\", \"pulp:action:sync\"], \"state\": \"running\", \"finish_time\": null, \"dependency_failures\": {}, \"schedule_id\": null, \"progress\": {\"yum_importer\": {\"content\": {\"num_success\": 0, \"size_total\": 17872, \"items_left\": 11, \"items_total\": 11, \"state\": \"IN_PROGRESS\", \"size_left\": 17872, \"details\": {\"tree_file\": {\"num_success\": 0, \"size_total\": 0, \"items_left\": 3, \"items_total\": 3, \"size_left\": 0, \"num_error\": 0}, \"rpm\": {\"num_success\": 0, \"size_total\": 17872, \"items_left\": 8, \"items_total\": 8, \"size_left\": 17872, \"num_error\": 0}, \"delta_rpm\": {\"num_success\": 0, \"size_total\": 0, \"items_left\": 0, \"items_total\": 0, \"size_left\": 0, \"num_error\": 0}, \"file\": {\"num_success\": 0, \"size_total\": 0, \"items_left\": 0, \"items_total\": 0, \"size_left\": 0, \"num_error\": 0}}, \"error_details\": [], \"num_error\": 0}, \"comps\": {\"state\": \"NOT_STARTED\"}, \"errata\": {\"state\": \"NOT_STARTED\"}, \"metadata\": {\"state\": \"FINISHED\"}}}, \"call_request_group_id\": \"d08dfea8-69b2-440f-be73-bfc4a405cbf3\", \"call_request_id\": \"23722733-5421-4721-a232-ecee1850edcf\", \"principal_login\": \"admin\", \"response\": \"accepted\", \"result\": null}"
    http_version: 
  recorded_at: Mon, 14 Jan 2013 22:03:47 GMT
- request: 
    method: get
    uri: https://kafka.usersys.redhat.com/pulp/api/v2/tasks/23722733-5421-4721-a232-ecee1850edcf/
    body: 
      string: ""
    headers: 
      Authorization: 
      - OAuth oauth_consumer_key="katello", oauth_nonce="ouBtl4J8mEUyqRwsWwi8bhACGbMC7nsZBSIVtA0Tc", oauth_signature="Pg3%2FP64j7bTS2zbFA3GvPmdrguM%3D", oauth_signature_method="HMAC-SHA1", oauth_timestamp="1358201027", oauth_version="1.0"
=======
      Content-Length: 
      - "1442"
      Date: 
      - Wed, 16 Jan 2013 23:01:27 GMT
      Content-Type: 
      - application/json
      Server: 
      - Apache/2.2.22 (Fedora)
    body: 
      string: "{\"task_group_id\": \"ae567809-2715-4dbc-990b-ce8deb946f4f\", \"exception\": null, \"traceback\": null, \"_href\": \"/pulp/api/v2/tasks/7296aae0-329b-44eb-8430-d06a3d65b35c/\", \"task_id\": \"7296aae0-329b-44eb-8430-d06a3d65b35c\", \"call_request_tags\": [\"pulp:repository:1\", \"pulp:action:sync\"], \"reasons\": [], \"start_time\": \"2013-01-16T23:01:26Z\", \"tags\": [\"pulp:repository:1\", \"pulp:action:sync\"], \"state\": \"running\", \"finish_time\": null, \"dependency_failures\": {}, \"schedule_id\": null, \"progress\": {\"yum_importer\": {\"content\": {\"num_success\": 11, \"size_total\": 17872, \"items_left\": 0, \"items_total\": 11, \"state\": \"IN_PROGRESS\", \"size_left\": 0, \"details\": {\"tree_file\": {\"num_success\": 3, \"size_total\": 0, \"items_left\": 0, \"items_total\": 3, \"size_left\": 0, \"num_error\": 0}, \"rpm\": {\"num_success\": 8, \"size_total\": 17872, \"items_left\": 0, \"items_total\": 8, \"size_left\": 0, \"num_error\": 0}, \"delta_rpm\": {\"num_success\": 0, \"size_total\": 0, \"items_left\": 0, \"items_total\": 0, \"size_left\": 0, \"num_error\": 0}, \"file\": {\"num_success\": 0, \"size_total\": 0, \"items_left\": 0, \"items_total\": 0, \"size_left\": 0, \"num_error\": 0}}, \"error_details\": [], \"num_error\": 0}, \"comps\": {\"state\": \"NOT_STARTED\"}, \"errata\": {\"state\": \"NOT_STARTED\"}, \"metadata\": {\"state\": \"FINISHED\"}}}, \"call_request_group_id\": \"ae567809-2715-4dbc-990b-ce8deb946f4f\", \"call_request_id\": \"7296aae0-329b-44eb-8430-d06a3d65b35c\", \"principal_login\": \"admin\", \"response\": \"accepted\", \"result\": null}"
    http_version: 
  recorded_at: Wed, 16 Jan 2013 23:01:27 GMT
- request: 
    method: get
    uri: https://dhcp231-16.rdu.redhat.com/pulp/api/v2/tasks/7296aae0-329b-44eb-8430-d06a3d65b35c/
    body: 
      string: ""
    headers: 
      Accept: 
      - application/json
      Authorization: 
      - OAuth oauth_consumer_key="katello", oauth_nonce="1Sgxp9ls67HysyJ1a7TKslZ2vqiy47STXEhbdPcTGGo", oauth_signature="aW99ghODxat%2FGv%2BjFY1XnEKxLbw%3D", oauth_signature_method="HMAC-SHA1", oauth_timestamp="1358377288", oauth_version="1.0"
      Content-Type: 
      - application/json
>>>>>>> fd910802
      Pulp-User: 
      - admin
      Accept-Encoding: 
      - gzip, deflate
<<<<<<< HEAD
      Content-Type: 
      - application/json
      Accept: 
      - application/json
=======
>>>>>>> fd910802
  response: 
    status: 
      code: 200
      message: OK
    headers: 
<<<<<<< HEAD
      Server: 
      - Apache/2.2.22 (Fedora)
      Date: 
      - Mon, 14 Jan 2013 22:03:48 GMT
      Content-Length: 
      - "1469"
      Content-Type: 
      - application/json
    body: 
      string: "{\"task_group_id\": \"d08dfea8-69b2-440f-be73-bfc4a405cbf3\", \"exception\": null, \"traceback\": null, \"_href\": \"/pulp/api/v2/tasks/23722733-5421-4721-a232-ecee1850edcf/\", \"task_id\": \"23722733-5421-4721-a232-ecee1850edcf\", \"call_request_tags\": [\"pulp:repository:1\", \"pulp:action:sync\"], \"reasons\": [], \"start_time\": \"2013-01-14T22:03:46Z\", \"tags\": [\"pulp:repository:1\", \"pulp:action:sync\"], \"state\": \"finished\", \"finish_time\": \"2013-01-14T22:03:47Z\", \"dependency_failures\": {}, \"schedule_id\": null, \"progress\": {\"yum_importer\": {\"content\": {\"num_success\": 11, \"size_total\": 17872, \"items_left\": 0, \"items_total\": 11, \"state\": \"FINISHED\", \"size_left\": 0, \"details\": {\"tree_file\": {\"num_success\": 3, \"size_total\": 0, \"items_left\": 0, \"items_total\": 3, \"size_left\": 0, \"num_error\": 0}, \"rpm\": {\"num_success\": 8, \"size_total\": 17872, \"items_left\": 0, \"items_total\": 8, \"size_left\": 0, \"num_error\": 0}, \"delta_rpm\": {\"num_success\": 0, \"size_total\": 0, \"items_left\": 0, \"items_total\": 0, \"size_left\": 0, \"num_error\": 0}, \"file\": {\"num_success\": 0, \"size_total\": 0, \"items_left\": 0, \"items_total\": 0, \"size_left\": 0, \"num_error\": 0}}, \"error_details\": [], \"num_error\": 0}, \"comps\": {\"state\": \"FINISHED\"}, \"errata\": {\"state\": \"FINISHED\", \"num_errata\": 2}, \"metadata\": {\"state\": \"FINISHED\"}}}, \"call_request_group_id\": \"d08dfea8-69b2-440f-be73-bfc4a405cbf3\", \"call_request_id\": \"23722733-5421-4721-a232-ecee1850edcf\", \"principal_login\": \"admin\", \"response\": \"accepted\", \"result\": null}"
    http_version: 
  recorded_at: Mon, 14 Jan 2013 22:03:48 GMT
- request: 
    method: get
    uri: https://kafka.usersys.redhat.com/pulp/api/v2/tasks/cd5f7f01-6b31-4174-a55b-8ae954b4ccff/
    body: 
      string: ""
    headers: 
      Authorization: 
      - OAuth oauth_consumer_key="katello", oauth_nonce="13MvbEggOSbIIzCe53Xyjf2KaQD7Bka4fCrqMqXjzA", oauth_signature="DTlWap03Ge7CrVCsiOFe%2FjQvLsc%3D", oauth_signature_method="HMAC-SHA1", oauth_timestamp="1358201032", oauth_version="1.0"
=======
      Content-Length: 
      - "1469"
      Date: 
      - Wed, 16 Jan 2013 23:01:28 GMT
      Content-Type: 
      - application/json
      Server: 
      - Apache/2.2.22 (Fedora)
    body: 
      string: "{\"task_group_id\": \"ae567809-2715-4dbc-990b-ce8deb946f4f\", \"exception\": null, \"traceback\": null, \"_href\": \"/pulp/api/v2/tasks/7296aae0-329b-44eb-8430-d06a3d65b35c/\", \"task_id\": \"7296aae0-329b-44eb-8430-d06a3d65b35c\", \"call_request_tags\": [\"pulp:repository:1\", \"pulp:action:sync\"], \"reasons\": [], \"start_time\": \"2013-01-16T23:01:26Z\", \"tags\": [\"pulp:repository:1\", \"pulp:action:sync\"], \"state\": \"finished\", \"finish_time\": \"2013-01-16T23:01:28Z\", \"dependency_failures\": {}, \"schedule_id\": null, \"progress\": {\"yum_importer\": {\"content\": {\"num_success\": 11, \"size_total\": 17872, \"items_left\": 0, \"items_total\": 11, \"state\": \"FINISHED\", \"size_left\": 0, \"details\": {\"tree_file\": {\"num_success\": 3, \"size_total\": 0, \"items_left\": 0, \"items_total\": 3, \"size_left\": 0, \"num_error\": 0}, \"rpm\": {\"num_success\": 8, \"size_total\": 17872, \"items_left\": 0, \"items_total\": 8, \"size_left\": 0, \"num_error\": 0}, \"delta_rpm\": {\"num_success\": 0, \"size_total\": 0, \"items_left\": 0, \"items_total\": 0, \"size_left\": 0, \"num_error\": 0}, \"file\": {\"num_success\": 0, \"size_total\": 0, \"items_left\": 0, \"items_total\": 0, \"size_left\": 0, \"num_error\": 0}}, \"error_details\": [], \"num_error\": 0}, \"comps\": {\"state\": \"FINISHED\"}, \"errata\": {\"state\": \"FINISHED\", \"num_errata\": 2}, \"metadata\": {\"state\": \"FINISHED\"}}}, \"call_request_group_id\": \"ae567809-2715-4dbc-990b-ce8deb946f4f\", \"call_request_id\": \"7296aae0-329b-44eb-8430-d06a3d65b35c\", \"principal_login\": \"admin\", \"response\": \"accepted\", \"result\": null}"
    http_version: 
  recorded_at: Wed, 16 Jan 2013 23:01:28 GMT
- request: 
    method: get
    uri: https://dhcp231-16.rdu.redhat.com/pulp/api/v2/tasks/65f193e6-1190-49f4-9409-97679e6060e1/
    body: 
      string: ""
    headers: 
      Accept: 
      - application/json
      Authorization: 
      - OAuth oauth_consumer_key="katello", oauth_nonce="EbcEsOkNieHY9sfDryPxX87Dv5R2u2MkLoWTVDMivFg", oauth_signature="%2Fu7lBsaGpHl3DCB2V33xYBUaBmI%3D", oauth_signature_method="HMAC-SHA1", oauth_timestamp="1358377291", oauth_version="1.0"
      Content-Type: 
      - application/json
>>>>>>> fd910802
      Pulp-User: 
      - admin
      Accept-Encoding: 
      - gzip, deflate
<<<<<<< HEAD
      Content-Type: 
      - application/json
      Accept: 
      - application/json
=======
  response: 
    status: 
      code: 200
      message: OK
    headers: 
      Content-Length: 
      - "842"
      Date: 
      - Wed, 16 Jan 2013 23:01:31 GMT
      Content-Type: 
      - application/json
      Server: 
      - Apache/2.2.22 (Fedora)
    body: 
      string: "{\"task_group_id\": \"1ecaa179-6462-463f-804f-a0281e717732\", \"exception\": null, \"traceback\": null, \"_href\": \"/pulp/api/v2/tasks/65f193e6-1190-49f4-9409-97679e6060e1/\", \"task_id\": \"65f193e6-1190-49f4-9409-97679e6060e1\", \"call_request_tags\": [\"pulp:repository:1\", \"pulp:action:sync\"], \"reasons\": [], \"start_time\": \"2013-01-16T23:01:31Z\", \"tags\": [\"pulp:repository:1\", \"pulp:action:sync\"], \"state\": \"running\", \"finish_time\": null, \"dependency_failures\": {}, \"schedule_id\": null, \"progress\": {\"yum_importer\": {\"content\": {\"state\": \"NOT_STARTED\"}, \"comps\": {\"state\": \"NOT_STARTED\"}, \"errata\": {\"state\": \"NOT_STARTED\"}, \"metadata\": {\"state\": \"IN_PROGRESS\"}}}, \"call_request_group_id\": \"1ecaa179-6462-463f-804f-a0281e717732\", \"call_request_id\": \"65f193e6-1190-49f4-9409-97679e6060e1\", \"principal_login\": \"admin\", \"response\": \"accepted\", \"result\": null}"
    http_version: 
  recorded_at: Wed, 16 Jan 2013 23:01:31 GMT
- request: 
    method: get
    uri: https://dhcp231-16.rdu.redhat.com/pulp/api/v2/tasks/65f193e6-1190-49f4-9409-97679e6060e1/
    body: 
      string: ""
    headers: 
      Accept: 
      - application/json
      Authorization: 
      - OAuth oauth_consumer_key="katello", oauth_nonce="gFuievNkOx6akQOYdzzrbaPfFAGQlyY4iGbaZjE", oauth_signature="c8iNbEMD8dzMquRje%2BcL89Z0fw8%3D", oauth_signature_method="HMAC-SHA1", oauth_timestamp="1358377292", oauth_version="1.0"
      Content-Type: 
      - application/json
      Pulp-User: 
      - admin
      Accept-Encoding: 
      - gzip, deflate
>>>>>>> fd910802
  response: 
    status: 
      code: 200
      message: OK
    headers: 
<<<<<<< HEAD
      Server: 
      - Apache/2.2.22 (Fedora)
      Date: 
      - Mon, 14 Jan 2013 22:03:52 GMT
      Content-Length: 
      - "839"
      Content-Type: 
      - application/json
    body: 
      string: "{\"task_group_id\": \"f9339e1a-1437-4fe0-97bf-fc8cfa69550c\", \"exception\": null, \"traceback\": null, \"_href\": \"/pulp/api/v2/tasks/cd5f7f01-6b31-4174-a55b-8ae954b4ccff/\", \"task_id\": \"cd5f7f01-6b31-4174-a55b-8ae954b4ccff\", \"call_request_tags\": [\"pulp:repository:1\", \"pulp:action:sync\"], \"reasons\": [], \"start_time\": \"2013-01-14T22:03:52Z\", \"tags\": [\"pulp:repository:1\", \"pulp:action:sync\"], \"state\": \"running\", \"finish_time\": null, \"dependency_failures\": {}, \"schedule_id\": null, \"progress\": {\"yum_importer\": {\"content\": {\"state\": \"NOT_STARTED\"}, \"comps\": {\"state\": \"NOT_STARTED\"}, \"errata\": {\"state\": \"NOT_STARTED\"}, \"metadata\": {\"state\": \"FINISHED\"}}}, \"call_request_group_id\": \"f9339e1a-1437-4fe0-97bf-fc8cfa69550c\", \"call_request_id\": \"cd5f7f01-6b31-4174-a55b-8ae954b4ccff\", \"principal_login\": \"admin\", \"response\": \"accepted\", \"result\": null}"
    http_version: 
  recorded_at: Mon, 14 Jan 2013 22:03:52 GMT
- request: 
    method: get
    uri: https://kafka.usersys.redhat.com/pulp/api/v2/tasks/cd5f7f01-6b31-4174-a55b-8ae954b4ccff/
    body: 
      string: ""
    headers: 
      Authorization: 
      - OAuth oauth_consumer_key="katello", oauth_nonce="KhKluyQhpYhEy6jCiJP1kLMtgXxCUEFrZEjG0LRSX4", oauth_signature="vbXCaFd6ylR523ZPSBTwVzFONOI%3D", oauth_signature_method="HMAC-SHA1", oauth_timestamp="1358201033", oauth_version="1.0"
=======
      Content-Length: 
      - "1441"
      Date: 
      - Wed, 16 Jan 2013 23:01:32 GMT
      Content-Type: 
      - application/json
      Server: 
      - Apache/2.2.22 (Fedora)
    body: 
      string: "{\"task_group_id\": \"1ecaa179-6462-463f-804f-a0281e717732\", \"exception\": null, \"traceback\": null, \"_href\": \"/pulp/api/v2/tasks/65f193e6-1190-49f4-9409-97679e6060e1/\", \"task_id\": \"65f193e6-1190-49f4-9409-97679e6060e1\", \"call_request_tags\": [\"pulp:repository:1\", \"pulp:action:sync\"], \"reasons\": [], \"start_time\": \"2013-01-16T23:01:31Z\", \"tags\": [\"pulp:repository:1\", \"pulp:action:sync\"], \"state\": \"running\", \"finish_time\": null, \"dependency_failures\": {}, \"schedule_id\": null, \"progress\": {\"yum_importer\": {\"content\": {\"num_success\": 8, \"size_total\": 17872, \"items_left\": 3, \"items_total\": 11, \"state\": \"IN_PROGRESS\", \"size_left\": 0, \"details\": {\"tree_file\": {\"num_success\": 0, \"size_total\": 0, \"items_left\": 3, \"items_total\": 3, \"size_left\": 0, \"num_error\": 0}, \"rpm\": {\"num_success\": 8, \"size_total\": 17872, \"items_left\": 0, \"items_total\": 8, \"size_left\": 0, \"num_error\": 0}, \"delta_rpm\": {\"num_success\": 0, \"size_total\": 0, \"items_left\": 0, \"items_total\": 0, \"size_left\": 0, \"num_error\": 0}, \"file\": {\"num_success\": 0, \"size_total\": 0, \"items_left\": 0, \"items_total\": 0, \"size_left\": 0, \"num_error\": 0}}, \"error_details\": [], \"num_error\": 0}, \"comps\": {\"state\": \"NOT_STARTED\"}, \"errata\": {\"state\": \"NOT_STARTED\"}, \"metadata\": {\"state\": \"FINISHED\"}}}, \"call_request_group_id\": \"1ecaa179-6462-463f-804f-a0281e717732\", \"call_request_id\": \"65f193e6-1190-49f4-9409-97679e6060e1\", \"principal_login\": \"admin\", \"response\": \"accepted\", \"result\": null}"
    http_version: 
  recorded_at: Wed, 16 Jan 2013 23:01:32 GMT
- request: 
    method: get
    uri: https://dhcp231-16.rdu.redhat.com/pulp/api/v2/tasks/65f193e6-1190-49f4-9409-97679e6060e1/
    body: 
      string: ""
    headers: 
      Accept: 
      - application/json
      Authorization: 
      - OAuth oauth_consumer_key="katello", oauth_nonce="folFg1OQ8V2hFDsYk6u7jd1d0xNSsVZ5e3BfJTzM", oauth_signature="vBYQUU68sazmc5sw5l0wdP%2FOnno%3D", oauth_signature_method="HMAC-SHA1", oauth_timestamp="1358377293", oauth_version="1.0"
      Content-Type: 
      - application/json
>>>>>>> fd910802
      Pulp-User: 
      - admin
      Accept-Encoding: 
      - gzip, deflate
<<<<<<< HEAD
      Content-Type: 
      - application/json
      Accept: 
      - application/json
=======
  response: 
    status: 
      code: 200
      message: OK
    headers: 
      Content-Length: 
      - "1469"
      Date: 
      - Wed, 16 Jan 2013 23:01:33 GMT
      Content-Type: 
      - application/json
      Server: 
      - Apache/2.2.22 (Fedora)
    body: 
      string: "{\"task_group_id\": \"1ecaa179-6462-463f-804f-a0281e717732\", \"exception\": null, \"traceback\": null, \"_href\": \"/pulp/api/v2/tasks/65f193e6-1190-49f4-9409-97679e6060e1/\", \"task_id\": \"65f193e6-1190-49f4-9409-97679e6060e1\", \"call_request_tags\": [\"pulp:repository:1\", \"pulp:action:sync\"], \"reasons\": [], \"start_time\": \"2013-01-16T23:01:31Z\", \"tags\": [\"pulp:repository:1\", \"pulp:action:sync\"], \"state\": \"finished\", \"finish_time\": \"2013-01-16T23:01:33Z\", \"dependency_failures\": {}, \"schedule_id\": null, \"progress\": {\"yum_importer\": {\"content\": {\"num_success\": 11, \"size_total\": 17872, \"items_left\": 0, \"items_total\": 11, \"state\": \"FINISHED\", \"size_left\": 0, \"details\": {\"tree_file\": {\"num_success\": 3, \"size_total\": 0, \"items_left\": 0, \"items_total\": 3, \"size_left\": 0, \"num_error\": 0}, \"rpm\": {\"num_success\": 8, \"size_total\": 17872, \"items_left\": 0, \"items_total\": 8, \"size_left\": 0, \"num_error\": 0}, \"delta_rpm\": {\"num_success\": 0, \"size_total\": 0, \"items_left\": 0, \"items_total\": 0, \"size_left\": 0, \"num_error\": 0}, \"file\": {\"num_success\": 0, \"size_total\": 0, \"items_left\": 0, \"items_total\": 0, \"size_left\": 0, \"num_error\": 0}}, \"error_details\": [], \"num_error\": 0}, \"comps\": {\"state\": \"FINISHED\"}, \"errata\": {\"state\": \"FINISHED\", \"num_errata\": 2}, \"metadata\": {\"state\": \"FINISHED\"}}}, \"call_request_group_id\": \"1ecaa179-6462-463f-804f-a0281e717732\", \"call_request_id\": \"65f193e6-1190-49f4-9409-97679e6060e1\", \"principal_login\": \"admin\", \"response\": \"accepted\", \"result\": null}"
    http_version: 
  recorded_at: Wed, 16 Jan 2013 23:01:33 GMT
- request: 
    method: get
    uri: https://dhcp231-16.rdu.redhat.com/pulp/api/v2/tasks/cd72ceea-f050-47ee-a069-fabe1ed76cc6/
    body: 
      string: ""
    headers: 
      Accept: 
      - application/json
      Authorization: 
      - OAuth oauth_consumer_key="katello", oauth_nonce="jhqFuMipX1soOXxf4dvCOgL1Kr9Y5t7dHP3JpqJQ", oauth_signature="Sg7VYELp1GQ1j%2FPXjQCqmUNO4x4%3D", oauth_signature_method="HMAC-SHA1", oauth_timestamp="1358377304", oauth_version="1.0"
      Content-Type: 
      - application/json
      Pulp-User: 
      - admin
      Accept-Encoding: 
      - gzip, deflate
>>>>>>> fd910802
  response: 
    status: 
      code: 200
      message: OK
    headers: 
<<<<<<< HEAD
      Server: 
      - Apache/2.2.22 (Fedora)
      Date: 
      - Mon, 14 Jan 2013 22:03:53 GMT
      Content-Length: 
      - "1442"
      Content-Type: 
      - application/json
    body: 
      string: "{\"task_group_id\": \"f9339e1a-1437-4fe0-97bf-fc8cfa69550c\", \"exception\": null, \"traceback\": null, \"_href\": \"/pulp/api/v2/tasks/cd5f7f01-6b31-4174-a55b-8ae954b4ccff/\", \"task_id\": \"cd5f7f01-6b31-4174-a55b-8ae954b4ccff\", \"call_request_tags\": [\"pulp:repository:1\", \"pulp:action:sync\"], \"reasons\": [], \"start_time\": \"2013-01-14T22:03:52Z\", \"tags\": [\"pulp:repository:1\", \"pulp:action:sync\"], \"state\": \"running\", \"finish_time\": null, \"dependency_failures\": {}, \"schedule_id\": null, \"progress\": {\"yum_importer\": {\"content\": {\"num_success\": 11, \"size_total\": 17872, \"items_left\": 0, \"items_total\": 11, \"state\": \"IN_PROGRESS\", \"size_left\": 0, \"details\": {\"tree_file\": {\"num_success\": 3, \"size_total\": 0, \"items_left\": 0, \"items_total\": 3, \"size_left\": 0, \"num_error\": 0}, \"rpm\": {\"num_success\": 8, \"size_total\": 17872, \"items_left\": 0, \"items_total\": 8, \"size_left\": 0, \"num_error\": 0}, \"delta_rpm\": {\"num_success\": 0, \"size_total\": 0, \"items_left\": 0, \"items_total\": 0, \"size_left\": 0, \"num_error\": 0}, \"file\": {\"num_success\": 0, \"size_total\": 0, \"items_left\": 0, \"items_total\": 0, \"size_left\": 0, \"num_error\": 0}}, \"error_details\": [], \"num_error\": 0}, \"comps\": {\"state\": \"NOT_STARTED\"}, \"errata\": {\"state\": \"NOT_STARTED\"}, \"metadata\": {\"state\": \"FINISHED\"}}}, \"call_request_group_id\": \"f9339e1a-1437-4fe0-97bf-fc8cfa69550c\", \"call_request_id\": \"cd5f7f01-6b31-4174-a55b-8ae954b4ccff\", \"principal_login\": \"admin\", \"response\": \"accepted\", \"result\": null}"
    http_version: 
  recorded_at: Mon, 14 Jan 2013 22:03:53 GMT
- request: 
    method: get
    uri: https://kafka.usersys.redhat.com/pulp/api/v2/tasks/cd5f7f01-6b31-4174-a55b-8ae954b4ccff/
    body: 
      string: ""
    headers: 
      Authorization: 
      - OAuth oauth_consumer_key="katello", oauth_nonce="WIo9NLX9JAFJWs3Tv9nm29GN8P4rRluMBfdID4xZTGo", oauth_signature="7TIhI3B5oOJxBA15KNxJEuJnFzA%3D", oauth_signature_method="HMAC-SHA1", oauth_timestamp="1358201033", oauth_version="1.0"
=======
      Content-Length: 
      - "842"
      Date: 
      - Wed, 16 Jan 2013 23:01:44 GMT
      Content-Type: 
      - application/json
      Server: 
      - Apache/2.2.22 (Fedora)
    body: 
      string: "{\"task_group_id\": \"64b34e1f-0391-42cc-888f-5abdcd0b6b38\", \"exception\": null, \"traceback\": null, \"_href\": \"/pulp/api/v2/tasks/cd72ceea-f050-47ee-a069-fabe1ed76cc6/\", \"task_id\": \"cd72ceea-f050-47ee-a069-fabe1ed76cc6\", \"call_request_tags\": [\"pulp:repository:1\", \"pulp:action:sync\"], \"reasons\": [], \"start_time\": \"2013-01-16T23:01:44Z\", \"tags\": [\"pulp:repository:1\", \"pulp:action:sync\"], \"state\": \"running\", \"finish_time\": null, \"dependency_failures\": {}, \"schedule_id\": null, \"progress\": {\"yum_importer\": {\"content\": {\"state\": \"NOT_STARTED\"}, \"comps\": {\"state\": \"NOT_STARTED\"}, \"errata\": {\"state\": \"NOT_STARTED\"}, \"metadata\": {\"state\": \"IN_PROGRESS\"}}}, \"call_request_group_id\": \"64b34e1f-0391-42cc-888f-5abdcd0b6b38\", \"call_request_id\": \"cd72ceea-f050-47ee-a069-fabe1ed76cc6\", \"principal_login\": \"admin\", \"response\": \"accepted\", \"result\": null}"
    http_version: 
  recorded_at: Wed, 16 Jan 2013 23:01:44 GMT
- request: 
    method: get
    uri: https://dhcp231-16.rdu.redhat.com/pulp/api/v2/tasks/cd72ceea-f050-47ee-a069-fabe1ed76cc6/
    body: 
      string: ""
    headers: 
      Accept: 
      - application/json
      Authorization: 
      - OAuth oauth_consumer_key="katello", oauth_nonce="PhOaXoOn15zijSEo4Aw86XZxsbuGmIYX13W4akDC25E", oauth_signature="zn0zbJg9FYipuBJKqyQ3nU44CNU%3D", oauth_signature_method="HMAC-SHA1", oauth_timestamp="1358377305", oauth_version="1.0"
      Content-Type: 
      - application/json
>>>>>>> fd910802
      Pulp-User: 
      - admin
      Accept-Encoding: 
      - gzip, deflate
<<<<<<< HEAD
      Content-Type: 
      - application/json
      Accept: 
      - application/json
=======
  response: 
    status: 
      code: 200
      message: OK
    headers: 
      Content-Length: 
      - "1442"
      Date: 
      - Wed, 16 Jan 2013 23:01:45 GMT
      Content-Type: 
      - application/json
      Server: 
      - Apache/2.2.22 (Fedora)
    body: 
      string: "{\"task_group_id\": \"64b34e1f-0391-42cc-888f-5abdcd0b6b38\", \"exception\": null, \"traceback\": null, \"_href\": \"/pulp/api/v2/tasks/cd72ceea-f050-47ee-a069-fabe1ed76cc6/\", \"task_id\": \"cd72ceea-f050-47ee-a069-fabe1ed76cc6\", \"call_request_tags\": [\"pulp:repository:1\", \"pulp:action:sync\"], \"reasons\": [], \"start_time\": \"2013-01-16T23:01:44Z\", \"tags\": [\"pulp:repository:1\", \"pulp:action:sync\"], \"state\": \"running\", \"finish_time\": null, \"dependency_failures\": {}, \"schedule_id\": null, \"progress\": {\"yum_importer\": {\"content\": {\"num_success\": 11, \"size_total\": 17872, \"items_left\": 0, \"items_total\": 11, \"state\": \"IN_PROGRESS\", \"size_left\": 0, \"details\": {\"tree_file\": {\"num_success\": 3, \"size_total\": 0, \"items_left\": 0, \"items_total\": 3, \"size_left\": 0, \"num_error\": 0}, \"rpm\": {\"num_success\": 8, \"size_total\": 17872, \"items_left\": 0, \"items_total\": 8, \"size_left\": 0, \"num_error\": 0}, \"delta_rpm\": {\"num_success\": 0, \"size_total\": 0, \"items_left\": 0, \"items_total\": 0, \"size_left\": 0, \"num_error\": 0}, \"file\": {\"num_success\": 0, \"size_total\": 0, \"items_left\": 0, \"items_total\": 0, \"size_left\": 0, \"num_error\": 0}}, \"error_details\": [], \"num_error\": 0}, \"comps\": {\"state\": \"NOT_STARTED\"}, \"errata\": {\"state\": \"NOT_STARTED\"}, \"metadata\": {\"state\": \"FINISHED\"}}}, \"call_request_group_id\": \"64b34e1f-0391-42cc-888f-5abdcd0b6b38\", \"call_request_id\": \"cd72ceea-f050-47ee-a069-fabe1ed76cc6\", \"principal_login\": \"admin\", \"response\": \"accepted\", \"result\": null}"
    http_version: 
  recorded_at: Wed, 16 Jan 2013 23:01:45 GMT
- request: 
    method: get
    uri: https://dhcp231-16.rdu.redhat.com/pulp/api/v2/tasks/cd72ceea-f050-47ee-a069-fabe1ed76cc6/
    body: 
      string: ""
    headers: 
      Accept: 
      - application/json
      Authorization: 
      - OAuth oauth_consumer_key="katello", oauth_nonce="uaENvmcIjJLXYt3i20yQ5rsYLHmsmelPDJtsHYeQLk", oauth_signature="mlXJgYTeGUL2lJUWTFBAHjDqi7Q%3D", oauth_signature_method="HMAC-SHA1", oauth_timestamp="1358377306", oauth_version="1.0"
      Content-Type: 
      - application/json
      Pulp-User: 
      - admin
      Accept-Encoding: 
      - gzip, deflate
>>>>>>> fd910802
  response: 
    status: 
      code: 200
      message: OK
    headers: 
<<<<<<< HEAD
      Server: 
      - Apache/2.2.22 (Fedora)
      Date: 
      - Mon, 14 Jan 2013 22:03:54 GMT
      Content-Length: 
      - "1469"
      Content-Type: 
      - application/json
    body: 
      string: "{\"task_group_id\": \"f9339e1a-1437-4fe0-97bf-fc8cfa69550c\", \"exception\": null, \"traceback\": null, \"_href\": \"/pulp/api/v2/tasks/cd5f7f01-6b31-4174-a55b-8ae954b4ccff/\", \"task_id\": \"cd5f7f01-6b31-4174-a55b-8ae954b4ccff\", \"call_request_tags\": [\"pulp:repository:1\", \"pulp:action:sync\"], \"reasons\": [], \"start_time\": \"2013-01-14T22:03:52Z\", \"tags\": [\"pulp:repository:1\", \"pulp:action:sync\"], \"state\": \"finished\", \"finish_time\": \"2013-01-14T22:03:53Z\", \"dependency_failures\": {}, \"schedule_id\": null, \"progress\": {\"yum_importer\": {\"content\": {\"num_success\": 11, \"size_total\": 17872, \"items_left\": 0, \"items_total\": 11, \"state\": \"FINISHED\", \"size_left\": 0, \"details\": {\"tree_file\": {\"num_success\": 3, \"size_total\": 0, \"items_left\": 0, \"items_total\": 3, \"size_left\": 0, \"num_error\": 0}, \"rpm\": {\"num_success\": 8, \"size_total\": 17872, \"items_left\": 0, \"items_total\": 8, \"size_left\": 0, \"num_error\": 0}, \"delta_rpm\": {\"num_success\": 0, \"size_total\": 0, \"items_left\": 0, \"items_total\": 0, \"size_left\": 0, \"num_error\": 0}, \"file\": {\"num_success\": 0, \"size_total\": 0, \"items_left\": 0, \"items_total\": 0, \"size_left\": 0, \"num_error\": 0}}, \"error_details\": [], \"num_error\": 0}, \"comps\": {\"state\": \"FINISHED\"}, \"errata\": {\"state\": \"FINISHED\", \"num_errata\": 2}, \"metadata\": {\"state\": \"FINISHED\"}}}, \"call_request_group_id\": \"f9339e1a-1437-4fe0-97bf-fc8cfa69550c\", \"call_request_id\": \"cd5f7f01-6b31-4174-a55b-8ae954b4ccff\", \"principal_login\": \"admin\", \"response\": \"accepted\", \"result\": null}"
    http_version: 
  recorded_at: Mon, 14 Jan 2013 22:03:54 GMT
- request: 
    method: get
    uri: https://kafka.usersys.redhat.com/pulp/api/v2/tasks/d1d34c4f-c0af-49f5-b461-1a661f026458/
    body: 
      string: ""
    headers: 
      Authorization: 
      - OAuth oauth_consumer_key="katello", oauth_nonce="ybu8SgTGGIJWjAURkfEQPvM3fxN42qdoMRiCn5b0hg", oauth_signature="dLaOrRltYy1Cf7XNBeeWTqGMBRc%3D", oauth_signature_method="HMAC-SHA1", oauth_timestamp="1358201057", oauth_version="1.0"
=======
      Content-Length: 
      - "1469"
      Date: 
      - Wed, 16 Jan 2013 23:01:46 GMT
      Content-Type: 
      - application/json
      Server: 
      - Apache/2.2.22 (Fedora)
    body: 
      string: "{\"task_group_id\": \"64b34e1f-0391-42cc-888f-5abdcd0b6b38\", \"exception\": null, \"traceback\": null, \"_href\": \"/pulp/api/v2/tasks/cd72ceea-f050-47ee-a069-fabe1ed76cc6/\", \"task_id\": \"cd72ceea-f050-47ee-a069-fabe1ed76cc6\", \"call_request_tags\": [\"pulp:repository:1\", \"pulp:action:sync\"], \"reasons\": [], \"start_time\": \"2013-01-16T23:01:44Z\", \"tags\": [\"pulp:repository:1\", \"pulp:action:sync\"], \"state\": \"finished\", \"finish_time\": \"2013-01-16T23:01:46Z\", \"dependency_failures\": {}, \"schedule_id\": null, \"progress\": {\"yum_importer\": {\"content\": {\"num_success\": 11, \"size_total\": 17872, \"items_left\": 0, \"items_total\": 11, \"state\": \"FINISHED\", \"size_left\": 0, \"details\": {\"tree_file\": {\"num_success\": 3, \"size_total\": 0, \"items_left\": 0, \"items_total\": 3, \"size_left\": 0, \"num_error\": 0}, \"rpm\": {\"num_success\": 8, \"size_total\": 17872, \"items_left\": 0, \"items_total\": 8, \"size_left\": 0, \"num_error\": 0}, \"delta_rpm\": {\"num_success\": 0, \"size_total\": 0, \"items_left\": 0, \"items_total\": 0, \"size_left\": 0, \"num_error\": 0}, \"file\": {\"num_success\": 0, \"size_total\": 0, \"items_left\": 0, \"items_total\": 0, \"size_left\": 0, \"num_error\": 0}}, \"error_details\": [], \"num_error\": 0}, \"comps\": {\"state\": \"FINISHED\"}, \"errata\": {\"state\": \"FINISHED\", \"num_errata\": 2}, \"metadata\": {\"state\": \"FINISHED\"}}}, \"call_request_group_id\": \"64b34e1f-0391-42cc-888f-5abdcd0b6b38\", \"call_request_id\": \"cd72ceea-f050-47ee-a069-fabe1ed76cc6\", \"principal_login\": \"admin\", \"response\": \"accepted\", \"result\": null}"
    http_version: 
  recorded_at: Wed, 16 Jan 2013 23:01:46 GMT
- request: 
    method: get
    uri: https://dhcp231-16.rdu.redhat.com/pulp/api/v2/tasks/f647d372-54ad-4801-bfae-7d7a060110fe/
    body: 
      string: ""
    headers: 
      Accept: 
      - application/json
      Authorization: 
      - OAuth oauth_consumer_key="katello", oauth_nonce="DHBNIe7rfa2VnQ3uT0xoGLfBSbBv0f2JIfjdUD4XQUE", oauth_signature="NjUWkcsKA7yGxiQp0HzpZDYMs3U%3D", oauth_signature_method="HMAC-SHA1", oauth_timestamp="1358377328", oauth_version="1.0"
      Content-Type: 
      - application/json
>>>>>>> fd910802
      Pulp-User: 
      - admin
      Accept-Encoding: 
      - gzip, deflate
<<<<<<< HEAD
      Content-Type: 
      - application/json
      Accept: 
      - application/json
=======
>>>>>>> fd910802
  response: 
    status: 
      code: 200
      message: OK
    headers: 
<<<<<<< HEAD
      Server: 
      - Apache/2.2.22 (Fedora)
      Date: 
      - Mon, 14 Jan 2013 22:04:17 GMT
      Content-Length: 
      - "839"
      Content-Type: 
      - application/json
    body: 
      string: "{\"task_group_id\": \"41bea06a-8368-4ffd-b790-d114abe358ed\", \"exception\": null, \"traceback\": null, \"_href\": \"/pulp/api/v2/tasks/d1d34c4f-c0af-49f5-b461-1a661f026458/\", \"task_id\": \"d1d34c4f-c0af-49f5-b461-1a661f026458\", \"call_request_tags\": [\"pulp:repository:1\", \"pulp:action:sync\"], \"reasons\": [], \"start_time\": \"2013-01-14T22:04:17Z\", \"tags\": [\"pulp:repository:1\", \"pulp:action:sync\"], \"state\": \"running\", \"finish_time\": null, \"dependency_failures\": {}, \"schedule_id\": null, \"progress\": {\"yum_importer\": {\"content\": {\"state\": \"NOT_STARTED\"}, \"comps\": {\"state\": \"NOT_STARTED\"}, \"errata\": {\"state\": \"NOT_STARTED\"}, \"metadata\": {\"state\": \"FINISHED\"}}}, \"call_request_group_id\": \"41bea06a-8368-4ffd-b790-d114abe358ed\", \"call_request_id\": \"d1d34c4f-c0af-49f5-b461-1a661f026458\", \"principal_login\": \"admin\", \"response\": \"accepted\", \"result\": null}"
    http_version: 
  recorded_at: Mon, 14 Jan 2013 22:04:17 GMT
- request: 
    method: get
    uri: https://kafka.usersys.redhat.com/pulp/api/v2/tasks/d1d34c4f-c0af-49f5-b461-1a661f026458/
    body: 
      string: ""
    headers: 
      Authorization: 
      - OAuth oauth_consumer_key="katello", oauth_nonce="gaCNHhejG6uGtzsVqrFHVM1YH28nhvh35rXC2GC5dw", oauth_signature="p%2B1p2wBVBbtb%2BGoIInrKjbpR6%2Fo%3D", oauth_signature_method="HMAC-SHA1", oauth_timestamp="1358201058", oauth_version="1.0"
=======
      Content-Length: 
      - "842"
      Date: 
      - Wed, 16 Jan 2013 23:02:08 GMT
      Content-Type: 
      - application/json
      Server: 
      - Apache/2.2.22 (Fedora)
    body: 
      string: "{\"task_group_id\": \"f997ceac-040c-439f-92ad-a0c5a51340db\", \"exception\": null, \"traceback\": null, \"_href\": \"/pulp/api/v2/tasks/f647d372-54ad-4801-bfae-7d7a060110fe/\", \"task_id\": \"f647d372-54ad-4801-bfae-7d7a060110fe\", \"call_request_tags\": [\"pulp:repository:1\", \"pulp:action:sync\"], \"reasons\": [], \"start_time\": \"2013-01-16T23:02:08Z\", \"tags\": [\"pulp:repository:1\", \"pulp:action:sync\"], \"state\": \"running\", \"finish_time\": null, \"dependency_failures\": {}, \"schedule_id\": null, \"progress\": {\"yum_importer\": {\"content\": {\"state\": \"NOT_STARTED\"}, \"comps\": {\"state\": \"NOT_STARTED\"}, \"errata\": {\"state\": \"NOT_STARTED\"}, \"metadata\": {\"state\": \"IN_PROGRESS\"}}}, \"call_request_group_id\": \"f997ceac-040c-439f-92ad-a0c5a51340db\", \"call_request_id\": \"f647d372-54ad-4801-bfae-7d7a060110fe\", \"principal_login\": \"admin\", \"response\": \"accepted\", \"result\": null}"
    http_version: 
  recorded_at: Wed, 16 Jan 2013 23:02:08 GMT
- request: 
    method: get
    uri: https://dhcp231-16.rdu.redhat.com/pulp/api/v2/tasks/f647d372-54ad-4801-bfae-7d7a060110fe/
    body: 
      string: ""
    headers: 
      Accept: 
      - application/json
      Authorization: 
      - OAuth oauth_consumer_key="katello", oauth_nonce="jc7Zv3P8bNH5MPCej6sstlOJHfM9PsLpXzD1qdYbVo0", oauth_signature="2M7RXrieG2zMajtf6vAeqwY6sE0%3D", oauth_signature_method="HMAC-SHA1", oauth_timestamp="1358377329", oauth_version="1.0"
      Content-Type: 
      - application/json
>>>>>>> fd910802
      Pulp-User: 
      - admin
      Accept-Encoding: 
      - gzip, deflate
<<<<<<< HEAD
      Content-Type: 
      - application/json
      Accept: 
      - application/json
=======
>>>>>>> fd910802
  response: 
    status: 
      code: 200
      message: OK
    headers: 
<<<<<<< HEAD
      Server: 
      - Apache/2.2.22 (Fedora)
      Date: 
      - Mon, 14 Jan 2013 22:04:18 GMT
      Content-Length: 
      - "1442"
      Content-Type: 
      - application/json
    body: 
      string: "{\"task_group_id\": \"41bea06a-8368-4ffd-b790-d114abe358ed\", \"exception\": null, \"traceback\": null, \"_href\": \"/pulp/api/v2/tasks/d1d34c4f-c0af-49f5-b461-1a661f026458/\", \"task_id\": \"d1d34c4f-c0af-49f5-b461-1a661f026458\", \"call_request_tags\": [\"pulp:repository:1\", \"pulp:action:sync\"], \"reasons\": [], \"start_time\": \"2013-01-14T22:04:17Z\", \"tags\": [\"pulp:repository:1\", \"pulp:action:sync\"], \"state\": \"running\", \"finish_time\": null, \"dependency_failures\": {}, \"schedule_id\": null, \"progress\": {\"yum_importer\": {\"content\": {\"num_success\": 11, \"size_total\": 17872, \"items_left\": 0, \"items_total\": 11, \"state\": \"IN_PROGRESS\", \"size_left\": 0, \"details\": {\"tree_file\": {\"num_success\": 3, \"size_total\": 0, \"items_left\": 0, \"items_total\": 3, \"size_left\": 0, \"num_error\": 0}, \"rpm\": {\"num_success\": 8, \"size_total\": 17872, \"items_left\": 0, \"items_total\": 8, \"size_left\": 0, \"num_error\": 0}, \"delta_rpm\": {\"num_success\": 0, \"size_total\": 0, \"items_left\": 0, \"items_total\": 0, \"size_left\": 0, \"num_error\": 0}, \"file\": {\"num_success\": 0, \"size_total\": 0, \"items_left\": 0, \"items_total\": 0, \"size_left\": 0, \"num_error\": 0}}, \"error_details\": [], \"num_error\": 0}, \"comps\": {\"state\": \"NOT_STARTED\"}, \"errata\": {\"state\": \"NOT_STARTED\"}, \"metadata\": {\"state\": \"FINISHED\"}}}, \"call_request_group_id\": \"41bea06a-8368-4ffd-b790-d114abe358ed\", \"call_request_id\": \"d1d34c4f-c0af-49f5-b461-1a661f026458\", \"principal_login\": \"admin\", \"response\": \"accepted\", \"result\": null}"
    http_version: 
  recorded_at: Mon, 14 Jan 2013 22:04:18 GMT
- request: 
    method: get
    uri: https://kafka.usersys.redhat.com/pulp/api/v2/tasks/d1d34c4f-c0af-49f5-b461-1a661f026458/
    body: 
      string: ""
    headers: 
      Authorization: 
      - OAuth oauth_consumer_key="katello", oauth_nonce="ckVuweQgkLEFm3NXOTT7nI4ErOyfBSVA1gnlrt0", oauth_signature="0IkRcYD%2F8kLYqBpaQsv93FVkiR8%3D", oauth_signature_method="HMAC-SHA1", oauth_timestamp="1358201059", oauth_version="1.0"
=======
      Content-Length: 
      - "1442"
      Date: 
      - Wed, 16 Jan 2013 23:02:09 GMT
      Content-Type: 
      - application/json
      Server: 
      - Apache/2.2.22 (Fedora)
    body: 
      string: "{\"task_group_id\": \"f997ceac-040c-439f-92ad-a0c5a51340db\", \"exception\": null, \"traceback\": null, \"_href\": \"/pulp/api/v2/tasks/f647d372-54ad-4801-bfae-7d7a060110fe/\", \"task_id\": \"f647d372-54ad-4801-bfae-7d7a060110fe\", \"call_request_tags\": [\"pulp:repository:1\", \"pulp:action:sync\"], \"reasons\": [], \"start_time\": \"2013-01-16T23:02:08Z\", \"tags\": [\"pulp:repository:1\", \"pulp:action:sync\"], \"state\": \"running\", \"finish_time\": null, \"dependency_failures\": {}, \"schedule_id\": null, \"progress\": {\"yum_importer\": {\"content\": {\"num_success\": 11, \"size_total\": 17872, \"items_left\": 0, \"items_total\": 11, \"state\": \"IN_PROGRESS\", \"size_left\": 0, \"details\": {\"tree_file\": {\"num_success\": 3, \"size_total\": 0, \"items_left\": 0, \"items_total\": 3, \"size_left\": 0, \"num_error\": 0}, \"rpm\": {\"num_success\": 8, \"size_total\": 17872, \"items_left\": 0, \"items_total\": 8, \"size_left\": 0, \"num_error\": 0}, \"delta_rpm\": {\"num_success\": 0, \"size_total\": 0, \"items_left\": 0, \"items_total\": 0, \"size_left\": 0, \"num_error\": 0}, \"file\": {\"num_success\": 0, \"size_total\": 0, \"items_left\": 0, \"items_total\": 0, \"size_left\": 0, \"num_error\": 0}}, \"error_details\": [], \"num_error\": 0}, \"comps\": {\"state\": \"NOT_STARTED\"}, \"errata\": {\"state\": \"NOT_STARTED\"}, \"metadata\": {\"state\": \"FINISHED\"}}}, \"call_request_group_id\": \"f997ceac-040c-439f-92ad-a0c5a51340db\", \"call_request_id\": \"f647d372-54ad-4801-bfae-7d7a060110fe\", \"principal_login\": \"admin\", \"response\": \"accepted\", \"result\": null}"
    http_version: 
  recorded_at: Wed, 16 Jan 2013 23:02:09 GMT
- request: 
    method: get
    uri: https://dhcp231-16.rdu.redhat.com/pulp/api/v2/tasks/f647d372-54ad-4801-bfae-7d7a060110fe/
    body: 
      string: ""
    headers: 
      Accept: 
      - application/json
      Authorization: 
      - OAuth oauth_consumer_key="katello", oauth_nonce="SPhzNkSHpZ7yUco062aRO2s4bidNnGGhVqbMaO2ps00", oauth_signature="Zjb6xS9Q%2BChgvzdLb3BD%2F2lNOiE%3D", oauth_signature_method="HMAC-SHA1", oauth_timestamp="1358377329", oauth_version="1.0"
      Content-Type: 
      - application/json
>>>>>>> fd910802
      Pulp-User: 
      - admin
      Accept-Encoding: 
      - gzip, deflate
<<<<<<< HEAD
      Content-Type: 
      - application/json
      Accept: 
      - application/json
=======
>>>>>>> fd910802
  response: 
    status: 
      code: 200
      message: OK
    headers: 
<<<<<<< HEAD
      Server: 
      - Apache/2.2.22 (Fedora)
      Date: 
      - Mon, 14 Jan 2013 22:04:19 GMT
      Content-Length: 
      - "1469"
      Content-Type: 
      - application/json
    body: 
      string: "{\"task_group_id\": \"41bea06a-8368-4ffd-b790-d114abe358ed\", \"exception\": null, \"traceback\": null, \"_href\": \"/pulp/api/v2/tasks/d1d34c4f-c0af-49f5-b461-1a661f026458/\", \"task_id\": \"d1d34c4f-c0af-49f5-b461-1a661f026458\", \"call_request_tags\": [\"pulp:repository:1\", \"pulp:action:sync\"], \"reasons\": [], \"start_time\": \"2013-01-14T22:04:17Z\", \"tags\": [\"pulp:repository:1\", \"pulp:action:sync\"], \"state\": \"finished\", \"finish_time\": \"2013-01-14T22:04:18Z\", \"dependency_failures\": {}, \"schedule_id\": null, \"progress\": {\"yum_importer\": {\"content\": {\"num_success\": 11, \"size_total\": 17872, \"items_left\": 0, \"items_total\": 11, \"state\": \"FINISHED\", \"size_left\": 0, \"details\": {\"tree_file\": {\"num_success\": 3, \"size_total\": 0, \"items_left\": 0, \"items_total\": 3, \"size_left\": 0, \"num_error\": 0}, \"rpm\": {\"num_success\": 8, \"size_total\": 17872, \"items_left\": 0, \"items_total\": 8, \"size_left\": 0, \"num_error\": 0}, \"delta_rpm\": {\"num_success\": 0, \"size_total\": 0, \"items_left\": 0, \"items_total\": 0, \"size_left\": 0, \"num_error\": 0}, \"file\": {\"num_success\": 0, \"size_total\": 0, \"items_left\": 0, \"items_total\": 0, \"size_left\": 0, \"num_error\": 0}}, \"error_details\": [], \"num_error\": 0}, \"comps\": {\"state\": \"FINISHED\"}, \"errata\": {\"state\": \"FINISHED\", \"num_errata\": 2}, \"metadata\": {\"state\": \"FINISHED\"}}}, \"call_request_group_id\": \"41bea06a-8368-4ffd-b790-d114abe358ed\", \"call_request_id\": \"d1d34c4f-c0af-49f5-b461-1a661f026458\", \"principal_login\": \"admin\", \"response\": \"accepted\", \"result\": null}"
    http_version: 
  recorded_at: Mon, 14 Jan 2013 22:04:19 GMT
- request: 
    method: get
    uri: https://kafka.usersys.redhat.com/pulp/api/v2/tasks/faf2f7c7-5f74-4638-91d7-01686ee2af46/
    body: 
      string: ""
    headers: 
      Authorization: 
      - OAuth oauth_consumer_key="katello", oauth_nonce="8a3lQ1M0wf7NmJEsHkxM4PMNl1Wdq2fWkdCtHnuIbw", oauth_signature="Dc0lwDPw%2BcA5ta4Y14zGZIoDk%2Fo%3D", oauth_signature_method="HMAC-SHA1", oauth_timestamp="1358201060", oauth_version="1.0"
=======
      Content-Length: 
      - "1469"
      Date: 
      - Wed, 16 Jan 2013 23:02:09 GMT
      Content-Type: 
      - application/json
      Server: 
      - Apache/2.2.22 (Fedora)
    body: 
      string: "{\"task_group_id\": \"f997ceac-040c-439f-92ad-a0c5a51340db\", \"exception\": null, \"traceback\": null, \"_href\": \"/pulp/api/v2/tasks/f647d372-54ad-4801-bfae-7d7a060110fe/\", \"task_id\": \"f647d372-54ad-4801-bfae-7d7a060110fe\", \"call_request_tags\": [\"pulp:repository:1\", \"pulp:action:sync\"], \"reasons\": [], \"start_time\": \"2013-01-16T23:02:08Z\", \"tags\": [\"pulp:repository:1\", \"pulp:action:sync\"], \"state\": \"finished\", \"finish_time\": \"2013-01-16T23:02:09Z\", \"dependency_failures\": {}, \"schedule_id\": null, \"progress\": {\"yum_importer\": {\"content\": {\"num_success\": 11, \"size_total\": 17872, \"items_left\": 0, \"items_total\": 11, \"state\": \"FINISHED\", \"size_left\": 0, \"details\": {\"tree_file\": {\"num_success\": 3, \"size_total\": 0, \"items_left\": 0, \"items_total\": 3, \"size_left\": 0, \"num_error\": 0}, \"rpm\": {\"num_success\": 8, \"size_total\": 17872, \"items_left\": 0, \"items_total\": 8, \"size_left\": 0, \"num_error\": 0}, \"delta_rpm\": {\"num_success\": 0, \"size_total\": 0, \"items_left\": 0, \"items_total\": 0, \"size_left\": 0, \"num_error\": 0}, \"file\": {\"num_success\": 0, \"size_total\": 0, \"items_left\": 0, \"items_total\": 0, \"size_left\": 0, \"num_error\": 0}}, \"error_details\": [], \"num_error\": 0}, \"comps\": {\"state\": \"FINISHED\"}, \"errata\": {\"state\": \"FINISHED\", \"num_errata\": 2}, \"metadata\": {\"state\": \"FINISHED\"}}}, \"call_request_group_id\": \"f997ceac-040c-439f-92ad-a0c5a51340db\", \"call_request_id\": \"f647d372-54ad-4801-bfae-7d7a060110fe\", \"principal_login\": \"admin\", \"response\": \"accepted\", \"result\": null}"
    http_version: 
  recorded_at: Wed, 16 Jan 2013 23:02:09 GMT
- request: 
    method: get
    uri: https://dhcp231-16.rdu.redhat.com/pulp/api/v2/tasks/4b81982a-441c-4b42-8213-db75ceee0725/
    body: 
      string: ""
    headers: 
      Accept: 
      - application/json
      Authorization: 
      - OAuth oauth_consumer_key="katello", oauth_nonce="PaNzTza3mExU538pspzZL1LWqJIj0wib7Ih00hJQjuk", oauth_signature="AjeCK6TnzE2dsP35TsLtLLAIsPE%3D", oauth_signature_method="HMAC-SHA1", oauth_timestamp="1358377331", oauth_version="1.0"
      Content-Type: 
      - application/json
>>>>>>> fd910802
      Pulp-User: 
      - admin
      Accept-Encoding: 
      - gzip, deflate
<<<<<<< HEAD
      Content-Type: 
      - application/json
      Accept: 
      - application/json
=======
>>>>>>> fd910802
  response: 
    status: 
      code: 200
      message: OK
    headers: 
<<<<<<< HEAD
      Server: 
      - Apache/2.2.22 (Fedora)
      Date: 
      - Mon, 14 Jan 2013 22:04:21 GMT
      Content-Length: 
      - "839"
      Content-Type: 
      - application/json
    body: 
      string: "{\"task_group_id\": \"54dbc1c9-b947-4467-b638-78f0c9238d1f\", \"exception\": null, \"traceback\": null, \"_href\": \"/pulp/api/v2/tasks/faf2f7c7-5f74-4638-91d7-01686ee2af46/\", \"task_id\": \"faf2f7c7-5f74-4638-91d7-01686ee2af46\", \"call_request_tags\": [\"pulp:repository:1\", \"pulp:action:sync\"], \"reasons\": [], \"start_time\": \"2013-01-14T22:04:20Z\", \"tags\": [\"pulp:repository:1\", \"pulp:action:sync\"], \"state\": \"running\", \"finish_time\": null, \"dependency_failures\": {}, \"schedule_id\": null, \"progress\": {\"yum_importer\": {\"content\": {\"state\": \"NOT_STARTED\"}, \"comps\": {\"state\": \"NOT_STARTED\"}, \"errata\": {\"state\": \"NOT_STARTED\"}, \"metadata\": {\"state\": \"FINISHED\"}}}, \"call_request_group_id\": \"54dbc1c9-b947-4467-b638-78f0c9238d1f\", \"call_request_id\": \"faf2f7c7-5f74-4638-91d7-01686ee2af46\", \"principal_login\": \"admin\", \"response\": \"accepted\", \"result\": null}"
    http_version: 
  recorded_at: Mon, 14 Jan 2013 22:04:21 GMT
- request: 
    method: get
    uri: https://kafka.usersys.redhat.com/pulp/api/v2/tasks/faf2f7c7-5f74-4638-91d7-01686ee2af46/
    body: 
      string: ""
    headers: 
      Authorization: 
      - OAuth oauth_consumer_key="katello", oauth_nonce="e2pxisKeawRDxdw7s4PxMt2buZA9phyYVWj4c7eJR5A", oauth_signature="%2F%2BOtar%2B6%2BWISVnCPmhFnu3SJUtQ%3D", oauth_signature_method="HMAC-SHA1", oauth_timestamp="1358201061", oauth_version="1.0"
=======
      Content-Length: 
      - "839"
      Date: 
      - Wed, 16 Jan 2013 23:02:11 GMT
      Content-Type: 
      - application/json
      Server: 
      - Apache/2.2.22 (Fedora)
    body: 
      string: "{\"task_group_id\": \"bc7fcdb2-66f6-4bde-9ffe-9c634c482628\", \"exception\": null, \"traceback\": null, \"_href\": \"/pulp/api/v2/tasks/4b81982a-441c-4b42-8213-db75ceee0725/\", \"task_id\": \"4b81982a-441c-4b42-8213-db75ceee0725\", \"call_request_tags\": [\"pulp:repository:1\", \"pulp:action:sync\"], \"reasons\": [], \"start_time\": \"2013-01-16T23:02:11Z\", \"tags\": [\"pulp:repository:1\", \"pulp:action:sync\"], \"state\": \"running\", \"finish_time\": null, \"dependency_failures\": {}, \"schedule_id\": null, \"progress\": {\"yum_importer\": {\"content\": {\"state\": \"NOT_STARTED\"}, \"comps\": {\"state\": \"NOT_STARTED\"}, \"errata\": {\"state\": \"NOT_STARTED\"}, \"metadata\": {\"state\": \"FINISHED\"}}}, \"call_request_group_id\": \"bc7fcdb2-66f6-4bde-9ffe-9c634c482628\", \"call_request_id\": \"4b81982a-441c-4b42-8213-db75ceee0725\", \"principal_login\": \"admin\", \"response\": \"accepted\", \"result\": null}"
    http_version: 
  recorded_at: Wed, 16 Jan 2013 23:02:11 GMT
- request: 
    method: get
    uri: https://dhcp231-16.rdu.redhat.com/pulp/api/v2/tasks/4b81982a-441c-4b42-8213-db75ceee0725/
    body: 
      string: ""
    headers: 
      Accept: 
      - application/json
      Authorization: 
      - OAuth oauth_consumer_key="katello", oauth_nonce="1b085R1Ig8yaoQ8pjv3rQ476CWnAtYcJ0DGWD7IAXo", oauth_signature="E513WmLGoaSJ9H1h%2BwkOkzY0T1Q%3D", oauth_signature_method="HMAC-SHA1", oauth_timestamp="1358377332", oauth_version="1.0"
      Content-Type: 
      - application/json
>>>>>>> fd910802
      Pulp-User: 
      - admin
      Accept-Encoding: 
      - gzip, deflate
<<<<<<< HEAD
      Content-Type: 
      - application/json
      Accept: 
      - application/json
=======
>>>>>>> fd910802
  response: 
    status: 
      code: 200
      message: OK
    headers: 
<<<<<<< HEAD
      Server: 
      - Apache/2.2.22 (Fedora)
      Date: 
      - Mon, 14 Jan 2013 22:04:21 GMT
      Content-Length: 
      - "1442"
      Content-Type: 
      - application/json
    body: 
      string: "{\"task_group_id\": \"54dbc1c9-b947-4467-b638-78f0c9238d1f\", \"exception\": null, \"traceback\": null, \"_href\": \"/pulp/api/v2/tasks/faf2f7c7-5f74-4638-91d7-01686ee2af46/\", \"task_id\": \"faf2f7c7-5f74-4638-91d7-01686ee2af46\", \"call_request_tags\": [\"pulp:repository:1\", \"pulp:action:sync\"], \"reasons\": [], \"start_time\": \"2013-01-14T22:04:20Z\", \"tags\": [\"pulp:repository:1\", \"pulp:action:sync\"], \"state\": \"running\", \"finish_time\": null, \"dependency_failures\": {}, \"schedule_id\": null, \"progress\": {\"yum_importer\": {\"content\": {\"num_success\": 11, \"size_total\": 17872, \"items_left\": 0, \"items_total\": 11, \"state\": \"IN_PROGRESS\", \"size_left\": 0, \"details\": {\"tree_file\": {\"num_success\": 3, \"size_total\": 0, \"items_left\": 0, \"items_total\": 3, \"size_left\": 0, \"num_error\": 0}, \"rpm\": {\"num_success\": 8, \"size_total\": 17872, \"items_left\": 0, \"items_total\": 8, \"size_left\": 0, \"num_error\": 0}, \"delta_rpm\": {\"num_success\": 0, \"size_total\": 0, \"items_left\": 0, \"items_total\": 0, \"size_left\": 0, \"num_error\": 0}, \"file\": {\"num_success\": 0, \"size_total\": 0, \"items_left\": 0, \"items_total\": 0, \"size_left\": 0, \"num_error\": 0}}, \"error_details\": [], \"num_error\": 0}, \"comps\": {\"state\": \"NOT_STARTED\"}, \"errata\": {\"state\": \"NOT_STARTED\"}, \"metadata\": {\"state\": \"FINISHED\"}}}, \"call_request_group_id\": \"54dbc1c9-b947-4467-b638-78f0c9238d1f\", \"call_request_id\": \"faf2f7c7-5f74-4638-91d7-01686ee2af46\", \"principal_login\": \"admin\", \"response\": \"accepted\", \"result\": null}"
    http_version: 
  recorded_at: Mon, 14 Jan 2013 22:04:21 GMT
- request: 
    method: get
    uri: https://kafka.usersys.redhat.com/pulp/api/v2/tasks/faf2f7c7-5f74-4638-91d7-01686ee2af46/
    body: 
      string: ""
    headers: 
      Authorization: 
      - OAuth oauth_consumer_key="katello", oauth_nonce="ZIEmnecFV1Yj4Obok77WhUBiLhNtDuPp6KT2lPEUc", oauth_signature="9S0ZzOa%2FLjATZbUZu5dzoZlOhL8%3D", oauth_signature_method="HMAC-SHA1", oauth_timestamp="1358201062", oauth_version="1.0"
=======
      Content-Length: 
      - "1442"
      Date: 
      - Wed, 16 Jan 2013 23:02:12 GMT
      Content-Type: 
      - application/json
      Server: 
      - Apache/2.2.22 (Fedora)
    body: 
      string: "{\"task_group_id\": \"bc7fcdb2-66f6-4bde-9ffe-9c634c482628\", \"exception\": null, \"traceback\": null, \"_href\": \"/pulp/api/v2/tasks/4b81982a-441c-4b42-8213-db75ceee0725/\", \"task_id\": \"4b81982a-441c-4b42-8213-db75ceee0725\", \"call_request_tags\": [\"pulp:repository:1\", \"pulp:action:sync\"], \"reasons\": [], \"start_time\": \"2013-01-16T23:02:11Z\", \"tags\": [\"pulp:repository:1\", \"pulp:action:sync\"], \"state\": \"running\", \"finish_time\": null, \"dependency_failures\": {}, \"schedule_id\": null, \"progress\": {\"yum_importer\": {\"content\": {\"num_success\": 11, \"size_total\": 17872, \"items_left\": 0, \"items_total\": 11, \"state\": \"IN_PROGRESS\", \"size_left\": 0, \"details\": {\"tree_file\": {\"num_success\": 3, \"size_total\": 0, \"items_left\": 0, \"items_total\": 3, \"size_left\": 0, \"num_error\": 0}, \"rpm\": {\"num_success\": 8, \"size_total\": 17872, \"items_left\": 0, \"items_total\": 8, \"size_left\": 0, \"num_error\": 0}, \"delta_rpm\": {\"num_success\": 0, \"size_total\": 0, \"items_left\": 0, \"items_total\": 0, \"size_left\": 0, \"num_error\": 0}, \"file\": {\"num_success\": 0, \"size_total\": 0, \"items_left\": 0, \"items_total\": 0, \"size_left\": 0, \"num_error\": 0}}, \"error_details\": [], \"num_error\": 0}, \"comps\": {\"state\": \"NOT_STARTED\"}, \"errata\": {\"state\": \"NOT_STARTED\"}, \"metadata\": {\"state\": \"FINISHED\"}}}, \"call_request_group_id\": \"bc7fcdb2-66f6-4bde-9ffe-9c634c482628\", \"call_request_id\": \"4b81982a-441c-4b42-8213-db75ceee0725\", \"principal_login\": \"admin\", \"response\": \"accepted\", \"result\": null}"
    http_version: 
  recorded_at: Wed, 16 Jan 2013 23:02:12 GMT
- request: 
    method: get
    uri: https://dhcp231-16.rdu.redhat.com/pulp/api/v2/tasks/4b81982a-441c-4b42-8213-db75ceee0725/
    body: 
      string: ""
    headers: 
      Accept: 
      - application/json
      Authorization: 
      - OAuth oauth_consumer_key="katello", oauth_nonce="8Z4MRrzSpB2GoFKrisWnMppd9icAcB7RYVV6SDa2mc", oauth_signature="EOo8frh%2FSYwuUHPhsoiiFOhJyTI%3D", oauth_signature_method="HMAC-SHA1", oauth_timestamp="1358377332", oauth_version="1.0"
      Content-Type: 
      - application/json
>>>>>>> fd910802
      Pulp-User: 
      - admin
      Accept-Encoding: 
      - gzip, deflate
<<<<<<< HEAD
      Content-Type: 
      - application/json
      Accept: 
      - application/json
=======
>>>>>>> fd910802
  response: 
    status: 
      code: 200
      message: OK
    headers: 
<<<<<<< HEAD
      Server: 
      - Apache/2.2.22 (Fedora)
      Date: 
      - Mon, 14 Jan 2013 22:04:22 GMT
      Content-Length: 
      - "1469"
      Content-Type: 
      - application/json
    body: 
      string: "{\"task_group_id\": \"54dbc1c9-b947-4467-b638-78f0c9238d1f\", \"exception\": null, \"traceback\": null, \"_href\": \"/pulp/api/v2/tasks/faf2f7c7-5f74-4638-91d7-01686ee2af46/\", \"task_id\": \"faf2f7c7-5f74-4638-91d7-01686ee2af46\", \"call_request_tags\": [\"pulp:repository:1\", \"pulp:action:sync\"], \"reasons\": [], \"start_time\": \"2013-01-14T22:04:20Z\", \"tags\": [\"pulp:repository:1\", \"pulp:action:sync\"], \"state\": \"finished\", \"finish_time\": \"2013-01-14T22:04:22Z\", \"dependency_failures\": {}, \"schedule_id\": null, \"progress\": {\"yum_importer\": {\"content\": {\"num_success\": 11, \"size_total\": 17872, \"items_left\": 0, \"items_total\": 11, \"state\": \"FINISHED\", \"size_left\": 0, \"details\": {\"tree_file\": {\"num_success\": 3, \"size_total\": 0, \"items_left\": 0, \"items_total\": 3, \"size_left\": 0, \"num_error\": 0}, \"rpm\": {\"num_success\": 8, \"size_total\": 17872, \"items_left\": 0, \"items_total\": 8, \"size_left\": 0, \"num_error\": 0}, \"delta_rpm\": {\"num_success\": 0, \"size_total\": 0, \"items_left\": 0, \"items_total\": 0, \"size_left\": 0, \"num_error\": 0}, \"file\": {\"num_success\": 0, \"size_total\": 0, \"items_left\": 0, \"items_total\": 0, \"size_left\": 0, \"num_error\": 0}}, \"error_details\": [], \"num_error\": 0}, \"comps\": {\"state\": \"FINISHED\"}, \"errata\": {\"state\": \"FINISHED\", \"num_errata\": 2}, \"metadata\": {\"state\": \"FINISHED\"}}}, \"call_request_group_id\": \"54dbc1c9-b947-4467-b638-78f0c9238d1f\", \"call_request_id\": \"faf2f7c7-5f74-4638-91d7-01686ee2af46\", \"principal_login\": \"admin\", \"response\": \"accepted\", \"result\": null}"
    http_version: 
  recorded_at: Mon, 14 Jan 2013 22:04:22 GMT
- request: 
    method: get
    uri: https://kafka.usersys.redhat.com/pulp/api/v2/tasks/4713abd1-2a44-49f7-9640-793f93a2b920/
    body: 
      string: ""
    headers: 
      Authorization: 
      - OAuth oauth_consumer_key="katello", oauth_nonce="ArSDCwG68ZVLDG0BQUULkDCXPwcKiLJp3AWBvHU", oauth_signature="spAQKXds4rfzW6nF9qy%2BaV1NTd8%3D", oauth_signature_method="HMAC-SHA1", oauth_timestamp="1358201064", oauth_version="1.0"
=======
      Content-Length: 
      - "1469"
      Date: 
      - Wed, 16 Jan 2013 23:02:12 GMT
      Content-Type: 
      - application/json
      Server: 
      - Apache/2.2.22 (Fedora)
    body: 
      string: "{\"task_group_id\": \"bc7fcdb2-66f6-4bde-9ffe-9c634c482628\", \"exception\": null, \"traceback\": null, \"_href\": \"/pulp/api/v2/tasks/4b81982a-441c-4b42-8213-db75ceee0725/\", \"task_id\": \"4b81982a-441c-4b42-8213-db75ceee0725\", \"call_request_tags\": [\"pulp:repository:1\", \"pulp:action:sync\"], \"reasons\": [], \"start_time\": \"2013-01-16T23:02:11Z\", \"tags\": [\"pulp:repository:1\", \"pulp:action:sync\"], \"state\": \"finished\", \"finish_time\": \"2013-01-16T23:02:12Z\", \"dependency_failures\": {}, \"schedule_id\": null, \"progress\": {\"yum_importer\": {\"content\": {\"num_success\": 11, \"size_total\": 17872, \"items_left\": 0, \"items_total\": 11, \"state\": \"FINISHED\", \"size_left\": 0, \"details\": {\"tree_file\": {\"num_success\": 3, \"size_total\": 0, \"items_left\": 0, \"items_total\": 3, \"size_left\": 0, \"num_error\": 0}, \"rpm\": {\"num_success\": 8, \"size_total\": 17872, \"items_left\": 0, \"items_total\": 8, \"size_left\": 0, \"num_error\": 0}, \"delta_rpm\": {\"num_success\": 0, \"size_total\": 0, \"items_left\": 0, \"items_total\": 0, \"size_left\": 0, \"num_error\": 0}, \"file\": {\"num_success\": 0, \"size_total\": 0, \"items_left\": 0, \"items_total\": 0, \"size_left\": 0, \"num_error\": 0}}, \"error_details\": [], \"num_error\": 0}, \"comps\": {\"state\": \"FINISHED\"}, \"errata\": {\"state\": \"FINISHED\", \"num_errata\": 2}, \"metadata\": {\"state\": \"FINISHED\"}}}, \"call_request_group_id\": \"bc7fcdb2-66f6-4bde-9ffe-9c634c482628\", \"call_request_id\": \"4b81982a-441c-4b42-8213-db75ceee0725\", \"principal_login\": \"admin\", \"response\": \"accepted\", \"result\": null}"
    http_version: 
  recorded_at: Wed, 16 Jan 2013 23:02:12 GMT
- request: 
    method: get
    uri: https://dhcp231-16.rdu.redhat.com/pulp/api/v2/tasks/155f5eea-a024-4d93-8631-7ca0ada93c98/
    body: 
      string: ""
    headers: 
      Accept: 
      - application/json
      Authorization: 
      - OAuth oauth_consumer_key="katello", oauth_nonce="WIvrhKsNCKCgLm49aUW0lunsUdbm5HeOmlPU81JVk", oauth_signature="rjd4FDmQ2mrTOtQjwY13UvRirmo%3D", oauth_signature_method="HMAC-SHA1", oauth_timestamp="1358377334", oauth_version="1.0"
      Content-Type: 
      - application/json
>>>>>>> fd910802
      Pulp-User: 
      - admin
      Accept-Encoding: 
      - gzip, deflate
<<<<<<< HEAD
      Content-Type: 
      - application/json
      Accept: 
      - application/json
=======
  response: 
    status: 
      code: 200
      message: OK
    headers: 
      Content-Length: 
      - "842"
      Date: 
      - Wed, 16 Jan 2013 23:02:14 GMT
      Content-Type: 
      - application/json
      Server: 
      - Apache/2.2.22 (Fedora)
    body: 
      string: "{\"task_group_id\": \"b3453726-e7be-4998-a3d7-4f08911a73b7\", \"exception\": null, \"traceback\": null, \"_href\": \"/pulp/api/v2/tasks/155f5eea-a024-4d93-8631-7ca0ada93c98/\", \"task_id\": \"155f5eea-a024-4d93-8631-7ca0ada93c98\", \"call_request_tags\": [\"pulp:repository:1\", \"pulp:action:sync\"], \"reasons\": [], \"start_time\": \"2013-01-16T23:02:14Z\", \"tags\": [\"pulp:repository:1\", \"pulp:action:sync\"], \"state\": \"running\", \"finish_time\": null, \"dependency_failures\": {}, \"schedule_id\": null, \"progress\": {\"yum_importer\": {\"content\": {\"state\": \"NOT_STARTED\"}, \"comps\": {\"state\": \"NOT_STARTED\"}, \"errata\": {\"state\": \"NOT_STARTED\"}, \"metadata\": {\"state\": \"IN_PROGRESS\"}}}, \"call_request_group_id\": \"b3453726-e7be-4998-a3d7-4f08911a73b7\", \"call_request_id\": \"155f5eea-a024-4d93-8631-7ca0ada93c98\", \"principal_login\": \"admin\", \"response\": \"accepted\", \"result\": null}"
    http_version: 
  recorded_at: Wed, 16 Jan 2013 23:02:14 GMT
- request: 
    method: get
    uri: https://dhcp231-16.rdu.redhat.com/pulp/api/v2/tasks/155f5eea-a024-4d93-8631-7ca0ada93c98/
    body: 
      string: ""
    headers: 
      Accept: 
      - application/json
      Authorization: 
      - OAuth oauth_consumer_key="katello", oauth_nonce="llG6Hb4EuAMk12MUGnBsnXA7CD1ws6fzgzMP6THckqE", oauth_signature="nk5PEwKZ51pPcV6pMwnJog7cVwk%3D", oauth_signature_method="HMAC-SHA1", oauth_timestamp="1358377335", oauth_version="1.0"
      Content-Type: 
      - application/json
      Pulp-User: 
      - admin
      Accept-Encoding: 
      - gzip, deflate
>>>>>>> fd910802
  response: 
    status: 
      code: 200
      message: OK
    headers: 
<<<<<<< HEAD
      Server: 
      - Apache/2.2.22 (Fedora)
      Date: 
      - Mon, 14 Jan 2013 22:04:24 GMT
      Content-Length: 
      - "839"
      Content-Type: 
      - application/json
    body: 
      string: "{\"task_group_id\": \"195029b9-153a-4c6d-a303-bb70b0721a8d\", \"exception\": null, \"traceback\": null, \"_href\": \"/pulp/api/v2/tasks/4713abd1-2a44-49f7-9640-793f93a2b920/\", \"task_id\": \"4713abd1-2a44-49f7-9640-793f93a2b920\", \"call_request_tags\": [\"pulp:repository:1\", \"pulp:action:sync\"], \"reasons\": [], \"start_time\": \"2013-01-14T22:04:24Z\", \"tags\": [\"pulp:repository:1\", \"pulp:action:sync\"], \"state\": \"running\", \"finish_time\": null, \"dependency_failures\": {}, \"schedule_id\": null, \"progress\": {\"yum_importer\": {\"content\": {\"state\": \"NOT_STARTED\"}, \"comps\": {\"state\": \"NOT_STARTED\"}, \"errata\": {\"state\": \"NOT_STARTED\"}, \"metadata\": {\"state\": \"FINISHED\"}}}, \"call_request_group_id\": \"195029b9-153a-4c6d-a303-bb70b0721a8d\", \"call_request_id\": \"4713abd1-2a44-49f7-9640-793f93a2b920\", \"principal_login\": \"admin\", \"response\": \"accepted\", \"result\": null}"
    http_version: 
  recorded_at: Mon, 14 Jan 2013 22:04:24 GMT
- request: 
    method: get
    uri: https://kafka.usersys.redhat.com/pulp/api/v2/tasks/4713abd1-2a44-49f7-9640-793f93a2b920/
    body: 
      string: ""
    headers: 
      Authorization: 
      - OAuth oauth_consumer_key="katello", oauth_nonce="bDdlev3giBerUqAbnA7Y42iXYhTtTYTXBbeaNIxE", oauth_signature="AeKAY564rtAwMOoGmyZmDNQup9E%3D", oauth_signature_method="HMAC-SHA1", oauth_timestamp="1358201065", oauth_version="1.0"
=======
      Content-Length: 
      - "1442"
      Date: 
      - Wed, 16 Jan 2013 23:02:15 GMT
      Content-Type: 
      - application/json
      Server: 
      - Apache/2.2.22 (Fedora)
    body: 
      string: "{\"task_group_id\": \"b3453726-e7be-4998-a3d7-4f08911a73b7\", \"exception\": null, \"traceback\": null, \"_href\": \"/pulp/api/v2/tasks/155f5eea-a024-4d93-8631-7ca0ada93c98/\", \"task_id\": \"155f5eea-a024-4d93-8631-7ca0ada93c98\", \"call_request_tags\": [\"pulp:repository:1\", \"pulp:action:sync\"], \"reasons\": [], \"start_time\": \"2013-01-16T23:02:14Z\", \"tags\": [\"pulp:repository:1\", \"pulp:action:sync\"], \"state\": \"running\", \"finish_time\": null, \"dependency_failures\": {}, \"schedule_id\": null, \"progress\": {\"yum_importer\": {\"content\": {\"num_success\": 11, \"size_total\": 17872, \"items_left\": 0, \"items_total\": 11, \"state\": \"IN_PROGRESS\", \"size_left\": 0, \"details\": {\"tree_file\": {\"num_success\": 3, \"size_total\": 0, \"items_left\": 0, \"items_total\": 3, \"size_left\": 0, \"num_error\": 0}, \"rpm\": {\"num_success\": 8, \"size_total\": 17872, \"items_left\": 0, \"items_total\": 8, \"size_left\": 0, \"num_error\": 0}, \"delta_rpm\": {\"num_success\": 0, \"size_total\": 0, \"items_left\": 0, \"items_total\": 0, \"size_left\": 0, \"num_error\": 0}, \"file\": {\"num_success\": 0, \"size_total\": 0, \"items_left\": 0, \"items_total\": 0, \"size_left\": 0, \"num_error\": 0}}, \"error_details\": [], \"num_error\": 0}, \"comps\": {\"state\": \"NOT_STARTED\"}, \"errata\": {\"state\": \"NOT_STARTED\"}, \"metadata\": {\"state\": \"FINISHED\"}}}, \"call_request_group_id\": \"b3453726-e7be-4998-a3d7-4f08911a73b7\", \"call_request_id\": \"155f5eea-a024-4d93-8631-7ca0ada93c98\", \"principal_login\": \"admin\", \"response\": \"accepted\", \"result\": null}"
    http_version: 
  recorded_at: Wed, 16 Jan 2013 23:02:15 GMT
- request: 
    method: get
    uri: https://dhcp231-16.rdu.redhat.com/pulp/api/v2/tasks/155f5eea-a024-4d93-8631-7ca0ada93c98/
    body: 
      string: ""
    headers: 
      Accept: 
      - application/json
      Authorization: 
      - OAuth oauth_consumer_key="katello", oauth_nonce="4m7NmMiGrUlall1csURDe9YtZmzEp187hpmSIsJsY", oauth_signature="FRt%2Fp3hxcQaxcrVSmDy8eF6yFiQ%3D", oauth_signature_method="HMAC-SHA1", oauth_timestamp="1358377335", oauth_version="1.0"
      Content-Type: 
      - application/json
>>>>>>> fd910802
      Pulp-User: 
      - admin
      Accept-Encoding: 
      - gzip, deflate
<<<<<<< HEAD
      Content-Type: 
      - application/json
      Accept: 
      - application/json
=======
  response: 
    status: 
      code: 200
      message: OK
    headers: 
      Content-Length: 
      - "1469"
      Date: 
      - Wed, 16 Jan 2013 23:02:15 GMT
      Content-Type: 
      - application/json
      Server: 
      - Apache/2.2.22 (Fedora)
    body: 
      string: "{\"task_group_id\": \"b3453726-e7be-4998-a3d7-4f08911a73b7\", \"exception\": null, \"traceback\": null, \"_href\": \"/pulp/api/v2/tasks/155f5eea-a024-4d93-8631-7ca0ada93c98/\", \"task_id\": \"155f5eea-a024-4d93-8631-7ca0ada93c98\", \"call_request_tags\": [\"pulp:repository:1\", \"pulp:action:sync\"], \"reasons\": [], \"start_time\": \"2013-01-16T23:02:14Z\", \"tags\": [\"pulp:repository:1\", \"pulp:action:sync\"], \"state\": \"finished\", \"finish_time\": \"2013-01-16T23:02:15Z\", \"dependency_failures\": {}, \"schedule_id\": null, \"progress\": {\"yum_importer\": {\"content\": {\"num_success\": 11, \"size_total\": 17872, \"items_left\": 0, \"items_total\": 11, \"state\": \"FINISHED\", \"size_left\": 0, \"details\": {\"tree_file\": {\"num_success\": 3, \"size_total\": 0, \"items_left\": 0, \"items_total\": 3, \"size_left\": 0, \"num_error\": 0}, \"rpm\": {\"num_success\": 8, \"size_total\": 17872, \"items_left\": 0, \"items_total\": 8, \"size_left\": 0, \"num_error\": 0}, \"delta_rpm\": {\"num_success\": 0, \"size_total\": 0, \"items_left\": 0, \"items_total\": 0, \"size_left\": 0, \"num_error\": 0}, \"file\": {\"num_success\": 0, \"size_total\": 0, \"items_left\": 0, \"items_total\": 0, \"size_left\": 0, \"num_error\": 0}}, \"error_details\": [], \"num_error\": 0}, \"comps\": {\"state\": \"FINISHED\"}, \"errata\": {\"state\": \"FINISHED\", \"num_errata\": 2}, \"metadata\": {\"state\": \"FINISHED\"}}}, \"call_request_group_id\": \"b3453726-e7be-4998-a3d7-4f08911a73b7\", \"call_request_id\": \"155f5eea-a024-4d93-8631-7ca0ada93c98\", \"principal_login\": \"admin\", \"response\": \"accepted\", \"result\": null}"
    http_version: 
  recorded_at: Wed, 16 Jan 2013 23:02:15 GMT
- request: 
    method: get
    uri: https://dhcp231-16.rdu.redhat.com/pulp/api/v2/tasks/281ff5a8-970f-402e-864b-79ce17aea1a8/
    body: 
      string: ""
    headers: 
      Accept: 
      - application/json
      Authorization: 
      - OAuth oauth_consumer_key="katello", oauth_nonce="63bBbbdyzskFrXp9S1TyuilZBNkU109IqhKsVdmHOY", oauth_signature="drooFFeo0Adgt7n4QZcqvNocsEU%3D", oauth_signature_method="HMAC-SHA1", oauth_timestamp="1358377338", oauth_version="1.0"
      Content-Type: 
      - application/json
      Pulp-User: 
      - admin
      Accept-Encoding: 
      - gzip, deflate
>>>>>>> fd910802
  response: 
    status: 
      code: 200
      message: OK
    headers: 
<<<<<<< HEAD
      Server: 
      - Apache/2.2.22 (Fedora)
      Date: 
      - Mon, 14 Jan 2013 22:04:25 GMT
      Content-Length: 
      - "1439"
      Content-Type: 
      - application/json
    body: 
      string: "{\"task_group_id\": \"195029b9-153a-4c6d-a303-bb70b0721a8d\", \"exception\": null, \"traceback\": null, \"_href\": \"/pulp/api/v2/tasks/4713abd1-2a44-49f7-9640-793f93a2b920/\", \"task_id\": \"4713abd1-2a44-49f7-9640-793f93a2b920\", \"call_request_tags\": [\"pulp:repository:1\", \"pulp:action:sync\"], \"reasons\": [], \"start_time\": \"2013-01-14T22:04:24Z\", \"tags\": [\"pulp:repository:1\", \"pulp:action:sync\"], \"state\": \"running\", \"finish_time\": null, \"dependency_failures\": {}, \"schedule_id\": null, \"progress\": {\"yum_importer\": {\"content\": {\"num_success\": 11, \"size_total\": 17872, \"items_left\": 0, \"items_total\": 11, \"state\": \"FINISHED\", \"size_left\": 0, \"details\": {\"tree_file\": {\"num_success\": 3, \"size_total\": 0, \"items_left\": 0, \"items_total\": 3, \"size_left\": 0, \"num_error\": 0}, \"rpm\": {\"num_success\": 8, \"size_total\": 17872, \"items_left\": 0, \"items_total\": 8, \"size_left\": 0, \"num_error\": 0}, \"delta_rpm\": {\"num_success\": 0, \"size_total\": 0, \"items_left\": 0, \"items_total\": 0, \"size_left\": 0, \"num_error\": 0}, \"file\": {\"num_success\": 0, \"size_total\": 0, \"items_left\": 0, \"items_total\": 0, \"size_left\": 0, \"num_error\": 0}}, \"error_details\": [], \"num_error\": 0}, \"comps\": {\"state\": \"NOT_STARTED\"}, \"errata\": {\"state\": \"NOT_STARTED\"}, \"metadata\": {\"state\": \"FINISHED\"}}}, \"call_request_group_id\": \"195029b9-153a-4c6d-a303-bb70b0721a8d\", \"call_request_id\": \"4713abd1-2a44-49f7-9640-793f93a2b920\", \"principal_login\": \"admin\", \"response\": \"accepted\", \"result\": null}"
    http_version: 
  recorded_at: Mon, 14 Jan 2013 22:04:25 GMT
- request: 
    method: get
    uri: https://kafka.usersys.redhat.com/pulp/api/v2/tasks/4713abd1-2a44-49f7-9640-793f93a2b920/
    body: 
      string: ""
    headers: 
      Authorization: 
      - OAuth oauth_consumer_key="katello", oauth_nonce="mviE66ZTEmTzi9grwdsch2YI7m0reh7MMqmxnrUx5E", oauth_signature="gspQbHE%2FZbAFI9PlAdiBrRembew%3D", oauth_signature_method="HMAC-SHA1", oauth_timestamp="1358201065", oauth_version="1.0"
=======
      Content-Length: 
      - "842"
      Date: 
      - Wed, 16 Jan 2013 23:02:18 GMT
      Content-Type: 
      - application/json
      Server: 
      - Apache/2.2.22 (Fedora)
    body: 
      string: "{\"task_group_id\": \"d588068f-3b27-4938-944c-03e2e375eec3\", \"exception\": null, \"traceback\": null, \"_href\": \"/pulp/api/v2/tasks/281ff5a8-970f-402e-864b-79ce17aea1a8/\", \"task_id\": \"281ff5a8-970f-402e-864b-79ce17aea1a8\", \"call_request_tags\": [\"pulp:repository:1\", \"pulp:action:sync\"], \"reasons\": [], \"start_time\": \"2013-01-16T23:02:18Z\", \"tags\": [\"pulp:repository:1\", \"pulp:action:sync\"], \"state\": \"running\", \"finish_time\": null, \"dependency_failures\": {}, \"schedule_id\": null, \"progress\": {\"yum_importer\": {\"content\": {\"state\": \"NOT_STARTED\"}, \"comps\": {\"state\": \"NOT_STARTED\"}, \"errata\": {\"state\": \"NOT_STARTED\"}, \"metadata\": {\"state\": \"IN_PROGRESS\"}}}, \"call_request_group_id\": \"d588068f-3b27-4938-944c-03e2e375eec3\", \"call_request_id\": \"281ff5a8-970f-402e-864b-79ce17aea1a8\", \"principal_login\": \"admin\", \"response\": \"accepted\", \"result\": null}"
    http_version: 
  recorded_at: Wed, 16 Jan 2013 23:02:18 GMT
- request: 
    method: get
    uri: https://dhcp231-16.rdu.redhat.com/pulp/api/v2/tasks/281ff5a8-970f-402e-864b-79ce17aea1a8/
    body: 
      string: ""
    headers: 
      Accept: 
      - application/json
      Authorization: 
      - OAuth oauth_consumer_key="katello", oauth_nonce="MQFwpjoCReH8JrcXHFfna2lEAzWL1mwyyU2dhIuzo", oauth_signature="1y43xib2%2BBF9DwhwfRTwOX1Rgn8%3D", oauth_signature_method="HMAC-SHA1", oauth_timestamp="1358377339", oauth_version="1.0"
      Content-Type: 
      - application/json
>>>>>>> fd910802
      Pulp-User: 
      - admin
      Accept-Encoding: 
      - gzip, deflate
<<<<<<< HEAD
      Content-Type: 
      - application/json
      Accept: 
      - application/json
=======
  response: 
    status: 
      code: 200
      message: OK
    headers: 
      Content-Length: 
      - "1442"
      Date: 
      - Wed, 16 Jan 2013 23:02:19 GMT
      Content-Type: 
      - application/json
      Server: 
      - Apache/2.2.22 (Fedora)
    body: 
      string: "{\"task_group_id\": \"d588068f-3b27-4938-944c-03e2e375eec3\", \"exception\": null, \"traceback\": null, \"_href\": \"/pulp/api/v2/tasks/281ff5a8-970f-402e-864b-79ce17aea1a8/\", \"task_id\": \"281ff5a8-970f-402e-864b-79ce17aea1a8\", \"call_request_tags\": [\"pulp:repository:1\", \"pulp:action:sync\"], \"reasons\": [], \"start_time\": \"2013-01-16T23:02:18Z\", \"tags\": [\"pulp:repository:1\", \"pulp:action:sync\"], \"state\": \"running\", \"finish_time\": null, \"dependency_failures\": {}, \"schedule_id\": null, \"progress\": {\"yum_importer\": {\"content\": {\"num_success\": 11, \"size_total\": 17872, \"items_left\": 0, \"items_total\": 11, \"state\": \"IN_PROGRESS\", \"size_left\": 0, \"details\": {\"tree_file\": {\"num_success\": 3, \"size_total\": 0, \"items_left\": 0, \"items_total\": 3, \"size_left\": 0, \"num_error\": 0}, \"rpm\": {\"num_success\": 8, \"size_total\": 17872, \"items_left\": 0, \"items_total\": 8, \"size_left\": 0, \"num_error\": 0}, \"delta_rpm\": {\"num_success\": 0, \"size_total\": 0, \"items_left\": 0, \"items_total\": 0, \"size_left\": 0, \"num_error\": 0}, \"file\": {\"num_success\": 0, \"size_total\": 0, \"items_left\": 0, \"items_total\": 0, \"size_left\": 0, \"num_error\": 0}}, \"error_details\": [], \"num_error\": 0}, \"comps\": {\"state\": \"NOT_STARTED\"}, \"errata\": {\"state\": \"NOT_STARTED\"}, \"metadata\": {\"state\": \"FINISHED\"}}}, \"call_request_group_id\": \"d588068f-3b27-4938-944c-03e2e375eec3\", \"call_request_id\": \"281ff5a8-970f-402e-864b-79ce17aea1a8\", \"principal_login\": \"admin\", \"response\": \"accepted\", \"result\": null}"
    http_version: 
  recorded_at: Wed, 16 Jan 2013 23:02:19 GMT
- request: 
    method: get
    uri: https://dhcp231-16.rdu.redhat.com/pulp/api/v2/tasks/281ff5a8-970f-402e-864b-79ce17aea1a8/
    body: 
      string: ""
    headers: 
      Accept: 
      - application/json
      Authorization: 
      - OAuth oauth_consumer_key="katello", oauth_nonce="tANbl36O0qPe5IswVY7H9V3ZhHUJdTrPoG710xE", oauth_signature="jPZe4P4FjSKvEceHvOxJxYAkLQg%3D", oauth_signature_method="HMAC-SHA1", oauth_timestamp="1358377339", oauth_version="1.0"
      Content-Type: 
      - application/json
      Pulp-User: 
      - admin
      Accept-Encoding: 
      - gzip, deflate
>>>>>>> fd910802
  response: 
    status: 
      code: 200
      message: OK
    headers: 
<<<<<<< HEAD
      Server: 
      - Apache/2.2.22 (Fedora)
      Date: 
      - Mon, 14 Jan 2013 22:04:25 GMT
      Content-Length: 
      - "1469"
      Content-Type: 
      - application/json
    body: 
      string: "{\"task_group_id\": \"195029b9-153a-4c6d-a303-bb70b0721a8d\", \"exception\": null, \"traceback\": null, \"_href\": \"/pulp/api/v2/tasks/4713abd1-2a44-49f7-9640-793f93a2b920/\", \"task_id\": \"4713abd1-2a44-49f7-9640-793f93a2b920\", \"call_request_tags\": [\"pulp:repository:1\", \"pulp:action:sync\"], \"reasons\": [], \"start_time\": \"2013-01-14T22:04:24Z\", \"tags\": [\"pulp:repository:1\", \"pulp:action:sync\"], \"state\": \"finished\", \"finish_time\": \"2013-01-14T22:04:25Z\", \"dependency_failures\": {}, \"schedule_id\": null, \"progress\": {\"yum_importer\": {\"content\": {\"num_success\": 11, \"size_total\": 17872, \"items_left\": 0, \"items_total\": 11, \"state\": \"FINISHED\", \"size_left\": 0, \"details\": {\"tree_file\": {\"num_success\": 3, \"size_total\": 0, \"items_left\": 0, \"items_total\": 3, \"size_left\": 0, \"num_error\": 0}, \"rpm\": {\"num_success\": 8, \"size_total\": 17872, \"items_left\": 0, \"items_total\": 8, \"size_left\": 0, \"num_error\": 0}, \"delta_rpm\": {\"num_success\": 0, \"size_total\": 0, \"items_left\": 0, \"items_total\": 0, \"size_left\": 0, \"num_error\": 0}, \"file\": {\"num_success\": 0, \"size_total\": 0, \"items_left\": 0, \"items_total\": 0, \"size_left\": 0, \"num_error\": 0}}, \"error_details\": [], \"num_error\": 0}, \"comps\": {\"state\": \"FINISHED\"}, \"errata\": {\"state\": \"FINISHED\", \"num_errata\": 2}, \"metadata\": {\"state\": \"FINISHED\"}}}, \"call_request_group_id\": \"195029b9-153a-4c6d-a303-bb70b0721a8d\", \"call_request_id\": \"4713abd1-2a44-49f7-9640-793f93a2b920\", \"principal_login\": \"admin\", \"response\": \"accepted\", \"result\": null}"
    http_version: 
  recorded_at: Mon, 14 Jan 2013 22:04:25 GMT
- request: 
    method: get
    uri: https://kafka.usersys.redhat.com/pulp/api/v2/tasks/e8647f51-1856-48ae-a163-51bf5ead6c5a/
    body: 
      string: ""
    headers: 
      Authorization: 
      - OAuth oauth_consumer_key="katello", oauth_nonce="cX0rZIfTDNbhgHDcQwpuUkDDQ59MQIf9PbuJsDQot8", oauth_signature="wv6bFfYG3dEvsfr64OoClShLLFk%3D", oauth_signature_method="HMAC-SHA1", oauth_timestamp="1358201068", oauth_version="1.0"
=======
      Content-Length: 
      - "1469"
      Date: 
      - Wed, 16 Jan 2013 23:02:19 GMT
      Content-Type: 
      - application/json
      Server: 
      - Apache/2.2.22 (Fedora)
    body: 
      string: "{\"task_group_id\": \"d588068f-3b27-4938-944c-03e2e375eec3\", \"exception\": null, \"traceback\": null, \"_href\": \"/pulp/api/v2/tasks/281ff5a8-970f-402e-864b-79ce17aea1a8/\", \"task_id\": \"281ff5a8-970f-402e-864b-79ce17aea1a8\", \"call_request_tags\": [\"pulp:repository:1\", \"pulp:action:sync\"], \"reasons\": [], \"start_time\": \"2013-01-16T23:02:18Z\", \"tags\": [\"pulp:repository:1\", \"pulp:action:sync\"], \"state\": \"finished\", \"finish_time\": \"2013-01-16T23:02:19Z\", \"dependency_failures\": {}, \"schedule_id\": null, \"progress\": {\"yum_importer\": {\"content\": {\"num_success\": 11, \"size_total\": 17872, \"items_left\": 0, \"items_total\": 11, \"state\": \"FINISHED\", \"size_left\": 0, \"details\": {\"tree_file\": {\"num_success\": 3, \"size_total\": 0, \"items_left\": 0, \"items_total\": 3, \"size_left\": 0, \"num_error\": 0}, \"rpm\": {\"num_success\": 8, \"size_total\": 17872, \"items_left\": 0, \"items_total\": 8, \"size_left\": 0, \"num_error\": 0}, \"delta_rpm\": {\"num_success\": 0, \"size_total\": 0, \"items_left\": 0, \"items_total\": 0, \"size_left\": 0, \"num_error\": 0}, \"file\": {\"num_success\": 0, \"size_total\": 0, \"items_left\": 0, \"items_total\": 0, \"size_left\": 0, \"num_error\": 0}}, \"error_details\": [], \"num_error\": 0}, \"comps\": {\"state\": \"FINISHED\"}, \"errata\": {\"state\": \"FINISHED\", \"num_errata\": 2}, \"metadata\": {\"state\": \"FINISHED\"}}}, \"call_request_group_id\": \"d588068f-3b27-4938-944c-03e2e375eec3\", \"call_request_id\": \"281ff5a8-970f-402e-864b-79ce17aea1a8\", \"principal_login\": \"admin\", \"response\": \"accepted\", \"result\": null}"
    http_version: 
  recorded_at: Wed, 16 Jan 2013 23:02:19 GMT
- request: 
    method: get
    uri: https://dhcp231-16.rdu.redhat.com/pulp/api/v2/tasks/d5f58034-638b-46be-9903-f02d15b11139/
    body: 
      string: ""
    headers: 
      Accept: 
      - application/json
      Authorization: 
      - OAuth oauth_consumer_key="katello", oauth_nonce="x9Okwo378qTyerqNZZoNW3ZYkM8keWmunYLYarDQA", oauth_signature="te%2BmZ%2BF3Ux8xsjQ6f%2Fyi1gDOHRE%3D", oauth_signature_method="HMAC-SHA1", oauth_timestamp="1358377341", oauth_version="1.0"
      Content-Type: 
      - application/json
>>>>>>> fd910802
      Pulp-User: 
      - admin
      Accept-Encoding: 
      - gzip, deflate
<<<<<<< HEAD
      Content-Type: 
      - application/json
      Accept: 
      - application/json
=======
>>>>>>> fd910802
  response: 
    status: 
      code: 200
      message: OK
    headers: 
<<<<<<< HEAD
      Server: 
      - Apache/2.2.22 (Fedora)
      Date: 
      - Mon, 14 Jan 2013 22:04:28 GMT
      Content-Length: 
      - "839"
      Content-Type: 
      - application/json
    body: 
      string: "{\"task_group_id\": \"a58c635c-ba3b-4a68-baaf-fdffb4560372\", \"exception\": null, \"traceback\": null, \"_href\": \"/pulp/api/v2/tasks/e8647f51-1856-48ae-a163-51bf5ead6c5a/\", \"task_id\": \"e8647f51-1856-48ae-a163-51bf5ead6c5a\", \"call_request_tags\": [\"pulp:repository:1\", \"pulp:action:sync\"], \"reasons\": [], \"start_time\": \"2013-01-14T22:04:28Z\", \"tags\": [\"pulp:repository:1\", \"pulp:action:sync\"], \"state\": \"running\", \"finish_time\": null, \"dependency_failures\": {}, \"schedule_id\": null, \"progress\": {\"yum_importer\": {\"content\": {\"state\": \"NOT_STARTED\"}, \"comps\": {\"state\": \"NOT_STARTED\"}, \"errata\": {\"state\": \"NOT_STARTED\"}, \"metadata\": {\"state\": \"FINISHED\"}}}, \"call_request_group_id\": \"a58c635c-ba3b-4a68-baaf-fdffb4560372\", \"call_request_id\": \"e8647f51-1856-48ae-a163-51bf5ead6c5a\", \"principal_login\": \"admin\", \"response\": \"accepted\", \"result\": null}"
    http_version: 
  recorded_at: Mon, 14 Jan 2013 22:04:28 GMT
- request: 
    method: get
    uri: https://kafka.usersys.redhat.com/pulp/api/v2/tasks/e8647f51-1856-48ae-a163-51bf5ead6c5a/
    body: 
      string: ""
    headers: 
      Authorization: 
      - OAuth oauth_consumer_key="katello", oauth_nonce="lCmipbOUSDwUY9AGRHwr4oW2wACgNrgVFufT0vcFbU", oauth_signature="Ol4iPqe4sExVWQ4r8hDtFhHjCF8%3D", oauth_signature_method="HMAC-SHA1", oauth_timestamp="1358201069", oauth_version="1.0"
=======
      Content-Length: 
      - "839"
      Date: 
      - Wed, 16 Jan 2013 23:02:22 GMT
      Content-Type: 
      - application/json
      Server: 
      - Apache/2.2.22 (Fedora)
    body: 
      string: "{\"task_group_id\": \"e1131c5f-a29c-4e22-8335-f7352f254bea\", \"exception\": null, \"traceback\": null, \"_href\": \"/pulp/api/v2/tasks/d5f58034-638b-46be-9903-f02d15b11139/\", \"task_id\": \"d5f58034-638b-46be-9903-f02d15b11139\", \"call_request_tags\": [\"pulp:repository:1\", \"pulp:action:sync\"], \"reasons\": [], \"start_time\": \"2013-01-16T23:02:21Z\", \"tags\": [\"pulp:repository:1\", \"pulp:action:sync\"], \"state\": \"running\", \"finish_time\": null, \"dependency_failures\": {}, \"schedule_id\": null, \"progress\": {\"yum_importer\": {\"content\": {\"state\": \"NOT_STARTED\"}, \"comps\": {\"state\": \"NOT_STARTED\"}, \"errata\": {\"state\": \"NOT_STARTED\"}, \"metadata\": {\"state\": \"FINISHED\"}}}, \"call_request_group_id\": \"e1131c5f-a29c-4e22-8335-f7352f254bea\", \"call_request_id\": \"d5f58034-638b-46be-9903-f02d15b11139\", \"principal_login\": \"admin\", \"response\": \"accepted\", \"result\": null}"
    http_version: 
  recorded_at: Wed, 16 Jan 2013 23:02:22 GMT
- request: 
    method: get
    uri: https://dhcp231-16.rdu.redhat.com/pulp/api/v2/tasks/d5f58034-638b-46be-9903-f02d15b11139/
    body: 
      string: ""
    headers: 
      Accept: 
      - application/json
      Authorization: 
      - OAuth oauth_consumer_key="katello", oauth_nonce="hfOjBjNwNknLfWab5tLyVLyceVQ5wLtM6e2byv2JFc", oauth_signature="88QqcKk2GIrJ6rekvZOY2TBadc4%3D", oauth_signature_method="HMAC-SHA1", oauth_timestamp="1358377342", oauth_version="1.0"
      Content-Type: 
      - application/json
>>>>>>> fd910802
      Pulp-User: 
      - admin
      Accept-Encoding: 
      - gzip, deflate
<<<<<<< HEAD
      Content-Type: 
      - application/json
      Accept: 
      - application/json
=======
>>>>>>> fd910802
  response: 
    status: 
      code: 200
      message: OK
    headers: 
<<<<<<< HEAD
      Server: 
      - Apache/2.2.22 (Fedora)
      Date: 
      - Mon, 14 Jan 2013 22:04:29 GMT
      Content-Length: 
      - "1442"
      Content-Type: 
      - application/json
    body: 
      string: "{\"task_group_id\": \"a58c635c-ba3b-4a68-baaf-fdffb4560372\", \"exception\": null, \"traceback\": null, \"_href\": \"/pulp/api/v2/tasks/e8647f51-1856-48ae-a163-51bf5ead6c5a/\", \"task_id\": \"e8647f51-1856-48ae-a163-51bf5ead6c5a\", \"call_request_tags\": [\"pulp:repository:1\", \"pulp:action:sync\"], \"reasons\": [], \"start_time\": \"2013-01-14T22:04:28Z\", \"tags\": [\"pulp:repository:1\", \"pulp:action:sync\"], \"state\": \"running\", \"finish_time\": null, \"dependency_failures\": {}, \"schedule_id\": null, \"progress\": {\"yum_importer\": {\"content\": {\"num_success\": 11, \"size_total\": 17872, \"items_left\": 0, \"items_total\": 11, \"state\": \"IN_PROGRESS\", \"size_left\": 0, \"details\": {\"tree_file\": {\"num_success\": 3, \"size_total\": 0, \"items_left\": 0, \"items_total\": 3, \"size_left\": 0, \"num_error\": 0}, \"rpm\": {\"num_success\": 8, \"size_total\": 17872, \"items_left\": 0, \"items_total\": 8, \"size_left\": 0, \"num_error\": 0}, \"delta_rpm\": {\"num_success\": 0, \"size_total\": 0, \"items_left\": 0, \"items_total\": 0, \"size_left\": 0, \"num_error\": 0}, \"file\": {\"num_success\": 0, \"size_total\": 0, \"items_left\": 0, \"items_total\": 0, \"size_left\": 0, \"num_error\": 0}}, \"error_details\": [], \"num_error\": 0}, \"comps\": {\"state\": \"NOT_STARTED\"}, \"errata\": {\"state\": \"NOT_STARTED\"}, \"metadata\": {\"state\": \"FINISHED\"}}}, \"call_request_group_id\": \"a58c635c-ba3b-4a68-baaf-fdffb4560372\", \"call_request_id\": \"e8647f51-1856-48ae-a163-51bf5ead6c5a\", \"principal_login\": \"admin\", \"response\": \"accepted\", \"result\": null}"
    http_version: 
  recorded_at: Mon, 14 Jan 2013 22:04:29 GMT
- request: 
    method: get
    uri: https://kafka.usersys.redhat.com/pulp/api/v2/tasks/e8647f51-1856-48ae-a163-51bf5ead6c5a/
    body: 
      string: ""
    headers: 
      Authorization: 
      - OAuth oauth_consumer_key="katello", oauth_nonce="7wC5iWwALX8Bqovuc8lbLSJpZp6ChSKYunYT5iqI", oauth_signature="7zulnf9hEyRHifbZsL%2FaqtYxpF8%3D", oauth_signature_method="HMAC-SHA1", oauth_timestamp="1358201069", oauth_version="1.0"
=======
      Content-Length: 
      - "1442"
      Date: 
      - Wed, 16 Jan 2013 23:02:22 GMT
      Content-Type: 
      - application/json
      Server: 
      - Apache/2.2.22 (Fedora)
    body: 
      string: "{\"task_group_id\": \"e1131c5f-a29c-4e22-8335-f7352f254bea\", \"exception\": null, \"traceback\": null, \"_href\": \"/pulp/api/v2/tasks/d5f58034-638b-46be-9903-f02d15b11139/\", \"task_id\": \"d5f58034-638b-46be-9903-f02d15b11139\", \"call_request_tags\": [\"pulp:repository:1\", \"pulp:action:sync\"], \"reasons\": [], \"start_time\": \"2013-01-16T23:02:21Z\", \"tags\": [\"pulp:repository:1\", \"pulp:action:sync\"], \"state\": \"running\", \"finish_time\": null, \"dependency_failures\": {}, \"schedule_id\": null, \"progress\": {\"yum_importer\": {\"content\": {\"num_success\": 11, \"size_total\": 17872, \"items_left\": 0, \"items_total\": 11, \"state\": \"IN_PROGRESS\", \"size_left\": 0, \"details\": {\"tree_file\": {\"num_success\": 3, \"size_total\": 0, \"items_left\": 0, \"items_total\": 3, \"size_left\": 0, \"num_error\": 0}, \"rpm\": {\"num_success\": 8, \"size_total\": 17872, \"items_left\": 0, \"items_total\": 8, \"size_left\": 0, \"num_error\": 0}, \"delta_rpm\": {\"num_success\": 0, \"size_total\": 0, \"items_left\": 0, \"items_total\": 0, \"size_left\": 0, \"num_error\": 0}, \"file\": {\"num_success\": 0, \"size_total\": 0, \"items_left\": 0, \"items_total\": 0, \"size_left\": 0, \"num_error\": 0}}, \"error_details\": [], \"num_error\": 0}, \"comps\": {\"state\": \"NOT_STARTED\"}, \"errata\": {\"state\": \"NOT_STARTED\"}, \"metadata\": {\"state\": \"FINISHED\"}}}, \"call_request_group_id\": \"e1131c5f-a29c-4e22-8335-f7352f254bea\", \"call_request_id\": \"d5f58034-638b-46be-9903-f02d15b11139\", \"principal_login\": \"admin\", \"response\": \"accepted\", \"result\": null}"
    http_version: 
  recorded_at: Wed, 16 Jan 2013 23:02:22 GMT
- request: 
    method: get
    uri: https://dhcp231-16.rdu.redhat.com/pulp/api/v2/tasks/d5f58034-638b-46be-9903-f02d15b11139/
    body: 
      string: ""
    headers: 
      Accept: 
      - application/json
      Authorization: 
      - OAuth oauth_consumer_key="katello", oauth_nonce="MO042KXzF6Dnm2Ck6kMbuvpX0yvw0UCmx2ftM95gI", oauth_signature="n3nOgctaKKxtKR2hITOxOcdC768%3D", oauth_signature_method="HMAC-SHA1", oauth_timestamp="1358377343", oauth_version="1.0"
      Content-Type: 
      - application/json
>>>>>>> fd910802
      Pulp-User: 
      - admin
      Accept-Encoding: 
      - gzip, deflate
<<<<<<< HEAD
      Content-Type: 
      - application/json
      Accept: 
      - application/json
=======
>>>>>>> fd910802
  response: 
    status: 
      code: 200
      message: OK
    headers: 
<<<<<<< HEAD
      Server: 
      - Apache/2.2.22 (Fedora)
      Date: 
      - Mon, 14 Jan 2013 22:04:29 GMT
      Content-Length: 
      - "1469"
      Content-Type: 
      - application/json
    body: 
      string: "{\"task_group_id\": \"a58c635c-ba3b-4a68-baaf-fdffb4560372\", \"exception\": null, \"traceback\": null, \"_href\": \"/pulp/api/v2/tasks/e8647f51-1856-48ae-a163-51bf5ead6c5a/\", \"task_id\": \"e8647f51-1856-48ae-a163-51bf5ead6c5a\", \"call_request_tags\": [\"pulp:repository:1\", \"pulp:action:sync\"], \"reasons\": [], \"start_time\": \"2013-01-14T22:04:28Z\", \"tags\": [\"pulp:repository:1\", \"pulp:action:sync\"], \"state\": \"finished\", \"finish_time\": \"2013-01-14T22:04:29Z\", \"dependency_failures\": {}, \"schedule_id\": null, \"progress\": {\"yum_importer\": {\"content\": {\"num_success\": 11, \"size_total\": 17872, \"items_left\": 0, \"items_total\": 11, \"state\": \"FINISHED\", \"size_left\": 0, \"details\": {\"tree_file\": {\"num_success\": 3, \"size_total\": 0, \"items_left\": 0, \"items_total\": 3, \"size_left\": 0, \"num_error\": 0}, \"rpm\": {\"num_success\": 8, \"size_total\": 17872, \"items_left\": 0, \"items_total\": 8, \"size_left\": 0, \"num_error\": 0}, \"delta_rpm\": {\"num_success\": 0, \"size_total\": 0, \"items_left\": 0, \"items_total\": 0, \"size_left\": 0, \"num_error\": 0}, \"file\": {\"num_success\": 0, \"size_total\": 0, \"items_left\": 0, \"items_total\": 0, \"size_left\": 0, \"num_error\": 0}}, \"error_details\": [], \"num_error\": 0}, \"comps\": {\"state\": \"FINISHED\"}, \"errata\": {\"state\": \"FINISHED\", \"num_errata\": 2}, \"metadata\": {\"state\": \"FINISHED\"}}}, \"call_request_group_id\": \"a58c635c-ba3b-4a68-baaf-fdffb4560372\", \"call_request_id\": \"e8647f51-1856-48ae-a163-51bf5ead6c5a\", \"principal_login\": \"admin\", \"response\": \"accepted\", \"result\": null}"
    http_version: 
  recorded_at: Mon, 14 Jan 2013 22:04:29 GMT
- request: 
    method: get
    uri: https://kafka.usersys.redhat.com/pulp/api/v2/tasks/576aec8b-f299-4cbe-9bad-498a694e7f8e/
    body: 
      string: ""
    headers: 
      Authorization: 
      - OAuth oauth_consumer_key="katello", oauth_nonce="u0FhE4kPI0lvOkzSMsABDpUm5FIG0nqyhr8aF03XG4", oauth_signature="CskQ70i0%2FOOqNpYNzvLrh3fSlz4%3D", oauth_signature_method="HMAC-SHA1", oauth_timestamp="1358201072", oauth_version="1.0"
=======
      Content-Length: 
      - "1469"
      Date: 
      - Wed, 16 Jan 2013 23:02:23 GMT
      Content-Type: 
      - application/json
      Server: 
      - Apache/2.2.22 (Fedora)
    body: 
      string: "{\"task_group_id\": \"e1131c5f-a29c-4e22-8335-f7352f254bea\", \"exception\": null, \"traceback\": null, \"_href\": \"/pulp/api/v2/tasks/d5f58034-638b-46be-9903-f02d15b11139/\", \"task_id\": \"d5f58034-638b-46be-9903-f02d15b11139\", \"call_request_tags\": [\"pulp:repository:1\", \"pulp:action:sync\"], \"reasons\": [], \"start_time\": \"2013-01-16T23:02:21Z\", \"tags\": [\"pulp:repository:1\", \"pulp:action:sync\"], \"state\": \"finished\", \"finish_time\": \"2013-01-16T23:02:23Z\", \"dependency_failures\": {}, \"schedule_id\": null, \"progress\": {\"yum_importer\": {\"content\": {\"num_success\": 11, \"size_total\": 17872, \"items_left\": 0, \"items_total\": 11, \"state\": \"FINISHED\", \"size_left\": 0, \"details\": {\"tree_file\": {\"num_success\": 3, \"size_total\": 0, \"items_left\": 0, \"items_total\": 3, \"size_left\": 0, \"num_error\": 0}, \"rpm\": {\"num_success\": 8, \"size_total\": 17872, \"items_left\": 0, \"items_total\": 8, \"size_left\": 0, \"num_error\": 0}, \"delta_rpm\": {\"num_success\": 0, \"size_total\": 0, \"items_left\": 0, \"items_total\": 0, \"size_left\": 0, \"num_error\": 0}, \"file\": {\"num_success\": 0, \"size_total\": 0, \"items_left\": 0, \"items_total\": 0, \"size_left\": 0, \"num_error\": 0}}, \"error_details\": [], \"num_error\": 0}, \"comps\": {\"state\": \"FINISHED\"}, \"errata\": {\"state\": \"FINISHED\", \"num_errata\": 2}, \"metadata\": {\"state\": \"FINISHED\"}}}, \"call_request_group_id\": \"e1131c5f-a29c-4e22-8335-f7352f254bea\", \"call_request_id\": \"d5f58034-638b-46be-9903-f02d15b11139\", \"principal_login\": \"admin\", \"response\": \"accepted\", \"result\": null}"
    http_version: 
  recorded_at: Wed, 16 Jan 2013 23:02:23 GMT
- request: 
    method: get
    uri: https://dhcp231-16.rdu.redhat.com/pulp/api/v2/tasks/8a1804cc-8767-4279-a22e-7a72e38950ff/
    body: 
      string: ""
    headers: 
      Accept: 
      - application/json
      Authorization: 
      - OAuth oauth_consumer_key="katello", oauth_nonce="SO9LPhdnT7r5KcUQZHlr8v8YVQyr9lz4b2xKdmjaU", oauth_signature="lKJcLPKsFDtwzK0DOf%2B1FRVqic8%3D", oauth_signature_method="HMAC-SHA1", oauth_timestamp="1358377345", oauth_version="1.0"
      Content-Type: 
      - application/json
>>>>>>> fd910802
      Pulp-User: 
      - admin
      Accept-Encoding: 
      - gzip, deflate
<<<<<<< HEAD
      Content-Type: 
      - application/json
      Accept: 
      - application/json
=======
>>>>>>> fd910802
  response: 
    status: 
      code: 200
      message: OK
    headers: 
<<<<<<< HEAD
      Server: 
      - Apache/2.2.22 (Fedora)
      Date: 
      - Mon, 14 Jan 2013 22:04:32 GMT
      Content-Length: 
      - "839"
      Content-Type: 
      - application/json
    body: 
      string: "{\"task_group_id\": \"00d3e5e1-b5e3-4ff7-921f-2a9acd02b53b\", \"exception\": null, \"traceback\": null, \"_href\": \"/pulp/api/v2/tasks/576aec8b-f299-4cbe-9bad-498a694e7f8e/\", \"task_id\": \"576aec8b-f299-4cbe-9bad-498a694e7f8e\", \"call_request_tags\": [\"pulp:repository:1\", \"pulp:action:sync\"], \"reasons\": [], \"start_time\": \"2013-01-14T22:04:32Z\", \"tags\": [\"pulp:repository:1\", \"pulp:action:sync\"], \"state\": \"running\", \"finish_time\": null, \"dependency_failures\": {}, \"schedule_id\": null, \"progress\": {\"yum_importer\": {\"content\": {\"state\": \"NOT_STARTED\"}, \"comps\": {\"state\": \"NOT_STARTED\"}, \"errata\": {\"state\": \"NOT_STARTED\"}, \"metadata\": {\"state\": \"FINISHED\"}}}, \"call_request_group_id\": \"00d3e5e1-b5e3-4ff7-921f-2a9acd02b53b\", \"call_request_id\": \"576aec8b-f299-4cbe-9bad-498a694e7f8e\", \"principal_login\": \"admin\", \"response\": \"accepted\", \"result\": null}"
    http_version: 
  recorded_at: Mon, 14 Jan 2013 22:04:32 GMT
- request: 
    method: get
    uri: https://kafka.usersys.redhat.com/pulp/api/v2/tasks/576aec8b-f299-4cbe-9bad-498a694e7f8e/
    body: 
      string: ""
    headers: 
      Authorization: 
      - OAuth oauth_consumer_key="katello", oauth_nonce="gNycymbQod4Cp54AuHtMzjqLrhPw1L8GrHe9yAjqs", oauth_signature="uTgE5RURQEOdVobjF535g96sfVE%3D", oauth_signature_method="HMAC-SHA1", oauth_timestamp="1358201073", oauth_version="1.0"
=======
      Content-Length: 
      - "842"
      Date: 
      - Wed, 16 Jan 2013 23:02:25 GMT
      Content-Type: 
      - application/json
      Server: 
      - Apache/2.2.22 (Fedora)
    body: 
      string: "{\"task_group_id\": \"2896cbee-8596-443f-b458-445cc2349b36\", \"exception\": null, \"traceback\": null, \"_href\": \"/pulp/api/v2/tasks/8a1804cc-8767-4279-a22e-7a72e38950ff/\", \"task_id\": \"8a1804cc-8767-4279-a22e-7a72e38950ff\", \"call_request_tags\": [\"pulp:repository:1\", \"pulp:action:sync\"], \"reasons\": [], \"start_time\": \"2013-01-16T23:02:25Z\", \"tags\": [\"pulp:repository:1\", \"pulp:action:sync\"], \"state\": \"running\", \"finish_time\": null, \"dependency_failures\": {}, \"schedule_id\": null, \"progress\": {\"yum_importer\": {\"content\": {\"state\": \"NOT_STARTED\"}, \"comps\": {\"state\": \"NOT_STARTED\"}, \"errata\": {\"state\": \"NOT_STARTED\"}, \"metadata\": {\"state\": \"IN_PROGRESS\"}}}, \"call_request_group_id\": \"2896cbee-8596-443f-b458-445cc2349b36\", \"call_request_id\": \"8a1804cc-8767-4279-a22e-7a72e38950ff\", \"principal_login\": \"admin\", \"response\": \"accepted\", \"result\": null}"
    http_version: 
  recorded_at: Wed, 16 Jan 2013 23:02:25 GMT
- request: 
    method: get
    uri: https://dhcp231-16.rdu.redhat.com/pulp/api/v2/tasks/8a1804cc-8767-4279-a22e-7a72e38950ff/
    body: 
      string: ""
    headers: 
      Accept: 
      - application/json
      Authorization: 
      - OAuth oauth_consumer_key="katello", oauth_nonce="h1P9szazkOqhp9jkwIA8msbQAWCd1oELwwWG5J4QDw", oauth_signature="g2LieCB4GAs1MeBmaW7lWaj89LU%3D", oauth_signature_method="HMAC-SHA1", oauth_timestamp="1358377346", oauth_version="1.0"
      Content-Type: 
      - application/json
>>>>>>> fd910802
      Pulp-User: 
      - admin
      Accept-Encoding: 
      - gzip, deflate
<<<<<<< HEAD
      Content-Type: 
      - application/json
      Accept: 
      - application/json
=======
>>>>>>> fd910802
  response: 
    status: 
      code: 200
      message: OK
    headers: 
<<<<<<< HEAD
      Server: 
      - Apache/2.2.22 (Fedora)
      Date: 
      - Mon, 14 Jan 2013 22:04:33 GMT
      Content-Length: 
      - "1442"
      Content-Type: 
      - application/json
    body: 
      string: "{\"task_group_id\": \"00d3e5e1-b5e3-4ff7-921f-2a9acd02b53b\", \"exception\": null, \"traceback\": null, \"_href\": \"/pulp/api/v2/tasks/576aec8b-f299-4cbe-9bad-498a694e7f8e/\", \"task_id\": \"576aec8b-f299-4cbe-9bad-498a694e7f8e\", \"call_request_tags\": [\"pulp:repository:1\", \"pulp:action:sync\"], \"reasons\": [], \"start_time\": \"2013-01-14T22:04:32Z\", \"tags\": [\"pulp:repository:1\", \"pulp:action:sync\"], \"state\": \"running\", \"finish_time\": null, \"dependency_failures\": {}, \"schedule_id\": null, \"progress\": {\"yum_importer\": {\"content\": {\"num_success\": 11, \"size_total\": 17872, \"items_left\": 0, \"items_total\": 11, \"state\": \"IN_PROGRESS\", \"size_left\": 0, \"details\": {\"tree_file\": {\"num_success\": 3, \"size_total\": 0, \"items_left\": 0, \"items_total\": 3, \"size_left\": 0, \"num_error\": 0}, \"rpm\": {\"num_success\": 8, \"size_total\": 17872, \"items_left\": 0, \"items_total\": 8, \"size_left\": 0, \"num_error\": 0}, \"delta_rpm\": {\"num_success\": 0, \"size_total\": 0, \"items_left\": 0, \"items_total\": 0, \"size_left\": 0, \"num_error\": 0}, \"file\": {\"num_success\": 0, \"size_total\": 0, \"items_left\": 0, \"items_total\": 0, \"size_left\": 0, \"num_error\": 0}}, \"error_details\": [], \"num_error\": 0}, \"comps\": {\"state\": \"NOT_STARTED\"}, \"errata\": {\"state\": \"NOT_STARTED\"}, \"metadata\": {\"state\": \"FINISHED\"}}}, \"call_request_group_id\": \"00d3e5e1-b5e3-4ff7-921f-2a9acd02b53b\", \"call_request_id\": \"576aec8b-f299-4cbe-9bad-498a694e7f8e\", \"principal_login\": \"admin\", \"response\": \"accepted\", \"result\": null}"
    http_version: 
  recorded_at: Mon, 14 Jan 2013 22:04:33 GMT
- request: 
    method: get
    uri: https://kafka.usersys.redhat.com/pulp/api/v2/tasks/576aec8b-f299-4cbe-9bad-498a694e7f8e/
    body: 
      string: ""
    headers: 
      Authorization: 
      - OAuth oauth_consumer_key="katello", oauth_nonce="9vf0F2KTRlbz5uWY48mmEUpy6KA4piQXphSDD3Of5Y", oauth_signature="nLi2BEX3CV41zeaNzou2xCViR74%3D", oauth_signature_method="HMAC-SHA1", oauth_timestamp="1358201073", oauth_version="1.0"
      Pulp-User: 
      - admin
      Accept-Encoding: 
      - gzip, deflate
      Content-Type: 
      - application/json
      Accept: 
      - application/json
=======
      Content-Length: 
      - "1442"
      Date: 
      - Wed, 16 Jan 2013 23:02:26 GMT
      Content-Type: 
      - application/json
      Server: 
      - Apache/2.2.22 (Fedora)
    body: 
      string: "{\"task_group_id\": \"2896cbee-8596-443f-b458-445cc2349b36\", \"exception\": null, \"traceback\": null, \"_href\": \"/pulp/api/v2/tasks/8a1804cc-8767-4279-a22e-7a72e38950ff/\", \"task_id\": \"8a1804cc-8767-4279-a22e-7a72e38950ff\", \"call_request_tags\": [\"pulp:repository:1\", \"pulp:action:sync\"], \"reasons\": [], \"start_time\": \"2013-01-16T23:02:25Z\", \"tags\": [\"pulp:repository:1\", \"pulp:action:sync\"], \"state\": \"running\", \"finish_time\": null, \"dependency_failures\": {}, \"schedule_id\": null, \"progress\": {\"yum_importer\": {\"content\": {\"num_success\": 11, \"size_total\": 17872, \"items_left\": 0, \"items_total\": 11, \"state\": \"IN_PROGRESS\", \"size_left\": 0, \"details\": {\"tree_file\": {\"num_success\": 3, \"size_total\": 0, \"items_left\": 0, \"items_total\": 3, \"size_left\": 0, \"num_error\": 0}, \"rpm\": {\"num_success\": 8, \"size_total\": 17872, \"items_left\": 0, \"items_total\": 8, \"size_left\": 0, \"num_error\": 0}, \"delta_rpm\": {\"num_success\": 0, \"size_total\": 0, \"items_left\": 0, \"items_total\": 0, \"size_left\": 0, \"num_error\": 0}, \"file\": {\"num_success\": 0, \"size_total\": 0, \"items_left\": 0, \"items_total\": 0, \"size_left\": 0, \"num_error\": 0}}, \"error_details\": [], \"num_error\": 0}, \"comps\": {\"state\": \"NOT_STARTED\"}, \"errata\": {\"state\": \"NOT_STARTED\"}, \"metadata\": {\"state\": \"FINISHED\"}}}, \"call_request_group_id\": \"2896cbee-8596-443f-b458-445cc2349b36\", \"call_request_id\": \"8a1804cc-8767-4279-a22e-7a72e38950ff\", \"principal_login\": \"admin\", \"response\": \"accepted\", \"result\": null}"
    http_version: 
  recorded_at: Wed, 16 Jan 2013 23:02:26 GMT
- request: 
    method: get
    uri: https://dhcp231-16.rdu.redhat.com/pulp/api/v2/tasks/8a1804cc-8767-4279-a22e-7a72e38950ff/
    body: 
      string: ""
    headers: 
      Accept: 
      - application/json
      Authorization: 
      - OAuth oauth_consumer_key="katello", oauth_nonce="sicfViDhCsYNbQ8evdG4VJAOYhPfsTIskZkWgPBWs", oauth_signature="Oz33GM%2BQf5IHCQKwhkZv5PNe%2Bt0%3D", oauth_signature_method="HMAC-SHA1", oauth_timestamp="1358377347", oauth_version="1.0"
      Content-Type: 
      - application/json
      Pulp-User: 
      - admin
      Accept-Encoding: 
      - gzip, deflate
>>>>>>> fd910802
  response: 
    status: 
      code: 200
      message: OK
    headers: 
<<<<<<< HEAD
      Server: 
      - Apache/2.2.22 (Fedora)
      Date: 
      - Mon, 14 Jan 2013 22:04:33 GMT
      Content-Length: 
      - "1469"
=======
      Content-Length: 
      - "1469"
      Date: 
      - Wed, 16 Jan 2013 23:02:27 GMT
>>>>>>> fd910802
      Content-Type: 
      - application/json
    body: 
<<<<<<< HEAD
      string: "{\"task_group_id\": \"00d3e5e1-b5e3-4ff7-921f-2a9acd02b53b\", \"exception\": null, \"traceback\": null, \"_href\": \"/pulp/api/v2/tasks/576aec8b-f299-4cbe-9bad-498a694e7f8e/\", \"task_id\": \"576aec8b-f299-4cbe-9bad-498a694e7f8e\", \"call_request_tags\": [\"pulp:repository:1\", \"pulp:action:sync\"], \"reasons\": [], \"start_time\": \"2013-01-14T22:04:32Z\", \"tags\": [\"pulp:repository:1\", \"pulp:action:sync\"], \"state\": \"finished\", \"finish_time\": \"2013-01-14T22:04:33Z\", \"dependency_failures\": {}, \"schedule_id\": null, \"progress\": {\"yum_importer\": {\"content\": {\"num_success\": 11, \"size_total\": 17872, \"items_left\": 0, \"items_total\": 11, \"state\": \"FINISHED\", \"size_left\": 0, \"details\": {\"tree_file\": {\"num_success\": 3, \"size_total\": 0, \"items_left\": 0, \"items_total\": 3, \"size_left\": 0, \"num_error\": 0}, \"rpm\": {\"num_success\": 8, \"size_total\": 17872, \"items_left\": 0, \"items_total\": 8, \"size_left\": 0, \"num_error\": 0}, \"delta_rpm\": {\"num_success\": 0, \"size_total\": 0, \"items_left\": 0, \"items_total\": 0, \"size_left\": 0, \"num_error\": 0}, \"file\": {\"num_success\": 0, \"size_total\": 0, \"items_left\": 0, \"items_total\": 0, \"size_left\": 0, \"num_error\": 0}}, \"error_details\": [], \"num_error\": 0}, \"comps\": {\"state\": \"FINISHED\"}, \"errata\": {\"state\": \"FINISHED\", \"num_errata\": 2}, \"metadata\": {\"state\": \"FINISHED\"}}}, \"call_request_group_id\": \"00d3e5e1-b5e3-4ff7-921f-2a9acd02b53b\", \"call_request_id\": \"576aec8b-f299-4cbe-9bad-498a694e7f8e\", \"principal_login\": \"admin\", \"response\": \"accepted\", \"result\": null}"
    http_version: 
  recorded_at: Mon, 14 Jan 2013 22:04:33 GMT
- request: 
    method: get
    uri: https://kafka.usersys.redhat.com/pulp/api/v2/tasks/7a8a4057-dbeb-4b60-ac1a-973c64c0fe36/
    body: 
      string: ""
    headers: 
      Authorization: 
      - OAuth oauth_consumer_key="katello", oauth_nonce="ruAqYXGZZheAM2RZOkdnFa85k54WLOr9tl9ozLeE", oauth_signature="yIZTI10wRGPjc2WCh92e3tco7ck%3D", oauth_signature_method="HMAC-SHA1", oauth_timestamp="1358201076", oauth_version="1.0"
      Pulp-User: 
      - admin
      Accept-Encoding: 
      - gzip, deflate
      Content-Type: 
      - application/json
      Accept: 
      - application/json
  response: 
    status: 
      code: 200
      message: OK
    headers: 
      Server: 
      - Apache/2.2.22 (Fedora)
      Date: 
      - Mon, 14 Jan 2013 22:04:36 GMT
      Content-Length: 
      - "842"
      Content-Type: 
      - application/json
    body: 
      string: "{\"task_group_id\": \"c74c5415-2de6-4fe6-8e6c-609a7ae1b4a4\", \"exception\": null, \"traceback\": null, \"_href\": \"/pulp/api/v2/tasks/7a8a4057-dbeb-4b60-ac1a-973c64c0fe36/\", \"task_id\": \"7a8a4057-dbeb-4b60-ac1a-973c64c0fe36\", \"call_request_tags\": [\"pulp:repository:1\", \"pulp:action:sync\"], \"reasons\": [], \"start_time\": \"2013-01-14T22:04:36Z\", \"tags\": [\"pulp:repository:1\", \"pulp:action:sync\"], \"state\": \"running\", \"finish_time\": null, \"dependency_failures\": {}, \"schedule_id\": null, \"progress\": {\"yum_importer\": {\"content\": {\"state\": \"NOT_STARTED\"}, \"comps\": {\"state\": \"NOT_STARTED\"}, \"errata\": {\"state\": \"NOT_STARTED\"}, \"metadata\": {\"state\": \"IN_PROGRESS\"}}}, \"call_request_group_id\": \"c74c5415-2de6-4fe6-8e6c-609a7ae1b4a4\", \"call_request_id\": \"7a8a4057-dbeb-4b60-ac1a-973c64c0fe36\", \"principal_login\": \"admin\", \"response\": \"accepted\", \"result\": null}"
    http_version: 
  recorded_at: Mon, 14 Jan 2013 22:04:36 GMT
- request: 
    method: get
    uri: https://kafka.usersys.redhat.com/pulp/api/v2/tasks/7a8a4057-dbeb-4b60-ac1a-973c64c0fe36/
    body: 
      string: ""
    headers: 
      Authorization: 
      - OAuth oauth_consumer_key="katello", oauth_nonce="nS0dcEzhmzn8jcPsUyrdJd08RRt3fG7CZ7g2alayI", oauth_signature="1QytOAy1jXuE5KDz0B3FsaHnM3o%3D", oauth_signature_method="HMAC-SHA1", oauth_timestamp="1358201077", oauth_version="1.0"
      Pulp-User: 
      - admin
      Accept-Encoding: 
      - gzip, deflate
      Content-Type: 
      - application/json
      Accept: 
      - application/json
=======
      string: "{\"task_group_id\": \"2896cbee-8596-443f-b458-445cc2349b36\", \"exception\": null, \"traceback\": null, \"_href\": \"/pulp/api/v2/tasks/8a1804cc-8767-4279-a22e-7a72e38950ff/\", \"task_id\": \"8a1804cc-8767-4279-a22e-7a72e38950ff\", \"call_request_tags\": [\"pulp:repository:1\", \"pulp:action:sync\"], \"reasons\": [], \"start_time\": \"2013-01-16T23:02:25Z\", \"tags\": [\"pulp:repository:1\", \"pulp:action:sync\"], \"state\": \"finished\", \"finish_time\": \"2013-01-16T23:02:26Z\", \"dependency_failures\": {}, \"schedule_id\": null, \"progress\": {\"yum_importer\": {\"content\": {\"num_success\": 11, \"size_total\": 17872, \"items_left\": 0, \"items_total\": 11, \"state\": \"FINISHED\", \"size_left\": 0, \"details\": {\"tree_file\": {\"num_success\": 3, \"size_total\": 0, \"items_left\": 0, \"items_total\": 3, \"size_left\": 0, \"num_error\": 0}, \"rpm\": {\"num_success\": 8, \"size_total\": 17872, \"items_left\": 0, \"items_total\": 8, \"size_left\": 0, \"num_error\": 0}, \"delta_rpm\": {\"num_success\": 0, \"size_total\": 0, \"items_left\": 0, \"items_total\": 0, \"size_left\": 0, \"num_error\": 0}, \"file\": {\"num_success\": 0, \"size_total\": 0, \"items_left\": 0, \"items_total\": 0, \"size_left\": 0, \"num_error\": 0}}, \"error_details\": [], \"num_error\": 0}, \"comps\": {\"state\": \"FINISHED\"}, \"errata\": {\"state\": \"FINISHED\", \"num_errata\": 2}, \"metadata\": {\"state\": \"FINISHED\"}}}, \"call_request_group_id\": \"2896cbee-8596-443f-b458-445cc2349b36\", \"call_request_id\": \"8a1804cc-8767-4279-a22e-7a72e38950ff\", \"principal_login\": \"admin\", \"response\": \"accepted\", \"result\": null}"
    http_version: 
  recorded_at: Wed, 16 Jan 2013 23:02:27 GMT
- request: 
    method: get
    uri: https://dhcp231-16.rdu.redhat.com/pulp/api/v2/tasks/86a7a400-d548-4ad7-8d45-def75722bb06/
    body: 
      string: ""
    headers: 
      Accept: 
      - application/json
      Authorization: 
      - OAuth oauth_consumer_key="katello", oauth_nonce="qyGhg3oWrMqhY2dA3QwfkytCGWPK1IKztRHxzqtC4", oauth_signature="XCdGQzGneCfP1OkySzd6SqWItas%3D", oauth_signature_method="HMAC-SHA1", oauth_timestamp="1358377407", oauth_version="1.0"
      Content-Type: 
      - application/json
      Accept-Encoding: 
      - gzip, deflate
      Pulp-User: 
      - admin
  response: 
    status: 
      code: 200
      message: OK
    headers: 
      Content-Length: 
      - "842"
      Date: 
      - Wed, 16 Jan 2013 23:03:27 GMT
      Content-Type: 
      - application/json
      Server: 
      - Apache/2.2.22 (Fedora)
    body: 
      string: "{\"task_group_id\": \"a644d682-3322-4f27-b2a0-f63fef90bcfb\", \"exception\": null, \"traceback\": null, \"_href\": \"/pulp/api/v2/tasks/86a7a400-d548-4ad7-8d45-def75722bb06/\", \"task_id\": \"86a7a400-d548-4ad7-8d45-def75722bb06\", \"call_request_tags\": [\"pulp:repository:1\", \"pulp:action:sync\"], \"reasons\": [], \"start_time\": \"2013-01-16T23:03:27Z\", \"tags\": [\"pulp:repository:1\", \"pulp:action:sync\"], \"state\": \"running\", \"finish_time\": null, \"dependency_failures\": {}, \"schedule_id\": null, \"progress\": {\"yum_importer\": {\"content\": {\"state\": \"NOT_STARTED\"}, \"comps\": {\"state\": \"NOT_STARTED\"}, \"errata\": {\"state\": \"NOT_STARTED\"}, \"metadata\": {\"state\": \"IN_PROGRESS\"}}}, \"call_request_group_id\": \"a644d682-3322-4f27-b2a0-f63fef90bcfb\", \"call_request_id\": \"86a7a400-d548-4ad7-8d45-def75722bb06\", \"principal_login\": \"admin\", \"response\": \"accepted\", \"result\": null}"
    http_version: 
  recorded_at: Wed, 16 Jan 2013 23:03:27 GMT
- request: 
    method: get
    uri: https://dhcp231-16.rdu.redhat.com/pulp/api/v2/tasks/86a7a400-d548-4ad7-8d45-def75722bb06/
    body: 
      string: ""
    headers: 
      Accept: 
      - application/json
      Authorization: 
      - OAuth oauth_consumer_key="katello", oauth_nonce="KJ5FIiTv2FM6jECJahwD6BcPl63IxcAARPg4N7Q4Y", oauth_signature="zQ%2BBfMRP3xzSbuJ3Vm5NLuwW2EE%3D", oauth_signature_method="HMAC-SHA1", oauth_timestamp="1358377408", oauth_version="1.0"
      Content-Type: 
      - application/json
      Accept-Encoding: 
      - gzip, deflate
      Pulp-User: 
      - admin
>>>>>>> fd910802
  response: 
    status: 
      code: 200
      message: OK
    headers: 
      Server: 
      - Apache/2.2.22 (Fedora)
      Date: 
      - Mon, 14 Jan 2013 22:04:37 GMT
      Content-Length: 
      - "1442"
<<<<<<< HEAD
=======
      Date: 
      - Wed, 16 Jan 2013 23:03:28 GMT
>>>>>>> fd910802
      Content-Type: 
      - application/json
    body: 
<<<<<<< HEAD
      string: "{\"task_group_id\": \"c74c5415-2de6-4fe6-8e6c-609a7ae1b4a4\", \"exception\": null, \"traceback\": null, \"_href\": \"/pulp/api/v2/tasks/7a8a4057-dbeb-4b60-ac1a-973c64c0fe36/\", \"task_id\": \"7a8a4057-dbeb-4b60-ac1a-973c64c0fe36\", \"call_request_tags\": [\"pulp:repository:1\", \"pulp:action:sync\"], \"reasons\": [], \"start_time\": \"2013-01-14T22:04:36Z\", \"tags\": [\"pulp:repository:1\", \"pulp:action:sync\"], \"state\": \"running\", \"finish_time\": null, \"dependency_failures\": {}, \"schedule_id\": null, \"progress\": {\"yum_importer\": {\"content\": {\"num_success\": 11, \"size_total\": 17872, \"items_left\": 0, \"items_total\": 11, \"state\": \"IN_PROGRESS\", \"size_left\": 0, \"details\": {\"tree_file\": {\"num_success\": 3, \"size_total\": 0, \"items_left\": 0, \"items_total\": 3, \"size_left\": 0, \"num_error\": 0}, \"rpm\": {\"num_success\": 8, \"size_total\": 17872, \"items_left\": 0, \"items_total\": 8, \"size_left\": 0, \"num_error\": 0}, \"delta_rpm\": {\"num_success\": 0, \"size_total\": 0, \"items_left\": 0, \"items_total\": 0, \"size_left\": 0, \"num_error\": 0}, \"file\": {\"num_success\": 0, \"size_total\": 0, \"items_left\": 0, \"items_total\": 0, \"size_left\": 0, \"num_error\": 0}}, \"error_details\": [], \"num_error\": 0}, \"comps\": {\"state\": \"NOT_STARTED\"}, \"errata\": {\"state\": \"NOT_STARTED\"}, \"metadata\": {\"state\": \"FINISHED\"}}}, \"call_request_group_id\": \"c74c5415-2de6-4fe6-8e6c-609a7ae1b4a4\", \"call_request_id\": \"7a8a4057-dbeb-4b60-ac1a-973c64c0fe36\", \"principal_login\": \"admin\", \"response\": \"accepted\", \"result\": null}"
    http_version: 
  recorded_at: Mon, 14 Jan 2013 22:04:37 GMT
- request: 
    method: get
    uri: https://kafka.usersys.redhat.com/pulp/api/v2/tasks/7a8a4057-dbeb-4b60-ac1a-973c64c0fe36/
    body: 
      string: ""
    headers: 
      Authorization: 
      - OAuth oauth_consumer_key="katello", oauth_nonce="sspSypJ0TG9nr7EBWkFtfhSbWE5xoxOJGm6pki7RuM", oauth_signature="8cqxQAQEK6Jozi8QrGIw9HHijwk%3D", oauth_signature_method="HMAC-SHA1", oauth_timestamp="1358201077", oauth_version="1.0"
      Pulp-User: 
      - admin
      Accept-Encoding: 
      - gzip, deflate
      Content-Type: 
      - application/json
      Accept: 
      - application/json
=======
      string: "{\"task_group_id\": \"a644d682-3322-4f27-b2a0-f63fef90bcfb\", \"exception\": null, \"traceback\": null, \"_href\": \"/pulp/api/v2/tasks/86a7a400-d548-4ad7-8d45-def75722bb06/\", \"task_id\": \"86a7a400-d548-4ad7-8d45-def75722bb06\", \"call_request_tags\": [\"pulp:repository:1\", \"pulp:action:sync\"], \"reasons\": [], \"start_time\": \"2013-01-16T23:03:27Z\", \"tags\": [\"pulp:repository:1\", \"pulp:action:sync\"], \"state\": \"running\", \"finish_time\": null, \"dependency_failures\": {}, \"schedule_id\": null, \"progress\": {\"yum_importer\": {\"content\": {\"num_success\": 11, \"size_total\": 17872, \"items_left\": 0, \"items_total\": 11, \"state\": \"IN_PROGRESS\", \"size_left\": 0, \"details\": {\"tree_file\": {\"num_success\": 3, \"size_total\": 0, \"items_left\": 0, \"items_total\": 3, \"size_left\": 0, \"num_error\": 0}, \"rpm\": {\"num_success\": 8, \"size_total\": 17872, \"items_left\": 0, \"items_total\": 8, \"size_left\": 0, \"num_error\": 0}, \"delta_rpm\": {\"num_success\": 0, \"size_total\": 0, \"items_left\": 0, \"items_total\": 0, \"size_left\": 0, \"num_error\": 0}, \"file\": {\"num_success\": 0, \"size_total\": 0, \"items_left\": 0, \"items_total\": 0, \"size_left\": 0, \"num_error\": 0}}, \"error_details\": [], \"num_error\": 0}, \"comps\": {\"state\": \"NOT_STARTED\"}, \"errata\": {\"state\": \"NOT_STARTED\"}, \"metadata\": {\"state\": \"FINISHED\"}}}, \"call_request_group_id\": \"a644d682-3322-4f27-b2a0-f63fef90bcfb\", \"call_request_id\": \"86a7a400-d548-4ad7-8d45-def75722bb06\", \"principal_login\": \"admin\", \"response\": \"accepted\", \"result\": null}"
    http_version: 
  recorded_at: Wed, 16 Jan 2013 23:03:28 GMT
- request: 
    method: get
    uri: https://dhcp231-16.rdu.redhat.com/pulp/api/v2/tasks/86a7a400-d548-4ad7-8d45-def75722bb06/
    body: 
      string: ""
    headers: 
      Accept: 
      - application/json
      Authorization: 
      - OAuth oauth_consumer_key="katello", oauth_nonce="9tBCakbyjYak4yH8AlcepzUp426QtJDo9C4ozFPkrd4", oauth_signature="fTcYIcEE0NyG12XcWpsFVMhl3Ts%3D", oauth_signature_method="HMAC-SHA1", oauth_timestamp="1358377408", oauth_version="1.0"
      Content-Type: 
      - application/json
      Accept-Encoding: 
      - gzip, deflate
      Pulp-User: 
      - admin
>>>>>>> fd910802
  response: 
    status: 
      code: 200
      message: OK
    headers: 
      Server: 
      - Apache/2.2.22 (Fedora)
      Date: 
      - Mon, 14 Jan 2013 22:04:37 GMT
      Content-Length: 
      - "1469"
<<<<<<< HEAD
=======
      Date: 
      - Wed, 16 Jan 2013 23:03:28 GMT
>>>>>>> fd910802
      Content-Type: 
      - application/json
    body: 
<<<<<<< HEAD
      string: "{\"task_group_id\": \"c74c5415-2de6-4fe6-8e6c-609a7ae1b4a4\", \"exception\": null, \"traceback\": null, \"_href\": \"/pulp/api/v2/tasks/7a8a4057-dbeb-4b60-ac1a-973c64c0fe36/\", \"task_id\": \"7a8a4057-dbeb-4b60-ac1a-973c64c0fe36\", \"call_request_tags\": [\"pulp:repository:1\", \"pulp:action:sync\"], \"reasons\": [], \"start_time\": \"2013-01-14T22:04:36Z\", \"tags\": [\"pulp:repository:1\", \"pulp:action:sync\"], \"state\": \"finished\", \"finish_time\": \"2013-01-14T22:04:37Z\", \"dependency_failures\": {}, \"schedule_id\": null, \"progress\": {\"yum_importer\": {\"content\": {\"num_success\": 11, \"size_total\": 17872, \"items_left\": 0, \"items_total\": 11, \"state\": \"FINISHED\", \"size_left\": 0, \"details\": {\"tree_file\": {\"num_success\": 3, \"size_total\": 0, \"items_left\": 0, \"items_total\": 3, \"size_left\": 0, \"num_error\": 0}, \"rpm\": {\"num_success\": 8, \"size_total\": 17872, \"items_left\": 0, \"items_total\": 8, \"size_left\": 0, \"num_error\": 0}, \"delta_rpm\": {\"num_success\": 0, \"size_total\": 0, \"items_left\": 0, \"items_total\": 0, \"size_left\": 0, \"num_error\": 0}, \"file\": {\"num_success\": 0, \"size_total\": 0, \"items_left\": 0, \"items_total\": 0, \"size_left\": 0, \"num_error\": 0}}, \"error_details\": [], \"num_error\": 0}, \"comps\": {\"state\": \"FINISHED\"}, \"errata\": {\"state\": \"FINISHED\", \"num_errata\": 2}, \"metadata\": {\"state\": \"FINISHED\"}}}, \"call_request_group_id\": \"c74c5415-2de6-4fe6-8e6c-609a7ae1b4a4\", \"call_request_id\": \"7a8a4057-dbeb-4b60-ac1a-973c64c0fe36\", \"principal_login\": \"admin\", \"response\": \"accepted\", \"result\": null}"
    http_version: 
  recorded_at: Mon, 14 Jan 2013 22:04:37 GMT
- request: 
    method: get
    uri: https://kafka.usersys.redhat.com/pulp/api/v2/tasks/65f3b66b-7979-4315-b349-de3ff31d4f95/
    body: 
      string: ""
    headers: 
      Authorization: 
      - OAuth oauth_consumer_key="katello", oauth_nonce="pX2Ch6NK5Y7dIkAEXINhhvgO4gTxCzQTmJIN0QYpE", oauth_signature="SciBd9RJEZeVOdTRcI0xQa9omQ0%3D", oauth_signature_method="HMAC-SHA1", oauth_timestamp="1358201144", oauth_version="1.0"
      Pulp-User: 
      - admin
      Accept-Encoding: 
      - gzip, deflate
      Content-Type: 
      - application/json
      Accept: 
      - application/json
=======
      string: "{\"task_group_id\": \"a644d682-3322-4f27-b2a0-f63fef90bcfb\", \"exception\": null, \"traceback\": null, \"_href\": \"/pulp/api/v2/tasks/86a7a400-d548-4ad7-8d45-def75722bb06/\", \"task_id\": \"86a7a400-d548-4ad7-8d45-def75722bb06\", \"call_request_tags\": [\"pulp:repository:1\", \"pulp:action:sync\"], \"reasons\": [], \"start_time\": \"2013-01-16T23:03:27Z\", \"tags\": [\"pulp:repository:1\", \"pulp:action:sync\"], \"state\": \"finished\", \"finish_time\": \"2013-01-16T23:03:28Z\", \"dependency_failures\": {}, \"schedule_id\": null, \"progress\": {\"yum_importer\": {\"content\": {\"num_success\": 11, \"size_total\": 17872, \"items_left\": 0, \"items_total\": 11, \"state\": \"FINISHED\", \"size_left\": 0, \"details\": {\"tree_file\": {\"num_success\": 3, \"size_total\": 0, \"items_left\": 0, \"items_total\": 3, \"size_left\": 0, \"num_error\": 0}, \"rpm\": {\"num_success\": 8, \"size_total\": 17872, \"items_left\": 0, \"items_total\": 8, \"size_left\": 0, \"num_error\": 0}, \"delta_rpm\": {\"num_success\": 0, \"size_total\": 0, \"items_left\": 0, \"items_total\": 0, \"size_left\": 0, \"num_error\": 0}, \"file\": {\"num_success\": 0, \"size_total\": 0, \"items_left\": 0, \"items_total\": 0, \"size_left\": 0, \"num_error\": 0}}, \"error_details\": [], \"num_error\": 0}, \"comps\": {\"state\": \"FINISHED\"}, \"errata\": {\"state\": \"FINISHED\", \"num_errata\": 2}, \"metadata\": {\"state\": \"FINISHED\"}}}, \"call_request_group_id\": \"a644d682-3322-4f27-b2a0-f63fef90bcfb\", \"call_request_id\": \"86a7a400-d548-4ad7-8d45-def75722bb06\", \"principal_login\": \"admin\", \"response\": \"accepted\", \"result\": null}"
    http_version: 
  recorded_at: Wed, 16 Jan 2013 23:03:28 GMT
- request: 
    method: get
    uri: https://dhcp231-16.rdu.redhat.com/pulp/api/v2/tasks/cde25d31-01e0-43c1-a8e1-603e1b0c0b05/
    body: 
      string: ""
    headers: 
      Accept: 
      - application/json
      Authorization: 
      - OAuth oauth_consumer_key="katello", oauth_nonce="pR5Mi31p5VhggzVUBTSoveauv3pQpZi9kq8GXSNcY", oauth_signature="y1mBf41LtIvprYh5a1RUgOwiSmk%3D", oauth_signature_method="HMAC-SHA1", oauth_timestamp="1358377413", oauth_version="1.0"
      Content-Type: 
      - application/json
      Accept-Encoding: 
      - gzip, deflate
      Pulp-User: 
      - admin
>>>>>>> fd910802
  response: 
    status: 
      code: 200
      message: OK
    headers: 
      Server: 
      - Apache/2.2.22 (Fedora)
      Date: 
      - Mon, 14 Jan 2013 22:05:44 GMT
      Content-Length: 
      - "842"
<<<<<<< HEAD
=======
      Date: 
      - Wed, 16 Jan 2013 23:03:33 GMT
>>>>>>> fd910802
      Content-Type: 
      - application/json
    body: 
<<<<<<< HEAD
      string: "{\"task_group_id\": \"8cd8561e-19b2-4142-8e67-ff8c6deb6f17\", \"exception\": null, \"traceback\": null, \"_href\": \"/pulp/api/v2/tasks/65f3b66b-7979-4315-b349-de3ff31d4f95/\", \"task_id\": \"65f3b66b-7979-4315-b349-de3ff31d4f95\", \"call_request_tags\": [\"pulp:repository:1\", \"pulp:action:sync\"], \"reasons\": [], \"start_time\": \"2013-01-14T22:05:44Z\", \"tags\": [\"pulp:repository:1\", \"pulp:action:sync\"], \"state\": \"running\", \"finish_time\": null, \"dependency_failures\": {}, \"schedule_id\": null, \"progress\": {\"yum_importer\": {\"content\": {\"state\": \"NOT_STARTED\"}, \"comps\": {\"state\": \"NOT_STARTED\"}, \"errata\": {\"state\": \"NOT_STARTED\"}, \"metadata\": {\"state\": \"IN_PROGRESS\"}}}, \"call_request_group_id\": \"8cd8561e-19b2-4142-8e67-ff8c6deb6f17\", \"call_request_id\": \"65f3b66b-7979-4315-b349-de3ff31d4f95\", \"principal_login\": \"admin\", \"response\": \"accepted\", \"result\": null}"
    http_version: 
  recorded_at: Mon, 14 Jan 2013 22:05:44 GMT
- request: 
    method: get
    uri: https://kafka.usersys.redhat.com/pulp/api/v2/tasks/65f3b66b-7979-4315-b349-de3ff31d4f95/
    body: 
      string: ""
    headers: 
      Authorization: 
      - OAuth oauth_consumer_key="katello", oauth_nonce="TAg2JYoeMi946oQu7ihbnNsiuICKkzy8ixvtXIYZg", oauth_signature="ZoXQYCU%2F3NST13uUDwY55GJ0P9s%3D", oauth_signature_method="HMAC-SHA1", oauth_timestamp="1358201145", oauth_version="1.0"
      Pulp-User: 
      - admin
      Accept-Encoding: 
      - gzip, deflate
      Content-Type: 
      - application/json
      Accept: 
      - application/json
  response: 
    status: 
      code: 200
      message: OK
    headers: 
      Server: 
      - Apache/2.2.22 (Fedora)
      Date: 
      - Mon, 14 Jan 2013 22:05:50 GMT
      Content-Length: 
      - "1469"
=======
      string: "{\"task_group_id\": \"e17908ae-4214-4835-aadc-5fe5776af9d5\", \"exception\": null, \"traceback\": null, \"_href\": \"/pulp/api/v2/tasks/cde25d31-01e0-43c1-a8e1-603e1b0c0b05/\", \"task_id\": \"cde25d31-01e0-43c1-a8e1-603e1b0c0b05\", \"call_request_tags\": [\"pulp:repository:1\", \"pulp:action:sync\"], \"reasons\": [], \"start_time\": \"2013-01-16T23:03:33Z\", \"tags\": [\"pulp:repository:1\", \"pulp:action:sync\"], \"state\": \"running\", \"finish_time\": null, \"dependency_failures\": {}, \"schedule_id\": null, \"progress\": {\"yum_importer\": {\"content\": {\"state\": \"NOT_STARTED\"}, \"comps\": {\"state\": \"NOT_STARTED\"}, \"errata\": {\"state\": \"NOT_STARTED\"}, \"metadata\": {\"state\": \"IN_PROGRESS\"}}}, \"call_request_group_id\": \"e17908ae-4214-4835-aadc-5fe5776af9d5\", \"call_request_id\": \"cde25d31-01e0-43c1-a8e1-603e1b0c0b05\", \"principal_login\": \"admin\", \"response\": \"accepted\", \"result\": null}"
    http_version: 
  recorded_at: Wed, 16 Jan 2013 23:03:33 GMT
- request: 
    method: get
    uri: https://dhcp231-16.rdu.redhat.com/pulp/api/v2/tasks/cde25d31-01e0-43c1-a8e1-603e1b0c0b05/
    body: 
      string: ""
    headers: 
      Accept: 
      - application/json
      Authorization: 
      - OAuth oauth_consumer_key="katello", oauth_nonce="EVZmd3NRyK5lAyBxDCozFAjYyobPswppGsk0WoRBhk", oauth_signature="oWrrbbqPoPo5P7oFGAs6gxJhdI0%3D", oauth_signature_method="HMAC-SHA1", oauth_timestamp="1358377413", oauth_version="1.0"
>>>>>>> fd910802
      Content-Type: 
      - application/json
    body: 
      string: "{\"task_group_id\": \"8cd8561e-19b2-4142-8e67-ff8c6deb6f17\", \"exception\": null, \"traceback\": null, \"_href\": \"/pulp/api/v2/tasks/65f3b66b-7979-4315-b349-de3ff31d4f95/\", \"task_id\": \"65f3b66b-7979-4315-b349-de3ff31d4f95\", \"call_request_tags\": [\"pulp:repository:1\", \"pulp:action:sync\"], \"reasons\": [], \"start_time\": \"2013-01-14T22:05:44Z\", \"tags\": [\"pulp:repository:1\", \"pulp:action:sync\"], \"state\": \"finished\", \"finish_time\": \"2013-01-14T22:05:45Z\", \"dependency_failures\": {}, \"schedule_id\": null, \"progress\": {\"yum_importer\": {\"content\": {\"num_success\": 11, \"size_total\": 17872, \"items_left\": 0, \"items_total\": 11, \"state\": \"FINISHED\", \"size_left\": 0, \"details\": {\"tree_file\": {\"num_success\": 3, \"size_total\": 0, \"items_left\": 0, \"items_total\": 3, \"size_left\": 0, \"num_error\": 0}, \"rpm\": {\"num_success\": 8, \"size_total\": 17872, \"items_left\": 0, \"items_total\": 8, \"size_left\": 0, \"num_error\": 0}, \"delta_rpm\": {\"num_success\": 0, \"size_total\": 0, \"items_left\": 0, \"items_total\": 0, \"size_left\": 0, \"num_error\": 0}, \"file\": {\"num_success\": 0, \"size_total\": 0, \"items_left\": 0, \"items_total\": 0, \"size_left\": 0, \"num_error\": 0}}, \"error_details\": [], \"num_error\": 0}, \"comps\": {\"state\": \"FINISHED\"}, \"errata\": {\"state\": \"FINISHED\", \"num_errata\": 2}, \"metadata\": {\"state\": \"FINISHED\"}}}, \"call_request_group_id\": \"8cd8561e-19b2-4142-8e67-ff8c6deb6f17\", \"call_request_id\": \"65f3b66b-7979-4315-b349-de3ff31d4f95\", \"principal_login\": \"admin\", \"response\": \"accepted\", \"result\": null}"
    http_version: 
  recorded_at: Mon, 14 Jan 2013 22:05:50 GMT
- request: 
    method: get
    uri: https://kafka.usersys.redhat.com/pulp/api/v2/tasks/ac1cd27c-f412-425e-aac1-983f8fe0e4bc/
    body: 
      string: ""
    headers: 
      Authorization: 
      - OAuth oauth_consumer_key="katello", oauth_nonce="EQgWomy2ECmIac1RugTfX2Xc3tbCZMOttw1ig6wGbQ", oauth_signature="ULHgV1q0H8w2aBpD%2BRYdm76rA2o%3D", oauth_signature_method="HMAC-SHA1", oauth_timestamp="1358201158", oauth_version="1.0"
      Pulp-User: 
      - admin
      Accept-Encoding: 
      - gzip, deflate
<<<<<<< HEAD
      Content-Type: 
      - application/json
      Accept: 
      - application/json
  response: 
    status: 
      code: 200
      message: OK
    headers: 
      Server: 
      - Apache/2.2.22 (Fedora)
      Date: 
      - Mon, 14 Jan 2013 22:05:58 GMT
      Content-Length: 
      - "842"
      Content-Type: 
      - application/json
    body: 
      string: "{\"task_group_id\": \"3b9cc3e3-a230-4909-828d-e820caf768b6\", \"exception\": null, \"traceback\": null, \"_href\": \"/pulp/api/v2/tasks/ac1cd27c-f412-425e-aac1-983f8fe0e4bc/\", \"task_id\": \"ac1cd27c-f412-425e-aac1-983f8fe0e4bc\", \"call_request_tags\": [\"pulp:repository:1\", \"pulp:action:sync\"], \"reasons\": [], \"start_time\": \"2013-01-14T22:05:58Z\", \"tags\": [\"pulp:repository:1\", \"pulp:action:sync\"], \"state\": \"running\", \"finish_time\": null, \"dependency_failures\": {}, \"schedule_id\": null, \"progress\": {\"yum_importer\": {\"content\": {\"state\": \"NOT_STARTED\"}, \"comps\": {\"state\": \"NOT_STARTED\"}, \"errata\": {\"state\": \"NOT_STARTED\"}, \"metadata\": {\"state\": \"IN_PROGRESS\"}}}, \"call_request_group_id\": \"3b9cc3e3-a230-4909-828d-e820caf768b6\", \"call_request_id\": \"ac1cd27c-f412-425e-aac1-983f8fe0e4bc\", \"principal_login\": \"admin\", \"response\": \"accepted\", \"result\": null}"
    http_version: 
  recorded_at: Mon, 14 Jan 2013 22:05:58 GMT
- request: 
    method: get
    uri: https://kafka.usersys.redhat.com/pulp/api/v2/tasks/ac1cd27c-f412-425e-aac1-983f8fe0e4bc/
    body: 
      string: ""
    headers: 
      Authorization: 
      - OAuth oauth_consumer_key="katello", oauth_nonce="xWeoGufobkaniT8EPqK6XH35g0d5Lrv7H9pHy0da8", oauth_signature="q2cdYU7SHTk6M6p0FJV4Xh26u94%3D", oauth_signature_method="HMAC-SHA1", oauth_timestamp="1358201158", oauth_version="1.0"
      Pulp-User: 
      - admin
      Accept-Encoding: 
      - gzip, deflate
      Content-Type: 
      - application/json
      Accept: 
      - application/json
=======
      Pulp-User: 
      - admin
>>>>>>> fd910802
  response: 
    status: 
      code: 200
      message: OK
    headers: 
      Server: 
      - Apache/2.2.22 (Fedora)
      Date: 
      - Mon, 14 Jan 2013 22:05:58 GMT
      Content-Length: 
      - "1442"
<<<<<<< HEAD
=======
      Date: 
      - Wed, 16 Jan 2013 23:03:33 GMT
>>>>>>> fd910802
      Content-Type: 
      - application/json
    body: 
<<<<<<< HEAD
      string: "{\"task_group_id\": \"3b9cc3e3-a230-4909-828d-e820caf768b6\", \"exception\": null, \"traceback\": null, \"_href\": \"/pulp/api/v2/tasks/ac1cd27c-f412-425e-aac1-983f8fe0e4bc/\", \"task_id\": \"ac1cd27c-f412-425e-aac1-983f8fe0e4bc\", \"call_request_tags\": [\"pulp:repository:1\", \"pulp:action:sync\"], \"reasons\": [], \"start_time\": \"2013-01-14T22:05:58Z\", \"tags\": [\"pulp:repository:1\", \"pulp:action:sync\"], \"state\": \"running\", \"finish_time\": null, \"dependency_failures\": {}, \"schedule_id\": null, \"progress\": {\"yum_importer\": {\"content\": {\"num_success\": 11, \"size_total\": 17872, \"items_left\": 0, \"items_total\": 11, \"state\": \"IN_PROGRESS\", \"size_left\": 0, \"details\": {\"tree_file\": {\"num_success\": 3, \"size_total\": 0, \"items_left\": 0, \"items_total\": 3, \"size_left\": 0, \"num_error\": 0}, \"rpm\": {\"num_success\": 8, \"size_total\": 17872, \"items_left\": 0, \"items_total\": 8, \"size_left\": 0, \"num_error\": 0}, \"delta_rpm\": {\"num_success\": 0, \"size_total\": 0, \"items_left\": 0, \"items_total\": 0, \"size_left\": 0, \"num_error\": 0}, \"file\": {\"num_success\": 0, \"size_total\": 0, \"items_left\": 0, \"items_total\": 0, \"size_left\": 0, \"num_error\": 0}}, \"error_details\": [], \"num_error\": 0}, \"comps\": {\"state\": \"NOT_STARTED\"}, \"errata\": {\"state\": \"NOT_STARTED\"}, \"metadata\": {\"state\": \"FINISHED\"}}}, \"call_request_group_id\": \"3b9cc3e3-a230-4909-828d-e820caf768b6\", \"call_request_id\": \"ac1cd27c-f412-425e-aac1-983f8fe0e4bc\", \"principal_login\": \"admin\", \"response\": \"accepted\", \"result\": null}"
    http_version: 
  recorded_at: Mon, 14 Jan 2013 22:05:59 GMT
- request: 
    method: get
    uri: https://kafka.usersys.redhat.com/pulp/api/v2/tasks/ac1cd27c-f412-425e-aac1-983f8fe0e4bc/
    body: 
      string: ""
    headers: 
      Authorization: 
      - OAuth oauth_consumer_key="katello", oauth_nonce="Tx9ZBp8mCzwmlFq2SltO9GaYceO771AoG0SsMHvVIVw", oauth_signature="I22eMF6gZp4QGjogIlDM9KSxI4Q%3D", oauth_signature_method="HMAC-SHA1", oauth_timestamp="1358201159", oauth_version="1.0"
      Pulp-User: 
      - admin
      Accept-Encoding: 
      - gzip, deflate
      Content-Type: 
      - application/json
      Accept: 
      - application/json
=======
      string: "{\"task_group_id\": \"e17908ae-4214-4835-aadc-5fe5776af9d5\", \"exception\": null, \"traceback\": null, \"_href\": \"/pulp/api/v2/tasks/cde25d31-01e0-43c1-a8e1-603e1b0c0b05/\", \"task_id\": \"cde25d31-01e0-43c1-a8e1-603e1b0c0b05\", \"call_request_tags\": [\"pulp:repository:1\", \"pulp:action:sync\"], \"reasons\": [], \"start_time\": \"2013-01-16T23:03:33Z\", \"tags\": [\"pulp:repository:1\", \"pulp:action:sync\"], \"state\": \"running\", \"finish_time\": null, \"dependency_failures\": {}, \"schedule_id\": null, \"progress\": {\"yum_importer\": {\"content\": {\"num_success\": 11, \"size_total\": 17872, \"items_left\": 0, \"items_total\": 11, \"state\": \"IN_PROGRESS\", \"size_left\": 0, \"details\": {\"tree_file\": {\"num_success\": 3, \"size_total\": 0, \"items_left\": 0, \"items_total\": 3, \"size_left\": 0, \"num_error\": 0}, \"rpm\": {\"num_success\": 8, \"size_total\": 17872, \"items_left\": 0, \"items_total\": 8, \"size_left\": 0, \"num_error\": 0}, \"delta_rpm\": {\"num_success\": 0, \"size_total\": 0, \"items_left\": 0, \"items_total\": 0, \"size_left\": 0, \"num_error\": 0}, \"file\": {\"num_success\": 0, \"size_total\": 0, \"items_left\": 0, \"items_total\": 0, \"size_left\": 0, \"num_error\": 0}}, \"error_details\": [], \"num_error\": 0}, \"comps\": {\"state\": \"NOT_STARTED\"}, \"errata\": {\"state\": \"NOT_STARTED\"}, \"metadata\": {\"state\": \"FINISHED\"}}}, \"call_request_group_id\": \"e17908ae-4214-4835-aadc-5fe5776af9d5\", \"call_request_id\": \"cde25d31-01e0-43c1-a8e1-603e1b0c0b05\", \"principal_login\": \"admin\", \"response\": \"accepted\", \"result\": null}"
    http_version: 
  recorded_at: Wed, 16 Jan 2013 23:03:33 GMT
- request: 
    method: get
    uri: https://dhcp231-16.rdu.redhat.com/pulp/api/v2/tasks/cde25d31-01e0-43c1-a8e1-603e1b0c0b05/
    body: 
      string: ""
    headers: 
      Accept: 
      - application/json
      Authorization: 
      - OAuth oauth_consumer_key="katello", oauth_nonce="CYSl4zQUlWAanvlwyo4e6eEe91XkL0cfdglkjxVzTw", oauth_signature="JiVlQE%2F3t3QCfzih2fmCYZNzUus%3D", oauth_signature_method="HMAC-SHA1", oauth_timestamp="1358377414", oauth_version="1.0"
      Content-Type: 
      - application/json
      Accept-Encoding: 
      - gzip, deflate
      Pulp-User: 
      - admin
>>>>>>> fd910802
  response: 
    status: 
      code: 200
      message: OK
    headers: 
      Server: 
      - Apache/2.2.22 (Fedora)
      Date: 
      - Mon, 14 Jan 2013 22:05:59 GMT
      Content-Length: 
      - "1469"
<<<<<<< HEAD
=======
      Date: 
      - Wed, 16 Jan 2013 23:03:34 GMT
>>>>>>> fd910802
      Content-Type: 
      - application/json
    body: 
<<<<<<< HEAD
      string: "{\"task_group_id\": \"3b9cc3e3-a230-4909-828d-e820caf768b6\", \"exception\": null, \"traceback\": null, \"_href\": \"/pulp/api/v2/tasks/ac1cd27c-f412-425e-aac1-983f8fe0e4bc/\", \"task_id\": \"ac1cd27c-f412-425e-aac1-983f8fe0e4bc\", \"call_request_tags\": [\"pulp:repository:1\", \"pulp:action:sync\"], \"reasons\": [], \"start_time\": \"2013-01-14T22:05:58Z\", \"tags\": [\"pulp:repository:1\", \"pulp:action:sync\"], \"state\": \"finished\", \"finish_time\": \"2013-01-14T22:05:59Z\", \"dependency_failures\": {}, \"schedule_id\": null, \"progress\": {\"yum_importer\": {\"content\": {\"num_success\": 11, \"size_total\": 17872, \"items_left\": 0, \"items_total\": 11, \"state\": \"FINISHED\", \"size_left\": 0, \"details\": {\"tree_file\": {\"num_success\": 3, \"size_total\": 0, \"items_left\": 0, \"items_total\": 3, \"size_left\": 0, \"num_error\": 0}, \"rpm\": {\"num_success\": 8, \"size_total\": 17872, \"items_left\": 0, \"items_total\": 8, \"size_left\": 0, \"num_error\": 0}, \"delta_rpm\": {\"num_success\": 0, \"size_total\": 0, \"items_left\": 0, \"items_total\": 0, \"size_left\": 0, \"num_error\": 0}, \"file\": {\"num_success\": 0, \"size_total\": 0, \"items_left\": 0, \"items_total\": 0, \"size_left\": 0, \"num_error\": 0}}, \"error_details\": [], \"num_error\": 0}, \"comps\": {\"state\": \"FINISHED\"}, \"errata\": {\"state\": \"FINISHED\", \"num_errata\": 2}, \"metadata\": {\"state\": \"FINISHED\"}}}, \"call_request_group_id\": \"3b9cc3e3-a230-4909-828d-e820caf768b6\", \"call_request_id\": \"ac1cd27c-f412-425e-aac1-983f8fe0e4bc\", \"principal_login\": \"admin\", \"response\": \"accepted\", \"result\": null}"
    http_version: 
  recorded_at: Mon, 14 Jan 2013 22:05:59 GMT
- request: 
    method: get
    uri: https://kafka.usersys.redhat.com/pulp/api/v2/tasks/
    body: 
      string: ""
    headers: 
      Authorization: 
      - OAuth oauth_consumer_key="katello", oauth_nonce="b6LpgaOSWVEKGErcjRcj0pI0dDnYj1U0rvn5FKoo", oauth_signature="tRq8LyQXap9Vm74pEPa3Dj9orHQ%3D", oauth_signature_method="HMAC-SHA1", oauth_timestamp="1358201170", oauth_version="1.0"
      Pulp-User: 
      - admin
      Accept-Encoding: 
      - gzip, deflate
      Content-Type: 
      - application/json
      Accept: 
      - application/json
=======
      string: "{\"task_group_id\": \"e17908ae-4214-4835-aadc-5fe5776af9d5\", \"exception\": null, \"traceback\": null, \"_href\": \"/pulp/api/v2/tasks/cde25d31-01e0-43c1-a8e1-603e1b0c0b05/\", \"task_id\": \"cde25d31-01e0-43c1-a8e1-603e1b0c0b05\", \"call_request_tags\": [\"pulp:repository:1\", \"pulp:action:sync\"], \"reasons\": [], \"start_time\": \"2013-01-16T23:03:33Z\", \"tags\": [\"pulp:repository:1\", \"pulp:action:sync\"], \"state\": \"finished\", \"finish_time\": \"2013-01-16T23:03:34Z\", \"dependency_failures\": {}, \"schedule_id\": null, \"progress\": {\"yum_importer\": {\"content\": {\"num_success\": 11, \"size_total\": 17872, \"items_left\": 0, \"items_total\": 11, \"state\": \"FINISHED\", \"size_left\": 0, \"details\": {\"tree_file\": {\"num_success\": 3, \"size_total\": 0, \"items_left\": 0, \"items_total\": 3, \"size_left\": 0, \"num_error\": 0}, \"rpm\": {\"num_success\": 8, \"size_total\": 17872, \"items_left\": 0, \"items_total\": 8, \"size_left\": 0, \"num_error\": 0}, \"delta_rpm\": {\"num_success\": 0, \"size_total\": 0, \"items_left\": 0, \"items_total\": 0, \"size_left\": 0, \"num_error\": 0}, \"file\": {\"num_success\": 0, \"size_total\": 0, \"items_left\": 0, \"items_total\": 0, \"size_left\": 0, \"num_error\": 0}}, \"error_details\": [], \"num_error\": 0}, \"comps\": {\"state\": \"FINISHED\"}, \"errata\": {\"state\": \"FINISHED\", \"num_errata\": 2}, \"metadata\": {\"state\": \"FINISHED\"}}}, \"call_request_group_id\": \"e17908ae-4214-4835-aadc-5fe5776af9d5\", \"call_request_id\": \"cde25d31-01e0-43c1-a8e1-603e1b0c0b05\", \"principal_login\": \"admin\", \"response\": \"accepted\", \"result\": null}"
    http_version: 
  recorded_at: Wed, 16 Jan 2013 23:03:34 GMT
- request: 
    method: get
    uri: https://dhcp231-16.rdu.redhat.com/pulp/api/v2/tasks/ee5d3302-e27c-437f-bb2e-bfd2a3c68872/
    body: 
      string: ""
    headers: 
      Accept: 
      - application/json
      Authorization: 
      - OAuth oauth_consumer_key="katello", oauth_nonce="CHqEttytxrw4BoaahAqL1IvFxe9sOK9MI1GcrCtFSU", oauth_signature="lVFIO8Ap2IhoyRQ%2BR0POVqILFF8%3D", oauth_signature_method="HMAC-SHA1", oauth_timestamp="1358377427", oauth_version="1.0"
      Content-Type: 
      - application/json
      Accept-Encoding: 
      - gzip, deflate
      Pulp-User: 
      - admin
>>>>>>> fd910802
  response: 
    status: 
      code: 200
      message: OK
    headers: 
<<<<<<< HEAD
      Server: 
      - Apache/2.2.22 (Fedora)
      Date: 
      - Mon, 14 Jan 2013 22:06:10 GMT
      Content-Length: 
      - "20622"
=======
      Content-Length: 
      - "842"
      Date: 
      - Wed, 16 Jan 2013 23:03:47 GMT
>>>>>>> fd910802
      Content-Type: 
      - application/json
    body: 
<<<<<<< HEAD
      string: "[{\"task_group_id\": null, \"exception\": null, \"traceback\": null, \"task_id\": \"528c6329-0276-47ba-889f-c45c4582fa94\", \"call_request_tags\": [\"pulp:consumer:010E99C0-3276-11E2-81C1-0800200C9A66\", \"pulp:action:create\"], \"reasons\": [], \"start_time\": \"2013-01-14T22:05:54Z\", \"tags\": [\"pulp:consumer:010E99C0-3276-11E2-81C1-0800200C9A66\", \"pulp:action:create\"], \"state\": \"finished\", \"finish_time\": \"2013-01-14T22:05:54Z\", \"dependency_failures\": {}, \"schedule_id\": null, \"progress\": {}, \"call_request_group_id\": null, \"call_request_id\": \"528c6329-0276-47ba-889f-c45c4582fa94\", \"principal_login\": \"admin\", \"response\": \"accepted\", \"result\": \"****\"}, {\"task_group_id\": \"ff2151b1-c014-41e8-bd36-5d4e748c2ae5\", \"exception\": null, \"traceback\": null, \"task_id\": \"0efcd108-6d77-42ba-aa40-ac3879b0d5f4\", \"call_request_tags\": [\"pulp:consumer:010E99C0-3276-11E2-81C1-0800200C9A66\", \"pulp:repository:1\", \"pulp:repository_distributor:1\", \"pulp:action:bind\"], \"reasons\": [], \"start_time\": \"2013-01-14T22:05:55Z\", \"tags\": [\"pulp:consumer:010E99C0-3276-11E2-81C1-0800200C9A66\", \"pulp:repository:1\", \"pulp:repository_distributor:1\", \"pulp:action:bind\"], \"state\": \"finished\", \"finish_time\": \"2013-01-14T22:05:55Z\", \"dependency_failures\": {}, \"schedule_id\": null, \"progress\": {}, \"call_request_group_id\": \"ff2151b1-c014-41e8-bd36-5d4e748c2ae5\", \"call_request_id\": \"0efcd108-6d77-42ba-aa40-ac3879b0d5f4\", \"principal_login\": \"admin\", \"response\": \"accepted\", \"result\": {\"repo_id\": \"1\", \"consumer_actions\": [], \"_ns\": \"consumer_bindings\", \"distributor_id\": \"1\", \"consumer_id\": \"010E99C0-3276-11E2-81C1-0800200C9A66\", \"deleted\": false, \"_id\": {\"$oid\": \"50f48143196cbe557b00073b\"}, \"id\": \"50f48143196cbe557b00073b\"}}, {\"task_group_id\": null, \"exception\": null, \"traceback\": null, \"task_id\": \"a033ba43-d7b7-4ea0-a3fc-987ca979bed6\", \"call_request_tags\": [\"pulp:user:hidden\", \"pulp:action:delete\"], \"reasons\": [], \"start_time\": \"2013-01-14T22:05:55Z\", \"tags\": [\"pulp:user:hidden\", \"pulp:action:delete\"], \"state\": \"finished\", \"finish_time\": \"2013-01-14T22:05:55Z\", \"dependency_failures\": {}, \"schedule_id\": null, \"progress\": {}, \"call_request_group_id\": null, \"call_request_id\": \"a033ba43-d7b7-4ea0-a3fc-987ca979bed6\", \"principal_login\": \"admin\", \"response\": \"accepted\", \"result\": null}, {\"task_group_id\": \"fa48610a-d001-4bb0-a99f-ff32ac7beae9\", \"exception\": null, \"traceback\": null, \"task_id\": \"353f96c0-3b06-4f43-9097-30a30e23c651\", \"call_request_tags\": [\"pulp:repository:1\", \"pulp:action:delete\"], \"reasons\": [], \"start_time\": \"2013-01-14T22:05:56Z\", \"tags\": [\"pulp:repository:1\", \"pulp:action:delete\"], \"state\": \"finished\", \"finish_time\": \"2013-01-14T22:05:56Z\", \"dependency_failures\": {}, \"schedule_id\": null, \"progress\": {}, \"call_request_group_id\": \"fa48610a-d001-4bb0-a99f-ff32ac7beae9\", \"call_request_id\": \"353f96c0-3b06-4f43-9097-30a30e23c651\", \"principal_login\": \"admin\", \"response\": \"accepted\", \"result\": null}, {\"task_group_id\": \"fa48610a-d001-4bb0-a99f-ff32ac7beae9\", \"exception\": null, \"traceback\": null, \"task_id\": \"887e2fd0-134c-49f1-8ac2-1f1091962959\", \"call_request_tags\": [\"pulp:consumer:010E99C0-3276-11E2-81C1-0800200C9A66\", \"pulp:repository:1\", \"pulp:repository_distributor:1\", \"pulp:action:unbind\"], \"reasons\": [], \"start_time\": \"2013-01-14T22:05:56Z\", \"tags\": [\"pulp:consumer:010E99C0-3276-11E2-81C1-0800200C9A66\", \"pulp:repository:1\", \"pulp:repository_distributor:1\", \"pulp:action:unbind\"], \"state\": \"finished\", \"finish_time\": \"2013-01-14T22:05:56Z\", \"dependency_failures\": {}, \"schedule_id\": null, \"progress\": {}, \"call_request_group_id\": \"fa48610a-d001-4bb0-a99f-ff32ac7beae9\", \"call_request_id\": \"887e2fd0-134c-49f1-8ac2-1f1091962959\", \"principal_login\": \"admin\", \"response\": \"accepted\", \"result\": {\"_id\": {\"$oid\": \"50f48143196cbe557b00073b\"}, \"consumer_actions\": [{\"status\": \"pending\", \"action\": \"bind\", \"id\": \"b16621bf-b915-4eb1-9aeb-b066b757da59\", \"timestamp\": 1358201155.68128}], \"_ns\": \"consumer_bindings\", \"consumer_id\": \"010E99C0-3276-11E2-81C1-0800200C9A66\", \"deleted\": false, \"repo_id\": \"1\", \"distributor_id\": \"1\", \"id\": \"50f48143196cbe557b00073b\"}}, {\"task_group_id\": null, \"exception\": null, \"traceback\": null, \"task_id\": \"7bc86b79-c31b-484e-b93c-154bc5062b35\", \"call_request_tags\": [\"pulp:user:hidden\", \"pulp:action:create\"], \"reasons\": [], \"start_time\": \"2013-01-14T22:05:57Z\", \"tags\": [\"pulp:user:hidden\", \"pulp:action:create\"], \"state\": \"finished\", \"finish_time\": \"2013-01-14T22:05:57Z\", \"dependency_failures\": {}, \"schedule_id\": null, \"progress\": {}, \"call_request_group_id\": null, \"call_request_id\": \"7bc86b79-c31b-484e-b93c-154bc5062b35\", \"principal_login\": \"admin\", \"response\": \"accepted\", \"result\": {\"_id\": {\"$oid\": \"50f48145196cbe557b000772\"}, \"name\": \"hidden\", \"roles\": [], \"_ns\": \"users\", \"login\": \"hidden\", \"id\": \"50f48145196cbe557b000772\", \"_href\": \"/pulp/api/v2/users/hidden/\"}}, {\"task_group_id\": \"ff2151b1-c014-41e8-bd36-5d4e748c2ae5\", \"exception\": [\"RequestTimeout: ('cdd4cc63-6bca-46fb-9fbb-271dfad6da83', 0)\\n\"], \"traceback\": \"Traceback (most recent call last):\\n\\n  File \\\"/usr/lib/python2.7/site-packages/gofer/rmi/async.py\\\", line 451, in process\\n    raise RequestTimeout(sn, je.idx)\\n\\nRequestTimeout: ('cdd4cc63-6bca-46fb-9fbb-271dfad6da83', 0)\\n\", \"task_id\": \"b16621bf-b915-4eb1-9aeb-b066b757da59\", \"call_request_tags\": [\"pulp:consumer:010E99C0-3276-11E2-81C1-0800200C9A66\", \"pulp:repository:1\", \"pulp:repository_distributor:1\", \"pulp:action:agent_bind\"], \"reasons\": [], \"start_time\": \"2013-01-14T22:05:55Z\", \"tags\": [\"pulp:consumer:010E99C0-3276-11E2-81C1-0800200C9A66\", \"pulp:repository:1\", \"pulp:repository_distributor:1\", \"pulp:action:agent_bind\"], \"state\": \"error\", \"finish_time\": \"2013-01-14T22:05:57Z\", \"dependency_failures\": {}, \"schedule_id\": null, \"progress\": {}, \"call_request_group_id\": \"ff2151b1-c014-41e8-bd36-5d4e748c2ae5\", \"call_request_id\": \"b16621bf-b915-4eb1-9aeb-b066b757da59\", \"principal_login\": \"admin\", \"response\": \"accepted\", \"result\": null}, {\"task_group_id\": null, \"exception\": null, \"traceback\": null, \"task_id\": \"0c68d36e-4dad-4c1a-a3a5-7f1edc0eec5c\", \"call_request_tags\": [\"pulp:role:super-users\", \"pulp:action:add_user_to_role\"], \"reasons\": [], \"start_time\": \"2013-01-14T22:05:57Z\", \"tags\": [\"pulp:role:super-users\", \"pulp:action:add_user_to_role\"], \"state\": \"finished\", \"finish_time\": \"2013-01-14T22:05:57Z\", \"dependency_failures\": {}, \"schedule_id\": null, \"progress\": {}, \"call_request_group_id\": null, \"call_request_id\": \"0c68d36e-4dad-4c1a-a3a5-7f1edc0eec5c\", \"principal_login\": \"admin\", \"response\": \"accepted\", \"result\": null}, {\"task_group_id\": null, \"exception\": null, \"traceback\": null, \"task_id\": \"1958c23e-96d7-4d76-83cb-3a1b79f17df4\", \"call_request_tags\": [\"pulp:repository:1\", \"pulp:action:create\"], \"reasons\": [], \"start_time\": \"2013-01-14T22:05:58Z\", \"tags\": [\"pulp:repository:1\", \"pulp:action:create\"], \"state\": \"finished\", \"finish_time\": \"2013-01-14T22:05:58Z\", \"dependency_failures\": {}, \"schedule_id\": null, \"progress\": {}, \"call_request_group_id\": null, \"call_request_id\": \"1958c23e-96d7-4d76-83cb-3a1b79f17df4\", \"principal_login\": \"admin\", \"response\": \"accepted\", \"result\": {\"scratchpad\": {}, \"display_name\": \"Fedora 17 x86_64\", \"description\": null, \"_ns\": \"repos\", \"notes\": {}, \"content_unit_count\": 0, \"_id\": {\"$oid\": \"50f48146196cbe557b000789\"}, \"id\": \"1\", \"_href\": \"/pulp/api/v2/repositories/1/\"}}, {\"task_group_id\": \"fa48610a-d001-4bb0-a99f-ff32ac7beae9\", \"exception\": [\"RequestTimeout: ('c9e8ec4a-b2bc-4831-b4e0-d78897d14bca', 0)\\n\"], \"traceback\": \"Traceback (most recent call last):\\n\\n  File \\\"/usr/lib/python2.7/site-packages/gofer/rmi/async.py\\\", line 451, in process\\n    raise RequestTimeout(sn, je.idx)\\n\\nRequestTimeout: ('c9e8ec4a-b2bc-4831-b4e0-d78897d14bca', 0)\\n\", \"task_id\": \"dd34b034-78c1-4031-9758-f6f80f97f7a5\", \"call_request_tags\": [\"pulp:consumer:010E99C0-3276-11E2-81C1-0800200C9A66\", \"pulp:repository:1\", \"pulp:repository_distributor:1\", \"pulp:action:agent_unbind\"], \"reasons\": [], \"start_time\": \"2013-01-14T22:05:57Z\", \"tags\": [\"pulp:consumer:010E99C0-3276-11E2-81C1-0800200C9A66\", \"pulp:repository:1\", \"pulp:repository_distributor:1\", \"pulp:action:agent_unbind\"], \"state\": \"error\", \"finish_time\": \"2013-01-14T22:05:58Z\", \"dependency_failures\": {}, \"schedule_id\": null, \"progress\": {}, \"call_request_group_id\": \"fa48610a-d001-4bb0-a99f-ff32ac7beae9\", \"call_request_id\": \"dd34b034-78c1-4031-9758-f6f80f97f7a5\", \"principal_login\": \"admin\", \"response\": \"accepted\", \"result\": null}, {\"task_group_id\": \"fa48610a-d001-4bb0-a99f-ff32ac7beae9\", \"exception\": [\"Exception: outstanding actions, not deleted\\n\"], \"traceback\": [\"  File \\\"/usr/lib/python2.7/site-packages/pulp/server/dispatch/task.py\\\", line 123, in _run\\n    result = call(*args, **kwargs)\\n\", \"  File \\\"/usr/lib/python2.7/site-packages/pulp/server/managers/consumer/bind.py\\\", line 273, in delete\\n    raise Exception, 'outstanding actions, not deleted'\\n\"], \"task_id\": \"4a79be9e-f591-417d-af80-3f581ab605dc\", \"call_request_tags\": [\"pulp:consumer:010E99C0-3276-11E2-81C1-0800200C9A66\", \"pulp:repository:1\", \"pulp:repository_distributor:1\", \"pulp:action:delete_binding\"], \"reasons\": [], \"start_time\": \"2013-01-14T22:05:58Z\", \"tags\": [\"pulp:consumer:010E99C0-3276-11E2-81C1-0800200C9A66\", \"pulp:repository:1\", \"pulp:repository_distributor:1\", \"pulp:action:delete_binding\"], \"state\": \"error\", \"finish_time\": \"2013-01-14T22:05:58Z\", \"dependency_failures\": {}, \"schedule_id\": null, \"progress\": {}, \"call_request_group_id\": \"fa48610a-d001-4bb0-a99f-ff32ac7beae9\", \"call_request_id\": \"4a79be9e-f591-417d-af80-3f581ab605dc\", \"principal_login\": \"admin\", \"response\": \"accepted\", \"result\": null}, {\"task_group_id\": null, \"exception\": null, \"traceback\": null, \"task_id\": \"ef9f619d-af61-46cf-827b-338c00126a38\", \"call_request_tags\": [\"pulp:consumer:010E99C0-3276-11E2-81C1-0800200C9A66\", \"pulp:action:delete\"], \"reasons\": [{\"operation\": \"read\", \"resource_type\": \"consumer\", \"resource_id\": \"010E99C0-3276-11E2-81C1-0800200C9A66\"}], \"start_time\": \"2013-01-14T22:05:59Z\", \"tags\": [\"pulp:consumer:010E99C0-3276-11E2-81C1-0800200C9A66\", \"pulp:action:delete\"], \"state\": \"finished\", \"finish_time\": \"2013-01-14T22:05:59Z\", \"dependency_failures\": {}, \"schedule_id\": null, \"progress\": {}, \"call_request_group_id\": null, \"call_request_id\": \"ef9f619d-af61-46cf-827b-338c00126a38\", \"principal_login\": \"admin\", \"response\": \"postponed\", \"result\": null}, {\"task_group_id\": \"3b9cc3e3-a230-4909-828d-e820caf768b6\", \"exception\": null, \"traceback\": null, \"task_id\": \"ac1cd27c-f412-425e-aac1-983f8fe0e4bc\", \"call_request_tags\": [\"pulp:repository:1\", \"pulp:action:sync\"], \"reasons\": [], \"start_time\": \"2013-01-14T22:05:58Z\", \"tags\": [\"pulp:repository:1\", \"pulp:action:sync\"], \"state\": \"finished\", \"finish_time\": \"2013-01-14T22:05:59Z\", \"dependency_failures\": {}, \"schedule_id\": null, \"progress\": {\"yum_importer\": {\"content\": {\"num_success\": 11, \"size_total\": 17872, \"items_left\": 0, \"items_total\": 11, \"state\": \"FINISHED\", \"size_left\": 0, \"details\": {\"tree_file\": {\"num_success\": 3, \"size_total\": 0, \"items_left\": 0, \"items_total\": 3, \"size_left\": 0, \"num_error\": 0}, \"rpm\": {\"num_success\": 8, \"size_total\": 17872, \"items_left\": 0, \"items_total\": 8, \"size_left\": 0, \"num_error\": 0}, \"delta_rpm\": {\"num_success\": 0, \"size_total\": 0, \"items_left\": 0, \"items_total\": 0, \"size_left\": 0, \"num_error\": 0}, \"file\": {\"num_success\": 0, \"size_total\": 0, \"items_left\": 0, \"items_total\": 0, \"size_left\": 0, \"num_error\": 0}}, \"error_details\": [], \"num_error\": 0}, \"comps\": {\"state\": \"FINISHED\"}, \"errata\": {\"state\": \"FINISHED\", \"num_errata\": 2}, \"metadata\": {\"state\": \"FINISHED\"}}}, \"call_request_group_id\": \"3b9cc3e3-a230-4909-828d-e820caf768b6\", \"call_request_id\": \"ac1cd27c-f412-425e-aac1-983f8fe0e4bc\", \"principal_login\": \"admin\", \"response\": \"accepted\", \"result\": null}, {\"task_group_id\": null, \"exception\": null, \"traceback\": null, \"task_id\": \"e1039a0f-f66a-406c-b5c6-2066b4007a6c\", \"call_request_tags\": [\"pulp:consumer:010E99C0-3276-11E2-81C1-0800200C9A66\", \"pulp:action:create\"], \"reasons\": [], \"start_time\": \"2013-01-14T22:06:01Z\", \"tags\": [\"pulp:consumer:010E99C0-3276-11E2-81C1-0800200C9A66\", \"pulp:action:create\"], \"state\": \"finished\", \"finish_time\": \"2013-01-14T22:06:01Z\", \"dependency_failures\": {}, \"schedule_id\": null, \"progress\": {}, \"call_request_group_id\": null, \"call_request_id\": \"e1039a0f-f66a-406c-b5c6-2066b4007a6c\", \"principal_login\": \"admin\", \"response\": \"accepted\", \"result\": \"****\"}, {\"task_group_id\": \"26ad8407-5052-4aae-bbf4-c3e3df155ae9\", \"exception\": null, \"traceback\": null, \"task_id\": \"5b6b4253-631c-4e1a-b724-f11cf04f97e7\", \"call_request_tags\": [\"pulp:consumer:010E99C0-3276-11E2-81C1-0800200C9A66\", \"pulp:repository:1\", \"pulp:repository_distributor:1\", \"pulp:action:bind\"], \"reasons\": [], \"start_time\": \"2013-01-14T22:06:01Z\", \"tags\": [\"pulp:consumer:010E99C0-3276-11E2-81C1-0800200C9A66\", \"pulp:repository:1\", \"pulp:repository_distributor:1\", \"pulp:action:bind\"], \"state\": \"finished\", \"finish_time\": \"2013-01-14T22:06:01Z\", \"dependency_failures\": {}, \"schedule_id\": null, \"progress\": {}, \"call_request_group_id\": \"26ad8407-5052-4aae-bbf4-c3e3df155ae9\", \"call_request_id\": \"5b6b4253-631c-4e1a-b724-f11cf04f97e7\", \"principal_login\": \"admin\", \"response\": \"accepted\", \"result\": {\"repo_id\": \"1\", \"consumer_actions\": [], \"_ns\": \"consumer_bindings\", \"distributor_id\": \"1\", \"consumer_id\": \"010E99C0-3276-11E2-81C1-0800200C9A66\", \"deleted\": false, \"_id\": {\"$oid\": \"50f48149196cbe557b0007d0\"}, \"id\": \"50f48149196cbe557b0007d0\"}}, {\"task_group_id\": \"26ad8407-5052-4aae-bbf4-c3e3df155ae9\", \"exception\": [\"RequestTimeout: ('af8812c7-cb89-4adf-8d8a-08fc3594cbc0', 0)\\n\"], \"traceback\": \"Traceback (most recent call last):\\n\\n  File \\\"/usr/lib/python2.7/site-packages/gofer/rmi/async.py\\\", line 451, in process\\n    raise RequestTimeout(sn, je.idx)\\n\\nRequestTimeout: ('af8812c7-cb89-4adf-8d8a-08fc3594cbc0', 0)\\n\", \"task_id\": \"64ddd4e3-5ca0-49fb-9e62-9d661eb4a911\", \"call_request_tags\": [\"pulp:consumer:010E99C0-3276-11E2-81C1-0800200C9A66\", \"pulp:repository:1\", \"pulp:repository_distributor:1\", \"pulp:action:agent_bind\"], \"reasons\": [], \"start_time\": \"2013-01-14T22:06:02Z\", \"tags\": [\"pulp:consumer:010E99C0-3276-11E2-81C1-0800200C9A66\", \"pulp:repository:1\", \"pulp:repository_distributor:1\", \"pulp:action:agent_bind\"], \"state\": \"error\", \"finish_time\": \"2013-01-14T22:06:03Z\", \"dependency_failures\": {}, \"schedule_id\": null, \"progress\": {}, \"call_request_group_id\": \"26ad8407-5052-4aae-bbf4-c3e3df155ae9\", \"call_request_id\": \"64ddd4e3-5ca0-49fb-9e62-9d661eb4a911\", \"principal_login\": \"admin\", \"response\": \"accepted\", \"result\": null}, {\"task_group_id\": null, \"exception\": [\"PulpDataException: Pulp exception occurred: PulpDataException\\n\"], \"traceback\": [\"  File \\\"/usr/lib/python2.7/site-packages/pulp/server/dispatch/task.py\\\", line 276, in _run\\n    result = call(*args, **kwargs)\\n\", \"  File \\\"/usr/lib/python2.7/site-packages/pulp/server/managers/consumer/agent.py\\\", line 143, in install_content\\n    conduit)\\n\", \"  File \\\"/usr/lib/python2.7/site-packages/pulp/server/managers/consumer/agent.py\\\", line 221, in __invoke_plugin\\n    raise PulpDataException(e.units, e.message)\\n\"], \"task_id\": \"0b2e607f-a20f-4fb4-a8e5-e978ce074c9c\", \"call_request_tags\": [\"pulp:consumer:010E99C0-3276-11E2-81C1-0800200C9A66\", \"pulp:action:unit_install\"], \"reasons\": [], \"start_time\": \"2013-01-14T22:06:08Z\", \"tags\": [\"pulp:consumer:010E99C0-3276-11E2-81C1-0800200C9A66\", \"pulp:action:unit_install\"], \"state\": \"error\", \"finish_time\": \"2013-01-14T22:06:08Z\", \"dependency_failures\": {}, \"schedule_id\": null, \"progress\": {}, \"call_request_group_id\": null, \"call_request_id\": \"0b2e607f-a20f-4fb4-a8e5-e978ce074c9c\", \"principal_login\": \"admin\", \"response\": \"accepted\", \"result\": null}, {\"task_group_id\": null, \"exception\": null, \"traceback\": null, \"task_id\": \"535080a8-4289-4939-9d08-3a1bd956c24e\", \"call_request_tags\": [\"pulp:consumer:010E99C0-3276-11E2-81C1-0800200C9A66\", \"pulp:action:unit_install\"], \"reasons\": [], \"start_time\": \"2013-01-14T22:06:02Z\", \"tags\": [\"pulp:consumer:010E99C0-3276-11E2-81C1-0800200C9A66\", \"pulp:action:unit_install\"], \"state\": \"running\", \"finish_time\": null, \"dependency_failures\": {}, \"schedule_id\": null, \"progress\": {}, \"call_request_group_id\": null, \"call_request_id\": \"535080a8-4289-4939-9d08-3a1bd956c24e\", \"principal_login\": \"admin\", \"response\": \"accepted\", \"result\": null}, {\"task_group_id\": null, \"exception\": null, \"traceback\": null, \"task_id\": \"b9e6ebd8-a075-4110-9be1-480e98d5cf07\", \"call_request_tags\": [\"pulp:consumer:010E99C0-3276-11E2-81C1-0800200C9A66\", \"pulp:action:unit_update\"], \"reasons\": [], \"start_time\": \"2013-01-14T22:06:03Z\", \"tags\": [\"pulp:consumer:010E99C0-3276-11E2-81C1-0800200C9A66\", \"pulp:action:unit_update\"], \"state\": \"running\", \"finish_time\": null, \"dependency_failures\": {}, \"schedule_id\": null, \"progress\": {}, \"call_request_group_id\": null, \"call_request_id\": \"b9e6ebd8-a075-4110-9be1-480e98d5cf07\", \"principal_login\": \"admin\", \"response\": \"accepted\", \"result\": null}, {\"task_group_id\": null, \"exception\": null, \"traceback\": null, \"task_id\": \"ef074af9-6ede-4c06-b441-6667fdcada36\", \"call_request_tags\": [\"pulp:consumer:010E99C0-3276-11E2-81C1-0800200C9A66\", \"pulp:action:unit_install\"], \"reasons\": [], \"start_time\": \"2013-01-14T22:06:04Z\", \"tags\": [\"pulp:consumer:010E99C0-3276-11E2-81C1-0800200C9A66\", \"pulp:action:unit_install\"], \"state\": \"running\", \"finish_time\": null, \"dependency_failures\": {}, \"schedule_id\": null, \"progress\": {}, \"call_request_group_id\": null, \"call_request_id\": \"ef074af9-6ede-4c06-b441-6667fdcada36\", \"principal_login\": \"admin\", \"response\": \"accepted\", \"result\": null}, {\"task_group_id\": null, \"exception\": null, \"traceback\": null, \"task_id\": \"74402635-1a8c-404b-b228-f564b0652178\", \"call_request_tags\": [\"pulp:consumer:010E99C0-3276-11E2-81C1-0800200C9A66\", \"pulp:action:unit_uninstall\"], \"reasons\": [], \"start_time\": \"2013-01-14T22:06:05Z\", \"tags\": [\"pulp:consumer:010E99C0-3276-11E2-81C1-0800200C9A66\", \"pulp:action:unit_uninstall\"], \"state\": \"running\", \"finish_time\": null, \"dependency_failures\": {}, \"schedule_id\": null, \"progress\": {}, \"call_request_group_id\": null, \"call_request_id\": \"74402635-1a8c-404b-b228-f564b0652178\", \"principal_login\": \"admin\", \"response\": \"accepted\", \"result\": null}, {\"task_group_id\": null, \"exception\": null, \"traceback\": null, \"task_id\": \"a56198a5-b315-48b3-990b-3aff27241287\", \"call_request_tags\": [\"pulp:consumer:010E99C0-3276-11E2-81C1-0800200C9A66\", \"pulp:action:unit_install\"], \"reasons\": [], \"start_time\": \"2013-01-14T22:06:06Z\", \"tags\": [\"pulp:consumer:010E99C0-3276-11E2-81C1-0800200C9A66\", \"pulp:action:unit_install\"], \"state\": \"running\", \"finish_time\": null, \"dependency_failures\": {}, \"schedule_id\": null, \"progress\": {}, \"call_request_group_id\": null, \"call_request_id\": \"a56198a5-b315-48b3-990b-3aff27241287\", \"principal_login\": \"admin\", \"response\": \"accepted\", \"result\": null}, {\"task_group_id\": null, \"exception\": null, \"traceback\": null, \"task_id\": \"1d987983-ed3b-4b88-b3b5-5bab84803b88\", \"call_request_tags\": [\"pulp:consumer:010E99C0-3276-11E2-81C1-0800200C9A66\", \"pulp:action:unit_install\"], \"reasons\": [], \"start_time\": \"2013-01-14T22:06:08Z\", \"tags\": [\"pulp:consumer:010E99C0-3276-11E2-81C1-0800200C9A66\", \"pulp:action:unit_install\"], \"state\": \"running\", \"finish_time\": null, \"dependency_failures\": {}, \"schedule_id\": null, \"progress\": {}, \"call_request_group_id\": null, \"call_request_id\": \"1d987983-ed3b-4b88-b3b5-5bab84803b88\", \"principal_login\": \"admin\", \"response\": \"accepted\", \"result\": null}, {\"task_group_id\": null, \"exception\": null, \"traceback\": null, \"task_id\": \"45f16e54-e935-4488-ad8d-ab0ea278029b\", \"call_request_tags\": [\"pulp:consumer:010E99C0-3276-11E2-81C1-0800200C9A66\", \"pulp:action:unit_uninstall\"], \"reasons\": [], \"start_time\": \"2013-01-14T22:06:09Z\", \"tags\": [\"pulp:consumer:010E99C0-3276-11E2-81C1-0800200C9A66\", \"pulp:action:unit_uninstall\"], \"state\": \"running\", \"finish_time\": null, \"dependency_failures\": {}, \"schedule_id\": null, \"progress\": {}, \"call_request_group_id\": null, \"call_request_id\": \"45f16e54-e935-4488-ad8d-ab0ea278029b\", \"principal_login\": \"admin\", \"response\": \"accepted\", \"result\": null}, {\"task_group_id\": null, \"exception\": null, \"traceback\": null, \"task_id\": \"9feb9958-9f75-4af9-b69b-e2eb7976ba93\", \"call_request_tags\": [\"pulp:consumer:010E99C0-3276-11E2-81C1-0800200C9A66\", \"pulp:action:unit_install\"], \"reasons\": [], \"start_time\": \"2013-01-14T22:06:10Z\", \"tags\": [\"pulp:consumer:010E99C0-3276-11E2-81C1-0800200C9A66\", \"pulp:action:unit_install\"], \"state\": \"running\", \"finish_time\": null, \"dependency_failures\": {}, \"schedule_id\": null, \"progress\": {}, \"call_request_group_id\": null, \"call_request_id\": \"9feb9958-9f75-4af9-b69b-e2eb7976ba93\", \"principal_login\": \"admin\", \"response\": \"accepted\", \"result\": null}]"
    http_version: 
  recorded_at: Mon, 14 Jan 2013 22:06:10 GMT
- request: 
    method: get
    uri: https://kafka.usersys.redhat.com/pulp/api/v2/tasks/2a441230-e480-46f8-b557-7e673df9c7b9/
    body: 
      string: ""
    headers: 
      Authorization: 
      - OAuth oauth_consumer_key="katello", oauth_nonce="Q0QuyrdHZPWk2fpxsZoJx7GWRCXeDeTq2AT8BD8", oauth_signature="6tr1pVHUUXPpi7b%2FAl0km83cWas%3D", oauth_signature_method="HMAC-SHA1", oauth_timestamp="1358201187", oauth_version="1.0"
      Pulp-User: 
      - admin
      Accept-Encoding: 
      - gzip, deflate
      Content-Type: 
      - application/json
      Accept: 
      - application/json
=======
      string: "{\"task_group_id\": \"6a496310-63cd-4936-bdbd-33d35352b161\", \"exception\": null, \"traceback\": null, \"_href\": \"/pulp/api/v2/tasks/ee5d3302-e27c-437f-bb2e-bfd2a3c68872/\", \"task_id\": \"ee5d3302-e27c-437f-bb2e-bfd2a3c68872\", \"call_request_tags\": [\"pulp:repository:1\", \"pulp:action:sync\"], \"reasons\": [], \"start_time\": \"2013-01-16T23:03:47Z\", \"tags\": [\"pulp:repository:1\", \"pulp:action:sync\"], \"state\": \"running\", \"finish_time\": null, \"dependency_failures\": {}, \"schedule_id\": null, \"progress\": {\"yum_importer\": {\"content\": {\"state\": \"NOT_STARTED\"}, \"comps\": {\"state\": \"NOT_STARTED\"}, \"errata\": {\"state\": \"NOT_STARTED\"}, \"metadata\": {\"state\": \"IN_PROGRESS\"}}}, \"call_request_group_id\": \"6a496310-63cd-4936-bdbd-33d35352b161\", \"call_request_id\": \"ee5d3302-e27c-437f-bb2e-bfd2a3c68872\", \"principal_login\": \"admin\", \"response\": \"accepted\", \"result\": null}"
    http_version: 
  recorded_at: Wed, 16 Jan 2013 23:03:47 GMT
- request: 
    method: get
    uri: https://dhcp231-16.rdu.redhat.com/pulp/api/v2/tasks/ee5d3302-e27c-437f-bb2e-bfd2a3c68872/
    body: 
      string: ""
    headers: 
      Accept: 
      - application/json
      Authorization: 
      - OAuth oauth_consumer_key="katello", oauth_nonce="Iai3OtbcVFol94UPQpdQjyJfa0eGGjcHubuvdGTwQMI", oauth_signature="z731Rmkzlb0T0kT67JeC9XGMGfs%3D", oauth_signature_method="HMAC-SHA1", oauth_timestamp="1358377427", oauth_version="1.0"
      Content-Type: 
      - application/json
      Accept-Encoding: 
      - gzip, deflate
      Pulp-User: 
      - admin
>>>>>>> fd910802
  response: 
    status: 
      code: 200
      message: OK
    headers: 
      Server: 
      - Apache/2.2.22 (Fedora)
      Date: 
      - Mon, 14 Jan 2013 22:06:27 GMT
      Content-Length: 
<<<<<<< HEAD
      - "842"
=======
      - "1442"
      Date: 
      - Wed, 16 Jan 2013 23:03:48 GMT
>>>>>>> fd910802
      Content-Type: 
      - application/json
    body: 
<<<<<<< HEAD
      string: "{\"task_group_id\": \"3c3e3050-a125-4df0-b7a5-91fad3ffc949\", \"exception\": null, \"traceback\": null, \"_href\": \"/pulp/api/v2/tasks/2a441230-e480-46f8-b557-7e673df9c7b9/\", \"task_id\": \"2a441230-e480-46f8-b557-7e673df9c7b9\", \"call_request_tags\": [\"pulp:repository:1\", \"pulp:action:sync\"], \"reasons\": [], \"start_time\": \"2013-01-14T22:06:27Z\", \"tags\": [\"pulp:repository:1\", \"pulp:action:sync\"], \"state\": \"running\", \"finish_time\": null, \"dependency_failures\": {}, \"schedule_id\": null, \"progress\": {\"yum_importer\": {\"content\": {\"state\": \"NOT_STARTED\"}, \"comps\": {\"state\": \"NOT_STARTED\"}, \"errata\": {\"state\": \"NOT_STARTED\"}, \"metadata\": {\"state\": \"IN_PROGRESS\"}}}, \"call_request_group_id\": \"3c3e3050-a125-4df0-b7a5-91fad3ffc949\", \"call_request_id\": \"2a441230-e480-46f8-b557-7e673df9c7b9\", \"principal_login\": \"admin\", \"response\": \"accepted\", \"result\": null}"
    http_version: 
  recorded_at: Mon, 14 Jan 2013 22:06:27 GMT
- request: 
    method: get
    uri: https://kafka.usersys.redhat.com/pulp/api/v2/tasks/2a441230-e480-46f8-b557-7e673df9c7b9/
    body: 
      string: ""
    headers: 
      Authorization: 
      - OAuth oauth_consumer_key="katello", oauth_nonce="C2o1aLQQai4a07vuFYde1mseD2OJZF2ZT1g6jONTGQ0", oauth_signature="324Xf5Fjxf4hq8GlDjiUzlFZvXo%3D", oauth_signature_method="HMAC-SHA1", oauth_timestamp="1358201188", oauth_version="1.0"
      Pulp-User: 
      - admin
      Accept-Encoding: 
      - gzip, deflate
      Content-Type: 
      - application/json
      Accept: 
      - application/json
=======
      string: "{\"task_group_id\": \"6a496310-63cd-4936-bdbd-33d35352b161\", \"exception\": null, \"traceback\": null, \"_href\": \"/pulp/api/v2/tasks/ee5d3302-e27c-437f-bb2e-bfd2a3c68872/\", \"task_id\": \"ee5d3302-e27c-437f-bb2e-bfd2a3c68872\", \"call_request_tags\": [\"pulp:repository:1\", \"pulp:action:sync\"], \"reasons\": [], \"start_time\": \"2013-01-16T23:03:47Z\", \"tags\": [\"pulp:repository:1\", \"pulp:action:sync\"], \"state\": \"running\", \"finish_time\": null, \"dependency_failures\": {}, \"schedule_id\": null, \"progress\": {\"yum_importer\": {\"content\": {\"num_success\": 11, \"size_total\": 17872, \"items_left\": 0, \"items_total\": 11, \"state\": \"IN_PROGRESS\", \"size_left\": 0, \"details\": {\"tree_file\": {\"num_success\": 3, \"size_total\": 0, \"items_left\": 0, \"items_total\": 3, \"size_left\": 0, \"num_error\": 0}, \"rpm\": {\"num_success\": 8, \"size_total\": 17872, \"items_left\": 0, \"items_total\": 8, \"size_left\": 0, \"num_error\": 0}, \"delta_rpm\": {\"num_success\": 0, \"size_total\": 0, \"items_left\": 0, \"items_total\": 0, \"size_left\": 0, \"num_error\": 0}, \"file\": {\"num_success\": 0, \"size_total\": 0, \"items_left\": 0, \"items_total\": 0, \"size_left\": 0, \"num_error\": 0}}, \"error_details\": [], \"num_error\": 0}, \"comps\": {\"state\": \"NOT_STARTED\"}, \"errata\": {\"state\": \"NOT_STARTED\"}, \"metadata\": {\"state\": \"FINISHED\"}}}, \"call_request_group_id\": \"6a496310-63cd-4936-bdbd-33d35352b161\", \"call_request_id\": \"ee5d3302-e27c-437f-bb2e-bfd2a3c68872\", \"principal_login\": \"admin\", \"response\": \"accepted\", \"result\": null}"
    http_version: 
  recorded_at: Wed, 16 Jan 2013 23:03:48 GMT
- request: 
    method: get
    uri: https://dhcp231-16.rdu.redhat.com/pulp/api/v2/tasks/ee5d3302-e27c-437f-bb2e-bfd2a3c68872/
    body: 
      string: ""
    headers: 
      Accept: 
      - application/json
      Authorization: 
      - OAuth oauth_consumer_key="katello", oauth_nonce="QfBr0xzxs954pJaD4aN1uYNfl3S4qOhAKdYF9Qxmp0", oauth_signature="9Ro8Fz9kCUHR5RyLLD0HCAae4eM%3D", oauth_signature_method="HMAC-SHA1", oauth_timestamp="1358377428", oauth_version="1.0"
      Content-Type: 
      - application/json
      Accept-Encoding: 
      - gzip, deflate
      Pulp-User: 
      - admin
>>>>>>> fd910802
  response: 
    status: 
      code: 200
      message: OK
    headers: 
<<<<<<< HEAD
      Server: 
      - Apache/2.2.22 (Fedora)
      Date: 
      - Mon, 14 Jan 2013 22:06:28 GMT
      Content-Length: 
      - "1442"
=======
      Content-Length: 
      - "1469"
      Date: 
      - Wed, 16 Jan 2013 23:03:48 GMT
>>>>>>> fd910802
      Content-Type: 
      - application/json
    body: 
<<<<<<< HEAD
      string: "{\"task_group_id\": \"3c3e3050-a125-4df0-b7a5-91fad3ffc949\", \"exception\": null, \"traceback\": null, \"_href\": \"/pulp/api/v2/tasks/2a441230-e480-46f8-b557-7e673df9c7b9/\", \"task_id\": \"2a441230-e480-46f8-b557-7e673df9c7b9\", \"call_request_tags\": [\"pulp:repository:1\", \"pulp:action:sync\"], \"reasons\": [], \"start_time\": \"2013-01-14T22:06:27Z\", \"tags\": [\"pulp:repository:1\", \"pulp:action:sync\"], \"state\": \"running\", \"finish_time\": null, \"dependency_failures\": {}, \"schedule_id\": null, \"progress\": {\"yum_importer\": {\"content\": {\"num_success\": 11, \"size_total\": 17872, \"items_left\": 0, \"items_total\": 11, \"state\": \"IN_PROGRESS\", \"size_left\": 0, \"details\": {\"tree_file\": {\"num_success\": 3, \"size_total\": 0, \"items_left\": 0, \"items_total\": 3, \"size_left\": 0, \"num_error\": 0}, \"rpm\": {\"num_success\": 8, \"size_total\": 17872, \"items_left\": 0, \"items_total\": 8, \"size_left\": 0, \"num_error\": 0}, \"delta_rpm\": {\"num_success\": 0, \"size_total\": 0, \"items_left\": 0, \"items_total\": 0, \"size_left\": 0, \"num_error\": 0}, \"file\": {\"num_success\": 0, \"size_total\": 0, \"items_left\": 0, \"items_total\": 0, \"size_left\": 0, \"num_error\": 0}}, \"error_details\": [], \"num_error\": 0}, \"comps\": {\"state\": \"NOT_STARTED\"}, \"errata\": {\"state\": \"NOT_STARTED\"}, \"metadata\": {\"state\": \"FINISHED\"}}}, \"call_request_group_id\": \"3c3e3050-a125-4df0-b7a5-91fad3ffc949\", \"call_request_id\": \"2a441230-e480-46f8-b557-7e673df9c7b9\", \"principal_login\": \"admin\", \"response\": \"accepted\", \"result\": null}"
    http_version: 
  recorded_at: Mon, 14 Jan 2013 22:06:28 GMT
- request: 
    method: get
    uri: https://kafka.usersys.redhat.com/pulp/api/v2/tasks/2a441230-e480-46f8-b557-7e673df9c7b9/
    body: 
      string: ""
    headers: 
      Authorization: 
      - OAuth oauth_consumer_key="katello", oauth_nonce="VI4Mg4FAFO7wxWFHA0GwNOp5mmrFFxtUCDZL9j9CM", oauth_signature="Slutwy2UeIcXF%2FxVKEAwWV%2FQlqw%3D", oauth_signature_method="HMAC-SHA1", oauth_timestamp="1358201188", oauth_version="1.0"
      Pulp-User: 
      - admin
      Accept-Encoding: 
      - gzip, deflate
      Content-Type: 
      - application/json
      Accept: 
      - application/json
=======
      string: "{\"task_group_id\": \"6a496310-63cd-4936-bdbd-33d35352b161\", \"exception\": null, \"traceback\": null, \"_href\": \"/pulp/api/v2/tasks/ee5d3302-e27c-437f-bb2e-bfd2a3c68872/\", \"task_id\": \"ee5d3302-e27c-437f-bb2e-bfd2a3c68872\", \"call_request_tags\": [\"pulp:repository:1\", \"pulp:action:sync\"], \"reasons\": [], \"start_time\": \"2013-01-16T23:03:47Z\", \"tags\": [\"pulp:repository:1\", \"pulp:action:sync\"], \"state\": \"finished\", \"finish_time\": \"2013-01-16T23:03:48Z\", \"dependency_failures\": {}, \"schedule_id\": null, \"progress\": {\"yum_importer\": {\"content\": {\"num_success\": 11, \"size_total\": 17872, \"items_left\": 0, \"items_total\": 11, \"state\": \"FINISHED\", \"size_left\": 0, \"details\": {\"tree_file\": {\"num_success\": 3, \"size_total\": 0, \"items_left\": 0, \"items_total\": 3, \"size_left\": 0, \"num_error\": 0}, \"rpm\": {\"num_success\": 8, \"size_total\": 17872, \"items_left\": 0, \"items_total\": 8, \"size_left\": 0, \"num_error\": 0}, \"delta_rpm\": {\"num_success\": 0, \"size_total\": 0, \"items_left\": 0, \"items_total\": 0, \"size_left\": 0, \"num_error\": 0}, \"file\": {\"num_success\": 0, \"size_total\": 0, \"items_left\": 0, \"items_total\": 0, \"size_left\": 0, \"num_error\": 0}}, \"error_details\": [], \"num_error\": 0}, \"comps\": {\"state\": \"FINISHED\"}, \"errata\": {\"state\": \"FINISHED\", \"num_errata\": 2}, \"metadata\": {\"state\": \"FINISHED\"}}}, \"call_request_group_id\": \"6a496310-63cd-4936-bdbd-33d35352b161\", \"call_request_id\": \"ee5d3302-e27c-437f-bb2e-bfd2a3c68872\", \"principal_login\": \"admin\", \"response\": \"accepted\", \"result\": null}"
    http_version: 
  recorded_at: Wed, 16 Jan 2013 23:03:48 GMT
- request: 
    method: get
    uri: https://dhcp231-16.rdu.redhat.com/pulp/api/v2/tasks/
    body: 
      string: ""
    headers: 
      Accept: 
      - application/json
      Authorization: 
      - OAuth oauth_consumer_key="katello", oauth_nonce="6RImkcpIUhY4rVh0VLrZiHQknST0ThEErNCCLK5FE", oauth_signature="vM5vFv2MBb7dunB473eCerhKNIw%3D", oauth_signature_method="HMAC-SHA1", oauth_timestamp="1358377440", oauth_version="1.0"
      Content-Type: 
      - application/json
      Accept-Encoding: 
      - gzip, deflate
      Pulp-User: 
      - admin
>>>>>>> fd910802
  response: 
    status: 
      code: 200
      message: OK
    headers: 
      Server: 
      - Apache/2.2.22 (Fedora)
      Date: 
      - Mon, 14 Jan 2013 22:06:28 GMT
      Content-Length: 
<<<<<<< HEAD
      - "1469"
=======
      - "26607"
      Date: 
      - Wed, 16 Jan 2013 23:04:00 GMT
>>>>>>> fd910802
      Content-Type: 
      - application/json
    body: 
<<<<<<< HEAD
      string: "{\"task_group_id\": \"3c3e3050-a125-4df0-b7a5-91fad3ffc949\", \"exception\": null, \"traceback\": null, \"_href\": \"/pulp/api/v2/tasks/2a441230-e480-46f8-b557-7e673df9c7b9/\", \"task_id\": \"2a441230-e480-46f8-b557-7e673df9c7b9\", \"call_request_tags\": [\"pulp:repository:1\", \"pulp:action:sync\"], \"reasons\": [], \"start_time\": \"2013-01-14T22:06:27Z\", \"tags\": [\"pulp:repository:1\", \"pulp:action:sync\"], \"state\": \"finished\", \"finish_time\": \"2013-01-14T22:06:28Z\", \"dependency_failures\": {}, \"schedule_id\": null, \"progress\": {\"yum_importer\": {\"content\": {\"num_success\": 11, \"size_total\": 17872, \"items_left\": 0, \"items_total\": 11, \"state\": \"FINISHED\", \"size_left\": 0, \"details\": {\"tree_file\": {\"num_success\": 3, \"size_total\": 0, \"items_left\": 0, \"items_total\": 3, \"size_left\": 0, \"num_error\": 0}, \"rpm\": {\"num_success\": 8, \"size_total\": 17872, \"items_left\": 0, \"items_total\": 8, \"size_left\": 0, \"num_error\": 0}, \"delta_rpm\": {\"num_success\": 0, \"size_total\": 0, \"items_left\": 0, \"items_total\": 0, \"size_left\": 0, \"num_error\": 0}, \"file\": {\"num_success\": 0, \"size_total\": 0, \"items_left\": 0, \"items_total\": 0, \"size_left\": 0, \"num_error\": 0}}, \"error_details\": [], \"num_error\": 0}, \"comps\": {\"state\": \"FINISHED\"}, \"errata\": {\"state\": \"FINISHED\", \"num_errata\": 2}, \"metadata\": {\"state\": \"FINISHED\"}}}, \"call_request_group_id\": \"3c3e3050-a125-4df0-b7a5-91fad3ffc949\", \"call_request_id\": \"2a441230-e480-46f8-b557-7e673df9c7b9\", \"principal_login\": \"admin\", \"response\": \"accepted\", \"result\": null}"
    http_version: 
  recorded_at: Mon, 14 Jan 2013 22:06:28 GMT
- request: 
    method: get
    uri: https://kafka.usersys.redhat.com/pulp/api/v2/tasks/df07e75c-d740-4ff5-83ca-f13acc1d4327/
    body: 
      string: ""
    headers: 
      Authorization: 
      - OAuth oauth_consumer_key="katello", oauth_nonce="R6bL9a8sqe40s4AMtA5O2q4x09OHgHqLgO6ja16pk", oauth_signature="Qa79IN9azzlj50XCnLVBdefqjxs%3D", oauth_signature_method="HMAC-SHA1", oauth_timestamp="1358201191", oauth_version="1.0"
      Pulp-User: 
      - admin
      Accept-Encoding: 
      - gzip, deflate
      Content-Type: 
      - application/json
      Accept: 
      - application/json
=======
      string: "[{\"task_group_id\": null, \"exception\": null, \"traceback\": null, \"task_id\": \"735c7e26-9ce8-42bd-b0d1-04d543c29469\", \"call_request_tags\": [\"pulp:consumer_group_type:simple_group\", \"pulp:action:consumer_group_associate\"], \"reasons\": [], \"start_time\": \"2013-01-16T23:03:40Z\", \"tags\": [\"pulp:consumer_group_type:simple_group\", \"pulp:action:consumer_group_associate\"], \"state\": \"finished\", \"finish_time\": \"2013-01-16T23:03:40Z\", \"dependency_failures\": {}, \"schedule_id\": null, \"progress\": {}, \"call_request_group_id\": null, \"call_request_id\": \"735c7e26-9ce8-42bd-b0d1-04d543c29469\", \"principal_login\": \"admin\", \"response\": \"accepted\", \"result\": [\"010E99C0-3276-11E2-81C1-0800200C9A66\"]}, {\"task_group_id\": null, \"exception\": null, \"traceback\": null, \"task_id\": \"7a61b73b-48a0-4b5b-b4ca-457caccf1509\", \"call_request_tags\": [\"pulp:consumer_group_type:simple_group\", \"pulp:action:consumer_group_unassociate\"], \"reasons\": [], \"start_time\": \"2013-01-16T23:03:40Z\", \"tags\": [\"pulp:consumer_group_type:simple_group\", \"pulp:action:consumer_group_unassociate\"], \"state\": \"finished\", \"finish_time\": \"2013-01-16T23:03:40Z\", \"dependency_failures\": {}, \"schedule_id\": null, \"progress\": {}, \"call_request_group_id\": null, \"call_request_id\": \"7a61b73b-48a0-4b5b-b4ca-457caccf1509\", \"principal_login\": \"admin\", \"response\": \"accepted\", \"result\": [\"010E99C0-3276-11E2-81C1-0800200C9A66\"]}, {\"task_group_id\": null, \"exception\": null, \"traceback\": null, \"task_id\": \"bd884767-4624-4d07-b78c-84dc1d470d02\", \"call_request_tags\": [\"pulp:consumer:010E99C0-3276-11E2-81C1-0800200C9A66\", \"pulp:action:delete\"], \"reasons\": [], \"start_time\": \"2013-01-16T23:03:41Z\", \"tags\": [\"pulp:consumer:010E99C0-3276-11E2-81C1-0800200C9A66\", \"pulp:action:delete\"], \"state\": \"finished\", \"finish_time\": \"2013-01-16T23:03:41Z\", \"dependency_failures\": {}, \"schedule_id\": null, \"progress\": {}, \"call_request_group_id\": null, \"call_request_id\": \"bd884767-4624-4d07-b78c-84dc1d470d02\", \"principal_login\": \"admin\", \"response\": \"accepted\", \"result\": null}, {\"task_group_id\": null, \"exception\": null, \"traceback\": null, \"task_id\": \"38cd1607-d28c-421e-8a39-d80cab902ada\", \"call_request_tags\": [\"pulp:consumer_group_type:simple_group\"], \"reasons\": [], \"start_time\": \"2013-01-16T23:03:41Z\", \"tags\": [\"pulp:consumer_group_type:simple_group\"], \"state\": \"finished\", \"finish_time\": \"2013-01-16T23:03:41Z\", \"dependency_failures\": {}, \"schedule_id\": null, \"progress\": {}, \"call_request_group_id\": null, \"call_request_id\": \"38cd1607-d28c-421e-8a39-d80cab902ada\", \"principal_login\": \"admin\", \"response\": \"accepted\", \"result\": null}, {\"task_group_id\": null, \"exception\": null, \"traceback\": null, \"task_id\": \"63eec634-5b8b-49dc-90cc-b6974a93cbce\", \"call_request_tags\": [\"pulp:consumer:010E99C0-3276-11E2-81C1-0800200C9A66\", \"pulp:action:create\"], \"reasons\": [], \"start_time\": \"2013-01-16T23:03:41Z\", \"tags\": [\"pulp:consumer:010E99C0-3276-11E2-81C1-0800200C9A66\", \"pulp:action:create\"], \"state\": \"finished\", \"finish_time\": \"2013-01-16T23:03:41Z\", \"dependency_failures\": {}, \"schedule_id\": null, \"progress\": {}, \"call_request_group_id\": null, \"call_request_id\": \"63eec634-5b8b-49dc-90cc-b6974a93cbce\", \"principal_login\": \"admin\", \"response\": \"accepted\", \"result\": \"****\"}, {\"task_group_id\": null, \"exception\": null, \"traceback\": null, \"task_id\": \"726caaef-223c-4e7a-a470-eee7f1f996fe\", \"call_request_tags\": [\"pulp:consumer_group_type:simple_group\"], \"reasons\": [], \"start_time\": \"2013-01-16T23:03:41Z\", \"tags\": [\"pulp:consumer_group_type:simple_group\"], \"state\": \"finished\", \"finish_time\": \"2013-01-16T23:03:41Z\", \"dependency_failures\": {}, \"schedule_id\": null, \"progress\": {}, \"call_request_group_id\": null, \"call_request_id\": \"726caaef-223c-4e7a-a470-eee7f1f996fe\", \"principal_login\": \"admin\", \"response\": \"accepted\", \"result\": {\"scratchpad\": null, \"display_name\": null, \"description\": \"Super administrator with all access.\", \"_ns\": \"consumer_groups\", \"notes\": {}, \"consumer_ids\": [\"010E99C0-3276-11E2-81C1-0800200C9A66\"], \"_id\": {\"$oid\": \"50f731cd9c60ed27ce0031bd\"}, \"id\": \"simple_group\", \"_href\": \"/pulp/api/v2/consumer_groups/simple_group/\"}}, {\"task_group_id\": null, \"exception\": null, \"traceback\": null, \"task_id\": \"f85e6a24-0981-4937-a680-7de489c3409e\", \"call_request_tags\": [\"pulp:consumer_group_type:simple_group\", \"pulp:action:consumer_group_associate\"], \"reasons\": [], \"start_time\": \"2013-01-16T23:03:42Z\", \"tags\": [\"pulp:consumer_group_type:simple_group\", \"pulp:action:consumer_group_associate\"], \"state\": \"finished\", \"finish_time\": \"2013-01-16T23:03:42Z\", \"dependency_failures\": {}, \"schedule_id\": null, \"progress\": {}, \"call_request_group_id\": null, \"call_request_id\": \"f85e6a24-0981-4937-a680-7de489c3409e\", \"principal_login\": \"admin\", \"response\": \"accepted\", \"result\": [\"010E99C0-3276-11E2-81C1-0800200C9A66\"]}, {\"task_group_id\": null, \"exception\": null, \"traceback\": null, \"task_id\": \"8ea69bd3-f8b5-4fed-b9e7-2e33f255ad4c\", \"call_request_tags\": [\"pulp:consumer:010E99C0-3276-11E2-81C1-0800200C9A66\", \"pulp:action:delete\"], \"reasons\": [], \"start_time\": \"2013-01-16T23:03:42Z\", \"tags\": [\"pulp:consumer:010E99C0-3276-11E2-81C1-0800200C9A66\", \"pulp:action:delete\"], \"state\": \"finished\", \"finish_time\": \"2013-01-16T23:03:42Z\", \"dependency_failures\": {}, \"schedule_id\": null, \"progress\": {}, \"call_request_group_id\": null, \"call_request_id\": \"8ea69bd3-f8b5-4fed-b9e7-2e33f255ad4c\", \"principal_login\": \"admin\", \"response\": \"accepted\", \"result\": null}, {\"task_group_id\": null, \"exception\": null, \"traceback\": null, \"task_id\": \"0edbb3b3-6242-4aab-99fc-b18a83939611\", \"call_request_tags\": [\"pulp:consumer_group_type:simple_group\"], \"reasons\": [], \"start_time\": \"2013-01-16T23:03:42Z\", \"tags\": [\"pulp:consumer_group_type:simple_group\"], \"state\": \"finished\", \"finish_time\": \"2013-01-16T23:03:42Z\", \"dependency_failures\": {}, \"schedule_id\": null, \"progress\": {}, \"call_request_group_id\": null, \"call_request_id\": \"0edbb3b3-6242-4aab-99fc-b18a83939611\", \"principal_login\": \"admin\", \"response\": \"accepted\", \"result\": null}, {\"task_group_id\": null, \"exception\": null, \"traceback\": null, \"task_id\": \"fcfa45e3-adb2-4976-a283-3aa1eb910197\", \"call_request_tags\": [\"pulp:consumer:010E99C0-3276-11E2-81C1-0800200C9A66\", \"pulp:action:create\"], \"reasons\": [], \"start_time\": \"2013-01-16T23:03:42Z\", \"tags\": [\"pulp:consumer:010E99C0-3276-11E2-81C1-0800200C9A66\", \"pulp:action:create\"], \"state\": \"finished\", \"finish_time\": \"2013-01-16T23:03:42Z\", \"dependency_failures\": {}, \"schedule_id\": null, \"progress\": {}, \"call_request_group_id\": null, \"call_request_id\": \"fcfa45e3-adb2-4976-a283-3aa1eb910197\", \"principal_login\": \"admin\", \"response\": \"accepted\", \"result\": \"****\"}, {\"task_group_id\": null, \"exception\": null, \"traceback\": null, \"task_id\": \"352964bc-75de-4470-af02-26c06bbd00c4\", \"call_request_tags\": [\"pulp:consumer_group_type:simple_group\"], \"reasons\": [], \"start_time\": \"2013-01-16T23:03:43Z\", \"tags\": [\"pulp:consumer_group_type:simple_group\"], \"state\": \"finished\", \"finish_time\": \"2013-01-16T23:03:43Z\", \"dependency_failures\": {}, \"schedule_id\": null, \"progress\": {}, \"call_request_group_id\": null, \"call_request_id\": \"352964bc-75de-4470-af02-26c06bbd00c4\", \"principal_login\": \"admin\", \"response\": \"accepted\", \"result\": {\"scratchpad\": null, \"display_name\": null, \"description\": \"Super administrator with all access.\", \"_ns\": \"consumer_groups\", \"notes\": {}, \"consumer_ids\": [\"010E99C0-3276-11E2-81C1-0800200C9A66\"], \"_id\": {\"$oid\": \"50f731cf9c60ed27ce0031ec\"}, \"id\": \"simple_group\", \"_href\": \"/pulp/api/v2/consumer_groups/simple_group/\"}}, {\"task_group_id\": null, \"exception\": null, \"traceback\": null, \"task_id\": \"e3019599-da39-4b43-8074-81b3f4dcea51\", \"call_request_tags\": [\"pulp:consumer_group_type:simple_group\", \"pulp:action:consumer_group_associate\"], \"reasons\": [], \"start_time\": \"2013-01-16T23:03:43Z\", \"tags\": [\"pulp:consumer_group_type:simple_group\", \"pulp:action:consumer_group_associate\"], \"state\": \"finished\", \"finish_time\": \"2013-01-16T23:03:43Z\", \"dependency_failures\": {}, \"schedule_id\": null, \"progress\": {}, \"call_request_group_id\": null, \"call_request_id\": \"e3019599-da39-4b43-8074-81b3f4dcea51\", \"principal_login\": \"admin\", \"response\": \"accepted\", \"result\": [\"010E99C0-3276-11E2-81C1-0800200C9A66\"]}, {\"task_group_id\": null, \"exception\": null, \"traceback\": null, \"task_id\": \"40039f8d-7faf-4f31-bc7a-520b1140036d\", \"call_request_tags\": [\"pulp:consumer_group_type:simple_group\", \"pulp:action:consumer_group_unassociate\"], \"reasons\": [], \"start_time\": \"2013-01-16T23:03:43Z\", \"tags\": [\"pulp:consumer_group_type:simple_group\", \"pulp:action:consumer_group_unassociate\"], \"state\": \"finished\", \"finish_time\": \"2013-01-16T23:03:43Z\", \"dependency_failures\": {}, \"schedule_id\": null, \"progress\": {}, \"call_request_group_id\": null, \"call_request_id\": \"40039f8d-7faf-4f31-bc7a-520b1140036d\", \"principal_login\": \"admin\", \"response\": \"accepted\", \"result\": [\"010E99C0-3276-11E2-81C1-0800200C9A66\"]}, {\"task_group_id\": null, \"exception\": null, \"traceback\": null, \"task_id\": \"ea677b65-e7aa-4cad-b6ab-c62f0a5a17ca\", \"call_request_tags\": [\"pulp:consumer:010E99C0-3276-11E2-81C1-0800200C9A66\", \"pulp:action:delete\"], \"reasons\": [], \"start_time\": \"2013-01-16T23:03:44Z\", \"tags\": [\"pulp:consumer:010E99C0-3276-11E2-81C1-0800200C9A66\", \"pulp:action:delete\"], \"state\": \"finished\", \"finish_time\": \"2013-01-16T23:03:44Z\", \"dependency_failures\": {}, \"schedule_id\": null, \"progress\": {}, \"call_request_group_id\": null, \"call_request_id\": \"ea677b65-e7aa-4cad-b6ab-c62f0a5a17ca\", \"principal_login\": \"admin\", \"response\": \"accepted\", \"result\": null}, {\"task_group_id\": null, \"exception\": null, \"traceback\": null, \"task_id\": \"c4f2c935-fe3c-42dd-92eb-28be0fcad0a7\", \"call_request_tags\": [\"pulp:consumer_group_type:simple_group\"], \"reasons\": [], \"start_time\": \"2013-01-16T23:03:44Z\", \"tags\": [\"pulp:consumer_group_type:simple_group\"], \"state\": \"finished\", \"finish_time\": \"2013-01-16T23:03:44Z\", \"dependency_failures\": {}, \"schedule_id\": null, \"progress\": {}, \"call_request_group_id\": null, \"call_request_id\": \"c4f2c935-fe3c-42dd-92eb-28be0fcad0a7\", \"principal_login\": \"admin\", \"response\": \"accepted\", \"result\": null}, {\"task_group_id\": null, \"exception\": null, \"traceback\": null, \"task_id\": \"2d25d414-67a0-43dd-9746-d8c376d48798\", \"call_request_tags\": [\"pulp:consumer:010E99C0-3276-11E2-81C1-0800200C9A66\", \"pulp:action:create\"], \"reasons\": [], \"start_time\": \"2013-01-16T23:03:44Z\", \"tags\": [\"pulp:consumer:010E99C0-3276-11E2-81C1-0800200C9A66\", \"pulp:action:create\"], \"state\": \"finished\", \"finish_time\": \"2013-01-16T23:03:44Z\", \"dependency_failures\": {}, \"schedule_id\": null, \"progress\": {}, \"call_request_group_id\": null, \"call_request_id\": \"2d25d414-67a0-43dd-9746-d8c376d48798\", \"principal_login\": \"admin\", \"response\": \"accepted\", \"result\": \"****\"}, {\"task_group_id\": null, \"exception\": null, \"traceback\": null, \"task_id\": \"e427d229-ec46-4de2-b505-7b2fe3bdb242\", \"call_request_tags\": [\"pulp:consumer_group_type:simple_group\"], \"reasons\": [], \"start_time\": \"2013-01-16T23:03:45Z\", \"tags\": [\"pulp:consumer_group_type:simple_group\"], \"state\": \"finished\", \"finish_time\": \"2013-01-16T23:03:45Z\", \"dependency_failures\": {}, \"schedule_id\": null, \"progress\": {}, \"call_request_group_id\": null, \"call_request_id\": \"e427d229-ec46-4de2-b505-7b2fe3bdb242\", \"principal_login\": \"admin\", \"response\": \"accepted\", \"result\": {\"scratchpad\": null, \"display_name\": null, \"description\": \"Super administrator with all access.\", \"_ns\": \"consumer_groups\", \"notes\": {}, \"consumer_ids\": [\"010E99C0-3276-11E2-81C1-0800200C9A66\"], \"_id\": {\"$oid\": \"50f731d19c60ed27ce003224\"}, \"id\": \"simple_group\", \"_href\": \"/pulp/api/v2/consumer_groups/simple_group/\"}}, {\"task_group_id\": null, \"exception\": null, \"traceback\": null, \"task_id\": \"46c5a855-7928-42d5-8b0c-a028b67f9249\", \"call_request_tags\": [\"pulp:consumer:010E99C0-3276-11E2-81C1-0800200C9A66\", \"pulp:action:delete\"], \"reasons\": [], \"start_time\": \"2013-01-16T23:03:45Z\", \"tags\": [\"pulp:consumer:010E99C0-3276-11E2-81C1-0800200C9A66\", \"pulp:action:delete\"], \"state\": \"finished\", \"finish_time\": \"2013-01-16T23:03:45Z\", \"dependency_failures\": {}, \"schedule_id\": null, \"progress\": {}, \"call_request_group_id\": null, \"call_request_id\": \"46c5a855-7928-42d5-8b0c-a028b67f9249\", \"principal_login\": \"admin\", \"response\": \"accepted\", \"result\": null}, {\"task_group_id\": null, \"exception\": null, \"traceback\": null, \"task_id\": \"32c25e5c-a91c-4c2f-9ad3-af712c16c47a\", \"call_request_tags\": [\"pulp:consumer_group_type:simple_group\"], \"reasons\": [], \"start_time\": \"2013-01-16T23:03:45Z\", \"tags\": [\"pulp:consumer_group_type:simple_group\"], \"state\": \"finished\", \"finish_time\": \"2013-01-16T23:03:45Z\", \"dependency_failures\": {}, \"schedule_id\": null, \"progress\": {}, \"call_request_group_id\": null, \"call_request_id\": \"32c25e5c-a91c-4c2f-9ad3-af712c16c47a\", \"principal_login\": \"admin\", \"response\": \"accepted\", \"result\": null}, {\"task_group_id\": null, \"exception\": null, \"traceback\": null, \"task_id\": \"9860684a-5908-445f-a6d7-6d89feec4b72\", \"call_request_tags\": [\"pulp:user:hidden\", \"pulp:action:create\"], \"reasons\": [], \"start_time\": \"2013-01-16T23:03:46Z\", \"tags\": [\"pulp:user:hidden\", \"pulp:action:create\"], \"state\": \"finished\", \"finish_time\": \"2013-01-16T23:03:46Z\", \"dependency_failures\": {}, \"schedule_id\": null, \"progress\": {}, \"call_request_group_id\": null, \"call_request_id\": \"9860684a-5908-445f-a6d7-6d89feec4b72\", \"principal_login\": \"admin\", \"response\": \"accepted\", \"result\": {\"_id\": {\"$oid\": \"50f731d29c60ed27ce00323f\"}, \"name\": \"hidden\", \"roles\": [], \"_ns\": \"users\", \"login\": \"hidden\", \"id\": \"50f731d29c60ed27ce00323f\", \"_href\": \"/pulp/api/v2/users/hidden/\"}}, {\"task_group_id\": null, \"exception\": null, \"traceback\": null, \"task_id\": \"4f9099b9-9eec-4594-8c1d-f5060e1de2f2\", \"call_request_tags\": [\"pulp:role:super-users\", \"pulp:action:add_user_to_role\"], \"reasons\": [], \"start_time\": \"2013-01-16T23:03:46Z\", \"tags\": [\"pulp:role:super-users\", \"pulp:action:add_user_to_role\"], \"state\": \"finished\", \"finish_time\": \"2013-01-16T23:03:46Z\", \"dependency_failures\": {}, \"schedule_id\": null, \"progress\": {}, \"call_request_group_id\": null, \"call_request_id\": \"4f9099b9-9eec-4594-8c1d-f5060e1de2f2\", \"principal_login\": \"admin\", \"response\": \"accepted\", \"result\": null}, {\"task_group_id\": null, \"exception\": null, \"traceback\": null, \"task_id\": \"e5c3999d-6b81-4a33-b903-43ce0527650e\", \"call_request_tags\": [\"pulp:repository:1\", \"pulp:action:create\"], \"reasons\": [], \"start_time\": \"2013-01-16T23:03:47Z\", \"tags\": [\"pulp:repository:1\", \"pulp:action:create\"], \"state\": \"finished\", \"finish_time\": \"2013-01-16T23:03:47Z\", \"dependency_failures\": {}, \"schedule_id\": null, \"progress\": {}, \"call_request_group_id\": null, \"call_request_id\": \"e5c3999d-6b81-4a33-b903-43ce0527650e\", \"principal_login\": \"admin\", \"response\": \"accepted\", \"result\": {\"scratchpad\": {}, \"display_name\": \"Fedora 17 x86_64\", \"description\": null, \"_ns\": \"repos\", \"notes\": {}, \"content_unit_count\": 0, \"_id\": {\"$oid\": \"50f731d39c60ed27ce003255\"}, \"id\": \"1\", \"_href\": \"/pulp/api/v2/repositories/1/\"}}, {\"task_group_id\": \"6a496310-63cd-4936-bdbd-33d35352b161\", \"exception\": null, \"traceback\": null, \"task_id\": \"ee5d3302-e27c-437f-bb2e-bfd2a3c68872\", \"call_request_tags\": [\"pulp:repository:1\", \"pulp:action:sync\"], \"reasons\": [], \"start_time\": \"2013-01-16T23:03:47Z\", \"tags\": [\"pulp:repository:1\", \"pulp:action:sync\"], \"state\": \"finished\", \"finish_time\": \"2013-01-16T23:03:48Z\", \"dependency_failures\": {}, \"schedule_id\": null, \"progress\": {\"yum_importer\": {\"content\": {\"num_success\": 11, \"size_total\": 17872, \"items_left\": 0, \"items_total\": 11, \"state\": \"FINISHED\", \"size_left\": 0, \"details\": {\"tree_file\": {\"num_success\": 3, \"size_total\": 0, \"items_left\": 0, \"items_total\": 3, \"size_left\": 0, \"num_error\": 0}, \"rpm\": {\"num_success\": 8, \"size_total\": 17872, \"items_left\": 0, \"items_total\": 8, \"size_left\": 0, \"num_error\": 0}, \"delta_rpm\": {\"num_success\": 0, \"size_total\": 0, \"items_left\": 0, \"items_total\": 0, \"size_left\": 0, \"num_error\": 0}, \"file\": {\"num_success\": 0, \"size_total\": 0, \"items_left\": 0, \"items_total\": 0, \"size_left\": 0, \"num_error\": 0}}, \"error_details\": [], \"num_error\": 0}, \"comps\": {\"state\": \"FINISHED\"}, \"errata\": {\"state\": \"FINISHED\", \"num_errata\": 2}, \"metadata\": {\"state\": \"FINISHED\"}}}, \"call_request_group_id\": \"6a496310-63cd-4936-bdbd-33d35352b161\", \"call_request_id\": \"ee5d3302-e27c-437f-bb2e-bfd2a3c68872\", \"principal_login\": \"admin\", \"response\": \"accepted\", \"result\": null}, {\"task_group_id\": null, \"exception\": null, \"traceback\": null, \"task_id\": \"cd640518-808d-4136-83ca-bc6029c7352e\", \"call_request_tags\": [\"pulp:consumer:010E99C0-3276-11E2-81C1-0800200C9A66\", \"pulp:action:create\"], \"reasons\": [], \"start_time\": \"2013-01-16T23:03:50Z\", \"tags\": [\"pulp:consumer:010E99C0-3276-11E2-81C1-0800200C9A66\", \"pulp:action:create\"], \"state\": \"finished\", \"finish_time\": \"2013-01-16T23:03:50Z\", \"dependency_failures\": {}, \"schedule_id\": null, \"progress\": {}, \"call_request_group_id\": null, \"call_request_id\": \"cd640518-808d-4136-83ca-bc6029c7352e\", \"principal_login\": \"admin\", \"response\": \"accepted\", \"result\": \"****\"}, {\"task_group_id\": \"00d9750f-a989-4507-83a1-a81950d2e1af\", \"exception\": null, \"traceback\": null, \"task_id\": \"4d961500-59e8-4f13-a737-b8a8cbaa2d86\", \"call_request_tags\": [\"pulp:consumer:010E99C0-3276-11E2-81C1-0800200C9A66\", \"pulp:repository:1\", \"pulp:repository_distributor:1\", \"pulp:action:bind\"], \"reasons\": [], \"start_time\": \"2013-01-16T23:03:50Z\", \"tags\": [\"pulp:consumer:010E99C0-3276-11E2-81C1-0800200C9A66\", \"pulp:repository:1\", \"pulp:repository_distributor:1\", \"pulp:action:bind\"], \"state\": \"finished\", \"finish_time\": \"2013-01-16T23:03:50Z\", \"dependency_failures\": {}, \"schedule_id\": null, \"progress\": {}, \"call_request_group_id\": \"00d9750f-a989-4507-83a1-a81950d2e1af\", \"call_request_id\": \"4d961500-59e8-4f13-a737-b8a8cbaa2d86\", \"principal_login\": \"admin\", \"response\": \"accepted\", \"result\": {\"repo_id\": \"1\", \"consumer_actions\": [], \"_ns\": \"consumer_bindings\", \"distributor_id\": \"1\", \"consumer_id\": \"010E99C0-3276-11E2-81C1-0800200C9A66\", \"deleted\": false, \"_id\": {\"$oid\": \"50f731d69c60ed27ce003297\"}, \"id\": \"50f731d69c60ed27ce003297\"}}, {\"task_group_id\": \"00d9750f-a989-4507-83a1-a81950d2e1af\", \"exception\": [\"RequestTimeout: ('680e0219-3da2-43f7-a1ee-990dc6ea4df3', 0)\\n\"], \"traceback\": \"Traceback (most recent call last):\\n\\n  File \\\"/usr/lib/python2.7/site-packages/gofer/rmi/async.py\\\", line 451, in process\\n    raise RequestTimeout(sn, je.idx)\\n\\nRequestTimeout: ('680e0219-3da2-43f7-a1ee-990dc6ea4df3', 0)\\n\", \"task_id\": \"bd0e3535-f1c0-4c4a-8947-a34ccf7e138e\", \"call_request_tags\": [\"pulp:consumer:010E99C0-3276-11E2-81C1-0800200C9A66\", \"pulp:repository:1\", \"pulp:repository_distributor:1\", \"pulp:action:agent_bind\"], \"reasons\": [], \"start_time\": \"2013-01-16T23:03:51Z\", \"tags\": [\"pulp:consumer:010E99C0-3276-11E2-81C1-0800200C9A66\", \"pulp:repository:1\", \"pulp:repository_distributor:1\", \"pulp:action:agent_bind\"], \"state\": \"error\", \"finish_time\": \"2013-01-16T23:03:52Z\", \"dependency_failures\": {}, \"schedule_id\": null, \"progress\": {}, \"call_request_group_id\": \"00d9750f-a989-4507-83a1-a81950d2e1af\", \"call_request_id\": \"bd0e3535-f1c0-4c4a-8947-a34ccf7e138e\", \"principal_login\": \"admin\", \"response\": \"accepted\", \"result\": null}, {\"task_group_id\": null, \"exception\": [\"PulpDataException: Pulp exception occurred: PulpDataException\\n\"], \"traceback\": [\"  File \\\"/usr/lib/python2.7/site-packages/pulp/server/dispatch/task.py\\\", line 276, in _run\\n    result = call(*args, **kwargs)\\n\", \"  File \\\"/usr/lib/python2.7/site-packages/pulp/server/managers/consumer/agent.py\\\", line 143, in install_content\\n    conduit)\\n\", \"  File \\\"/usr/lib/python2.7/site-packages/pulp/server/managers/consumer/agent.py\\\", line 221, in __invoke_plugin\\n    raise PulpDataException(e.units, e.message)\\n\"], \"task_id\": \"dcd5175c-8ad3-417f-9b3c-69db0a554e01\", \"call_request_tags\": [\"pulp:consumer:010E99C0-3276-11E2-81C1-0800200C9A66\", \"pulp:action:unit_install\"], \"reasons\": [], \"start_time\": \"2013-01-16T23:03:57Z\", \"tags\": [\"pulp:consumer:010E99C0-3276-11E2-81C1-0800200C9A66\", \"pulp:action:unit_install\"], \"state\": \"error\", \"finish_time\": \"2013-01-16T23:03:57Z\", \"dependency_failures\": {}, \"schedule_id\": null, \"progress\": {}, \"call_request_group_id\": null, \"call_request_id\": \"dcd5175c-8ad3-417f-9b3c-69db0a554e01\", \"principal_login\": \"admin\", \"response\": \"accepted\", \"result\": null}, {\"task_group_id\": null, \"exception\": null, \"traceback\": null, \"task_id\": \"700842f3-7a19-440b-bbba-a277ce3d8843\", \"call_request_tags\": [], \"reasons\": [], \"start_time\": \"2013-01-16T15:59:43Z\", \"tags\": [], \"state\": \"running\", \"finish_time\": null, \"dependency_failures\": {}, \"schedule_id\": null, \"progress\": {}, \"call_request_group_id\": null, \"call_request_id\": \"700842f3-7a19-440b-bbba-a277ce3d8843\", \"principal_login\": \"admin\", \"response\": \"accepted\", \"result\": null}, {\"task_group_id\": null, \"exception\": null, \"traceback\": null, \"task_id\": \"4b7cee7c-3e7f-4799-ae77-51655ecc91b1\", \"call_request_tags\": [], \"reasons\": [], \"start_time\": \"2013-01-16T15:59:43Z\", \"tags\": [], \"state\": \"running\", \"finish_time\": null, \"dependency_failures\": {}, \"schedule_id\": null, \"progress\": {}, \"call_request_group_id\": null, \"call_request_id\": \"4b7cee7c-3e7f-4799-ae77-51655ecc91b1\", \"principal_login\": \"admin\", \"response\": \"accepted\", \"result\": null}, {\"task_group_id\": null, \"exception\": null, \"traceback\": null, \"task_id\": \"d965fd70-f261-4935-a3e3-19a6281ae478\", \"call_request_tags\": [], \"reasons\": [], \"start_time\": \"2013-01-16T15:59:44Z\", \"tags\": [], \"state\": \"running\", \"finish_time\": null, \"dependency_failures\": {}, \"schedule_id\": null, \"progress\": {}, \"call_request_group_id\": null, \"call_request_id\": \"d965fd70-f261-4935-a3e3-19a6281ae478\", \"principal_login\": \"admin\", \"response\": \"accepted\", \"result\": null}, {\"task_group_id\": null, \"exception\": null, \"traceback\": null, \"task_id\": \"edf30ddc-859d-4ab6-ac78-03a2c392d16a\", \"call_request_tags\": [\"pulp:consumer:010E99C0-3276-11E2-81C1-0800200C9A66\", \"pulp:action:unit_install\"], \"reasons\": [], \"start_time\": \"2013-01-16T23:03:51Z\", \"tags\": [\"pulp:consumer:010E99C0-3276-11E2-81C1-0800200C9A66\", \"pulp:action:unit_install\"], \"state\": \"running\", \"finish_time\": null, \"dependency_failures\": {}, \"schedule_id\": null, \"progress\": {}, \"call_request_group_id\": null, \"call_request_id\": \"edf30ddc-859d-4ab6-ac78-03a2c392d16a\", \"principal_login\": \"admin\", \"response\": \"accepted\", \"result\": null}, {\"task_group_id\": null, \"exception\": null, \"traceback\": null, \"task_id\": \"d9d49472-92f6-4ed2-adfe-dff12aec780f\", \"call_request_tags\": [\"pulp:consumer:010E99C0-3276-11E2-81C1-0800200C9A66\", \"pulp:action:unit_uninstall\"], \"reasons\": [], \"start_time\": \"2013-01-16T23:03:52Z\", \"tags\": [\"pulp:consumer:010E99C0-3276-11E2-81C1-0800200C9A66\", \"pulp:action:unit_uninstall\"], \"state\": \"running\", \"finish_time\": null, \"dependency_failures\": {}, \"schedule_id\": null, \"progress\": {}, \"call_request_group_id\": null, \"call_request_id\": \"d9d49472-92f6-4ed2-adfe-dff12aec780f\", \"principal_login\": \"admin\", \"response\": \"accepted\", \"result\": null}, {\"task_group_id\": null, \"exception\": null, \"traceback\": null, \"task_id\": \"2c6b6486-a362-44ac-9c31-5f349bdf9c87\", \"call_request_tags\": [\"pulp:consumer:010E99C0-3276-11E2-81C1-0800200C9A66\", \"pulp:action:unit_install\"], \"reasons\": [], \"start_time\": \"2013-01-16T23:03:53Z\", \"tags\": [\"pulp:consumer:010E99C0-3276-11E2-81C1-0800200C9A66\", \"pulp:action:unit_install\"], \"state\": \"running\", \"finish_time\": null, \"dependency_failures\": {}, \"schedule_id\": null, \"progress\": {}, \"call_request_group_id\": null, \"call_request_id\": \"2c6b6486-a362-44ac-9c31-5f349bdf9c87\", \"principal_login\": \"admin\", \"response\": \"accepted\", \"result\": null}, {\"task_group_id\": null, \"exception\": null, \"traceback\": null, \"task_id\": \"d9f920e6-ca2b-4066-91d9-a7d62ecf2efd\", \"call_request_tags\": [\"pulp:consumer:010E99C0-3276-11E2-81C1-0800200C9A66\", \"pulp:action:unit_install\"], \"reasons\": [], \"start_time\": \"2013-01-16T23:03:54Z\", \"tags\": [\"pulp:consumer:010E99C0-3276-11E2-81C1-0800200C9A66\", \"pulp:action:unit_install\"], \"state\": \"running\", \"finish_time\": null, \"dependency_failures\": {}, \"schedule_id\": null, \"progress\": {}, \"call_request_group_id\": null, \"call_request_id\": \"d9f920e6-ca2b-4066-91d9-a7d62ecf2efd\", \"principal_login\": \"admin\", \"response\": \"accepted\", \"result\": null}, {\"task_group_id\": null, \"exception\": null, \"traceback\": null, \"task_id\": \"4f07ac97-003a-4710-8e70-f03728ff59d8\", \"call_request_tags\": [\"pulp:consumer:010E99C0-3276-11E2-81C1-0800200C9A66\", \"pulp:action:unit_update\"], \"reasons\": [], \"start_time\": \"2013-01-16T23:03:55Z\", \"tags\": [\"pulp:consumer:010E99C0-3276-11E2-81C1-0800200C9A66\", \"pulp:action:unit_update\"], \"state\": \"running\", \"finish_time\": null, \"dependency_failures\": {}, \"schedule_id\": null, \"progress\": {}, \"call_request_group_id\": null, \"call_request_id\": \"4f07ac97-003a-4710-8e70-f03728ff59d8\", \"principal_login\": \"admin\", \"response\": \"accepted\", \"result\": null}, {\"task_group_id\": null, \"exception\": null, \"traceback\": null, \"task_id\": \"01eeb8fc-70b6-4d14-a61d-a59af51fe295\", \"call_request_tags\": [\"pulp:consumer:010E99C0-3276-11E2-81C1-0800200C9A66\", \"pulp:action:unit_install\"], \"reasons\": [], \"start_time\": \"2013-01-16T23:03:56Z\", \"tags\": [\"pulp:consumer:010E99C0-3276-11E2-81C1-0800200C9A66\", \"pulp:action:unit_install\"], \"state\": \"running\", \"finish_time\": null, \"dependency_failures\": {}, \"schedule_id\": null, \"progress\": {}, \"call_request_group_id\": null, \"call_request_id\": \"01eeb8fc-70b6-4d14-a61d-a59af51fe295\", \"principal_login\": \"admin\", \"response\": \"accepted\", \"result\": null}, {\"task_group_id\": null, \"exception\": null, \"traceback\": null, \"task_id\": \"27b870e0-3ca2-4ad2-9837-0aacbe4e90b0\", \"call_request_tags\": [\"pulp:consumer:010E99C0-3276-11E2-81C1-0800200C9A66\", \"pulp:action:unit_install\"], \"reasons\": [], \"start_time\": \"2013-01-16T23:03:59Z\", \"tags\": [\"pulp:consumer:010E99C0-3276-11E2-81C1-0800200C9A66\", \"pulp:action:unit_install\"], \"state\": \"running\", \"finish_time\": null, \"dependency_failures\": {}, \"schedule_id\": null, \"progress\": {}, \"call_request_group_id\": null, \"call_request_id\": \"27b870e0-3ca2-4ad2-9837-0aacbe4e90b0\", \"principal_login\": \"admin\", \"response\": \"accepted\", \"result\": null}, {\"task_group_id\": null, \"exception\": null, \"traceback\": null, \"task_id\": \"f386cea5-09d1-4a08-aa1a-4f2a847349b2\", \"call_request_tags\": [\"pulp:consumer:010E99C0-3276-11E2-81C1-0800200C9A66\", \"pulp:action:unit_uninstall\"], \"reasons\": [], \"start_time\": \"2013-01-16T23:04:00Z\", \"tags\": [\"pulp:consumer:010E99C0-3276-11E2-81C1-0800200C9A66\", \"pulp:action:unit_uninstall\"], \"state\": \"running\", \"finish_time\": null, \"dependency_failures\": {}, \"schedule_id\": null, \"progress\": {}, \"call_request_group_id\": null, \"call_request_id\": \"f386cea5-09d1-4a08-aa1a-4f2a847349b2\", \"principal_login\": \"admin\", \"response\": \"accepted\", \"result\": null}]"
    http_version: 
  recorded_at: Wed, 16 Jan 2013 23:04:00 GMT
- request: 
    method: get
    uri: https://dhcp231-16.rdu.redhat.com/pulp/api/v2/tasks/7866afca-db25-4e92-a1b7-9bd0f47f8352/
    body: 
      string: ""
    headers: 
      Accept: 
      - application/json
      Authorization: 
      - OAuth oauth_consumer_key="katello", oauth_nonce="sizQQPAv9ouUiC1ZDCOuf35jB5MGEEMic41psARH0", oauth_signature="3%2BwEoKaPeAXhsbsCg8aqfQrPnxI%3D", oauth_signature_method="HMAC-SHA1", oauth_timestamp="1358377456", oauth_version="1.0"
      Content-Type: 
      - application/json
      Accept-Encoding: 
      - gzip, deflate
      Pulp-User: 
      - admin
>>>>>>> fd910802
  response: 
    status: 
      code: 200
      message: OK
    headers: 
      Server: 
      - Apache/2.2.22 (Fedora)
      Date: 
      - Mon, 14 Jan 2013 22:06:31 GMT
      Content-Length: 
      - "842"
<<<<<<< HEAD
=======
      Date: 
      - Wed, 16 Jan 2013 23:04:16 GMT
>>>>>>> fd910802
      Content-Type: 
      - application/json
    body: 
<<<<<<< HEAD
      string: "{\"task_group_id\": \"bd501190-6258-4ed9-93be-37d59fc0b36d\", \"exception\": null, \"traceback\": null, \"_href\": \"/pulp/api/v2/tasks/df07e75c-d740-4ff5-83ca-f13acc1d4327/\", \"task_id\": \"df07e75c-d740-4ff5-83ca-f13acc1d4327\", \"call_request_tags\": [\"pulp:repository:1\", \"pulp:action:sync\"], \"reasons\": [], \"start_time\": \"2013-01-14T22:06:31Z\", \"tags\": [\"pulp:repository:1\", \"pulp:action:sync\"], \"state\": \"running\", \"finish_time\": null, \"dependency_failures\": {}, \"schedule_id\": null, \"progress\": {\"yum_importer\": {\"content\": {\"state\": \"NOT_STARTED\"}, \"comps\": {\"state\": \"NOT_STARTED\"}, \"errata\": {\"state\": \"NOT_STARTED\"}, \"metadata\": {\"state\": \"IN_PROGRESS\"}}}, \"call_request_group_id\": \"bd501190-6258-4ed9-93be-37d59fc0b36d\", \"call_request_id\": \"df07e75c-d740-4ff5-83ca-f13acc1d4327\", \"principal_login\": \"admin\", \"response\": \"accepted\", \"result\": null}"
    http_version: 
  recorded_at: Mon, 14 Jan 2013 22:06:31 GMT
- request: 
    method: get
    uri: https://kafka.usersys.redhat.com/pulp/api/v2/tasks/df07e75c-d740-4ff5-83ca-f13acc1d4327/
    body: 
      string: ""
    headers: 
      Authorization: 
      - OAuth oauth_consumer_key="katello", oauth_nonce="2lMfNPXHVT4hqfLJQCP4DoDAaJK6fXmUjF3WWxs8Ks", oauth_signature="AyKeZ7opClMBrUwiA5V3AV2krhE%3D", oauth_signature_method="HMAC-SHA1", oauth_timestamp="1358201191", oauth_version="1.0"
      Pulp-User: 
      - admin
      Accept-Encoding: 
      - gzip, deflate
      Content-Type: 
      - application/json
      Accept: 
      - application/json
=======
      string: "{\"task_group_id\": \"860adbf6-2e82-48b1-99d0-42c6bc88d70d\", \"exception\": null, \"traceback\": null, \"_href\": \"/pulp/api/v2/tasks/7866afca-db25-4e92-a1b7-9bd0f47f8352/\", \"task_id\": \"7866afca-db25-4e92-a1b7-9bd0f47f8352\", \"call_request_tags\": [\"pulp:repository:1\", \"pulp:action:sync\"], \"reasons\": [], \"start_time\": \"2013-01-16T23:04:16Z\", \"tags\": [\"pulp:repository:1\", \"pulp:action:sync\"], \"state\": \"running\", \"finish_time\": null, \"dependency_failures\": {}, \"schedule_id\": null, \"progress\": {\"yum_importer\": {\"content\": {\"state\": \"NOT_STARTED\"}, \"comps\": {\"state\": \"NOT_STARTED\"}, \"errata\": {\"state\": \"NOT_STARTED\"}, \"metadata\": {\"state\": \"IN_PROGRESS\"}}}, \"call_request_group_id\": \"860adbf6-2e82-48b1-99d0-42c6bc88d70d\", \"call_request_id\": \"7866afca-db25-4e92-a1b7-9bd0f47f8352\", \"principal_login\": \"admin\", \"response\": \"accepted\", \"result\": null}"
    http_version: 
  recorded_at: Wed, 16 Jan 2013 23:04:16 GMT
- request: 
    method: get
    uri: https://dhcp231-16.rdu.redhat.com/pulp/api/v2/tasks/7866afca-db25-4e92-a1b7-9bd0f47f8352/
    body: 
      string: ""
    headers: 
      Accept: 
      - application/json
      Authorization: 
      - OAuth oauth_consumer_key="katello", oauth_nonce="4zXiPNqEPSIHraj0x0S4plahOpFThRrVOWqU2Z4a4", oauth_signature="1VnVat6LiWmry3xv%2FanrS8woE1E%3D", oauth_signature_method="HMAC-SHA1", oauth_timestamp="1358377456", oauth_version="1.0"
      Content-Type: 
      - application/json
      Accept-Encoding: 
      - gzip, deflate
      Pulp-User: 
      - admin
>>>>>>> fd910802
  response: 
    status: 
      code: 200
      message: OK
    headers: 
      Server: 
      - Apache/2.2.22 (Fedora)
      Date: 
      - Mon, 14 Jan 2013 22:06:31 GMT
      Content-Length: 
<<<<<<< HEAD
      - "1442"
=======
      - "1447"
      Date: 
      - Wed, 16 Jan 2013 23:04:16 GMT
>>>>>>> fd910802
      Content-Type: 
      - application/json
    body: 
<<<<<<< HEAD
      string: "{\"task_group_id\": \"bd501190-6258-4ed9-93be-37d59fc0b36d\", \"exception\": null, \"traceback\": null, \"_href\": \"/pulp/api/v2/tasks/df07e75c-d740-4ff5-83ca-f13acc1d4327/\", \"task_id\": \"df07e75c-d740-4ff5-83ca-f13acc1d4327\", \"call_request_tags\": [\"pulp:repository:1\", \"pulp:action:sync\"], \"reasons\": [], \"start_time\": \"2013-01-14T22:06:31Z\", \"tags\": [\"pulp:repository:1\", \"pulp:action:sync\"], \"state\": \"running\", \"finish_time\": null, \"dependency_failures\": {}, \"schedule_id\": null, \"progress\": {\"yum_importer\": {\"content\": {\"num_success\": 11, \"size_total\": 17872, \"items_left\": 0, \"items_total\": 11, \"state\": \"IN_PROGRESS\", \"size_left\": 0, \"details\": {\"tree_file\": {\"num_success\": 3, \"size_total\": 0, \"items_left\": 0, \"items_total\": 3, \"size_left\": 0, \"num_error\": 0}, \"rpm\": {\"num_success\": 8, \"size_total\": 17872, \"items_left\": 0, \"items_total\": 8, \"size_left\": 0, \"num_error\": 0}, \"delta_rpm\": {\"num_success\": 0, \"size_total\": 0, \"items_left\": 0, \"items_total\": 0, \"size_left\": 0, \"num_error\": 0}, \"file\": {\"num_success\": 0, \"size_total\": 0, \"items_left\": 0, \"items_total\": 0, \"size_left\": 0, \"num_error\": 0}}, \"error_details\": [], \"num_error\": 0}, \"comps\": {\"state\": \"NOT_STARTED\"}, \"errata\": {\"state\": \"NOT_STARTED\"}, \"metadata\": {\"state\": \"FINISHED\"}}}, \"call_request_group_id\": \"bd501190-6258-4ed9-93be-37d59fc0b36d\", \"call_request_id\": \"df07e75c-d740-4ff5-83ca-f13acc1d4327\", \"principal_login\": \"admin\", \"response\": \"accepted\", \"result\": null}"
    http_version: 
  recorded_at: Mon, 14 Jan 2013 22:06:32 GMT
- request: 
    method: get
    uri: https://kafka.usersys.redhat.com/pulp/api/v2/tasks/df07e75c-d740-4ff5-83ca-f13acc1d4327/
    body: 
      string: ""
    headers: 
      Authorization: 
      - OAuth oauth_consumer_key="katello", oauth_nonce="74w84J8BI3BaizSISDtk71LCR2YMLx9IqSD51HgU", oauth_signature="cr18OQ4%2Bkd7UTV8PPbAcCUzfhac%3D", oauth_signature_method="HMAC-SHA1", oauth_timestamp="1358201192", oauth_version="1.0"
      Pulp-User: 
      - admin
      Accept-Encoding: 
      - gzip, deflate
      Content-Type: 
      - application/json
      Accept: 
      - application/json
=======
      string: "{\"task_group_id\": \"860adbf6-2e82-48b1-99d0-42c6bc88d70d\", \"exception\": null, \"traceback\": null, \"_href\": \"/pulp/api/v2/tasks/7866afca-db25-4e92-a1b7-9bd0f47f8352/\", \"task_id\": \"7866afca-db25-4e92-a1b7-9bd0f47f8352\", \"call_request_tags\": [\"pulp:repository:1\", \"pulp:action:sync\"], \"reasons\": [], \"start_time\": \"2013-01-16T23:04:16Z\", \"tags\": [\"pulp:repository:1\", \"pulp:action:sync\"], \"state\": \"running\", \"finish_time\": null, \"dependency_failures\": {}, \"schedule_id\": null, \"progress\": {\"yum_importer\": {\"content\": {\"num_success\": 7, \"size_total\": 17872, \"items_left\": 4, \"items_total\": 11, \"state\": \"IN_PROGRESS\", \"size_left\": 2248, \"details\": {\"tree_file\": {\"num_success\": 0, \"size_total\": 0, \"items_left\": 3, \"items_total\": 3, \"size_left\": 0, \"num_error\": 0}, \"rpm\": {\"num_success\": 7, \"size_total\": 17872, \"items_left\": 1, \"items_total\": 8, \"size_left\": 2248, \"num_error\": 0}, \"delta_rpm\": {\"num_success\": 0, \"size_total\": 0, \"items_left\": 0, \"items_total\": 0, \"size_left\": 0, \"num_error\": 0}, \"file\": {\"num_success\": 0, \"size_total\": 0, \"items_left\": 0, \"items_total\": 0, \"size_left\": 0, \"num_error\": 0}}, \"error_details\": [], \"num_error\": 0}, \"comps\": {\"state\": \"NOT_STARTED\"}, \"errata\": {\"state\": \"NOT_STARTED\"}, \"metadata\": {\"state\": \"FINISHED\"}}}, \"call_request_group_id\": \"860adbf6-2e82-48b1-99d0-42c6bc88d70d\", \"call_request_id\": \"7866afca-db25-4e92-a1b7-9bd0f47f8352\", \"principal_login\": \"admin\", \"response\": \"accepted\", \"result\": null}"
    http_version: 
  recorded_at: Wed, 16 Jan 2013 23:04:16 GMT
- request: 
    method: get
    uri: https://dhcp231-16.rdu.redhat.com/pulp/api/v2/tasks/7866afca-db25-4e92-a1b7-9bd0f47f8352/
    body: 
      string: ""
    headers: 
      Accept: 
      - application/json
      Authorization: 
      - OAuth oauth_consumer_key="katello", oauth_nonce="mKqkmFXfJy53vaKdktL9o7AXY4wdhB8ojfsuJEzByY", oauth_signature="xXzTeueTWetjlxTQfIYLXdaUkkI%3D", oauth_signature_method="HMAC-SHA1", oauth_timestamp="1358377457", oauth_version="1.0"
      Content-Type: 
      - application/json
      Accept-Encoding: 
      - gzip, deflate
      Pulp-User: 
      - admin
>>>>>>> fd910802
  response: 
    status: 
      code: 200
      message: OK
    headers: 
      Server: 
      - Apache/2.2.22 (Fedora)
      Date: 
      - Mon, 14 Jan 2013 22:06:32 GMT
      Content-Length: 
      - "1469"
<<<<<<< HEAD
=======
      Date: 
      - Wed, 16 Jan 2013 23:04:17 GMT
>>>>>>> fd910802
      Content-Type: 
      - application/json
    body: 
<<<<<<< HEAD
      string: "{\"task_group_id\": \"bd501190-6258-4ed9-93be-37d59fc0b36d\", \"exception\": null, \"traceback\": null, \"_href\": \"/pulp/api/v2/tasks/df07e75c-d740-4ff5-83ca-f13acc1d4327/\", \"task_id\": \"df07e75c-d740-4ff5-83ca-f13acc1d4327\", \"call_request_tags\": [\"pulp:repository:1\", \"pulp:action:sync\"], \"reasons\": [], \"start_time\": \"2013-01-14T22:06:31Z\", \"tags\": [\"pulp:repository:1\", \"pulp:action:sync\"], \"state\": \"finished\", \"finish_time\": \"2013-01-14T22:06:32Z\", \"dependency_failures\": {}, \"schedule_id\": null, \"progress\": {\"yum_importer\": {\"content\": {\"num_success\": 11, \"size_total\": 17872, \"items_left\": 0, \"items_total\": 11, \"state\": \"FINISHED\", \"size_left\": 0, \"details\": {\"tree_file\": {\"num_success\": 3, \"size_total\": 0, \"items_left\": 0, \"items_total\": 3, \"size_left\": 0, \"num_error\": 0}, \"rpm\": {\"num_success\": 8, \"size_total\": 17872, \"items_left\": 0, \"items_total\": 8, \"size_left\": 0, \"num_error\": 0}, \"delta_rpm\": {\"num_success\": 0, \"size_total\": 0, \"items_left\": 0, \"items_total\": 0, \"size_left\": 0, \"num_error\": 0}, \"file\": {\"num_success\": 0, \"size_total\": 0, \"items_left\": 0, \"items_total\": 0, \"size_left\": 0, \"num_error\": 0}}, \"error_details\": [], \"num_error\": 0}, \"comps\": {\"state\": \"FINISHED\"}, \"errata\": {\"state\": \"FINISHED\", \"num_errata\": 2}, \"metadata\": {\"state\": \"FINISHED\"}}}, \"call_request_group_id\": \"bd501190-6258-4ed9-93be-37d59fc0b36d\", \"call_request_id\": \"df07e75c-d740-4ff5-83ca-f13acc1d4327\", \"principal_login\": \"admin\", \"response\": \"accepted\", \"result\": null}"
    http_version: 
  recorded_at: Mon, 14 Jan 2013 22:06:32 GMT
- request: 
    method: get
    uri: https://kafka.usersys.redhat.com/pulp/api/v2/tasks/45ca154f-a1a1-46d4-bcdf-402c0d17c483/
    body: 
      string: ""
    headers: 
      Authorization: 
      - OAuth oauth_consumer_key="katello", oauth_nonce="ACTyAwB1zkfJcXLLpdfBchJAyfxtf3Zphrwo4XC2zI", oauth_signature="zsmJX6jBGnXIaaIJhzlLJl9cE0M%3D", oauth_signature_method="HMAC-SHA1", oauth_timestamp="1358201195", oauth_version="1.0"
      Pulp-User: 
      - admin
      Accept-Encoding: 
      - gzip, deflate
      Content-Type: 
      - application/json
      Accept: 
      - application/json
=======
      string: "{\"task_group_id\": \"860adbf6-2e82-48b1-99d0-42c6bc88d70d\", \"exception\": null, \"traceback\": null, \"_href\": \"/pulp/api/v2/tasks/7866afca-db25-4e92-a1b7-9bd0f47f8352/\", \"task_id\": \"7866afca-db25-4e92-a1b7-9bd0f47f8352\", \"call_request_tags\": [\"pulp:repository:1\", \"pulp:action:sync\"], \"reasons\": [], \"start_time\": \"2013-01-16T23:04:16Z\", \"tags\": [\"pulp:repository:1\", \"pulp:action:sync\"], \"state\": \"finished\", \"finish_time\": \"2013-01-16T23:04:17Z\", \"dependency_failures\": {}, \"schedule_id\": null, \"progress\": {\"yum_importer\": {\"content\": {\"num_success\": 11, \"size_total\": 17872, \"items_left\": 0, \"items_total\": 11, \"state\": \"FINISHED\", \"size_left\": 0, \"details\": {\"tree_file\": {\"num_success\": 3, \"size_total\": 0, \"items_left\": 0, \"items_total\": 3, \"size_left\": 0, \"num_error\": 0}, \"rpm\": {\"num_success\": 8, \"size_total\": 17872, \"items_left\": 0, \"items_total\": 8, \"size_left\": 0, \"num_error\": 0}, \"delta_rpm\": {\"num_success\": 0, \"size_total\": 0, \"items_left\": 0, \"items_total\": 0, \"size_left\": 0, \"num_error\": 0}, \"file\": {\"num_success\": 0, \"size_total\": 0, \"items_left\": 0, \"items_total\": 0, \"size_left\": 0, \"num_error\": 0}}, \"error_details\": [], \"num_error\": 0}, \"comps\": {\"state\": \"FINISHED\"}, \"errata\": {\"state\": \"FINISHED\", \"num_errata\": 2}, \"metadata\": {\"state\": \"FINISHED\"}}}, \"call_request_group_id\": \"860adbf6-2e82-48b1-99d0-42c6bc88d70d\", \"call_request_id\": \"7866afca-db25-4e92-a1b7-9bd0f47f8352\", \"principal_login\": \"admin\", \"response\": \"accepted\", \"result\": null}"
    http_version: 
  recorded_at: Wed, 16 Jan 2013 23:04:17 GMT
- request: 
    method: get
    uri: https://dhcp231-16.rdu.redhat.com/pulp/api/v2/tasks/1d185525-ef04-4644-8305-1ca10b9119de/
    body: 
      string: ""
    headers: 
      Accept: 
      - application/json
      Authorization: 
      - OAuth oauth_consumer_key="katello", oauth_nonce="mfGFFdBVl4GH4flLHfHgA86ZNvTQgV8uwgZE61fL8SA", oauth_signature="8W1ZTEBj%2FktrxdvifS9srGLZrcw%3D", oauth_signature_method="HMAC-SHA1", oauth_timestamp="1358377459", oauth_version="1.0"
      Content-Type: 
      - application/json
      Accept-Encoding: 
      - gzip, deflate
      Pulp-User: 
      - admin
>>>>>>> fd910802
  response: 
    status: 
      code: 200
      message: OK
    headers: 
      Server: 
      - Apache/2.2.22 (Fedora)
      Date: 
      - Mon, 14 Jan 2013 22:06:35 GMT
      Content-Length: 
      - "842"
<<<<<<< HEAD
=======
      Date: 
      - Wed, 16 Jan 2013 23:04:19 GMT
>>>>>>> fd910802
      Content-Type: 
      - application/json
    body: 
<<<<<<< HEAD
      string: "{\"task_group_id\": \"7202160e-537a-4f92-858f-4776bc78fbf4\", \"exception\": null, \"traceback\": null, \"_href\": \"/pulp/api/v2/tasks/45ca154f-a1a1-46d4-bcdf-402c0d17c483/\", \"task_id\": \"45ca154f-a1a1-46d4-bcdf-402c0d17c483\", \"call_request_tags\": [\"pulp:repository:1\", \"pulp:action:sync\"], \"reasons\": [], \"start_time\": \"2013-01-14T22:06:34Z\", \"tags\": [\"pulp:repository:1\", \"pulp:action:sync\"], \"state\": \"running\", \"finish_time\": null, \"dependency_failures\": {}, \"schedule_id\": null, \"progress\": {\"yum_importer\": {\"content\": {\"state\": \"NOT_STARTED\"}, \"comps\": {\"state\": \"NOT_STARTED\"}, \"errata\": {\"state\": \"NOT_STARTED\"}, \"metadata\": {\"state\": \"IN_PROGRESS\"}}}, \"call_request_group_id\": \"7202160e-537a-4f92-858f-4776bc78fbf4\", \"call_request_id\": \"45ca154f-a1a1-46d4-bcdf-402c0d17c483\", \"principal_login\": \"admin\", \"response\": \"accepted\", \"result\": null}"
    http_version: 
  recorded_at: Mon, 14 Jan 2013 22:06:35 GMT
- request: 
    method: get
    uri: https://kafka.usersys.redhat.com/pulp/api/v2/tasks/45ca154f-a1a1-46d4-bcdf-402c0d17c483/
    body: 
      string: ""
    headers: 
      Authorization: 
      - OAuth oauth_consumer_key="katello", oauth_nonce="iD2L1Eln4kyESMMqpVdlf7rJ7eupOusBTwcJgmm6I", oauth_signature="J2I7yhXLq1HHHNlG47LczlpMlt0%3D", oauth_signature_method="HMAC-SHA1", oauth_timestamp="1358201195", oauth_version="1.0"
      Pulp-User: 
      - admin
      Accept-Encoding: 
      - gzip, deflate
      Content-Type: 
      - application/json
      Accept: 
      - application/json
=======
      string: "{\"task_group_id\": \"ec3cfc27-507f-4b20-96e2-4091463086d5\", \"exception\": null, \"traceback\": null, \"_href\": \"/pulp/api/v2/tasks/1d185525-ef04-4644-8305-1ca10b9119de/\", \"task_id\": \"1d185525-ef04-4644-8305-1ca10b9119de\", \"call_request_tags\": [\"pulp:repository:1\", \"pulp:action:sync\"], \"reasons\": [], \"start_time\": \"2013-01-16T23:04:19Z\", \"tags\": [\"pulp:repository:1\", \"pulp:action:sync\"], \"state\": \"running\", \"finish_time\": null, \"dependency_failures\": {}, \"schedule_id\": null, \"progress\": {\"yum_importer\": {\"content\": {\"state\": \"NOT_STARTED\"}, \"comps\": {\"state\": \"NOT_STARTED\"}, \"errata\": {\"state\": \"NOT_STARTED\"}, \"metadata\": {\"state\": \"IN_PROGRESS\"}}}, \"call_request_group_id\": \"ec3cfc27-507f-4b20-96e2-4091463086d5\", \"call_request_id\": \"1d185525-ef04-4644-8305-1ca10b9119de\", \"principal_login\": \"admin\", \"response\": \"accepted\", \"result\": null}"
    http_version: 
  recorded_at: Wed, 16 Jan 2013 23:04:19 GMT
- request: 
    method: get
    uri: https://dhcp231-16.rdu.redhat.com/pulp/api/v2/tasks/1d185525-ef04-4644-8305-1ca10b9119de/
    body: 
      string: ""
    headers: 
      Accept: 
      - application/json
      Authorization: 
      - OAuth oauth_consumer_key="katello", oauth_nonce="Ncz61uVTdJ5o5bsLIOF1ka8QaJZnQmSXCAQ90jqwHxA", oauth_signature="C27hPWgpm8oh13mnZlyd7TbcS0Q%3D", oauth_signature_method="HMAC-SHA1", oauth_timestamp="1358377460", oauth_version="1.0"
      Content-Type: 
      - application/json
      Accept-Encoding: 
      - gzip, deflate
      Pulp-User: 
      - admin
>>>>>>> fd910802
  response: 
    status: 
      code: 200
      message: OK
    headers: 
      Server: 
      - Apache/2.2.22 (Fedora)
      Date: 
<<<<<<< HEAD
      - Mon, 14 Jan 2013 22:06:35 GMT
      Content-Length: 
      - "1450"
=======
      - Wed, 16 Jan 2013 23:04:20 GMT
>>>>>>> fd910802
      Content-Type: 
      - application/json
    body: 
<<<<<<< HEAD
      string: "{\"task_group_id\": \"7202160e-537a-4f92-858f-4776bc78fbf4\", \"exception\": null, \"traceback\": null, \"_href\": \"/pulp/api/v2/tasks/45ca154f-a1a1-46d4-bcdf-402c0d17c483/\", \"task_id\": \"45ca154f-a1a1-46d4-bcdf-402c0d17c483\", \"call_request_tags\": [\"pulp:repository:1\", \"pulp:action:sync\"], \"reasons\": [], \"start_time\": \"2013-01-14T22:06:34Z\", \"tags\": [\"pulp:repository:1\", \"pulp:action:sync\"], \"state\": \"running\", \"finish_time\": null, \"dependency_failures\": {}, \"schedule_id\": null, \"progress\": {\"yum_importer\": {\"content\": {\"num_success\": 0, \"size_total\": 17872, \"items_left\": 11, \"items_total\": 11, \"state\": \"IN_PROGRESS\", \"size_left\": 17872, \"details\": {\"tree_file\": {\"num_success\": 0, \"size_total\": 0, \"items_left\": 3, \"items_total\": 3, \"size_left\": 0, \"num_error\": 0}, \"rpm\": {\"num_success\": 0, \"size_total\": 17872, \"items_left\": 8, \"items_total\": 8, \"size_left\": 17872, \"num_error\": 0}, \"delta_rpm\": {\"num_success\": 0, \"size_total\": 0, \"items_left\": 0, \"items_total\": 0, \"size_left\": 0, \"num_error\": 0}, \"file\": {\"num_success\": 0, \"size_total\": 0, \"items_left\": 0, \"items_total\": 0, \"size_left\": 0, \"num_error\": 0}}, \"error_details\": [], \"num_error\": 0}, \"comps\": {\"state\": \"NOT_STARTED\"}, \"errata\": {\"state\": \"NOT_STARTED\"}, \"metadata\": {\"state\": \"FINISHED\"}}}, \"call_request_group_id\": \"7202160e-537a-4f92-858f-4776bc78fbf4\", \"call_request_id\": \"45ca154f-a1a1-46d4-bcdf-402c0d17c483\", \"principal_login\": \"admin\", \"response\": \"accepted\", \"result\": null}"
    http_version: 
  recorded_at: Mon, 14 Jan 2013 22:06:35 GMT
- request: 
    method: get
    uri: https://kafka.usersys.redhat.com/pulp/api/v2/tasks/45ca154f-a1a1-46d4-bcdf-402c0d17c483/
    body: 
      string: ""
    headers: 
      Authorization: 
      - OAuth oauth_consumer_key="katello", oauth_nonce="iEoAlaIPS4mygXYznDk7RMdcyynsb9x4SgP0In2b3U", oauth_signature="MeKVWADRYlKjT67%2FPkuMKOVcd%2FE%3D", oauth_signature_method="HMAC-SHA1", oauth_timestamp="1358201196", oauth_version="1.0"
      Pulp-User: 
      - admin
      Accept-Encoding: 
      - gzip, deflate
      Content-Type: 
      - application/json
      Accept: 
      - application/json
=======
      string: "{\"task_group_id\": \"ec3cfc27-507f-4b20-96e2-4091463086d5\", \"exception\": null, \"traceback\": null, \"_href\": \"/pulp/api/v2/tasks/1d185525-ef04-4644-8305-1ca10b9119de/\", \"task_id\": \"1d185525-ef04-4644-8305-1ca10b9119de\", \"call_request_tags\": [\"pulp:repository:1\", \"pulp:action:sync\"], \"reasons\": [], \"start_time\": \"2013-01-16T23:04:19Z\", \"tags\": [\"pulp:repository:1\", \"pulp:action:sync\"], \"state\": \"running\", \"finish_time\": null, \"dependency_failures\": {}, \"schedule_id\": null, \"progress\": {\"yum_importer\": {\"content\": {\"num_success\": 11, \"size_total\": 17872, \"items_left\": 0, \"items_total\": 11, \"state\": \"IN_PROGRESS\", \"size_left\": 0, \"details\": {\"tree_file\": {\"num_success\": 3, \"size_total\": 0, \"items_left\": 0, \"items_total\": 3, \"size_left\": 0, \"num_error\": 0}, \"rpm\": {\"num_success\": 8, \"size_total\": 17872, \"items_left\": 0, \"items_total\": 8, \"size_left\": 0, \"num_error\": 0}, \"delta_rpm\": {\"num_success\": 0, \"size_total\": 0, \"items_left\": 0, \"items_total\": 0, \"size_left\": 0, \"num_error\": 0}, \"file\": {\"num_success\": 0, \"size_total\": 0, \"items_left\": 0, \"items_total\": 0, \"size_left\": 0, \"num_error\": 0}}, \"error_details\": [], \"num_error\": 0}, \"comps\": {\"state\": \"NOT_STARTED\"}, \"errata\": {\"state\": \"NOT_STARTED\"}, \"metadata\": {\"state\": \"FINISHED\"}}}, \"call_request_group_id\": \"ec3cfc27-507f-4b20-96e2-4091463086d5\", \"call_request_id\": \"1d185525-ef04-4644-8305-1ca10b9119de\", \"principal_login\": \"admin\", \"response\": \"accepted\", \"result\": null}"
    http_version: 
  recorded_at: Wed, 16 Jan 2013 23:04:20 GMT
- request: 
    method: get
    uri: https://dhcp231-16.rdu.redhat.com/pulp/api/v2/tasks/1d185525-ef04-4644-8305-1ca10b9119de/
    body: 
      string: ""
    headers: 
      Accept: 
      - application/json
      Authorization: 
      - OAuth oauth_consumer_key="katello", oauth_nonce="pM328OM9B3h6SJzKIP8OJfj8YTTalJZ9Se2op5bzE", oauth_signature="n8xZR3hlJzdngzPKPPsuEascFmE%3D", oauth_signature_method="HMAC-SHA1", oauth_timestamp="1358377461", oauth_version="1.0"
      Content-Type: 
      - application/json
      Accept-Encoding: 
      - gzip, deflate
      Pulp-User: 
      - admin
>>>>>>> fd910802
  response: 
    status: 
      code: 200
      message: OK
    headers: 
      Server: 
      - Apache/2.2.22 (Fedora)
      Date: 
<<<<<<< HEAD
      - Mon, 14 Jan 2013 22:06:36 GMT
      Content-Length: 
      - "1453"
=======
      - Wed, 16 Jan 2013 23:04:21 GMT
>>>>>>> fd910802
      Content-Type: 
      - application/json
    body: 
<<<<<<< HEAD
      string: "{\"task_group_id\": \"7202160e-537a-4f92-858f-4776bc78fbf4\", \"exception\": null, \"traceback\": null, \"_href\": \"/pulp/api/v2/tasks/45ca154f-a1a1-46d4-bcdf-402c0d17c483/\", \"task_id\": \"45ca154f-a1a1-46d4-bcdf-402c0d17c483\", \"call_request_tags\": [\"pulp:repository:1\", \"pulp:action:sync\"], \"reasons\": [], \"start_time\": \"2013-01-14T22:06:34Z\", \"tags\": [\"pulp:repository:1\", \"pulp:action:sync\"], \"state\": \"running\", \"finish_time\": null, \"dependency_failures\": {}, \"schedule_id\": null, \"progress\": {\"yum_importer\": {\"content\": {\"num_success\": 11, \"size_total\": 17872, \"items_left\": 0, \"items_total\": 11, \"state\": \"FINISHED\", \"size_left\": 0, \"details\": {\"tree_file\": {\"num_success\": 3, \"size_total\": 0, \"items_left\": 0, \"items_total\": 3, \"size_left\": 0, \"num_error\": 0}, \"rpm\": {\"num_success\": 8, \"size_total\": 17872, \"items_left\": 0, \"items_total\": 8, \"size_left\": 0, \"num_error\": 0}, \"delta_rpm\": {\"num_success\": 0, \"size_total\": 0, \"items_left\": 0, \"items_total\": 0, \"size_left\": 0, \"num_error\": 0}, \"file\": {\"num_success\": 0, \"size_total\": 0, \"items_left\": 0, \"items_total\": 0, \"size_left\": 0, \"num_error\": 0}}, \"error_details\": [], \"num_error\": 0}, \"comps\": {\"state\": \"IN_PROGRESS\"}, \"errata\": {\"state\": \"FINISHED\", \"num_errata\": 2}, \"metadata\": {\"state\": \"FINISHED\"}}}, \"call_request_group_id\": \"7202160e-537a-4f92-858f-4776bc78fbf4\", \"call_request_id\": \"45ca154f-a1a1-46d4-bcdf-402c0d17c483\", \"principal_login\": \"admin\", \"response\": \"accepted\", \"result\": null}"
    http_version: 
  recorded_at: Mon, 14 Jan 2013 22:06:36 GMT
- request: 
    method: get
    uri: https://kafka.usersys.redhat.com/pulp/api/v2/tasks/45ca154f-a1a1-46d4-bcdf-402c0d17c483/
    body: 
      string: ""
    headers: 
      Authorization: 
      - OAuth oauth_consumer_key="katello", oauth_nonce="inEn4zEi89QMRCJQr3P99SYhL7xo8bETadgRrciqvU", oauth_signature="ZoEraLvA3oALfr24ov9Isnbpbzw%3D", oauth_signature_method="HMAC-SHA1", oauth_timestamp="1358201196", oauth_version="1.0"
      Pulp-User: 
      - admin
      Accept-Encoding: 
      - gzip, deflate
      Content-Type: 
      - application/json
      Accept: 
      - application/json
=======
      string: "{\"task_group_id\": \"ec3cfc27-507f-4b20-96e2-4091463086d5\", \"exception\": null, \"traceback\": null, \"_href\": \"/pulp/api/v2/tasks/1d185525-ef04-4644-8305-1ca10b9119de/\", \"task_id\": \"1d185525-ef04-4644-8305-1ca10b9119de\", \"call_request_tags\": [\"pulp:repository:1\", \"pulp:action:sync\"], \"reasons\": [], \"start_time\": \"2013-01-16T23:04:19Z\", \"tags\": [\"pulp:repository:1\", \"pulp:action:sync\"], \"state\": \"finished\", \"finish_time\": \"2013-01-16T23:04:20Z\", \"dependency_failures\": {}, \"schedule_id\": null, \"progress\": {\"yum_importer\": {\"content\": {\"num_success\": 11, \"size_total\": 17872, \"items_left\": 0, \"items_total\": 11, \"state\": \"FINISHED\", \"size_left\": 0, \"details\": {\"tree_file\": {\"num_success\": 3, \"size_total\": 0, \"items_left\": 0, \"items_total\": 3, \"size_left\": 0, \"num_error\": 0}, \"rpm\": {\"num_success\": 8, \"size_total\": 17872, \"items_left\": 0, \"items_total\": 8, \"size_left\": 0, \"num_error\": 0}, \"delta_rpm\": {\"num_success\": 0, \"size_total\": 0, \"items_left\": 0, \"items_total\": 0, \"size_left\": 0, \"num_error\": 0}, \"file\": {\"num_success\": 0, \"size_total\": 0, \"items_left\": 0, \"items_total\": 0, \"size_left\": 0, \"num_error\": 0}}, \"error_details\": [], \"num_error\": 0}, \"comps\": {\"state\": \"FINISHED\"}, \"errata\": {\"state\": \"FINISHED\", \"num_errata\": 2}, \"metadata\": {\"state\": \"FINISHED\"}}}, \"call_request_group_id\": \"ec3cfc27-507f-4b20-96e2-4091463086d5\", \"call_request_id\": \"1d185525-ef04-4644-8305-1ca10b9119de\", \"principal_login\": \"admin\", \"response\": \"accepted\", \"result\": null}"
    http_version: 
  recorded_at: Wed, 16 Jan 2013 23:04:21 GMT
- request: 
    method: get
    uri: https://dhcp231-16.rdu.redhat.com/pulp/api/v2/tasks/7682f2ba-48ff-4ed5-884a-e461bb8adb2d/
    body: 
      string: ""
    headers: 
      Accept: 
      - application/json
      Authorization: 
      - OAuth oauth_consumer_key="katello", oauth_nonce="EftenIHEe4M4U3eFljq6heAtK297CurJJm336KIFZc", oauth_signature="%2BQzROV38FKEyEsUC%2FWN%2FLGUdEt4%3D", oauth_signature_method="HMAC-SHA1", oauth_timestamp="1358377463", oauth_version="1.0"
      Content-Type: 
      - application/json
      Accept-Encoding: 
      - gzip, deflate
      Pulp-User: 
      - admin
>>>>>>> fd910802
  response: 
    status: 
      code: 200
      message: OK
    headers: 
      Server: 
      - Apache/2.2.22 (Fedora)
      Date: 
<<<<<<< HEAD
      - Mon, 14 Jan 2013 22:06:36 GMT
      Content-Length: 
      - "1469"
=======
      - Wed, 16 Jan 2013 23:04:23 GMT
>>>>>>> fd910802
      Content-Type: 
      - application/json
    body: 
<<<<<<< HEAD
      string: "{\"task_group_id\": \"7202160e-537a-4f92-858f-4776bc78fbf4\", \"exception\": null, \"traceback\": null, \"_href\": \"/pulp/api/v2/tasks/45ca154f-a1a1-46d4-bcdf-402c0d17c483/\", \"task_id\": \"45ca154f-a1a1-46d4-bcdf-402c0d17c483\", \"call_request_tags\": [\"pulp:repository:1\", \"pulp:action:sync\"], \"reasons\": [], \"start_time\": \"2013-01-14T22:06:34Z\", \"tags\": [\"pulp:repository:1\", \"pulp:action:sync\"], \"state\": \"finished\", \"finish_time\": \"2013-01-14T22:06:36Z\", \"dependency_failures\": {}, \"schedule_id\": null, \"progress\": {\"yum_importer\": {\"content\": {\"num_success\": 11, \"size_total\": 17872, \"items_left\": 0, \"items_total\": 11, \"state\": \"FINISHED\", \"size_left\": 0, \"details\": {\"tree_file\": {\"num_success\": 3, \"size_total\": 0, \"items_left\": 0, \"items_total\": 3, \"size_left\": 0, \"num_error\": 0}, \"rpm\": {\"num_success\": 8, \"size_total\": 17872, \"items_left\": 0, \"items_total\": 8, \"size_left\": 0, \"num_error\": 0}, \"delta_rpm\": {\"num_success\": 0, \"size_total\": 0, \"items_left\": 0, \"items_total\": 0, \"size_left\": 0, \"num_error\": 0}, \"file\": {\"num_success\": 0, \"size_total\": 0, \"items_left\": 0, \"items_total\": 0, \"size_left\": 0, \"num_error\": 0}}, \"error_details\": [], \"num_error\": 0}, \"comps\": {\"state\": \"FINISHED\"}, \"errata\": {\"state\": \"FINISHED\", \"num_errata\": 2}, \"metadata\": {\"state\": \"FINISHED\"}}}, \"call_request_group_id\": \"7202160e-537a-4f92-858f-4776bc78fbf4\", \"call_request_id\": \"45ca154f-a1a1-46d4-bcdf-402c0d17c483\", \"principal_login\": \"admin\", \"response\": \"accepted\", \"result\": null}"
    http_version: 
  recorded_at: Mon, 14 Jan 2013 22:06:36 GMT
- request: 
    method: get
    uri: https://kafka.usersys.redhat.com/pulp/api/v2/tasks/a4706214-42b9-4992-a87b-ceaa73e2626c/
    body: 
      string: ""
    headers: 
      Authorization: 
      - OAuth oauth_consumer_key="katello", oauth_nonce="wLBwbBONA8pb6yGAmxQoJafdJqFCqFZYgTuF57KFzDs", oauth_signature="UyRX0N%2BOOHlZNw9jVuSKnHkId84%3D", oauth_signature_method="HMAC-SHA1", oauth_timestamp="1358201200", oauth_version="1.0"
      Pulp-User: 
      - admin
      Accept-Encoding: 
      - gzip, deflate
      Content-Type: 
      - application/json
      Accept: 
      - application/json
=======
      string: "{\"task_group_id\": \"11191095-7568-41aa-bb44-0b89acc3d4a2\", \"exception\": null, \"traceback\": null, \"_href\": \"/pulp/api/v2/tasks/7682f2ba-48ff-4ed5-884a-e461bb8adb2d/\", \"task_id\": \"7682f2ba-48ff-4ed5-884a-e461bb8adb2d\", \"call_request_tags\": [\"pulp:repository:1\", \"pulp:action:sync\"], \"reasons\": [], \"start_time\": \"2013-01-16T23:04:23Z\", \"tags\": [\"pulp:repository:1\", \"pulp:action:sync\"], \"state\": \"running\", \"finish_time\": null, \"dependency_failures\": {}, \"schedule_id\": null, \"progress\": {\"yum_importer\": {\"content\": {\"state\": \"NOT_STARTED\"}, \"comps\": {\"state\": \"NOT_STARTED\"}, \"errata\": {\"state\": \"NOT_STARTED\"}, \"metadata\": {\"state\": \"IN_PROGRESS\"}}}, \"call_request_group_id\": \"11191095-7568-41aa-bb44-0b89acc3d4a2\", \"call_request_id\": \"7682f2ba-48ff-4ed5-884a-e461bb8adb2d\", \"principal_login\": \"admin\", \"response\": \"accepted\", \"result\": null}"
    http_version: 
  recorded_at: Wed, 16 Jan 2013 23:04:23 GMT
- request: 
    method: get
    uri: https://dhcp231-16.rdu.redhat.com/pulp/api/v2/tasks/7682f2ba-48ff-4ed5-884a-e461bb8adb2d/
    body: 
      string: ""
    headers: 
      Accept: 
      - application/json
      Authorization: 
      - OAuth oauth_consumer_key="katello", oauth_nonce="Mw4VPW3PxF1yjxlpMMSSepPbFMOXNNOd6rL2Ouvk", oauth_signature="0UYEiwmZXFXCKmZN3c1cixwWBwQ%3D", oauth_signature_method="HMAC-SHA1", oauth_timestamp="1358377463", oauth_version="1.0"
      Content-Type: 
      - application/json
      Accept-Encoding: 
      - gzip, deflate
      Pulp-User: 
      - admin
>>>>>>> fd910802
  response: 
    status: 
      code: 200
      message: OK
    headers: 
      Server: 
      - Apache/2.2.22 (Fedora)
      Date: 
<<<<<<< HEAD
      - Mon, 14 Jan 2013 22:06:40 GMT
      Content-Length: 
      - "842"
=======
      - Wed, 16 Jan 2013 23:04:23 GMT
>>>>>>> fd910802
      Content-Type: 
      - application/json
    body: 
<<<<<<< HEAD
      string: "{\"task_group_id\": \"057b8479-7017-4907-bb75-f85d839aded4\", \"exception\": null, \"traceback\": null, \"_href\": \"/pulp/api/v2/tasks/a4706214-42b9-4992-a87b-ceaa73e2626c/\", \"task_id\": \"a4706214-42b9-4992-a87b-ceaa73e2626c\", \"call_request_tags\": [\"pulp:repository:1\", \"pulp:action:sync\"], \"reasons\": [], \"start_time\": \"2013-01-14T22:06:40Z\", \"tags\": [\"pulp:repository:1\", \"pulp:action:sync\"], \"state\": \"running\", \"finish_time\": null, \"dependency_failures\": {}, \"schedule_id\": null, \"progress\": {\"yum_importer\": {\"content\": {\"state\": \"NOT_STARTED\"}, \"comps\": {\"state\": \"NOT_STARTED\"}, \"errata\": {\"state\": \"NOT_STARTED\"}, \"metadata\": {\"state\": \"IN_PROGRESS\"}}}, \"call_request_group_id\": \"057b8479-7017-4907-bb75-f85d839aded4\", \"call_request_id\": \"a4706214-42b9-4992-a87b-ceaa73e2626c\", \"principal_login\": \"admin\", \"response\": \"accepted\", \"result\": null}"
    http_version: 
  recorded_at: Mon, 14 Jan 2013 22:06:40 GMT
- request: 
    method: get
    uri: https://kafka.usersys.redhat.com/pulp/api/v2/tasks/a4706214-42b9-4992-a87b-ceaa73e2626c/
    body: 
      string: ""
    headers: 
      Authorization: 
      - OAuth oauth_consumer_key="katello", oauth_nonce="t0APAZgVnEwiEGBShPZ0l0mZVoSHXd7fxl4ms8oAc", oauth_signature="3upHrnynI8TcGt7Ng9tSTZdtJfU%3D", oauth_signature_method="HMAC-SHA1", oauth_timestamp="1358201201", oauth_version="1.0"
      Pulp-User: 
      - admin
      Accept-Encoding: 
      - gzip, deflate
      Content-Type: 
      - application/json
      Accept: 
      - application/json
=======
      string: "{\"task_group_id\": \"11191095-7568-41aa-bb44-0b89acc3d4a2\", \"exception\": null, \"traceback\": null, \"_href\": \"/pulp/api/v2/tasks/7682f2ba-48ff-4ed5-884a-e461bb8adb2d/\", \"task_id\": \"7682f2ba-48ff-4ed5-884a-e461bb8adb2d\", \"call_request_tags\": [\"pulp:repository:1\", \"pulp:action:sync\"], \"reasons\": [], \"start_time\": \"2013-01-16T23:04:23Z\", \"tags\": [\"pulp:repository:1\", \"pulp:action:sync\"], \"state\": \"running\", \"finish_time\": null, \"dependency_failures\": {}, \"schedule_id\": null, \"progress\": {\"yum_importer\": {\"content\": {\"num_success\": 11, \"size_total\": 17872, \"items_left\": 0, \"items_total\": 11, \"state\": \"IN_PROGRESS\", \"size_left\": 0, \"details\": {\"tree_file\": {\"num_success\": 3, \"size_total\": 0, \"items_left\": 0, \"items_total\": 3, \"size_left\": 0, \"num_error\": 0}, \"rpm\": {\"num_success\": 8, \"size_total\": 17872, \"items_left\": 0, \"items_total\": 8, \"size_left\": 0, \"num_error\": 0}, \"delta_rpm\": {\"num_success\": 0, \"size_total\": 0, \"items_left\": 0, \"items_total\": 0, \"size_left\": 0, \"num_error\": 0}, \"file\": {\"num_success\": 0, \"size_total\": 0, \"items_left\": 0, \"items_total\": 0, \"size_left\": 0, \"num_error\": 0}}, \"error_details\": [], \"num_error\": 0}, \"comps\": {\"state\": \"NOT_STARTED\"}, \"errata\": {\"state\": \"NOT_STARTED\"}, \"metadata\": {\"state\": \"FINISHED\"}}}, \"call_request_group_id\": \"11191095-7568-41aa-bb44-0b89acc3d4a2\", \"call_request_id\": \"7682f2ba-48ff-4ed5-884a-e461bb8adb2d\", \"principal_login\": \"admin\", \"response\": \"accepted\", \"result\": null}"
    http_version: 
  recorded_at: Wed, 16 Jan 2013 23:04:23 GMT
- request: 
    method: get
    uri: https://dhcp231-16.rdu.redhat.com/pulp/api/v2/tasks/7682f2ba-48ff-4ed5-884a-e461bb8adb2d/
    body: 
      string: ""
    headers: 
      Accept: 
      - application/json
      Authorization: 
      - OAuth oauth_consumer_key="katello", oauth_nonce="yzA33yr7rw18PcdoTdbwiXaF4q9otBY6RyegiflTXVw", oauth_signature="zNNj1KKnBKS8%2BnmQFxj%2F%2B0W5pN8%3D", oauth_signature_method="HMAC-SHA1", oauth_timestamp="1358377464", oauth_version="1.0"
      Content-Type: 
      - application/json
      Accept-Encoding: 
      - gzip, deflate
      Pulp-User: 
      - admin
>>>>>>> fd910802
  response: 
    status: 
      code: 200
      message: OK
    headers: 
      Server: 
      - Apache/2.2.22 (Fedora)
      Date: 
<<<<<<< HEAD
      - Mon, 14 Jan 2013 22:06:41 GMT
      Content-Length: 
      - "1442"
=======
      - Wed, 16 Jan 2013 23:04:24 GMT
>>>>>>> fd910802
      Content-Type: 
      - application/json
    body: 
<<<<<<< HEAD
      string: "{\"task_group_id\": \"057b8479-7017-4907-bb75-f85d839aded4\", \"exception\": null, \"traceback\": null, \"_href\": \"/pulp/api/v2/tasks/a4706214-42b9-4992-a87b-ceaa73e2626c/\", \"task_id\": \"a4706214-42b9-4992-a87b-ceaa73e2626c\", \"call_request_tags\": [\"pulp:repository:1\", \"pulp:action:sync\"], \"reasons\": [], \"start_time\": \"2013-01-14T22:06:40Z\", \"tags\": [\"pulp:repository:1\", \"pulp:action:sync\"], \"state\": \"running\", \"finish_time\": null, \"dependency_failures\": {}, \"schedule_id\": null, \"progress\": {\"yum_importer\": {\"content\": {\"num_success\": 11, \"size_total\": 17872, \"items_left\": 0, \"items_total\": 11, \"state\": \"IN_PROGRESS\", \"size_left\": 0, \"details\": {\"tree_file\": {\"num_success\": 3, \"size_total\": 0, \"items_left\": 0, \"items_total\": 3, \"size_left\": 0, \"num_error\": 0}, \"rpm\": {\"num_success\": 8, \"size_total\": 17872, \"items_left\": 0, \"items_total\": 8, \"size_left\": 0, \"num_error\": 0}, \"delta_rpm\": {\"num_success\": 0, \"size_total\": 0, \"items_left\": 0, \"items_total\": 0, \"size_left\": 0, \"num_error\": 0}, \"file\": {\"num_success\": 0, \"size_total\": 0, \"items_left\": 0, \"items_total\": 0, \"size_left\": 0, \"num_error\": 0}}, \"error_details\": [], \"num_error\": 0}, \"comps\": {\"state\": \"NOT_STARTED\"}, \"errata\": {\"state\": \"NOT_STARTED\"}, \"metadata\": {\"state\": \"FINISHED\"}}}, \"call_request_group_id\": \"057b8479-7017-4907-bb75-f85d839aded4\", \"call_request_id\": \"a4706214-42b9-4992-a87b-ceaa73e2626c\", \"principal_login\": \"admin\", \"response\": \"accepted\", \"result\": null}"
    http_version: 
  recorded_at: Mon, 14 Jan 2013 22:06:41 GMT
- request: 
    method: get
    uri: https://kafka.usersys.redhat.com/pulp/api/v2/tasks/a4706214-42b9-4992-a87b-ceaa73e2626c/
    body: 
      string: ""
    headers: 
      Authorization: 
      - OAuth oauth_consumer_key="katello", oauth_nonce="Ouxsu7qySMARezVJ7jhW7rxEf23Y1VDyT1eh4JsYgAc", oauth_signature="V6rsf558P0SG2SePIPhn2EyKlaM%3D", oauth_signature_method="HMAC-SHA1", oauth_timestamp="1358201201", oauth_version="1.0"
      Pulp-User: 
      - admin
      Accept-Encoding: 
      - gzip, deflate
      Content-Type: 
      - application/json
      Accept: 
      - application/json
=======
      string: "{\"task_group_id\": \"11191095-7568-41aa-bb44-0b89acc3d4a2\", \"exception\": null, \"traceback\": null, \"_href\": \"/pulp/api/v2/tasks/7682f2ba-48ff-4ed5-884a-e461bb8adb2d/\", \"task_id\": \"7682f2ba-48ff-4ed5-884a-e461bb8adb2d\", \"call_request_tags\": [\"pulp:repository:1\", \"pulp:action:sync\"], \"reasons\": [], \"start_time\": \"2013-01-16T23:04:23Z\", \"tags\": [\"pulp:repository:1\", \"pulp:action:sync\"], \"state\": \"finished\", \"finish_time\": \"2013-01-16T23:04:24Z\", \"dependency_failures\": {}, \"schedule_id\": null, \"progress\": {\"yum_importer\": {\"content\": {\"num_success\": 11, \"size_total\": 17872, \"items_left\": 0, \"items_total\": 11, \"state\": \"FINISHED\", \"size_left\": 0, \"details\": {\"tree_file\": {\"num_success\": 3, \"size_total\": 0, \"items_left\": 0, \"items_total\": 3, \"size_left\": 0, \"num_error\": 0}, \"rpm\": {\"num_success\": 8, \"size_total\": 17872, \"items_left\": 0, \"items_total\": 8, \"size_left\": 0, \"num_error\": 0}, \"delta_rpm\": {\"num_success\": 0, \"size_total\": 0, \"items_left\": 0, \"items_total\": 0, \"size_left\": 0, \"num_error\": 0}, \"file\": {\"num_success\": 0, \"size_total\": 0, \"items_left\": 0, \"items_total\": 0, \"size_left\": 0, \"num_error\": 0}}, \"error_details\": [], \"num_error\": 0}, \"comps\": {\"state\": \"FINISHED\"}, \"errata\": {\"state\": \"FINISHED\", \"num_errata\": 2}, \"metadata\": {\"state\": \"FINISHED\"}}}, \"call_request_group_id\": \"11191095-7568-41aa-bb44-0b89acc3d4a2\", \"call_request_id\": \"7682f2ba-48ff-4ed5-884a-e461bb8adb2d\", \"principal_login\": \"admin\", \"response\": \"accepted\", \"result\": null}"
    http_version: 
  recorded_at: Wed, 16 Jan 2013 23:04:24 GMT
- request: 
    method: get
    uri: https://dhcp231-16.rdu.redhat.com/pulp/api/v2/tasks/0d1f21a0-a095-47b8-a22d-3f12c3d69167/
    body: 
      string: ""
    headers: 
      Accept: 
      - application/json
      Authorization: 
      - OAuth oauth_consumer_key="katello", oauth_nonce="bU082w9CkZMPgxIXPiExkd8c4vr8SyCNnhnULCNEWg", oauth_signature="VlCtHi5THp6EIRYBQWuTBuaK7xg%3D", oauth_signature_method="HMAC-SHA1", oauth_timestamp="1358377467", oauth_version="1.0"
      Content-Type: 
      - application/json
      Accept-Encoding: 
      - gzip, deflate
      Pulp-User: 
      - admin
>>>>>>> fd910802
  response: 
    status: 
      code: 200
      message: OK
    headers: 
      Server: 
      - Apache/2.2.22 (Fedora)
      Date: 
<<<<<<< HEAD
      - Mon, 14 Jan 2013 22:06:41 GMT
      Content-Length: 
      - "1469"
=======
      - Wed, 16 Jan 2013 23:04:27 GMT
>>>>>>> fd910802
      Content-Type: 
      - application/json
    body: 
<<<<<<< HEAD
      string: "{\"task_group_id\": \"057b8479-7017-4907-bb75-f85d839aded4\", \"exception\": null, \"traceback\": null, \"_href\": \"/pulp/api/v2/tasks/a4706214-42b9-4992-a87b-ceaa73e2626c/\", \"task_id\": \"a4706214-42b9-4992-a87b-ceaa73e2626c\", \"call_request_tags\": [\"pulp:repository:1\", \"pulp:action:sync\"], \"reasons\": [], \"start_time\": \"2013-01-14T22:06:40Z\", \"tags\": [\"pulp:repository:1\", \"pulp:action:sync\"], \"state\": \"finished\", \"finish_time\": \"2013-01-14T22:06:41Z\", \"dependency_failures\": {}, \"schedule_id\": null, \"progress\": {\"yum_importer\": {\"content\": {\"num_success\": 11, \"size_total\": 17872, \"items_left\": 0, \"items_total\": 11, \"state\": \"FINISHED\", \"size_left\": 0, \"details\": {\"tree_file\": {\"num_success\": 3, \"size_total\": 0, \"items_left\": 0, \"items_total\": 3, \"size_left\": 0, \"num_error\": 0}, \"rpm\": {\"num_success\": 8, \"size_total\": 17872, \"items_left\": 0, \"items_total\": 8, \"size_left\": 0, \"num_error\": 0}, \"delta_rpm\": {\"num_success\": 0, \"size_total\": 0, \"items_left\": 0, \"items_total\": 0, \"size_left\": 0, \"num_error\": 0}, \"file\": {\"num_success\": 0, \"size_total\": 0, \"items_left\": 0, \"items_total\": 0, \"size_left\": 0, \"num_error\": 0}}, \"error_details\": [], \"num_error\": 0}, \"comps\": {\"state\": \"FINISHED\"}, \"errata\": {\"state\": \"FINISHED\", \"num_errata\": 2}, \"metadata\": {\"state\": \"FINISHED\"}}}, \"call_request_group_id\": \"057b8479-7017-4907-bb75-f85d839aded4\", \"call_request_id\": \"a4706214-42b9-4992-a87b-ceaa73e2626c\", \"principal_login\": \"admin\", \"response\": \"accepted\", \"result\": null}"
    http_version: 
  recorded_at: Mon, 14 Jan 2013 22:06:41 GMT
- request: 
    method: get
    uri: https://kafka.usersys.redhat.com/pulp/api/v2/tasks/de4e7ad7-7e63-4773-b59f-ccb7ef7d75bd/
    body: 
      string: ""
    headers: 
      Authorization: 
      - OAuth oauth_consumer_key="katello", oauth_nonce="Ho42hUUVaGsPeihj8EWRoTkeYaAIFLIcpBYTG3EjDY", oauth_signature="pSnJWinD4kOX%2BnzIRw19hfx3Hgs%3D", oauth_signature_method="HMAC-SHA1", oauth_timestamp="1358201204", oauth_version="1.0"
      Pulp-User: 
      - admin
      Accept-Encoding: 
      - gzip, deflate
      Content-Type: 
      - application/json
      Accept: 
      - application/json
=======
      string: "{\"task_group_id\": \"aa27e763-42c2-4bc9-bf0a-e986ae9581c6\", \"exception\": null, \"traceback\": null, \"_href\": \"/pulp/api/v2/tasks/0d1f21a0-a095-47b8-a22d-3f12c3d69167/\", \"task_id\": \"0d1f21a0-a095-47b8-a22d-3f12c3d69167\", \"call_request_tags\": [\"pulp:repository:1\", \"pulp:action:sync\"], \"reasons\": [], \"start_time\": \"2013-01-16T23:04:27Z\", \"tags\": [\"pulp:repository:1\", \"pulp:action:sync\"], \"state\": \"running\", \"finish_time\": null, \"dependency_failures\": {}, \"schedule_id\": null, \"progress\": {\"yum_importer\": {\"content\": {\"state\": \"NOT_STARTED\"}, \"comps\": {\"state\": \"NOT_STARTED\"}, \"errata\": {\"state\": \"NOT_STARTED\"}, \"metadata\": {\"state\": \"IN_PROGRESS\"}}}, \"call_request_group_id\": \"aa27e763-42c2-4bc9-bf0a-e986ae9581c6\", \"call_request_id\": \"0d1f21a0-a095-47b8-a22d-3f12c3d69167\", \"principal_login\": \"admin\", \"response\": \"accepted\", \"result\": null}"
    http_version: 
  recorded_at: Wed, 16 Jan 2013 23:04:27 GMT
- request: 
    method: get
    uri: https://dhcp231-16.rdu.redhat.com/pulp/api/v2/tasks/0d1f21a0-a095-47b8-a22d-3f12c3d69167/
    body: 
      string: ""
    headers: 
      Accept: 
      - application/json
      Authorization: 
      - OAuth oauth_consumer_key="katello", oauth_nonce="X3DOvcqQkMw7J4Susw0vveHJESOHVakLzc8mCHEeI", oauth_signature="lSDnVzgIaTTWau2oQ3TA%2BiSGH94%3D", oauth_signature_method="HMAC-SHA1", oauth_timestamp="1358377468", oauth_version="1.0"
      Content-Type: 
      - application/json
      Accept-Encoding: 
      - gzip, deflate
      Pulp-User: 
      - admin
>>>>>>> fd910802
  response: 
    status: 
      code: 200
      message: OK
    headers: 
<<<<<<< HEAD
      Server: 
      - Apache/2.2.22 (Fedora)
      Date: 
      - Mon, 14 Jan 2013 22:06:44 GMT
      Content-Length: 
      - "842"
=======
      Content-Length: 
      - "1442"
      Date: 
      - Wed, 16 Jan 2013 23:04:28 GMT
>>>>>>> fd910802
      Content-Type: 
      - application/json
    body: 
<<<<<<< HEAD
      string: "{\"task_group_id\": \"50e00a51-4419-4466-945e-18b9f8a39372\", \"exception\": null, \"traceback\": null, \"_href\": \"/pulp/api/v2/tasks/de4e7ad7-7e63-4773-b59f-ccb7ef7d75bd/\", \"task_id\": \"de4e7ad7-7e63-4773-b59f-ccb7ef7d75bd\", \"call_request_tags\": [\"pulp:repository:1\", \"pulp:action:sync\"], \"reasons\": [], \"start_time\": \"2013-01-14T22:06:44Z\", \"tags\": [\"pulp:repository:1\", \"pulp:action:sync\"], \"state\": \"running\", \"finish_time\": null, \"dependency_failures\": {}, \"schedule_id\": null, \"progress\": {\"yum_importer\": {\"content\": {\"state\": \"NOT_STARTED\"}, \"comps\": {\"state\": \"NOT_STARTED\"}, \"errata\": {\"state\": \"NOT_STARTED\"}, \"metadata\": {\"state\": \"IN_PROGRESS\"}}}, \"call_request_group_id\": \"50e00a51-4419-4466-945e-18b9f8a39372\", \"call_request_id\": \"de4e7ad7-7e63-4773-b59f-ccb7ef7d75bd\", \"principal_login\": \"admin\", \"response\": \"accepted\", \"result\": null}"
    http_version: 
  recorded_at: Mon, 14 Jan 2013 22:06:44 GMT
- request: 
    method: get
    uri: https://kafka.usersys.redhat.com/pulp/api/v2/tasks/de4e7ad7-7e63-4773-b59f-ccb7ef7d75bd/
    body: 
      string: ""
    headers: 
      Authorization: 
      - OAuth oauth_consumer_key="katello", oauth_nonce="k54VWysWN1kkCBzNg8zocqPtG7RoxDYcCssSQJ0QE", oauth_signature="XlK6DSKjWRuCqdBRRmFHWg0QaQY%3D", oauth_signature_method="HMAC-SHA1", oauth_timestamp="1358201205", oauth_version="1.0"
      Pulp-User: 
      - admin
      Accept-Encoding: 
      - gzip, deflate
      Content-Type: 
      - application/json
      Accept: 
      - application/json
=======
      string: "{\"task_group_id\": \"aa27e763-42c2-4bc9-bf0a-e986ae9581c6\", \"exception\": null, \"traceback\": null, \"_href\": \"/pulp/api/v2/tasks/0d1f21a0-a095-47b8-a22d-3f12c3d69167/\", \"task_id\": \"0d1f21a0-a095-47b8-a22d-3f12c3d69167\", \"call_request_tags\": [\"pulp:repository:1\", \"pulp:action:sync\"], \"reasons\": [], \"start_time\": \"2013-01-16T23:04:27Z\", \"tags\": [\"pulp:repository:1\", \"pulp:action:sync\"], \"state\": \"running\", \"finish_time\": null, \"dependency_failures\": {}, \"schedule_id\": null, \"progress\": {\"yum_importer\": {\"content\": {\"num_success\": 11, \"size_total\": 17872, \"items_left\": 0, \"items_total\": 11, \"state\": \"IN_PROGRESS\", \"size_left\": 0, \"details\": {\"tree_file\": {\"num_success\": 3, \"size_total\": 0, \"items_left\": 0, \"items_total\": 3, \"size_left\": 0, \"num_error\": 0}, \"rpm\": {\"num_success\": 8, \"size_total\": 17872, \"items_left\": 0, \"items_total\": 8, \"size_left\": 0, \"num_error\": 0}, \"delta_rpm\": {\"num_success\": 0, \"size_total\": 0, \"items_left\": 0, \"items_total\": 0, \"size_left\": 0, \"num_error\": 0}, \"file\": {\"num_success\": 0, \"size_total\": 0, \"items_left\": 0, \"items_total\": 0, \"size_left\": 0, \"num_error\": 0}}, \"error_details\": [], \"num_error\": 0}, \"comps\": {\"state\": \"NOT_STARTED\"}, \"errata\": {\"state\": \"NOT_STARTED\"}, \"metadata\": {\"state\": \"FINISHED\"}}}, \"call_request_group_id\": \"aa27e763-42c2-4bc9-bf0a-e986ae9581c6\", \"call_request_id\": \"0d1f21a0-a095-47b8-a22d-3f12c3d69167\", \"principal_login\": \"admin\", \"response\": \"accepted\", \"result\": null}"
    http_version: 
  recorded_at: Wed, 16 Jan 2013 23:04:28 GMT
- request: 
    method: get
    uri: https://dhcp231-16.rdu.redhat.com/pulp/api/v2/tasks/0d1f21a0-a095-47b8-a22d-3f12c3d69167/
    body: 
      string: ""
    headers: 
      Accept: 
      - application/json
      Authorization: 
      - OAuth oauth_consumer_key="katello", oauth_nonce="VcGAEEZMaNzmXmexPfL3WmLFbVJSjFXYI0IYvPdLRls", oauth_signature="sB0OpR9Ca75yasyDGkFwxQSX%2Fps%3D", oauth_signature_method="HMAC-SHA1", oauth_timestamp="1358377469", oauth_version="1.0"
      Content-Type: 
      - application/json
      Accept-Encoding: 
      - gzip, deflate
      Pulp-User: 
      - admin
  response: 
    status: 
      code: 200
      message: OK
    headers: 
      Content-Length: 
      - "1469"
      Date: 
      - Wed, 16 Jan 2013 23:04:29 GMT
      Content-Type: 
      - application/json
      Server: 
      - Apache/2.2.22 (Fedora)
    body: 
      string: "{\"task_group_id\": \"aa27e763-42c2-4bc9-bf0a-e986ae9581c6\", \"exception\": null, \"traceback\": null, \"_href\": \"/pulp/api/v2/tasks/0d1f21a0-a095-47b8-a22d-3f12c3d69167/\", \"task_id\": \"0d1f21a0-a095-47b8-a22d-3f12c3d69167\", \"call_request_tags\": [\"pulp:repository:1\", \"pulp:action:sync\"], \"reasons\": [], \"start_time\": \"2013-01-16T23:04:27Z\", \"tags\": [\"pulp:repository:1\", \"pulp:action:sync\"], \"state\": \"finished\", \"finish_time\": \"2013-01-16T23:04:28Z\", \"dependency_failures\": {}, \"schedule_id\": null, \"progress\": {\"yum_importer\": {\"content\": {\"num_success\": 11, \"size_total\": 17872, \"items_left\": 0, \"items_total\": 11, \"state\": \"FINISHED\", \"size_left\": 0, \"details\": {\"tree_file\": {\"num_success\": 3, \"size_total\": 0, \"items_left\": 0, \"items_total\": 3, \"size_left\": 0, \"num_error\": 0}, \"rpm\": {\"num_success\": 8, \"size_total\": 17872, \"items_left\": 0, \"items_total\": 8, \"size_left\": 0, \"num_error\": 0}, \"delta_rpm\": {\"num_success\": 0, \"size_total\": 0, \"items_left\": 0, \"items_total\": 0, \"size_left\": 0, \"num_error\": 0}, \"file\": {\"num_success\": 0, \"size_total\": 0, \"items_left\": 0, \"items_total\": 0, \"size_left\": 0, \"num_error\": 0}}, \"error_details\": [], \"num_error\": 0}, \"comps\": {\"state\": \"FINISHED\"}, \"errata\": {\"state\": \"FINISHED\", \"num_errata\": 2}, \"metadata\": {\"state\": \"FINISHED\"}}}, \"call_request_group_id\": \"aa27e763-42c2-4bc9-bf0a-e986ae9581c6\", \"call_request_id\": \"0d1f21a0-a095-47b8-a22d-3f12c3d69167\", \"principal_login\": \"admin\", \"response\": \"accepted\", \"result\": null}"
    http_version: 
  recorded_at: Wed, 16 Jan 2013 23:04:29 GMT
- request: 
    method: get
    uri: https://dhcp231-16.rdu.redhat.com/pulp/api/v2/tasks/9123f8b0-0bbb-4d95-85c0-a6c5e7c74a81/
    body: 
      string: ""
    headers: 
      Accept: 
      - application/json
      Authorization: 
      - OAuth oauth_consumer_key="katello", oauth_nonce="5SlRU4qeRZuWutI4q5TnUJvB9f7fIUUkl4JQioQ8", oauth_signature="WllU7p1tDSXDFtbBcEUlqAhVbao%3D", oauth_signature_method="HMAC-SHA1", oauth_timestamp="1358377471", oauth_version="1.0"
      Content-Type: 
      - application/json
      Accept-Encoding: 
      - gzip, deflate
      Pulp-User: 
      - admin
>>>>>>> fd910802
  response: 
    status: 
      code: 200
      message: OK
    headers: 
<<<<<<< HEAD
      Server: 
      - Apache/2.2.22 (Fedora)
      Date: 
      - Mon, 14 Jan 2013 22:06:45 GMT
      Content-Length: 
      - "1442"
=======
      Content-Length: 
      - "842"
      Date: 
      - Wed, 16 Jan 2013 23:04:31 GMT
>>>>>>> fd910802
      Content-Type: 
      - application/json
    body: 
<<<<<<< HEAD
      string: "{\"task_group_id\": \"50e00a51-4419-4466-945e-18b9f8a39372\", \"exception\": null, \"traceback\": null, \"_href\": \"/pulp/api/v2/tasks/de4e7ad7-7e63-4773-b59f-ccb7ef7d75bd/\", \"task_id\": \"de4e7ad7-7e63-4773-b59f-ccb7ef7d75bd\", \"call_request_tags\": [\"pulp:repository:1\", \"pulp:action:sync\"], \"reasons\": [], \"start_time\": \"2013-01-14T22:06:44Z\", \"tags\": [\"pulp:repository:1\", \"pulp:action:sync\"], \"state\": \"running\", \"finish_time\": null, \"dependency_failures\": {}, \"schedule_id\": null, \"progress\": {\"yum_importer\": {\"content\": {\"num_success\": 11, \"size_total\": 17872, \"items_left\": 0, \"items_total\": 11, \"state\": \"IN_PROGRESS\", \"size_left\": 0, \"details\": {\"tree_file\": {\"num_success\": 3, \"size_total\": 0, \"items_left\": 0, \"items_total\": 3, \"size_left\": 0, \"num_error\": 0}, \"rpm\": {\"num_success\": 8, \"size_total\": 17872, \"items_left\": 0, \"items_total\": 8, \"size_left\": 0, \"num_error\": 0}, \"delta_rpm\": {\"num_success\": 0, \"size_total\": 0, \"items_left\": 0, \"items_total\": 0, \"size_left\": 0, \"num_error\": 0}, \"file\": {\"num_success\": 0, \"size_total\": 0, \"items_left\": 0, \"items_total\": 0, \"size_left\": 0, \"num_error\": 0}}, \"error_details\": [], \"num_error\": 0}, \"comps\": {\"state\": \"NOT_STARTED\"}, \"errata\": {\"state\": \"NOT_STARTED\"}, \"metadata\": {\"state\": \"FINISHED\"}}}, \"call_request_group_id\": \"50e00a51-4419-4466-945e-18b9f8a39372\", \"call_request_id\": \"de4e7ad7-7e63-4773-b59f-ccb7ef7d75bd\", \"principal_login\": \"admin\", \"response\": \"accepted\", \"result\": null}"
    http_version: 
  recorded_at: Mon, 14 Jan 2013 22:06:45 GMT
- request: 
    method: get
    uri: https://kafka.usersys.redhat.com/pulp/api/v2/tasks/de4e7ad7-7e63-4773-b59f-ccb7ef7d75bd/
    body: 
      string: ""
    headers: 
      Authorization: 
      - OAuth oauth_consumer_key="katello", oauth_nonce="bc0sM1wyQMrCBAy3GjQVMkHK37yxukQNl2E1OmvE", oauth_signature="DXkYjfHn9ihjtSDgAJZqA64qfWw%3D", oauth_signature_method="HMAC-SHA1", oauth_timestamp="1358201205", oauth_version="1.0"
      Pulp-User: 
      - admin
      Accept-Encoding: 
      - gzip, deflate
      Content-Type: 
      - application/json
      Accept: 
      - application/json
=======
      string: "{\"task_group_id\": \"a1e504fa-49fd-4108-9b4a-7de541bb52d7\", \"exception\": null, \"traceback\": null, \"_href\": \"/pulp/api/v2/tasks/9123f8b0-0bbb-4d95-85c0-a6c5e7c74a81/\", \"task_id\": \"9123f8b0-0bbb-4d95-85c0-a6c5e7c74a81\", \"call_request_tags\": [\"pulp:repository:1\", \"pulp:action:sync\"], \"reasons\": [], \"start_time\": \"2013-01-16T23:04:31Z\", \"tags\": [\"pulp:repository:1\", \"pulp:action:sync\"], \"state\": \"running\", \"finish_time\": null, \"dependency_failures\": {}, \"schedule_id\": null, \"progress\": {\"yum_importer\": {\"content\": {\"state\": \"NOT_STARTED\"}, \"comps\": {\"state\": \"NOT_STARTED\"}, \"errata\": {\"state\": \"NOT_STARTED\"}, \"metadata\": {\"state\": \"IN_PROGRESS\"}}}, \"call_request_group_id\": \"a1e504fa-49fd-4108-9b4a-7de541bb52d7\", \"call_request_id\": \"9123f8b0-0bbb-4d95-85c0-a6c5e7c74a81\", \"principal_login\": \"admin\", \"response\": \"accepted\", \"result\": null}"
    http_version: 
  recorded_at: Wed, 16 Jan 2013 23:04:31 GMT
- request: 
    method: get
    uri: https://dhcp231-16.rdu.redhat.com/pulp/api/v2/tasks/9123f8b0-0bbb-4d95-85c0-a6c5e7c74a81/
    body: 
      string: ""
    headers: 
      Accept: 
      - application/json
      Authorization: 
      - OAuth oauth_consumer_key="katello", oauth_nonce="ddKKyZvxqxCg36cMFOP4Fa0jG6zbxDzgaJexgB35xs", oauth_signature="8IpVeFtJqY2fK7FYF0F1iE%2FZ5z4%3D", oauth_signature_method="HMAC-SHA1", oauth_timestamp="1358377472", oauth_version="1.0"
      Content-Type: 
      - application/json
      Accept-Encoding: 
      - gzip, deflate
      Pulp-User: 
      - admin
  response: 
    status: 
      code: 200
      message: OK
    headers: 
      Content-Length: 
      - "1442"
      Date: 
      - Wed, 16 Jan 2013 23:04:32 GMT
      Content-Type: 
      - application/json
      Server: 
      - Apache/2.2.22 (Fedora)
    body: 
      string: "{\"task_group_id\": \"a1e504fa-49fd-4108-9b4a-7de541bb52d7\", \"exception\": null, \"traceback\": null, \"_href\": \"/pulp/api/v2/tasks/9123f8b0-0bbb-4d95-85c0-a6c5e7c74a81/\", \"task_id\": \"9123f8b0-0bbb-4d95-85c0-a6c5e7c74a81\", \"call_request_tags\": [\"pulp:repository:1\", \"pulp:action:sync\"], \"reasons\": [], \"start_time\": \"2013-01-16T23:04:31Z\", \"tags\": [\"pulp:repository:1\", \"pulp:action:sync\"], \"state\": \"running\", \"finish_time\": null, \"dependency_failures\": {}, \"schedule_id\": null, \"progress\": {\"yum_importer\": {\"content\": {\"num_success\": 11, \"size_total\": 17872, \"items_left\": 0, \"items_total\": 11, \"state\": \"IN_PROGRESS\", \"size_left\": 0, \"details\": {\"tree_file\": {\"num_success\": 3, \"size_total\": 0, \"items_left\": 0, \"items_total\": 3, \"size_left\": 0, \"num_error\": 0}, \"rpm\": {\"num_success\": 8, \"size_total\": 17872, \"items_left\": 0, \"items_total\": 8, \"size_left\": 0, \"num_error\": 0}, \"delta_rpm\": {\"num_success\": 0, \"size_total\": 0, \"items_left\": 0, \"items_total\": 0, \"size_left\": 0, \"num_error\": 0}, \"file\": {\"num_success\": 0, \"size_total\": 0, \"items_left\": 0, \"items_total\": 0, \"size_left\": 0, \"num_error\": 0}}, \"error_details\": [], \"num_error\": 0}, \"comps\": {\"state\": \"NOT_STARTED\"}, \"errata\": {\"state\": \"NOT_STARTED\"}, \"metadata\": {\"state\": \"FINISHED\"}}}, \"call_request_group_id\": \"a1e504fa-49fd-4108-9b4a-7de541bb52d7\", \"call_request_id\": \"9123f8b0-0bbb-4d95-85c0-a6c5e7c74a81\", \"principal_login\": \"admin\", \"response\": \"accepted\", \"result\": null}"
    http_version: 
  recorded_at: Wed, 16 Jan 2013 23:04:32 GMT
- request: 
    method: get
    uri: https://dhcp231-16.rdu.redhat.com/pulp/api/v2/tasks/9123f8b0-0bbb-4d95-85c0-a6c5e7c74a81/
    body: 
      string: ""
    headers: 
      Accept: 
      - application/json
      Authorization: 
      - OAuth oauth_consumer_key="katello", oauth_nonce="jOPqKA71GdcsNqXcdUEQ8lqe7K5yatF5zQCkCmDDM", oauth_signature="%2FjDf8PV5%2BaoDvgcjSjeoln6QZWI%3D", oauth_signature_method="HMAC-SHA1", oauth_timestamp="1358377472", oauth_version="1.0"
      Content-Type: 
      - application/json
      Accept-Encoding: 
      - gzip, deflate
      Pulp-User: 
      - admin
>>>>>>> fd910802
  response: 
    status: 
      code: 200
      message: OK
    headers: 
      Server: 
      - Apache/2.2.22 (Fedora)
      Date: 
      - Mon, 14 Jan 2013 22:06:45 GMT
      Content-Length: 
      - "1469"
<<<<<<< HEAD
=======
      Date: 
      - Wed, 16 Jan 2013 23:04:32 GMT
>>>>>>> fd910802
      Content-Type: 
      - application/json
    body: 
<<<<<<< HEAD
      string: "{\"task_group_id\": \"50e00a51-4419-4466-945e-18b9f8a39372\", \"exception\": null, \"traceback\": null, \"_href\": \"/pulp/api/v2/tasks/de4e7ad7-7e63-4773-b59f-ccb7ef7d75bd/\", \"task_id\": \"de4e7ad7-7e63-4773-b59f-ccb7ef7d75bd\", \"call_request_tags\": [\"pulp:repository:1\", \"pulp:action:sync\"], \"reasons\": [], \"start_time\": \"2013-01-14T22:06:44Z\", \"tags\": [\"pulp:repository:1\", \"pulp:action:sync\"], \"state\": \"finished\", \"finish_time\": \"2013-01-14T22:06:45Z\", \"dependency_failures\": {}, \"schedule_id\": null, \"progress\": {\"yum_importer\": {\"content\": {\"num_success\": 11, \"size_total\": 17872, \"items_left\": 0, \"items_total\": 11, \"state\": \"FINISHED\", \"size_left\": 0, \"details\": {\"tree_file\": {\"num_success\": 3, \"size_total\": 0, \"items_left\": 0, \"items_total\": 3, \"size_left\": 0, \"num_error\": 0}, \"rpm\": {\"num_success\": 8, \"size_total\": 17872, \"items_left\": 0, \"items_total\": 8, \"size_left\": 0, \"num_error\": 0}, \"delta_rpm\": {\"num_success\": 0, \"size_total\": 0, \"items_left\": 0, \"items_total\": 0, \"size_left\": 0, \"num_error\": 0}, \"file\": {\"num_success\": 0, \"size_total\": 0, \"items_left\": 0, \"items_total\": 0, \"size_left\": 0, \"num_error\": 0}}, \"error_details\": [], \"num_error\": 0}, \"comps\": {\"state\": \"FINISHED\"}, \"errata\": {\"state\": \"FINISHED\", \"num_errata\": 2}, \"metadata\": {\"state\": \"FINISHED\"}}}, \"call_request_group_id\": \"50e00a51-4419-4466-945e-18b9f8a39372\", \"call_request_id\": \"de4e7ad7-7e63-4773-b59f-ccb7ef7d75bd\", \"principal_login\": \"admin\", \"response\": \"accepted\", \"result\": null}"
    http_version: 
  recorded_at: Mon, 14 Jan 2013 22:06:45 GMT
- request: 
    method: get
    uri: https://kafka.usersys.redhat.com/pulp/api/v2/tasks/4d357185-5563-4c12-8c51-80e412a8799d/
    body: 
      string: ""
    headers: 
      Authorization: 
      - OAuth oauth_consumer_key="katello", oauth_nonce="s7kNTCNCqBPWW5EMqJIz4EwnVNrVdCOcwgKiLSK8", oauth_signature="1PHZ%2Bb1PKxh90Q6YFJV087QFRMo%3D", oauth_signature_method="HMAC-SHA1", oauth_timestamp="1358201209", oauth_version="1.0"
      Pulp-User: 
      - admin
      Accept-Encoding: 
      - gzip, deflate
      Content-Type: 
      - application/json
      Accept: 
      - application/json
=======
      string: "{\"task_group_id\": \"a1e504fa-49fd-4108-9b4a-7de541bb52d7\", \"exception\": null, \"traceback\": null, \"_href\": \"/pulp/api/v2/tasks/9123f8b0-0bbb-4d95-85c0-a6c5e7c74a81/\", \"task_id\": \"9123f8b0-0bbb-4d95-85c0-a6c5e7c74a81\", \"call_request_tags\": [\"pulp:repository:1\", \"pulp:action:sync\"], \"reasons\": [], \"start_time\": \"2013-01-16T23:04:31Z\", \"tags\": [\"pulp:repository:1\", \"pulp:action:sync\"], \"state\": \"finished\", \"finish_time\": \"2013-01-16T23:04:32Z\", \"dependency_failures\": {}, \"schedule_id\": null, \"progress\": {\"yum_importer\": {\"content\": {\"num_success\": 11, \"size_total\": 17872, \"items_left\": 0, \"items_total\": 11, \"state\": \"FINISHED\", \"size_left\": 0, \"details\": {\"tree_file\": {\"num_success\": 3, \"size_total\": 0, \"items_left\": 0, \"items_total\": 3, \"size_left\": 0, \"num_error\": 0}, \"rpm\": {\"num_success\": 8, \"size_total\": 17872, \"items_left\": 0, \"items_total\": 8, \"size_left\": 0, \"num_error\": 0}, \"delta_rpm\": {\"num_success\": 0, \"size_total\": 0, \"items_left\": 0, \"items_total\": 0, \"size_left\": 0, \"num_error\": 0}, \"file\": {\"num_success\": 0, \"size_total\": 0, \"items_left\": 0, \"items_total\": 0, \"size_left\": 0, \"num_error\": 0}}, \"error_details\": [], \"num_error\": 0}, \"comps\": {\"state\": \"FINISHED\"}, \"errata\": {\"state\": \"FINISHED\", \"num_errata\": 2}, \"metadata\": {\"state\": \"FINISHED\"}}}, \"call_request_group_id\": \"a1e504fa-49fd-4108-9b4a-7de541bb52d7\", \"call_request_id\": \"9123f8b0-0bbb-4d95-85c0-a6c5e7c74a81\", \"principal_login\": \"admin\", \"response\": \"accepted\", \"result\": null}"
    http_version: 
  recorded_at: Wed, 16 Jan 2013 23:04:33 GMT
- request: 
    method: get
    uri: https://dhcp231-16.rdu.redhat.com/pulp/api/v2/tasks/2e1df57d-db29-4050-965f-29cd5c028701/
    body: 
      string: ""
    headers: 
      Accept: 
      - application/json
      Authorization: 
      - OAuth oauth_consumer_key="katello", oauth_nonce="T487m4BoylxjPBwa3lqpx3x1EBZ6exR2hJLHs7Y57c", oauth_signature="wgyrrfnGmR4T9pinM6djCenGS9s%3D", oauth_signature_method="HMAC-SHA1", oauth_timestamp="1358377476", oauth_version="1.0"
      Content-Type: 
      - application/json
      Accept-Encoding: 
      - gzip, deflate
      Pulp-User: 
      - admin
>>>>>>> fd910802
  response: 
    status: 
      code: 200
      message: OK
    headers: 
      Server: 
      - Apache/2.2.22 (Fedora)
      Date: 
      - Mon, 14 Jan 2013 22:06:49 GMT
      Content-Length: 
      - "842"
<<<<<<< HEAD
=======
      Date: 
      - Wed, 16 Jan 2013 23:04:36 GMT
>>>>>>> fd910802
      Content-Type: 
      - application/json
    body: 
<<<<<<< HEAD
      string: "{\"task_group_id\": \"69897757-7f4d-4d3a-a1b4-e72314f76450\", \"exception\": null, \"traceback\": null, \"_href\": \"/pulp/api/v2/tasks/4d357185-5563-4c12-8c51-80e412a8799d/\", \"task_id\": \"4d357185-5563-4c12-8c51-80e412a8799d\", \"call_request_tags\": [\"pulp:repository:1\", \"pulp:action:sync\"], \"reasons\": [], \"start_time\": \"2013-01-14T22:06:49Z\", \"tags\": [\"pulp:repository:1\", \"pulp:action:sync\"], \"state\": \"running\", \"finish_time\": null, \"dependency_failures\": {}, \"schedule_id\": null, \"progress\": {\"yum_importer\": {\"content\": {\"state\": \"NOT_STARTED\"}, \"comps\": {\"state\": \"NOT_STARTED\"}, \"errata\": {\"state\": \"NOT_STARTED\"}, \"metadata\": {\"state\": \"IN_PROGRESS\"}}}, \"call_request_group_id\": \"69897757-7f4d-4d3a-a1b4-e72314f76450\", \"call_request_id\": \"4d357185-5563-4c12-8c51-80e412a8799d\", \"principal_login\": \"admin\", \"response\": \"accepted\", \"result\": null}"
    http_version: 
  recorded_at: Mon, 14 Jan 2013 22:06:49 GMT
- request: 
    method: get
    uri: https://kafka.usersys.redhat.com/pulp/api/v2/tasks/4d357185-5563-4c12-8c51-80e412a8799d/
    body: 
      string: ""
    headers: 
      Authorization: 
      - OAuth oauth_consumer_key="katello", oauth_nonce="WZwD5vP89PrhOS6nu0Tx1If3m6TyaEl3eyMYKqrw", oauth_signature="ShTVWws3qkyJEb0iB2Kh5dTARzg%3D", oauth_signature_method="HMAC-SHA1", oauth_timestamp="1358201209", oauth_version="1.0"
      Pulp-User: 
      - admin
      Accept-Encoding: 
      - gzip, deflate
      Content-Type: 
      - application/json
      Accept: 
      - application/json
=======
      string: "{\"task_group_id\": \"2e2201e6-2799-4a6d-a516-8212b78b613b\", \"exception\": null, \"traceback\": null, \"_href\": \"/pulp/api/v2/tasks/2e1df57d-db29-4050-965f-29cd5c028701/\", \"task_id\": \"2e1df57d-db29-4050-965f-29cd5c028701\", \"call_request_tags\": [\"pulp:repository:1\", \"pulp:action:sync\"], \"reasons\": [], \"start_time\": \"2013-01-16T23:04:36Z\", \"tags\": [\"pulp:repository:1\", \"pulp:action:sync\"], \"state\": \"running\", \"finish_time\": null, \"dependency_failures\": {}, \"schedule_id\": null, \"progress\": {\"yum_importer\": {\"content\": {\"state\": \"NOT_STARTED\"}, \"comps\": {\"state\": \"NOT_STARTED\"}, \"errata\": {\"state\": \"NOT_STARTED\"}, \"metadata\": {\"state\": \"IN_PROGRESS\"}}}, \"call_request_group_id\": \"2e2201e6-2799-4a6d-a516-8212b78b613b\", \"call_request_id\": \"2e1df57d-db29-4050-965f-29cd5c028701\", \"principal_login\": \"admin\", \"response\": \"accepted\", \"result\": null}"
    http_version: 
  recorded_at: Wed, 16 Jan 2013 23:04:36 GMT
- request: 
    method: get
    uri: https://dhcp231-16.rdu.redhat.com/pulp/api/v2/tasks/2e1df57d-db29-4050-965f-29cd5c028701/
    body: 
      string: ""
    headers: 
      Accept: 
      - application/json
      Authorization: 
      - OAuth oauth_consumer_key="katello", oauth_nonce="pAXkrZxpYGA122XhQCgPoAHBza45fNzT2EjLx4Pw0w", oauth_signature="FBAS9z0sRfYP%2BR%2FjfCU2YVq%2FtIU%3D", oauth_signature_method="HMAC-SHA1", oauth_timestamp="1358377476", oauth_version="1.0"
      Content-Type: 
      - application/json
      Accept-Encoding: 
      - gzip, deflate
      Pulp-User: 
      - admin
>>>>>>> fd910802
  response: 
    status: 
      code: 200
      message: OK
    headers: 
      Server: 
      - Apache/2.2.22 (Fedora)
      Date: 
<<<<<<< HEAD
      - Mon, 14 Jan 2013 22:06:50 GMT
      Content-Length: 
      - "1439"
=======
      - Wed, 16 Jan 2013 23:04:36 GMT
>>>>>>> fd910802
      Content-Type: 
      - application/json
    body: 
<<<<<<< HEAD
      string: "{\"task_group_id\": \"69897757-7f4d-4d3a-a1b4-e72314f76450\", \"exception\": null, \"traceback\": null, \"_href\": \"/pulp/api/v2/tasks/4d357185-5563-4c12-8c51-80e412a8799d/\", \"task_id\": \"4d357185-5563-4c12-8c51-80e412a8799d\", \"call_request_tags\": [\"pulp:repository:1\", \"pulp:action:sync\"], \"reasons\": [], \"start_time\": \"2013-01-14T22:06:49Z\", \"tags\": [\"pulp:repository:1\", \"pulp:action:sync\"], \"state\": \"running\", \"finish_time\": null, \"dependency_failures\": {}, \"schedule_id\": null, \"progress\": {\"yum_importer\": {\"content\": {\"num_success\": 11, \"size_total\": 17872, \"items_left\": 0, \"items_total\": 11, \"state\": \"FINISHED\", \"size_left\": 0, \"details\": {\"tree_file\": {\"num_success\": 3, \"size_total\": 0, \"items_left\": 0, \"items_total\": 3, \"size_left\": 0, \"num_error\": 0}, \"rpm\": {\"num_success\": 8, \"size_total\": 17872, \"items_left\": 0, \"items_total\": 8, \"size_left\": 0, \"num_error\": 0}, \"delta_rpm\": {\"num_success\": 0, \"size_total\": 0, \"items_left\": 0, \"items_total\": 0, \"size_left\": 0, \"num_error\": 0}, \"file\": {\"num_success\": 0, \"size_total\": 0, \"items_left\": 0, \"items_total\": 0, \"size_left\": 0, \"num_error\": 0}}, \"error_details\": [], \"num_error\": 0}, \"comps\": {\"state\": \"NOT_STARTED\"}, \"errata\": {\"state\": \"NOT_STARTED\"}, \"metadata\": {\"state\": \"FINISHED\"}}}, \"call_request_group_id\": \"69897757-7f4d-4d3a-a1b4-e72314f76450\", \"call_request_id\": \"4d357185-5563-4c12-8c51-80e412a8799d\", \"principal_login\": \"admin\", \"response\": \"accepted\", \"result\": null}"
    http_version: 
  recorded_at: Mon, 14 Jan 2013 22:06:50 GMT
- request: 
    method: get
    uri: https://kafka.usersys.redhat.com/pulp/api/v2/tasks/4d357185-5563-4c12-8c51-80e412a8799d/
    body: 
      string: ""
    headers: 
      Authorization: 
      - OAuth oauth_consumer_key="katello", oauth_nonce="DwdkDhy6uAmoCeX7r2B3c55cTeL1tI933UgEivqbdc", oauth_signature="JPPDMtIXa8kHlkL4Mh3nAniGC6k%3D", oauth_signature_method="HMAC-SHA1", oauth_timestamp="1358201210", oauth_version="1.0"
      Pulp-User: 
      - admin
      Accept-Encoding: 
      - gzip, deflate
      Content-Type: 
      - application/json
      Accept: 
      - application/json
=======
      string: "{\"task_group_id\": \"2e2201e6-2799-4a6d-a516-8212b78b613b\", \"exception\": null, \"traceback\": null, \"_href\": \"/pulp/api/v2/tasks/2e1df57d-db29-4050-965f-29cd5c028701/\", \"task_id\": \"2e1df57d-db29-4050-965f-29cd5c028701\", \"call_request_tags\": [\"pulp:repository:1\", \"pulp:action:sync\"], \"reasons\": [], \"start_time\": \"2013-01-16T23:04:36Z\", \"tags\": [\"pulp:repository:1\", \"pulp:action:sync\"], \"state\": \"running\", \"finish_time\": null, \"dependency_failures\": {}, \"schedule_id\": null, \"progress\": {\"yum_importer\": {\"content\": {\"num_success\": 11, \"size_total\": 17872, \"items_left\": 0, \"items_total\": 11, \"state\": \"IN_PROGRESS\", \"size_left\": 0, \"details\": {\"tree_file\": {\"num_success\": 3, \"size_total\": 0, \"items_left\": 0, \"items_total\": 3, \"size_left\": 0, \"num_error\": 0}, \"rpm\": {\"num_success\": 8, \"size_total\": 17872, \"items_left\": 0, \"items_total\": 8, \"size_left\": 0, \"num_error\": 0}, \"delta_rpm\": {\"num_success\": 0, \"size_total\": 0, \"items_left\": 0, \"items_total\": 0, \"size_left\": 0, \"num_error\": 0}, \"file\": {\"num_success\": 0, \"size_total\": 0, \"items_left\": 0, \"items_total\": 0, \"size_left\": 0, \"num_error\": 0}}, \"error_details\": [], \"num_error\": 0}, \"comps\": {\"state\": \"NOT_STARTED\"}, \"errata\": {\"state\": \"NOT_STARTED\"}, \"metadata\": {\"state\": \"FINISHED\"}}}, \"call_request_group_id\": \"2e2201e6-2799-4a6d-a516-8212b78b613b\", \"call_request_id\": \"2e1df57d-db29-4050-965f-29cd5c028701\", \"principal_login\": \"admin\", \"response\": \"accepted\", \"result\": null}"
    http_version: 
  recorded_at: Wed, 16 Jan 2013 23:04:36 GMT
- request: 
    method: get
    uri: https://dhcp231-16.rdu.redhat.com/pulp/api/v2/tasks/2e1df57d-db29-4050-965f-29cd5c028701/
    body: 
      string: ""
    headers: 
      Accept: 
      - application/json
      Authorization: 
      - OAuth oauth_consumer_key="katello", oauth_nonce="sVWbfgwZjKWyS53XcrXRo1Fh6g8od0o9QQHx0qak", oauth_signature="tRygE4mtPQuKdCaL%2Bnp7LFbBdys%3D", oauth_signature_method="HMAC-SHA1", oauth_timestamp="1358377477", oauth_version="1.0"
      Content-Type: 
      - application/json
      Accept-Encoding: 
      - gzip, deflate
      Pulp-User: 
      - admin
>>>>>>> fd910802
  response: 
    status: 
      code: 200
      message: OK
    headers: 
      Server: 
      - Apache/2.2.22 (Fedora)
      Date: 
      - Mon, 14 Jan 2013 22:06:50 GMT
      Content-Length: 
      - "1469"
<<<<<<< HEAD
=======
      Date: 
      - Wed, 16 Jan 2013 23:04:37 GMT
>>>>>>> fd910802
      Content-Type: 
      - application/json
    body: 
<<<<<<< HEAD
      string: "{\"task_group_id\": \"69897757-7f4d-4d3a-a1b4-e72314f76450\", \"exception\": null, \"traceback\": null, \"_href\": \"/pulp/api/v2/tasks/4d357185-5563-4c12-8c51-80e412a8799d/\", \"task_id\": \"4d357185-5563-4c12-8c51-80e412a8799d\", \"call_request_tags\": [\"pulp:repository:1\", \"pulp:action:sync\"], \"reasons\": [], \"start_time\": \"2013-01-14T22:06:49Z\", \"tags\": [\"pulp:repository:1\", \"pulp:action:sync\"], \"state\": \"finished\", \"finish_time\": \"2013-01-14T22:06:50Z\", \"dependency_failures\": {}, \"schedule_id\": null, \"progress\": {\"yum_importer\": {\"content\": {\"num_success\": 11, \"size_total\": 17872, \"items_left\": 0, \"items_total\": 11, \"state\": \"FINISHED\", \"size_left\": 0, \"details\": {\"tree_file\": {\"num_success\": 3, \"size_total\": 0, \"items_left\": 0, \"items_total\": 3, \"size_left\": 0, \"num_error\": 0}, \"rpm\": {\"num_success\": 8, \"size_total\": 17872, \"items_left\": 0, \"items_total\": 8, \"size_left\": 0, \"num_error\": 0}, \"delta_rpm\": {\"num_success\": 0, \"size_total\": 0, \"items_left\": 0, \"items_total\": 0, \"size_left\": 0, \"num_error\": 0}, \"file\": {\"num_success\": 0, \"size_total\": 0, \"items_left\": 0, \"items_total\": 0, \"size_left\": 0, \"num_error\": 0}}, \"error_details\": [], \"num_error\": 0}, \"comps\": {\"state\": \"FINISHED\"}, \"errata\": {\"state\": \"FINISHED\", \"num_errata\": 2}, \"metadata\": {\"state\": \"FINISHED\"}}}, \"call_request_group_id\": \"69897757-7f4d-4d3a-a1b4-e72314f76450\", \"call_request_id\": \"4d357185-5563-4c12-8c51-80e412a8799d\", \"principal_login\": \"admin\", \"response\": \"accepted\", \"result\": null}"
    http_version: 
  recorded_at: Mon, 14 Jan 2013 22:06:50 GMT
=======
      string: "{\"task_group_id\": \"2e2201e6-2799-4a6d-a516-8212b78b613b\", \"exception\": null, \"traceback\": null, \"_href\": \"/pulp/api/v2/tasks/2e1df57d-db29-4050-965f-29cd5c028701/\", \"task_id\": \"2e1df57d-db29-4050-965f-29cd5c028701\", \"call_request_tags\": [\"pulp:repository:1\", \"pulp:action:sync\"], \"reasons\": [], \"start_time\": \"2013-01-16T23:04:36Z\", \"tags\": [\"pulp:repository:1\", \"pulp:action:sync\"], \"state\": \"finished\", \"finish_time\": \"2013-01-16T23:04:37Z\", \"dependency_failures\": {}, \"schedule_id\": null, \"progress\": {\"yum_importer\": {\"content\": {\"num_success\": 11, \"size_total\": 17872, \"items_left\": 0, \"items_total\": 11, \"state\": \"FINISHED\", \"size_left\": 0, \"details\": {\"tree_file\": {\"num_success\": 3, \"size_total\": 0, \"items_left\": 0, \"items_total\": 3, \"size_left\": 0, \"num_error\": 0}, \"rpm\": {\"num_success\": 8, \"size_total\": 17872, \"items_left\": 0, \"items_total\": 8, \"size_left\": 0, \"num_error\": 0}, \"delta_rpm\": {\"num_success\": 0, \"size_total\": 0, \"items_left\": 0, \"items_total\": 0, \"size_left\": 0, \"num_error\": 0}, \"file\": {\"num_success\": 0, \"size_total\": 0, \"items_left\": 0, \"items_total\": 0, \"size_left\": 0, \"num_error\": 0}}, \"error_details\": [], \"num_error\": 0}, \"comps\": {\"state\": \"FINISHED\"}, \"errata\": {\"state\": \"FINISHED\", \"num_errata\": 2}, \"metadata\": {\"state\": \"FINISHED\"}}}, \"call_request_group_id\": \"2e2201e6-2799-4a6d-a516-8212b78b613b\", \"call_request_id\": \"2e1df57d-db29-4050-965f-29cd5c028701\", \"principal_login\": \"admin\", \"response\": \"accepted\", \"result\": null}"
    http_version: 
  recorded_at: Wed, 16 Jan 2013 23:04:37 GMT
>>>>>>> fd910802
<|MERGE_RESOLUTION|>--- conflicted
+++ resolved
@@ -3,224 +3,746 @@
 http_interactions: 
 - request: 
     method: get
-<<<<<<< HEAD
-    uri: https://kafka.usersys.redhat.com/pulp/api/v2/tasks/23722733-5421-4721-a232-ecee1850edcf/
-    body: 
-      string: ""
-    headers: 
-      Authorization: 
-      - OAuth oauth_consumer_key="katello", oauth_nonce="8CdlkJ3mrTrYscMnK1i99UkRYvbpm6XtcYYhdZ3Cxw", oauth_signature="UnvgsJdhqJ9SQ9TsZAq8cuVVy6c%3D", oauth_signature_method="HMAC-SHA1", oauth_timestamp="1358201026", oauth_version="1.0"
-=======
-    uri: https://dhcp231-16.rdu.redhat.com/pulp/api/v2/tasks/7296aae0-329b-44eb-8430-d06a3d65b35c/
-    body: 
-      string: ""
-    headers: 
-      Accept: 
-      - application/json
-      Authorization: 
-      - OAuth oauth_consumer_key="katello", oauth_nonce="lzgFqEcRtOJN6aNYuRvewwg78AKuKvLymO9yp2w5pJQ", oauth_signature="5xOUq7l17D5DNxHrSaeidITf%2Bbc%3D", oauth_signature_method="HMAC-SHA1", oauth_timestamp="1358377287", oauth_version="1.0"
-      Content-Type: 
-      - application/json
->>>>>>> fd910802
-      Pulp-User: 
-      - admin
-      Accept-Encoding: 
-      - gzip, deflate
-<<<<<<< HEAD
-      Content-Type: 
-      - application/json
-      Accept: 
-      - application/json
-=======
->>>>>>> fd910802
-  response: 
-    status: 
-      code: 200
-      message: OK
-    headers: 
-<<<<<<< HEAD
-      Server: 
-      - Apache/2.2.22 (Fedora)
-      Date: 
-      - Mon, 14 Jan 2013 22:03:46 GMT
+    uri: https://kafka.usersys.redhat.com/pulp/api/v2/tasks/1c9ee245-103f-488f-a580-f0de86405d2f/
+    body: 
+      string: ""
+    headers: 
+      Content-Type: 
+      - application/json
+      Accept: 
+      - application/json
+      Pulp-User: 
+      - admin
+      Accept-Encoding: 
+      - gzip, deflate
+      Authorization: 
+      - OAuth oauth_consumer_key="katello", oauth_nonce="X428caAvpuMrquGNfOtGMRQEHVrndxt1UmpgwXhs", oauth_signature="kyUDZPbTlG2EoBsSB4TE53sCyUE%3D", oauth_signature_method="HMAC-SHA1", oauth_timestamp="1359493417", oauth_version="1.0"
+  response: 
+    status: 
+      code: 200
+      message: OK
+    headers: 
       Content-Length: 
       - "842"
       Content-Type: 
       - application/json
-    body: 
-      string: "{\"task_group_id\": \"d08dfea8-69b2-440f-be73-bfc4a405cbf3\", \"exception\": null, \"traceback\": null, \"_href\": \"/pulp/api/v2/tasks/23722733-5421-4721-a232-ecee1850edcf/\", \"task_id\": \"23722733-5421-4721-a232-ecee1850edcf\", \"call_request_tags\": [\"pulp:repository:1\", \"pulp:action:sync\"], \"reasons\": [], \"start_time\": \"2013-01-14T22:03:46Z\", \"tags\": [\"pulp:repository:1\", \"pulp:action:sync\"], \"state\": \"running\", \"finish_time\": null, \"dependency_failures\": {}, \"schedule_id\": null, \"progress\": {\"yum_importer\": {\"content\": {\"state\": \"NOT_STARTED\"}, \"comps\": {\"state\": \"NOT_STARTED\"}, \"errata\": {\"state\": \"NOT_STARTED\"}, \"metadata\": {\"state\": \"IN_PROGRESS\"}}}, \"call_request_group_id\": \"d08dfea8-69b2-440f-be73-bfc4a405cbf3\", \"call_request_id\": \"23722733-5421-4721-a232-ecee1850edcf\", \"principal_login\": \"admin\", \"response\": \"accepted\", \"result\": null}"
-    http_version: 
-  recorded_at: Mon, 14 Jan 2013 22:03:46 GMT
-- request: 
-    method: get
-    uri: https://kafka.usersys.redhat.com/pulp/api/v2/tasks/23722733-5421-4721-a232-ecee1850edcf/
-    body: 
-      string: ""
-    headers: 
-      Authorization: 
-      - OAuth oauth_consumer_key="katello", oauth_nonce="rhRSfiyTZxWw3DIUz9uS7VwMwVHquCAiA3aVS6OuCJg", oauth_signature="159AB0IlDKrFF%2F9VVL5ih8p1AEk%3D", oauth_signature_method="HMAC-SHA1", oauth_timestamp="1358201027", oauth_version="1.0"
-=======
+      Server: 
+      - Apache/2.2.22 (Fedora)
+      Date: 
+      - Tue, 29 Jan 2013 21:03:37 GMT
+    body: 
+      string: "{\"task_group_id\": \"043aec5d-e8a2-4030-93dd-7c3a5bdc9298\", \"exception\": null, \"traceback\": null, \"_href\": \"/pulp/api/v2/tasks/1c9ee245-103f-488f-a580-f0de86405d2f/\", \"task_id\": \"1c9ee245-103f-488f-a580-f0de86405d2f\", \"call_request_tags\": [\"pulp:repository:1\", \"pulp:action:sync\"], \"reasons\": [], \"start_time\": \"2013-01-29T21:03:37Z\", \"tags\": [\"pulp:repository:1\", \"pulp:action:sync\"], \"state\": \"running\", \"finish_time\": null, \"dependency_failures\": {}, \"schedule_id\": null, \"progress\": {\"yum_importer\": {\"content\": {\"state\": \"NOT_STARTED\"}, \"comps\": {\"state\": \"NOT_STARTED\"}, \"errata\": {\"state\": \"NOT_STARTED\"}, \"metadata\": {\"state\": \"IN_PROGRESS\"}}}, \"call_request_group_id\": \"043aec5d-e8a2-4030-93dd-7c3a5bdc9298\", \"call_request_id\": \"1c9ee245-103f-488f-a580-f0de86405d2f\", \"principal_login\": \"admin\", \"response\": \"accepted\", \"result\": null}"
+    http_version: 
+  recorded_at: Tue, 29 Jan 2013 21:03:37 GMT
+- request: 
+    method: get
+    uri: https://kafka.usersys.redhat.com/pulp/api/v2/tasks/1c9ee245-103f-488f-a580-f0de86405d2f/
+    body: 
+      string: ""
+    headers: 
+      Content-Type: 
+      - application/json
+      Accept: 
+      - application/json
+      Pulp-User: 
+      - admin
+      Accept-Encoding: 
+      - gzip, deflate
+      Authorization: 
+      - OAuth oauth_consumer_key="katello", oauth_nonce="MjPy217BTFtl4iAJkP7lrOBqYaSZg9O3P4uyVFSfA", oauth_signature="s%2F6EtIC2VFCnlenAjZrkXsydnVQ%3D", oauth_signature_method="HMAC-SHA1", oauth_timestamp="1359493418", oauth_version="1.0"
+  response: 
+    status: 
+      code: 200
+      message: OK
+    headers: 
+      Content-Length: 
+      - "839"
+      Content-Type: 
+      - application/json
+      Server: 
+      - Apache/2.2.22 (Fedora)
+      Date: 
+      - Tue, 29 Jan 2013 21:03:38 GMT
+    body: 
+      string: "{\"task_group_id\": \"043aec5d-e8a2-4030-93dd-7c3a5bdc9298\", \"exception\": null, \"traceback\": null, \"_href\": \"/pulp/api/v2/tasks/1c9ee245-103f-488f-a580-f0de86405d2f/\", \"task_id\": \"1c9ee245-103f-488f-a580-f0de86405d2f\", \"call_request_tags\": [\"pulp:repository:1\", \"pulp:action:sync\"], \"reasons\": [], \"start_time\": \"2013-01-29T21:03:37Z\", \"tags\": [\"pulp:repository:1\", \"pulp:action:sync\"], \"state\": \"running\", \"finish_time\": null, \"dependency_failures\": {}, \"schedule_id\": null, \"progress\": {\"yum_importer\": {\"content\": {\"state\": \"NOT_STARTED\"}, \"comps\": {\"state\": \"NOT_STARTED\"}, \"errata\": {\"state\": \"NOT_STARTED\"}, \"metadata\": {\"state\": \"FINISHED\"}}}, \"call_request_group_id\": \"043aec5d-e8a2-4030-93dd-7c3a5bdc9298\", \"call_request_id\": \"1c9ee245-103f-488f-a580-f0de86405d2f\", \"principal_login\": \"admin\", \"response\": \"accepted\", \"result\": null}"
+    http_version: 
+  recorded_at: Tue, 29 Jan 2013 21:03:38 GMT
+- request: 
+    method: get
+    uri: https://kafka.usersys.redhat.com/pulp/api/v2/tasks/1c9ee245-103f-488f-a580-f0de86405d2f/
+    body: 
+      string: ""
+    headers: 
+      Content-Type: 
+      - application/json
+      Accept: 
+      - application/json
+      Pulp-User: 
+      - admin
+      Accept-Encoding: 
+      - gzip, deflate
+      Authorization: 
+      - OAuth oauth_consumer_key="katello", oauth_nonce="mFvFQSUQLlT7Y62PljfURXjT9lJlmSho6SfEp2gYb8", oauth_signature="nEb2d0bnZJBKKgF5LjxzvjMtP7Q%3D", oauth_signature_method="HMAC-SHA1", oauth_timestamp="1359493418", oauth_version="1.0"
+  response: 
+    status: 
+      code: 200
+      message: OK
+    headers: 
+      Content-Length: 
+      - "1439"
+      Content-Type: 
+      - application/json
+      Server: 
+      - Apache/2.2.22 (Fedora)
+      Date: 
+      - Tue, 29 Jan 2013 21:03:38 GMT
+    body: 
+      string: "{\"task_group_id\": \"043aec5d-e8a2-4030-93dd-7c3a5bdc9298\", \"exception\": null, \"traceback\": null, \"_href\": \"/pulp/api/v2/tasks/1c9ee245-103f-488f-a580-f0de86405d2f/\", \"task_id\": \"1c9ee245-103f-488f-a580-f0de86405d2f\", \"call_request_tags\": [\"pulp:repository:1\", \"pulp:action:sync\"], \"reasons\": [], \"start_time\": \"2013-01-29T21:03:37Z\", \"tags\": [\"pulp:repository:1\", \"pulp:action:sync\"], \"state\": \"running\", \"finish_time\": null, \"dependency_failures\": {}, \"schedule_id\": null, \"progress\": {\"yum_importer\": {\"content\": {\"num_success\": 11, \"size_total\": 17872, \"items_left\": 0, \"items_total\": 11, \"state\": \"FINISHED\", \"size_left\": 0, \"details\": {\"tree_file\": {\"num_success\": 3, \"size_total\": 0, \"items_left\": 0, \"items_total\": 3, \"size_left\": 0, \"num_error\": 0}, \"rpm\": {\"num_success\": 8, \"size_total\": 17872, \"items_left\": 0, \"items_total\": 8, \"size_left\": 0, \"num_error\": 0}, \"delta_rpm\": {\"num_success\": 0, \"size_total\": 0, \"items_left\": 0, \"items_total\": 0, \"size_left\": 0, \"num_error\": 0}, \"file\": {\"num_success\": 0, \"size_total\": 0, \"items_left\": 0, \"items_total\": 0, \"size_left\": 0, \"num_error\": 0}}, \"error_details\": [], \"num_error\": 0}, \"comps\": {\"state\": \"NOT_STARTED\"}, \"errata\": {\"state\": \"NOT_STARTED\"}, \"metadata\": {\"state\": \"FINISHED\"}}}, \"call_request_group_id\": \"043aec5d-e8a2-4030-93dd-7c3a5bdc9298\", \"call_request_id\": \"1c9ee245-103f-488f-a580-f0de86405d2f\", \"principal_login\": \"admin\", \"response\": \"accepted\", \"result\": null}"
+    http_version: 
+  recorded_at: Tue, 29 Jan 2013 21:03:38 GMT
+- request: 
+    method: get
+    uri: https://kafka.usersys.redhat.com/pulp/api/v2/tasks/1c9ee245-103f-488f-a580-f0de86405d2f/
+    body: 
+      string: ""
+    headers: 
+      Content-Type: 
+      - application/json
+      Accept: 
+      - application/json
+      Pulp-User: 
+      - admin
+      Accept-Encoding: 
+      - gzip, deflate
+      Authorization: 
+      - OAuth oauth_consumer_key="katello", oauth_nonce="X0WBGjeaAEtP6xXJa24Vq4eCdRsIW6KiNDUdG8iK7M", oauth_signature="kpJpYoas7zqPewMUeAJhCBvI64c%3D", oauth_signature_method="HMAC-SHA1", oauth_timestamp="1359493419", oauth_version="1.0"
+  response: 
+    status: 
+      code: 200
+      message: OK
+    headers: 
+      Content-Length: 
+      - "1469"
+      Content-Type: 
+      - application/json
+      Server: 
+      - Apache/2.2.22 (Fedora)
+      Date: 
+      - Tue, 29 Jan 2013 21:03:39 GMT
+    body: 
+      string: "{\"task_group_id\": \"043aec5d-e8a2-4030-93dd-7c3a5bdc9298\", \"exception\": null, \"traceback\": null, \"_href\": \"/pulp/api/v2/tasks/1c9ee245-103f-488f-a580-f0de86405d2f/\", \"task_id\": \"1c9ee245-103f-488f-a580-f0de86405d2f\", \"call_request_tags\": [\"pulp:repository:1\", \"pulp:action:sync\"], \"reasons\": [], \"start_time\": \"2013-01-29T21:03:37Z\", \"tags\": [\"pulp:repository:1\", \"pulp:action:sync\"], \"state\": \"finished\", \"finish_time\": \"2013-01-29T21:03:39Z\", \"dependency_failures\": {}, \"schedule_id\": null, \"progress\": {\"yum_importer\": {\"content\": {\"num_success\": 11, \"size_total\": 17872, \"items_left\": 0, \"items_total\": 11, \"state\": \"FINISHED\", \"size_left\": 0, \"details\": {\"tree_file\": {\"num_success\": 3, \"size_total\": 0, \"items_left\": 0, \"items_total\": 3, \"size_left\": 0, \"num_error\": 0}, \"rpm\": {\"num_success\": 8, \"size_total\": 17872, \"items_left\": 0, \"items_total\": 8, \"size_left\": 0, \"num_error\": 0}, \"delta_rpm\": {\"num_success\": 0, \"size_total\": 0, \"items_left\": 0, \"items_total\": 0, \"size_left\": 0, \"num_error\": 0}, \"file\": {\"num_success\": 0, \"size_total\": 0, \"items_left\": 0, \"items_total\": 0, \"size_left\": 0, \"num_error\": 0}}, \"error_details\": [], \"num_error\": 0}, \"comps\": {\"state\": \"FINISHED\"}, \"errata\": {\"state\": \"FINISHED\", \"num_errata\": 2}, \"metadata\": {\"state\": \"FINISHED\"}}}, \"call_request_group_id\": \"043aec5d-e8a2-4030-93dd-7c3a5bdc9298\", \"call_request_id\": \"1c9ee245-103f-488f-a580-f0de86405d2f\", \"principal_login\": \"admin\", \"response\": \"accepted\", \"result\": null}"
+    http_version: 
+  recorded_at: Tue, 29 Jan 2013 21:03:39 GMT
+- request: 
+    method: get
+    uri: https://kafka.usersys.redhat.com/pulp/api/v2/tasks/8d0d83ed-7b67-4c11-86e8-0ffa58a6e9f3/
+    body: 
+      string: ""
+    headers: 
+      Content-Type: 
+      - application/json
+      Accept: 
+      - application/json
+      Pulp-User: 
+      - admin
+      Accept-Encoding: 
+      - gzip, deflate
+      Authorization: 
+      - OAuth oauth_consumer_key="katello", oauth_nonce="wYm0Jegen7dn7jCi79kpxZsWvyZBnKNQSuRPOb9vRA", oauth_signature="bZvNrdrxxwGB5sd%2BiVW9DwYMgkg%3D", oauth_signature_method="HMAC-SHA1", oauth_timestamp="1359493423", oauth_version="1.0"
+  response: 
+    status: 
+      code: 200
+      message: OK
+    headers: 
       Content-Length: 
       - "842"
-      Date: 
-      - Wed, 16 Jan 2013 23:01:27 GMT
-      Content-Type: 
-      - application/json
-      Server: 
-      - Apache/2.2.22 (Fedora)
-    body: 
-      string: "{\"task_group_id\": \"ae567809-2715-4dbc-990b-ce8deb946f4f\", \"exception\": null, \"traceback\": null, \"_href\": \"/pulp/api/v2/tasks/7296aae0-329b-44eb-8430-d06a3d65b35c/\", \"task_id\": \"7296aae0-329b-44eb-8430-d06a3d65b35c\", \"call_request_tags\": [\"pulp:repository:1\", \"pulp:action:sync\"], \"reasons\": [], \"start_time\": \"2013-01-16T23:01:26Z\", \"tags\": [\"pulp:repository:1\", \"pulp:action:sync\"], \"state\": \"running\", \"finish_time\": null, \"dependency_failures\": {}, \"schedule_id\": null, \"progress\": {\"yum_importer\": {\"content\": {\"state\": \"NOT_STARTED\"}, \"comps\": {\"state\": \"NOT_STARTED\"}, \"errata\": {\"state\": \"NOT_STARTED\"}, \"metadata\": {\"state\": \"IN_PROGRESS\"}}}, \"call_request_group_id\": \"ae567809-2715-4dbc-990b-ce8deb946f4f\", \"call_request_id\": \"7296aae0-329b-44eb-8430-d06a3d65b35c\", \"principal_login\": \"admin\", \"response\": \"accepted\", \"result\": null}"
-    http_version: 
-  recorded_at: Wed, 16 Jan 2013 23:01:27 GMT
-- request: 
-    method: get
-    uri: https://dhcp231-16.rdu.redhat.com/pulp/api/v2/tasks/7296aae0-329b-44eb-8430-d06a3d65b35c/
-    body: 
-      string: ""
-    headers: 
-      Accept: 
-      - application/json
-      Authorization: 
-      - OAuth oauth_consumer_key="katello", oauth_nonce="KIyJryFBmkCkkDeiD75Hnh64ZPxgmEUsZkNx6zYN2s", oauth_signature="prKteuKU5r2ovDrvBLNlq5y0zMY%3D", oauth_signature_method="HMAC-SHA1", oauth_timestamp="1358377287", oauth_version="1.0"
-      Content-Type: 
-      - application/json
->>>>>>> fd910802
-      Pulp-User: 
-      - admin
-      Accept-Encoding: 
-      - gzip, deflate
-<<<<<<< HEAD
-      Content-Type: 
-      - application/json
-      Accept: 
-      - application/json
-=======
->>>>>>> fd910802
-  response: 
-    status: 
-      code: 200
-      message: OK
-    headers: 
-<<<<<<< HEAD
-      Server: 
-      - Apache/2.2.22 (Fedora)
-      Date: 
-      - Mon, 14 Jan 2013 22:03:47 GMT
+      Content-Type: 
+      - application/json
+      Server: 
+      - Apache/2.2.22 (Fedora)
+      Date: 
+      - Tue, 29 Jan 2013 21:03:43 GMT
+    body: 
+      string: "{\"task_group_id\": \"a7e7090b-5051-4ec0-b83f-e348c046741a\", \"exception\": null, \"traceback\": null, \"_href\": \"/pulp/api/v2/tasks/8d0d83ed-7b67-4c11-86e8-0ffa58a6e9f3/\", \"task_id\": \"8d0d83ed-7b67-4c11-86e8-0ffa58a6e9f3\", \"call_request_tags\": [\"pulp:repository:1\", \"pulp:action:sync\"], \"reasons\": [], \"start_time\": \"2013-01-29T21:03:43Z\", \"tags\": [\"pulp:repository:1\", \"pulp:action:sync\"], \"state\": \"running\", \"finish_time\": null, \"dependency_failures\": {}, \"schedule_id\": null, \"progress\": {\"yum_importer\": {\"content\": {\"state\": \"NOT_STARTED\"}, \"comps\": {\"state\": \"NOT_STARTED\"}, \"errata\": {\"state\": \"NOT_STARTED\"}, \"metadata\": {\"state\": \"IN_PROGRESS\"}}}, \"call_request_group_id\": \"a7e7090b-5051-4ec0-b83f-e348c046741a\", \"call_request_id\": \"8d0d83ed-7b67-4c11-86e8-0ffa58a6e9f3\", \"principal_login\": \"admin\", \"response\": \"accepted\", \"result\": null}"
+    http_version: 
+  recorded_at: Tue, 29 Jan 2013 21:03:43 GMT
+- request: 
+    method: get
+    uri: https://kafka.usersys.redhat.com/pulp/api/v2/tasks/8d0d83ed-7b67-4c11-86e8-0ffa58a6e9f3/
+    body: 
+      string: ""
+    headers: 
+      Content-Type: 
+      - application/json
+      Accept: 
+      - application/json
+      Pulp-User: 
+      - admin
+      Accept-Encoding: 
+      - gzip, deflate
+      Authorization: 
+      - OAuth oauth_consumer_key="katello", oauth_nonce="X5ed6q0gwL6jdF735EVbYe7LbE82fXG6V5eemYcpE", oauth_signature="Jf7H%2BT1F1hm7A8EdIUz4peeQ3QE%3D", oauth_signature_method="HMAC-SHA1", oauth_timestamp="1359493423", oauth_version="1.0"
+  response: 
+    status: 
+      code: 200
+      message: OK
+    headers: 
+      Content-Length: 
+      - "1442"
+      Content-Type: 
+      - application/json
+      Server: 
+      - Apache/2.2.22 (Fedora)
+      Date: 
+      - Tue, 29 Jan 2013 21:03:43 GMT
+    body: 
+      string: "{\"task_group_id\": \"a7e7090b-5051-4ec0-b83f-e348c046741a\", \"exception\": null, \"traceback\": null, \"_href\": \"/pulp/api/v2/tasks/8d0d83ed-7b67-4c11-86e8-0ffa58a6e9f3/\", \"task_id\": \"8d0d83ed-7b67-4c11-86e8-0ffa58a6e9f3\", \"call_request_tags\": [\"pulp:repository:1\", \"pulp:action:sync\"], \"reasons\": [], \"start_time\": \"2013-01-29T21:03:43Z\", \"tags\": [\"pulp:repository:1\", \"pulp:action:sync\"], \"state\": \"running\", \"finish_time\": null, \"dependency_failures\": {}, \"schedule_id\": null, \"progress\": {\"yum_importer\": {\"content\": {\"num_success\": 11, \"size_total\": 17872, \"items_left\": 0, \"items_total\": 11, \"state\": \"IN_PROGRESS\", \"size_left\": 0, \"details\": {\"tree_file\": {\"num_success\": 3, \"size_total\": 0, \"items_left\": 0, \"items_total\": 3, \"size_left\": 0, \"num_error\": 0}, \"rpm\": {\"num_success\": 8, \"size_total\": 17872, \"items_left\": 0, \"items_total\": 8, \"size_left\": 0, \"num_error\": 0}, \"delta_rpm\": {\"num_success\": 0, \"size_total\": 0, \"items_left\": 0, \"items_total\": 0, \"size_left\": 0, \"num_error\": 0}, \"file\": {\"num_success\": 0, \"size_total\": 0, \"items_left\": 0, \"items_total\": 0, \"size_left\": 0, \"num_error\": 0}}, \"error_details\": [], \"num_error\": 0}, \"comps\": {\"state\": \"NOT_STARTED\"}, \"errata\": {\"state\": \"NOT_STARTED\"}, \"metadata\": {\"state\": \"FINISHED\"}}}, \"call_request_group_id\": \"a7e7090b-5051-4ec0-b83f-e348c046741a\", \"call_request_id\": \"8d0d83ed-7b67-4c11-86e8-0ffa58a6e9f3\", \"principal_login\": \"admin\", \"response\": \"accepted\", \"result\": null}"
+    http_version: 
+  recorded_at: Tue, 29 Jan 2013 21:03:43 GMT
+- request: 
+    method: get
+    uri: https://kafka.usersys.redhat.com/pulp/api/v2/tasks/8d0d83ed-7b67-4c11-86e8-0ffa58a6e9f3/
+    body: 
+      string: ""
+    headers: 
+      Content-Type: 
+      - application/json
+      Accept: 
+      - application/json
+      Pulp-User: 
+      - admin
+      Accept-Encoding: 
+      - gzip, deflate
+      Authorization: 
+      - OAuth oauth_consumer_key="katello", oauth_nonce="GxK30aRD8CDGYeyBbbIs8zmhxX8CuxeuZ4Xkts7C9g", oauth_signature="lfK2j9qgbg0o5Scv98eIQKml4lo%3D", oauth_signature_method="HMAC-SHA1", oauth_timestamp="1359493424", oauth_version="1.0"
+  response: 
+    status: 
+      code: 200
+      message: OK
+    headers: 
+      Content-Length: 
+      - "1469"
+      Content-Type: 
+      - application/json
+      Server: 
+      - Apache/2.2.22 (Fedora)
+      Date: 
+      - Tue, 29 Jan 2013 21:03:44 GMT
+    body: 
+      string: "{\"task_group_id\": \"a7e7090b-5051-4ec0-b83f-e348c046741a\", \"exception\": null, \"traceback\": null, \"_href\": \"/pulp/api/v2/tasks/8d0d83ed-7b67-4c11-86e8-0ffa58a6e9f3/\", \"task_id\": \"8d0d83ed-7b67-4c11-86e8-0ffa58a6e9f3\", \"call_request_tags\": [\"pulp:repository:1\", \"pulp:action:sync\"], \"reasons\": [], \"start_time\": \"2013-01-29T21:03:43Z\", \"tags\": [\"pulp:repository:1\", \"pulp:action:sync\"], \"state\": \"finished\", \"finish_time\": \"2013-01-29T21:03:44Z\", \"dependency_failures\": {}, \"schedule_id\": null, \"progress\": {\"yum_importer\": {\"content\": {\"num_success\": 11, \"size_total\": 17872, \"items_left\": 0, \"items_total\": 11, \"state\": \"FINISHED\", \"size_left\": 0, \"details\": {\"tree_file\": {\"num_success\": 3, \"size_total\": 0, \"items_left\": 0, \"items_total\": 3, \"size_left\": 0, \"num_error\": 0}, \"rpm\": {\"num_success\": 8, \"size_total\": 17872, \"items_left\": 0, \"items_total\": 8, \"size_left\": 0, \"num_error\": 0}, \"delta_rpm\": {\"num_success\": 0, \"size_total\": 0, \"items_left\": 0, \"items_total\": 0, \"size_left\": 0, \"num_error\": 0}, \"file\": {\"num_success\": 0, \"size_total\": 0, \"items_left\": 0, \"items_total\": 0, \"size_left\": 0, \"num_error\": 0}}, \"error_details\": [], \"num_error\": 0}, \"comps\": {\"state\": \"FINISHED\"}, \"errata\": {\"state\": \"FINISHED\", \"num_errata\": 2}, \"metadata\": {\"state\": \"FINISHED\"}}}, \"call_request_group_id\": \"a7e7090b-5051-4ec0-b83f-e348c046741a\", \"call_request_id\": \"8d0d83ed-7b67-4c11-86e8-0ffa58a6e9f3\", \"principal_login\": \"admin\", \"response\": \"accepted\", \"result\": null}"
+    http_version: 
+  recorded_at: Tue, 29 Jan 2013 21:03:44 GMT
+- request: 
+    method: get
+    uri: https://kafka.usersys.redhat.com/pulp/api/v2/tasks/ee09c3da-29bd-49a0-9aff-4ed5589363bd/
+    body: 
+      string: ""
+    headers: 
+      Content-Type: 
+      - application/json
+      Accept: 
+      - application/json
+      Pulp-User: 
+      - admin
+      Accept-Encoding: 
+      - gzip, deflate
+      Authorization: 
+      - OAuth oauth_consumer_key="katello", oauth_nonce="fsDDT9MhQ4OWnmO2DsPy1gtrISssa7qGdLhQ1F42ceI", oauth_signature="mm4dxLElr9QOfQoW6e2UoQIpwXo%3D", oauth_signature_method="HMAC-SHA1", oauth_timestamp="1359493437", oauth_version="1.0"
+  response: 
+    status: 
+      code: 200
+      message: OK
+    headers: 
+      Content-Length: 
+      - "839"
+      Content-Type: 
+      - application/json
+      Server: 
+      - Apache/2.2.22 (Fedora)
+      Date: 
+      - Tue, 29 Jan 2013 21:03:57 GMT
+    body: 
+      string: "{\"task_group_id\": \"4f7434bd-b603-48f3-9c6f-48ba4ef7b00e\", \"exception\": null, \"traceback\": null, \"_href\": \"/pulp/api/v2/tasks/ee09c3da-29bd-49a0-9aff-4ed5589363bd/\", \"task_id\": \"ee09c3da-29bd-49a0-9aff-4ed5589363bd\", \"call_request_tags\": [\"pulp:repository:1\", \"pulp:action:sync\"], \"reasons\": [], \"start_time\": \"2013-01-29T21:03:57Z\", \"tags\": [\"pulp:repository:1\", \"pulp:action:sync\"], \"state\": \"running\", \"finish_time\": null, \"dependency_failures\": {}, \"schedule_id\": null, \"progress\": {\"yum_importer\": {\"content\": {\"state\": \"NOT_STARTED\"}, \"comps\": {\"state\": \"NOT_STARTED\"}, \"errata\": {\"state\": \"NOT_STARTED\"}, \"metadata\": {\"state\": \"FINISHED\"}}}, \"call_request_group_id\": \"4f7434bd-b603-48f3-9c6f-48ba4ef7b00e\", \"call_request_id\": \"ee09c3da-29bd-49a0-9aff-4ed5589363bd\", \"principal_login\": \"admin\", \"response\": \"accepted\", \"result\": null}"
+    http_version: 
+  recorded_at: Tue, 29 Jan 2013 21:03:57 GMT
+- request: 
+    method: get
+    uri: https://kafka.usersys.redhat.com/pulp/api/v2/tasks/ee09c3da-29bd-49a0-9aff-4ed5589363bd/
+    body: 
+      string: ""
+    headers: 
+      Content-Type: 
+      - application/json
+      Accept: 
+      - application/json
+      Pulp-User: 
+      - admin
+      Accept-Encoding: 
+      - gzip, deflate
+      Authorization: 
+      - OAuth oauth_consumer_key="katello", oauth_nonce="8casurLtLC7fUEYUL1wE7y0kiZfoXwlikM0RR9xrI", oauth_signature="hqejvuWNEU4vCEYYkXES5zwPYb4%3D", oauth_signature_method="HMAC-SHA1", oauth_timestamp="1359493438", oauth_version="1.0"
+  response: 
+    status: 
+      code: 200
+      message: OK
+    headers: 
+      Content-Length: 
+      - "1442"
+      Content-Type: 
+      - application/json
+      Server: 
+      - Apache/2.2.22 (Fedora)
+      Date: 
+      - Tue, 29 Jan 2013 21:03:58 GMT
+    body: 
+      string: "{\"task_group_id\": \"4f7434bd-b603-48f3-9c6f-48ba4ef7b00e\", \"exception\": null, \"traceback\": null, \"_href\": \"/pulp/api/v2/tasks/ee09c3da-29bd-49a0-9aff-4ed5589363bd/\", \"task_id\": \"ee09c3da-29bd-49a0-9aff-4ed5589363bd\", \"call_request_tags\": [\"pulp:repository:1\", \"pulp:action:sync\"], \"reasons\": [], \"start_time\": \"2013-01-29T21:03:57Z\", \"tags\": [\"pulp:repository:1\", \"pulp:action:sync\"], \"state\": \"running\", \"finish_time\": null, \"dependency_failures\": {}, \"schedule_id\": null, \"progress\": {\"yum_importer\": {\"content\": {\"num_success\": 11, \"size_total\": 17872, \"items_left\": 0, \"items_total\": 11, \"state\": \"IN_PROGRESS\", \"size_left\": 0, \"details\": {\"tree_file\": {\"num_success\": 3, \"size_total\": 0, \"items_left\": 0, \"items_total\": 3, \"size_left\": 0, \"num_error\": 0}, \"rpm\": {\"num_success\": 8, \"size_total\": 17872, \"items_left\": 0, \"items_total\": 8, \"size_left\": 0, \"num_error\": 0}, \"delta_rpm\": {\"num_success\": 0, \"size_total\": 0, \"items_left\": 0, \"items_total\": 0, \"size_left\": 0, \"num_error\": 0}, \"file\": {\"num_success\": 0, \"size_total\": 0, \"items_left\": 0, \"items_total\": 0, \"size_left\": 0, \"num_error\": 0}}, \"error_details\": [], \"num_error\": 0}, \"comps\": {\"state\": \"NOT_STARTED\"}, \"errata\": {\"state\": \"NOT_STARTED\"}, \"metadata\": {\"state\": \"FINISHED\"}}}, \"call_request_group_id\": \"4f7434bd-b603-48f3-9c6f-48ba4ef7b00e\", \"call_request_id\": \"ee09c3da-29bd-49a0-9aff-4ed5589363bd\", \"principal_login\": \"admin\", \"response\": \"accepted\", \"result\": null}"
+    http_version: 
+  recorded_at: Tue, 29 Jan 2013 21:03:58 GMT
+- request: 
+    method: get
+    uri: https://kafka.usersys.redhat.com/pulp/api/v2/tasks/ee09c3da-29bd-49a0-9aff-4ed5589363bd/
+    body: 
+      string: ""
+    headers: 
+      Content-Type: 
+      - application/json
+      Accept: 
+      - application/json
+      Pulp-User: 
+      - admin
+      Accept-Encoding: 
+      - gzip, deflate
+      Authorization: 
+      - OAuth oauth_consumer_key="katello", oauth_nonce="y8J4O3MmfqKKW9G073ir4A8qcYLbSzlzzuDNlB1b2CY", oauth_signature="jq8QPmgx%2BjaojnabGg007P%2B07fg%3D", oauth_signature_method="HMAC-SHA1", oauth_timestamp="1359493438", oauth_version="1.0"
+  response: 
+    status: 
+      code: 200
+      message: OK
+    headers: 
+      Content-Length: 
+      - "1469"
+      Content-Type: 
+      - application/json
+      Server: 
+      - Apache/2.2.22 (Fedora)
+      Date: 
+      - Tue, 29 Jan 2013 21:03:58 GMT
+    body: 
+      string: "{\"task_group_id\": \"4f7434bd-b603-48f3-9c6f-48ba4ef7b00e\", \"exception\": null, \"traceback\": null, \"_href\": \"/pulp/api/v2/tasks/ee09c3da-29bd-49a0-9aff-4ed5589363bd/\", \"task_id\": \"ee09c3da-29bd-49a0-9aff-4ed5589363bd\", \"call_request_tags\": [\"pulp:repository:1\", \"pulp:action:sync\"], \"reasons\": [], \"start_time\": \"2013-01-29T21:03:57Z\", \"tags\": [\"pulp:repository:1\", \"pulp:action:sync\"], \"state\": \"finished\", \"finish_time\": \"2013-01-29T21:03:58Z\", \"dependency_failures\": {}, \"schedule_id\": null, \"progress\": {\"yum_importer\": {\"content\": {\"num_success\": 11, \"size_total\": 17872, \"items_left\": 0, \"items_total\": 11, \"state\": \"FINISHED\", \"size_left\": 0, \"details\": {\"tree_file\": {\"num_success\": 3, \"size_total\": 0, \"items_left\": 0, \"items_total\": 3, \"size_left\": 0, \"num_error\": 0}, \"rpm\": {\"num_success\": 8, \"size_total\": 17872, \"items_left\": 0, \"items_total\": 8, \"size_left\": 0, \"num_error\": 0}, \"delta_rpm\": {\"num_success\": 0, \"size_total\": 0, \"items_left\": 0, \"items_total\": 0, \"size_left\": 0, \"num_error\": 0}, \"file\": {\"num_success\": 0, \"size_total\": 0, \"items_left\": 0, \"items_total\": 0, \"size_left\": 0, \"num_error\": 0}}, \"error_details\": [], \"num_error\": 0}, \"comps\": {\"state\": \"FINISHED\"}, \"errata\": {\"state\": \"FINISHED\", \"num_errata\": 2}, \"metadata\": {\"state\": \"FINISHED\"}}}, \"call_request_group_id\": \"4f7434bd-b603-48f3-9c6f-48ba4ef7b00e\", \"call_request_id\": \"ee09c3da-29bd-49a0-9aff-4ed5589363bd\", \"principal_login\": \"admin\", \"response\": \"accepted\", \"result\": null}"
+    http_version: 
+  recorded_at: Tue, 29 Jan 2013 21:03:58 GMT
+- request: 
+    method: get
+    uri: https://kafka.usersys.redhat.com/pulp/api/v2/tasks/3ea42d79-b7e5-4a59-861d-5d337b0bf0a6/
+    body: 
+      string: ""
+    headers: 
+      Content-Type: 
+      - application/json
+      Accept: 
+      - application/json
+      Pulp-User: 
+      - admin
+      Accept-Encoding: 
+      - gzip, deflate
+      Authorization: 
+      - OAuth oauth_consumer_key="katello", oauth_nonce="jaO47I21YUoxGjvwjm9DhlDBKOI1he7Bd2AoMXqN9DU", oauth_signature="IrAJUwSo5pplC%2FUYKGxgY7C1RZA%3D", oauth_signature_method="HMAC-SHA1", oauth_timestamp="1359493478", oauth_version="1.0"
+  response: 
+    status: 
+      code: 200
+      message: OK
+    headers: 
+      Content-Length: 
+      - "839"
+      Content-Type: 
+      - application/json
+      Server: 
+      - Apache/2.2.22 (Fedora)
+      Date: 
+      - Tue, 29 Jan 2013 21:04:38 GMT
+    body: 
+      string: "{\"task_group_id\": \"5e5dc3d5-d2a0-46b5-9060-3ad0760b8d3d\", \"exception\": null, \"traceback\": null, \"_href\": \"/pulp/api/v2/tasks/3ea42d79-b7e5-4a59-861d-5d337b0bf0a6/\", \"task_id\": \"3ea42d79-b7e5-4a59-861d-5d337b0bf0a6\", \"call_request_tags\": [\"pulp:repository:1\", \"pulp:action:sync\"], \"reasons\": [], \"start_time\": \"2013-01-29T21:04:38Z\", \"tags\": [\"pulp:repository:1\", \"pulp:action:sync\"], \"state\": \"running\", \"finish_time\": null, \"dependency_failures\": {}, \"schedule_id\": null, \"progress\": {\"yum_importer\": {\"content\": {\"state\": \"NOT_STARTED\"}, \"comps\": {\"state\": \"NOT_STARTED\"}, \"errata\": {\"state\": \"NOT_STARTED\"}, \"metadata\": {\"state\": \"FINISHED\"}}}, \"call_request_group_id\": \"5e5dc3d5-d2a0-46b5-9060-3ad0760b8d3d\", \"call_request_id\": \"3ea42d79-b7e5-4a59-861d-5d337b0bf0a6\", \"principal_login\": \"admin\", \"response\": \"accepted\", \"result\": null}"
+    http_version: 
+  recorded_at: Tue, 29 Jan 2013 21:04:38 GMT
+- request: 
+    method: get
+    uri: https://kafka.usersys.redhat.com/pulp/api/v2/tasks/3ea42d79-b7e5-4a59-861d-5d337b0bf0a6/
+    body: 
+      string: ""
+    headers: 
+      Content-Type: 
+      - application/json
+      Accept: 
+      - application/json
+      Pulp-User: 
+      - admin
+      Accept-Encoding: 
+      - gzip, deflate
+      Authorization: 
+      - OAuth oauth_consumer_key="katello", oauth_nonce="F0lGT1ilCHkDrjm4uGArXnirDNDGTFAJvombBs0aA", oauth_signature="HP7aBHE%2BAPcoUz7CjfyC8QihKiE%3D", oauth_signature_method="HMAC-SHA1", oauth_timestamp="1359493478", oauth_version="1.0"
+  response: 
+    status: 
+      code: 200
+      message: OK
+    headers: 
       Content-Length: 
       - "1450"
       Content-Type: 
       - application/json
-    body: 
-      string: "{\"task_group_id\": \"d08dfea8-69b2-440f-be73-bfc4a405cbf3\", \"exception\": null, \"traceback\": null, \"_href\": \"/pulp/api/v2/tasks/23722733-5421-4721-a232-ecee1850edcf/\", \"task_id\": \"23722733-5421-4721-a232-ecee1850edcf\", \"call_request_tags\": [\"pulp:repository:1\", \"pulp:action:sync\"], \"reasons\": [], \"start_time\": \"2013-01-14T22:03:46Z\", \"tags\": [\"pulp:repository:1\", \"pulp:action:sync\"], \"state\": \"running\", \"finish_time\": null, \"dependency_failures\": {}, \"schedule_id\": null, \"progress\": {\"yum_importer\": {\"content\": {\"num_success\": 0, \"size_total\": 17872, \"items_left\": 11, \"items_total\": 11, \"state\": \"IN_PROGRESS\", \"size_left\": 17872, \"details\": {\"tree_file\": {\"num_success\": 0, \"size_total\": 0, \"items_left\": 3, \"items_total\": 3, \"size_left\": 0, \"num_error\": 0}, \"rpm\": {\"num_success\": 0, \"size_total\": 17872, \"items_left\": 8, \"items_total\": 8, \"size_left\": 17872, \"num_error\": 0}, \"delta_rpm\": {\"num_success\": 0, \"size_total\": 0, \"items_left\": 0, \"items_total\": 0, \"size_left\": 0, \"num_error\": 0}, \"file\": {\"num_success\": 0, \"size_total\": 0, \"items_left\": 0, \"items_total\": 0, \"size_left\": 0, \"num_error\": 0}}, \"error_details\": [], \"num_error\": 0}, \"comps\": {\"state\": \"NOT_STARTED\"}, \"errata\": {\"state\": \"NOT_STARTED\"}, \"metadata\": {\"state\": \"FINISHED\"}}}, \"call_request_group_id\": \"d08dfea8-69b2-440f-be73-bfc4a405cbf3\", \"call_request_id\": \"23722733-5421-4721-a232-ecee1850edcf\", \"principal_login\": \"admin\", \"response\": \"accepted\", \"result\": null}"
-    http_version: 
-  recorded_at: Mon, 14 Jan 2013 22:03:47 GMT
-- request: 
-    method: get
-    uri: https://kafka.usersys.redhat.com/pulp/api/v2/tasks/23722733-5421-4721-a232-ecee1850edcf/
-    body: 
-      string: ""
-    headers: 
-      Authorization: 
-      - OAuth oauth_consumer_key="katello", oauth_nonce="ouBtl4J8mEUyqRwsWwi8bhACGbMC7nsZBSIVtA0Tc", oauth_signature="Pg3%2FP64j7bTS2zbFA3GvPmdrguM%3D", oauth_signature_method="HMAC-SHA1", oauth_timestamp="1358201027", oauth_version="1.0"
-=======
+      Server: 
+      - Apache/2.2.22 (Fedora)
+      Date: 
+      - Tue, 29 Jan 2013 21:04:39 GMT
+    body: 
+      string: "{\"task_group_id\": \"5e5dc3d5-d2a0-46b5-9060-3ad0760b8d3d\", \"exception\": null, \"traceback\": null, \"_href\": \"/pulp/api/v2/tasks/3ea42d79-b7e5-4a59-861d-5d337b0bf0a6/\", \"task_id\": \"3ea42d79-b7e5-4a59-861d-5d337b0bf0a6\", \"call_request_tags\": [\"pulp:repository:1\", \"pulp:action:sync\"], \"reasons\": [], \"start_time\": \"2013-01-29T21:04:38Z\", \"tags\": [\"pulp:repository:1\", \"pulp:action:sync\"], \"state\": \"running\", \"finish_time\": null, \"dependency_failures\": {}, \"schedule_id\": null, \"progress\": {\"yum_importer\": {\"content\": {\"num_success\": 0, \"size_total\": 17872, \"items_left\": 11, \"items_total\": 11, \"state\": \"IN_PROGRESS\", \"size_left\": 17872, \"details\": {\"tree_file\": {\"num_success\": 0, \"size_total\": 0, \"items_left\": 3, \"items_total\": 3, \"size_left\": 0, \"num_error\": 0}, \"rpm\": {\"num_success\": 0, \"size_total\": 17872, \"items_left\": 8, \"items_total\": 8, \"size_left\": 17872, \"num_error\": 0}, \"delta_rpm\": {\"num_success\": 0, \"size_total\": 0, \"items_left\": 0, \"items_total\": 0, \"size_left\": 0, \"num_error\": 0}, \"file\": {\"num_success\": 0, \"size_total\": 0, \"items_left\": 0, \"items_total\": 0, \"size_left\": 0, \"num_error\": 0}}, \"error_details\": [], \"num_error\": 0}, \"comps\": {\"state\": \"NOT_STARTED\"}, \"errata\": {\"state\": \"NOT_STARTED\"}, \"metadata\": {\"state\": \"FINISHED\"}}}, \"call_request_group_id\": \"5e5dc3d5-d2a0-46b5-9060-3ad0760b8d3d\", \"call_request_id\": \"3ea42d79-b7e5-4a59-861d-5d337b0bf0a6\", \"principal_login\": \"admin\", \"response\": \"accepted\", \"result\": null}"
+    http_version: 
+  recorded_at: Tue, 29 Jan 2013 21:04:39 GMT
+- request: 
+    method: get
+    uri: https://kafka.usersys.redhat.com/pulp/api/v2/tasks/3ea42d79-b7e5-4a59-861d-5d337b0bf0a6/
+    body: 
+      string: ""
+    headers: 
+      Content-Type: 
+      - application/json
+      Accept: 
+      - application/json
+      Pulp-User: 
+      - admin
+      Accept-Encoding: 
+      - gzip, deflate
+      Authorization: 
+      - OAuth oauth_consumer_key="katello", oauth_nonce="OUBDjEP0oXrY2HuS5MNsosXPJVwSs7DkJ6fQMIFDw", oauth_signature="meP7hWqjMoZ2vutNn%2FD2TBbiQf4%3D", oauth_signature_method="HMAC-SHA1", oauth_timestamp="1359493479", oauth_version="1.0"
+  response: 
+    status: 
+      code: 200
+      message: OK
+    headers: 
+      Content-Length: 
+      - "1469"
+      Content-Type: 
+      - application/json
+      Server: 
+      - Apache/2.2.22 (Fedora)
+      Date: 
+      - Tue, 29 Jan 2013 21:04:39 GMT
+    body: 
+      string: "{\"task_group_id\": \"5e5dc3d5-d2a0-46b5-9060-3ad0760b8d3d\", \"exception\": null, \"traceback\": null, \"_href\": \"/pulp/api/v2/tasks/3ea42d79-b7e5-4a59-861d-5d337b0bf0a6/\", \"task_id\": \"3ea42d79-b7e5-4a59-861d-5d337b0bf0a6\", \"call_request_tags\": [\"pulp:repository:1\", \"pulp:action:sync\"], \"reasons\": [], \"start_time\": \"2013-01-29T21:04:38Z\", \"tags\": [\"pulp:repository:1\", \"pulp:action:sync\"], \"state\": \"finished\", \"finish_time\": \"2013-01-29T21:04:39Z\", \"dependency_failures\": {}, \"schedule_id\": null, \"progress\": {\"yum_importer\": {\"content\": {\"num_success\": 11, \"size_total\": 17872, \"items_left\": 0, \"items_total\": 11, \"state\": \"FINISHED\", \"size_left\": 0, \"details\": {\"tree_file\": {\"num_success\": 3, \"size_total\": 0, \"items_left\": 0, \"items_total\": 3, \"size_left\": 0, \"num_error\": 0}, \"rpm\": {\"num_success\": 8, \"size_total\": 17872, \"items_left\": 0, \"items_total\": 8, \"size_left\": 0, \"num_error\": 0}, \"delta_rpm\": {\"num_success\": 0, \"size_total\": 0, \"items_left\": 0, \"items_total\": 0, \"size_left\": 0, \"num_error\": 0}, \"file\": {\"num_success\": 0, \"size_total\": 0, \"items_left\": 0, \"items_total\": 0, \"size_left\": 0, \"num_error\": 0}}, \"error_details\": [], \"num_error\": 0}, \"comps\": {\"state\": \"FINISHED\"}, \"errata\": {\"state\": \"FINISHED\", \"num_errata\": 2}, \"metadata\": {\"state\": \"FINISHED\"}}}, \"call_request_group_id\": \"5e5dc3d5-d2a0-46b5-9060-3ad0760b8d3d\", \"call_request_id\": \"3ea42d79-b7e5-4a59-861d-5d337b0bf0a6\", \"principal_login\": \"admin\", \"response\": \"accepted\", \"result\": null}"
+    http_version: 
+  recorded_at: Tue, 29 Jan 2013 21:04:39 GMT
+- request: 
+    method: get
+    uri: https://kafka.usersys.redhat.com/pulp/api/v2/tasks/19008df2-bb68-4997-b680-8623fc450843/
+    body: 
+      string: ""
+    headers: 
+      Content-Type: 
+      - application/json
+      Accept: 
+      - application/json
+      Pulp-User: 
+      - admin
+      Accept-Encoding: 
+      - gzip, deflate
+      Authorization: 
+      - OAuth oauth_consumer_key="katello", oauth_nonce="bDIk22HxvcurxBooyFbSfjFVU1IKuKx652utqt5BrKk", oauth_signature="gzng1mmoly%2FC7DteCYcTFy4FluY%3D", oauth_signature_method="HMAC-SHA1", oauth_timestamp="1359493481", oauth_version="1.0"
+  response: 
+    status: 
+      code: 200
+      message: OK
+    headers: 
+      Content-Length: 
+      - "842"
+      Content-Type: 
+      - application/json
+      Server: 
+      - Apache/2.2.22 (Fedora)
+      Date: 
+      - Tue, 29 Jan 2013 21:04:41 GMT
+    body: 
+      string: "{\"task_group_id\": \"967992b2-a942-422f-8a3e-6f2cce79b279\", \"exception\": null, \"traceback\": null, \"_href\": \"/pulp/api/v2/tasks/19008df2-bb68-4997-b680-8623fc450843/\", \"task_id\": \"19008df2-bb68-4997-b680-8623fc450843\", \"call_request_tags\": [\"pulp:repository:1\", \"pulp:action:sync\"], \"reasons\": [], \"start_time\": \"2013-01-29T21:04:41Z\", \"tags\": [\"pulp:repository:1\", \"pulp:action:sync\"], \"state\": \"running\", \"finish_time\": null, \"dependency_failures\": {}, \"schedule_id\": null, \"progress\": {\"yum_importer\": {\"content\": {\"state\": \"NOT_STARTED\"}, \"comps\": {\"state\": \"NOT_STARTED\"}, \"errata\": {\"state\": \"NOT_STARTED\"}, \"metadata\": {\"state\": \"IN_PROGRESS\"}}}, \"call_request_group_id\": \"967992b2-a942-422f-8a3e-6f2cce79b279\", \"call_request_id\": \"19008df2-bb68-4997-b680-8623fc450843\", \"principal_login\": \"admin\", \"response\": \"accepted\", \"result\": null}"
+    http_version: 
+  recorded_at: Tue, 29 Jan 2013 21:04:41 GMT
+- request: 
+    method: get
+    uri: https://kafka.usersys.redhat.com/pulp/api/v2/tasks/19008df2-bb68-4997-b680-8623fc450843/
+    body: 
+      string: ""
+    headers: 
+      Content-Type: 
+      - application/json
+      Accept: 
+      - application/json
+      Pulp-User: 
+      - admin
+      Accept-Encoding: 
+      - gzip, deflate
+      Authorization: 
+      - OAuth oauth_consumer_key="katello", oauth_nonce="eo3g7ir1Jzxy4AciWGBLfhGkHGJSuK1ZE10nyMrVhI", oauth_signature="3Ox3an0zRg%2BKDVxrh8c%2Fi%2BgNu6E%3D", oauth_signature_method="HMAC-SHA1", oauth_timestamp="1359493482", oauth_version="1.0"
+  response: 
+    status: 
+      code: 200
+      message: OK
+    headers: 
       Content-Length: 
       - "1442"
-      Date: 
-      - Wed, 16 Jan 2013 23:01:27 GMT
-      Content-Type: 
-      - application/json
-      Server: 
-      - Apache/2.2.22 (Fedora)
-    body: 
-      string: "{\"task_group_id\": \"ae567809-2715-4dbc-990b-ce8deb946f4f\", \"exception\": null, \"traceback\": null, \"_href\": \"/pulp/api/v2/tasks/7296aae0-329b-44eb-8430-d06a3d65b35c/\", \"task_id\": \"7296aae0-329b-44eb-8430-d06a3d65b35c\", \"call_request_tags\": [\"pulp:repository:1\", \"pulp:action:sync\"], \"reasons\": [], \"start_time\": \"2013-01-16T23:01:26Z\", \"tags\": [\"pulp:repository:1\", \"pulp:action:sync\"], \"state\": \"running\", \"finish_time\": null, \"dependency_failures\": {}, \"schedule_id\": null, \"progress\": {\"yum_importer\": {\"content\": {\"num_success\": 11, \"size_total\": 17872, \"items_left\": 0, \"items_total\": 11, \"state\": \"IN_PROGRESS\", \"size_left\": 0, \"details\": {\"tree_file\": {\"num_success\": 3, \"size_total\": 0, \"items_left\": 0, \"items_total\": 3, \"size_left\": 0, \"num_error\": 0}, \"rpm\": {\"num_success\": 8, \"size_total\": 17872, \"items_left\": 0, \"items_total\": 8, \"size_left\": 0, \"num_error\": 0}, \"delta_rpm\": {\"num_success\": 0, \"size_total\": 0, \"items_left\": 0, \"items_total\": 0, \"size_left\": 0, \"num_error\": 0}, \"file\": {\"num_success\": 0, \"size_total\": 0, \"items_left\": 0, \"items_total\": 0, \"size_left\": 0, \"num_error\": 0}}, \"error_details\": [], \"num_error\": 0}, \"comps\": {\"state\": \"NOT_STARTED\"}, \"errata\": {\"state\": \"NOT_STARTED\"}, \"metadata\": {\"state\": \"FINISHED\"}}}, \"call_request_group_id\": \"ae567809-2715-4dbc-990b-ce8deb946f4f\", \"call_request_id\": \"7296aae0-329b-44eb-8430-d06a3d65b35c\", \"principal_login\": \"admin\", \"response\": \"accepted\", \"result\": null}"
-    http_version: 
-  recorded_at: Wed, 16 Jan 2013 23:01:27 GMT
-- request: 
-    method: get
-    uri: https://dhcp231-16.rdu.redhat.com/pulp/api/v2/tasks/7296aae0-329b-44eb-8430-d06a3d65b35c/
-    body: 
-      string: ""
-    headers: 
-      Accept: 
-      - application/json
-      Authorization: 
-      - OAuth oauth_consumer_key="katello", oauth_nonce="1Sgxp9ls67HysyJ1a7TKslZ2vqiy47STXEhbdPcTGGo", oauth_signature="aW99ghODxat%2FGv%2BjFY1XnEKxLbw%3D", oauth_signature_method="HMAC-SHA1", oauth_timestamp="1358377288", oauth_version="1.0"
-      Content-Type: 
-      - application/json
->>>>>>> fd910802
-      Pulp-User: 
-      - admin
-      Accept-Encoding: 
-      - gzip, deflate
-<<<<<<< HEAD
-      Content-Type: 
-      - application/json
-      Accept: 
-      - application/json
-=======
->>>>>>> fd910802
-  response: 
-    status: 
-      code: 200
-      message: OK
-    headers: 
-<<<<<<< HEAD
-      Server: 
-      - Apache/2.2.22 (Fedora)
-      Date: 
-      - Mon, 14 Jan 2013 22:03:48 GMT
+      Content-Type: 
+      - application/json
+      Server: 
+      - Apache/2.2.22 (Fedora)
+      Date: 
+      - Tue, 29 Jan 2013 21:04:42 GMT
+    body: 
+      string: "{\"task_group_id\": \"967992b2-a942-422f-8a3e-6f2cce79b279\", \"exception\": null, \"traceback\": null, \"_href\": \"/pulp/api/v2/tasks/19008df2-bb68-4997-b680-8623fc450843/\", \"task_id\": \"19008df2-bb68-4997-b680-8623fc450843\", \"call_request_tags\": [\"pulp:repository:1\", \"pulp:action:sync\"], \"reasons\": [], \"start_time\": \"2013-01-29T21:04:41Z\", \"tags\": [\"pulp:repository:1\", \"pulp:action:sync\"], \"state\": \"running\", \"finish_time\": null, \"dependency_failures\": {}, \"schedule_id\": null, \"progress\": {\"yum_importer\": {\"content\": {\"num_success\": 11, \"size_total\": 17872, \"items_left\": 0, \"items_total\": 11, \"state\": \"IN_PROGRESS\", \"size_left\": 0, \"details\": {\"tree_file\": {\"num_success\": 3, \"size_total\": 0, \"items_left\": 0, \"items_total\": 3, \"size_left\": 0, \"num_error\": 0}, \"rpm\": {\"num_success\": 8, \"size_total\": 17872, \"items_left\": 0, \"items_total\": 8, \"size_left\": 0, \"num_error\": 0}, \"delta_rpm\": {\"num_success\": 0, \"size_total\": 0, \"items_left\": 0, \"items_total\": 0, \"size_left\": 0, \"num_error\": 0}, \"file\": {\"num_success\": 0, \"size_total\": 0, \"items_left\": 0, \"items_total\": 0, \"size_left\": 0, \"num_error\": 0}}, \"error_details\": [], \"num_error\": 0}, \"comps\": {\"state\": \"NOT_STARTED\"}, \"errata\": {\"state\": \"NOT_STARTED\"}, \"metadata\": {\"state\": \"FINISHED\"}}}, \"call_request_group_id\": \"967992b2-a942-422f-8a3e-6f2cce79b279\", \"call_request_id\": \"19008df2-bb68-4997-b680-8623fc450843\", \"principal_login\": \"admin\", \"response\": \"accepted\", \"result\": null}"
+    http_version: 
+  recorded_at: Tue, 29 Jan 2013 21:04:42 GMT
+- request: 
+    method: get
+    uri: https://kafka.usersys.redhat.com/pulp/api/v2/tasks/19008df2-bb68-4997-b680-8623fc450843/
+    body: 
+      string: ""
+    headers: 
+      Content-Type: 
+      - application/json
+      Accept: 
+      - application/json
+      Pulp-User: 
+      - admin
+      Accept-Encoding: 
+      - gzip, deflate
+      Authorization: 
+      - OAuth oauth_consumer_key="katello", oauth_nonce="OJxfbhu4Jo0ipF9EuyaG2LwCkSCVXfJpgWbfDx34", oauth_signature="IqMjQ3Us%2FF8F340UaGKAU%2B9eVWI%3D", oauth_signature_method="HMAC-SHA1", oauth_timestamp="1359493483", oauth_version="1.0"
+  response: 
+    status: 
+      code: 200
+      message: OK
+    headers: 
       Content-Length: 
       - "1469"
       Content-Type: 
       - application/json
-    body: 
-      string: "{\"task_group_id\": \"d08dfea8-69b2-440f-be73-bfc4a405cbf3\", \"exception\": null, \"traceback\": null, \"_href\": \"/pulp/api/v2/tasks/23722733-5421-4721-a232-ecee1850edcf/\", \"task_id\": \"23722733-5421-4721-a232-ecee1850edcf\", \"call_request_tags\": [\"pulp:repository:1\", \"pulp:action:sync\"], \"reasons\": [], \"start_time\": \"2013-01-14T22:03:46Z\", \"tags\": [\"pulp:repository:1\", \"pulp:action:sync\"], \"state\": \"finished\", \"finish_time\": \"2013-01-14T22:03:47Z\", \"dependency_failures\": {}, \"schedule_id\": null, \"progress\": {\"yum_importer\": {\"content\": {\"num_success\": 11, \"size_total\": 17872, \"items_left\": 0, \"items_total\": 11, \"state\": \"FINISHED\", \"size_left\": 0, \"details\": {\"tree_file\": {\"num_success\": 3, \"size_total\": 0, \"items_left\": 0, \"items_total\": 3, \"size_left\": 0, \"num_error\": 0}, \"rpm\": {\"num_success\": 8, \"size_total\": 17872, \"items_left\": 0, \"items_total\": 8, \"size_left\": 0, \"num_error\": 0}, \"delta_rpm\": {\"num_success\": 0, \"size_total\": 0, \"items_left\": 0, \"items_total\": 0, \"size_left\": 0, \"num_error\": 0}, \"file\": {\"num_success\": 0, \"size_total\": 0, \"items_left\": 0, \"items_total\": 0, \"size_left\": 0, \"num_error\": 0}}, \"error_details\": [], \"num_error\": 0}, \"comps\": {\"state\": \"FINISHED\"}, \"errata\": {\"state\": \"FINISHED\", \"num_errata\": 2}, \"metadata\": {\"state\": \"FINISHED\"}}}, \"call_request_group_id\": \"d08dfea8-69b2-440f-be73-bfc4a405cbf3\", \"call_request_id\": \"23722733-5421-4721-a232-ecee1850edcf\", \"principal_login\": \"admin\", \"response\": \"accepted\", \"result\": null}"
-    http_version: 
-  recorded_at: Mon, 14 Jan 2013 22:03:48 GMT
-- request: 
-    method: get
-    uri: https://kafka.usersys.redhat.com/pulp/api/v2/tasks/cd5f7f01-6b31-4174-a55b-8ae954b4ccff/
-    body: 
-      string: ""
-    headers: 
-      Authorization: 
-      - OAuth oauth_consumer_key="katello", oauth_nonce="13MvbEggOSbIIzCe53Xyjf2KaQD7Bka4fCrqMqXjzA", oauth_signature="DTlWap03Ge7CrVCsiOFe%2FjQvLsc%3D", oauth_signature_method="HMAC-SHA1", oauth_timestamp="1358201032", oauth_version="1.0"
-=======
+      Server: 
+      - Apache/2.2.22 (Fedora)
+      Date: 
+      - Tue, 29 Jan 2013 21:04:43 GMT
+    body: 
+      string: "{\"task_group_id\": \"967992b2-a942-422f-8a3e-6f2cce79b279\", \"exception\": null, \"traceback\": null, \"_href\": \"/pulp/api/v2/tasks/19008df2-bb68-4997-b680-8623fc450843/\", \"task_id\": \"19008df2-bb68-4997-b680-8623fc450843\", \"call_request_tags\": [\"pulp:repository:1\", \"pulp:action:sync\"], \"reasons\": [], \"start_time\": \"2013-01-29T21:04:41Z\", \"tags\": [\"pulp:repository:1\", \"pulp:action:sync\"], \"state\": \"finished\", \"finish_time\": \"2013-01-29T21:04:42Z\", \"dependency_failures\": {}, \"schedule_id\": null, \"progress\": {\"yum_importer\": {\"content\": {\"num_success\": 11, \"size_total\": 17872, \"items_left\": 0, \"items_total\": 11, \"state\": \"FINISHED\", \"size_left\": 0, \"details\": {\"tree_file\": {\"num_success\": 3, \"size_total\": 0, \"items_left\": 0, \"items_total\": 3, \"size_left\": 0, \"num_error\": 0}, \"rpm\": {\"num_success\": 8, \"size_total\": 17872, \"items_left\": 0, \"items_total\": 8, \"size_left\": 0, \"num_error\": 0}, \"delta_rpm\": {\"num_success\": 0, \"size_total\": 0, \"items_left\": 0, \"items_total\": 0, \"size_left\": 0, \"num_error\": 0}, \"file\": {\"num_success\": 0, \"size_total\": 0, \"items_left\": 0, \"items_total\": 0, \"size_left\": 0, \"num_error\": 0}}, \"error_details\": [], \"num_error\": 0}, \"comps\": {\"state\": \"FINISHED\"}, \"errata\": {\"state\": \"FINISHED\", \"num_errata\": 2}, \"metadata\": {\"state\": \"FINISHED\"}}}, \"call_request_group_id\": \"967992b2-a942-422f-8a3e-6f2cce79b279\", \"call_request_id\": \"19008df2-bb68-4997-b680-8623fc450843\", \"principal_login\": \"admin\", \"response\": \"accepted\", \"result\": null}"
+    http_version: 
+  recorded_at: Tue, 29 Jan 2013 21:04:43 GMT
+- request: 
+    method: get
+    uri: https://kafka.usersys.redhat.com/pulp/api/v2/tasks/b485845c-7e75-43a4-917c-715ee8e385e6/
+    body: 
+      string: ""
+    headers: 
+      Content-Type: 
+      - application/json
+      Accept: 
+      - application/json
+      Pulp-User: 
+      - admin
+      Accept-Encoding: 
+      - gzip, deflate
+      Authorization: 
+      - OAuth oauth_consumer_key="katello", oauth_nonce="QIv7k6d8CKhq4uHEopeTZh5NB8A8p4YtNuJlIW8zE", oauth_signature="aDkI%2Fkyjtb%2Fohn4QFtcFFtj3f5E%3D", oauth_signature_method="HMAC-SHA1", oauth_timestamp="1359493484", oauth_version="1.0"
+  response: 
+    status: 
+      code: 200
+      message: OK
+    headers: 
+      Content-Length: 
+      - "842"
+      Content-Type: 
+      - application/json
+      Server: 
+      - Apache/2.2.22 (Fedora)
+      Date: 
+      - Tue, 29 Jan 2013 21:04:44 GMT
+    body: 
+      string: "{\"task_group_id\": \"d9fefc6a-39d2-4baf-8e25-d93bc77d156e\", \"exception\": null, \"traceback\": null, \"_href\": \"/pulp/api/v2/tasks/b485845c-7e75-43a4-917c-715ee8e385e6/\", \"task_id\": \"b485845c-7e75-43a4-917c-715ee8e385e6\", \"call_request_tags\": [\"pulp:repository:1\", \"pulp:action:sync\"], \"reasons\": [], \"start_time\": \"2013-01-29T21:04:44Z\", \"tags\": [\"pulp:repository:1\", \"pulp:action:sync\"], \"state\": \"running\", \"finish_time\": null, \"dependency_failures\": {}, \"schedule_id\": null, \"progress\": {\"yum_importer\": {\"content\": {\"state\": \"NOT_STARTED\"}, \"comps\": {\"state\": \"NOT_STARTED\"}, \"errata\": {\"state\": \"NOT_STARTED\"}, \"metadata\": {\"state\": \"IN_PROGRESS\"}}}, \"call_request_group_id\": \"d9fefc6a-39d2-4baf-8e25-d93bc77d156e\", \"call_request_id\": \"b485845c-7e75-43a4-917c-715ee8e385e6\", \"principal_login\": \"admin\", \"response\": \"accepted\", \"result\": null}"
+    http_version: 
+  recorded_at: Tue, 29 Jan 2013 21:04:44 GMT
+- request: 
+    method: get
+    uri: https://kafka.usersys.redhat.com/pulp/api/v2/tasks/b485845c-7e75-43a4-917c-715ee8e385e6/
+    body: 
+      string: ""
+    headers: 
+      Content-Type: 
+      - application/json
+      Accept: 
+      - application/json
+      Pulp-User: 
+      - admin
+      Accept-Encoding: 
+      - gzip, deflate
+      Authorization: 
+      - OAuth oauth_consumer_key="katello", oauth_nonce="prOxCqM0RCWxAnDk4HiZVx9CKrLVn75FLKRaglRcWa0", oauth_signature="g0MPXmG8CHWOdHQE8nnjplMIPJw%3D", oauth_signature_method="HMAC-SHA1", oauth_timestamp="1359493485", oauth_version="1.0"
+  response: 
+    status: 
+      code: 200
+      message: OK
+    headers: 
+      Content-Length: 
+      - "1442"
+      Content-Type: 
+      - application/json
+      Server: 
+      - Apache/2.2.22 (Fedora)
+      Date: 
+      - Tue, 29 Jan 2013 21:04:45 GMT
+    body: 
+      string: "{\"task_group_id\": \"d9fefc6a-39d2-4baf-8e25-d93bc77d156e\", \"exception\": null, \"traceback\": null, \"_href\": \"/pulp/api/v2/tasks/b485845c-7e75-43a4-917c-715ee8e385e6/\", \"task_id\": \"b485845c-7e75-43a4-917c-715ee8e385e6\", \"call_request_tags\": [\"pulp:repository:1\", \"pulp:action:sync\"], \"reasons\": [], \"start_time\": \"2013-01-29T21:04:44Z\", \"tags\": [\"pulp:repository:1\", \"pulp:action:sync\"], \"state\": \"running\", \"finish_time\": null, \"dependency_failures\": {}, \"schedule_id\": null, \"progress\": {\"yum_importer\": {\"content\": {\"num_success\": 11, \"size_total\": 17872, \"items_left\": 0, \"items_total\": 11, \"state\": \"IN_PROGRESS\", \"size_left\": 0, \"details\": {\"tree_file\": {\"num_success\": 3, \"size_total\": 0, \"items_left\": 0, \"items_total\": 3, \"size_left\": 0, \"num_error\": 0}, \"rpm\": {\"num_success\": 8, \"size_total\": 17872, \"items_left\": 0, \"items_total\": 8, \"size_left\": 0, \"num_error\": 0}, \"delta_rpm\": {\"num_success\": 0, \"size_total\": 0, \"items_left\": 0, \"items_total\": 0, \"size_left\": 0, \"num_error\": 0}, \"file\": {\"num_success\": 0, \"size_total\": 0, \"items_left\": 0, \"items_total\": 0, \"size_left\": 0, \"num_error\": 0}}, \"error_details\": [], \"num_error\": 0}, \"comps\": {\"state\": \"NOT_STARTED\"}, \"errata\": {\"state\": \"NOT_STARTED\"}, \"metadata\": {\"state\": \"FINISHED\"}}}, \"call_request_group_id\": \"d9fefc6a-39d2-4baf-8e25-d93bc77d156e\", \"call_request_id\": \"b485845c-7e75-43a4-917c-715ee8e385e6\", \"principal_login\": \"admin\", \"response\": \"accepted\", \"result\": null}"
+    http_version: 
+  recorded_at: Tue, 29 Jan 2013 21:04:45 GMT
+- request: 
+    method: get
+    uri: https://kafka.usersys.redhat.com/pulp/api/v2/tasks/b485845c-7e75-43a4-917c-715ee8e385e6/
+    body: 
+      string: ""
+    headers: 
+      Content-Type: 
+      - application/json
+      Accept: 
+      - application/json
+      Pulp-User: 
+      - admin
+      Accept-Encoding: 
+      - gzip, deflate
+      Authorization: 
+      - OAuth oauth_consumer_key="katello", oauth_nonce="20MjA9zLCbR0nkd0ihj9RosUcyhCYJPRAac1GQasq4", oauth_signature="HLGnnCMuT3Aqhu%2Buy3HhwkX7mnI%3D", oauth_signature_method="HMAC-SHA1", oauth_timestamp="1359493485", oauth_version="1.0"
+  response: 
+    status: 
+      code: 200
+      message: OK
+    headers: 
       Content-Length: 
       - "1469"
-      Date: 
-      - Wed, 16 Jan 2013 23:01:28 GMT
-      Content-Type: 
-      - application/json
-      Server: 
-      - Apache/2.2.22 (Fedora)
-    body: 
-      string: "{\"task_group_id\": \"ae567809-2715-4dbc-990b-ce8deb946f4f\", \"exception\": null, \"traceback\": null, \"_href\": \"/pulp/api/v2/tasks/7296aae0-329b-44eb-8430-d06a3d65b35c/\", \"task_id\": \"7296aae0-329b-44eb-8430-d06a3d65b35c\", \"call_request_tags\": [\"pulp:repository:1\", \"pulp:action:sync\"], \"reasons\": [], \"start_time\": \"2013-01-16T23:01:26Z\", \"tags\": [\"pulp:repository:1\", \"pulp:action:sync\"], \"state\": \"finished\", \"finish_time\": \"2013-01-16T23:01:28Z\", \"dependency_failures\": {}, \"schedule_id\": null, \"progress\": {\"yum_importer\": {\"content\": {\"num_success\": 11, \"size_total\": 17872, \"items_left\": 0, \"items_total\": 11, \"state\": \"FINISHED\", \"size_left\": 0, \"details\": {\"tree_file\": {\"num_success\": 3, \"size_total\": 0, \"items_left\": 0, \"items_total\": 3, \"size_left\": 0, \"num_error\": 0}, \"rpm\": {\"num_success\": 8, \"size_total\": 17872, \"items_left\": 0, \"items_total\": 8, \"size_left\": 0, \"num_error\": 0}, \"delta_rpm\": {\"num_success\": 0, \"size_total\": 0, \"items_left\": 0, \"items_total\": 0, \"size_left\": 0, \"num_error\": 0}, \"file\": {\"num_success\": 0, \"size_total\": 0, \"items_left\": 0, \"items_total\": 0, \"size_left\": 0, \"num_error\": 0}}, \"error_details\": [], \"num_error\": 0}, \"comps\": {\"state\": \"FINISHED\"}, \"errata\": {\"state\": \"FINISHED\", \"num_errata\": 2}, \"metadata\": {\"state\": \"FINISHED\"}}}, \"call_request_group_id\": \"ae567809-2715-4dbc-990b-ce8deb946f4f\", \"call_request_id\": \"7296aae0-329b-44eb-8430-d06a3d65b35c\", \"principal_login\": \"admin\", \"response\": \"accepted\", \"result\": null}"
-    http_version: 
-  recorded_at: Wed, 16 Jan 2013 23:01:28 GMT
-- request: 
-    method: get
-    uri: https://dhcp231-16.rdu.redhat.com/pulp/api/v2/tasks/65f193e6-1190-49f4-9409-97679e6060e1/
-    body: 
-      string: ""
-    headers: 
-      Accept: 
-      - application/json
-      Authorization: 
-      - OAuth oauth_consumer_key="katello", oauth_nonce="EbcEsOkNieHY9sfDryPxX87Dv5R2u2MkLoWTVDMivFg", oauth_signature="%2Fu7lBsaGpHl3DCB2V33xYBUaBmI%3D", oauth_signature_method="HMAC-SHA1", oauth_timestamp="1358377291", oauth_version="1.0"
-      Content-Type: 
-      - application/json
->>>>>>> fd910802
-      Pulp-User: 
-      - admin
-      Accept-Encoding: 
-      - gzip, deflate
-<<<<<<< HEAD
-      Content-Type: 
-      - application/json
-      Accept: 
-      - application/json
-=======
+      Content-Type: 
+      - application/json
+      Server: 
+      - Apache/2.2.22 (Fedora)
+      Date: 
+      - Tue, 29 Jan 2013 21:04:46 GMT
+    body: 
+      string: "{\"task_group_id\": \"d9fefc6a-39d2-4baf-8e25-d93bc77d156e\", \"exception\": null, \"traceback\": null, \"_href\": \"/pulp/api/v2/tasks/b485845c-7e75-43a4-917c-715ee8e385e6/\", \"task_id\": \"b485845c-7e75-43a4-917c-715ee8e385e6\", \"call_request_tags\": [\"pulp:repository:1\", \"pulp:action:sync\"], \"reasons\": [], \"start_time\": \"2013-01-29T21:04:44Z\", \"tags\": [\"pulp:repository:1\", \"pulp:action:sync\"], \"state\": \"finished\", \"finish_time\": \"2013-01-29T21:04:45Z\", \"dependency_failures\": {}, \"schedule_id\": null, \"progress\": {\"yum_importer\": {\"content\": {\"num_success\": 11, \"size_total\": 17872, \"items_left\": 0, \"items_total\": 11, \"state\": \"FINISHED\", \"size_left\": 0, \"details\": {\"tree_file\": {\"num_success\": 3, \"size_total\": 0, \"items_left\": 0, \"items_total\": 3, \"size_left\": 0, \"num_error\": 0}, \"rpm\": {\"num_success\": 8, \"size_total\": 17872, \"items_left\": 0, \"items_total\": 8, \"size_left\": 0, \"num_error\": 0}, \"delta_rpm\": {\"num_success\": 0, \"size_total\": 0, \"items_left\": 0, \"items_total\": 0, \"size_left\": 0, \"num_error\": 0}, \"file\": {\"num_success\": 0, \"size_total\": 0, \"items_left\": 0, \"items_total\": 0, \"size_left\": 0, \"num_error\": 0}}, \"error_details\": [], \"num_error\": 0}, \"comps\": {\"state\": \"FINISHED\"}, \"errata\": {\"state\": \"FINISHED\", \"num_errata\": 2}, \"metadata\": {\"state\": \"FINISHED\"}}}, \"call_request_group_id\": \"d9fefc6a-39d2-4baf-8e25-d93bc77d156e\", \"call_request_id\": \"b485845c-7e75-43a4-917c-715ee8e385e6\", \"principal_login\": \"admin\", \"response\": \"accepted\", \"result\": null}"
+    http_version: 
+  recorded_at: Tue, 29 Jan 2013 21:04:46 GMT
+- request: 
+    method: get
+    uri: https://kafka.usersys.redhat.com/pulp/api/v2/tasks/8875d655-5fb1-4286-8a27-7d357486eb9d/
+    body: 
+      string: ""
+    headers: 
+      Content-Type: 
+      - application/json
+      Accept: 
+      - application/json
+      Pulp-User: 
+      - admin
+      Accept-Encoding: 
+      - gzip, deflate
+      Authorization: 
+      - OAuth oauth_consumer_key="katello", oauth_nonce="Ockwl0Sw78ekjQv7WPcfAqwjMLmB63DLoYnGMsUrM", oauth_signature="bjTiapwX4TU0nIkGp%2Fqyz3Zh9bU%3D", oauth_signature_method="HMAC-SHA1", oauth_timestamp="1359493488", oauth_version="1.0"
+  response: 
+    status: 
+      code: 200
+      message: OK
+    headers: 
+      Content-Length: 
+      - "839"
+      Content-Type: 
+      - application/json
+      Server: 
+      - Apache/2.2.22 (Fedora)
+      Date: 
+      - Tue, 29 Jan 2013 21:04:48 GMT
+    body: 
+      string: "{\"task_group_id\": \"9a31260b-1bef-4861-9ed5-1b36a33578f1\", \"exception\": null, \"traceback\": null, \"_href\": \"/pulp/api/v2/tasks/8875d655-5fb1-4286-8a27-7d357486eb9d/\", \"task_id\": \"8875d655-5fb1-4286-8a27-7d357486eb9d\", \"call_request_tags\": [\"pulp:repository:1\", \"pulp:action:sync\"], \"reasons\": [], \"start_time\": \"2013-01-29T21:04:48Z\", \"tags\": [\"pulp:repository:1\", \"pulp:action:sync\"], \"state\": \"running\", \"finish_time\": null, \"dependency_failures\": {}, \"schedule_id\": null, \"progress\": {\"yum_importer\": {\"content\": {\"state\": \"NOT_STARTED\"}, \"comps\": {\"state\": \"NOT_STARTED\"}, \"errata\": {\"state\": \"NOT_STARTED\"}, \"metadata\": {\"state\": \"FINISHED\"}}}, \"call_request_group_id\": \"9a31260b-1bef-4861-9ed5-1b36a33578f1\", \"call_request_id\": \"8875d655-5fb1-4286-8a27-7d357486eb9d\", \"principal_login\": \"admin\", \"response\": \"accepted\", \"result\": null}"
+    http_version: 
+  recorded_at: Tue, 29 Jan 2013 21:04:48 GMT
+- request: 
+    method: get
+    uri: https://kafka.usersys.redhat.com/pulp/api/v2/tasks/8875d655-5fb1-4286-8a27-7d357486eb9d/
+    body: 
+      string: ""
+    headers: 
+      Content-Type: 
+      - application/json
+      Accept: 
+      - application/json
+      Pulp-User: 
+      - admin
+      Accept-Encoding: 
+      - gzip, deflate
+      Authorization: 
+      - OAuth oauth_consumer_key="katello", oauth_nonce="GutRXVno9Ua4lB1YQKN70VTAI3UyTXQ4DZPACnijypU", oauth_signature="tFzbT1aHae5nURkBdbKJcvQTNiw%3D", oauth_signature_method="HMAC-SHA1", oauth_timestamp="1359493489", oauth_version="1.0"
+  response: 
+    status: 
+      code: 200
+      message: OK
+    headers: 
+      Content-Length: 
+      - "1441"
+      Content-Type: 
+      - application/json
+      Server: 
+      - Apache/2.2.22 (Fedora)
+      Date: 
+      - Tue, 29 Jan 2013 21:04:49 GMT
+    body: 
+      string: "{\"task_group_id\": \"9a31260b-1bef-4861-9ed5-1b36a33578f1\", \"exception\": null, \"traceback\": null, \"_href\": \"/pulp/api/v2/tasks/8875d655-5fb1-4286-8a27-7d357486eb9d/\", \"task_id\": \"8875d655-5fb1-4286-8a27-7d357486eb9d\", \"call_request_tags\": [\"pulp:repository:1\", \"pulp:action:sync\"], \"reasons\": [], \"start_time\": \"2013-01-29T21:04:48Z\", \"tags\": [\"pulp:repository:1\", \"pulp:action:sync\"], \"state\": \"running\", \"finish_time\": null, \"dependency_failures\": {}, \"schedule_id\": null, \"progress\": {\"yum_importer\": {\"content\": {\"num_success\": 8, \"size_total\": 17872, \"items_left\": 3, \"items_total\": 11, \"state\": \"IN_PROGRESS\", \"size_left\": 0, \"details\": {\"tree_file\": {\"num_success\": 0, \"size_total\": 0, \"items_left\": 3, \"items_total\": 3, \"size_left\": 0, \"num_error\": 0}, \"rpm\": {\"num_success\": 8, \"size_total\": 17872, \"items_left\": 0, \"items_total\": 8, \"size_left\": 0, \"num_error\": 0}, \"delta_rpm\": {\"num_success\": 0, \"size_total\": 0, \"items_left\": 0, \"items_total\": 0, \"size_left\": 0, \"num_error\": 0}, \"file\": {\"num_success\": 0, \"size_total\": 0, \"items_left\": 0, \"items_total\": 0, \"size_left\": 0, \"num_error\": 0}}, \"error_details\": [], \"num_error\": 0}, \"comps\": {\"state\": \"NOT_STARTED\"}, \"errata\": {\"state\": \"NOT_STARTED\"}, \"metadata\": {\"state\": \"FINISHED\"}}}, \"call_request_group_id\": \"9a31260b-1bef-4861-9ed5-1b36a33578f1\", \"call_request_id\": \"8875d655-5fb1-4286-8a27-7d357486eb9d\", \"principal_login\": \"admin\", \"response\": \"accepted\", \"result\": null}"
+    http_version: 
+  recorded_at: Tue, 29 Jan 2013 21:04:49 GMT
+- request: 
+    method: get
+    uri: https://kafka.usersys.redhat.com/pulp/api/v2/tasks/8875d655-5fb1-4286-8a27-7d357486eb9d/
+    body: 
+      string: ""
+    headers: 
+      Content-Type: 
+      - application/json
+      Accept: 
+      - application/json
+      Pulp-User: 
+      - admin
+      Accept-Encoding: 
+      - gzip, deflate
+      Authorization: 
+      - OAuth oauth_consumer_key="katello", oauth_nonce="8QhTwdPKfFM6xWTzcaepKI8h2NOLR3J9TCBdpCKNQ", oauth_signature="%2F7hLYAO%2BT6lukIRIQj8j%2B3UuFV0%3D", oauth_signature_method="HMAC-SHA1", oauth_timestamp="1359493489", oauth_version="1.0"
+  response: 
+    status: 
+      code: 200
+      message: OK
+    headers: 
+      Content-Length: 
+      - "1469"
+      Content-Type: 
+      - application/json
+      Server: 
+      - Apache/2.2.22 (Fedora)
+      Date: 
+      - Tue, 29 Jan 2013 21:04:49 GMT
+    body: 
+      string: "{\"task_group_id\": \"9a31260b-1bef-4861-9ed5-1b36a33578f1\", \"exception\": null, \"traceback\": null, \"_href\": \"/pulp/api/v2/tasks/8875d655-5fb1-4286-8a27-7d357486eb9d/\", \"task_id\": \"8875d655-5fb1-4286-8a27-7d357486eb9d\", \"call_request_tags\": [\"pulp:repository:1\", \"pulp:action:sync\"], \"reasons\": [], \"start_time\": \"2013-01-29T21:04:48Z\", \"tags\": [\"pulp:repository:1\", \"pulp:action:sync\"], \"state\": \"finished\", \"finish_time\": \"2013-01-29T21:04:49Z\", \"dependency_failures\": {}, \"schedule_id\": null, \"progress\": {\"yum_importer\": {\"content\": {\"num_success\": 11, \"size_total\": 17872, \"items_left\": 0, \"items_total\": 11, \"state\": \"FINISHED\", \"size_left\": 0, \"details\": {\"tree_file\": {\"num_success\": 3, \"size_total\": 0, \"items_left\": 0, \"items_total\": 3, \"size_left\": 0, \"num_error\": 0}, \"rpm\": {\"num_success\": 8, \"size_total\": 17872, \"items_left\": 0, \"items_total\": 8, \"size_left\": 0, \"num_error\": 0}, \"delta_rpm\": {\"num_success\": 0, \"size_total\": 0, \"items_left\": 0, \"items_total\": 0, \"size_left\": 0, \"num_error\": 0}, \"file\": {\"num_success\": 0, \"size_total\": 0, \"items_left\": 0, \"items_total\": 0, \"size_left\": 0, \"num_error\": 0}}, \"error_details\": [], \"num_error\": 0}, \"comps\": {\"state\": \"FINISHED\"}, \"errata\": {\"state\": \"FINISHED\", \"num_errata\": 2}, \"metadata\": {\"state\": \"FINISHED\"}}}, \"call_request_group_id\": \"9a31260b-1bef-4861-9ed5-1b36a33578f1\", \"call_request_id\": \"8875d655-5fb1-4286-8a27-7d357486eb9d\", \"principal_login\": \"admin\", \"response\": \"accepted\", \"result\": null}"
+    http_version: 
+  recorded_at: Tue, 29 Jan 2013 21:04:49 GMT
+- request: 
+    method: get
+    uri: https://kafka.usersys.redhat.com/pulp/api/v2/tasks/c4c1960f-d434-45c6-ab2a-bd59f0cb6e0c/
+    body: 
+      string: ""
+    headers: 
+      Content-Type: 
+      - application/json
+      Accept: 
+      - application/json
+      Pulp-User: 
+      - admin
+      Accept-Encoding: 
+      - gzip, deflate
+      Authorization: 
+      - OAuth oauth_consumer_key="katello", oauth_nonce="Yu1dxboaHiSr2KYA6vyGcgWDv7jsXJMeU5QBVVVPKw", oauth_signature="mi1FSimJf81KPkdQKfrqLpHE3NA%3D", oauth_signature_method="HMAC-SHA1", oauth_timestamp="1359493492", oauth_version="1.0"
   response: 
     status: 
       code: 200
@@ -228,95 +750,461 @@
     headers: 
       Content-Length: 
       - "842"
-      Date: 
-      - Wed, 16 Jan 2013 23:01:31 GMT
-      Content-Type: 
-      - application/json
-      Server: 
-      - Apache/2.2.22 (Fedora)
-    body: 
-      string: "{\"task_group_id\": \"1ecaa179-6462-463f-804f-a0281e717732\", \"exception\": null, \"traceback\": null, \"_href\": \"/pulp/api/v2/tasks/65f193e6-1190-49f4-9409-97679e6060e1/\", \"task_id\": \"65f193e6-1190-49f4-9409-97679e6060e1\", \"call_request_tags\": [\"pulp:repository:1\", \"pulp:action:sync\"], \"reasons\": [], \"start_time\": \"2013-01-16T23:01:31Z\", \"tags\": [\"pulp:repository:1\", \"pulp:action:sync\"], \"state\": \"running\", \"finish_time\": null, \"dependency_failures\": {}, \"schedule_id\": null, \"progress\": {\"yum_importer\": {\"content\": {\"state\": \"NOT_STARTED\"}, \"comps\": {\"state\": \"NOT_STARTED\"}, \"errata\": {\"state\": \"NOT_STARTED\"}, \"metadata\": {\"state\": \"IN_PROGRESS\"}}}, \"call_request_group_id\": \"1ecaa179-6462-463f-804f-a0281e717732\", \"call_request_id\": \"65f193e6-1190-49f4-9409-97679e6060e1\", \"principal_login\": \"admin\", \"response\": \"accepted\", \"result\": null}"
-    http_version: 
-  recorded_at: Wed, 16 Jan 2013 23:01:31 GMT
-- request: 
-    method: get
-    uri: https://dhcp231-16.rdu.redhat.com/pulp/api/v2/tasks/65f193e6-1190-49f4-9409-97679e6060e1/
-    body: 
-      string: ""
-    headers: 
-      Accept: 
-      - application/json
-      Authorization: 
-      - OAuth oauth_consumer_key="katello", oauth_nonce="gFuievNkOx6akQOYdzzrbaPfFAGQlyY4iGbaZjE", oauth_signature="c8iNbEMD8dzMquRje%2BcL89Z0fw8%3D", oauth_signature_method="HMAC-SHA1", oauth_timestamp="1358377292", oauth_version="1.0"
-      Content-Type: 
-      - application/json
-      Pulp-User: 
-      - admin
-      Accept-Encoding: 
-      - gzip, deflate
->>>>>>> fd910802
-  response: 
-    status: 
-      code: 200
-      message: OK
-    headers: 
-<<<<<<< HEAD
-      Server: 
-      - Apache/2.2.22 (Fedora)
-      Date: 
-      - Mon, 14 Jan 2013 22:03:52 GMT
+      Content-Type: 
+      - application/json
+      Server: 
+      - Apache/2.2.22 (Fedora)
+      Date: 
+      - Tue, 29 Jan 2013 21:04:52 GMT
+    body: 
+      string: "{\"task_group_id\": \"54b0cafa-929d-4cd1-900e-cd42d48a2e10\", \"exception\": null, \"traceback\": null, \"_href\": \"/pulp/api/v2/tasks/c4c1960f-d434-45c6-ab2a-bd59f0cb6e0c/\", \"task_id\": \"c4c1960f-d434-45c6-ab2a-bd59f0cb6e0c\", \"call_request_tags\": [\"pulp:repository:1\", \"pulp:action:sync\"], \"reasons\": [], \"start_time\": \"2013-01-29T21:04:52Z\", \"tags\": [\"pulp:repository:1\", \"pulp:action:sync\"], \"state\": \"running\", \"finish_time\": null, \"dependency_failures\": {}, \"schedule_id\": null, \"progress\": {\"yum_importer\": {\"content\": {\"state\": \"NOT_STARTED\"}, \"comps\": {\"state\": \"NOT_STARTED\"}, \"errata\": {\"state\": \"NOT_STARTED\"}, \"metadata\": {\"state\": \"IN_PROGRESS\"}}}, \"call_request_group_id\": \"54b0cafa-929d-4cd1-900e-cd42d48a2e10\", \"call_request_id\": \"c4c1960f-d434-45c6-ab2a-bd59f0cb6e0c\", \"principal_login\": \"admin\", \"response\": \"accepted\", \"result\": null}"
+    http_version: 
+  recorded_at: Tue, 29 Jan 2013 21:04:52 GMT
+- request: 
+    method: get
+    uri: https://kafka.usersys.redhat.com/pulp/api/v2/tasks/c4c1960f-d434-45c6-ab2a-bd59f0cb6e0c/
+    body: 
+      string: ""
+    headers: 
+      Content-Type: 
+      - application/json
+      Accept: 
+      - application/json
+      Pulp-User: 
+      - admin
+      Accept-Encoding: 
+      - gzip, deflate
+      Authorization: 
+      - OAuth oauth_consumer_key="katello", oauth_nonce="1t6hrwwuTZtULTQBfIObaKDhT13RosdkaJWCZFpgw", oauth_signature="PQN6eD0LHler7e47w9%2Fs9VxnTnU%3D", oauth_signature_method="HMAC-SHA1", oauth_timestamp="1359493492", oauth_version="1.0"
+  response: 
+    status: 
+      code: 200
+      message: OK
+    headers: 
+      Content-Length: 
+      - "1449"
+      Content-Type: 
+      - application/json
+      Server: 
+      - Apache/2.2.22 (Fedora)
+      Date: 
+      - Tue, 29 Jan 2013 21:04:52 GMT
+    body: 
+      string: "{\"task_group_id\": \"54b0cafa-929d-4cd1-900e-cd42d48a2e10\", \"exception\": null, \"traceback\": null, \"_href\": \"/pulp/api/v2/tasks/c4c1960f-d434-45c6-ab2a-bd59f0cb6e0c/\", \"task_id\": \"c4c1960f-d434-45c6-ab2a-bd59f0cb6e0c\", \"call_request_tags\": [\"pulp:repository:1\", \"pulp:action:sync\"], \"reasons\": [], \"start_time\": \"2013-01-29T21:04:52Z\", \"tags\": [\"pulp:repository:1\", \"pulp:action:sync\"], \"state\": \"running\", \"finish_time\": null, \"dependency_failures\": {}, \"schedule_id\": null, \"progress\": {\"yum_importer\": {\"content\": {\"num_success\": 2, \"size_total\": 17872, \"items_left\": 9, \"items_total\": 11, \"state\": \"IN_PROGRESS\", \"size_left\": 13392, \"details\": {\"tree_file\": {\"num_success\": 0, \"size_total\": 0, \"items_left\": 3, \"items_total\": 3, \"size_left\": 0, \"num_error\": 0}, \"rpm\": {\"num_success\": 2, \"size_total\": 17872, \"items_left\": 6, \"items_total\": 8, \"size_left\": 13392, \"num_error\": 0}, \"delta_rpm\": {\"num_success\": 0, \"size_total\": 0, \"items_left\": 0, \"items_total\": 0, \"size_left\": 0, \"num_error\": 0}, \"file\": {\"num_success\": 0, \"size_total\": 0, \"items_left\": 0, \"items_total\": 0, \"size_left\": 0, \"num_error\": 0}}, \"error_details\": [], \"num_error\": 0}, \"comps\": {\"state\": \"NOT_STARTED\"}, \"errata\": {\"state\": \"NOT_STARTED\"}, \"metadata\": {\"state\": \"FINISHED\"}}}, \"call_request_group_id\": \"54b0cafa-929d-4cd1-900e-cd42d48a2e10\", \"call_request_id\": \"c4c1960f-d434-45c6-ab2a-bd59f0cb6e0c\", \"principal_login\": \"admin\", \"response\": \"accepted\", \"result\": null}"
+    http_version: 
+  recorded_at: Tue, 29 Jan 2013 21:04:52 GMT
+- request: 
+    method: get
+    uri: https://kafka.usersys.redhat.com/pulp/api/v2/tasks/c4c1960f-d434-45c6-ab2a-bd59f0cb6e0c/
+    body: 
+      string: ""
+    headers: 
+      Content-Type: 
+      - application/json
+      Accept: 
+      - application/json
+      Pulp-User: 
+      - admin
+      Accept-Encoding: 
+      - gzip, deflate
+      Authorization: 
+      - OAuth oauth_consumer_key="katello", oauth_nonce="1c8NLN7NigwS4wtIWrgVNlzkdM5j3MubgaLCNOB30", oauth_signature="n%2Fh%2FqtyhYb6tBS9tb9Iv6Zm6r6Q%3D", oauth_signature_method="HMAC-SHA1", oauth_timestamp="1359493493", oauth_version="1.0"
+  response: 
+    status: 
+      code: 200
+      message: OK
+    headers: 
+      Content-Length: 
+      - "1469"
+      Content-Type: 
+      - application/json
+      Server: 
+      - Apache/2.2.22 (Fedora)
+      Date: 
+      - Tue, 29 Jan 2013 21:04:53 GMT
+    body: 
+      string: "{\"task_group_id\": \"54b0cafa-929d-4cd1-900e-cd42d48a2e10\", \"exception\": null, \"traceback\": null, \"_href\": \"/pulp/api/v2/tasks/c4c1960f-d434-45c6-ab2a-bd59f0cb6e0c/\", \"task_id\": \"c4c1960f-d434-45c6-ab2a-bd59f0cb6e0c\", \"call_request_tags\": [\"pulp:repository:1\", \"pulp:action:sync\"], \"reasons\": [], \"start_time\": \"2013-01-29T21:04:52Z\", \"tags\": [\"pulp:repository:1\", \"pulp:action:sync\"], \"state\": \"finished\", \"finish_time\": \"2013-01-29T21:04:53Z\", \"dependency_failures\": {}, \"schedule_id\": null, \"progress\": {\"yum_importer\": {\"content\": {\"num_success\": 11, \"size_total\": 17872, \"items_left\": 0, \"items_total\": 11, \"state\": \"FINISHED\", \"size_left\": 0, \"details\": {\"tree_file\": {\"num_success\": 3, \"size_total\": 0, \"items_left\": 0, \"items_total\": 3, \"size_left\": 0, \"num_error\": 0}, \"rpm\": {\"num_success\": 8, \"size_total\": 17872, \"items_left\": 0, \"items_total\": 8, \"size_left\": 0, \"num_error\": 0}, \"delta_rpm\": {\"num_success\": 0, \"size_total\": 0, \"items_left\": 0, \"items_total\": 0, \"size_left\": 0, \"num_error\": 0}, \"file\": {\"num_success\": 0, \"size_total\": 0, \"items_left\": 0, \"items_total\": 0, \"size_left\": 0, \"num_error\": 0}}, \"error_details\": [], \"num_error\": 0}, \"comps\": {\"state\": \"FINISHED\"}, \"errata\": {\"state\": \"FINISHED\", \"num_errata\": 2}, \"metadata\": {\"state\": \"FINISHED\"}}}, \"call_request_group_id\": \"54b0cafa-929d-4cd1-900e-cd42d48a2e10\", \"call_request_id\": \"c4c1960f-d434-45c6-ab2a-bd59f0cb6e0c\", \"principal_login\": \"admin\", \"response\": \"accepted\", \"result\": null}"
+    http_version: 
+  recorded_at: Tue, 29 Jan 2013 21:04:53 GMT
+- request: 
+    method: get
+    uri: https://kafka.usersys.redhat.com/pulp/api/v2/tasks/a452b15e-0ccd-48f2-bdbc-f93e55a26be3/
+    body: 
+      string: ""
+    headers: 
+      Content-Type: 
+      - application/json
+      Accept: 
+      - application/json
+      Pulp-User: 
+      - admin
+      Accept-Encoding: 
+      - gzip, deflate
+      Authorization: 
+      - OAuth oauth_consumer_key="katello", oauth_nonce="3d54ymUZyY3BpDXZFyNpwsAGU2QxCd6lfYj9tLkXy8A", oauth_signature="cA%2FfL8M7dVNPajPgQEimkg5WUyk%3D", oauth_signature_method="HMAC-SHA1", oauth_timestamp="1359493496", oauth_version="1.0"
+  response: 
+    status: 
+      code: 200
+      message: OK
+    headers: 
+      Content-Length: 
+      - "1450"
+      Content-Type: 
+      - application/json
+      Server: 
+      - Apache/2.2.22 (Fedora)
+      Date: 
+      - Tue, 29 Jan 2013 21:04:56 GMT
+    body: 
+      string: "{\"task_group_id\": \"ba47f539-d734-416b-bf0f-777e1d3099e3\", \"exception\": null, \"traceback\": null, \"_href\": \"/pulp/api/v2/tasks/a452b15e-0ccd-48f2-bdbc-f93e55a26be3/\", \"task_id\": \"a452b15e-0ccd-48f2-bdbc-f93e55a26be3\", \"call_request_tags\": [\"pulp:repository:1\", \"pulp:action:sync\"], \"reasons\": [], \"start_time\": \"2013-01-29T21:04:56Z\", \"tags\": [\"pulp:repository:1\", \"pulp:action:sync\"], \"state\": \"running\", \"finish_time\": null, \"dependency_failures\": {}, \"schedule_id\": null, \"progress\": {\"yum_importer\": {\"content\": {\"num_success\": 0, \"size_total\": 17872, \"items_left\": 11, \"items_total\": 11, \"state\": \"IN_PROGRESS\", \"size_left\": 17872, \"details\": {\"tree_file\": {\"num_success\": 0, \"size_total\": 0, \"items_left\": 3, \"items_total\": 3, \"size_left\": 0, \"num_error\": 0}, \"rpm\": {\"num_success\": 0, \"size_total\": 17872, \"items_left\": 8, \"items_total\": 8, \"size_left\": 17872, \"num_error\": 0}, \"delta_rpm\": {\"num_success\": 0, \"size_total\": 0, \"items_left\": 0, \"items_total\": 0, \"size_left\": 0, \"num_error\": 0}, \"file\": {\"num_success\": 0, \"size_total\": 0, \"items_left\": 0, \"items_total\": 0, \"size_left\": 0, \"num_error\": 0}}, \"error_details\": [], \"num_error\": 0}, \"comps\": {\"state\": \"NOT_STARTED\"}, \"errata\": {\"state\": \"NOT_STARTED\"}, \"metadata\": {\"state\": \"FINISHED\"}}}, \"call_request_group_id\": \"ba47f539-d734-416b-bf0f-777e1d3099e3\", \"call_request_id\": \"a452b15e-0ccd-48f2-bdbc-f93e55a26be3\", \"principal_login\": \"admin\", \"response\": \"accepted\", \"result\": null}"
+    http_version: 
+  recorded_at: Tue, 29 Jan 2013 21:04:56 GMT
+- request: 
+    method: get
+    uri: https://kafka.usersys.redhat.com/pulp/api/v2/tasks/a452b15e-0ccd-48f2-bdbc-f93e55a26be3/
+    body: 
+      string: ""
+    headers: 
+      Content-Type: 
+      - application/json
+      Accept: 
+      - application/json
+      Pulp-User: 
+      - admin
+      Accept-Encoding: 
+      - gzip, deflate
+      Authorization: 
+      - OAuth oauth_consumer_key="katello", oauth_nonce="7LsT7bkQOWTM3G7Yef23mMQQStd3tJRGn6jEHTVg", oauth_signature="bfcKoVqrS5%2Fnitg4c9gO%2BIwEw5U%3D", oauth_signature_method="HMAC-SHA1", oauth_timestamp="1359493497", oauth_version="1.0"
+  response: 
+    status: 
+      code: 200
+      message: OK
+    headers: 
+      Content-Length: 
+      - "1439"
+      Content-Type: 
+      - application/json
+      Server: 
+      - Apache/2.2.22 (Fedora)
+      Date: 
+      - Tue, 29 Jan 2013 21:04:57 GMT
+    body: 
+      string: "{\"task_group_id\": \"ba47f539-d734-416b-bf0f-777e1d3099e3\", \"exception\": null, \"traceback\": null, \"_href\": \"/pulp/api/v2/tasks/a452b15e-0ccd-48f2-bdbc-f93e55a26be3/\", \"task_id\": \"a452b15e-0ccd-48f2-bdbc-f93e55a26be3\", \"call_request_tags\": [\"pulp:repository:1\", \"pulp:action:sync\"], \"reasons\": [], \"start_time\": \"2013-01-29T21:04:56Z\", \"tags\": [\"pulp:repository:1\", \"pulp:action:sync\"], \"state\": \"running\", \"finish_time\": null, \"dependency_failures\": {}, \"schedule_id\": null, \"progress\": {\"yum_importer\": {\"content\": {\"num_success\": 11, \"size_total\": 17872, \"items_left\": 0, \"items_total\": 11, \"state\": \"FINISHED\", \"size_left\": 0, \"details\": {\"tree_file\": {\"num_success\": 3, \"size_total\": 0, \"items_left\": 0, \"items_total\": 3, \"size_left\": 0, \"num_error\": 0}, \"rpm\": {\"num_success\": 8, \"size_total\": 17872, \"items_left\": 0, \"items_total\": 8, \"size_left\": 0, \"num_error\": 0}, \"delta_rpm\": {\"num_success\": 0, \"size_total\": 0, \"items_left\": 0, \"items_total\": 0, \"size_left\": 0, \"num_error\": 0}, \"file\": {\"num_success\": 0, \"size_total\": 0, \"items_left\": 0, \"items_total\": 0, \"size_left\": 0, \"num_error\": 0}}, \"error_details\": [], \"num_error\": 0}, \"comps\": {\"state\": \"NOT_STARTED\"}, \"errata\": {\"state\": \"NOT_STARTED\"}, \"metadata\": {\"state\": \"FINISHED\"}}}, \"call_request_group_id\": \"ba47f539-d734-416b-bf0f-777e1d3099e3\", \"call_request_id\": \"a452b15e-0ccd-48f2-bdbc-f93e55a26be3\", \"principal_login\": \"admin\", \"response\": \"accepted\", \"result\": null}"
+    http_version: 
+  recorded_at: Tue, 29 Jan 2013 21:04:57 GMT
+- request: 
+    method: get
+    uri: https://kafka.usersys.redhat.com/pulp/api/v2/tasks/a452b15e-0ccd-48f2-bdbc-f93e55a26be3/
+    body: 
+      string: ""
+    headers: 
+      Content-Type: 
+      - application/json
+      Accept: 
+      - application/json
+      Pulp-User: 
+      - admin
+      Accept-Encoding: 
+      - gzip, deflate
+      Authorization: 
+      - OAuth oauth_consumer_key="katello", oauth_nonce="SD9xFQXTr0ZZScGvkPTaYKq8KjjFVWiQ70PkP6eXO0c", oauth_signature="7Tf8TY6Bp5RSVGiyccPwICA1EL8%3D", oauth_signature_method="HMAC-SHA1", oauth_timestamp="1359493497", oauth_version="1.0"
+  response: 
+    status: 
+      code: 200
+      message: OK
+    headers: 
+      Content-Length: 
+      - "1469"
+      Content-Type: 
+      - application/json
+      Server: 
+      - Apache/2.2.22 (Fedora)
+      Date: 
+      - Tue, 29 Jan 2013 21:04:57 GMT
+    body: 
+      string: "{\"task_group_id\": \"ba47f539-d734-416b-bf0f-777e1d3099e3\", \"exception\": null, \"traceback\": null, \"_href\": \"/pulp/api/v2/tasks/a452b15e-0ccd-48f2-bdbc-f93e55a26be3/\", \"task_id\": \"a452b15e-0ccd-48f2-bdbc-f93e55a26be3\", \"call_request_tags\": [\"pulp:repository:1\", \"pulp:action:sync\"], \"reasons\": [], \"start_time\": \"2013-01-29T21:04:56Z\", \"tags\": [\"pulp:repository:1\", \"pulp:action:sync\"], \"state\": \"finished\", \"finish_time\": \"2013-01-29T21:04:57Z\", \"dependency_failures\": {}, \"schedule_id\": null, \"progress\": {\"yum_importer\": {\"content\": {\"num_success\": 11, \"size_total\": 17872, \"items_left\": 0, \"items_total\": 11, \"state\": \"FINISHED\", \"size_left\": 0, \"details\": {\"tree_file\": {\"num_success\": 3, \"size_total\": 0, \"items_left\": 0, \"items_total\": 3, \"size_left\": 0, \"num_error\": 0}, \"rpm\": {\"num_success\": 8, \"size_total\": 17872, \"items_left\": 0, \"items_total\": 8, \"size_left\": 0, \"num_error\": 0}, \"delta_rpm\": {\"num_success\": 0, \"size_total\": 0, \"items_left\": 0, \"items_total\": 0, \"size_left\": 0, \"num_error\": 0}, \"file\": {\"num_success\": 0, \"size_total\": 0, \"items_left\": 0, \"items_total\": 0, \"size_left\": 0, \"num_error\": 0}}, \"error_details\": [], \"num_error\": 0}, \"comps\": {\"state\": \"FINISHED\"}, \"errata\": {\"state\": \"FINISHED\", \"num_errata\": 2}, \"metadata\": {\"state\": \"FINISHED\"}}}, \"call_request_group_id\": \"ba47f539-d734-416b-bf0f-777e1d3099e3\", \"call_request_id\": \"a452b15e-0ccd-48f2-bdbc-f93e55a26be3\", \"principal_login\": \"admin\", \"response\": \"accepted\", \"result\": null}"
+    http_version: 
+  recorded_at: Tue, 29 Jan 2013 21:04:57 GMT
+- request: 
+    method: get
+    uri: https://kafka.usersys.redhat.com/pulp/api/v2/tasks/a3343917-ce70-49c1-9134-6bd339eac3b0/
+    body: 
+      string: ""
+    headers: 
+      Content-Type: 
+      - application/json
+      Accept: 
+      - application/json
+      Pulp-User: 
+      - admin
+      Accept-Encoding: 
+      - gzip, deflate
+      Authorization: 
+      - OAuth oauth_consumer_key="katello", oauth_nonce="KKQaX79XbZi4xYYEnKn9IY8G23NRxvE0rEw7PlZJw94", oauth_signature="X%2FzP62il5%2FI28pxO5%2FofznSeiOU%3D", oauth_signature_method="HMAC-SHA1", oauth_timestamp="1359493561", oauth_version="1.0"
+  response: 
+    status: 
+      code: 200
+      message: OK
+    headers: 
+      Content-Length: 
+      - "842"
+      Content-Type: 
+      - application/json
+      Server: 
+      - Apache/2.2.22 (Fedora)
+      Date: 
+      - Tue, 29 Jan 2013 21:06:01 GMT
+    body: 
+      string: "{\"task_group_id\": \"f44a4647-ef29-4359-8c21-5b7aa0ad4757\", \"exception\": null, \"traceback\": null, \"_href\": \"/pulp/api/v2/tasks/a3343917-ce70-49c1-9134-6bd339eac3b0/\", \"task_id\": \"a3343917-ce70-49c1-9134-6bd339eac3b0\", \"call_request_tags\": [\"pulp:repository:1\", \"pulp:action:sync\"], \"reasons\": [], \"start_time\": \"2013-01-29T21:06:01Z\", \"tags\": [\"pulp:repository:1\", \"pulp:action:sync\"], \"state\": \"running\", \"finish_time\": null, \"dependency_failures\": {}, \"schedule_id\": null, \"progress\": {\"yum_importer\": {\"content\": {\"state\": \"NOT_STARTED\"}, \"comps\": {\"state\": \"NOT_STARTED\"}, \"errata\": {\"state\": \"NOT_STARTED\"}, \"metadata\": {\"state\": \"IN_PROGRESS\"}}}, \"call_request_group_id\": \"f44a4647-ef29-4359-8c21-5b7aa0ad4757\", \"call_request_id\": \"a3343917-ce70-49c1-9134-6bd339eac3b0\", \"principal_login\": \"admin\", \"response\": \"accepted\", \"result\": null}"
+    http_version: 
+  recorded_at: Tue, 29 Jan 2013 21:06:01 GMT
+- request: 
+    method: get
+    uri: https://kafka.usersys.redhat.com/pulp/api/v2/tasks/a3343917-ce70-49c1-9134-6bd339eac3b0/
+    body: 
+      string: ""
+    headers: 
+      Content-Type: 
+      - application/json
+      Accept: 
+      - application/json
+      Pulp-User: 
+      - admin
+      Accept-Encoding: 
+      - gzip, deflate
+      Authorization: 
+      - OAuth oauth_consumer_key="katello", oauth_nonce="2xbtIgPoHNvUwN1UWMoULZ9CoFQvguF88a3vZzZU8", oauth_signature="AltYgKYh4BJNk6YDNrs9D4PComk%3D", oauth_signature_method="HMAC-SHA1", oauth_timestamp="1359493562", oauth_version="1.0"
+  response: 
+    status: 
+      code: 200
+      message: OK
+    headers: 
+      Content-Length: 
+      - "1442"
+      Content-Type: 
+      - application/json
+      Server: 
+      - Apache/2.2.22 (Fedora)
+      Date: 
+      - Tue, 29 Jan 2013 21:06:02 GMT
+    body: 
+      string: "{\"task_group_id\": \"f44a4647-ef29-4359-8c21-5b7aa0ad4757\", \"exception\": null, \"traceback\": null, \"_href\": \"/pulp/api/v2/tasks/a3343917-ce70-49c1-9134-6bd339eac3b0/\", \"task_id\": \"a3343917-ce70-49c1-9134-6bd339eac3b0\", \"call_request_tags\": [\"pulp:repository:1\", \"pulp:action:sync\"], \"reasons\": [], \"start_time\": \"2013-01-29T21:06:01Z\", \"tags\": [\"pulp:repository:1\", \"pulp:action:sync\"], \"state\": \"running\", \"finish_time\": null, \"dependency_failures\": {}, \"schedule_id\": null, \"progress\": {\"yum_importer\": {\"content\": {\"num_success\": 11, \"size_total\": 17872, \"items_left\": 0, \"items_total\": 11, \"state\": \"IN_PROGRESS\", \"size_left\": 0, \"details\": {\"tree_file\": {\"num_success\": 3, \"size_total\": 0, \"items_left\": 0, \"items_total\": 3, \"size_left\": 0, \"num_error\": 0}, \"rpm\": {\"num_success\": 8, \"size_total\": 17872, \"items_left\": 0, \"items_total\": 8, \"size_left\": 0, \"num_error\": 0}, \"delta_rpm\": {\"num_success\": 0, \"size_total\": 0, \"items_left\": 0, \"items_total\": 0, \"size_left\": 0, \"num_error\": 0}, \"file\": {\"num_success\": 0, \"size_total\": 0, \"items_left\": 0, \"items_total\": 0, \"size_left\": 0, \"num_error\": 0}}, \"error_details\": [], \"num_error\": 0}, \"comps\": {\"state\": \"NOT_STARTED\"}, \"errata\": {\"state\": \"NOT_STARTED\"}, \"metadata\": {\"state\": \"FINISHED\"}}}, \"call_request_group_id\": \"f44a4647-ef29-4359-8c21-5b7aa0ad4757\", \"call_request_id\": \"a3343917-ce70-49c1-9134-6bd339eac3b0\", \"principal_login\": \"admin\", \"response\": \"accepted\", \"result\": null}"
+    http_version: 
+  recorded_at: Tue, 29 Jan 2013 21:06:02 GMT
+- request: 
+    method: get
+    uri: https://kafka.usersys.redhat.com/pulp/api/v2/tasks/a3343917-ce70-49c1-9134-6bd339eac3b0/
+    body: 
+      string: ""
+    headers: 
+      Content-Type: 
+      - application/json
+      Accept: 
+      - application/json
+      Pulp-User: 
+      - admin
+      Accept-Encoding: 
+      - gzip, deflate
+      Authorization: 
+      - OAuth oauth_consumer_key="katello", oauth_nonce="KfxznvVnk5HtLlzXwggiX0i9vRZHYIbMxMDgewRhA", oauth_signature="GFEeqDtDbLA%2F2Qc4wkGuOIHxAjI%3D", oauth_signature_method="HMAC-SHA1", oauth_timestamp="1359493562", oauth_version="1.0"
+  response: 
+    status: 
+      code: 200
+      message: OK
+    headers: 
+      Content-Length: 
+      - "1469"
+      Content-Type: 
+      - application/json
+      Server: 
+      - Apache/2.2.22 (Fedora)
+      Date: 
+      - Tue, 29 Jan 2013 21:06:02 GMT
+    body: 
+      string: "{\"task_group_id\": \"f44a4647-ef29-4359-8c21-5b7aa0ad4757\", \"exception\": null, \"traceback\": null, \"_href\": \"/pulp/api/v2/tasks/a3343917-ce70-49c1-9134-6bd339eac3b0/\", \"task_id\": \"a3343917-ce70-49c1-9134-6bd339eac3b0\", \"call_request_tags\": [\"pulp:repository:1\", \"pulp:action:sync\"], \"reasons\": [], \"start_time\": \"2013-01-29T21:06:01Z\", \"tags\": [\"pulp:repository:1\", \"pulp:action:sync\"], \"state\": \"finished\", \"finish_time\": \"2013-01-29T21:06:02Z\", \"dependency_failures\": {}, \"schedule_id\": null, \"progress\": {\"yum_importer\": {\"content\": {\"num_success\": 11, \"size_total\": 17872, \"items_left\": 0, \"items_total\": 11, \"state\": \"FINISHED\", \"size_left\": 0, \"details\": {\"tree_file\": {\"num_success\": 3, \"size_total\": 0, \"items_left\": 0, \"items_total\": 3, \"size_left\": 0, \"num_error\": 0}, \"rpm\": {\"num_success\": 8, \"size_total\": 17872, \"items_left\": 0, \"items_total\": 8, \"size_left\": 0, \"num_error\": 0}, \"delta_rpm\": {\"num_success\": 0, \"size_total\": 0, \"items_left\": 0, \"items_total\": 0, \"size_left\": 0, \"num_error\": 0}, \"file\": {\"num_success\": 0, \"size_total\": 0, \"items_left\": 0, \"items_total\": 0, \"size_left\": 0, \"num_error\": 0}}, \"error_details\": [], \"num_error\": 0}, \"comps\": {\"state\": \"FINISHED\"}, \"errata\": {\"state\": \"FINISHED\", \"num_errata\": 2}, \"metadata\": {\"state\": \"FINISHED\"}}}, \"call_request_group_id\": \"f44a4647-ef29-4359-8c21-5b7aa0ad4757\", \"call_request_id\": \"a3343917-ce70-49c1-9134-6bd339eac3b0\", \"principal_login\": \"admin\", \"response\": \"accepted\", \"result\": null}"
+    http_version: 
+  recorded_at: Tue, 29 Jan 2013 21:06:02 GMT
+- request: 
+    method: get
+    uri: https://kafka.usersys.redhat.com/pulp/api/v2/tasks/b1369391-2be9-464d-b268-512030d12e5e/
+    body: 
+      string: ""
+    headers: 
+      Content-Type: 
+      - application/json
+      Accept: 
+      - application/json
+      Pulp-User: 
+      - admin
+      Accept-Encoding: 
+      - gzip, deflate
+      Authorization: 
+      - OAuth oauth_consumer_key="katello", oauth_nonce="n4To0h8D07rnuO6uGcJj97EQV9GBvODd6cLdjKeM", oauth_signature="dW1FEfYQwJFQlhA8cN7Mgm7vatc%3D", oauth_signature_method="HMAC-SHA1", oauth_timestamp="1359493567", oauth_version="1.0"
+  response: 
+    status: 
+      code: 200
+      message: OK
+    headers: 
+      Content-Length: 
+      - "842"
+      Content-Type: 
+      - application/json
+      Server: 
+      - Apache/2.2.22 (Fedora)
+      Date: 
+      - Tue, 29 Jan 2013 21:06:07 GMT
+    body: 
+      string: "{\"task_group_id\": \"fbbd6ce1-387f-4954-9a0e-00d28f27395c\", \"exception\": null, \"traceback\": null, \"_href\": \"/pulp/api/v2/tasks/b1369391-2be9-464d-b268-512030d12e5e/\", \"task_id\": \"b1369391-2be9-464d-b268-512030d12e5e\", \"call_request_tags\": [\"pulp:repository:1\", \"pulp:action:sync\"], \"reasons\": [], \"start_time\": \"2013-01-29T21:06:07Z\", \"tags\": [\"pulp:repository:1\", \"pulp:action:sync\"], \"state\": \"running\", \"finish_time\": null, \"dependency_failures\": {}, \"schedule_id\": null, \"progress\": {\"yum_importer\": {\"content\": {\"state\": \"NOT_STARTED\"}, \"comps\": {\"state\": \"NOT_STARTED\"}, \"errata\": {\"state\": \"NOT_STARTED\"}, \"metadata\": {\"state\": \"IN_PROGRESS\"}}}, \"call_request_group_id\": \"fbbd6ce1-387f-4954-9a0e-00d28f27395c\", \"call_request_id\": \"b1369391-2be9-464d-b268-512030d12e5e\", \"principal_login\": \"admin\", \"response\": \"accepted\", \"result\": null}"
+    http_version: 
+  recorded_at: Tue, 29 Jan 2013 21:06:07 GMT
+- request: 
+    method: get
+    uri: https://kafka.usersys.redhat.com/pulp/api/v2/tasks/b1369391-2be9-464d-b268-512030d12e5e/
+    body: 
+      string: ""
+    headers: 
+      Content-Type: 
+      - application/json
+      Accept: 
+      - application/json
+      Pulp-User: 
+      - admin
+      Accept-Encoding: 
+      - gzip, deflate
+      Authorization: 
+      - OAuth oauth_consumer_key="katello", oauth_nonce="OUpCK8o0vc6ydh53XRxA3VoYQMJicRW8J6T3jNWEIA", oauth_signature="1Y11jWFQa8QiAeLQ%2BlE%2F65eA5v0%3D", oauth_signature_method="HMAC-SHA1", oauth_timestamp="1359493567", oauth_version="1.0"
+  response: 
+    status: 
+      code: 200
+      message: OK
+    headers: 
+      Content-Length: 
+      - "1442"
+      Content-Type: 
+      - application/json
+      Server: 
+      - Apache/2.2.22 (Fedora)
+      Date: 
+      - Tue, 29 Jan 2013 21:06:08 GMT
+    body: 
+      string: "{\"task_group_id\": \"fbbd6ce1-387f-4954-9a0e-00d28f27395c\", \"exception\": null, \"traceback\": null, \"_href\": \"/pulp/api/v2/tasks/b1369391-2be9-464d-b268-512030d12e5e/\", \"task_id\": \"b1369391-2be9-464d-b268-512030d12e5e\", \"call_request_tags\": [\"pulp:repository:1\", \"pulp:action:sync\"], \"reasons\": [], \"start_time\": \"2013-01-29T21:06:07Z\", \"tags\": [\"pulp:repository:1\", \"pulp:action:sync\"], \"state\": \"running\", \"finish_time\": null, \"dependency_failures\": {}, \"schedule_id\": null, \"progress\": {\"yum_importer\": {\"content\": {\"num_success\": 11, \"size_total\": 17872, \"items_left\": 0, \"items_total\": 11, \"state\": \"IN_PROGRESS\", \"size_left\": 0, \"details\": {\"tree_file\": {\"num_success\": 3, \"size_total\": 0, \"items_left\": 0, \"items_total\": 3, \"size_left\": 0, \"num_error\": 0}, \"rpm\": {\"num_success\": 8, \"size_total\": 17872, \"items_left\": 0, \"items_total\": 8, \"size_left\": 0, \"num_error\": 0}, \"delta_rpm\": {\"num_success\": 0, \"size_total\": 0, \"items_left\": 0, \"items_total\": 0, \"size_left\": 0, \"num_error\": 0}, \"file\": {\"num_success\": 0, \"size_total\": 0, \"items_left\": 0, \"items_total\": 0, \"size_left\": 0, \"num_error\": 0}}, \"error_details\": [], \"num_error\": 0}, \"comps\": {\"state\": \"NOT_STARTED\"}, \"errata\": {\"state\": \"NOT_STARTED\"}, \"metadata\": {\"state\": \"FINISHED\"}}}, \"call_request_group_id\": \"fbbd6ce1-387f-4954-9a0e-00d28f27395c\", \"call_request_id\": \"b1369391-2be9-464d-b268-512030d12e5e\", \"principal_login\": \"admin\", \"response\": \"accepted\", \"result\": null}"
+    http_version: 
+  recorded_at: Tue, 29 Jan 2013 21:06:08 GMT
+- request: 
+    method: get
+    uri: https://kafka.usersys.redhat.com/pulp/api/v2/tasks/b1369391-2be9-464d-b268-512030d12e5e/
+    body: 
+      string: ""
+    headers: 
+      Content-Type: 
+      - application/json
+      Accept: 
+      - application/json
+      Pulp-User: 
+      - admin
+      Accept-Encoding: 
+      - gzip, deflate
+      Authorization: 
+      - OAuth oauth_consumer_key="katello", oauth_nonce="wmBjePinGxrhpxrouqwi7kSzfwE5Yhios9s6OaafSBE", oauth_signature="zlXfFYEB2bZZiiyyDyRUMbTMKpw%3D", oauth_signature_method="HMAC-SHA1", oauth_timestamp="1359493568", oauth_version="1.0"
+  response: 
+    status: 
+      code: 200
+      message: OK
+    headers: 
+      Content-Length: 
+      - "1469"
+      Content-Type: 
+      - application/json
+      Server: 
+      - Apache/2.2.22 (Fedora)
+      Date: 
+      - Tue, 29 Jan 2013 21:06:08 GMT
+    body: 
+      string: "{\"task_group_id\": \"fbbd6ce1-387f-4954-9a0e-00d28f27395c\", \"exception\": null, \"traceback\": null, \"_href\": \"/pulp/api/v2/tasks/b1369391-2be9-464d-b268-512030d12e5e/\", \"task_id\": \"b1369391-2be9-464d-b268-512030d12e5e\", \"call_request_tags\": [\"pulp:repository:1\", \"pulp:action:sync\"], \"reasons\": [], \"start_time\": \"2013-01-29T21:06:07Z\", \"tags\": [\"pulp:repository:1\", \"pulp:action:sync\"], \"state\": \"finished\", \"finish_time\": \"2013-01-29T21:06:08Z\", \"dependency_failures\": {}, \"schedule_id\": null, \"progress\": {\"yum_importer\": {\"content\": {\"num_success\": 11, \"size_total\": 17872, \"items_left\": 0, \"items_total\": 11, \"state\": \"FINISHED\", \"size_left\": 0, \"details\": {\"tree_file\": {\"num_success\": 3, \"size_total\": 0, \"items_left\": 0, \"items_total\": 3, \"size_left\": 0, \"num_error\": 0}, \"rpm\": {\"num_success\": 8, \"size_total\": 17872, \"items_left\": 0, \"items_total\": 8, \"size_left\": 0, \"num_error\": 0}, \"delta_rpm\": {\"num_success\": 0, \"size_total\": 0, \"items_left\": 0, \"items_total\": 0, \"size_left\": 0, \"num_error\": 0}, \"file\": {\"num_success\": 0, \"size_total\": 0, \"items_left\": 0, \"items_total\": 0, \"size_left\": 0, \"num_error\": 0}}, \"error_details\": [], \"num_error\": 0}, \"comps\": {\"state\": \"FINISHED\"}, \"errata\": {\"state\": \"FINISHED\", \"num_errata\": 2}, \"metadata\": {\"state\": \"FINISHED\"}}}, \"call_request_group_id\": \"fbbd6ce1-387f-4954-9a0e-00d28f27395c\", \"call_request_id\": \"b1369391-2be9-464d-b268-512030d12e5e\", \"principal_login\": \"admin\", \"response\": \"accepted\", \"result\": null}"
+    http_version: 
+  recorded_at: Tue, 29 Jan 2013 21:06:08 GMT
+- request: 
+    method: get
+    uri: https://kafka.usersys.redhat.com/pulp/api/v2/tasks/64a903ff-e45a-40b3-9cc8-d76004829a23/
+    body: 
+      string: ""
+    headers: 
+      Content-Type: 
+      - application/json
+      Accept: 
+      - application/json
+      Pulp-User: 
+      - admin
+      Accept-Encoding: 
+      - gzip, deflate
+      Authorization: 
+      - OAuth oauth_consumer_key="katello", oauth_nonce="BpKEaT4BTCYbD7rbniPnRQs6hks8oQpezsHmI8VNNn0", oauth_signature="1sSEgtjGecO990NeeAkTHWtU3Fo%3D", oauth_signature_method="HMAC-SHA1", oauth_timestamp="1359493582", oauth_version="1.0"
+  response: 
+    status: 
+      code: 200
+      message: OK
+    headers: 
       Content-Length: 
       - "839"
       Content-Type: 
       - application/json
-    body: 
-      string: "{\"task_group_id\": \"f9339e1a-1437-4fe0-97bf-fc8cfa69550c\", \"exception\": null, \"traceback\": null, \"_href\": \"/pulp/api/v2/tasks/cd5f7f01-6b31-4174-a55b-8ae954b4ccff/\", \"task_id\": \"cd5f7f01-6b31-4174-a55b-8ae954b4ccff\", \"call_request_tags\": [\"pulp:repository:1\", \"pulp:action:sync\"], \"reasons\": [], \"start_time\": \"2013-01-14T22:03:52Z\", \"tags\": [\"pulp:repository:1\", \"pulp:action:sync\"], \"state\": \"running\", \"finish_time\": null, \"dependency_failures\": {}, \"schedule_id\": null, \"progress\": {\"yum_importer\": {\"content\": {\"state\": \"NOT_STARTED\"}, \"comps\": {\"state\": \"NOT_STARTED\"}, \"errata\": {\"state\": \"NOT_STARTED\"}, \"metadata\": {\"state\": \"FINISHED\"}}}, \"call_request_group_id\": \"f9339e1a-1437-4fe0-97bf-fc8cfa69550c\", \"call_request_id\": \"cd5f7f01-6b31-4174-a55b-8ae954b4ccff\", \"principal_login\": \"admin\", \"response\": \"accepted\", \"result\": null}"
-    http_version: 
-  recorded_at: Mon, 14 Jan 2013 22:03:52 GMT
-- request: 
-    method: get
-    uri: https://kafka.usersys.redhat.com/pulp/api/v2/tasks/cd5f7f01-6b31-4174-a55b-8ae954b4ccff/
-    body: 
-      string: ""
-    headers: 
-      Authorization: 
-      - OAuth oauth_consumer_key="katello", oauth_nonce="KhKluyQhpYhEy6jCiJP1kLMtgXxCUEFrZEjG0LRSX4", oauth_signature="vbXCaFd6ylR523ZPSBTwVzFONOI%3D", oauth_signature_method="HMAC-SHA1", oauth_timestamp="1358201033", oauth_version="1.0"
-=======
-      Content-Length: 
-      - "1441"
-      Date: 
-      - Wed, 16 Jan 2013 23:01:32 GMT
-      Content-Type: 
-      - application/json
-      Server: 
-      - Apache/2.2.22 (Fedora)
-    body: 
-      string: "{\"task_group_id\": \"1ecaa179-6462-463f-804f-a0281e717732\", \"exception\": null, \"traceback\": null, \"_href\": \"/pulp/api/v2/tasks/65f193e6-1190-49f4-9409-97679e6060e1/\", \"task_id\": \"65f193e6-1190-49f4-9409-97679e6060e1\", \"call_request_tags\": [\"pulp:repository:1\", \"pulp:action:sync\"], \"reasons\": [], \"start_time\": \"2013-01-16T23:01:31Z\", \"tags\": [\"pulp:repository:1\", \"pulp:action:sync\"], \"state\": \"running\", \"finish_time\": null, \"dependency_failures\": {}, \"schedule_id\": null, \"progress\": {\"yum_importer\": {\"content\": {\"num_success\": 8, \"size_total\": 17872, \"items_left\": 3, \"items_total\": 11, \"state\": \"IN_PROGRESS\", \"size_left\": 0, \"details\": {\"tree_file\": {\"num_success\": 0, \"size_total\": 0, \"items_left\": 3, \"items_total\": 3, \"size_left\": 0, \"num_error\": 0}, \"rpm\": {\"num_success\": 8, \"size_total\": 17872, \"items_left\": 0, \"items_total\": 8, \"size_left\": 0, \"num_error\": 0}, \"delta_rpm\": {\"num_success\": 0, \"size_total\": 0, \"items_left\": 0, \"items_total\": 0, \"size_left\": 0, \"num_error\": 0}, \"file\": {\"num_success\": 0, \"size_total\": 0, \"items_left\": 0, \"items_total\": 0, \"size_left\": 0, \"num_error\": 0}}, \"error_details\": [], \"num_error\": 0}, \"comps\": {\"state\": \"NOT_STARTED\"}, \"errata\": {\"state\": \"NOT_STARTED\"}, \"metadata\": {\"state\": \"FINISHED\"}}}, \"call_request_group_id\": \"1ecaa179-6462-463f-804f-a0281e717732\", \"call_request_id\": \"65f193e6-1190-49f4-9409-97679e6060e1\", \"principal_login\": \"admin\", \"response\": \"accepted\", \"result\": null}"
-    http_version: 
-  recorded_at: Wed, 16 Jan 2013 23:01:32 GMT
-- request: 
-    method: get
-    uri: https://dhcp231-16.rdu.redhat.com/pulp/api/v2/tasks/65f193e6-1190-49f4-9409-97679e6060e1/
-    body: 
-      string: ""
-    headers: 
-      Accept: 
-      - application/json
-      Authorization: 
-      - OAuth oauth_consumer_key="katello", oauth_nonce="folFg1OQ8V2hFDsYk6u7jd1d0xNSsVZ5e3BfJTzM", oauth_signature="vBYQUU68sazmc5sw5l0wdP%2FOnno%3D", oauth_signature_method="HMAC-SHA1", oauth_timestamp="1358377293", oauth_version="1.0"
-      Content-Type: 
-      - application/json
->>>>>>> fd910802
-      Pulp-User: 
-      - admin
-      Accept-Encoding: 
-      - gzip, deflate
-<<<<<<< HEAD
-      Content-Type: 
-      - application/json
-      Accept: 
-      - application/json
-=======
+      Server: 
+      - Apache/2.2.22 (Fedora)
+      Date: 
+      - Tue, 29 Jan 2013 21:06:22 GMT
+    body: 
+      string: "{\"task_group_id\": \"15afc0b0-af99-4fdb-a41e-5a4e117b5dc2\", \"exception\": null, \"traceback\": null, \"_href\": \"/pulp/api/v2/tasks/64a903ff-e45a-40b3-9cc8-d76004829a23/\", \"task_id\": \"64a903ff-e45a-40b3-9cc8-d76004829a23\", \"call_request_tags\": [\"pulp:repository:1\", \"pulp:action:sync\"], \"reasons\": [], \"start_time\": \"2013-01-29T21:06:22Z\", \"tags\": [\"pulp:repository:1\", \"pulp:action:sync\"], \"state\": \"running\", \"finish_time\": null, \"dependency_failures\": {}, \"schedule_id\": null, \"progress\": {\"yum_importer\": {\"content\": {\"state\": \"NOT_STARTED\"}, \"comps\": {\"state\": \"NOT_STARTED\"}, \"errata\": {\"state\": \"NOT_STARTED\"}, \"metadata\": {\"state\": \"FINISHED\"}}}, \"call_request_group_id\": \"15afc0b0-af99-4fdb-a41e-5a4e117b5dc2\", \"call_request_id\": \"64a903ff-e45a-40b3-9cc8-d76004829a23\", \"principal_login\": \"admin\", \"response\": \"accepted\", \"result\": null}"
+    http_version: 
+  recorded_at: Tue, 29 Jan 2013 21:06:22 GMT
+- request: 
+    method: get
+    uri: https://kafka.usersys.redhat.com/pulp/api/v2/tasks/64a903ff-e45a-40b3-9cc8-d76004829a23/
+    body: 
+      string: ""
+    headers: 
+      Content-Type: 
+      - application/json
+      Accept: 
+      - application/json
+      Pulp-User: 
+      - admin
+      Accept-Encoding: 
+      - gzip, deflate
+      Authorization: 
+      - OAuth oauth_consumer_key="katello", oauth_nonce="pQTGl5RdMtBlyQFX4z7B68HXMKYimLkNgT2zB99qv4", oauth_signature="%2FX3xm%2FtXN9URIfJZSydqy2XlXxI%3D", oauth_signature_method="HMAC-SHA1", oauth_timestamp="1359493583", oauth_version="1.0"
+  response: 
+    status: 
+      code: 200
+      message: OK
+    headers: 
+      Content-Length: 
+      - "1442"
+      Content-Type: 
+      - application/json
+      Server: 
+      - Apache/2.2.22 (Fedora)
+      Date: 
+      - Tue, 29 Jan 2013 21:06:23 GMT
+    body: 
+      string: "{\"task_group_id\": \"15afc0b0-af99-4fdb-a41e-5a4e117b5dc2\", \"exception\": null, \"traceback\": null, \"_href\": \"/pulp/api/v2/tasks/64a903ff-e45a-40b3-9cc8-d76004829a23/\", \"task_id\": \"64a903ff-e45a-40b3-9cc8-d76004829a23\", \"call_request_tags\": [\"pulp:repository:1\", \"pulp:action:sync\"], \"reasons\": [], \"start_time\": \"2013-01-29T21:06:22Z\", \"tags\": [\"pulp:repository:1\", \"pulp:action:sync\"], \"state\": \"running\", \"finish_time\": null, \"dependency_failures\": {}, \"schedule_id\": null, \"progress\": {\"yum_importer\": {\"content\": {\"num_success\": 11, \"size_total\": 17872, \"items_left\": 0, \"items_total\": 11, \"state\": \"IN_PROGRESS\", \"size_left\": 0, \"details\": {\"tree_file\": {\"num_success\": 3, \"size_total\": 0, \"items_left\": 0, \"items_total\": 3, \"size_left\": 0, \"num_error\": 0}, \"rpm\": {\"num_success\": 8, \"size_total\": 17872, \"items_left\": 0, \"items_total\": 8, \"size_left\": 0, \"num_error\": 0}, \"delta_rpm\": {\"num_success\": 0, \"size_total\": 0, \"items_left\": 0, \"items_total\": 0, \"size_left\": 0, \"num_error\": 0}, \"file\": {\"num_success\": 0, \"size_total\": 0, \"items_left\": 0, \"items_total\": 0, \"size_left\": 0, \"num_error\": 0}}, \"error_details\": [], \"num_error\": 0}, \"comps\": {\"state\": \"NOT_STARTED\"}, \"errata\": {\"state\": \"NOT_STARTED\"}, \"metadata\": {\"state\": \"FINISHED\"}}}, \"call_request_group_id\": \"15afc0b0-af99-4fdb-a41e-5a4e117b5dc2\", \"call_request_id\": \"64a903ff-e45a-40b3-9cc8-d76004829a23\", \"principal_login\": \"admin\", \"response\": \"accepted\", \"result\": null}"
+    http_version: 
+  recorded_at: Tue, 29 Jan 2013 21:06:23 GMT
+- request: 
+    method: get
+    uri: https://kafka.usersys.redhat.com/pulp/api/v2/tasks/64a903ff-e45a-40b3-9cc8-d76004829a23/
+    body: 
+      string: ""
+    headers: 
+      Content-Type: 
+      - application/json
+      Accept: 
+      - application/json
+      Pulp-User: 
+      - admin
+      Accept-Encoding: 
+      - gzip, deflate
+      Authorization: 
+      - OAuth oauth_consumer_key="katello", oauth_nonce="aPR24Td1pskDlRszTKg5660GZMNkE6j5PhYeUUU6Jiw", oauth_signature="cTdeESElkjCsapXtAEXeWA%2FUkyM%3D", oauth_signature_method="HMAC-SHA1", oauth_timestamp="1359493583", oauth_version="1.0"
   response: 
     status: 
       code: 200
@@ -324,95 +1212,428 @@
     headers: 
       Content-Length: 
       - "1469"
-      Date: 
-      - Wed, 16 Jan 2013 23:01:33 GMT
-      Content-Type: 
-      - application/json
-      Server: 
-      - Apache/2.2.22 (Fedora)
-    body: 
-      string: "{\"task_group_id\": \"1ecaa179-6462-463f-804f-a0281e717732\", \"exception\": null, \"traceback\": null, \"_href\": \"/pulp/api/v2/tasks/65f193e6-1190-49f4-9409-97679e6060e1/\", \"task_id\": \"65f193e6-1190-49f4-9409-97679e6060e1\", \"call_request_tags\": [\"pulp:repository:1\", \"pulp:action:sync\"], \"reasons\": [], \"start_time\": \"2013-01-16T23:01:31Z\", \"tags\": [\"pulp:repository:1\", \"pulp:action:sync\"], \"state\": \"finished\", \"finish_time\": \"2013-01-16T23:01:33Z\", \"dependency_failures\": {}, \"schedule_id\": null, \"progress\": {\"yum_importer\": {\"content\": {\"num_success\": 11, \"size_total\": 17872, \"items_left\": 0, \"items_total\": 11, \"state\": \"FINISHED\", \"size_left\": 0, \"details\": {\"tree_file\": {\"num_success\": 3, \"size_total\": 0, \"items_left\": 0, \"items_total\": 3, \"size_left\": 0, \"num_error\": 0}, \"rpm\": {\"num_success\": 8, \"size_total\": 17872, \"items_left\": 0, \"items_total\": 8, \"size_left\": 0, \"num_error\": 0}, \"delta_rpm\": {\"num_success\": 0, \"size_total\": 0, \"items_left\": 0, \"items_total\": 0, \"size_left\": 0, \"num_error\": 0}, \"file\": {\"num_success\": 0, \"size_total\": 0, \"items_left\": 0, \"items_total\": 0, \"size_left\": 0, \"num_error\": 0}}, \"error_details\": [], \"num_error\": 0}, \"comps\": {\"state\": \"FINISHED\"}, \"errata\": {\"state\": \"FINISHED\", \"num_errata\": 2}, \"metadata\": {\"state\": \"FINISHED\"}}}, \"call_request_group_id\": \"1ecaa179-6462-463f-804f-a0281e717732\", \"call_request_id\": \"65f193e6-1190-49f4-9409-97679e6060e1\", \"principal_login\": \"admin\", \"response\": \"accepted\", \"result\": null}"
-    http_version: 
-  recorded_at: Wed, 16 Jan 2013 23:01:33 GMT
-- request: 
-    method: get
-    uri: https://dhcp231-16.rdu.redhat.com/pulp/api/v2/tasks/cd72ceea-f050-47ee-a069-fabe1ed76cc6/
-    body: 
-      string: ""
-    headers: 
-      Accept: 
-      - application/json
-      Authorization: 
-      - OAuth oauth_consumer_key="katello", oauth_nonce="jhqFuMipX1soOXxf4dvCOgL1Kr9Y5t7dHP3JpqJQ", oauth_signature="Sg7VYELp1GQ1j%2FPXjQCqmUNO4x4%3D", oauth_signature_method="HMAC-SHA1", oauth_timestamp="1358377304", oauth_version="1.0"
-      Content-Type: 
-      - application/json
-      Pulp-User: 
-      - admin
-      Accept-Encoding: 
-      - gzip, deflate
->>>>>>> fd910802
-  response: 
-    status: 
-      code: 200
-      message: OK
-    headers: 
-<<<<<<< HEAD
-      Server: 
-      - Apache/2.2.22 (Fedora)
-      Date: 
-      - Mon, 14 Jan 2013 22:03:53 GMT
+      Content-Type: 
+      - application/json
+      Server: 
+      - Apache/2.2.22 (Fedora)
+      Date: 
+      - Tue, 29 Jan 2013 21:06:23 GMT
+    body: 
+      string: "{\"task_group_id\": \"15afc0b0-af99-4fdb-a41e-5a4e117b5dc2\", \"exception\": null, \"traceback\": null, \"_href\": \"/pulp/api/v2/tasks/64a903ff-e45a-40b3-9cc8-d76004829a23/\", \"task_id\": \"64a903ff-e45a-40b3-9cc8-d76004829a23\", \"call_request_tags\": [\"pulp:repository:1\", \"pulp:action:sync\"], \"reasons\": [], \"start_time\": \"2013-01-29T21:06:22Z\", \"tags\": [\"pulp:repository:1\", \"pulp:action:sync\"], \"state\": \"finished\", \"finish_time\": \"2013-01-29T21:06:23Z\", \"dependency_failures\": {}, \"schedule_id\": null, \"progress\": {\"yum_importer\": {\"content\": {\"num_success\": 11, \"size_total\": 17872, \"items_left\": 0, \"items_total\": 11, \"state\": \"FINISHED\", \"size_left\": 0, \"details\": {\"tree_file\": {\"num_success\": 3, \"size_total\": 0, \"items_left\": 0, \"items_total\": 3, \"size_left\": 0, \"num_error\": 0}, \"rpm\": {\"num_success\": 8, \"size_total\": 17872, \"items_left\": 0, \"items_total\": 8, \"size_left\": 0, \"num_error\": 0}, \"delta_rpm\": {\"num_success\": 0, \"size_total\": 0, \"items_left\": 0, \"items_total\": 0, \"size_left\": 0, \"num_error\": 0}, \"file\": {\"num_success\": 0, \"size_total\": 0, \"items_left\": 0, \"items_total\": 0, \"size_left\": 0, \"num_error\": 0}}, \"error_details\": [], \"num_error\": 0}, \"comps\": {\"state\": \"FINISHED\"}, \"errata\": {\"state\": \"FINISHED\", \"num_errata\": 2}, \"metadata\": {\"state\": \"FINISHED\"}}}, \"call_request_group_id\": \"15afc0b0-af99-4fdb-a41e-5a4e117b5dc2\", \"call_request_id\": \"64a903ff-e45a-40b3-9cc8-d76004829a23\", \"principal_login\": \"admin\", \"response\": \"accepted\", \"result\": null}"
+    http_version: 
+  recorded_at: Tue, 29 Jan 2013 21:06:23 GMT
+- request: 
+    method: get
+    uri: https://kafka.usersys.redhat.com/pulp/api/v2/tasks/
+    body: 
+      string: ""
+    headers: 
+      Content-Type: 
+      - application/json
+      Accept: 
+      - application/json
+      Pulp-User: 
+      - admin
+      Accept-Encoding: 
+      - gzip, deflate
+      Authorization: 
+      - OAuth oauth_consumer_key="katello", oauth_nonce="RbmIF2di5MhdnFv2HHLkHBN11Iq3ruqEazSk62rrik", oauth_signature="bSkVx8JsgTo9mvQRCT011YjKXeo%3D", oauth_signature_method="HMAC-SHA1", oauth_timestamp="1359493596", oauth_version="1.0"
+  response: 
+    status: 
+      code: 200
+      message: OK
+    headers: 
+      Content-Length: 
+      - "22594"
+      Content-Type: 
+      - application/json
+      Server: 
+      - Apache/2.2.22 (Fedora)
+      Date: 
+      - Tue, 29 Jan 2013 21:06:36 GMT
+    body: 
+      string: "[{\"task_group_id\": null, \"exception\": null, \"traceback\": null, \"task_id\": \"781464ab-51d8-4d29-b28b-5fa280fb4dac\", \"call_request_tags\": [\"pulp:consumer:010E99C0-3276-11E2-81C1-0800200C9A66\", \"pulp:action:delete\"], \"reasons\": [], \"start_time\": \"2013-01-29T21:06:16Z\", \"tags\": [\"pulp:consumer:010E99C0-3276-11E2-81C1-0800200C9A66\", \"pulp:action:delete\"], \"state\": \"finished\", \"finish_time\": \"2013-01-29T21:06:16Z\", \"dependency_failures\": {}, \"schedule_id\": null, \"progress\": {}, \"call_request_group_id\": null, \"call_request_id\": \"781464ab-51d8-4d29-b28b-5fa280fb4dac\", \"principal_login\": \"admin\", \"response\": \"accepted\", \"result\": null}, {\"task_group_id\": null, \"exception\": null, \"traceback\": null, \"task_id\": \"c51cdae9-211f-4b0d-b1de-7f3cabdd7a57\", \"call_request_tags\": [\"pulp:consumer:010E99C0-3276-11E2-81C1-0800200C9A66\", \"pulp:action:create\"], \"reasons\": [], \"start_time\": \"2013-01-29T21:06:16Z\", \"tags\": [\"pulp:consumer:010E99C0-3276-11E2-81C1-0800200C9A66\", \"pulp:action:create\"], \"state\": \"finished\", \"finish_time\": \"2013-01-29T21:06:16Z\", \"dependency_failures\": {}, \"schedule_id\": null, \"progress\": {}, \"call_request_group_id\": null, \"call_request_id\": \"c51cdae9-211f-4b0d-b1de-7f3cabdd7a57\", \"principal_login\": \"admin\", \"response\": \"accepted\", \"result\": \"****\"}, {\"task_group_id\": null, \"exception\": null, \"traceback\": null, \"task_id\": \"a501e197-45d3-43f2-8a10-c76724a4f214\", \"call_request_tags\": [\"pulp:consumer_group_type:simple_group\"], \"reasons\": [], \"start_time\": \"2013-01-29T21:06:16Z\", \"tags\": [\"pulp:consumer_group_type:simple_group\"], \"state\": \"finished\", \"finish_time\": \"2013-01-29T21:06:16Z\", \"dependency_failures\": {}, \"schedule_id\": null, \"progress\": {}, \"call_request_group_id\": null, \"call_request_id\": \"a501e197-45d3-43f2-8a10-c76724a4f214\", \"principal_login\": \"admin\", \"response\": \"accepted\", \"result\": {\"scratchpad\": null, \"display_name\": null, \"description\": \"Super administrator with all access.\", \"_ns\": \"consumer_groups\", \"notes\": {}, \"consumer_ids\": [\"010E99C0-3276-11E2-81C1-0800200C9A66\"], \"_id\": {\"$oid\": \"510839c8196cbe05700009e5\"}, \"id\": \"simple_group\", \"_href\": \"/pulp/api/v2/consumer_groups/simple_group/\"}}, {\"task_group_id\": null, \"exception\": null, \"traceback\": null, \"task_id\": \"150c5314-9122-426d-8f32-9b1972c070e9\", \"call_request_tags\": [\"pulp:consumer_group_type:simple_group\", \"pulp:action:consumer_group_associate\"], \"reasons\": [], \"start_time\": \"2013-01-29T21:06:17Z\", \"tags\": [\"pulp:consumer_group_type:simple_group\", \"pulp:action:consumer_group_associate\"], \"state\": \"finished\", \"finish_time\": \"2013-01-29T21:06:17Z\", \"dependency_failures\": {}, \"schedule_id\": null, \"progress\": {}, \"call_request_group_id\": null, \"call_request_id\": \"150c5314-9122-426d-8f32-9b1972c070e9\", \"principal_login\": \"admin\", \"response\": \"accepted\", \"result\": [\"010E99C0-3276-11E2-81C1-0800200C9A66\"]}, {\"task_group_id\": null, \"exception\": null, \"traceback\": null, \"task_id\": \"d9798b6b-c001-4b11-a723-bf5f6aae6910\", \"call_request_tags\": [\"pulp:consumer:010E99C0-3276-11E2-81C1-0800200C9A66\", \"pulp:action:delete\"], \"reasons\": [], \"start_time\": \"2013-01-29T21:06:17Z\", \"tags\": [\"pulp:consumer:010E99C0-3276-11E2-81C1-0800200C9A66\", \"pulp:action:delete\"], \"state\": \"finished\", \"finish_time\": \"2013-01-29T21:06:17Z\", \"dependency_failures\": {}, \"schedule_id\": null, \"progress\": {}, \"call_request_group_id\": null, \"call_request_id\": \"d9798b6b-c001-4b11-a723-bf5f6aae6910\", \"principal_login\": \"admin\", \"response\": \"accepted\", \"result\": null}, {\"task_group_id\": null, \"exception\": null, \"traceback\": null, \"task_id\": \"6f2a1e4b-fb59-4852-b995-8412fef94566\", \"call_request_tags\": [\"pulp:consumer_group_type:simple_group\"], \"reasons\": [], \"start_time\": \"2013-01-29T21:06:17Z\", \"tags\": [\"pulp:consumer_group_type:simple_group\"], \"state\": \"finished\", \"finish_time\": \"2013-01-29T21:06:17Z\", \"dependency_failures\": {}, \"schedule_id\": null, \"progress\": {}, \"call_request_group_id\": null, \"call_request_id\": \"6f2a1e4b-fb59-4852-b995-8412fef94566\", \"principal_login\": \"admin\", \"response\": \"accepted\", \"result\": null}, {\"task_group_id\": null, \"exception\": null, \"traceback\": null, \"task_id\": \"cb40ecb8-f9ee-4ceb-aaa2-0ff16677240f\", \"call_request_tags\": [\"pulp:consumer:010E99C0-3276-11E2-81C1-0800200C9A66\", \"pulp:action:create\"], \"reasons\": [], \"start_time\": \"2013-01-29T21:06:17Z\", \"tags\": [\"pulp:consumer:010E99C0-3276-11E2-81C1-0800200C9A66\", \"pulp:action:create\"], \"state\": \"finished\", \"finish_time\": \"2013-01-29T21:06:18Z\", \"dependency_failures\": {}, \"schedule_id\": null, \"progress\": {}, \"call_request_group_id\": null, \"call_request_id\": \"cb40ecb8-f9ee-4ceb-aaa2-0ff16677240f\", \"principal_login\": \"admin\", \"response\": \"accepted\", \"result\": \"****\"}, {\"task_group_id\": null, \"exception\": null, \"traceback\": null, \"task_id\": \"d3354ac8-de5f-417e-87a6-7d23e808770c\", \"call_request_tags\": [\"pulp:consumer_group_type:simple_group\"], \"reasons\": [], \"start_time\": \"2013-01-29T21:06:18Z\", \"tags\": [\"pulp:consumer_group_type:simple_group\"], \"state\": \"finished\", \"finish_time\": \"2013-01-29T21:06:18Z\", \"dependency_failures\": {}, \"schedule_id\": null, \"progress\": {}, \"call_request_group_id\": null, \"call_request_id\": \"d3354ac8-de5f-417e-87a6-7d23e808770c\", \"principal_login\": \"admin\", \"response\": \"accepted\", \"result\": {\"scratchpad\": null, \"display_name\": null, \"description\": \"Super administrator with all access.\", \"_ns\": \"consumer_groups\", \"notes\": {}, \"consumer_ids\": [\"010E99C0-3276-11E2-81C1-0800200C9A66\"], \"_id\": {\"$oid\": \"510839ca196cbe0570000a15\"}, \"id\": \"simple_group\", \"_href\": \"/pulp/api/v2/consumer_groups/simple_group/\"}}, {\"task_group_id\": null, \"exception\": null, \"traceback\": null, \"task_id\": \"07b36fd2-f80a-41f8-96b9-98671d8cf9bd\", \"call_request_tags\": [\"pulp:consumer_group_type:simple_group\", \"pulp:action:consumer_group_associate\"], \"reasons\": [], \"start_time\": \"2013-01-29T21:06:18Z\", \"tags\": [\"pulp:consumer_group_type:simple_group\", \"pulp:action:consumer_group_associate\"], \"state\": \"finished\", \"finish_time\": \"2013-01-29T21:06:18Z\", \"dependency_failures\": {}, \"schedule_id\": null, \"progress\": {}, \"call_request_group_id\": null, \"call_request_id\": \"07b36fd2-f80a-41f8-96b9-98671d8cf9bd\", \"principal_login\": \"admin\", \"response\": \"accepted\", \"result\": [\"010E99C0-3276-11E2-81C1-0800200C9A66\"]}, {\"task_group_id\": null, \"exception\": null, \"traceback\": null, \"task_id\": \"7998c847-2cac-4a7e-85c1-2ff5ef44ec36\", \"call_request_tags\": [\"pulp:consumer:010E99C0-3276-11E2-81C1-0800200C9A66\", \"pulp:action:delete\"], \"reasons\": [], \"start_time\": \"2013-01-29T21:06:18Z\", \"tags\": [\"pulp:consumer:010E99C0-3276-11E2-81C1-0800200C9A66\", \"pulp:action:delete\"], \"state\": \"finished\", \"finish_time\": \"2013-01-29T21:06:18Z\", \"dependency_failures\": {}, \"schedule_id\": null, \"progress\": {}, \"call_request_group_id\": null, \"call_request_id\": \"7998c847-2cac-4a7e-85c1-2ff5ef44ec36\", \"principal_login\": \"admin\", \"response\": \"accepted\", \"result\": null}, {\"task_group_id\": null, \"exception\": null, \"traceback\": null, \"task_id\": \"d4c80cbc-1752-44d6-9ec7-1621a4bce220\", \"call_request_tags\": [\"pulp:consumer_group_type:simple_group\"], \"reasons\": [], \"start_time\": \"2013-01-29T21:06:19Z\", \"tags\": [\"pulp:consumer_group_type:simple_group\"], \"state\": \"finished\", \"finish_time\": \"2013-01-29T21:06:19Z\", \"dependency_failures\": {}, \"schedule_id\": null, \"progress\": {}, \"call_request_group_id\": null, \"call_request_id\": \"d4c80cbc-1752-44d6-9ec7-1621a4bce220\", \"principal_login\": \"admin\", \"response\": \"accepted\", \"result\": null}, {\"task_group_id\": null, \"exception\": null, \"traceback\": null, \"task_id\": \"0433f545-7cf5-4ac8-955a-371e408085c9\", \"call_request_tags\": [\"pulp:consumer:010E99C0-3276-11E2-81C1-0800200C9A66\", \"pulp:action:create\"], \"reasons\": [], \"start_time\": \"2013-01-29T21:06:19Z\", \"tags\": [\"pulp:consumer:010E99C0-3276-11E2-81C1-0800200C9A66\", \"pulp:action:create\"], \"state\": \"finished\", \"finish_time\": \"2013-01-29T21:06:19Z\", \"dependency_failures\": {}, \"schedule_id\": null, \"progress\": {}, \"call_request_group_id\": null, \"call_request_id\": \"0433f545-7cf5-4ac8-955a-371e408085c9\", \"principal_login\": \"admin\", \"response\": \"accepted\", \"result\": \"****\"}, {\"task_group_id\": null, \"exception\": null, \"traceback\": null, \"task_id\": \"ef79bda9-8072-49d0-b3d8-c58bfd436a6b\", \"call_request_tags\": [\"pulp:consumer_group_type:simple_group\"], \"reasons\": [], \"start_time\": \"2013-01-29T21:06:20Z\", \"tags\": [\"pulp:consumer_group_type:simple_group\"], \"state\": \"finished\", \"finish_time\": \"2013-01-29T21:06:20Z\", \"dependency_failures\": {}, \"schedule_id\": null, \"progress\": {}, \"call_request_group_id\": null, \"call_request_id\": \"ef79bda9-8072-49d0-b3d8-c58bfd436a6b\", \"principal_login\": \"admin\", \"response\": \"accepted\", \"result\": {\"scratchpad\": null, \"display_name\": null, \"description\": \"Super administrator with all access.\", \"_ns\": \"consumer_groups\", \"notes\": {}, \"consumer_ids\": [\"010E99C0-3276-11E2-81C1-0800200C9A66\"], \"_id\": {\"$oid\": \"510839cc196cbe0570000a45\"}, \"id\": \"simple_group\", \"_href\": \"/pulp/api/v2/consumer_groups/simple_group/\"}}, {\"task_group_id\": null, \"exception\": null, \"traceback\": null, \"task_id\": \"5402e7f1-43d6-41ed-b2d1-d41a5d9127bd\", \"call_request_tags\": [\"pulp:consumer:010E99C0-3276-11E2-81C1-0800200C9A66\", \"pulp:action:delete\"], \"reasons\": [], \"start_time\": \"2013-01-29T21:06:20Z\", \"tags\": [\"pulp:consumer:010E99C0-3276-11E2-81C1-0800200C9A66\", \"pulp:action:delete\"], \"state\": \"finished\", \"finish_time\": \"2013-01-29T21:06:20Z\", \"dependency_failures\": {}, \"schedule_id\": null, \"progress\": {}, \"call_request_group_id\": null, \"call_request_id\": \"5402e7f1-43d6-41ed-b2d1-d41a5d9127bd\", \"principal_login\": \"admin\", \"response\": \"accepted\", \"result\": null}, {\"task_group_id\": null, \"exception\": null, \"traceback\": null, \"task_id\": \"90158b16-1668-484c-830f-3f1b02c95937\", \"call_request_tags\": [\"pulp:consumer_group_type:simple_group\"], \"reasons\": [], \"start_time\": \"2013-01-29T21:06:20Z\", \"tags\": [\"pulp:consumer_group_type:simple_group\"], \"state\": \"finished\", \"finish_time\": \"2013-01-29T21:06:20Z\", \"dependency_failures\": {}, \"schedule_id\": null, \"progress\": {}, \"call_request_group_id\": null, \"call_request_id\": \"90158b16-1668-484c-830f-3f1b02c95937\", \"principal_login\": \"admin\", \"response\": \"accepted\", \"result\": null}, {\"task_group_id\": null, \"exception\": null, \"traceback\": null, \"task_id\": \"7ee5b101-a14c-442d-8638-8ae0e03505fc\", \"call_request_tags\": [\"pulp:user:hidden\", \"pulp:action:create\"], \"reasons\": [], \"start_time\": \"2013-01-29T21:06:21Z\", \"tags\": [\"pulp:user:hidden\", \"pulp:action:create\"], \"state\": \"finished\", \"finish_time\": \"2013-01-29T21:06:21Z\", \"dependency_failures\": {}, \"schedule_id\": null, \"progress\": {}, \"call_request_group_id\": null, \"call_request_id\": \"7ee5b101-a14c-442d-8638-8ae0e03505fc\", \"principal_login\": \"admin\", \"response\": \"accepted\", \"result\": {\"_id\": {\"$oid\": \"510839cd196cbe0570000a60\"}, \"name\": \"hidden\", \"roles\": [], \"_ns\": \"users\", \"login\": \"hidden\", \"id\": \"510839cd196cbe0570000a60\", \"_href\": \"/pulp/api/v2/users/hidden/\"}}, {\"task_group_id\": null, \"exception\": null, \"traceback\": null, \"task_id\": \"2358a775-08b3-412b-90dc-ea920a66bdfc\", \"call_request_tags\": [\"pulp:role:super-users\", \"pulp:action:add_user_to_role\"], \"reasons\": [], \"start_time\": \"2013-01-29T21:06:21Z\", \"tags\": [\"pulp:role:super-users\", \"pulp:action:add_user_to_role\"], \"state\": \"finished\", \"finish_time\": \"2013-01-29T21:06:21Z\", \"dependency_failures\": {}, \"schedule_id\": null, \"progress\": {}, \"call_request_group_id\": null, \"call_request_id\": \"2358a775-08b3-412b-90dc-ea920a66bdfc\", \"principal_login\": \"admin\", \"response\": \"accepted\", \"result\": null}, {\"task_group_id\": null, \"exception\": null, \"traceback\": null, \"task_id\": \"4b213e5d-f6fb-4da4-bf06-8fbddc77b7db\", \"call_request_tags\": [\"pulp:repository:1\", \"pulp:action:create\"], \"reasons\": [], \"start_time\": \"2013-01-29T21:06:22Z\", \"tags\": [\"pulp:repository:1\", \"pulp:action:create\"], \"state\": \"finished\", \"finish_time\": \"2013-01-29T21:06:22Z\", \"dependency_failures\": {}, \"schedule_id\": null, \"progress\": {}, \"call_request_group_id\": null, \"call_request_id\": \"4b213e5d-f6fb-4da4-bf06-8fbddc77b7db\", \"principal_login\": \"admin\", \"response\": \"accepted\", \"result\": {\"scratchpad\": {}, \"display_name\": \"Fedora 17 x86_64\", \"description\": null, \"_ns\": \"repos\", \"notes\": {}, \"content_unit_count\": 0, \"_id\": {\"$oid\": \"510839ce196cbe0570000a76\"}, \"id\": \"1\", \"_href\": \"/pulp/api/v2/repositories/1/\"}}, {\"task_group_id\": \"15afc0b0-af99-4fdb-a41e-5a4e117b5dc2\", \"exception\": null, \"traceback\": null, \"task_id\": \"64a903ff-e45a-40b3-9cc8-d76004829a23\", \"call_request_tags\": [\"pulp:repository:1\", \"pulp:action:sync\"], \"reasons\": [], \"start_time\": \"2013-01-29T21:06:22Z\", \"tags\": [\"pulp:repository:1\", \"pulp:action:sync\"], \"state\": \"finished\", \"finish_time\": \"2013-01-29T21:06:23Z\", \"dependency_failures\": {}, \"schedule_id\": null, \"progress\": {\"yum_importer\": {\"content\": {\"num_success\": 11, \"size_total\": 17872, \"items_left\": 0, \"items_total\": 11, \"state\": \"FINISHED\", \"size_left\": 0, \"details\": {\"tree_file\": {\"num_success\": 3, \"size_total\": 0, \"items_left\": 0, \"items_total\": 3, \"size_left\": 0, \"num_error\": 0}, \"rpm\": {\"num_success\": 8, \"size_total\": 17872, \"items_left\": 0, \"items_total\": 8, \"size_left\": 0, \"num_error\": 0}, \"delta_rpm\": {\"num_success\": 0, \"size_total\": 0, \"items_left\": 0, \"items_total\": 0, \"size_left\": 0, \"num_error\": 0}, \"file\": {\"num_success\": 0, \"size_total\": 0, \"items_left\": 0, \"items_total\": 0, \"size_left\": 0, \"num_error\": 0}}, \"error_details\": [], \"num_error\": 0}, \"comps\": {\"state\": \"FINISHED\"}, \"errata\": {\"state\": \"FINISHED\", \"num_errata\": 2}, \"metadata\": {\"state\": \"FINISHED\"}}}, \"call_request_group_id\": \"15afc0b0-af99-4fdb-a41e-5a4e117b5dc2\", \"call_request_id\": \"64a903ff-e45a-40b3-9cc8-d76004829a23\", \"principal_login\": \"admin\", \"response\": \"accepted\", \"result\": null}, {\"task_group_id\": null, \"exception\": null, \"traceback\": null, \"task_id\": \"d90d11cf-24ee-4c3c-9d6e-ce6db984fd64\", \"call_request_tags\": [\"pulp:consumer:010E99C0-3276-11E2-81C1-0800200C9A66\", \"pulp:action:create\"], \"reasons\": [], \"start_time\": \"2013-01-29T21:06:25Z\", \"tags\": [\"pulp:consumer:010E99C0-3276-11E2-81C1-0800200C9A66\", \"pulp:action:create\"], \"state\": \"finished\", \"finish_time\": \"2013-01-29T21:06:25Z\", \"dependency_failures\": {}, \"schedule_id\": null, \"progress\": {}, \"call_request_group_id\": null, \"call_request_id\": \"d90d11cf-24ee-4c3c-9d6e-ce6db984fd64\", \"principal_login\": \"admin\", \"response\": \"accepted\", \"result\": \"****\"}, {\"task_group_id\": \"ab3402ba-01bc-4438-8780-1e61a5bd2435\", \"exception\": null, \"traceback\": null, \"task_id\": \"4d1a2030-38e6-4bce-88d6-450f059cafb9\", \"call_request_tags\": [\"pulp:consumer:010E99C0-3276-11E2-81C1-0800200C9A66\", \"pulp:repository:1\", \"pulp:repository_distributor:1\", \"pulp:action:bind\"], \"reasons\": [], \"start_time\": \"2013-01-29T21:06:25Z\", \"tags\": [\"pulp:consumer:010E99C0-3276-11E2-81C1-0800200C9A66\", \"pulp:repository:1\", \"pulp:repository_distributor:1\", \"pulp:action:bind\"], \"state\": \"finished\", \"finish_time\": \"2013-01-29T21:06:25Z\", \"dependency_failures\": {}, \"schedule_id\": null, \"progress\": {}, \"call_request_group_id\": \"ab3402ba-01bc-4438-8780-1e61a5bd2435\", \"call_request_id\": \"4d1a2030-38e6-4bce-88d6-450f059cafb9\", \"principal_login\": \"admin\", \"response\": \"accepted\", \"result\": {\"repo_id\": \"1\", \"consumer_actions\": [], \"_ns\": \"consumer_bindings\", \"distributor_id\": \"1\", \"consumer_id\": \"010E99C0-3276-11E2-81C1-0800200C9A66\", \"deleted\": false, \"_id\": {\"$oid\": \"510839d1196cbe0570000ab8\"}, \"id\": \"510839d1196cbe0570000ab8\"}}, {\"task_group_id\": null, \"exception\": [\"PulpDataException: Pulp exception occurred: PulpDataException\\n\"], \"traceback\": [\"  File \\\"/usr/lib/python2.7/site-packages/pulp/server/dispatch/task.py\\\", line 276, in _run\\n    result = call(*args, **kwargs)\\n\", \"  File \\\"/usr/lib/python2.7/site-packages/pulp/server/managers/consumer/agent.py\\\", line 143, in install_content\\n    conduit)\\n\", \"  File \\\"/usr/lib/python2.7/site-packages/pulp/server/managers/consumer/agent.py\\\", line 221, in __invoke_plugin\\n    raise PulpDataException(e.units, e.message)\\n\"], \"task_id\": \"0220a04c-2895-419f-b34c-257bd9aff034\", \"call_request_tags\": [\"pulp:consumer:010E99C0-3276-11E2-81C1-0800200C9A66\", \"pulp:action:unit_install\"], \"reasons\": [], \"start_time\": \"2013-01-29T21:06:27Z\", \"tags\": [\"pulp:consumer:010E99C0-3276-11E2-81C1-0800200C9A66\", \"pulp:action:unit_install\"], \"state\": \"error\", \"finish_time\": \"2013-01-29T21:06:27Z\", \"dependency_failures\": {}, \"schedule_id\": null, \"progress\": {}, \"call_request_group_id\": null, \"call_request_id\": \"0220a04c-2895-419f-b34c-257bd9aff034\", \"principal_login\": \"admin\", \"response\": \"accepted\", \"result\": null}, {\"task_group_id\": \"ab3402ba-01bc-4438-8780-1e61a5bd2435\", \"exception\": [\"RequestTimeout: ('3dc6d74c-31c4-4af9-8975-85a4bac9eb32', 0)\\n\"], \"traceback\": \"Traceback (most recent call last):\\n\\n  File \\\"/usr/lib/python2.7/site-packages/gofer/rmi/async.py\\\", line 451, in process\\n    raise RequestTimeout(sn, je.idx)\\n\\nRequestTimeout: ('3dc6d74c-31c4-4af9-8975-85a4bac9eb32', 0)\\n\", \"task_id\": \"0cbd9fcd-c579-414c-9c70-8fc3eef1075f\", \"call_request_tags\": [\"pulp:consumer:010E99C0-3276-11E2-81C1-0800200C9A66\", \"pulp:repository:1\", \"pulp:repository_distributor:1\", \"pulp:action:agent_bind\"], \"reasons\": [], \"start_time\": \"2013-01-29T21:06:26Z\", \"tags\": [\"pulp:consumer:010E99C0-3276-11E2-81C1-0800200C9A66\", \"pulp:repository:1\", \"pulp:repository_distributor:1\", \"pulp:action:agent_bind\"], \"state\": \"error\", \"finish_time\": \"2013-01-29T21:06:27Z\", \"dependency_failures\": {}, \"schedule_id\": null, \"progress\": {}, \"call_request_group_id\": \"ab3402ba-01bc-4438-8780-1e61a5bd2435\", \"call_request_id\": \"0cbd9fcd-c579-414c-9c70-8fc3eef1075f\", \"principal_login\": \"admin\", \"response\": \"accepted\", \"result\": null}, {\"task_group_id\": null, \"exception\": null, \"traceback\": null, \"task_id\": \"a54874c5-0d4c-4f48-807a-72cdfee5cd6e\", \"call_request_tags\": [\"pulp:consumer:010E99C0-3276-11E2-81C1-0800200C9A66\", \"pulp:action:unit_install\"], \"reasons\": [], \"start_time\": \"2013-01-29T21:06:28Z\", \"tags\": [\"pulp:consumer:010E99C0-3276-11E2-81C1-0800200C9A66\", \"pulp:action:unit_install\"], \"state\": \"running\", \"finish_time\": null, \"dependency_failures\": {}, \"schedule_id\": null, \"progress\": {}, \"call_request_group_id\": null, \"call_request_id\": \"a54874c5-0d4c-4f48-807a-72cdfee5cd6e\", \"principal_login\": \"admin\", \"response\": \"accepted\", \"result\": null}, {\"task_group_id\": null, \"exception\": null, \"traceback\": null, \"task_id\": \"7f939a10-ec7f-46b1-860e-62ba571fb03d\", \"call_request_tags\": [\"pulp:consumer:010E99C0-3276-11E2-81C1-0800200C9A66\", \"pulp:action:unit_install\"], \"reasons\": [], \"start_time\": \"2013-01-29T21:06:29Z\", \"tags\": [\"pulp:consumer:010E99C0-3276-11E2-81C1-0800200C9A66\", \"pulp:action:unit_install\"], \"state\": \"running\", \"finish_time\": null, \"dependency_failures\": {}, \"schedule_id\": null, \"progress\": {}, \"call_request_group_id\": null, \"call_request_id\": \"7f939a10-ec7f-46b1-860e-62ba571fb03d\", \"principal_login\": \"admin\", \"response\": \"accepted\", \"result\": null}, {\"task_group_id\": null, \"exception\": null, \"traceback\": null, \"task_id\": \"6ad580dd-b31e-4c9e-a4c5-1ad5efdd17ab\", \"call_request_tags\": [\"pulp:consumer:010E99C0-3276-11E2-81C1-0800200C9A66\", \"pulp:action:unit_uninstall\"], \"reasons\": [], \"start_time\": \"2013-01-29T21:06:30Z\", \"tags\": [\"pulp:consumer:010E99C0-3276-11E2-81C1-0800200C9A66\", \"pulp:action:unit_uninstall\"], \"state\": \"running\", \"finish_time\": null, \"dependency_failures\": {}, \"schedule_id\": null, \"progress\": {}, \"call_request_group_id\": null, \"call_request_id\": \"6ad580dd-b31e-4c9e-a4c5-1ad5efdd17ab\", \"principal_login\": \"admin\", \"response\": \"accepted\", \"result\": null}, {\"task_group_id\": null, \"exception\": null, \"traceback\": null, \"task_id\": \"8d542822-df3d-4385-bfbd-79741713d0ec\", \"call_request_tags\": [\"pulp:consumer:010E99C0-3276-11E2-81C1-0800200C9A66\", \"pulp:action:unit_install\"], \"reasons\": [], \"start_time\": \"2013-01-29T21:06:31Z\", \"tags\": [\"pulp:consumer:010E99C0-3276-11E2-81C1-0800200C9A66\", \"pulp:action:unit_install\"], \"state\": \"running\", \"finish_time\": null, \"dependency_failures\": {}, \"schedule_id\": null, \"progress\": {}, \"call_request_group_id\": null, \"call_request_id\": \"8d542822-df3d-4385-bfbd-79741713d0ec\", \"principal_login\": \"admin\", \"response\": \"accepted\", \"result\": null}, {\"task_group_id\": null, \"exception\": null, \"traceback\": null, \"task_id\": \"2906e382-789b-431b-899b-2473072b3eff\", \"call_request_tags\": [\"pulp:consumer:010E99C0-3276-11E2-81C1-0800200C9A66\", \"pulp:action:unit_uninstall\"], \"reasons\": [], \"start_time\": \"2013-01-29T21:06:32Z\", \"tags\": [\"pulp:consumer:010E99C0-3276-11E2-81C1-0800200C9A66\", \"pulp:action:unit_uninstall\"], \"state\": \"running\", \"finish_time\": null, \"dependency_failures\": {}, \"schedule_id\": null, \"progress\": {}, \"call_request_group_id\": null, \"call_request_id\": \"2906e382-789b-431b-899b-2473072b3eff\", \"principal_login\": \"admin\", \"response\": \"accepted\", \"result\": null}, {\"task_group_id\": null, \"exception\": null, \"traceback\": null, \"task_id\": \"c5bfd92c-fb61-46c4-87cd-8683836bd267\", \"call_request_tags\": [\"pulp:consumer:010E99C0-3276-11E2-81C1-0800200C9A66\", \"pulp:action:unit_install\"], \"reasons\": [], \"start_time\": \"2013-01-29T21:06:33Z\", \"tags\": [\"pulp:consumer:010E99C0-3276-11E2-81C1-0800200C9A66\", \"pulp:action:unit_install\"], \"state\": \"running\", \"finish_time\": null, \"dependency_failures\": {}, \"schedule_id\": null, \"progress\": {}, \"call_request_group_id\": null, \"call_request_id\": \"c5bfd92c-fb61-46c4-87cd-8683836bd267\", \"principal_login\": \"admin\", \"response\": \"accepted\", \"result\": null}, {\"task_group_id\": null, \"exception\": null, \"traceback\": null, \"task_id\": \"56508ae6-c560-4615-9ce9-f36b3c272fca\", \"call_request_tags\": [\"pulp:consumer:010E99C0-3276-11E2-81C1-0800200C9A66\", \"pulp:action:unit_install\"], \"reasons\": [], \"start_time\": \"2013-01-29T21:06:34Z\", \"tags\": [\"pulp:consumer:010E99C0-3276-11E2-81C1-0800200C9A66\", \"pulp:action:unit_install\"], \"state\": \"running\", \"finish_time\": null, \"dependency_failures\": {}, \"schedule_id\": null, \"progress\": {}, \"call_request_group_id\": null, \"call_request_id\": \"56508ae6-c560-4615-9ce9-f36b3c272fca\", \"principal_login\": \"admin\", \"response\": \"accepted\", \"result\": null}, {\"task_group_id\": null, \"exception\": null, \"traceback\": null, \"task_id\": \"555b7f43-3830-4195-809c-389b1e79c055\", \"call_request_tags\": [\"pulp:consumer:010E99C0-3276-11E2-81C1-0800200C9A66\", \"pulp:action:unit_update\"], \"reasons\": [], \"start_time\": \"2013-01-29T21:06:36Z\", \"tags\": [\"pulp:consumer:010E99C0-3276-11E2-81C1-0800200C9A66\", \"pulp:action:unit_update\"], \"state\": \"running\", \"finish_time\": null, \"dependency_failures\": {}, \"schedule_id\": null, \"progress\": {}, \"call_request_group_id\": null, \"call_request_id\": \"555b7f43-3830-4195-809c-389b1e79c055\", \"principal_login\": \"admin\", \"response\": \"accepted\", \"result\": null}]"
+    http_version: 
+  recorded_at: Tue, 29 Jan 2013 21:06:36 GMT
+- request: 
+    method: get
+    uri: https://kafka.usersys.redhat.com/pulp/api/v2/tasks/31269ba9-0493-4660-9c24-05791144ebf5/
+    body: 
+      string: ""
+    headers: 
+      Content-Type: 
+      - application/json
+      Accept: 
+      - application/json
+      Pulp-User: 
+      - admin
+      Accept-Encoding: 
+      - gzip, deflate
+      Authorization: 
+      - OAuth oauth_consumer_key="katello", oauth_nonce="hqY9lDqcHfVbp2ZaxF7BQKc10W5t8YWpgNBxkfuUP4", oauth_signature="3YThmYGGVewo1%2Fw%2BKj%2FZkQuflsU%3D", oauth_signature_method="HMAC-SHA1", oauth_timestamp="1359493612", oauth_version="1.0"
+  response: 
+    status: 
+      code: 200
+      message: OK
+    headers: 
+      Content-Length: 
+      - "842"
+      Content-Type: 
+      - application/json
+      Server: 
+      - Apache/2.2.22 (Fedora)
+      Date: 
+      - Tue, 29 Jan 2013 21:06:52 GMT
+    body: 
+      string: "{\"task_group_id\": \"0cf7c8ce-904d-46f0-bd09-a5478368ffa9\", \"exception\": null, \"traceback\": null, \"_href\": \"/pulp/api/v2/tasks/31269ba9-0493-4660-9c24-05791144ebf5/\", \"task_id\": \"31269ba9-0493-4660-9c24-05791144ebf5\", \"call_request_tags\": [\"pulp:repository:1\", \"pulp:action:sync\"], \"reasons\": [], \"start_time\": \"2013-01-29T21:06:52Z\", \"tags\": [\"pulp:repository:1\", \"pulp:action:sync\"], \"state\": \"running\", \"finish_time\": null, \"dependency_failures\": {}, \"schedule_id\": null, \"progress\": {\"yum_importer\": {\"content\": {\"state\": \"NOT_STARTED\"}, \"comps\": {\"state\": \"NOT_STARTED\"}, \"errata\": {\"state\": \"NOT_STARTED\"}, \"metadata\": {\"state\": \"IN_PROGRESS\"}}}, \"call_request_group_id\": \"0cf7c8ce-904d-46f0-bd09-a5478368ffa9\", \"call_request_id\": \"31269ba9-0493-4660-9c24-05791144ebf5\", \"principal_login\": \"admin\", \"response\": \"accepted\", \"result\": null}"
+    http_version: 
+  recorded_at: Tue, 29 Jan 2013 21:06:52 GMT
+- request: 
+    method: get
+    uri: https://kafka.usersys.redhat.com/pulp/api/v2/tasks/31269ba9-0493-4660-9c24-05791144ebf5/
+    body: 
+      string: ""
+    headers: 
+      Content-Type: 
+      - application/json
+      Accept: 
+      - application/json
+      Pulp-User: 
+      - admin
+      Accept-Encoding: 
+      - gzip, deflate
+      Authorization: 
+      - OAuth oauth_consumer_key="katello", oauth_nonce="wI05QurP5EoRcRe9Ik182Bap2b1yJKv1Vi4khJ5o", oauth_signature="7HmgLqwpKGJgT4bVUD%2BV3jmkLn8%3D", oauth_signature_method="HMAC-SHA1", oauth_timestamp="1359493613", oauth_version="1.0"
+  response: 
+    status: 
+      code: 200
+      message: OK
+    headers: 
+      Content-Length: 
+      - "1449"
+      Content-Type: 
+      - application/json
+      Server: 
+      - Apache/2.2.22 (Fedora)
+      Date: 
+      - Tue, 29 Jan 2013 21:06:53 GMT
+    body: 
+      string: "{\"task_group_id\": \"0cf7c8ce-904d-46f0-bd09-a5478368ffa9\", \"exception\": null, \"traceback\": null, \"_href\": \"/pulp/api/v2/tasks/31269ba9-0493-4660-9c24-05791144ebf5/\", \"task_id\": \"31269ba9-0493-4660-9c24-05791144ebf5\", \"call_request_tags\": [\"pulp:repository:1\", \"pulp:action:sync\"], \"reasons\": [], \"start_time\": \"2013-01-29T21:06:52Z\", \"tags\": [\"pulp:repository:1\", \"pulp:action:sync\"], \"state\": \"running\", \"finish_time\": null, \"dependency_failures\": {}, \"schedule_id\": null, \"progress\": {\"yum_importer\": {\"content\": {\"num_success\": 3, \"size_total\": 17872, \"items_left\": 8, \"items_total\": 11, \"state\": \"IN_PROGRESS\", \"size_left\": 11180, \"details\": {\"tree_file\": {\"num_success\": 0, \"size_total\": 0, \"items_left\": 3, \"items_total\": 3, \"size_left\": 0, \"num_error\": 0}, \"rpm\": {\"num_success\": 3, \"size_total\": 17872, \"items_left\": 5, \"items_total\": 8, \"size_left\": 11180, \"num_error\": 0}, \"delta_rpm\": {\"num_success\": 0, \"size_total\": 0, \"items_left\": 0, \"items_total\": 0, \"size_left\": 0, \"num_error\": 0}, \"file\": {\"num_success\": 0, \"size_total\": 0, \"items_left\": 0, \"items_total\": 0, \"size_left\": 0, \"num_error\": 0}}, \"error_details\": [], \"num_error\": 0}, \"comps\": {\"state\": \"NOT_STARTED\"}, \"errata\": {\"state\": \"NOT_STARTED\"}, \"metadata\": {\"state\": \"FINISHED\"}}}, \"call_request_group_id\": \"0cf7c8ce-904d-46f0-bd09-a5478368ffa9\", \"call_request_id\": \"31269ba9-0493-4660-9c24-05791144ebf5\", \"principal_login\": \"admin\", \"response\": \"accepted\", \"result\": null}"
+    http_version: 
+  recorded_at: Tue, 29 Jan 2013 21:06:53 GMT
+- request: 
+    method: get
+    uri: https://kafka.usersys.redhat.com/pulp/api/v2/tasks/31269ba9-0493-4660-9c24-05791144ebf5/
+    body: 
+      string: ""
+    headers: 
+      Content-Type: 
+      - application/json
+      Accept: 
+      - application/json
+      Pulp-User: 
+      - admin
+      Accept-Encoding: 
+      - gzip, deflate
+      Authorization: 
+      - OAuth oauth_consumer_key="katello", oauth_nonce="Lt5u83NmgpkM2AdvLxoEQkM46Ad3oitAlx9skofODwg", oauth_signature="1VlBu6RSWy1K4motPrteki4mS%2Bc%3D", oauth_signature_method="HMAC-SHA1", oauth_timestamp="1359493613", oauth_version="1.0"
+  response: 
+    status: 
+      code: 200
+      message: OK
+    headers: 
+      Content-Length: 
+      - "1453"
+      Content-Type: 
+      - application/json
+      Server: 
+      - Apache/2.2.22 (Fedora)
+      Date: 
+      - Tue, 29 Jan 2013 21:06:53 GMT
+    body: 
+      string: "{\"task_group_id\": \"0cf7c8ce-904d-46f0-bd09-a5478368ffa9\", \"exception\": null, \"traceback\": null, \"_href\": \"/pulp/api/v2/tasks/31269ba9-0493-4660-9c24-05791144ebf5/\", \"task_id\": \"31269ba9-0493-4660-9c24-05791144ebf5\", \"call_request_tags\": [\"pulp:repository:1\", \"pulp:action:sync\"], \"reasons\": [], \"start_time\": \"2013-01-29T21:06:52Z\", \"tags\": [\"pulp:repository:1\", \"pulp:action:sync\"], \"state\": \"running\", \"finish_time\": null, \"dependency_failures\": {}, \"schedule_id\": null, \"progress\": {\"yum_importer\": {\"content\": {\"num_success\": 11, \"size_total\": 17872, \"items_left\": 0, \"items_total\": 11, \"state\": \"FINISHED\", \"size_left\": 0, \"details\": {\"tree_file\": {\"num_success\": 3, \"size_total\": 0, \"items_left\": 0, \"items_total\": 3, \"size_left\": 0, \"num_error\": 0}, \"rpm\": {\"num_success\": 8, \"size_total\": 17872, \"items_left\": 0, \"items_total\": 8, \"size_left\": 0, \"num_error\": 0}, \"delta_rpm\": {\"num_success\": 0, \"size_total\": 0, \"items_left\": 0, \"items_total\": 0, \"size_left\": 0, \"num_error\": 0}, \"file\": {\"num_success\": 0, \"size_total\": 0, \"items_left\": 0, \"items_total\": 0, \"size_left\": 0, \"num_error\": 0}}, \"error_details\": [], \"num_error\": 0}, \"comps\": {\"state\": \"IN_PROGRESS\"}, \"errata\": {\"state\": \"FINISHED\", \"num_errata\": 2}, \"metadata\": {\"state\": \"FINISHED\"}}}, \"call_request_group_id\": \"0cf7c8ce-904d-46f0-bd09-a5478368ffa9\", \"call_request_id\": \"31269ba9-0493-4660-9c24-05791144ebf5\", \"principal_login\": \"admin\", \"response\": \"accepted\", \"result\": null}"
+    http_version: 
+  recorded_at: Tue, 29 Jan 2013 21:06:53 GMT
+- request: 
+    method: get
+    uri: https://kafka.usersys.redhat.com/pulp/api/v2/tasks/31269ba9-0493-4660-9c24-05791144ebf5/
+    body: 
+      string: ""
+    headers: 
+      Content-Type: 
+      - application/json
+      Accept: 
+      - application/json
+      Pulp-User: 
+      - admin
+      Accept-Encoding: 
+      - gzip, deflate
+      Authorization: 
+      - OAuth oauth_consumer_key="katello", oauth_nonce="r5OB7Z2qle0tDFuoFv03TrO7gt83YIZqqqoIHbJ8OM", oauth_signature="1gNzUiid3ilvD7TtzfpiXE83ae0%3D", oauth_signature_method="HMAC-SHA1", oauth_timestamp="1359493614", oauth_version="1.0"
+  response: 
+    status: 
+      code: 200
+      message: OK
+    headers: 
+      Content-Length: 
+      - "1469"
+      Content-Type: 
+      - application/json
+      Server: 
+      - Apache/2.2.22 (Fedora)
+      Date: 
+      - Tue, 29 Jan 2013 21:06:54 GMT
+    body: 
+      string: "{\"task_group_id\": \"0cf7c8ce-904d-46f0-bd09-a5478368ffa9\", \"exception\": null, \"traceback\": null, \"_href\": \"/pulp/api/v2/tasks/31269ba9-0493-4660-9c24-05791144ebf5/\", \"task_id\": \"31269ba9-0493-4660-9c24-05791144ebf5\", \"call_request_tags\": [\"pulp:repository:1\", \"pulp:action:sync\"], \"reasons\": [], \"start_time\": \"2013-01-29T21:06:52Z\", \"tags\": [\"pulp:repository:1\", \"pulp:action:sync\"], \"state\": \"finished\", \"finish_time\": \"2013-01-29T21:06:53Z\", \"dependency_failures\": {}, \"schedule_id\": null, \"progress\": {\"yum_importer\": {\"content\": {\"num_success\": 11, \"size_total\": 17872, \"items_left\": 0, \"items_total\": 11, \"state\": \"FINISHED\", \"size_left\": 0, \"details\": {\"tree_file\": {\"num_success\": 3, \"size_total\": 0, \"items_left\": 0, \"items_total\": 3, \"size_left\": 0, \"num_error\": 0}, \"rpm\": {\"num_success\": 8, \"size_total\": 17872, \"items_left\": 0, \"items_total\": 8, \"size_left\": 0, \"num_error\": 0}, \"delta_rpm\": {\"num_success\": 0, \"size_total\": 0, \"items_left\": 0, \"items_total\": 0, \"size_left\": 0, \"num_error\": 0}, \"file\": {\"num_success\": 0, \"size_total\": 0, \"items_left\": 0, \"items_total\": 0, \"size_left\": 0, \"num_error\": 0}}, \"error_details\": [], \"num_error\": 0}, \"comps\": {\"state\": \"FINISHED\"}, \"errata\": {\"state\": \"FINISHED\", \"num_errata\": 2}, \"metadata\": {\"state\": \"FINISHED\"}}}, \"call_request_group_id\": \"0cf7c8ce-904d-46f0-bd09-a5478368ffa9\", \"call_request_id\": \"31269ba9-0493-4660-9c24-05791144ebf5\", \"principal_login\": \"admin\", \"response\": \"accepted\", \"result\": null}"
+    http_version: 
+  recorded_at: Tue, 29 Jan 2013 21:06:54 GMT
+- request: 
+    method: get
+    uri: https://kafka.usersys.redhat.com/pulp/api/v2/tasks/3d8492ef-48aa-4fe1-af52-11444cf48959/
+    body: 
+      string: ""
+    headers: 
+      Content-Type: 
+      - application/json
+      Accept: 
+      - application/json
+      Pulp-User: 
+      - admin
+      Accept-Encoding: 
+      - gzip, deflate
+      Authorization: 
+      - OAuth oauth_consumer_key="katello", oauth_nonce="8C7yC6wr5JltFVLKJmt7x4TRKiSwoyqefFWd2XeOJc", oauth_signature="V5KFoh9g2DTaqEDL%2FWvqy%2F%2BIqsM%3D", oauth_signature_method="HMAC-SHA1", oauth_timestamp="1359493617", oauth_version="1.0"
+  response: 
+    status: 
+      code: 200
+      message: OK
+    headers: 
+      Content-Length: 
+      - "842"
+      Content-Type: 
+      - application/json
+      Server: 
+      - Apache/2.2.22 (Fedora)
+      Date: 
+      - Tue, 29 Jan 2013 21:06:57 GMT
+    body: 
+      string: "{\"task_group_id\": \"aa076af1-1a22-4792-a5cf-4e142c83cf6e\", \"exception\": null, \"traceback\": null, \"_href\": \"/pulp/api/v2/tasks/3d8492ef-48aa-4fe1-af52-11444cf48959/\", \"task_id\": \"3d8492ef-48aa-4fe1-af52-11444cf48959\", \"call_request_tags\": [\"pulp:repository:1\", \"pulp:action:sync\"], \"reasons\": [], \"start_time\": \"2013-01-29T21:06:57Z\", \"tags\": [\"pulp:repository:1\", \"pulp:action:sync\"], \"state\": \"running\", \"finish_time\": null, \"dependency_failures\": {}, \"schedule_id\": null, \"progress\": {\"yum_importer\": {\"content\": {\"state\": \"NOT_STARTED\"}, \"comps\": {\"state\": \"NOT_STARTED\"}, \"errata\": {\"state\": \"NOT_STARTED\"}, \"metadata\": {\"state\": \"IN_PROGRESS\"}}}, \"call_request_group_id\": \"aa076af1-1a22-4792-a5cf-4e142c83cf6e\", \"call_request_id\": \"3d8492ef-48aa-4fe1-af52-11444cf48959\", \"principal_login\": \"admin\", \"response\": \"accepted\", \"result\": null}"
+    http_version: 
+  recorded_at: Tue, 29 Jan 2013 21:06:57 GMT
+- request: 
+    method: get
+    uri: https://kafka.usersys.redhat.com/pulp/api/v2/tasks/3d8492ef-48aa-4fe1-af52-11444cf48959/
+    body: 
+      string: ""
+    headers: 
+      Content-Type: 
+      - application/json
+      Accept: 
+      - application/json
+      Pulp-User: 
+      - admin
+      Accept-Encoding: 
+      - gzip, deflate
+      Authorization: 
+      - OAuth oauth_consumer_key="katello", oauth_nonce="svw8dyKKmSteJLSRQIeJHUCV5pG5l2HSFUMDNU1c8", oauth_signature="5OhoMXebV3IkRaubXCB3GU%2Bv12c%3D", oauth_signature_method="HMAC-SHA1", oauth_timestamp="1359493617", oauth_version="1.0"
+  response: 
+    status: 
+      code: 200
+      message: OK
+    headers: 
       Content-Length: 
       - "1442"
       Content-Type: 
       - application/json
-    body: 
-      string: "{\"task_group_id\": \"f9339e1a-1437-4fe0-97bf-fc8cfa69550c\", \"exception\": null, \"traceback\": null, \"_href\": \"/pulp/api/v2/tasks/cd5f7f01-6b31-4174-a55b-8ae954b4ccff/\", \"task_id\": \"cd5f7f01-6b31-4174-a55b-8ae954b4ccff\", \"call_request_tags\": [\"pulp:repository:1\", \"pulp:action:sync\"], \"reasons\": [], \"start_time\": \"2013-01-14T22:03:52Z\", \"tags\": [\"pulp:repository:1\", \"pulp:action:sync\"], \"state\": \"running\", \"finish_time\": null, \"dependency_failures\": {}, \"schedule_id\": null, \"progress\": {\"yum_importer\": {\"content\": {\"num_success\": 11, \"size_total\": 17872, \"items_left\": 0, \"items_total\": 11, \"state\": \"IN_PROGRESS\", \"size_left\": 0, \"details\": {\"tree_file\": {\"num_success\": 3, \"size_total\": 0, \"items_left\": 0, \"items_total\": 3, \"size_left\": 0, \"num_error\": 0}, \"rpm\": {\"num_success\": 8, \"size_total\": 17872, \"items_left\": 0, \"items_total\": 8, \"size_left\": 0, \"num_error\": 0}, \"delta_rpm\": {\"num_success\": 0, \"size_total\": 0, \"items_left\": 0, \"items_total\": 0, \"size_left\": 0, \"num_error\": 0}, \"file\": {\"num_success\": 0, \"size_total\": 0, \"items_left\": 0, \"items_total\": 0, \"size_left\": 0, \"num_error\": 0}}, \"error_details\": [], \"num_error\": 0}, \"comps\": {\"state\": \"NOT_STARTED\"}, \"errata\": {\"state\": \"NOT_STARTED\"}, \"metadata\": {\"state\": \"FINISHED\"}}}, \"call_request_group_id\": \"f9339e1a-1437-4fe0-97bf-fc8cfa69550c\", \"call_request_id\": \"cd5f7f01-6b31-4174-a55b-8ae954b4ccff\", \"principal_login\": \"admin\", \"response\": \"accepted\", \"result\": null}"
-    http_version: 
-  recorded_at: Mon, 14 Jan 2013 22:03:53 GMT
-- request: 
-    method: get
-    uri: https://kafka.usersys.redhat.com/pulp/api/v2/tasks/cd5f7f01-6b31-4174-a55b-8ae954b4ccff/
-    body: 
-      string: ""
-    headers: 
-      Authorization: 
-      - OAuth oauth_consumer_key="katello", oauth_nonce="WIo9NLX9JAFJWs3Tv9nm29GN8P4rRluMBfdID4xZTGo", oauth_signature="7TIhI3B5oOJxBA15KNxJEuJnFzA%3D", oauth_signature_method="HMAC-SHA1", oauth_timestamp="1358201033", oauth_version="1.0"
-=======
+      Server: 
+      - Apache/2.2.22 (Fedora)
+      Date: 
+      - Tue, 29 Jan 2013 21:06:57 GMT
+    body: 
+      string: "{\"task_group_id\": \"aa076af1-1a22-4792-a5cf-4e142c83cf6e\", \"exception\": null, \"traceback\": null, \"_href\": \"/pulp/api/v2/tasks/3d8492ef-48aa-4fe1-af52-11444cf48959/\", \"task_id\": \"3d8492ef-48aa-4fe1-af52-11444cf48959\", \"call_request_tags\": [\"pulp:repository:1\", \"pulp:action:sync\"], \"reasons\": [], \"start_time\": \"2013-01-29T21:06:57Z\", \"tags\": [\"pulp:repository:1\", \"pulp:action:sync\"], \"state\": \"running\", \"finish_time\": null, \"dependency_failures\": {}, \"schedule_id\": null, \"progress\": {\"yum_importer\": {\"content\": {\"num_success\": 11, \"size_total\": 17872, \"items_left\": 0, \"items_total\": 11, \"state\": \"IN_PROGRESS\", \"size_left\": 0, \"details\": {\"tree_file\": {\"num_success\": 3, \"size_total\": 0, \"items_left\": 0, \"items_total\": 3, \"size_left\": 0, \"num_error\": 0}, \"rpm\": {\"num_success\": 8, \"size_total\": 17872, \"items_left\": 0, \"items_total\": 8, \"size_left\": 0, \"num_error\": 0}, \"delta_rpm\": {\"num_success\": 0, \"size_total\": 0, \"items_left\": 0, \"items_total\": 0, \"size_left\": 0, \"num_error\": 0}, \"file\": {\"num_success\": 0, \"size_total\": 0, \"items_left\": 0, \"items_total\": 0, \"size_left\": 0, \"num_error\": 0}}, \"error_details\": [], \"num_error\": 0}, \"comps\": {\"state\": \"NOT_STARTED\"}, \"errata\": {\"state\": \"NOT_STARTED\"}, \"metadata\": {\"state\": \"FINISHED\"}}}, \"call_request_group_id\": \"aa076af1-1a22-4792-a5cf-4e142c83cf6e\", \"call_request_id\": \"3d8492ef-48aa-4fe1-af52-11444cf48959\", \"principal_login\": \"admin\", \"response\": \"accepted\", \"result\": null}"
+    http_version: 
+  recorded_at: Tue, 29 Jan 2013 21:06:57 GMT
+- request: 
+    method: get
+    uri: https://kafka.usersys.redhat.com/pulp/api/v2/tasks/3d8492ef-48aa-4fe1-af52-11444cf48959/
+    body: 
+      string: ""
+    headers: 
+      Content-Type: 
+      - application/json
+      Accept: 
+      - application/json
+      Pulp-User: 
+      - admin
+      Accept-Encoding: 
+      - gzip, deflate
+      Authorization: 
+      - OAuth oauth_consumer_key="katello", oauth_nonce="PO6GVuKNcX5Pm8gdeUslQ9sBGULOHZ7fLCyRFayFy4", oauth_signature="rbeqVceHzpAAfxkz6cXEmYIs8Ds%3D", oauth_signature_method="HMAC-SHA1", oauth_timestamp="1359493618", oauth_version="1.0"
+  response: 
+    status: 
+      code: 200
+      message: OK
+    headers: 
+      Content-Length: 
+      - "1469"
+      Content-Type: 
+      - application/json
+      Server: 
+      - Apache/2.2.22 (Fedora)
+      Date: 
+      - Tue, 29 Jan 2013 21:06:58 GMT
+    body: 
+      string: "{\"task_group_id\": \"aa076af1-1a22-4792-a5cf-4e142c83cf6e\", \"exception\": null, \"traceback\": null, \"_href\": \"/pulp/api/v2/tasks/3d8492ef-48aa-4fe1-af52-11444cf48959/\", \"task_id\": \"3d8492ef-48aa-4fe1-af52-11444cf48959\", \"call_request_tags\": [\"pulp:repository:1\", \"pulp:action:sync\"], \"reasons\": [], \"start_time\": \"2013-01-29T21:06:57Z\", \"tags\": [\"pulp:repository:1\", \"pulp:action:sync\"], \"state\": \"finished\", \"finish_time\": \"2013-01-29T21:06:58Z\", \"dependency_failures\": {}, \"schedule_id\": null, \"progress\": {\"yum_importer\": {\"content\": {\"num_success\": 11, \"size_total\": 17872, \"items_left\": 0, \"items_total\": 11, \"state\": \"FINISHED\", \"size_left\": 0, \"details\": {\"tree_file\": {\"num_success\": 3, \"size_total\": 0, \"items_left\": 0, \"items_total\": 3, \"size_left\": 0, \"num_error\": 0}, \"rpm\": {\"num_success\": 8, \"size_total\": 17872, \"items_left\": 0, \"items_total\": 8, \"size_left\": 0, \"num_error\": 0}, \"delta_rpm\": {\"num_success\": 0, \"size_total\": 0, \"items_left\": 0, \"items_total\": 0, \"size_left\": 0, \"num_error\": 0}, \"file\": {\"num_success\": 0, \"size_total\": 0, \"items_left\": 0, \"items_total\": 0, \"size_left\": 0, \"num_error\": 0}}, \"error_details\": [], \"num_error\": 0}, \"comps\": {\"state\": \"FINISHED\"}, \"errata\": {\"state\": \"FINISHED\", \"num_errata\": 2}, \"metadata\": {\"state\": \"FINISHED\"}}}, \"call_request_group_id\": \"aa076af1-1a22-4792-a5cf-4e142c83cf6e\", \"call_request_id\": \"3d8492ef-48aa-4fe1-af52-11444cf48959\", \"principal_login\": \"admin\", \"response\": \"accepted\", \"result\": null}"
+    http_version: 
+  recorded_at: Tue, 29 Jan 2013 21:06:58 GMT
+- request: 
+    method: get
+    uri: https://kafka.usersys.redhat.com/pulp/api/v2/tasks/a32a88e3-e3e9-4dfd-b443-50da82bfa9c6/
+    body: 
+      string: ""
+    headers: 
+      Content-Type: 
+      - application/json
+      Accept: 
+      - application/json
+      Pulp-User: 
+      - admin
+      Accept-Encoding: 
+      - gzip, deflate
+      Authorization: 
+      - OAuth oauth_consumer_key="katello", oauth_nonce="5a6iN6rt68l7XFpDp8IFYusfGh3FaXG8tFfQmu4dw", oauth_signature="V1q4AEZ3ZIiIYUfZsATOn3nliBQ%3D", oauth_signature_method="HMAC-SHA1", oauth_timestamp="1359493620", oauth_version="1.0"
+  response: 
+    status: 
+      code: 200
+      message: OK
+    headers: 
+      Content-Length: 
+      - "839"
+      Content-Type: 
+      - application/json
+      Server: 
+      - Apache/2.2.22 (Fedora)
+      Date: 
+      - Tue, 29 Jan 2013 21:07:01 GMT
+    body: 
+      string: "{\"task_group_id\": \"c27af519-b653-4536-aa26-e1e40f3aa998\", \"exception\": null, \"traceback\": null, \"_href\": \"/pulp/api/v2/tasks/a32a88e3-e3e9-4dfd-b443-50da82bfa9c6/\", \"task_id\": \"a32a88e3-e3e9-4dfd-b443-50da82bfa9c6\", \"call_request_tags\": [\"pulp:repository:1\", \"pulp:action:sync\"], \"reasons\": [], \"start_time\": \"2013-01-29T21:07:00Z\", \"tags\": [\"pulp:repository:1\", \"pulp:action:sync\"], \"state\": \"running\", \"finish_time\": null, \"dependency_failures\": {}, \"schedule_id\": null, \"progress\": {\"yum_importer\": {\"content\": {\"state\": \"NOT_STARTED\"}, \"comps\": {\"state\": \"NOT_STARTED\"}, \"errata\": {\"state\": \"NOT_STARTED\"}, \"metadata\": {\"state\": \"FINISHED\"}}}, \"call_request_group_id\": \"c27af519-b653-4536-aa26-e1e40f3aa998\", \"call_request_id\": \"a32a88e3-e3e9-4dfd-b443-50da82bfa9c6\", \"principal_login\": \"admin\", \"response\": \"accepted\", \"result\": null}"
+    http_version: 
+  recorded_at: Tue, 29 Jan 2013 21:07:01 GMT
+- request: 
+    method: get
+    uri: https://kafka.usersys.redhat.com/pulp/api/v2/tasks/a32a88e3-e3e9-4dfd-b443-50da82bfa9c6/
+    body: 
+      string: ""
+    headers: 
+      Content-Type: 
+      - application/json
+      Accept: 
+      - application/json
+      Pulp-User: 
+      - admin
+      Accept-Encoding: 
+      - gzip, deflate
+      Authorization: 
+      - OAuth oauth_consumer_key="katello", oauth_nonce="Y353djNGIesRN6xXA9z7OYzLSiGoCfYYv6L8qm9YQ", oauth_signature="sMZo4EJJPfRsGgMsF6AKQjA5fmk%3D", oauth_signature_method="HMAC-SHA1", oauth_timestamp="1359493621", oauth_version="1.0"
+  response: 
+    status: 
+      code: 200
+      message: OK
+    headers: 
+      Content-Length: 
+      - "1442"
+      Content-Type: 
+      - application/json
+      Server: 
+      - Apache/2.2.22 (Fedora)
+      Date: 
+      - Tue, 29 Jan 2013 21:07:01 GMT
+    body: 
+      string: "{\"task_group_id\": \"c27af519-b653-4536-aa26-e1e40f3aa998\", \"exception\": null, \"traceback\": null, \"_href\": \"/pulp/api/v2/tasks/a32a88e3-e3e9-4dfd-b443-50da82bfa9c6/\", \"task_id\": \"a32a88e3-e3e9-4dfd-b443-50da82bfa9c6\", \"call_request_tags\": [\"pulp:repository:1\", \"pulp:action:sync\"], \"reasons\": [], \"start_time\": \"2013-01-29T21:07:00Z\", \"tags\": [\"pulp:repository:1\", \"pulp:action:sync\"], \"state\": \"running\", \"finish_time\": null, \"dependency_failures\": {}, \"schedule_id\": null, \"progress\": {\"yum_importer\": {\"content\": {\"num_success\": 11, \"size_total\": 17872, \"items_left\": 0, \"items_total\": 11, \"state\": \"IN_PROGRESS\", \"size_left\": 0, \"details\": {\"tree_file\": {\"num_success\": 3, \"size_total\": 0, \"items_left\": 0, \"items_total\": 3, \"size_left\": 0, \"num_error\": 0}, \"rpm\": {\"num_success\": 8, \"size_total\": 17872, \"items_left\": 0, \"items_total\": 8, \"size_left\": 0, \"num_error\": 0}, \"delta_rpm\": {\"num_success\": 0, \"size_total\": 0, \"items_left\": 0, \"items_total\": 0, \"size_left\": 0, \"num_error\": 0}, \"file\": {\"num_success\": 0, \"size_total\": 0, \"items_left\": 0, \"items_total\": 0, \"size_left\": 0, \"num_error\": 0}}, \"error_details\": [], \"num_error\": 0}, \"comps\": {\"state\": \"NOT_STARTED\"}, \"errata\": {\"state\": \"NOT_STARTED\"}, \"metadata\": {\"state\": \"FINISHED\"}}}, \"call_request_group_id\": \"c27af519-b653-4536-aa26-e1e40f3aa998\", \"call_request_id\": \"a32a88e3-e3e9-4dfd-b443-50da82bfa9c6\", \"principal_login\": \"admin\", \"response\": \"accepted\", \"result\": null}"
+    http_version: 
+  recorded_at: Tue, 29 Jan 2013 21:07:01 GMT
+- request: 
+    method: get
+    uri: https://kafka.usersys.redhat.com/pulp/api/v2/tasks/a32a88e3-e3e9-4dfd-b443-50da82bfa9c6/
+    body: 
+      string: ""
+    headers: 
+      Content-Type: 
+      - application/json
+      Accept: 
+      - application/json
+      Pulp-User: 
+      - admin
+      Accept-Encoding: 
+      - gzip, deflate
+      Authorization: 
+      - OAuth oauth_consumer_key="katello", oauth_nonce="F3IkFABKkCM0hJkyKg4k6r8iJ5rDhO4hgMQSvsjys", oauth_signature="tSZFeZ8awI2IY5WUmceIgD2%2FD3w%3D", oauth_signature_method="HMAC-SHA1", oauth_timestamp="1359493622", oauth_version="1.0"
+  response: 
+    status: 
+      code: 200
+      message: OK
+    headers: 
+      Content-Length: 
+      - "1469"
+      Content-Type: 
+      - application/json
+      Server: 
+      - Apache/2.2.22 (Fedora)
+      Date: 
+      - Tue, 29 Jan 2013 21:07:02 GMT
+    body: 
+      string: "{\"task_group_id\": \"c27af519-b653-4536-aa26-e1e40f3aa998\", \"exception\": null, \"traceback\": null, \"_href\": \"/pulp/api/v2/tasks/a32a88e3-e3e9-4dfd-b443-50da82bfa9c6/\", \"task_id\": \"a32a88e3-e3e9-4dfd-b443-50da82bfa9c6\", \"call_request_tags\": [\"pulp:repository:1\", \"pulp:action:sync\"], \"reasons\": [], \"start_time\": \"2013-01-29T21:07:00Z\", \"tags\": [\"pulp:repository:1\", \"pulp:action:sync\"], \"state\": \"finished\", \"finish_time\": \"2013-01-29T21:07:01Z\", \"dependency_failures\": {}, \"schedule_id\": null, \"progress\": {\"yum_importer\": {\"content\": {\"num_success\": 11, \"size_total\": 17872, \"items_left\": 0, \"items_total\": 11, \"state\": \"FINISHED\", \"size_left\": 0, \"details\": {\"tree_file\": {\"num_success\": 3, \"size_total\": 0, \"items_left\": 0, \"items_total\": 3, \"size_left\": 0, \"num_error\": 0}, \"rpm\": {\"num_success\": 8, \"size_total\": 17872, \"items_left\": 0, \"items_total\": 8, \"size_left\": 0, \"num_error\": 0}, \"delta_rpm\": {\"num_success\": 0, \"size_total\": 0, \"items_left\": 0, \"items_total\": 0, \"size_left\": 0, \"num_error\": 0}, \"file\": {\"num_success\": 0, \"size_total\": 0, \"items_left\": 0, \"items_total\": 0, \"size_left\": 0, \"num_error\": 0}}, \"error_details\": [], \"num_error\": 0}, \"comps\": {\"state\": \"FINISHED\"}, \"errata\": {\"state\": \"FINISHED\", \"num_errata\": 2}, \"metadata\": {\"state\": \"FINISHED\"}}}, \"call_request_group_id\": \"c27af519-b653-4536-aa26-e1e40f3aa998\", \"call_request_id\": \"a32a88e3-e3e9-4dfd-b443-50da82bfa9c6\", \"principal_login\": \"admin\", \"response\": \"accepted\", \"result\": null}"
+    http_version: 
+  recorded_at: Tue, 29 Jan 2013 21:07:02 GMT
+- request: 
+    method: get
+    uri: https://kafka.usersys.redhat.com/pulp/api/v2/tasks/5516b70b-7d6a-497f-b27b-86d7c362b60a/
+    body: 
+      string: ""
+    headers: 
+      Content-Type: 
+      - application/json
+      Accept: 
+      - application/json
+      Pulp-User: 
+      - admin
+      Accept-Encoding: 
+      - gzip, deflate
+      Authorization: 
+      - OAuth oauth_consumer_key="katello", oauth_nonce="nqKJbInv72otakgzYaQxIdvt8Qw1VDw94mz7wD5YA", oauth_signature="aI3mJZFqzhHQNNLlppi8RuTqLdI%3D", oauth_signature_method="HMAC-SHA1", oauth_timestamp="1359493625", oauth_version="1.0"
+  response: 
+    status: 
+      code: 200
+      message: OK
+    headers: 
       Content-Length: 
       - "842"
-      Date: 
-      - Wed, 16 Jan 2013 23:01:44 GMT
-      Content-Type: 
-      - application/json
-      Server: 
-      - Apache/2.2.22 (Fedora)
-    body: 
-      string: "{\"task_group_id\": \"64b34e1f-0391-42cc-888f-5abdcd0b6b38\", \"exception\": null, \"traceback\": null, \"_href\": \"/pulp/api/v2/tasks/cd72ceea-f050-47ee-a069-fabe1ed76cc6/\", \"task_id\": \"cd72ceea-f050-47ee-a069-fabe1ed76cc6\", \"call_request_tags\": [\"pulp:repository:1\", \"pulp:action:sync\"], \"reasons\": [], \"start_time\": \"2013-01-16T23:01:44Z\", \"tags\": [\"pulp:repository:1\", \"pulp:action:sync\"], \"state\": \"running\", \"finish_time\": null, \"dependency_failures\": {}, \"schedule_id\": null, \"progress\": {\"yum_importer\": {\"content\": {\"state\": \"NOT_STARTED\"}, \"comps\": {\"state\": \"NOT_STARTED\"}, \"errata\": {\"state\": \"NOT_STARTED\"}, \"metadata\": {\"state\": \"IN_PROGRESS\"}}}, \"call_request_group_id\": \"64b34e1f-0391-42cc-888f-5abdcd0b6b38\", \"call_request_id\": \"cd72ceea-f050-47ee-a069-fabe1ed76cc6\", \"principal_login\": \"admin\", \"response\": \"accepted\", \"result\": null}"
-    http_version: 
-  recorded_at: Wed, 16 Jan 2013 23:01:44 GMT
-- request: 
-    method: get
-    uri: https://dhcp231-16.rdu.redhat.com/pulp/api/v2/tasks/cd72ceea-f050-47ee-a069-fabe1ed76cc6/
-    body: 
-      string: ""
-    headers: 
-      Accept: 
-      - application/json
-      Authorization: 
-      - OAuth oauth_consumer_key="katello", oauth_nonce="PhOaXoOn15zijSEo4Aw86XZxsbuGmIYX13W4akDC25E", oauth_signature="zn0zbJg9FYipuBJKqyQ3nU44CNU%3D", oauth_signature_method="HMAC-SHA1", oauth_timestamp="1358377305", oauth_version="1.0"
-      Content-Type: 
-      - application/json
->>>>>>> fd910802
-      Pulp-User: 
-      - admin
-      Accept-Encoding: 
-      - gzip, deflate
-<<<<<<< HEAD
-      Content-Type: 
-      - application/json
-      Accept: 
-      - application/json
-=======
+      Content-Type: 
+      - application/json
+      Server: 
+      - Apache/2.2.22 (Fedora)
+      Date: 
+      - Tue, 29 Jan 2013 21:07:05 GMT
+    body: 
+      string: "{\"task_group_id\": \"b259ca47-aee0-41dd-97a0-e630eaf82b9d\", \"exception\": null, \"traceback\": null, \"_href\": \"/pulp/api/v2/tasks/5516b70b-7d6a-497f-b27b-86d7c362b60a/\", \"task_id\": \"5516b70b-7d6a-497f-b27b-86d7c362b60a\", \"call_request_tags\": [\"pulp:repository:1\", \"pulp:action:sync\"], \"reasons\": [], \"start_time\": \"2013-01-29T21:07:05Z\", \"tags\": [\"pulp:repository:1\", \"pulp:action:sync\"], \"state\": \"running\", \"finish_time\": null, \"dependency_failures\": {}, \"schedule_id\": null, \"progress\": {\"yum_importer\": {\"content\": {\"state\": \"NOT_STARTED\"}, \"comps\": {\"state\": \"NOT_STARTED\"}, \"errata\": {\"state\": \"NOT_STARTED\"}, \"metadata\": {\"state\": \"IN_PROGRESS\"}}}, \"call_request_group_id\": \"b259ca47-aee0-41dd-97a0-e630eaf82b9d\", \"call_request_id\": \"5516b70b-7d6a-497f-b27b-86d7c362b60a\", \"principal_login\": \"admin\", \"response\": \"accepted\", \"result\": null}"
+    http_version: 
+  recorded_at: Tue, 29 Jan 2013 21:07:05 GMT
+- request: 
+    method: get
+    uri: https://kafka.usersys.redhat.com/pulp/api/v2/tasks/5516b70b-7d6a-497f-b27b-86d7c362b60a/
+    body: 
+      string: ""
+    headers: 
+      Content-Type: 
+      - application/json
+      Accept: 
+      - application/json
+      Pulp-User: 
+      - admin
+      Accept-Encoding: 
+      - gzip, deflate
+      Authorization: 
+      - OAuth oauth_consumer_key="katello", oauth_nonce="xhLJxokYtFRrWlhf6ePDgXUHmYCAIat8GeS51M", oauth_signature="XvBU91eGkuDab5btHyEWvEEE8Ew%3D", oauth_signature_method="HMAC-SHA1", oauth_timestamp="1359493626", oauth_version="1.0"
   response: 
     status: 
       code: 200
@@ -420,2806 +1641,244 @@
     headers: 
       Content-Length: 
       - "1442"
-      Date: 
-      - Wed, 16 Jan 2013 23:01:45 GMT
-      Content-Type: 
-      - application/json
-      Server: 
-      - Apache/2.2.22 (Fedora)
-    body: 
-      string: "{\"task_group_id\": \"64b34e1f-0391-42cc-888f-5abdcd0b6b38\", \"exception\": null, \"traceback\": null, \"_href\": \"/pulp/api/v2/tasks/cd72ceea-f050-47ee-a069-fabe1ed76cc6/\", \"task_id\": \"cd72ceea-f050-47ee-a069-fabe1ed76cc6\", \"call_request_tags\": [\"pulp:repository:1\", \"pulp:action:sync\"], \"reasons\": [], \"start_time\": \"2013-01-16T23:01:44Z\", \"tags\": [\"pulp:repository:1\", \"pulp:action:sync\"], \"state\": \"running\", \"finish_time\": null, \"dependency_failures\": {}, \"schedule_id\": null, \"progress\": {\"yum_importer\": {\"content\": {\"num_success\": 11, \"size_total\": 17872, \"items_left\": 0, \"items_total\": 11, \"state\": \"IN_PROGRESS\", \"size_left\": 0, \"details\": {\"tree_file\": {\"num_success\": 3, \"size_total\": 0, \"items_left\": 0, \"items_total\": 3, \"size_left\": 0, \"num_error\": 0}, \"rpm\": {\"num_success\": 8, \"size_total\": 17872, \"items_left\": 0, \"items_total\": 8, \"size_left\": 0, \"num_error\": 0}, \"delta_rpm\": {\"num_success\": 0, \"size_total\": 0, \"items_left\": 0, \"items_total\": 0, \"size_left\": 0, \"num_error\": 0}, \"file\": {\"num_success\": 0, \"size_total\": 0, \"items_left\": 0, \"items_total\": 0, \"size_left\": 0, \"num_error\": 0}}, \"error_details\": [], \"num_error\": 0}, \"comps\": {\"state\": \"NOT_STARTED\"}, \"errata\": {\"state\": \"NOT_STARTED\"}, \"metadata\": {\"state\": \"FINISHED\"}}}, \"call_request_group_id\": \"64b34e1f-0391-42cc-888f-5abdcd0b6b38\", \"call_request_id\": \"cd72ceea-f050-47ee-a069-fabe1ed76cc6\", \"principal_login\": \"admin\", \"response\": \"accepted\", \"result\": null}"
-    http_version: 
-  recorded_at: Wed, 16 Jan 2013 23:01:45 GMT
-- request: 
-    method: get
-    uri: https://dhcp231-16.rdu.redhat.com/pulp/api/v2/tasks/cd72ceea-f050-47ee-a069-fabe1ed76cc6/
-    body: 
-      string: ""
-    headers: 
-      Accept: 
-      - application/json
-      Authorization: 
-      - OAuth oauth_consumer_key="katello", oauth_nonce="uaENvmcIjJLXYt3i20yQ5rsYLHmsmelPDJtsHYeQLk", oauth_signature="mlXJgYTeGUL2lJUWTFBAHjDqi7Q%3D", oauth_signature_method="HMAC-SHA1", oauth_timestamp="1358377306", oauth_version="1.0"
-      Content-Type: 
-      - application/json
-      Pulp-User: 
-      - admin
-      Accept-Encoding: 
-      - gzip, deflate
->>>>>>> fd910802
-  response: 
-    status: 
-      code: 200
-      message: OK
-    headers: 
-<<<<<<< HEAD
-      Server: 
-      - Apache/2.2.22 (Fedora)
-      Date: 
-      - Mon, 14 Jan 2013 22:03:54 GMT
+      Content-Type: 
+      - application/json
+      Server: 
+      - Apache/2.2.22 (Fedora)
+      Date: 
+      - Tue, 29 Jan 2013 21:07:06 GMT
+    body: 
+      string: "{\"task_group_id\": \"b259ca47-aee0-41dd-97a0-e630eaf82b9d\", \"exception\": null, \"traceback\": null, \"_href\": \"/pulp/api/v2/tasks/5516b70b-7d6a-497f-b27b-86d7c362b60a/\", \"task_id\": \"5516b70b-7d6a-497f-b27b-86d7c362b60a\", \"call_request_tags\": [\"pulp:repository:1\", \"pulp:action:sync\"], \"reasons\": [], \"start_time\": \"2013-01-29T21:07:05Z\", \"tags\": [\"pulp:repository:1\", \"pulp:action:sync\"], \"state\": \"running\", \"finish_time\": null, \"dependency_failures\": {}, \"schedule_id\": null, \"progress\": {\"yum_importer\": {\"content\": {\"num_success\": 11, \"size_total\": 17872, \"items_left\": 0, \"items_total\": 11, \"state\": \"IN_PROGRESS\", \"size_left\": 0, \"details\": {\"tree_file\": {\"num_success\": 3, \"size_total\": 0, \"items_left\": 0, \"items_total\": 3, \"size_left\": 0, \"num_error\": 0}, \"rpm\": {\"num_success\": 8, \"size_total\": 17872, \"items_left\": 0, \"items_total\": 8, \"size_left\": 0, \"num_error\": 0}, \"delta_rpm\": {\"num_success\": 0, \"size_total\": 0, \"items_left\": 0, \"items_total\": 0, \"size_left\": 0, \"num_error\": 0}, \"file\": {\"num_success\": 0, \"size_total\": 0, \"items_left\": 0, \"items_total\": 0, \"size_left\": 0, \"num_error\": 0}}, \"error_details\": [], \"num_error\": 0}, \"comps\": {\"state\": \"NOT_STARTED\"}, \"errata\": {\"state\": \"NOT_STARTED\"}, \"metadata\": {\"state\": \"FINISHED\"}}}, \"call_request_group_id\": \"b259ca47-aee0-41dd-97a0-e630eaf82b9d\", \"call_request_id\": \"5516b70b-7d6a-497f-b27b-86d7c362b60a\", \"principal_login\": \"admin\", \"response\": \"accepted\", \"result\": null}"
+    http_version: 
+  recorded_at: Tue, 29 Jan 2013 21:07:06 GMT
+- request: 
+    method: get
+    uri: https://kafka.usersys.redhat.com/pulp/api/v2/tasks/5516b70b-7d6a-497f-b27b-86d7c362b60a/
+    body: 
+      string: ""
+    headers: 
+      Content-Type: 
+      - application/json
+      Accept: 
+      - application/json
+      Pulp-User: 
+      - admin
+      Accept-Encoding: 
+      - gzip, deflate
+      Authorization: 
+      - OAuth oauth_consumer_key="katello", oauth_nonce="181GyUB0kmeHb1DJEpRNI2eJL6j4xO3t8vb9Br2hw", oauth_signature="iPnNn1XRMsPIiL8ljlol0abyCW8%3D", oauth_signature_method="HMAC-SHA1", oauth_timestamp="1359493626", oauth_version="1.0"
+  response: 
+    status: 
+      code: 200
+      message: OK
+    headers: 
       Content-Length: 
       - "1469"
       Content-Type: 
       - application/json
-    body: 
-      string: "{\"task_group_id\": \"f9339e1a-1437-4fe0-97bf-fc8cfa69550c\", \"exception\": null, \"traceback\": null, \"_href\": \"/pulp/api/v2/tasks/cd5f7f01-6b31-4174-a55b-8ae954b4ccff/\", \"task_id\": \"cd5f7f01-6b31-4174-a55b-8ae954b4ccff\", \"call_request_tags\": [\"pulp:repository:1\", \"pulp:action:sync\"], \"reasons\": [], \"start_time\": \"2013-01-14T22:03:52Z\", \"tags\": [\"pulp:repository:1\", \"pulp:action:sync\"], \"state\": \"finished\", \"finish_time\": \"2013-01-14T22:03:53Z\", \"dependency_failures\": {}, \"schedule_id\": null, \"progress\": {\"yum_importer\": {\"content\": {\"num_success\": 11, \"size_total\": 17872, \"items_left\": 0, \"items_total\": 11, \"state\": \"FINISHED\", \"size_left\": 0, \"details\": {\"tree_file\": {\"num_success\": 3, \"size_total\": 0, \"items_left\": 0, \"items_total\": 3, \"size_left\": 0, \"num_error\": 0}, \"rpm\": {\"num_success\": 8, \"size_total\": 17872, \"items_left\": 0, \"items_total\": 8, \"size_left\": 0, \"num_error\": 0}, \"delta_rpm\": {\"num_success\": 0, \"size_total\": 0, \"items_left\": 0, \"items_total\": 0, \"size_left\": 0, \"num_error\": 0}, \"file\": {\"num_success\": 0, \"size_total\": 0, \"items_left\": 0, \"items_total\": 0, \"size_left\": 0, \"num_error\": 0}}, \"error_details\": [], \"num_error\": 0}, \"comps\": {\"state\": \"FINISHED\"}, \"errata\": {\"state\": \"FINISHED\", \"num_errata\": 2}, \"metadata\": {\"state\": \"FINISHED\"}}}, \"call_request_group_id\": \"f9339e1a-1437-4fe0-97bf-fc8cfa69550c\", \"call_request_id\": \"cd5f7f01-6b31-4174-a55b-8ae954b4ccff\", \"principal_login\": \"admin\", \"response\": \"accepted\", \"result\": null}"
-    http_version: 
-  recorded_at: Mon, 14 Jan 2013 22:03:54 GMT
-- request: 
-    method: get
-    uri: https://kafka.usersys.redhat.com/pulp/api/v2/tasks/d1d34c4f-c0af-49f5-b461-1a661f026458/
-    body: 
-      string: ""
-    headers: 
-      Authorization: 
-      - OAuth oauth_consumer_key="katello", oauth_nonce="ybu8SgTGGIJWjAURkfEQPvM3fxN42qdoMRiCn5b0hg", oauth_signature="dLaOrRltYy1Cf7XNBeeWTqGMBRc%3D", oauth_signature_method="HMAC-SHA1", oauth_timestamp="1358201057", oauth_version="1.0"
-=======
+      Server: 
+      - Apache/2.2.22 (Fedora)
+      Date: 
+      - Tue, 29 Jan 2013 21:07:06 GMT
+    body: 
+      string: "{\"task_group_id\": \"b259ca47-aee0-41dd-97a0-e630eaf82b9d\", \"exception\": null, \"traceback\": null, \"_href\": \"/pulp/api/v2/tasks/5516b70b-7d6a-497f-b27b-86d7c362b60a/\", \"task_id\": \"5516b70b-7d6a-497f-b27b-86d7c362b60a\", \"call_request_tags\": [\"pulp:repository:1\", \"pulp:action:sync\"], \"reasons\": [], \"start_time\": \"2013-01-29T21:07:05Z\", \"tags\": [\"pulp:repository:1\", \"pulp:action:sync\"], \"state\": \"finished\", \"finish_time\": \"2013-01-29T21:07:06Z\", \"dependency_failures\": {}, \"schedule_id\": null, \"progress\": {\"yum_importer\": {\"content\": {\"num_success\": 11, \"size_total\": 17872, \"items_left\": 0, \"items_total\": 11, \"state\": \"FINISHED\", \"size_left\": 0, \"details\": {\"tree_file\": {\"num_success\": 3, \"size_total\": 0, \"items_left\": 0, \"items_total\": 3, \"size_left\": 0, \"num_error\": 0}, \"rpm\": {\"num_success\": 8, \"size_total\": 17872, \"items_left\": 0, \"items_total\": 8, \"size_left\": 0, \"num_error\": 0}, \"delta_rpm\": {\"num_success\": 0, \"size_total\": 0, \"items_left\": 0, \"items_total\": 0, \"size_left\": 0, \"num_error\": 0}, \"file\": {\"num_success\": 0, \"size_total\": 0, \"items_left\": 0, \"items_total\": 0, \"size_left\": 0, \"num_error\": 0}}, \"error_details\": [], \"num_error\": 0}, \"comps\": {\"state\": \"FINISHED\"}, \"errata\": {\"state\": \"FINISHED\", \"num_errata\": 2}, \"metadata\": {\"state\": \"FINISHED\"}}}, \"call_request_group_id\": \"b259ca47-aee0-41dd-97a0-e630eaf82b9d\", \"call_request_id\": \"5516b70b-7d6a-497f-b27b-86d7c362b60a\", \"principal_login\": \"admin\", \"response\": \"accepted\", \"result\": null}"
+    http_version: 
+  recorded_at: Tue, 29 Jan 2013 21:07:06 GMT
+- request: 
+    method: get
+    uri: https://kafka.usersys.redhat.com/pulp/api/v2/tasks/136a220d-53f1-4db4-918f-6859eafc70a0/
+    body: 
+      string: ""
+    headers: 
+      Content-Type: 
+      - application/json
+      Accept: 
+      - application/json
+      Pulp-User: 
+      - admin
+      Accept-Encoding: 
+      - gzip, deflate
+      Authorization: 
+      - OAuth oauth_consumer_key="katello", oauth_nonce="9PMMqUuSQPkzCPASiOmxYlSqFxSMsNwEgboMUXRRM", oauth_signature="wKlBU0ot23vfyA9e0I%2FWYaXNs80%3D", oauth_signature_method="HMAC-SHA1", oauth_timestamp="1359493629", oauth_version="1.0"
+  response: 
+    status: 
+      code: 200
+      message: OK
+    headers: 
+      Content-Length: 
+      - "842"
+      Content-Type: 
+      - application/json
+      Server: 
+      - Apache/2.2.22 (Fedora)
+      Date: 
+      - Tue, 29 Jan 2013 21:07:09 GMT
+    body: 
+      string: "{\"task_group_id\": \"3cc98b0c-53ee-444c-8f60-6e8e387f3bd4\", \"exception\": null, \"traceback\": null, \"_href\": \"/pulp/api/v2/tasks/136a220d-53f1-4db4-918f-6859eafc70a0/\", \"task_id\": \"136a220d-53f1-4db4-918f-6859eafc70a0\", \"call_request_tags\": [\"pulp:repository:1\", \"pulp:action:sync\"], \"reasons\": [], \"start_time\": \"2013-01-29T21:07:09Z\", \"tags\": [\"pulp:repository:1\", \"pulp:action:sync\"], \"state\": \"running\", \"finish_time\": null, \"dependency_failures\": {}, \"schedule_id\": null, \"progress\": {\"yum_importer\": {\"content\": {\"state\": \"NOT_STARTED\"}, \"comps\": {\"state\": \"NOT_STARTED\"}, \"errata\": {\"state\": \"NOT_STARTED\"}, \"metadata\": {\"state\": \"IN_PROGRESS\"}}}, \"call_request_group_id\": \"3cc98b0c-53ee-444c-8f60-6e8e387f3bd4\", \"call_request_id\": \"136a220d-53f1-4db4-918f-6859eafc70a0\", \"principal_login\": \"admin\", \"response\": \"accepted\", \"result\": null}"
+    http_version: 
+  recorded_at: Tue, 29 Jan 2013 21:07:09 GMT
+- request: 
+    method: get
+    uri: https://kafka.usersys.redhat.com/pulp/api/v2/tasks/136a220d-53f1-4db4-918f-6859eafc70a0/
+    body: 
+      string: ""
+    headers: 
+      Content-Type: 
+      - application/json
+      Accept: 
+      - application/json
+      Pulp-User: 
+      - admin
+      Accept-Encoding: 
+      - gzip, deflate
+      Authorization: 
+      - OAuth oauth_consumer_key="katello", oauth_nonce="iFwEHU6HSHNf1YjHQStw2EQuONTgQnXyAuykxr4sPu0", oauth_signature="F2ewP5NWEJAofR10sXJ5GU8yVaU%3D", oauth_signature_method="HMAC-SHA1", oauth_timestamp="1359493630", oauth_version="1.0"
+  response: 
+    status: 
+      code: 200
+      message: OK
+    headers: 
+      Content-Length: 
+      - "1442"
+      Content-Type: 
+      - application/json
+      Server: 
+      - Apache/2.2.22 (Fedora)
+      Date: 
+      - Tue, 29 Jan 2013 21:07:10 GMT
+    body: 
+      string: "{\"task_group_id\": \"3cc98b0c-53ee-444c-8f60-6e8e387f3bd4\", \"exception\": null, \"traceback\": null, \"_href\": \"/pulp/api/v2/tasks/136a220d-53f1-4db4-918f-6859eafc70a0/\", \"task_id\": \"136a220d-53f1-4db4-918f-6859eafc70a0\", \"call_request_tags\": [\"pulp:repository:1\", \"pulp:action:sync\"], \"reasons\": [], \"start_time\": \"2013-01-29T21:07:09Z\", \"tags\": [\"pulp:repository:1\", \"pulp:action:sync\"], \"state\": \"running\", \"finish_time\": null, \"dependency_failures\": {}, \"schedule_id\": null, \"progress\": {\"yum_importer\": {\"content\": {\"num_success\": 11, \"size_total\": 17872, \"items_left\": 0, \"items_total\": 11, \"state\": \"IN_PROGRESS\", \"size_left\": 0, \"details\": {\"tree_file\": {\"num_success\": 3, \"size_total\": 0, \"items_left\": 0, \"items_total\": 3, \"size_left\": 0, \"num_error\": 0}, \"rpm\": {\"num_success\": 8, \"size_total\": 17872, \"items_left\": 0, \"items_total\": 8, \"size_left\": 0, \"num_error\": 0}, \"delta_rpm\": {\"num_success\": 0, \"size_total\": 0, \"items_left\": 0, \"items_total\": 0, \"size_left\": 0, \"num_error\": 0}, \"file\": {\"num_success\": 0, \"size_total\": 0, \"items_left\": 0, \"items_total\": 0, \"size_left\": 0, \"num_error\": 0}}, \"error_details\": [], \"num_error\": 0}, \"comps\": {\"state\": \"NOT_STARTED\"}, \"errata\": {\"state\": \"NOT_STARTED\"}, \"metadata\": {\"state\": \"FINISHED\"}}}, \"call_request_group_id\": \"3cc98b0c-53ee-444c-8f60-6e8e387f3bd4\", \"call_request_id\": \"136a220d-53f1-4db4-918f-6859eafc70a0\", \"principal_login\": \"admin\", \"response\": \"accepted\", \"result\": null}"
+    http_version: 
+  recorded_at: Tue, 29 Jan 2013 21:07:10 GMT
+- request: 
+    method: get
+    uri: https://kafka.usersys.redhat.com/pulp/api/v2/tasks/136a220d-53f1-4db4-918f-6859eafc70a0/
+    body: 
+      string: ""
+    headers: 
+      Content-Type: 
+      - application/json
+      Accept: 
+      - application/json
+      Pulp-User: 
+      - admin
+      Accept-Encoding: 
+      - gzip, deflate
+      Authorization: 
+      - OAuth oauth_consumer_key="katello", oauth_nonce="LTaLPus4CC9UOwCmtqWYeNksXyWylT5xCyJHn3ODI", oauth_signature="dEfyfKvcUv0wpPrFmhEA2qZBXxw%3D", oauth_signature_method="HMAC-SHA1", oauth_timestamp="1359493630", oauth_version="1.0"
+  response: 
+    status: 
+      code: 200
+      message: OK
+    headers: 
       Content-Length: 
       - "1469"
-      Date: 
-      - Wed, 16 Jan 2013 23:01:46 GMT
-      Content-Type: 
-      - application/json
-      Server: 
-      - Apache/2.2.22 (Fedora)
-    body: 
-      string: "{\"task_group_id\": \"64b34e1f-0391-42cc-888f-5abdcd0b6b38\", \"exception\": null, \"traceback\": null, \"_href\": \"/pulp/api/v2/tasks/cd72ceea-f050-47ee-a069-fabe1ed76cc6/\", \"task_id\": \"cd72ceea-f050-47ee-a069-fabe1ed76cc6\", \"call_request_tags\": [\"pulp:repository:1\", \"pulp:action:sync\"], \"reasons\": [], \"start_time\": \"2013-01-16T23:01:44Z\", \"tags\": [\"pulp:repository:1\", \"pulp:action:sync\"], \"state\": \"finished\", \"finish_time\": \"2013-01-16T23:01:46Z\", \"dependency_failures\": {}, \"schedule_id\": null, \"progress\": {\"yum_importer\": {\"content\": {\"num_success\": 11, \"size_total\": 17872, \"items_left\": 0, \"items_total\": 11, \"state\": \"FINISHED\", \"size_left\": 0, \"details\": {\"tree_file\": {\"num_success\": 3, \"size_total\": 0, \"items_left\": 0, \"items_total\": 3, \"size_left\": 0, \"num_error\": 0}, \"rpm\": {\"num_success\": 8, \"size_total\": 17872, \"items_left\": 0, \"items_total\": 8, \"size_left\": 0, \"num_error\": 0}, \"delta_rpm\": {\"num_success\": 0, \"size_total\": 0, \"items_left\": 0, \"items_total\": 0, \"size_left\": 0, \"num_error\": 0}, \"file\": {\"num_success\": 0, \"size_total\": 0, \"items_left\": 0, \"items_total\": 0, \"size_left\": 0, \"num_error\": 0}}, \"error_details\": [], \"num_error\": 0}, \"comps\": {\"state\": \"FINISHED\"}, \"errata\": {\"state\": \"FINISHED\", \"num_errata\": 2}, \"metadata\": {\"state\": \"FINISHED\"}}}, \"call_request_group_id\": \"64b34e1f-0391-42cc-888f-5abdcd0b6b38\", \"call_request_id\": \"cd72ceea-f050-47ee-a069-fabe1ed76cc6\", \"principal_login\": \"admin\", \"response\": \"accepted\", \"result\": null}"
-    http_version: 
-  recorded_at: Wed, 16 Jan 2013 23:01:46 GMT
-- request: 
-    method: get
-    uri: https://dhcp231-16.rdu.redhat.com/pulp/api/v2/tasks/f647d372-54ad-4801-bfae-7d7a060110fe/
-    body: 
-      string: ""
-    headers: 
-      Accept: 
-      - application/json
-      Authorization: 
-      - OAuth oauth_consumer_key="katello", oauth_nonce="DHBNIe7rfa2VnQ3uT0xoGLfBSbBv0f2JIfjdUD4XQUE", oauth_signature="NjUWkcsKA7yGxiQp0HzpZDYMs3U%3D", oauth_signature_method="HMAC-SHA1", oauth_timestamp="1358377328", oauth_version="1.0"
-      Content-Type: 
-      - application/json
->>>>>>> fd910802
-      Pulp-User: 
-      - admin
-      Accept-Encoding: 
-      - gzip, deflate
-<<<<<<< HEAD
-      Content-Type: 
-      - application/json
-      Accept: 
-      - application/json
-=======
->>>>>>> fd910802
-  response: 
-    status: 
-      code: 200
-      message: OK
-    headers: 
-<<<<<<< HEAD
-      Server: 
-      - Apache/2.2.22 (Fedora)
-      Date: 
-      - Mon, 14 Jan 2013 22:04:17 GMT
+      Content-Type: 
+      - application/json
+      Server: 
+      - Apache/2.2.22 (Fedora)
+      Date: 
+      - Tue, 29 Jan 2013 21:07:10 GMT
+    body: 
+      string: "{\"task_group_id\": \"3cc98b0c-53ee-444c-8f60-6e8e387f3bd4\", \"exception\": null, \"traceback\": null, \"_href\": \"/pulp/api/v2/tasks/136a220d-53f1-4db4-918f-6859eafc70a0/\", \"task_id\": \"136a220d-53f1-4db4-918f-6859eafc70a0\", \"call_request_tags\": [\"pulp:repository:1\", \"pulp:action:sync\"], \"reasons\": [], \"start_time\": \"2013-01-29T21:07:09Z\", \"tags\": [\"pulp:repository:1\", \"pulp:action:sync\"], \"state\": \"finished\", \"finish_time\": \"2013-01-29T21:07:10Z\", \"dependency_failures\": {}, \"schedule_id\": null, \"progress\": {\"yum_importer\": {\"content\": {\"num_success\": 11, \"size_total\": 17872, \"items_left\": 0, \"items_total\": 11, \"state\": \"FINISHED\", \"size_left\": 0, \"details\": {\"tree_file\": {\"num_success\": 3, \"size_total\": 0, \"items_left\": 0, \"items_total\": 3, \"size_left\": 0, \"num_error\": 0}, \"rpm\": {\"num_success\": 8, \"size_total\": 17872, \"items_left\": 0, \"items_total\": 8, \"size_left\": 0, \"num_error\": 0}, \"delta_rpm\": {\"num_success\": 0, \"size_total\": 0, \"items_left\": 0, \"items_total\": 0, \"size_left\": 0, \"num_error\": 0}, \"file\": {\"num_success\": 0, \"size_total\": 0, \"items_left\": 0, \"items_total\": 0, \"size_left\": 0, \"num_error\": 0}}, \"error_details\": [], \"num_error\": 0}, \"comps\": {\"state\": \"FINISHED\"}, \"errata\": {\"state\": \"FINISHED\", \"num_errata\": 2}, \"metadata\": {\"state\": \"FINISHED\"}}}, \"call_request_group_id\": \"3cc98b0c-53ee-444c-8f60-6e8e387f3bd4\", \"call_request_id\": \"136a220d-53f1-4db4-918f-6859eafc70a0\", \"principal_login\": \"admin\", \"response\": \"accepted\", \"result\": null}"
+    http_version: 
+  recorded_at: Tue, 29 Jan 2013 21:07:10 GMT
+- request: 
+    method: get
+    uri: https://kafka.usersys.redhat.com/pulp/api/v2/tasks/61f78666-2a6c-4052-b5fb-a855e2472aa0/
+    body: 
+      string: ""
+    headers: 
+      Content-Type: 
+      - application/json
+      Accept: 
+      - application/json
+      Pulp-User: 
+      - admin
+      Accept-Encoding: 
+      - gzip, deflate
+      Authorization: 
+      - OAuth oauth_consumer_key="katello", oauth_nonce="onqcqOabVzkfeRyULCPRfBCA257NR25wYZVDD7EBs8", oauth_signature="OEEtqgYOKHy2WaeoJo4iN7dtUB8%3D", oauth_signature_method="HMAC-SHA1", oauth_timestamp="1359493634", oauth_version="1.0"
+  response: 
+    status: 
+      code: 200
+      message: OK
+    headers: 
       Content-Length: 
       - "839"
       Content-Type: 
       - application/json
-    body: 
-      string: "{\"task_group_id\": \"41bea06a-8368-4ffd-b790-d114abe358ed\", \"exception\": null, \"traceback\": null, \"_href\": \"/pulp/api/v2/tasks/d1d34c4f-c0af-49f5-b461-1a661f026458/\", \"task_id\": \"d1d34c4f-c0af-49f5-b461-1a661f026458\", \"call_request_tags\": [\"pulp:repository:1\", \"pulp:action:sync\"], \"reasons\": [], \"start_time\": \"2013-01-14T22:04:17Z\", \"tags\": [\"pulp:repository:1\", \"pulp:action:sync\"], \"state\": \"running\", \"finish_time\": null, \"dependency_failures\": {}, \"schedule_id\": null, \"progress\": {\"yum_importer\": {\"content\": {\"state\": \"NOT_STARTED\"}, \"comps\": {\"state\": \"NOT_STARTED\"}, \"errata\": {\"state\": \"NOT_STARTED\"}, \"metadata\": {\"state\": \"FINISHED\"}}}, \"call_request_group_id\": \"41bea06a-8368-4ffd-b790-d114abe358ed\", \"call_request_id\": \"d1d34c4f-c0af-49f5-b461-1a661f026458\", \"principal_login\": \"admin\", \"response\": \"accepted\", \"result\": null}"
-    http_version: 
-  recorded_at: Mon, 14 Jan 2013 22:04:17 GMT
-- request: 
-    method: get
-    uri: https://kafka.usersys.redhat.com/pulp/api/v2/tasks/d1d34c4f-c0af-49f5-b461-1a661f026458/
-    body: 
-      string: ""
-    headers: 
-      Authorization: 
-      - OAuth oauth_consumer_key="katello", oauth_nonce="gaCNHhejG6uGtzsVqrFHVM1YH28nhvh35rXC2GC5dw", oauth_signature="p%2B1p2wBVBbtb%2BGoIInrKjbpR6%2Fo%3D", oauth_signature_method="HMAC-SHA1", oauth_timestamp="1358201058", oauth_version="1.0"
-=======
-      Content-Length: 
-      - "842"
-      Date: 
-      - Wed, 16 Jan 2013 23:02:08 GMT
-      Content-Type: 
-      - application/json
-      Server: 
-      - Apache/2.2.22 (Fedora)
-    body: 
-      string: "{\"task_group_id\": \"f997ceac-040c-439f-92ad-a0c5a51340db\", \"exception\": null, \"traceback\": null, \"_href\": \"/pulp/api/v2/tasks/f647d372-54ad-4801-bfae-7d7a060110fe/\", \"task_id\": \"f647d372-54ad-4801-bfae-7d7a060110fe\", \"call_request_tags\": [\"pulp:repository:1\", \"pulp:action:sync\"], \"reasons\": [], \"start_time\": \"2013-01-16T23:02:08Z\", \"tags\": [\"pulp:repository:1\", \"pulp:action:sync\"], \"state\": \"running\", \"finish_time\": null, \"dependency_failures\": {}, \"schedule_id\": null, \"progress\": {\"yum_importer\": {\"content\": {\"state\": \"NOT_STARTED\"}, \"comps\": {\"state\": \"NOT_STARTED\"}, \"errata\": {\"state\": \"NOT_STARTED\"}, \"metadata\": {\"state\": \"IN_PROGRESS\"}}}, \"call_request_group_id\": \"f997ceac-040c-439f-92ad-a0c5a51340db\", \"call_request_id\": \"f647d372-54ad-4801-bfae-7d7a060110fe\", \"principal_login\": \"admin\", \"response\": \"accepted\", \"result\": null}"
-    http_version: 
-  recorded_at: Wed, 16 Jan 2013 23:02:08 GMT
-- request: 
-    method: get
-    uri: https://dhcp231-16.rdu.redhat.com/pulp/api/v2/tasks/f647d372-54ad-4801-bfae-7d7a060110fe/
-    body: 
-      string: ""
-    headers: 
-      Accept: 
-      - application/json
-      Authorization: 
-      - OAuth oauth_consumer_key="katello", oauth_nonce="jc7Zv3P8bNH5MPCej6sstlOJHfM9PsLpXzD1qdYbVo0", oauth_signature="2M7RXrieG2zMajtf6vAeqwY6sE0%3D", oauth_signature_method="HMAC-SHA1", oauth_timestamp="1358377329", oauth_version="1.0"
-      Content-Type: 
-      - application/json
->>>>>>> fd910802
-      Pulp-User: 
-      - admin
-      Accept-Encoding: 
-      - gzip, deflate
-<<<<<<< HEAD
-      Content-Type: 
-      - application/json
-      Accept: 
-      - application/json
-=======
->>>>>>> fd910802
-  response: 
-    status: 
-      code: 200
-      message: OK
-    headers: 
-<<<<<<< HEAD
-      Server: 
-      - Apache/2.2.22 (Fedora)
-      Date: 
-      - Mon, 14 Jan 2013 22:04:18 GMT
+      Server: 
+      - Apache/2.2.22 (Fedora)
+      Date: 
+      - Tue, 29 Jan 2013 21:07:14 GMT
+    body: 
+      string: "{\"task_group_id\": \"76b42513-2a07-414d-8be9-e2292c2a52b7\", \"exception\": null, \"traceback\": null, \"_href\": \"/pulp/api/v2/tasks/61f78666-2a6c-4052-b5fb-a855e2472aa0/\", \"task_id\": \"61f78666-2a6c-4052-b5fb-a855e2472aa0\", \"call_request_tags\": [\"pulp:repository:1\", \"pulp:action:sync\"], \"reasons\": [], \"start_time\": \"2013-01-29T21:07:14Z\", \"tags\": [\"pulp:repository:1\", \"pulp:action:sync\"], \"state\": \"running\", \"finish_time\": null, \"dependency_failures\": {}, \"schedule_id\": null, \"progress\": {\"yum_importer\": {\"content\": {\"state\": \"NOT_STARTED\"}, \"comps\": {\"state\": \"NOT_STARTED\"}, \"errata\": {\"state\": \"NOT_STARTED\"}, \"metadata\": {\"state\": \"FINISHED\"}}}, \"call_request_group_id\": \"76b42513-2a07-414d-8be9-e2292c2a52b7\", \"call_request_id\": \"61f78666-2a6c-4052-b5fb-a855e2472aa0\", \"principal_login\": \"admin\", \"response\": \"accepted\", \"result\": null}"
+    http_version: 
+  recorded_at: Tue, 29 Jan 2013 21:07:14 GMT
+- request: 
+    method: get
+    uri: https://kafka.usersys.redhat.com/pulp/api/v2/tasks/61f78666-2a6c-4052-b5fb-a855e2472aa0/
+    body: 
+      string: ""
+    headers: 
+      Content-Type: 
+      - application/json
+      Accept: 
+      - application/json
+      Pulp-User: 
+      - admin
+      Accept-Encoding: 
+      - gzip, deflate
+      Authorization: 
+      - OAuth oauth_consumer_key="katello", oauth_nonce="p8ic0B1LfPq6IcLLhV6jQBL90LKo5QrV7WLzRY5Pi4", oauth_signature="y2B4HDQW3gBF9AdyVeitQoyU%2FZg%3D", oauth_signature_method="HMAC-SHA1", oauth_timestamp="1359493635", oauth_version="1.0"
+  response: 
+    status: 
+      code: 200
+      message: OK
+    headers: 
       Content-Length: 
       - "1442"
       Content-Type: 
       - application/json
-    body: 
-      string: "{\"task_group_id\": \"41bea06a-8368-4ffd-b790-d114abe358ed\", \"exception\": null, \"traceback\": null, \"_href\": \"/pulp/api/v2/tasks/d1d34c4f-c0af-49f5-b461-1a661f026458/\", \"task_id\": \"d1d34c4f-c0af-49f5-b461-1a661f026458\", \"call_request_tags\": [\"pulp:repository:1\", \"pulp:action:sync\"], \"reasons\": [], \"start_time\": \"2013-01-14T22:04:17Z\", \"tags\": [\"pulp:repository:1\", \"pulp:action:sync\"], \"state\": \"running\", \"finish_time\": null, \"dependency_failures\": {}, \"schedule_id\": null, \"progress\": {\"yum_importer\": {\"content\": {\"num_success\": 11, \"size_total\": 17872, \"items_left\": 0, \"items_total\": 11, \"state\": \"IN_PROGRESS\", \"size_left\": 0, \"details\": {\"tree_file\": {\"num_success\": 3, \"size_total\": 0, \"items_left\": 0, \"items_total\": 3, \"size_left\": 0, \"num_error\": 0}, \"rpm\": {\"num_success\": 8, \"size_total\": 17872, \"items_left\": 0, \"items_total\": 8, \"size_left\": 0, \"num_error\": 0}, \"delta_rpm\": {\"num_success\": 0, \"size_total\": 0, \"items_left\": 0, \"items_total\": 0, \"size_left\": 0, \"num_error\": 0}, \"file\": {\"num_success\": 0, \"size_total\": 0, \"items_left\": 0, \"items_total\": 0, \"size_left\": 0, \"num_error\": 0}}, \"error_details\": [], \"num_error\": 0}, \"comps\": {\"state\": \"NOT_STARTED\"}, \"errata\": {\"state\": \"NOT_STARTED\"}, \"metadata\": {\"state\": \"FINISHED\"}}}, \"call_request_group_id\": \"41bea06a-8368-4ffd-b790-d114abe358ed\", \"call_request_id\": \"d1d34c4f-c0af-49f5-b461-1a661f026458\", \"principal_login\": \"admin\", \"response\": \"accepted\", \"result\": null}"
-    http_version: 
-  recorded_at: Mon, 14 Jan 2013 22:04:18 GMT
-- request: 
-    method: get
-    uri: https://kafka.usersys.redhat.com/pulp/api/v2/tasks/d1d34c4f-c0af-49f5-b461-1a661f026458/
-    body: 
-      string: ""
-    headers: 
-      Authorization: 
-      - OAuth oauth_consumer_key="katello", oauth_nonce="ckVuweQgkLEFm3NXOTT7nI4ErOyfBSVA1gnlrt0", oauth_signature="0IkRcYD%2F8kLYqBpaQsv93FVkiR8%3D", oauth_signature_method="HMAC-SHA1", oauth_timestamp="1358201059", oauth_version="1.0"
-=======
-      Content-Length: 
-      - "1442"
-      Date: 
-      - Wed, 16 Jan 2013 23:02:09 GMT
-      Content-Type: 
-      - application/json
-      Server: 
-      - Apache/2.2.22 (Fedora)
-    body: 
-      string: "{\"task_group_id\": \"f997ceac-040c-439f-92ad-a0c5a51340db\", \"exception\": null, \"traceback\": null, \"_href\": \"/pulp/api/v2/tasks/f647d372-54ad-4801-bfae-7d7a060110fe/\", \"task_id\": \"f647d372-54ad-4801-bfae-7d7a060110fe\", \"call_request_tags\": [\"pulp:repository:1\", \"pulp:action:sync\"], \"reasons\": [], \"start_time\": \"2013-01-16T23:02:08Z\", \"tags\": [\"pulp:repository:1\", \"pulp:action:sync\"], \"state\": \"running\", \"finish_time\": null, \"dependency_failures\": {}, \"schedule_id\": null, \"progress\": {\"yum_importer\": {\"content\": {\"num_success\": 11, \"size_total\": 17872, \"items_left\": 0, \"items_total\": 11, \"state\": \"IN_PROGRESS\", \"size_left\": 0, \"details\": {\"tree_file\": {\"num_success\": 3, \"size_total\": 0, \"items_left\": 0, \"items_total\": 3, \"size_left\": 0, \"num_error\": 0}, \"rpm\": {\"num_success\": 8, \"size_total\": 17872, \"items_left\": 0, \"items_total\": 8, \"size_left\": 0, \"num_error\": 0}, \"delta_rpm\": {\"num_success\": 0, \"size_total\": 0, \"items_left\": 0, \"items_total\": 0, \"size_left\": 0, \"num_error\": 0}, \"file\": {\"num_success\": 0, \"size_total\": 0, \"items_left\": 0, \"items_total\": 0, \"size_left\": 0, \"num_error\": 0}}, \"error_details\": [], \"num_error\": 0}, \"comps\": {\"state\": \"NOT_STARTED\"}, \"errata\": {\"state\": \"NOT_STARTED\"}, \"metadata\": {\"state\": \"FINISHED\"}}}, \"call_request_group_id\": \"f997ceac-040c-439f-92ad-a0c5a51340db\", \"call_request_id\": \"f647d372-54ad-4801-bfae-7d7a060110fe\", \"principal_login\": \"admin\", \"response\": \"accepted\", \"result\": null}"
-    http_version: 
-  recorded_at: Wed, 16 Jan 2013 23:02:09 GMT
-- request: 
-    method: get
-    uri: https://dhcp231-16.rdu.redhat.com/pulp/api/v2/tasks/f647d372-54ad-4801-bfae-7d7a060110fe/
-    body: 
-      string: ""
-    headers: 
-      Accept: 
-      - application/json
-      Authorization: 
-      - OAuth oauth_consumer_key="katello", oauth_nonce="SPhzNkSHpZ7yUco062aRO2s4bidNnGGhVqbMaO2ps00", oauth_signature="Zjb6xS9Q%2BChgvzdLb3BD%2F2lNOiE%3D", oauth_signature_method="HMAC-SHA1", oauth_timestamp="1358377329", oauth_version="1.0"
-      Content-Type: 
-      - application/json
->>>>>>> fd910802
-      Pulp-User: 
-      - admin
-      Accept-Encoding: 
-      - gzip, deflate
-<<<<<<< HEAD
-      Content-Type: 
-      - application/json
-      Accept: 
-      - application/json
-=======
->>>>>>> fd910802
-  response: 
-    status: 
-      code: 200
-      message: OK
-    headers: 
-<<<<<<< HEAD
-      Server: 
-      - Apache/2.2.22 (Fedora)
-      Date: 
-      - Mon, 14 Jan 2013 22:04:19 GMT
+      Server: 
+      - Apache/2.2.22 (Fedora)
+      Date: 
+      - Tue, 29 Jan 2013 21:07:15 GMT
+    body: 
+      string: "{\"task_group_id\": \"76b42513-2a07-414d-8be9-e2292c2a52b7\", \"exception\": null, \"traceback\": null, \"_href\": \"/pulp/api/v2/tasks/61f78666-2a6c-4052-b5fb-a855e2472aa0/\", \"task_id\": \"61f78666-2a6c-4052-b5fb-a855e2472aa0\", \"call_request_tags\": [\"pulp:repository:1\", \"pulp:action:sync\"], \"reasons\": [], \"start_time\": \"2013-01-29T21:07:14Z\", \"tags\": [\"pulp:repository:1\", \"pulp:action:sync\"], \"state\": \"running\", \"finish_time\": null, \"dependency_failures\": {}, \"schedule_id\": null, \"progress\": {\"yum_importer\": {\"content\": {\"num_success\": 11, \"size_total\": 17872, \"items_left\": 0, \"items_total\": 11, \"state\": \"IN_PROGRESS\", \"size_left\": 0, \"details\": {\"tree_file\": {\"num_success\": 3, \"size_total\": 0, \"items_left\": 0, \"items_total\": 3, \"size_left\": 0, \"num_error\": 0}, \"rpm\": {\"num_success\": 8, \"size_total\": 17872, \"items_left\": 0, \"items_total\": 8, \"size_left\": 0, \"num_error\": 0}, \"delta_rpm\": {\"num_success\": 0, \"size_total\": 0, \"items_left\": 0, \"items_total\": 0, \"size_left\": 0, \"num_error\": 0}, \"file\": {\"num_success\": 0, \"size_total\": 0, \"items_left\": 0, \"items_total\": 0, \"size_left\": 0, \"num_error\": 0}}, \"error_details\": [], \"num_error\": 0}, \"comps\": {\"state\": \"NOT_STARTED\"}, \"errata\": {\"state\": \"NOT_STARTED\"}, \"metadata\": {\"state\": \"FINISHED\"}}}, \"call_request_group_id\": \"76b42513-2a07-414d-8be9-e2292c2a52b7\", \"call_request_id\": \"61f78666-2a6c-4052-b5fb-a855e2472aa0\", \"principal_login\": \"admin\", \"response\": \"accepted\", \"result\": null}"
+    http_version: 
+  recorded_at: Tue, 29 Jan 2013 21:07:15 GMT
+- request: 
+    method: get
+    uri: https://kafka.usersys.redhat.com/pulp/api/v2/tasks/61f78666-2a6c-4052-b5fb-a855e2472aa0/
+    body: 
+      string: ""
+    headers: 
+      Content-Type: 
+      - application/json
+      Accept: 
+      - application/json
+      Pulp-User: 
+      - admin
+      Accept-Encoding: 
+      - gzip, deflate
+      Authorization: 
+      - OAuth oauth_consumer_key="katello", oauth_nonce="JgmEMPtdiEHkVqVwGUVcrQ2JFE0PIHXdxqZxmRYnQ", oauth_signature="LLzW58LkuaG1FUSTyYLks45kzvk%3D", oauth_signature_method="HMAC-SHA1", oauth_timestamp="1359493635", oauth_version="1.0"
+  response: 
+    status: 
+      code: 200
+      message: OK
+    headers: 
       Content-Length: 
       - "1469"
       Content-Type: 
       - application/json
-    body: 
-      string: "{\"task_group_id\": \"41bea06a-8368-4ffd-b790-d114abe358ed\", \"exception\": null, \"traceback\": null, \"_href\": \"/pulp/api/v2/tasks/d1d34c4f-c0af-49f5-b461-1a661f026458/\", \"task_id\": \"d1d34c4f-c0af-49f5-b461-1a661f026458\", \"call_request_tags\": [\"pulp:repository:1\", \"pulp:action:sync\"], \"reasons\": [], \"start_time\": \"2013-01-14T22:04:17Z\", \"tags\": [\"pulp:repository:1\", \"pulp:action:sync\"], \"state\": \"finished\", \"finish_time\": \"2013-01-14T22:04:18Z\", \"dependency_failures\": {}, \"schedule_id\": null, \"progress\": {\"yum_importer\": {\"content\": {\"num_success\": 11, \"size_total\": 17872, \"items_left\": 0, \"items_total\": 11, \"state\": \"FINISHED\", \"size_left\": 0, \"details\": {\"tree_file\": {\"num_success\": 3, \"size_total\": 0, \"items_left\": 0, \"items_total\": 3, \"size_left\": 0, \"num_error\": 0}, \"rpm\": {\"num_success\": 8, \"size_total\": 17872, \"items_left\": 0, \"items_total\": 8, \"size_left\": 0, \"num_error\": 0}, \"delta_rpm\": {\"num_success\": 0, \"size_total\": 0, \"items_left\": 0, \"items_total\": 0, \"size_left\": 0, \"num_error\": 0}, \"file\": {\"num_success\": 0, \"size_total\": 0, \"items_left\": 0, \"items_total\": 0, \"size_left\": 0, \"num_error\": 0}}, \"error_details\": [], \"num_error\": 0}, \"comps\": {\"state\": \"FINISHED\"}, \"errata\": {\"state\": \"FINISHED\", \"num_errata\": 2}, \"metadata\": {\"state\": \"FINISHED\"}}}, \"call_request_group_id\": \"41bea06a-8368-4ffd-b790-d114abe358ed\", \"call_request_id\": \"d1d34c4f-c0af-49f5-b461-1a661f026458\", \"principal_login\": \"admin\", \"response\": \"accepted\", \"result\": null}"
-    http_version: 
-  recorded_at: Mon, 14 Jan 2013 22:04:19 GMT
-- request: 
-    method: get
-    uri: https://kafka.usersys.redhat.com/pulp/api/v2/tasks/faf2f7c7-5f74-4638-91d7-01686ee2af46/
-    body: 
-      string: ""
-    headers: 
-      Authorization: 
-      - OAuth oauth_consumer_key="katello", oauth_nonce="8a3lQ1M0wf7NmJEsHkxM4PMNl1Wdq2fWkdCtHnuIbw", oauth_signature="Dc0lwDPw%2BcA5ta4Y14zGZIoDk%2Fo%3D", oauth_signature_method="HMAC-SHA1", oauth_timestamp="1358201060", oauth_version="1.0"
-=======
-      Content-Length: 
-      - "1469"
-      Date: 
-      - Wed, 16 Jan 2013 23:02:09 GMT
-      Content-Type: 
-      - application/json
-      Server: 
-      - Apache/2.2.22 (Fedora)
-    body: 
-      string: "{\"task_group_id\": \"f997ceac-040c-439f-92ad-a0c5a51340db\", \"exception\": null, \"traceback\": null, \"_href\": \"/pulp/api/v2/tasks/f647d372-54ad-4801-bfae-7d7a060110fe/\", \"task_id\": \"f647d372-54ad-4801-bfae-7d7a060110fe\", \"call_request_tags\": [\"pulp:repository:1\", \"pulp:action:sync\"], \"reasons\": [], \"start_time\": \"2013-01-16T23:02:08Z\", \"tags\": [\"pulp:repository:1\", \"pulp:action:sync\"], \"state\": \"finished\", \"finish_time\": \"2013-01-16T23:02:09Z\", \"dependency_failures\": {}, \"schedule_id\": null, \"progress\": {\"yum_importer\": {\"content\": {\"num_success\": 11, \"size_total\": 17872, \"items_left\": 0, \"items_total\": 11, \"state\": \"FINISHED\", \"size_left\": 0, \"details\": {\"tree_file\": {\"num_success\": 3, \"size_total\": 0, \"items_left\": 0, \"items_total\": 3, \"size_left\": 0, \"num_error\": 0}, \"rpm\": {\"num_success\": 8, \"size_total\": 17872, \"items_left\": 0, \"items_total\": 8, \"size_left\": 0, \"num_error\": 0}, \"delta_rpm\": {\"num_success\": 0, \"size_total\": 0, \"items_left\": 0, \"items_total\": 0, \"size_left\": 0, \"num_error\": 0}, \"file\": {\"num_success\": 0, \"size_total\": 0, \"items_left\": 0, \"items_total\": 0, \"size_left\": 0, \"num_error\": 0}}, \"error_details\": [], \"num_error\": 0}, \"comps\": {\"state\": \"FINISHED\"}, \"errata\": {\"state\": \"FINISHED\", \"num_errata\": 2}, \"metadata\": {\"state\": \"FINISHED\"}}}, \"call_request_group_id\": \"f997ceac-040c-439f-92ad-a0c5a51340db\", \"call_request_id\": \"f647d372-54ad-4801-bfae-7d7a060110fe\", \"principal_login\": \"admin\", \"response\": \"accepted\", \"result\": null}"
-    http_version: 
-  recorded_at: Wed, 16 Jan 2013 23:02:09 GMT
-- request: 
-    method: get
-    uri: https://dhcp231-16.rdu.redhat.com/pulp/api/v2/tasks/4b81982a-441c-4b42-8213-db75ceee0725/
-    body: 
-      string: ""
-    headers: 
-      Accept: 
-      - application/json
-      Authorization: 
-      - OAuth oauth_consumer_key="katello", oauth_nonce="PaNzTza3mExU538pspzZL1LWqJIj0wib7Ih00hJQjuk", oauth_signature="AjeCK6TnzE2dsP35TsLtLLAIsPE%3D", oauth_signature_method="HMAC-SHA1", oauth_timestamp="1358377331", oauth_version="1.0"
-      Content-Type: 
-      - application/json
->>>>>>> fd910802
-      Pulp-User: 
-      - admin
-      Accept-Encoding: 
-      - gzip, deflate
-<<<<<<< HEAD
-      Content-Type: 
-      - application/json
-      Accept: 
-      - application/json
-=======
->>>>>>> fd910802
-  response: 
-    status: 
-      code: 200
-      message: OK
-    headers: 
-<<<<<<< HEAD
-      Server: 
-      - Apache/2.2.22 (Fedora)
-      Date: 
-      - Mon, 14 Jan 2013 22:04:21 GMT
-      Content-Length: 
-      - "839"
-      Content-Type: 
-      - application/json
-    body: 
-      string: "{\"task_group_id\": \"54dbc1c9-b947-4467-b638-78f0c9238d1f\", \"exception\": null, \"traceback\": null, \"_href\": \"/pulp/api/v2/tasks/faf2f7c7-5f74-4638-91d7-01686ee2af46/\", \"task_id\": \"faf2f7c7-5f74-4638-91d7-01686ee2af46\", \"call_request_tags\": [\"pulp:repository:1\", \"pulp:action:sync\"], \"reasons\": [], \"start_time\": \"2013-01-14T22:04:20Z\", \"tags\": [\"pulp:repository:1\", \"pulp:action:sync\"], \"state\": \"running\", \"finish_time\": null, \"dependency_failures\": {}, \"schedule_id\": null, \"progress\": {\"yum_importer\": {\"content\": {\"state\": \"NOT_STARTED\"}, \"comps\": {\"state\": \"NOT_STARTED\"}, \"errata\": {\"state\": \"NOT_STARTED\"}, \"metadata\": {\"state\": \"FINISHED\"}}}, \"call_request_group_id\": \"54dbc1c9-b947-4467-b638-78f0c9238d1f\", \"call_request_id\": \"faf2f7c7-5f74-4638-91d7-01686ee2af46\", \"principal_login\": \"admin\", \"response\": \"accepted\", \"result\": null}"
-    http_version: 
-  recorded_at: Mon, 14 Jan 2013 22:04:21 GMT
-- request: 
-    method: get
-    uri: https://kafka.usersys.redhat.com/pulp/api/v2/tasks/faf2f7c7-5f74-4638-91d7-01686ee2af46/
-    body: 
-      string: ""
-    headers: 
-      Authorization: 
-      - OAuth oauth_consumer_key="katello", oauth_nonce="e2pxisKeawRDxdw7s4PxMt2buZA9phyYVWj4c7eJR5A", oauth_signature="%2F%2BOtar%2B6%2BWISVnCPmhFnu3SJUtQ%3D", oauth_signature_method="HMAC-SHA1", oauth_timestamp="1358201061", oauth_version="1.0"
-=======
-      Content-Length: 
-      - "839"
-      Date: 
-      - Wed, 16 Jan 2013 23:02:11 GMT
-      Content-Type: 
-      - application/json
-      Server: 
-      - Apache/2.2.22 (Fedora)
-    body: 
-      string: "{\"task_group_id\": \"bc7fcdb2-66f6-4bde-9ffe-9c634c482628\", \"exception\": null, \"traceback\": null, \"_href\": \"/pulp/api/v2/tasks/4b81982a-441c-4b42-8213-db75ceee0725/\", \"task_id\": \"4b81982a-441c-4b42-8213-db75ceee0725\", \"call_request_tags\": [\"pulp:repository:1\", \"pulp:action:sync\"], \"reasons\": [], \"start_time\": \"2013-01-16T23:02:11Z\", \"tags\": [\"pulp:repository:1\", \"pulp:action:sync\"], \"state\": \"running\", \"finish_time\": null, \"dependency_failures\": {}, \"schedule_id\": null, \"progress\": {\"yum_importer\": {\"content\": {\"state\": \"NOT_STARTED\"}, \"comps\": {\"state\": \"NOT_STARTED\"}, \"errata\": {\"state\": \"NOT_STARTED\"}, \"metadata\": {\"state\": \"FINISHED\"}}}, \"call_request_group_id\": \"bc7fcdb2-66f6-4bde-9ffe-9c634c482628\", \"call_request_id\": \"4b81982a-441c-4b42-8213-db75ceee0725\", \"principal_login\": \"admin\", \"response\": \"accepted\", \"result\": null}"
-    http_version: 
-  recorded_at: Wed, 16 Jan 2013 23:02:11 GMT
-- request: 
-    method: get
-    uri: https://dhcp231-16.rdu.redhat.com/pulp/api/v2/tasks/4b81982a-441c-4b42-8213-db75ceee0725/
-    body: 
-      string: ""
-    headers: 
-      Accept: 
-      - application/json
-      Authorization: 
-      - OAuth oauth_consumer_key="katello", oauth_nonce="1b085R1Ig8yaoQ8pjv3rQ476CWnAtYcJ0DGWD7IAXo", oauth_signature="E513WmLGoaSJ9H1h%2BwkOkzY0T1Q%3D", oauth_signature_method="HMAC-SHA1", oauth_timestamp="1358377332", oauth_version="1.0"
-      Content-Type: 
-      - application/json
->>>>>>> fd910802
-      Pulp-User: 
-      - admin
-      Accept-Encoding: 
-      - gzip, deflate
-<<<<<<< HEAD
-      Content-Type: 
-      - application/json
-      Accept: 
-      - application/json
-=======
->>>>>>> fd910802
-  response: 
-    status: 
-      code: 200
-      message: OK
-    headers: 
-<<<<<<< HEAD
-      Server: 
-      - Apache/2.2.22 (Fedora)
-      Date: 
-      - Mon, 14 Jan 2013 22:04:21 GMT
-      Content-Length: 
-      - "1442"
-      Content-Type: 
-      - application/json
-    body: 
-      string: "{\"task_group_id\": \"54dbc1c9-b947-4467-b638-78f0c9238d1f\", \"exception\": null, \"traceback\": null, \"_href\": \"/pulp/api/v2/tasks/faf2f7c7-5f74-4638-91d7-01686ee2af46/\", \"task_id\": \"faf2f7c7-5f74-4638-91d7-01686ee2af46\", \"call_request_tags\": [\"pulp:repository:1\", \"pulp:action:sync\"], \"reasons\": [], \"start_time\": \"2013-01-14T22:04:20Z\", \"tags\": [\"pulp:repository:1\", \"pulp:action:sync\"], \"state\": \"running\", \"finish_time\": null, \"dependency_failures\": {}, \"schedule_id\": null, \"progress\": {\"yum_importer\": {\"content\": {\"num_success\": 11, \"size_total\": 17872, \"items_left\": 0, \"items_total\": 11, \"state\": \"IN_PROGRESS\", \"size_left\": 0, \"details\": {\"tree_file\": {\"num_success\": 3, \"size_total\": 0, \"items_left\": 0, \"items_total\": 3, \"size_left\": 0, \"num_error\": 0}, \"rpm\": {\"num_success\": 8, \"size_total\": 17872, \"items_left\": 0, \"items_total\": 8, \"size_left\": 0, \"num_error\": 0}, \"delta_rpm\": {\"num_success\": 0, \"size_total\": 0, \"items_left\": 0, \"items_total\": 0, \"size_left\": 0, \"num_error\": 0}, \"file\": {\"num_success\": 0, \"size_total\": 0, \"items_left\": 0, \"items_total\": 0, \"size_left\": 0, \"num_error\": 0}}, \"error_details\": [], \"num_error\": 0}, \"comps\": {\"state\": \"NOT_STARTED\"}, \"errata\": {\"state\": \"NOT_STARTED\"}, \"metadata\": {\"state\": \"FINISHED\"}}}, \"call_request_group_id\": \"54dbc1c9-b947-4467-b638-78f0c9238d1f\", \"call_request_id\": \"faf2f7c7-5f74-4638-91d7-01686ee2af46\", \"principal_login\": \"admin\", \"response\": \"accepted\", \"result\": null}"
-    http_version: 
-  recorded_at: Mon, 14 Jan 2013 22:04:21 GMT
-- request: 
-    method: get
-    uri: https://kafka.usersys.redhat.com/pulp/api/v2/tasks/faf2f7c7-5f74-4638-91d7-01686ee2af46/
-    body: 
-      string: ""
-    headers: 
-      Authorization: 
-      - OAuth oauth_consumer_key="katello", oauth_nonce="ZIEmnecFV1Yj4Obok77WhUBiLhNtDuPp6KT2lPEUc", oauth_signature="9S0ZzOa%2FLjATZbUZu5dzoZlOhL8%3D", oauth_signature_method="HMAC-SHA1", oauth_timestamp="1358201062", oauth_version="1.0"
-=======
-      Content-Length: 
-      - "1442"
-      Date: 
-      - Wed, 16 Jan 2013 23:02:12 GMT
-      Content-Type: 
-      - application/json
-      Server: 
-      - Apache/2.2.22 (Fedora)
-    body: 
-      string: "{\"task_group_id\": \"bc7fcdb2-66f6-4bde-9ffe-9c634c482628\", \"exception\": null, \"traceback\": null, \"_href\": \"/pulp/api/v2/tasks/4b81982a-441c-4b42-8213-db75ceee0725/\", \"task_id\": \"4b81982a-441c-4b42-8213-db75ceee0725\", \"call_request_tags\": [\"pulp:repository:1\", \"pulp:action:sync\"], \"reasons\": [], \"start_time\": \"2013-01-16T23:02:11Z\", \"tags\": [\"pulp:repository:1\", \"pulp:action:sync\"], \"state\": \"running\", \"finish_time\": null, \"dependency_failures\": {}, \"schedule_id\": null, \"progress\": {\"yum_importer\": {\"content\": {\"num_success\": 11, \"size_total\": 17872, \"items_left\": 0, \"items_total\": 11, \"state\": \"IN_PROGRESS\", \"size_left\": 0, \"details\": {\"tree_file\": {\"num_success\": 3, \"size_total\": 0, \"items_left\": 0, \"items_total\": 3, \"size_left\": 0, \"num_error\": 0}, \"rpm\": {\"num_success\": 8, \"size_total\": 17872, \"items_left\": 0, \"items_total\": 8, \"size_left\": 0, \"num_error\": 0}, \"delta_rpm\": {\"num_success\": 0, \"size_total\": 0, \"items_left\": 0, \"items_total\": 0, \"size_left\": 0, \"num_error\": 0}, \"file\": {\"num_success\": 0, \"size_total\": 0, \"items_left\": 0, \"items_total\": 0, \"size_left\": 0, \"num_error\": 0}}, \"error_details\": [], \"num_error\": 0}, \"comps\": {\"state\": \"NOT_STARTED\"}, \"errata\": {\"state\": \"NOT_STARTED\"}, \"metadata\": {\"state\": \"FINISHED\"}}}, \"call_request_group_id\": \"bc7fcdb2-66f6-4bde-9ffe-9c634c482628\", \"call_request_id\": \"4b81982a-441c-4b42-8213-db75ceee0725\", \"principal_login\": \"admin\", \"response\": \"accepted\", \"result\": null}"
-    http_version: 
-  recorded_at: Wed, 16 Jan 2013 23:02:12 GMT
-- request: 
-    method: get
-    uri: https://dhcp231-16.rdu.redhat.com/pulp/api/v2/tasks/4b81982a-441c-4b42-8213-db75ceee0725/
-    body: 
-      string: ""
-    headers: 
-      Accept: 
-      - application/json
-      Authorization: 
-      - OAuth oauth_consumer_key="katello", oauth_nonce="8Z4MRrzSpB2GoFKrisWnMppd9icAcB7RYVV6SDa2mc", oauth_signature="EOo8frh%2FSYwuUHPhsoiiFOhJyTI%3D", oauth_signature_method="HMAC-SHA1", oauth_timestamp="1358377332", oauth_version="1.0"
-      Content-Type: 
-      - application/json
->>>>>>> fd910802
-      Pulp-User: 
-      - admin
-      Accept-Encoding: 
-      - gzip, deflate
-<<<<<<< HEAD
-      Content-Type: 
-      - application/json
-      Accept: 
-      - application/json
-=======
->>>>>>> fd910802
-  response: 
-    status: 
-      code: 200
-      message: OK
-    headers: 
-<<<<<<< HEAD
-      Server: 
-      - Apache/2.2.22 (Fedora)
-      Date: 
-      - Mon, 14 Jan 2013 22:04:22 GMT
-      Content-Length: 
-      - "1469"
-      Content-Type: 
-      - application/json
-    body: 
-      string: "{\"task_group_id\": \"54dbc1c9-b947-4467-b638-78f0c9238d1f\", \"exception\": null, \"traceback\": null, \"_href\": \"/pulp/api/v2/tasks/faf2f7c7-5f74-4638-91d7-01686ee2af46/\", \"task_id\": \"faf2f7c7-5f74-4638-91d7-01686ee2af46\", \"call_request_tags\": [\"pulp:repository:1\", \"pulp:action:sync\"], \"reasons\": [], \"start_time\": \"2013-01-14T22:04:20Z\", \"tags\": [\"pulp:repository:1\", \"pulp:action:sync\"], \"state\": \"finished\", \"finish_time\": \"2013-01-14T22:04:22Z\", \"dependency_failures\": {}, \"schedule_id\": null, \"progress\": {\"yum_importer\": {\"content\": {\"num_success\": 11, \"size_total\": 17872, \"items_left\": 0, \"items_total\": 11, \"state\": \"FINISHED\", \"size_left\": 0, \"details\": {\"tree_file\": {\"num_success\": 3, \"size_total\": 0, \"items_left\": 0, \"items_total\": 3, \"size_left\": 0, \"num_error\": 0}, \"rpm\": {\"num_success\": 8, \"size_total\": 17872, \"items_left\": 0, \"items_total\": 8, \"size_left\": 0, \"num_error\": 0}, \"delta_rpm\": {\"num_success\": 0, \"size_total\": 0, \"items_left\": 0, \"items_total\": 0, \"size_left\": 0, \"num_error\": 0}, \"file\": {\"num_success\": 0, \"size_total\": 0, \"items_left\": 0, \"items_total\": 0, \"size_left\": 0, \"num_error\": 0}}, \"error_details\": [], \"num_error\": 0}, \"comps\": {\"state\": \"FINISHED\"}, \"errata\": {\"state\": \"FINISHED\", \"num_errata\": 2}, \"metadata\": {\"state\": \"FINISHED\"}}}, \"call_request_group_id\": \"54dbc1c9-b947-4467-b638-78f0c9238d1f\", \"call_request_id\": \"faf2f7c7-5f74-4638-91d7-01686ee2af46\", \"principal_login\": \"admin\", \"response\": \"accepted\", \"result\": null}"
-    http_version: 
-  recorded_at: Mon, 14 Jan 2013 22:04:22 GMT
-- request: 
-    method: get
-    uri: https://kafka.usersys.redhat.com/pulp/api/v2/tasks/4713abd1-2a44-49f7-9640-793f93a2b920/
-    body: 
-      string: ""
-    headers: 
-      Authorization: 
-      - OAuth oauth_consumer_key="katello", oauth_nonce="ArSDCwG68ZVLDG0BQUULkDCXPwcKiLJp3AWBvHU", oauth_signature="spAQKXds4rfzW6nF9qy%2BaV1NTd8%3D", oauth_signature_method="HMAC-SHA1", oauth_timestamp="1358201064", oauth_version="1.0"
-=======
-      Content-Length: 
-      - "1469"
-      Date: 
-      - Wed, 16 Jan 2013 23:02:12 GMT
-      Content-Type: 
-      - application/json
-      Server: 
-      - Apache/2.2.22 (Fedora)
-    body: 
-      string: "{\"task_group_id\": \"bc7fcdb2-66f6-4bde-9ffe-9c634c482628\", \"exception\": null, \"traceback\": null, \"_href\": \"/pulp/api/v2/tasks/4b81982a-441c-4b42-8213-db75ceee0725/\", \"task_id\": \"4b81982a-441c-4b42-8213-db75ceee0725\", \"call_request_tags\": [\"pulp:repository:1\", \"pulp:action:sync\"], \"reasons\": [], \"start_time\": \"2013-01-16T23:02:11Z\", \"tags\": [\"pulp:repository:1\", \"pulp:action:sync\"], \"state\": \"finished\", \"finish_time\": \"2013-01-16T23:02:12Z\", \"dependency_failures\": {}, \"schedule_id\": null, \"progress\": {\"yum_importer\": {\"content\": {\"num_success\": 11, \"size_total\": 17872, \"items_left\": 0, \"items_total\": 11, \"state\": \"FINISHED\", \"size_left\": 0, \"details\": {\"tree_file\": {\"num_success\": 3, \"size_total\": 0, \"items_left\": 0, \"items_total\": 3, \"size_left\": 0, \"num_error\": 0}, \"rpm\": {\"num_success\": 8, \"size_total\": 17872, \"items_left\": 0, \"items_total\": 8, \"size_left\": 0, \"num_error\": 0}, \"delta_rpm\": {\"num_success\": 0, \"size_total\": 0, \"items_left\": 0, \"items_total\": 0, \"size_left\": 0, \"num_error\": 0}, \"file\": {\"num_success\": 0, \"size_total\": 0, \"items_left\": 0, \"items_total\": 0, \"size_left\": 0, \"num_error\": 0}}, \"error_details\": [], \"num_error\": 0}, \"comps\": {\"state\": \"FINISHED\"}, \"errata\": {\"state\": \"FINISHED\", \"num_errata\": 2}, \"metadata\": {\"state\": \"FINISHED\"}}}, \"call_request_group_id\": \"bc7fcdb2-66f6-4bde-9ffe-9c634c482628\", \"call_request_id\": \"4b81982a-441c-4b42-8213-db75ceee0725\", \"principal_login\": \"admin\", \"response\": \"accepted\", \"result\": null}"
-    http_version: 
-  recorded_at: Wed, 16 Jan 2013 23:02:12 GMT
-- request: 
-    method: get
-    uri: https://dhcp231-16.rdu.redhat.com/pulp/api/v2/tasks/155f5eea-a024-4d93-8631-7ca0ada93c98/
-    body: 
-      string: ""
-    headers: 
-      Accept: 
-      - application/json
-      Authorization: 
-      - OAuth oauth_consumer_key="katello", oauth_nonce="WIvrhKsNCKCgLm49aUW0lunsUdbm5HeOmlPU81JVk", oauth_signature="rjd4FDmQ2mrTOtQjwY13UvRirmo%3D", oauth_signature_method="HMAC-SHA1", oauth_timestamp="1358377334", oauth_version="1.0"
-      Content-Type: 
-      - application/json
->>>>>>> fd910802
-      Pulp-User: 
-      - admin
-      Accept-Encoding: 
-      - gzip, deflate
-<<<<<<< HEAD
-      Content-Type: 
-      - application/json
-      Accept: 
-      - application/json
-=======
-  response: 
-    status: 
-      code: 200
-      message: OK
-    headers: 
-      Content-Length: 
-      - "842"
-      Date: 
-      - Wed, 16 Jan 2013 23:02:14 GMT
-      Content-Type: 
-      - application/json
-      Server: 
-      - Apache/2.2.22 (Fedora)
-    body: 
-      string: "{\"task_group_id\": \"b3453726-e7be-4998-a3d7-4f08911a73b7\", \"exception\": null, \"traceback\": null, \"_href\": \"/pulp/api/v2/tasks/155f5eea-a024-4d93-8631-7ca0ada93c98/\", \"task_id\": \"155f5eea-a024-4d93-8631-7ca0ada93c98\", \"call_request_tags\": [\"pulp:repository:1\", \"pulp:action:sync\"], \"reasons\": [], \"start_time\": \"2013-01-16T23:02:14Z\", \"tags\": [\"pulp:repository:1\", \"pulp:action:sync\"], \"state\": \"running\", \"finish_time\": null, \"dependency_failures\": {}, \"schedule_id\": null, \"progress\": {\"yum_importer\": {\"content\": {\"state\": \"NOT_STARTED\"}, \"comps\": {\"state\": \"NOT_STARTED\"}, \"errata\": {\"state\": \"NOT_STARTED\"}, \"metadata\": {\"state\": \"IN_PROGRESS\"}}}, \"call_request_group_id\": \"b3453726-e7be-4998-a3d7-4f08911a73b7\", \"call_request_id\": \"155f5eea-a024-4d93-8631-7ca0ada93c98\", \"principal_login\": \"admin\", \"response\": \"accepted\", \"result\": null}"
-    http_version: 
-  recorded_at: Wed, 16 Jan 2013 23:02:14 GMT
-- request: 
-    method: get
-    uri: https://dhcp231-16.rdu.redhat.com/pulp/api/v2/tasks/155f5eea-a024-4d93-8631-7ca0ada93c98/
-    body: 
-      string: ""
-    headers: 
-      Accept: 
-      - application/json
-      Authorization: 
-      - OAuth oauth_consumer_key="katello", oauth_nonce="llG6Hb4EuAMk12MUGnBsnXA7CD1ws6fzgzMP6THckqE", oauth_signature="nk5PEwKZ51pPcV6pMwnJog7cVwk%3D", oauth_signature_method="HMAC-SHA1", oauth_timestamp="1358377335", oauth_version="1.0"
-      Content-Type: 
-      - application/json
-      Pulp-User: 
-      - admin
-      Accept-Encoding: 
-      - gzip, deflate
->>>>>>> fd910802
-  response: 
-    status: 
-      code: 200
-      message: OK
-    headers: 
-<<<<<<< HEAD
-      Server: 
-      - Apache/2.2.22 (Fedora)
-      Date: 
-      - Mon, 14 Jan 2013 22:04:24 GMT
-      Content-Length: 
-      - "839"
-      Content-Type: 
-      - application/json
-    body: 
-      string: "{\"task_group_id\": \"195029b9-153a-4c6d-a303-bb70b0721a8d\", \"exception\": null, \"traceback\": null, \"_href\": \"/pulp/api/v2/tasks/4713abd1-2a44-49f7-9640-793f93a2b920/\", \"task_id\": \"4713abd1-2a44-49f7-9640-793f93a2b920\", \"call_request_tags\": [\"pulp:repository:1\", \"pulp:action:sync\"], \"reasons\": [], \"start_time\": \"2013-01-14T22:04:24Z\", \"tags\": [\"pulp:repository:1\", \"pulp:action:sync\"], \"state\": \"running\", \"finish_time\": null, \"dependency_failures\": {}, \"schedule_id\": null, \"progress\": {\"yum_importer\": {\"content\": {\"state\": \"NOT_STARTED\"}, \"comps\": {\"state\": \"NOT_STARTED\"}, \"errata\": {\"state\": \"NOT_STARTED\"}, \"metadata\": {\"state\": \"FINISHED\"}}}, \"call_request_group_id\": \"195029b9-153a-4c6d-a303-bb70b0721a8d\", \"call_request_id\": \"4713abd1-2a44-49f7-9640-793f93a2b920\", \"principal_login\": \"admin\", \"response\": \"accepted\", \"result\": null}"
-    http_version: 
-  recorded_at: Mon, 14 Jan 2013 22:04:24 GMT
-- request: 
-    method: get
-    uri: https://kafka.usersys.redhat.com/pulp/api/v2/tasks/4713abd1-2a44-49f7-9640-793f93a2b920/
-    body: 
-      string: ""
-    headers: 
-      Authorization: 
-      - OAuth oauth_consumer_key="katello", oauth_nonce="bDdlev3giBerUqAbnA7Y42iXYhTtTYTXBbeaNIxE", oauth_signature="AeKAY564rtAwMOoGmyZmDNQup9E%3D", oauth_signature_method="HMAC-SHA1", oauth_timestamp="1358201065", oauth_version="1.0"
-=======
-      Content-Length: 
-      - "1442"
-      Date: 
-      - Wed, 16 Jan 2013 23:02:15 GMT
-      Content-Type: 
-      - application/json
-      Server: 
-      - Apache/2.2.22 (Fedora)
-    body: 
-      string: "{\"task_group_id\": \"b3453726-e7be-4998-a3d7-4f08911a73b7\", \"exception\": null, \"traceback\": null, \"_href\": \"/pulp/api/v2/tasks/155f5eea-a024-4d93-8631-7ca0ada93c98/\", \"task_id\": \"155f5eea-a024-4d93-8631-7ca0ada93c98\", \"call_request_tags\": [\"pulp:repository:1\", \"pulp:action:sync\"], \"reasons\": [], \"start_time\": \"2013-01-16T23:02:14Z\", \"tags\": [\"pulp:repository:1\", \"pulp:action:sync\"], \"state\": \"running\", \"finish_time\": null, \"dependency_failures\": {}, \"schedule_id\": null, \"progress\": {\"yum_importer\": {\"content\": {\"num_success\": 11, \"size_total\": 17872, \"items_left\": 0, \"items_total\": 11, \"state\": \"IN_PROGRESS\", \"size_left\": 0, \"details\": {\"tree_file\": {\"num_success\": 3, \"size_total\": 0, \"items_left\": 0, \"items_total\": 3, \"size_left\": 0, \"num_error\": 0}, \"rpm\": {\"num_success\": 8, \"size_total\": 17872, \"items_left\": 0, \"items_total\": 8, \"size_left\": 0, \"num_error\": 0}, \"delta_rpm\": {\"num_success\": 0, \"size_total\": 0, \"items_left\": 0, \"items_total\": 0, \"size_left\": 0, \"num_error\": 0}, \"file\": {\"num_success\": 0, \"size_total\": 0, \"items_left\": 0, \"items_total\": 0, \"size_left\": 0, \"num_error\": 0}}, \"error_details\": [], \"num_error\": 0}, \"comps\": {\"state\": \"NOT_STARTED\"}, \"errata\": {\"state\": \"NOT_STARTED\"}, \"metadata\": {\"state\": \"FINISHED\"}}}, \"call_request_group_id\": \"b3453726-e7be-4998-a3d7-4f08911a73b7\", \"call_request_id\": \"155f5eea-a024-4d93-8631-7ca0ada93c98\", \"principal_login\": \"admin\", \"response\": \"accepted\", \"result\": null}"
-    http_version: 
-  recorded_at: Wed, 16 Jan 2013 23:02:15 GMT
-- request: 
-    method: get
-    uri: https://dhcp231-16.rdu.redhat.com/pulp/api/v2/tasks/155f5eea-a024-4d93-8631-7ca0ada93c98/
-    body: 
-      string: ""
-    headers: 
-      Accept: 
-      - application/json
-      Authorization: 
-      - OAuth oauth_consumer_key="katello", oauth_nonce="4m7NmMiGrUlall1csURDe9YtZmzEp187hpmSIsJsY", oauth_signature="FRt%2Fp3hxcQaxcrVSmDy8eF6yFiQ%3D", oauth_signature_method="HMAC-SHA1", oauth_timestamp="1358377335", oauth_version="1.0"
-      Content-Type: 
-      - application/json
->>>>>>> fd910802
-      Pulp-User: 
-      - admin
-      Accept-Encoding: 
-      - gzip, deflate
-<<<<<<< HEAD
-      Content-Type: 
-      - application/json
-      Accept: 
-      - application/json
-=======
-  response: 
-    status: 
-      code: 200
-      message: OK
-    headers: 
-      Content-Length: 
-      - "1469"
-      Date: 
-      - Wed, 16 Jan 2013 23:02:15 GMT
-      Content-Type: 
-      - application/json
-      Server: 
-      - Apache/2.2.22 (Fedora)
-    body: 
-      string: "{\"task_group_id\": \"b3453726-e7be-4998-a3d7-4f08911a73b7\", \"exception\": null, \"traceback\": null, \"_href\": \"/pulp/api/v2/tasks/155f5eea-a024-4d93-8631-7ca0ada93c98/\", \"task_id\": \"155f5eea-a024-4d93-8631-7ca0ada93c98\", \"call_request_tags\": [\"pulp:repository:1\", \"pulp:action:sync\"], \"reasons\": [], \"start_time\": \"2013-01-16T23:02:14Z\", \"tags\": [\"pulp:repository:1\", \"pulp:action:sync\"], \"state\": \"finished\", \"finish_time\": \"2013-01-16T23:02:15Z\", \"dependency_failures\": {}, \"schedule_id\": null, \"progress\": {\"yum_importer\": {\"content\": {\"num_success\": 11, \"size_total\": 17872, \"items_left\": 0, \"items_total\": 11, \"state\": \"FINISHED\", \"size_left\": 0, \"details\": {\"tree_file\": {\"num_success\": 3, \"size_total\": 0, \"items_left\": 0, \"items_total\": 3, \"size_left\": 0, \"num_error\": 0}, \"rpm\": {\"num_success\": 8, \"size_total\": 17872, \"items_left\": 0, \"items_total\": 8, \"size_left\": 0, \"num_error\": 0}, \"delta_rpm\": {\"num_success\": 0, \"size_total\": 0, \"items_left\": 0, \"items_total\": 0, \"size_left\": 0, \"num_error\": 0}, \"file\": {\"num_success\": 0, \"size_total\": 0, \"items_left\": 0, \"items_total\": 0, \"size_left\": 0, \"num_error\": 0}}, \"error_details\": [], \"num_error\": 0}, \"comps\": {\"state\": \"FINISHED\"}, \"errata\": {\"state\": \"FINISHED\", \"num_errata\": 2}, \"metadata\": {\"state\": \"FINISHED\"}}}, \"call_request_group_id\": \"b3453726-e7be-4998-a3d7-4f08911a73b7\", \"call_request_id\": \"155f5eea-a024-4d93-8631-7ca0ada93c98\", \"principal_login\": \"admin\", \"response\": \"accepted\", \"result\": null}"
-    http_version: 
-  recorded_at: Wed, 16 Jan 2013 23:02:15 GMT
-- request: 
-    method: get
-    uri: https://dhcp231-16.rdu.redhat.com/pulp/api/v2/tasks/281ff5a8-970f-402e-864b-79ce17aea1a8/
-    body: 
-      string: ""
-    headers: 
-      Accept: 
-      - application/json
-      Authorization: 
-      - OAuth oauth_consumer_key="katello", oauth_nonce="63bBbbdyzskFrXp9S1TyuilZBNkU109IqhKsVdmHOY", oauth_signature="drooFFeo0Adgt7n4QZcqvNocsEU%3D", oauth_signature_method="HMAC-SHA1", oauth_timestamp="1358377338", oauth_version="1.0"
-      Content-Type: 
-      - application/json
-      Pulp-User: 
-      - admin
-      Accept-Encoding: 
-      - gzip, deflate
->>>>>>> fd910802
-  response: 
-    status: 
-      code: 200
-      message: OK
-    headers: 
-<<<<<<< HEAD
-      Server: 
-      - Apache/2.2.22 (Fedora)
-      Date: 
-      - Mon, 14 Jan 2013 22:04:25 GMT
-      Content-Length: 
-      - "1439"
-      Content-Type: 
-      - application/json
-    body: 
-      string: "{\"task_group_id\": \"195029b9-153a-4c6d-a303-bb70b0721a8d\", \"exception\": null, \"traceback\": null, \"_href\": \"/pulp/api/v2/tasks/4713abd1-2a44-49f7-9640-793f93a2b920/\", \"task_id\": \"4713abd1-2a44-49f7-9640-793f93a2b920\", \"call_request_tags\": [\"pulp:repository:1\", \"pulp:action:sync\"], \"reasons\": [], \"start_time\": \"2013-01-14T22:04:24Z\", \"tags\": [\"pulp:repository:1\", \"pulp:action:sync\"], \"state\": \"running\", \"finish_time\": null, \"dependency_failures\": {}, \"schedule_id\": null, \"progress\": {\"yum_importer\": {\"content\": {\"num_success\": 11, \"size_total\": 17872, \"items_left\": 0, \"items_total\": 11, \"state\": \"FINISHED\", \"size_left\": 0, \"details\": {\"tree_file\": {\"num_success\": 3, \"size_total\": 0, \"items_left\": 0, \"items_total\": 3, \"size_left\": 0, \"num_error\": 0}, \"rpm\": {\"num_success\": 8, \"size_total\": 17872, \"items_left\": 0, \"items_total\": 8, \"size_left\": 0, \"num_error\": 0}, \"delta_rpm\": {\"num_success\": 0, \"size_total\": 0, \"items_left\": 0, \"items_total\": 0, \"size_left\": 0, \"num_error\": 0}, \"file\": {\"num_success\": 0, \"size_total\": 0, \"items_left\": 0, \"items_total\": 0, \"size_left\": 0, \"num_error\": 0}}, \"error_details\": [], \"num_error\": 0}, \"comps\": {\"state\": \"NOT_STARTED\"}, \"errata\": {\"state\": \"NOT_STARTED\"}, \"metadata\": {\"state\": \"FINISHED\"}}}, \"call_request_group_id\": \"195029b9-153a-4c6d-a303-bb70b0721a8d\", \"call_request_id\": \"4713abd1-2a44-49f7-9640-793f93a2b920\", \"principal_login\": \"admin\", \"response\": \"accepted\", \"result\": null}"
-    http_version: 
-  recorded_at: Mon, 14 Jan 2013 22:04:25 GMT
-- request: 
-    method: get
-    uri: https://kafka.usersys.redhat.com/pulp/api/v2/tasks/4713abd1-2a44-49f7-9640-793f93a2b920/
-    body: 
-      string: ""
-    headers: 
-      Authorization: 
-      - OAuth oauth_consumer_key="katello", oauth_nonce="mviE66ZTEmTzi9grwdsch2YI7m0reh7MMqmxnrUx5E", oauth_signature="gspQbHE%2FZbAFI9PlAdiBrRembew%3D", oauth_signature_method="HMAC-SHA1", oauth_timestamp="1358201065", oauth_version="1.0"
-=======
-      Content-Length: 
-      - "842"
-      Date: 
-      - Wed, 16 Jan 2013 23:02:18 GMT
-      Content-Type: 
-      - application/json
-      Server: 
-      - Apache/2.2.22 (Fedora)
-    body: 
-      string: "{\"task_group_id\": \"d588068f-3b27-4938-944c-03e2e375eec3\", \"exception\": null, \"traceback\": null, \"_href\": \"/pulp/api/v2/tasks/281ff5a8-970f-402e-864b-79ce17aea1a8/\", \"task_id\": \"281ff5a8-970f-402e-864b-79ce17aea1a8\", \"call_request_tags\": [\"pulp:repository:1\", \"pulp:action:sync\"], \"reasons\": [], \"start_time\": \"2013-01-16T23:02:18Z\", \"tags\": [\"pulp:repository:1\", \"pulp:action:sync\"], \"state\": \"running\", \"finish_time\": null, \"dependency_failures\": {}, \"schedule_id\": null, \"progress\": {\"yum_importer\": {\"content\": {\"state\": \"NOT_STARTED\"}, \"comps\": {\"state\": \"NOT_STARTED\"}, \"errata\": {\"state\": \"NOT_STARTED\"}, \"metadata\": {\"state\": \"IN_PROGRESS\"}}}, \"call_request_group_id\": \"d588068f-3b27-4938-944c-03e2e375eec3\", \"call_request_id\": \"281ff5a8-970f-402e-864b-79ce17aea1a8\", \"principal_login\": \"admin\", \"response\": \"accepted\", \"result\": null}"
-    http_version: 
-  recorded_at: Wed, 16 Jan 2013 23:02:18 GMT
-- request: 
-    method: get
-    uri: https://dhcp231-16.rdu.redhat.com/pulp/api/v2/tasks/281ff5a8-970f-402e-864b-79ce17aea1a8/
-    body: 
-      string: ""
-    headers: 
-      Accept: 
-      - application/json
-      Authorization: 
-      - OAuth oauth_consumer_key="katello", oauth_nonce="MQFwpjoCReH8JrcXHFfna2lEAzWL1mwyyU2dhIuzo", oauth_signature="1y43xib2%2BBF9DwhwfRTwOX1Rgn8%3D", oauth_signature_method="HMAC-SHA1", oauth_timestamp="1358377339", oauth_version="1.0"
-      Content-Type: 
-      - application/json
->>>>>>> fd910802
-      Pulp-User: 
-      - admin
-      Accept-Encoding: 
-      - gzip, deflate
-<<<<<<< HEAD
-      Content-Type: 
-      - application/json
-      Accept: 
-      - application/json
-=======
-  response: 
-    status: 
-      code: 200
-      message: OK
-    headers: 
-      Content-Length: 
-      - "1442"
-      Date: 
-      - Wed, 16 Jan 2013 23:02:19 GMT
-      Content-Type: 
-      - application/json
-      Server: 
-      - Apache/2.2.22 (Fedora)
-    body: 
-      string: "{\"task_group_id\": \"d588068f-3b27-4938-944c-03e2e375eec3\", \"exception\": null, \"traceback\": null, \"_href\": \"/pulp/api/v2/tasks/281ff5a8-970f-402e-864b-79ce17aea1a8/\", \"task_id\": \"281ff5a8-970f-402e-864b-79ce17aea1a8\", \"call_request_tags\": [\"pulp:repository:1\", \"pulp:action:sync\"], \"reasons\": [], \"start_time\": \"2013-01-16T23:02:18Z\", \"tags\": [\"pulp:repository:1\", \"pulp:action:sync\"], \"state\": \"running\", \"finish_time\": null, \"dependency_failures\": {}, \"schedule_id\": null, \"progress\": {\"yum_importer\": {\"content\": {\"num_success\": 11, \"size_total\": 17872, \"items_left\": 0, \"items_total\": 11, \"state\": \"IN_PROGRESS\", \"size_left\": 0, \"details\": {\"tree_file\": {\"num_success\": 3, \"size_total\": 0, \"items_left\": 0, \"items_total\": 3, \"size_left\": 0, \"num_error\": 0}, \"rpm\": {\"num_success\": 8, \"size_total\": 17872, \"items_left\": 0, \"items_total\": 8, \"size_left\": 0, \"num_error\": 0}, \"delta_rpm\": {\"num_success\": 0, \"size_total\": 0, \"items_left\": 0, \"items_total\": 0, \"size_left\": 0, \"num_error\": 0}, \"file\": {\"num_success\": 0, \"size_total\": 0, \"items_left\": 0, \"items_total\": 0, \"size_left\": 0, \"num_error\": 0}}, \"error_details\": [], \"num_error\": 0}, \"comps\": {\"state\": \"NOT_STARTED\"}, \"errata\": {\"state\": \"NOT_STARTED\"}, \"metadata\": {\"state\": \"FINISHED\"}}}, \"call_request_group_id\": \"d588068f-3b27-4938-944c-03e2e375eec3\", \"call_request_id\": \"281ff5a8-970f-402e-864b-79ce17aea1a8\", \"principal_login\": \"admin\", \"response\": \"accepted\", \"result\": null}"
-    http_version: 
-  recorded_at: Wed, 16 Jan 2013 23:02:19 GMT
-- request: 
-    method: get
-    uri: https://dhcp231-16.rdu.redhat.com/pulp/api/v2/tasks/281ff5a8-970f-402e-864b-79ce17aea1a8/
-    body: 
-      string: ""
-    headers: 
-      Accept: 
-      - application/json
-      Authorization: 
-      - OAuth oauth_consumer_key="katello", oauth_nonce="tANbl36O0qPe5IswVY7H9V3ZhHUJdTrPoG710xE", oauth_signature="jPZe4P4FjSKvEceHvOxJxYAkLQg%3D", oauth_signature_method="HMAC-SHA1", oauth_timestamp="1358377339", oauth_version="1.0"
-      Content-Type: 
-      - application/json
-      Pulp-User: 
-      - admin
-      Accept-Encoding: 
-      - gzip, deflate
->>>>>>> fd910802
-  response: 
-    status: 
-      code: 200
-      message: OK
-    headers: 
-<<<<<<< HEAD
-      Server: 
-      - Apache/2.2.22 (Fedora)
-      Date: 
-      - Mon, 14 Jan 2013 22:04:25 GMT
-      Content-Length: 
-      - "1469"
-      Content-Type: 
-      - application/json
-    body: 
-      string: "{\"task_group_id\": \"195029b9-153a-4c6d-a303-bb70b0721a8d\", \"exception\": null, \"traceback\": null, \"_href\": \"/pulp/api/v2/tasks/4713abd1-2a44-49f7-9640-793f93a2b920/\", \"task_id\": \"4713abd1-2a44-49f7-9640-793f93a2b920\", \"call_request_tags\": [\"pulp:repository:1\", \"pulp:action:sync\"], \"reasons\": [], \"start_time\": \"2013-01-14T22:04:24Z\", \"tags\": [\"pulp:repository:1\", \"pulp:action:sync\"], \"state\": \"finished\", \"finish_time\": \"2013-01-14T22:04:25Z\", \"dependency_failures\": {}, \"schedule_id\": null, \"progress\": {\"yum_importer\": {\"content\": {\"num_success\": 11, \"size_total\": 17872, \"items_left\": 0, \"items_total\": 11, \"state\": \"FINISHED\", \"size_left\": 0, \"details\": {\"tree_file\": {\"num_success\": 3, \"size_total\": 0, \"items_left\": 0, \"items_total\": 3, \"size_left\": 0, \"num_error\": 0}, \"rpm\": {\"num_success\": 8, \"size_total\": 17872, \"items_left\": 0, \"items_total\": 8, \"size_left\": 0, \"num_error\": 0}, \"delta_rpm\": {\"num_success\": 0, \"size_total\": 0, \"items_left\": 0, \"items_total\": 0, \"size_left\": 0, \"num_error\": 0}, \"file\": {\"num_success\": 0, \"size_total\": 0, \"items_left\": 0, \"items_total\": 0, \"size_left\": 0, \"num_error\": 0}}, \"error_details\": [], \"num_error\": 0}, \"comps\": {\"state\": \"FINISHED\"}, \"errata\": {\"state\": \"FINISHED\", \"num_errata\": 2}, \"metadata\": {\"state\": \"FINISHED\"}}}, \"call_request_group_id\": \"195029b9-153a-4c6d-a303-bb70b0721a8d\", \"call_request_id\": \"4713abd1-2a44-49f7-9640-793f93a2b920\", \"principal_login\": \"admin\", \"response\": \"accepted\", \"result\": null}"
-    http_version: 
-  recorded_at: Mon, 14 Jan 2013 22:04:25 GMT
-- request: 
-    method: get
-    uri: https://kafka.usersys.redhat.com/pulp/api/v2/tasks/e8647f51-1856-48ae-a163-51bf5ead6c5a/
-    body: 
-      string: ""
-    headers: 
-      Authorization: 
-      - OAuth oauth_consumer_key="katello", oauth_nonce="cX0rZIfTDNbhgHDcQwpuUkDDQ59MQIf9PbuJsDQot8", oauth_signature="wv6bFfYG3dEvsfr64OoClShLLFk%3D", oauth_signature_method="HMAC-SHA1", oauth_timestamp="1358201068", oauth_version="1.0"
-=======
-      Content-Length: 
-      - "1469"
-      Date: 
-      - Wed, 16 Jan 2013 23:02:19 GMT
-      Content-Type: 
-      - application/json
-      Server: 
-      - Apache/2.2.22 (Fedora)
-    body: 
-      string: "{\"task_group_id\": \"d588068f-3b27-4938-944c-03e2e375eec3\", \"exception\": null, \"traceback\": null, \"_href\": \"/pulp/api/v2/tasks/281ff5a8-970f-402e-864b-79ce17aea1a8/\", \"task_id\": \"281ff5a8-970f-402e-864b-79ce17aea1a8\", \"call_request_tags\": [\"pulp:repository:1\", \"pulp:action:sync\"], \"reasons\": [], \"start_time\": \"2013-01-16T23:02:18Z\", \"tags\": [\"pulp:repository:1\", \"pulp:action:sync\"], \"state\": \"finished\", \"finish_time\": \"2013-01-16T23:02:19Z\", \"dependency_failures\": {}, \"schedule_id\": null, \"progress\": {\"yum_importer\": {\"content\": {\"num_success\": 11, \"size_total\": 17872, \"items_left\": 0, \"items_total\": 11, \"state\": \"FINISHED\", \"size_left\": 0, \"details\": {\"tree_file\": {\"num_success\": 3, \"size_total\": 0, \"items_left\": 0, \"items_total\": 3, \"size_left\": 0, \"num_error\": 0}, \"rpm\": {\"num_success\": 8, \"size_total\": 17872, \"items_left\": 0, \"items_total\": 8, \"size_left\": 0, \"num_error\": 0}, \"delta_rpm\": {\"num_success\": 0, \"size_total\": 0, \"items_left\": 0, \"items_total\": 0, \"size_left\": 0, \"num_error\": 0}, \"file\": {\"num_success\": 0, \"size_total\": 0, \"items_left\": 0, \"items_total\": 0, \"size_left\": 0, \"num_error\": 0}}, \"error_details\": [], \"num_error\": 0}, \"comps\": {\"state\": \"FINISHED\"}, \"errata\": {\"state\": \"FINISHED\", \"num_errata\": 2}, \"metadata\": {\"state\": \"FINISHED\"}}}, \"call_request_group_id\": \"d588068f-3b27-4938-944c-03e2e375eec3\", \"call_request_id\": \"281ff5a8-970f-402e-864b-79ce17aea1a8\", \"principal_login\": \"admin\", \"response\": \"accepted\", \"result\": null}"
-    http_version: 
-  recorded_at: Wed, 16 Jan 2013 23:02:19 GMT
-- request: 
-    method: get
-    uri: https://dhcp231-16.rdu.redhat.com/pulp/api/v2/tasks/d5f58034-638b-46be-9903-f02d15b11139/
-    body: 
-      string: ""
-    headers: 
-      Accept: 
-      - application/json
-      Authorization: 
-      - OAuth oauth_consumer_key="katello", oauth_nonce="x9Okwo378qTyerqNZZoNW3ZYkM8keWmunYLYarDQA", oauth_signature="te%2BmZ%2BF3Ux8xsjQ6f%2Fyi1gDOHRE%3D", oauth_signature_method="HMAC-SHA1", oauth_timestamp="1358377341", oauth_version="1.0"
-      Content-Type: 
-      - application/json
->>>>>>> fd910802
-      Pulp-User: 
-      - admin
-      Accept-Encoding: 
-      - gzip, deflate
-<<<<<<< HEAD
-      Content-Type: 
-      - application/json
-      Accept: 
-      - application/json
-=======
->>>>>>> fd910802
-  response: 
-    status: 
-      code: 200
-      message: OK
-    headers: 
-<<<<<<< HEAD
-      Server: 
-      - Apache/2.2.22 (Fedora)
-      Date: 
-      - Mon, 14 Jan 2013 22:04:28 GMT
-      Content-Length: 
-      - "839"
-      Content-Type: 
-      - application/json
-    body: 
-      string: "{\"task_group_id\": \"a58c635c-ba3b-4a68-baaf-fdffb4560372\", \"exception\": null, \"traceback\": null, \"_href\": \"/pulp/api/v2/tasks/e8647f51-1856-48ae-a163-51bf5ead6c5a/\", \"task_id\": \"e8647f51-1856-48ae-a163-51bf5ead6c5a\", \"call_request_tags\": [\"pulp:repository:1\", \"pulp:action:sync\"], \"reasons\": [], \"start_time\": \"2013-01-14T22:04:28Z\", \"tags\": [\"pulp:repository:1\", \"pulp:action:sync\"], \"state\": \"running\", \"finish_time\": null, \"dependency_failures\": {}, \"schedule_id\": null, \"progress\": {\"yum_importer\": {\"content\": {\"state\": \"NOT_STARTED\"}, \"comps\": {\"state\": \"NOT_STARTED\"}, \"errata\": {\"state\": \"NOT_STARTED\"}, \"metadata\": {\"state\": \"FINISHED\"}}}, \"call_request_group_id\": \"a58c635c-ba3b-4a68-baaf-fdffb4560372\", \"call_request_id\": \"e8647f51-1856-48ae-a163-51bf5ead6c5a\", \"principal_login\": \"admin\", \"response\": \"accepted\", \"result\": null}"
-    http_version: 
-  recorded_at: Mon, 14 Jan 2013 22:04:28 GMT
-- request: 
-    method: get
-    uri: https://kafka.usersys.redhat.com/pulp/api/v2/tasks/e8647f51-1856-48ae-a163-51bf5ead6c5a/
-    body: 
-      string: ""
-    headers: 
-      Authorization: 
-      - OAuth oauth_consumer_key="katello", oauth_nonce="lCmipbOUSDwUY9AGRHwr4oW2wACgNrgVFufT0vcFbU", oauth_signature="Ol4iPqe4sExVWQ4r8hDtFhHjCF8%3D", oauth_signature_method="HMAC-SHA1", oauth_timestamp="1358201069", oauth_version="1.0"
-=======
-      Content-Length: 
-      - "839"
-      Date: 
-      - Wed, 16 Jan 2013 23:02:22 GMT
-      Content-Type: 
-      - application/json
-      Server: 
-      - Apache/2.2.22 (Fedora)
-    body: 
-      string: "{\"task_group_id\": \"e1131c5f-a29c-4e22-8335-f7352f254bea\", \"exception\": null, \"traceback\": null, \"_href\": \"/pulp/api/v2/tasks/d5f58034-638b-46be-9903-f02d15b11139/\", \"task_id\": \"d5f58034-638b-46be-9903-f02d15b11139\", \"call_request_tags\": [\"pulp:repository:1\", \"pulp:action:sync\"], \"reasons\": [], \"start_time\": \"2013-01-16T23:02:21Z\", \"tags\": [\"pulp:repository:1\", \"pulp:action:sync\"], \"state\": \"running\", \"finish_time\": null, \"dependency_failures\": {}, \"schedule_id\": null, \"progress\": {\"yum_importer\": {\"content\": {\"state\": \"NOT_STARTED\"}, \"comps\": {\"state\": \"NOT_STARTED\"}, \"errata\": {\"state\": \"NOT_STARTED\"}, \"metadata\": {\"state\": \"FINISHED\"}}}, \"call_request_group_id\": \"e1131c5f-a29c-4e22-8335-f7352f254bea\", \"call_request_id\": \"d5f58034-638b-46be-9903-f02d15b11139\", \"principal_login\": \"admin\", \"response\": \"accepted\", \"result\": null}"
-    http_version: 
-  recorded_at: Wed, 16 Jan 2013 23:02:22 GMT
-- request: 
-    method: get
-    uri: https://dhcp231-16.rdu.redhat.com/pulp/api/v2/tasks/d5f58034-638b-46be-9903-f02d15b11139/
-    body: 
-      string: ""
-    headers: 
-      Accept: 
-      - application/json
-      Authorization: 
-      - OAuth oauth_consumer_key="katello", oauth_nonce="hfOjBjNwNknLfWab5tLyVLyceVQ5wLtM6e2byv2JFc", oauth_signature="88QqcKk2GIrJ6rekvZOY2TBadc4%3D", oauth_signature_method="HMAC-SHA1", oauth_timestamp="1358377342", oauth_version="1.0"
-      Content-Type: 
-      - application/json
->>>>>>> fd910802
-      Pulp-User: 
-      - admin
-      Accept-Encoding: 
-      - gzip, deflate
-<<<<<<< HEAD
-      Content-Type: 
-      - application/json
-      Accept: 
-      - application/json
-=======
->>>>>>> fd910802
-  response: 
-    status: 
-      code: 200
-      message: OK
-    headers: 
-<<<<<<< HEAD
-      Server: 
-      - Apache/2.2.22 (Fedora)
-      Date: 
-      - Mon, 14 Jan 2013 22:04:29 GMT
-      Content-Length: 
-      - "1442"
-      Content-Type: 
-      - application/json
-    body: 
-      string: "{\"task_group_id\": \"a58c635c-ba3b-4a68-baaf-fdffb4560372\", \"exception\": null, \"traceback\": null, \"_href\": \"/pulp/api/v2/tasks/e8647f51-1856-48ae-a163-51bf5ead6c5a/\", \"task_id\": \"e8647f51-1856-48ae-a163-51bf5ead6c5a\", \"call_request_tags\": [\"pulp:repository:1\", \"pulp:action:sync\"], \"reasons\": [], \"start_time\": \"2013-01-14T22:04:28Z\", \"tags\": [\"pulp:repository:1\", \"pulp:action:sync\"], \"state\": \"running\", \"finish_time\": null, \"dependency_failures\": {}, \"schedule_id\": null, \"progress\": {\"yum_importer\": {\"content\": {\"num_success\": 11, \"size_total\": 17872, \"items_left\": 0, \"items_total\": 11, \"state\": \"IN_PROGRESS\", \"size_left\": 0, \"details\": {\"tree_file\": {\"num_success\": 3, \"size_total\": 0, \"items_left\": 0, \"items_total\": 3, \"size_left\": 0, \"num_error\": 0}, \"rpm\": {\"num_success\": 8, \"size_total\": 17872, \"items_left\": 0, \"items_total\": 8, \"size_left\": 0, \"num_error\": 0}, \"delta_rpm\": {\"num_success\": 0, \"size_total\": 0, \"items_left\": 0, \"items_total\": 0, \"size_left\": 0, \"num_error\": 0}, \"file\": {\"num_success\": 0, \"size_total\": 0, \"items_left\": 0, \"items_total\": 0, \"size_left\": 0, \"num_error\": 0}}, \"error_details\": [], \"num_error\": 0}, \"comps\": {\"state\": \"NOT_STARTED\"}, \"errata\": {\"state\": \"NOT_STARTED\"}, \"metadata\": {\"state\": \"FINISHED\"}}}, \"call_request_group_id\": \"a58c635c-ba3b-4a68-baaf-fdffb4560372\", \"call_request_id\": \"e8647f51-1856-48ae-a163-51bf5ead6c5a\", \"principal_login\": \"admin\", \"response\": \"accepted\", \"result\": null}"
-    http_version: 
-  recorded_at: Mon, 14 Jan 2013 22:04:29 GMT
-- request: 
-    method: get
-    uri: https://kafka.usersys.redhat.com/pulp/api/v2/tasks/e8647f51-1856-48ae-a163-51bf5ead6c5a/
-    body: 
-      string: ""
-    headers: 
-      Authorization: 
-      - OAuth oauth_consumer_key="katello", oauth_nonce="7wC5iWwALX8Bqovuc8lbLSJpZp6ChSKYunYT5iqI", oauth_signature="7zulnf9hEyRHifbZsL%2FaqtYxpF8%3D", oauth_signature_method="HMAC-SHA1", oauth_timestamp="1358201069", oauth_version="1.0"
-=======
-      Content-Length: 
-      - "1442"
-      Date: 
-      - Wed, 16 Jan 2013 23:02:22 GMT
-      Content-Type: 
-      - application/json
-      Server: 
-      - Apache/2.2.22 (Fedora)
-    body: 
-      string: "{\"task_group_id\": \"e1131c5f-a29c-4e22-8335-f7352f254bea\", \"exception\": null, \"traceback\": null, \"_href\": \"/pulp/api/v2/tasks/d5f58034-638b-46be-9903-f02d15b11139/\", \"task_id\": \"d5f58034-638b-46be-9903-f02d15b11139\", \"call_request_tags\": [\"pulp:repository:1\", \"pulp:action:sync\"], \"reasons\": [], \"start_time\": \"2013-01-16T23:02:21Z\", \"tags\": [\"pulp:repository:1\", \"pulp:action:sync\"], \"state\": \"running\", \"finish_time\": null, \"dependency_failures\": {}, \"schedule_id\": null, \"progress\": {\"yum_importer\": {\"content\": {\"num_success\": 11, \"size_total\": 17872, \"items_left\": 0, \"items_total\": 11, \"state\": \"IN_PROGRESS\", \"size_left\": 0, \"details\": {\"tree_file\": {\"num_success\": 3, \"size_total\": 0, \"items_left\": 0, \"items_total\": 3, \"size_left\": 0, \"num_error\": 0}, \"rpm\": {\"num_success\": 8, \"size_total\": 17872, \"items_left\": 0, \"items_total\": 8, \"size_left\": 0, \"num_error\": 0}, \"delta_rpm\": {\"num_success\": 0, \"size_total\": 0, \"items_left\": 0, \"items_total\": 0, \"size_left\": 0, \"num_error\": 0}, \"file\": {\"num_success\": 0, \"size_total\": 0, \"items_left\": 0, \"items_total\": 0, \"size_left\": 0, \"num_error\": 0}}, \"error_details\": [], \"num_error\": 0}, \"comps\": {\"state\": \"NOT_STARTED\"}, \"errata\": {\"state\": \"NOT_STARTED\"}, \"metadata\": {\"state\": \"FINISHED\"}}}, \"call_request_group_id\": \"e1131c5f-a29c-4e22-8335-f7352f254bea\", \"call_request_id\": \"d5f58034-638b-46be-9903-f02d15b11139\", \"principal_login\": \"admin\", \"response\": \"accepted\", \"result\": null}"
-    http_version: 
-  recorded_at: Wed, 16 Jan 2013 23:02:22 GMT
-- request: 
-    method: get
-    uri: https://dhcp231-16.rdu.redhat.com/pulp/api/v2/tasks/d5f58034-638b-46be-9903-f02d15b11139/
-    body: 
-      string: ""
-    headers: 
-      Accept: 
-      - application/json
-      Authorization: 
-      - OAuth oauth_consumer_key="katello", oauth_nonce="MO042KXzF6Dnm2Ck6kMbuvpX0yvw0UCmx2ftM95gI", oauth_signature="n3nOgctaKKxtKR2hITOxOcdC768%3D", oauth_signature_method="HMAC-SHA1", oauth_timestamp="1358377343", oauth_version="1.0"
-      Content-Type: 
-      - application/json
->>>>>>> fd910802
-      Pulp-User: 
-      - admin
-      Accept-Encoding: 
-      - gzip, deflate
-<<<<<<< HEAD
-      Content-Type: 
-      - application/json
-      Accept: 
-      - application/json
-=======
->>>>>>> fd910802
-  response: 
-    status: 
-      code: 200
-      message: OK
-    headers: 
-<<<<<<< HEAD
-      Server: 
-      - Apache/2.2.22 (Fedora)
-      Date: 
-      - Mon, 14 Jan 2013 22:04:29 GMT
-      Content-Length: 
-      - "1469"
-      Content-Type: 
-      - application/json
-    body: 
-      string: "{\"task_group_id\": \"a58c635c-ba3b-4a68-baaf-fdffb4560372\", \"exception\": null, \"traceback\": null, \"_href\": \"/pulp/api/v2/tasks/e8647f51-1856-48ae-a163-51bf5ead6c5a/\", \"task_id\": \"e8647f51-1856-48ae-a163-51bf5ead6c5a\", \"call_request_tags\": [\"pulp:repository:1\", \"pulp:action:sync\"], \"reasons\": [], \"start_time\": \"2013-01-14T22:04:28Z\", \"tags\": [\"pulp:repository:1\", \"pulp:action:sync\"], \"state\": \"finished\", \"finish_time\": \"2013-01-14T22:04:29Z\", \"dependency_failures\": {}, \"schedule_id\": null, \"progress\": {\"yum_importer\": {\"content\": {\"num_success\": 11, \"size_total\": 17872, \"items_left\": 0, \"items_total\": 11, \"state\": \"FINISHED\", \"size_left\": 0, \"details\": {\"tree_file\": {\"num_success\": 3, \"size_total\": 0, \"items_left\": 0, \"items_total\": 3, \"size_left\": 0, \"num_error\": 0}, \"rpm\": {\"num_success\": 8, \"size_total\": 17872, \"items_left\": 0, \"items_total\": 8, \"size_left\": 0, \"num_error\": 0}, \"delta_rpm\": {\"num_success\": 0, \"size_total\": 0, \"items_left\": 0, \"items_total\": 0, \"size_left\": 0, \"num_error\": 0}, \"file\": {\"num_success\": 0, \"size_total\": 0, \"items_left\": 0, \"items_total\": 0, \"size_left\": 0, \"num_error\": 0}}, \"error_details\": [], \"num_error\": 0}, \"comps\": {\"state\": \"FINISHED\"}, \"errata\": {\"state\": \"FINISHED\", \"num_errata\": 2}, \"metadata\": {\"state\": \"FINISHED\"}}}, \"call_request_group_id\": \"a58c635c-ba3b-4a68-baaf-fdffb4560372\", \"call_request_id\": \"e8647f51-1856-48ae-a163-51bf5ead6c5a\", \"principal_login\": \"admin\", \"response\": \"accepted\", \"result\": null}"
-    http_version: 
-  recorded_at: Mon, 14 Jan 2013 22:04:29 GMT
-- request: 
-    method: get
-    uri: https://kafka.usersys.redhat.com/pulp/api/v2/tasks/576aec8b-f299-4cbe-9bad-498a694e7f8e/
-    body: 
-      string: ""
-    headers: 
-      Authorization: 
-      - OAuth oauth_consumer_key="katello", oauth_nonce="u0FhE4kPI0lvOkzSMsABDpUm5FIG0nqyhr8aF03XG4", oauth_signature="CskQ70i0%2FOOqNpYNzvLrh3fSlz4%3D", oauth_signature_method="HMAC-SHA1", oauth_timestamp="1358201072", oauth_version="1.0"
-=======
-      Content-Length: 
-      - "1469"
-      Date: 
-      - Wed, 16 Jan 2013 23:02:23 GMT
-      Content-Type: 
-      - application/json
-      Server: 
-      - Apache/2.2.22 (Fedora)
-    body: 
-      string: "{\"task_group_id\": \"e1131c5f-a29c-4e22-8335-f7352f254bea\", \"exception\": null, \"traceback\": null, \"_href\": \"/pulp/api/v2/tasks/d5f58034-638b-46be-9903-f02d15b11139/\", \"task_id\": \"d5f58034-638b-46be-9903-f02d15b11139\", \"call_request_tags\": [\"pulp:repository:1\", \"pulp:action:sync\"], \"reasons\": [], \"start_time\": \"2013-01-16T23:02:21Z\", \"tags\": [\"pulp:repository:1\", \"pulp:action:sync\"], \"state\": \"finished\", \"finish_time\": \"2013-01-16T23:02:23Z\", \"dependency_failures\": {}, \"schedule_id\": null, \"progress\": {\"yum_importer\": {\"content\": {\"num_success\": 11, \"size_total\": 17872, \"items_left\": 0, \"items_total\": 11, \"state\": \"FINISHED\", \"size_left\": 0, \"details\": {\"tree_file\": {\"num_success\": 3, \"size_total\": 0, \"items_left\": 0, \"items_total\": 3, \"size_left\": 0, \"num_error\": 0}, \"rpm\": {\"num_success\": 8, \"size_total\": 17872, \"items_left\": 0, \"items_total\": 8, \"size_left\": 0, \"num_error\": 0}, \"delta_rpm\": {\"num_success\": 0, \"size_total\": 0, \"items_left\": 0, \"items_total\": 0, \"size_left\": 0, \"num_error\": 0}, \"file\": {\"num_success\": 0, \"size_total\": 0, \"items_left\": 0, \"items_total\": 0, \"size_left\": 0, \"num_error\": 0}}, \"error_details\": [], \"num_error\": 0}, \"comps\": {\"state\": \"FINISHED\"}, \"errata\": {\"state\": \"FINISHED\", \"num_errata\": 2}, \"metadata\": {\"state\": \"FINISHED\"}}}, \"call_request_group_id\": \"e1131c5f-a29c-4e22-8335-f7352f254bea\", \"call_request_id\": \"d5f58034-638b-46be-9903-f02d15b11139\", \"principal_login\": \"admin\", \"response\": \"accepted\", \"result\": null}"
-    http_version: 
-  recorded_at: Wed, 16 Jan 2013 23:02:23 GMT
-- request: 
-    method: get
-    uri: https://dhcp231-16.rdu.redhat.com/pulp/api/v2/tasks/8a1804cc-8767-4279-a22e-7a72e38950ff/
-    body: 
-      string: ""
-    headers: 
-      Accept: 
-      - application/json
-      Authorization: 
-      - OAuth oauth_consumer_key="katello", oauth_nonce="SO9LPhdnT7r5KcUQZHlr8v8YVQyr9lz4b2xKdmjaU", oauth_signature="lKJcLPKsFDtwzK0DOf%2B1FRVqic8%3D", oauth_signature_method="HMAC-SHA1", oauth_timestamp="1358377345", oauth_version="1.0"
-      Content-Type: 
-      - application/json
->>>>>>> fd910802
-      Pulp-User: 
-      - admin
-      Accept-Encoding: 
-      - gzip, deflate
-<<<<<<< HEAD
-      Content-Type: 
-      - application/json
-      Accept: 
-      - application/json
-=======
->>>>>>> fd910802
-  response: 
-    status: 
-      code: 200
-      message: OK
-    headers: 
-<<<<<<< HEAD
-      Server: 
-      - Apache/2.2.22 (Fedora)
-      Date: 
-      - Mon, 14 Jan 2013 22:04:32 GMT
-      Content-Length: 
-      - "839"
-      Content-Type: 
-      - application/json
-    body: 
-      string: "{\"task_group_id\": \"00d3e5e1-b5e3-4ff7-921f-2a9acd02b53b\", \"exception\": null, \"traceback\": null, \"_href\": \"/pulp/api/v2/tasks/576aec8b-f299-4cbe-9bad-498a694e7f8e/\", \"task_id\": \"576aec8b-f299-4cbe-9bad-498a694e7f8e\", \"call_request_tags\": [\"pulp:repository:1\", \"pulp:action:sync\"], \"reasons\": [], \"start_time\": \"2013-01-14T22:04:32Z\", \"tags\": [\"pulp:repository:1\", \"pulp:action:sync\"], \"state\": \"running\", \"finish_time\": null, \"dependency_failures\": {}, \"schedule_id\": null, \"progress\": {\"yum_importer\": {\"content\": {\"state\": \"NOT_STARTED\"}, \"comps\": {\"state\": \"NOT_STARTED\"}, \"errata\": {\"state\": \"NOT_STARTED\"}, \"metadata\": {\"state\": \"FINISHED\"}}}, \"call_request_group_id\": \"00d3e5e1-b5e3-4ff7-921f-2a9acd02b53b\", \"call_request_id\": \"576aec8b-f299-4cbe-9bad-498a694e7f8e\", \"principal_login\": \"admin\", \"response\": \"accepted\", \"result\": null}"
-    http_version: 
-  recorded_at: Mon, 14 Jan 2013 22:04:32 GMT
-- request: 
-    method: get
-    uri: https://kafka.usersys.redhat.com/pulp/api/v2/tasks/576aec8b-f299-4cbe-9bad-498a694e7f8e/
-    body: 
-      string: ""
-    headers: 
-      Authorization: 
-      - OAuth oauth_consumer_key="katello", oauth_nonce="gNycymbQod4Cp54AuHtMzjqLrhPw1L8GrHe9yAjqs", oauth_signature="uTgE5RURQEOdVobjF535g96sfVE%3D", oauth_signature_method="HMAC-SHA1", oauth_timestamp="1358201073", oauth_version="1.0"
-=======
-      Content-Length: 
-      - "842"
-      Date: 
-      - Wed, 16 Jan 2013 23:02:25 GMT
-      Content-Type: 
-      - application/json
-      Server: 
-      - Apache/2.2.22 (Fedora)
-    body: 
-      string: "{\"task_group_id\": \"2896cbee-8596-443f-b458-445cc2349b36\", \"exception\": null, \"traceback\": null, \"_href\": \"/pulp/api/v2/tasks/8a1804cc-8767-4279-a22e-7a72e38950ff/\", \"task_id\": \"8a1804cc-8767-4279-a22e-7a72e38950ff\", \"call_request_tags\": [\"pulp:repository:1\", \"pulp:action:sync\"], \"reasons\": [], \"start_time\": \"2013-01-16T23:02:25Z\", \"tags\": [\"pulp:repository:1\", \"pulp:action:sync\"], \"state\": \"running\", \"finish_time\": null, \"dependency_failures\": {}, \"schedule_id\": null, \"progress\": {\"yum_importer\": {\"content\": {\"state\": \"NOT_STARTED\"}, \"comps\": {\"state\": \"NOT_STARTED\"}, \"errata\": {\"state\": \"NOT_STARTED\"}, \"metadata\": {\"state\": \"IN_PROGRESS\"}}}, \"call_request_group_id\": \"2896cbee-8596-443f-b458-445cc2349b36\", \"call_request_id\": \"8a1804cc-8767-4279-a22e-7a72e38950ff\", \"principal_login\": \"admin\", \"response\": \"accepted\", \"result\": null}"
-    http_version: 
-  recorded_at: Wed, 16 Jan 2013 23:02:25 GMT
-- request: 
-    method: get
-    uri: https://dhcp231-16.rdu.redhat.com/pulp/api/v2/tasks/8a1804cc-8767-4279-a22e-7a72e38950ff/
-    body: 
-      string: ""
-    headers: 
-      Accept: 
-      - application/json
-      Authorization: 
-      - OAuth oauth_consumer_key="katello", oauth_nonce="h1P9szazkOqhp9jkwIA8msbQAWCd1oELwwWG5J4QDw", oauth_signature="g2LieCB4GAs1MeBmaW7lWaj89LU%3D", oauth_signature_method="HMAC-SHA1", oauth_timestamp="1358377346", oauth_version="1.0"
-      Content-Type: 
-      - application/json
->>>>>>> fd910802
-      Pulp-User: 
-      - admin
-      Accept-Encoding: 
-      - gzip, deflate
-<<<<<<< HEAD
-      Content-Type: 
-      - application/json
-      Accept: 
-      - application/json
-=======
->>>>>>> fd910802
-  response: 
-    status: 
-      code: 200
-      message: OK
-    headers: 
-<<<<<<< HEAD
-      Server: 
-      - Apache/2.2.22 (Fedora)
-      Date: 
-      - Mon, 14 Jan 2013 22:04:33 GMT
-      Content-Length: 
-      - "1442"
-      Content-Type: 
-      - application/json
-    body: 
-      string: "{\"task_group_id\": \"00d3e5e1-b5e3-4ff7-921f-2a9acd02b53b\", \"exception\": null, \"traceback\": null, \"_href\": \"/pulp/api/v2/tasks/576aec8b-f299-4cbe-9bad-498a694e7f8e/\", \"task_id\": \"576aec8b-f299-4cbe-9bad-498a694e7f8e\", \"call_request_tags\": [\"pulp:repository:1\", \"pulp:action:sync\"], \"reasons\": [], \"start_time\": \"2013-01-14T22:04:32Z\", \"tags\": [\"pulp:repository:1\", \"pulp:action:sync\"], \"state\": \"running\", \"finish_time\": null, \"dependency_failures\": {}, \"schedule_id\": null, \"progress\": {\"yum_importer\": {\"content\": {\"num_success\": 11, \"size_total\": 17872, \"items_left\": 0, \"items_total\": 11, \"state\": \"IN_PROGRESS\", \"size_left\": 0, \"details\": {\"tree_file\": {\"num_success\": 3, \"size_total\": 0, \"items_left\": 0, \"items_total\": 3, \"size_left\": 0, \"num_error\": 0}, \"rpm\": {\"num_success\": 8, \"size_total\": 17872, \"items_left\": 0, \"items_total\": 8, \"size_left\": 0, \"num_error\": 0}, \"delta_rpm\": {\"num_success\": 0, \"size_total\": 0, \"items_left\": 0, \"items_total\": 0, \"size_left\": 0, \"num_error\": 0}, \"file\": {\"num_success\": 0, \"size_total\": 0, \"items_left\": 0, \"items_total\": 0, \"size_left\": 0, \"num_error\": 0}}, \"error_details\": [], \"num_error\": 0}, \"comps\": {\"state\": \"NOT_STARTED\"}, \"errata\": {\"state\": \"NOT_STARTED\"}, \"metadata\": {\"state\": \"FINISHED\"}}}, \"call_request_group_id\": \"00d3e5e1-b5e3-4ff7-921f-2a9acd02b53b\", \"call_request_id\": \"576aec8b-f299-4cbe-9bad-498a694e7f8e\", \"principal_login\": \"admin\", \"response\": \"accepted\", \"result\": null}"
-    http_version: 
-  recorded_at: Mon, 14 Jan 2013 22:04:33 GMT
-- request: 
-    method: get
-    uri: https://kafka.usersys.redhat.com/pulp/api/v2/tasks/576aec8b-f299-4cbe-9bad-498a694e7f8e/
-    body: 
-      string: ""
-    headers: 
-      Authorization: 
-      - OAuth oauth_consumer_key="katello", oauth_nonce="9vf0F2KTRlbz5uWY48mmEUpy6KA4piQXphSDD3Of5Y", oauth_signature="nLi2BEX3CV41zeaNzou2xCViR74%3D", oauth_signature_method="HMAC-SHA1", oauth_timestamp="1358201073", oauth_version="1.0"
-      Pulp-User: 
-      - admin
-      Accept-Encoding: 
-      - gzip, deflate
-      Content-Type: 
-      - application/json
-      Accept: 
-      - application/json
-=======
-      Content-Length: 
-      - "1442"
-      Date: 
-      - Wed, 16 Jan 2013 23:02:26 GMT
-      Content-Type: 
-      - application/json
-      Server: 
-      - Apache/2.2.22 (Fedora)
-    body: 
-      string: "{\"task_group_id\": \"2896cbee-8596-443f-b458-445cc2349b36\", \"exception\": null, \"traceback\": null, \"_href\": \"/pulp/api/v2/tasks/8a1804cc-8767-4279-a22e-7a72e38950ff/\", \"task_id\": \"8a1804cc-8767-4279-a22e-7a72e38950ff\", \"call_request_tags\": [\"pulp:repository:1\", \"pulp:action:sync\"], \"reasons\": [], \"start_time\": \"2013-01-16T23:02:25Z\", \"tags\": [\"pulp:repository:1\", \"pulp:action:sync\"], \"state\": \"running\", \"finish_time\": null, \"dependency_failures\": {}, \"schedule_id\": null, \"progress\": {\"yum_importer\": {\"content\": {\"num_success\": 11, \"size_total\": 17872, \"items_left\": 0, \"items_total\": 11, \"state\": \"IN_PROGRESS\", \"size_left\": 0, \"details\": {\"tree_file\": {\"num_success\": 3, \"size_total\": 0, \"items_left\": 0, \"items_total\": 3, \"size_left\": 0, \"num_error\": 0}, \"rpm\": {\"num_success\": 8, \"size_total\": 17872, \"items_left\": 0, \"items_total\": 8, \"size_left\": 0, \"num_error\": 0}, \"delta_rpm\": {\"num_success\": 0, \"size_total\": 0, \"items_left\": 0, \"items_total\": 0, \"size_left\": 0, \"num_error\": 0}, \"file\": {\"num_success\": 0, \"size_total\": 0, \"items_left\": 0, \"items_total\": 0, \"size_left\": 0, \"num_error\": 0}}, \"error_details\": [], \"num_error\": 0}, \"comps\": {\"state\": \"NOT_STARTED\"}, \"errata\": {\"state\": \"NOT_STARTED\"}, \"metadata\": {\"state\": \"FINISHED\"}}}, \"call_request_group_id\": \"2896cbee-8596-443f-b458-445cc2349b36\", \"call_request_id\": \"8a1804cc-8767-4279-a22e-7a72e38950ff\", \"principal_login\": \"admin\", \"response\": \"accepted\", \"result\": null}"
-    http_version: 
-  recorded_at: Wed, 16 Jan 2013 23:02:26 GMT
-- request: 
-    method: get
-    uri: https://dhcp231-16.rdu.redhat.com/pulp/api/v2/tasks/8a1804cc-8767-4279-a22e-7a72e38950ff/
-    body: 
-      string: ""
-    headers: 
-      Accept: 
-      - application/json
-      Authorization: 
-      - OAuth oauth_consumer_key="katello", oauth_nonce="sicfViDhCsYNbQ8evdG4VJAOYhPfsTIskZkWgPBWs", oauth_signature="Oz33GM%2BQf5IHCQKwhkZv5PNe%2Bt0%3D", oauth_signature_method="HMAC-SHA1", oauth_timestamp="1358377347", oauth_version="1.0"
-      Content-Type: 
-      - application/json
-      Pulp-User: 
-      - admin
-      Accept-Encoding: 
-      - gzip, deflate
->>>>>>> fd910802
-  response: 
-    status: 
-      code: 200
-      message: OK
-    headers: 
-<<<<<<< HEAD
-      Server: 
-      - Apache/2.2.22 (Fedora)
-      Date: 
-      - Mon, 14 Jan 2013 22:04:33 GMT
-      Content-Length: 
-      - "1469"
-=======
-      Content-Length: 
-      - "1469"
-      Date: 
-      - Wed, 16 Jan 2013 23:02:27 GMT
->>>>>>> fd910802
-      Content-Type: 
-      - application/json
-    body: 
-<<<<<<< HEAD
-      string: "{\"task_group_id\": \"00d3e5e1-b5e3-4ff7-921f-2a9acd02b53b\", \"exception\": null, \"traceback\": null, \"_href\": \"/pulp/api/v2/tasks/576aec8b-f299-4cbe-9bad-498a694e7f8e/\", \"task_id\": \"576aec8b-f299-4cbe-9bad-498a694e7f8e\", \"call_request_tags\": [\"pulp:repository:1\", \"pulp:action:sync\"], \"reasons\": [], \"start_time\": \"2013-01-14T22:04:32Z\", \"tags\": [\"pulp:repository:1\", \"pulp:action:sync\"], \"state\": \"finished\", \"finish_time\": \"2013-01-14T22:04:33Z\", \"dependency_failures\": {}, \"schedule_id\": null, \"progress\": {\"yum_importer\": {\"content\": {\"num_success\": 11, \"size_total\": 17872, \"items_left\": 0, \"items_total\": 11, \"state\": \"FINISHED\", \"size_left\": 0, \"details\": {\"tree_file\": {\"num_success\": 3, \"size_total\": 0, \"items_left\": 0, \"items_total\": 3, \"size_left\": 0, \"num_error\": 0}, \"rpm\": {\"num_success\": 8, \"size_total\": 17872, \"items_left\": 0, \"items_total\": 8, \"size_left\": 0, \"num_error\": 0}, \"delta_rpm\": {\"num_success\": 0, \"size_total\": 0, \"items_left\": 0, \"items_total\": 0, \"size_left\": 0, \"num_error\": 0}, \"file\": {\"num_success\": 0, \"size_total\": 0, \"items_left\": 0, \"items_total\": 0, \"size_left\": 0, \"num_error\": 0}}, \"error_details\": [], \"num_error\": 0}, \"comps\": {\"state\": \"FINISHED\"}, \"errata\": {\"state\": \"FINISHED\", \"num_errata\": 2}, \"metadata\": {\"state\": \"FINISHED\"}}}, \"call_request_group_id\": \"00d3e5e1-b5e3-4ff7-921f-2a9acd02b53b\", \"call_request_id\": \"576aec8b-f299-4cbe-9bad-498a694e7f8e\", \"principal_login\": \"admin\", \"response\": \"accepted\", \"result\": null}"
-    http_version: 
-  recorded_at: Mon, 14 Jan 2013 22:04:33 GMT
-- request: 
-    method: get
-    uri: https://kafka.usersys.redhat.com/pulp/api/v2/tasks/7a8a4057-dbeb-4b60-ac1a-973c64c0fe36/
-    body: 
-      string: ""
-    headers: 
-      Authorization: 
-      - OAuth oauth_consumer_key="katello", oauth_nonce="ruAqYXGZZheAM2RZOkdnFa85k54WLOr9tl9ozLeE", oauth_signature="yIZTI10wRGPjc2WCh92e3tco7ck%3D", oauth_signature_method="HMAC-SHA1", oauth_timestamp="1358201076", oauth_version="1.0"
-      Pulp-User: 
-      - admin
-      Accept-Encoding: 
-      - gzip, deflate
-      Content-Type: 
-      - application/json
-      Accept: 
-      - application/json
-  response: 
-    status: 
-      code: 200
-      message: OK
-    headers: 
-      Server: 
-      - Apache/2.2.22 (Fedora)
-      Date: 
-      - Mon, 14 Jan 2013 22:04:36 GMT
-      Content-Length: 
-      - "842"
-      Content-Type: 
-      - application/json
-    body: 
-      string: "{\"task_group_id\": \"c74c5415-2de6-4fe6-8e6c-609a7ae1b4a4\", \"exception\": null, \"traceback\": null, \"_href\": \"/pulp/api/v2/tasks/7a8a4057-dbeb-4b60-ac1a-973c64c0fe36/\", \"task_id\": \"7a8a4057-dbeb-4b60-ac1a-973c64c0fe36\", \"call_request_tags\": [\"pulp:repository:1\", \"pulp:action:sync\"], \"reasons\": [], \"start_time\": \"2013-01-14T22:04:36Z\", \"tags\": [\"pulp:repository:1\", \"pulp:action:sync\"], \"state\": \"running\", \"finish_time\": null, \"dependency_failures\": {}, \"schedule_id\": null, \"progress\": {\"yum_importer\": {\"content\": {\"state\": \"NOT_STARTED\"}, \"comps\": {\"state\": \"NOT_STARTED\"}, \"errata\": {\"state\": \"NOT_STARTED\"}, \"metadata\": {\"state\": \"IN_PROGRESS\"}}}, \"call_request_group_id\": \"c74c5415-2de6-4fe6-8e6c-609a7ae1b4a4\", \"call_request_id\": \"7a8a4057-dbeb-4b60-ac1a-973c64c0fe36\", \"principal_login\": \"admin\", \"response\": \"accepted\", \"result\": null}"
-    http_version: 
-  recorded_at: Mon, 14 Jan 2013 22:04:36 GMT
-- request: 
-    method: get
-    uri: https://kafka.usersys.redhat.com/pulp/api/v2/tasks/7a8a4057-dbeb-4b60-ac1a-973c64c0fe36/
-    body: 
-      string: ""
-    headers: 
-      Authorization: 
-      - OAuth oauth_consumer_key="katello", oauth_nonce="nS0dcEzhmzn8jcPsUyrdJd08RRt3fG7CZ7g2alayI", oauth_signature="1QytOAy1jXuE5KDz0B3FsaHnM3o%3D", oauth_signature_method="HMAC-SHA1", oauth_timestamp="1358201077", oauth_version="1.0"
-      Pulp-User: 
-      - admin
-      Accept-Encoding: 
-      - gzip, deflate
-      Content-Type: 
-      - application/json
-      Accept: 
-      - application/json
-=======
-      string: "{\"task_group_id\": \"2896cbee-8596-443f-b458-445cc2349b36\", \"exception\": null, \"traceback\": null, \"_href\": \"/pulp/api/v2/tasks/8a1804cc-8767-4279-a22e-7a72e38950ff/\", \"task_id\": \"8a1804cc-8767-4279-a22e-7a72e38950ff\", \"call_request_tags\": [\"pulp:repository:1\", \"pulp:action:sync\"], \"reasons\": [], \"start_time\": \"2013-01-16T23:02:25Z\", \"tags\": [\"pulp:repository:1\", \"pulp:action:sync\"], \"state\": \"finished\", \"finish_time\": \"2013-01-16T23:02:26Z\", \"dependency_failures\": {}, \"schedule_id\": null, \"progress\": {\"yum_importer\": {\"content\": {\"num_success\": 11, \"size_total\": 17872, \"items_left\": 0, \"items_total\": 11, \"state\": \"FINISHED\", \"size_left\": 0, \"details\": {\"tree_file\": {\"num_success\": 3, \"size_total\": 0, \"items_left\": 0, \"items_total\": 3, \"size_left\": 0, \"num_error\": 0}, \"rpm\": {\"num_success\": 8, \"size_total\": 17872, \"items_left\": 0, \"items_total\": 8, \"size_left\": 0, \"num_error\": 0}, \"delta_rpm\": {\"num_success\": 0, \"size_total\": 0, \"items_left\": 0, \"items_total\": 0, \"size_left\": 0, \"num_error\": 0}, \"file\": {\"num_success\": 0, \"size_total\": 0, \"items_left\": 0, \"items_total\": 0, \"size_left\": 0, \"num_error\": 0}}, \"error_details\": [], \"num_error\": 0}, \"comps\": {\"state\": \"FINISHED\"}, \"errata\": {\"state\": \"FINISHED\", \"num_errata\": 2}, \"metadata\": {\"state\": \"FINISHED\"}}}, \"call_request_group_id\": \"2896cbee-8596-443f-b458-445cc2349b36\", \"call_request_id\": \"8a1804cc-8767-4279-a22e-7a72e38950ff\", \"principal_login\": \"admin\", \"response\": \"accepted\", \"result\": null}"
-    http_version: 
-  recorded_at: Wed, 16 Jan 2013 23:02:27 GMT
-- request: 
-    method: get
-    uri: https://dhcp231-16.rdu.redhat.com/pulp/api/v2/tasks/86a7a400-d548-4ad7-8d45-def75722bb06/
-    body: 
-      string: ""
-    headers: 
-      Accept: 
-      - application/json
-      Authorization: 
-      - OAuth oauth_consumer_key="katello", oauth_nonce="qyGhg3oWrMqhY2dA3QwfkytCGWPK1IKztRHxzqtC4", oauth_signature="XCdGQzGneCfP1OkySzd6SqWItas%3D", oauth_signature_method="HMAC-SHA1", oauth_timestamp="1358377407", oauth_version="1.0"
-      Content-Type: 
-      - application/json
-      Accept-Encoding: 
-      - gzip, deflate
-      Pulp-User: 
-      - admin
-  response: 
-    status: 
-      code: 200
-      message: OK
-    headers: 
-      Content-Length: 
-      - "842"
-      Date: 
-      - Wed, 16 Jan 2013 23:03:27 GMT
-      Content-Type: 
-      - application/json
-      Server: 
-      - Apache/2.2.22 (Fedora)
-    body: 
-      string: "{\"task_group_id\": \"a644d682-3322-4f27-b2a0-f63fef90bcfb\", \"exception\": null, \"traceback\": null, \"_href\": \"/pulp/api/v2/tasks/86a7a400-d548-4ad7-8d45-def75722bb06/\", \"task_id\": \"86a7a400-d548-4ad7-8d45-def75722bb06\", \"call_request_tags\": [\"pulp:repository:1\", \"pulp:action:sync\"], \"reasons\": [], \"start_time\": \"2013-01-16T23:03:27Z\", \"tags\": [\"pulp:repository:1\", \"pulp:action:sync\"], \"state\": \"running\", \"finish_time\": null, \"dependency_failures\": {}, \"schedule_id\": null, \"progress\": {\"yum_importer\": {\"content\": {\"state\": \"NOT_STARTED\"}, \"comps\": {\"state\": \"NOT_STARTED\"}, \"errata\": {\"state\": \"NOT_STARTED\"}, \"metadata\": {\"state\": \"IN_PROGRESS\"}}}, \"call_request_group_id\": \"a644d682-3322-4f27-b2a0-f63fef90bcfb\", \"call_request_id\": \"86a7a400-d548-4ad7-8d45-def75722bb06\", \"principal_login\": \"admin\", \"response\": \"accepted\", \"result\": null}"
-    http_version: 
-  recorded_at: Wed, 16 Jan 2013 23:03:27 GMT
-- request: 
-    method: get
-    uri: https://dhcp231-16.rdu.redhat.com/pulp/api/v2/tasks/86a7a400-d548-4ad7-8d45-def75722bb06/
-    body: 
-      string: ""
-    headers: 
-      Accept: 
-      - application/json
-      Authorization: 
-      - OAuth oauth_consumer_key="katello", oauth_nonce="KJ5FIiTv2FM6jECJahwD6BcPl63IxcAARPg4N7Q4Y", oauth_signature="zQ%2BBfMRP3xzSbuJ3Vm5NLuwW2EE%3D", oauth_signature_method="HMAC-SHA1", oauth_timestamp="1358377408", oauth_version="1.0"
-      Content-Type: 
-      - application/json
-      Accept-Encoding: 
-      - gzip, deflate
-      Pulp-User: 
-      - admin
->>>>>>> fd910802
-  response: 
-    status: 
-      code: 200
-      message: OK
-    headers: 
-      Server: 
-      - Apache/2.2.22 (Fedora)
-      Date: 
-      - Mon, 14 Jan 2013 22:04:37 GMT
-      Content-Length: 
-      - "1442"
-<<<<<<< HEAD
-=======
-      Date: 
-      - Wed, 16 Jan 2013 23:03:28 GMT
->>>>>>> fd910802
-      Content-Type: 
-      - application/json
-    body: 
-<<<<<<< HEAD
-      string: "{\"task_group_id\": \"c74c5415-2de6-4fe6-8e6c-609a7ae1b4a4\", \"exception\": null, \"traceback\": null, \"_href\": \"/pulp/api/v2/tasks/7a8a4057-dbeb-4b60-ac1a-973c64c0fe36/\", \"task_id\": \"7a8a4057-dbeb-4b60-ac1a-973c64c0fe36\", \"call_request_tags\": [\"pulp:repository:1\", \"pulp:action:sync\"], \"reasons\": [], \"start_time\": \"2013-01-14T22:04:36Z\", \"tags\": [\"pulp:repository:1\", \"pulp:action:sync\"], \"state\": \"running\", \"finish_time\": null, \"dependency_failures\": {}, \"schedule_id\": null, \"progress\": {\"yum_importer\": {\"content\": {\"num_success\": 11, \"size_total\": 17872, \"items_left\": 0, \"items_total\": 11, \"state\": \"IN_PROGRESS\", \"size_left\": 0, \"details\": {\"tree_file\": {\"num_success\": 3, \"size_total\": 0, \"items_left\": 0, \"items_total\": 3, \"size_left\": 0, \"num_error\": 0}, \"rpm\": {\"num_success\": 8, \"size_total\": 17872, \"items_left\": 0, \"items_total\": 8, \"size_left\": 0, \"num_error\": 0}, \"delta_rpm\": {\"num_success\": 0, \"size_total\": 0, \"items_left\": 0, \"items_total\": 0, \"size_left\": 0, \"num_error\": 0}, \"file\": {\"num_success\": 0, \"size_total\": 0, \"items_left\": 0, \"items_total\": 0, \"size_left\": 0, \"num_error\": 0}}, \"error_details\": [], \"num_error\": 0}, \"comps\": {\"state\": \"NOT_STARTED\"}, \"errata\": {\"state\": \"NOT_STARTED\"}, \"metadata\": {\"state\": \"FINISHED\"}}}, \"call_request_group_id\": \"c74c5415-2de6-4fe6-8e6c-609a7ae1b4a4\", \"call_request_id\": \"7a8a4057-dbeb-4b60-ac1a-973c64c0fe36\", \"principal_login\": \"admin\", \"response\": \"accepted\", \"result\": null}"
-    http_version: 
-  recorded_at: Mon, 14 Jan 2013 22:04:37 GMT
-- request: 
-    method: get
-    uri: https://kafka.usersys.redhat.com/pulp/api/v2/tasks/7a8a4057-dbeb-4b60-ac1a-973c64c0fe36/
-    body: 
-      string: ""
-    headers: 
-      Authorization: 
-      - OAuth oauth_consumer_key="katello", oauth_nonce="sspSypJ0TG9nr7EBWkFtfhSbWE5xoxOJGm6pki7RuM", oauth_signature="8cqxQAQEK6Jozi8QrGIw9HHijwk%3D", oauth_signature_method="HMAC-SHA1", oauth_timestamp="1358201077", oauth_version="1.0"
-      Pulp-User: 
-      - admin
-      Accept-Encoding: 
-      - gzip, deflate
-      Content-Type: 
-      - application/json
-      Accept: 
-      - application/json
-=======
-      string: "{\"task_group_id\": \"a644d682-3322-4f27-b2a0-f63fef90bcfb\", \"exception\": null, \"traceback\": null, \"_href\": \"/pulp/api/v2/tasks/86a7a400-d548-4ad7-8d45-def75722bb06/\", \"task_id\": \"86a7a400-d548-4ad7-8d45-def75722bb06\", \"call_request_tags\": [\"pulp:repository:1\", \"pulp:action:sync\"], \"reasons\": [], \"start_time\": \"2013-01-16T23:03:27Z\", \"tags\": [\"pulp:repository:1\", \"pulp:action:sync\"], \"state\": \"running\", \"finish_time\": null, \"dependency_failures\": {}, \"schedule_id\": null, \"progress\": {\"yum_importer\": {\"content\": {\"num_success\": 11, \"size_total\": 17872, \"items_left\": 0, \"items_total\": 11, \"state\": \"IN_PROGRESS\", \"size_left\": 0, \"details\": {\"tree_file\": {\"num_success\": 3, \"size_total\": 0, \"items_left\": 0, \"items_total\": 3, \"size_left\": 0, \"num_error\": 0}, \"rpm\": {\"num_success\": 8, \"size_total\": 17872, \"items_left\": 0, \"items_total\": 8, \"size_left\": 0, \"num_error\": 0}, \"delta_rpm\": {\"num_success\": 0, \"size_total\": 0, \"items_left\": 0, \"items_total\": 0, \"size_left\": 0, \"num_error\": 0}, \"file\": {\"num_success\": 0, \"size_total\": 0, \"items_left\": 0, \"items_total\": 0, \"size_left\": 0, \"num_error\": 0}}, \"error_details\": [], \"num_error\": 0}, \"comps\": {\"state\": \"NOT_STARTED\"}, \"errata\": {\"state\": \"NOT_STARTED\"}, \"metadata\": {\"state\": \"FINISHED\"}}}, \"call_request_group_id\": \"a644d682-3322-4f27-b2a0-f63fef90bcfb\", \"call_request_id\": \"86a7a400-d548-4ad7-8d45-def75722bb06\", \"principal_login\": \"admin\", \"response\": \"accepted\", \"result\": null}"
-    http_version: 
-  recorded_at: Wed, 16 Jan 2013 23:03:28 GMT
-- request: 
-    method: get
-    uri: https://dhcp231-16.rdu.redhat.com/pulp/api/v2/tasks/86a7a400-d548-4ad7-8d45-def75722bb06/
-    body: 
-      string: ""
-    headers: 
-      Accept: 
-      - application/json
-      Authorization: 
-      - OAuth oauth_consumer_key="katello", oauth_nonce="9tBCakbyjYak4yH8AlcepzUp426QtJDo9C4ozFPkrd4", oauth_signature="fTcYIcEE0NyG12XcWpsFVMhl3Ts%3D", oauth_signature_method="HMAC-SHA1", oauth_timestamp="1358377408", oauth_version="1.0"
-      Content-Type: 
-      - application/json
-      Accept-Encoding: 
-      - gzip, deflate
-      Pulp-User: 
-      - admin
->>>>>>> fd910802
-  response: 
-    status: 
-      code: 200
-      message: OK
-    headers: 
-      Server: 
-      - Apache/2.2.22 (Fedora)
-      Date: 
-      - Mon, 14 Jan 2013 22:04:37 GMT
-      Content-Length: 
-      - "1469"
-<<<<<<< HEAD
-=======
-      Date: 
-      - Wed, 16 Jan 2013 23:03:28 GMT
->>>>>>> fd910802
-      Content-Type: 
-      - application/json
-    body: 
-<<<<<<< HEAD
-      string: "{\"task_group_id\": \"c74c5415-2de6-4fe6-8e6c-609a7ae1b4a4\", \"exception\": null, \"traceback\": null, \"_href\": \"/pulp/api/v2/tasks/7a8a4057-dbeb-4b60-ac1a-973c64c0fe36/\", \"task_id\": \"7a8a4057-dbeb-4b60-ac1a-973c64c0fe36\", \"call_request_tags\": [\"pulp:repository:1\", \"pulp:action:sync\"], \"reasons\": [], \"start_time\": \"2013-01-14T22:04:36Z\", \"tags\": [\"pulp:repository:1\", \"pulp:action:sync\"], \"state\": \"finished\", \"finish_time\": \"2013-01-14T22:04:37Z\", \"dependency_failures\": {}, \"schedule_id\": null, \"progress\": {\"yum_importer\": {\"content\": {\"num_success\": 11, \"size_total\": 17872, \"items_left\": 0, \"items_total\": 11, \"state\": \"FINISHED\", \"size_left\": 0, \"details\": {\"tree_file\": {\"num_success\": 3, \"size_total\": 0, \"items_left\": 0, \"items_total\": 3, \"size_left\": 0, \"num_error\": 0}, \"rpm\": {\"num_success\": 8, \"size_total\": 17872, \"items_left\": 0, \"items_total\": 8, \"size_left\": 0, \"num_error\": 0}, \"delta_rpm\": {\"num_success\": 0, \"size_total\": 0, \"items_left\": 0, \"items_total\": 0, \"size_left\": 0, \"num_error\": 0}, \"file\": {\"num_success\": 0, \"size_total\": 0, \"items_left\": 0, \"items_total\": 0, \"size_left\": 0, \"num_error\": 0}}, \"error_details\": [], \"num_error\": 0}, \"comps\": {\"state\": \"FINISHED\"}, \"errata\": {\"state\": \"FINISHED\", \"num_errata\": 2}, \"metadata\": {\"state\": \"FINISHED\"}}}, \"call_request_group_id\": \"c74c5415-2de6-4fe6-8e6c-609a7ae1b4a4\", \"call_request_id\": \"7a8a4057-dbeb-4b60-ac1a-973c64c0fe36\", \"principal_login\": \"admin\", \"response\": \"accepted\", \"result\": null}"
-    http_version: 
-  recorded_at: Mon, 14 Jan 2013 22:04:37 GMT
-- request: 
-    method: get
-    uri: https://kafka.usersys.redhat.com/pulp/api/v2/tasks/65f3b66b-7979-4315-b349-de3ff31d4f95/
-    body: 
-      string: ""
-    headers: 
-      Authorization: 
-      - OAuth oauth_consumer_key="katello", oauth_nonce="pX2Ch6NK5Y7dIkAEXINhhvgO4gTxCzQTmJIN0QYpE", oauth_signature="SciBd9RJEZeVOdTRcI0xQa9omQ0%3D", oauth_signature_method="HMAC-SHA1", oauth_timestamp="1358201144", oauth_version="1.0"
-      Pulp-User: 
-      - admin
-      Accept-Encoding: 
-      - gzip, deflate
-      Content-Type: 
-      - application/json
-      Accept: 
-      - application/json
-=======
-      string: "{\"task_group_id\": \"a644d682-3322-4f27-b2a0-f63fef90bcfb\", \"exception\": null, \"traceback\": null, \"_href\": \"/pulp/api/v2/tasks/86a7a400-d548-4ad7-8d45-def75722bb06/\", \"task_id\": \"86a7a400-d548-4ad7-8d45-def75722bb06\", \"call_request_tags\": [\"pulp:repository:1\", \"pulp:action:sync\"], \"reasons\": [], \"start_time\": \"2013-01-16T23:03:27Z\", \"tags\": [\"pulp:repository:1\", \"pulp:action:sync\"], \"state\": \"finished\", \"finish_time\": \"2013-01-16T23:03:28Z\", \"dependency_failures\": {}, \"schedule_id\": null, \"progress\": {\"yum_importer\": {\"content\": {\"num_success\": 11, \"size_total\": 17872, \"items_left\": 0, \"items_total\": 11, \"state\": \"FINISHED\", \"size_left\": 0, \"details\": {\"tree_file\": {\"num_success\": 3, \"size_total\": 0, \"items_left\": 0, \"items_total\": 3, \"size_left\": 0, \"num_error\": 0}, \"rpm\": {\"num_success\": 8, \"size_total\": 17872, \"items_left\": 0, \"items_total\": 8, \"size_left\": 0, \"num_error\": 0}, \"delta_rpm\": {\"num_success\": 0, \"size_total\": 0, \"items_left\": 0, \"items_total\": 0, \"size_left\": 0, \"num_error\": 0}, \"file\": {\"num_success\": 0, \"size_total\": 0, \"items_left\": 0, \"items_total\": 0, \"size_left\": 0, \"num_error\": 0}}, \"error_details\": [], \"num_error\": 0}, \"comps\": {\"state\": \"FINISHED\"}, \"errata\": {\"state\": \"FINISHED\", \"num_errata\": 2}, \"metadata\": {\"state\": \"FINISHED\"}}}, \"call_request_group_id\": \"a644d682-3322-4f27-b2a0-f63fef90bcfb\", \"call_request_id\": \"86a7a400-d548-4ad7-8d45-def75722bb06\", \"principal_login\": \"admin\", \"response\": \"accepted\", \"result\": null}"
-    http_version: 
-  recorded_at: Wed, 16 Jan 2013 23:03:28 GMT
-- request: 
-    method: get
-    uri: https://dhcp231-16.rdu.redhat.com/pulp/api/v2/tasks/cde25d31-01e0-43c1-a8e1-603e1b0c0b05/
-    body: 
-      string: ""
-    headers: 
-      Accept: 
-      - application/json
-      Authorization: 
-      - OAuth oauth_consumer_key="katello", oauth_nonce="pR5Mi31p5VhggzVUBTSoveauv3pQpZi9kq8GXSNcY", oauth_signature="y1mBf41LtIvprYh5a1RUgOwiSmk%3D", oauth_signature_method="HMAC-SHA1", oauth_timestamp="1358377413", oauth_version="1.0"
-      Content-Type: 
-      - application/json
-      Accept-Encoding: 
-      - gzip, deflate
-      Pulp-User: 
-      - admin
->>>>>>> fd910802
-  response: 
-    status: 
-      code: 200
-      message: OK
-    headers: 
-      Server: 
-      - Apache/2.2.22 (Fedora)
-      Date: 
-      - Mon, 14 Jan 2013 22:05:44 GMT
-      Content-Length: 
-      - "842"
-<<<<<<< HEAD
-=======
-      Date: 
-      - Wed, 16 Jan 2013 23:03:33 GMT
->>>>>>> fd910802
-      Content-Type: 
-      - application/json
-    body: 
-<<<<<<< HEAD
-      string: "{\"task_group_id\": \"8cd8561e-19b2-4142-8e67-ff8c6deb6f17\", \"exception\": null, \"traceback\": null, \"_href\": \"/pulp/api/v2/tasks/65f3b66b-7979-4315-b349-de3ff31d4f95/\", \"task_id\": \"65f3b66b-7979-4315-b349-de3ff31d4f95\", \"call_request_tags\": [\"pulp:repository:1\", \"pulp:action:sync\"], \"reasons\": [], \"start_time\": \"2013-01-14T22:05:44Z\", \"tags\": [\"pulp:repository:1\", \"pulp:action:sync\"], \"state\": \"running\", \"finish_time\": null, \"dependency_failures\": {}, \"schedule_id\": null, \"progress\": {\"yum_importer\": {\"content\": {\"state\": \"NOT_STARTED\"}, \"comps\": {\"state\": \"NOT_STARTED\"}, \"errata\": {\"state\": \"NOT_STARTED\"}, \"metadata\": {\"state\": \"IN_PROGRESS\"}}}, \"call_request_group_id\": \"8cd8561e-19b2-4142-8e67-ff8c6deb6f17\", \"call_request_id\": \"65f3b66b-7979-4315-b349-de3ff31d4f95\", \"principal_login\": \"admin\", \"response\": \"accepted\", \"result\": null}"
-    http_version: 
-  recorded_at: Mon, 14 Jan 2013 22:05:44 GMT
-- request: 
-    method: get
-    uri: https://kafka.usersys.redhat.com/pulp/api/v2/tasks/65f3b66b-7979-4315-b349-de3ff31d4f95/
-    body: 
-      string: ""
-    headers: 
-      Authorization: 
-      - OAuth oauth_consumer_key="katello", oauth_nonce="TAg2JYoeMi946oQu7ihbnNsiuICKkzy8ixvtXIYZg", oauth_signature="ZoXQYCU%2F3NST13uUDwY55GJ0P9s%3D", oauth_signature_method="HMAC-SHA1", oauth_timestamp="1358201145", oauth_version="1.0"
-      Pulp-User: 
-      - admin
-      Accept-Encoding: 
-      - gzip, deflate
-      Content-Type: 
-      - application/json
-      Accept: 
-      - application/json
-  response: 
-    status: 
-      code: 200
-      message: OK
-    headers: 
-      Server: 
-      - Apache/2.2.22 (Fedora)
-      Date: 
-      - Mon, 14 Jan 2013 22:05:50 GMT
-      Content-Length: 
-      - "1469"
-=======
-      string: "{\"task_group_id\": \"e17908ae-4214-4835-aadc-5fe5776af9d5\", \"exception\": null, \"traceback\": null, \"_href\": \"/pulp/api/v2/tasks/cde25d31-01e0-43c1-a8e1-603e1b0c0b05/\", \"task_id\": \"cde25d31-01e0-43c1-a8e1-603e1b0c0b05\", \"call_request_tags\": [\"pulp:repository:1\", \"pulp:action:sync\"], \"reasons\": [], \"start_time\": \"2013-01-16T23:03:33Z\", \"tags\": [\"pulp:repository:1\", \"pulp:action:sync\"], \"state\": \"running\", \"finish_time\": null, \"dependency_failures\": {}, \"schedule_id\": null, \"progress\": {\"yum_importer\": {\"content\": {\"state\": \"NOT_STARTED\"}, \"comps\": {\"state\": \"NOT_STARTED\"}, \"errata\": {\"state\": \"NOT_STARTED\"}, \"metadata\": {\"state\": \"IN_PROGRESS\"}}}, \"call_request_group_id\": \"e17908ae-4214-4835-aadc-5fe5776af9d5\", \"call_request_id\": \"cde25d31-01e0-43c1-a8e1-603e1b0c0b05\", \"principal_login\": \"admin\", \"response\": \"accepted\", \"result\": null}"
-    http_version: 
-  recorded_at: Wed, 16 Jan 2013 23:03:33 GMT
-- request: 
-    method: get
-    uri: https://dhcp231-16.rdu.redhat.com/pulp/api/v2/tasks/cde25d31-01e0-43c1-a8e1-603e1b0c0b05/
-    body: 
-      string: ""
-    headers: 
-      Accept: 
-      - application/json
-      Authorization: 
-      - OAuth oauth_consumer_key="katello", oauth_nonce="EVZmd3NRyK5lAyBxDCozFAjYyobPswppGsk0WoRBhk", oauth_signature="oWrrbbqPoPo5P7oFGAs6gxJhdI0%3D", oauth_signature_method="HMAC-SHA1", oauth_timestamp="1358377413", oauth_version="1.0"
->>>>>>> fd910802
-      Content-Type: 
-      - application/json
-    body: 
-      string: "{\"task_group_id\": \"8cd8561e-19b2-4142-8e67-ff8c6deb6f17\", \"exception\": null, \"traceback\": null, \"_href\": \"/pulp/api/v2/tasks/65f3b66b-7979-4315-b349-de3ff31d4f95/\", \"task_id\": \"65f3b66b-7979-4315-b349-de3ff31d4f95\", \"call_request_tags\": [\"pulp:repository:1\", \"pulp:action:sync\"], \"reasons\": [], \"start_time\": \"2013-01-14T22:05:44Z\", \"tags\": [\"pulp:repository:1\", \"pulp:action:sync\"], \"state\": \"finished\", \"finish_time\": \"2013-01-14T22:05:45Z\", \"dependency_failures\": {}, \"schedule_id\": null, \"progress\": {\"yum_importer\": {\"content\": {\"num_success\": 11, \"size_total\": 17872, \"items_left\": 0, \"items_total\": 11, \"state\": \"FINISHED\", \"size_left\": 0, \"details\": {\"tree_file\": {\"num_success\": 3, \"size_total\": 0, \"items_left\": 0, \"items_total\": 3, \"size_left\": 0, \"num_error\": 0}, \"rpm\": {\"num_success\": 8, \"size_total\": 17872, \"items_left\": 0, \"items_total\": 8, \"size_left\": 0, \"num_error\": 0}, \"delta_rpm\": {\"num_success\": 0, \"size_total\": 0, \"items_left\": 0, \"items_total\": 0, \"size_left\": 0, \"num_error\": 0}, \"file\": {\"num_success\": 0, \"size_total\": 0, \"items_left\": 0, \"items_total\": 0, \"size_left\": 0, \"num_error\": 0}}, \"error_details\": [], \"num_error\": 0}, \"comps\": {\"state\": \"FINISHED\"}, \"errata\": {\"state\": \"FINISHED\", \"num_errata\": 2}, \"metadata\": {\"state\": \"FINISHED\"}}}, \"call_request_group_id\": \"8cd8561e-19b2-4142-8e67-ff8c6deb6f17\", \"call_request_id\": \"65f3b66b-7979-4315-b349-de3ff31d4f95\", \"principal_login\": \"admin\", \"response\": \"accepted\", \"result\": null}"
-    http_version: 
-  recorded_at: Mon, 14 Jan 2013 22:05:50 GMT
-- request: 
-    method: get
-    uri: https://kafka.usersys.redhat.com/pulp/api/v2/tasks/ac1cd27c-f412-425e-aac1-983f8fe0e4bc/
-    body: 
-      string: ""
-    headers: 
-      Authorization: 
-      - OAuth oauth_consumer_key="katello", oauth_nonce="EQgWomy2ECmIac1RugTfX2Xc3tbCZMOttw1ig6wGbQ", oauth_signature="ULHgV1q0H8w2aBpD%2BRYdm76rA2o%3D", oauth_signature_method="HMAC-SHA1", oauth_timestamp="1358201158", oauth_version="1.0"
-      Pulp-User: 
-      - admin
-      Accept-Encoding: 
-      - gzip, deflate
-<<<<<<< HEAD
-      Content-Type: 
-      - application/json
-      Accept: 
-      - application/json
-  response: 
-    status: 
-      code: 200
-      message: OK
-    headers: 
-      Server: 
-      - Apache/2.2.22 (Fedora)
-      Date: 
-      - Mon, 14 Jan 2013 22:05:58 GMT
-      Content-Length: 
-      - "842"
-      Content-Type: 
-      - application/json
-    body: 
-      string: "{\"task_group_id\": \"3b9cc3e3-a230-4909-828d-e820caf768b6\", \"exception\": null, \"traceback\": null, \"_href\": \"/pulp/api/v2/tasks/ac1cd27c-f412-425e-aac1-983f8fe0e4bc/\", \"task_id\": \"ac1cd27c-f412-425e-aac1-983f8fe0e4bc\", \"call_request_tags\": [\"pulp:repository:1\", \"pulp:action:sync\"], \"reasons\": [], \"start_time\": \"2013-01-14T22:05:58Z\", \"tags\": [\"pulp:repository:1\", \"pulp:action:sync\"], \"state\": \"running\", \"finish_time\": null, \"dependency_failures\": {}, \"schedule_id\": null, \"progress\": {\"yum_importer\": {\"content\": {\"state\": \"NOT_STARTED\"}, \"comps\": {\"state\": \"NOT_STARTED\"}, \"errata\": {\"state\": \"NOT_STARTED\"}, \"metadata\": {\"state\": \"IN_PROGRESS\"}}}, \"call_request_group_id\": \"3b9cc3e3-a230-4909-828d-e820caf768b6\", \"call_request_id\": \"ac1cd27c-f412-425e-aac1-983f8fe0e4bc\", \"principal_login\": \"admin\", \"response\": \"accepted\", \"result\": null}"
-    http_version: 
-  recorded_at: Mon, 14 Jan 2013 22:05:58 GMT
-- request: 
-    method: get
-    uri: https://kafka.usersys.redhat.com/pulp/api/v2/tasks/ac1cd27c-f412-425e-aac1-983f8fe0e4bc/
-    body: 
-      string: ""
-    headers: 
-      Authorization: 
-      - OAuth oauth_consumer_key="katello", oauth_nonce="xWeoGufobkaniT8EPqK6XH35g0d5Lrv7H9pHy0da8", oauth_signature="q2cdYU7SHTk6M6p0FJV4Xh26u94%3D", oauth_signature_method="HMAC-SHA1", oauth_timestamp="1358201158", oauth_version="1.0"
-      Pulp-User: 
-      - admin
-      Accept-Encoding: 
-      - gzip, deflate
-      Content-Type: 
-      - application/json
-      Accept: 
-      - application/json
-=======
-      Pulp-User: 
-      - admin
->>>>>>> fd910802
-  response: 
-    status: 
-      code: 200
-      message: OK
-    headers: 
-      Server: 
-      - Apache/2.2.22 (Fedora)
-      Date: 
-      - Mon, 14 Jan 2013 22:05:58 GMT
-      Content-Length: 
-      - "1442"
-<<<<<<< HEAD
-=======
-      Date: 
-      - Wed, 16 Jan 2013 23:03:33 GMT
->>>>>>> fd910802
-      Content-Type: 
-      - application/json
-    body: 
-<<<<<<< HEAD
-      string: "{\"task_group_id\": \"3b9cc3e3-a230-4909-828d-e820caf768b6\", \"exception\": null, \"traceback\": null, \"_href\": \"/pulp/api/v2/tasks/ac1cd27c-f412-425e-aac1-983f8fe0e4bc/\", \"task_id\": \"ac1cd27c-f412-425e-aac1-983f8fe0e4bc\", \"call_request_tags\": [\"pulp:repository:1\", \"pulp:action:sync\"], \"reasons\": [], \"start_time\": \"2013-01-14T22:05:58Z\", \"tags\": [\"pulp:repository:1\", \"pulp:action:sync\"], \"state\": \"running\", \"finish_time\": null, \"dependency_failures\": {}, \"schedule_id\": null, \"progress\": {\"yum_importer\": {\"content\": {\"num_success\": 11, \"size_total\": 17872, \"items_left\": 0, \"items_total\": 11, \"state\": \"IN_PROGRESS\", \"size_left\": 0, \"details\": {\"tree_file\": {\"num_success\": 3, \"size_total\": 0, \"items_left\": 0, \"items_total\": 3, \"size_left\": 0, \"num_error\": 0}, \"rpm\": {\"num_success\": 8, \"size_total\": 17872, \"items_left\": 0, \"items_total\": 8, \"size_left\": 0, \"num_error\": 0}, \"delta_rpm\": {\"num_success\": 0, \"size_total\": 0, \"items_left\": 0, \"items_total\": 0, \"size_left\": 0, \"num_error\": 0}, \"file\": {\"num_success\": 0, \"size_total\": 0, \"items_left\": 0, \"items_total\": 0, \"size_left\": 0, \"num_error\": 0}}, \"error_details\": [], \"num_error\": 0}, \"comps\": {\"state\": \"NOT_STARTED\"}, \"errata\": {\"state\": \"NOT_STARTED\"}, \"metadata\": {\"state\": \"FINISHED\"}}}, \"call_request_group_id\": \"3b9cc3e3-a230-4909-828d-e820caf768b6\", \"call_request_id\": \"ac1cd27c-f412-425e-aac1-983f8fe0e4bc\", \"principal_login\": \"admin\", \"response\": \"accepted\", \"result\": null}"
-    http_version: 
-  recorded_at: Mon, 14 Jan 2013 22:05:59 GMT
-- request: 
-    method: get
-    uri: https://kafka.usersys.redhat.com/pulp/api/v2/tasks/ac1cd27c-f412-425e-aac1-983f8fe0e4bc/
-    body: 
-      string: ""
-    headers: 
-      Authorization: 
-      - OAuth oauth_consumer_key="katello", oauth_nonce="Tx9ZBp8mCzwmlFq2SltO9GaYceO771AoG0SsMHvVIVw", oauth_signature="I22eMF6gZp4QGjogIlDM9KSxI4Q%3D", oauth_signature_method="HMAC-SHA1", oauth_timestamp="1358201159", oauth_version="1.0"
-      Pulp-User: 
-      - admin
-      Accept-Encoding: 
-      - gzip, deflate
-      Content-Type: 
-      - application/json
-      Accept: 
-      - application/json
-=======
-      string: "{\"task_group_id\": \"e17908ae-4214-4835-aadc-5fe5776af9d5\", \"exception\": null, \"traceback\": null, \"_href\": \"/pulp/api/v2/tasks/cde25d31-01e0-43c1-a8e1-603e1b0c0b05/\", \"task_id\": \"cde25d31-01e0-43c1-a8e1-603e1b0c0b05\", \"call_request_tags\": [\"pulp:repository:1\", \"pulp:action:sync\"], \"reasons\": [], \"start_time\": \"2013-01-16T23:03:33Z\", \"tags\": [\"pulp:repository:1\", \"pulp:action:sync\"], \"state\": \"running\", \"finish_time\": null, \"dependency_failures\": {}, \"schedule_id\": null, \"progress\": {\"yum_importer\": {\"content\": {\"num_success\": 11, \"size_total\": 17872, \"items_left\": 0, \"items_total\": 11, \"state\": \"IN_PROGRESS\", \"size_left\": 0, \"details\": {\"tree_file\": {\"num_success\": 3, \"size_total\": 0, \"items_left\": 0, \"items_total\": 3, \"size_left\": 0, \"num_error\": 0}, \"rpm\": {\"num_success\": 8, \"size_total\": 17872, \"items_left\": 0, \"items_total\": 8, \"size_left\": 0, \"num_error\": 0}, \"delta_rpm\": {\"num_success\": 0, \"size_total\": 0, \"items_left\": 0, \"items_total\": 0, \"size_left\": 0, \"num_error\": 0}, \"file\": {\"num_success\": 0, \"size_total\": 0, \"items_left\": 0, \"items_total\": 0, \"size_left\": 0, \"num_error\": 0}}, \"error_details\": [], \"num_error\": 0}, \"comps\": {\"state\": \"NOT_STARTED\"}, \"errata\": {\"state\": \"NOT_STARTED\"}, \"metadata\": {\"state\": \"FINISHED\"}}}, \"call_request_group_id\": \"e17908ae-4214-4835-aadc-5fe5776af9d5\", \"call_request_id\": \"cde25d31-01e0-43c1-a8e1-603e1b0c0b05\", \"principal_login\": \"admin\", \"response\": \"accepted\", \"result\": null}"
-    http_version: 
-  recorded_at: Wed, 16 Jan 2013 23:03:33 GMT
-- request: 
-    method: get
-    uri: https://dhcp231-16.rdu.redhat.com/pulp/api/v2/tasks/cde25d31-01e0-43c1-a8e1-603e1b0c0b05/
-    body: 
-      string: ""
-    headers: 
-      Accept: 
-      - application/json
-      Authorization: 
-      - OAuth oauth_consumer_key="katello", oauth_nonce="CYSl4zQUlWAanvlwyo4e6eEe91XkL0cfdglkjxVzTw", oauth_signature="JiVlQE%2F3t3QCfzih2fmCYZNzUus%3D", oauth_signature_method="HMAC-SHA1", oauth_timestamp="1358377414", oauth_version="1.0"
-      Content-Type: 
-      - application/json
-      Accept-Encoding: 
-      - gzip, deflate
-      Pulp-User: 
-      - admin
->>>>>>> fd910802
-  response: 
-    status: 
-      code: 200
-      message: OK
-    headers: 
-      Server: 
-      - Apache/2.2.22 (Fedora)
-      Date: 
-      - Mon, 14 Jan 2013 22:05:59 GMT
-      Content-Length: 
-      - "1469"
-<<<<<<< HEAD
-=======
-      Date: 
-      - Wed, 16 Jan 2013 23:03:34 GMT
->>>>>>> fd910802
-      Content-Type: 
-      - application/json
-    body: 
-<<<<<<< HEAD
-      string: "{\"task_group_id\": \"3b9cc3e3-a230-4909-828d-e820caf768b6\", \"exception\": null, \"traceback\": null, \"_href\": \"/pulp/api/v2/tasks/ac1cd27c-f412-425e-aac1-983f8fe0e4bc/\", \"task_id\": \"ac1cd27c-f412-425e-aac1-983f8fe0e4bc\", \"call_request_tags\": [\"pulp:repository:1\", \"pulp:action:sync\"], \"reasons\": [], \"start_time\": \"2013-01-14T22:05:58Z\", \"tags\": [\"pulp:repository:1\", \"pulp:action:sync\"], \"state\": \"finished\", \"finish_time\": \"2013-01-14T22:05:59Z\", \"dependency_failures\": {}, \"schedule_id\": null, \"progress\": {\"yum_importer\": {\"content\": {\"num_success\": 11, \"size_total\": 17872, \"items_left\": 0, \"items_total\": 11, \"state\": \"FINISHED\", \"size_left\": 0, \"details\": {\"tree_file\": {\"num_success\": 3, \"size_total\": 0, \"items_left\": 0, \"items_total\": 3, \"size_left\": 0, \"num_error\": 0}, \"rpm\": {\"num_success\": 8, \"size_total\": 17872, \"items_left\": 0, \"items_total\": 8, \"size_left\": 0, \"num_error\": 0}, \"delta_rpm\": {\"num_success\": 0, \"size_total\": 0, \"items_left\": 0, \"items_total\": 0, \"size_left\": 0, \"num_error\": 0}, \"file\": {\"num_success\": 0, \"size_total\": 0, \"items_left\": 0, \"items_total\": 0, \"size_left\": 0, \"num_error\": 0}}, \"error_details\": [], \"num_error\": 0}, \"comps\": {\"state\": \"FINISHED\"}, \"errata\": {\"state\": \"FINISHED\", \"num_errata\": 2}, \"metadata\": {\"state\": \"FINISHED\"}}}, \"call_request_group_id\": \"3b9cc3e3-a230-4909-828d-e820caf768b6\", \"call_request_id\": \"ac1cd27c-f412-425e-aac1-983f8fe0e4bc\", \"principal_login\": \"admin\", \"response\": \"accepted\", \"result\": null}"
-    http_version: 
-  recorded_at: Mon, 14 Jan 2013 22:05:59 GMT
-- request: 
-    method: get
-    uri: https://kafka.usersys.redhat.com/pulp/api/v2/tasks/
-    body: 
-      string: ""
-    headers: 
-      Authorization: 
-      - OAuth oauth_consumer_key="katello", oauth_nonce="b6LpgaOSWVEKGErcjRcj0pI0dDnYj1U0rvn5FKoo", oauth_signature="tRq8LyQXap9Vm74pEPa3Dj9orHQ%3D", oauth_signature_method="HMAC-SHA1", oauth_timestamp="1358201170", oauth_version="1.0"
-      Pulp-User: 
-      - admin
-      Accept-Encoding: 
-      - gzip, deflate
-      Content-Type: 
-      - application/json
-      Accept: 
-      - application/json
-=======
-      string: "{\"task_group_id\": \"e17908ae-4214-4835-aadc-5fe5776af9d5\", \"exception\": null, \"traceback\": null, \"_href\": \"/pulp/api/v2/tasks/cde25d31-01e0-43c1-a8e1-603e1b0c0b05/\", \"task_id\": \"cde25d31-01e0-43c1-a8e1-603e1b0c0b05\", \"call_request_tags\": [\"pulp:repository:1\", \"pulp:action:sync\"], \"reasons\": [], \"start_time\": \"2013-01-16T23:03:33Z\", \"tags\": [\"pulp:repository:1\", \"pulp:action:sync\"], \"state\": \"finished\", \"finish_time\": \"2013-01-16T23:03:34Z\", \"dependency_failures\": {}, \"schedule_id\": null, \"progress\": {\"yum_importer\": {\"content\": {\"num_success\": 11, \"size_total\": 17872, \"items_left\": 0, \"items_total\": 11, \"state\": \"FINISHED\", \"size_left\": 0, \"details\": {\"tree_file\": {\"num_success\": 3, \"size_total\": 0, \"items_left\": 0, \"items_total\": 3, \"size_left\": 0, \"num_error\": 0}, \"rpm\": {\"num_success\": 8, \"size_total\": 17872, \"items_left\": 0, \"items_total\": 8, \"size_left\": 0, \"num_error\": 0}, \"delta_rpm\": {\"num_success\": 0, \"size_total\": 0, \"items_left\": 0, \"items_total\": 0, \"size_left\": 0, \"num_error\": 0}, \"file\": {\"num_success\": 0, \"size_total\": 0, \"items_left\": 0, \"items_total\": 0, \"size_left\": 0, \"num_error\": 0}}, \"error_details\": [], \"num_error\": 0}, \"comps\": {\"state\": \"FINISHED\"}, \"errata\": {\"state\": \"FINISHED\", \"num_errata\": 2}, \"metadata\": {\"state\": \"FINISHED\"}}}, \"call_request_group_id\": \"e17908ae-4214-4835-aadc-5fe5776af9d5\", \"call_request_id\": \"cde25d31-01e0-43c1-a8e1-603e1b0c0b05\", \"principal_login\": \"admin\", \"response\": \"accepted\", \"result\": null}"
-    http_version: 
-  recorded_at: Wed, 16 Jan 2013 23:03:34 GMT
-- request: 
-    method: get
-    uri: https://dhcp231-16.rdu.redhat.com/pulp/api/v2/tasks/ee5d3302-e27c-437f-bb2e-bfd2a3c68872/
-    body: 
-      string: ""
-    headers: 
-      Accept: 
-      - application/json
-      Authorization: 
-      - OAuth oauth_consumer_key="katello", oauth_nonce="CHqEttytxrw4BoaahAqL1IvFxe9sOK9MI1GcrCtFSU", oauth_signature="lVFIO8Ap2IhoyRQ%2BR0POVqILFF8%3D", oauth_signature_method="HMAC-SHA1", oauth_timestamp="1358377427", oauth_version="1.0"
-      Content-Type: 
-      - application/json
-      Accept-Encoding: 
-      - gzip, deflate
-      Pulp-User: 
-      - admin
->>>>>>> fd910802
-  response: 
-    status: 
-      code: 200
-      message: OK
-    headers: 
-<<<<<<< HEAD
-      Server: 
-      - Apache/2.2.22 (Fedora)
-      Date: 
-      - Mon, 14 Jan 2013 22:06:10 GMT
-      Content-Length: 
-      - "20622"
-=======
-      Content-Length: 
-      - "842"
-      Date: 
-      - Wed, 16 Jan 2013 23:03:47 GMT
->>>>>>> fd910802
-      Content-Type: 
-      - application/json
-    body: 
-<<<<<<< HEAD
-      string: "[{\"task_group_id\": null, \"exception\": null, \"traceback\": null, \"task_id\": \"528c6329-0276-47ba-889f-c45c4582fa94\", \"call_request_tags\": [\"pulp:consumer:010E99C0-3276-11E2-81C1-0800200C9A66\", \"pulp:action:create\"], \"reasons\": [], \"start_time\": \"2013-01-14T22:05:54Z\", \"tags\": [\"pulp:consumer:010E99C0-3276-11E2-81C1-0800200C9A66\", \"pulp:action:create\"], \"state\": \"finished\", \"finish_time\": \"2013-01-14T22:05:54Z\", \"dependency_failures\": {}, \"schedule_id\": null, \"progress\": {}, \"call_request_group_id\": null, \"call_request_id\": \"528c6329-0276-47ba-889f-c45c4582fa94\", \"principal_login\": \"admin\", \"response\": \"accepted\", \"result\": \"****\"}, {\"task_group_id\": \"ff2151b1-c014-41e8-bd36-5d4e748c2ae5\", \"exception\": null, \"traceback\": null, \"task_id\": \"0efcd108-6d77-42ba-aa40-ac3879b0d5f4\", \"call_request_tags\": [\"pulp:consumer:010E99C0-3276-11E2-81C1-0800200C9A66\", \"pulp:repository:1\", \"pulp:repository_distributor:1\", \"pulp:action:bind\"], \"reasons\": [], \"start_time\": \"2013-01-14T22:05:55Z\", \"tags\": [\"pulp:consumer:010E99C0-3276-11E2-81C1-0800200C9A66\", \"pulp:repository:1\", \"pulp:repository_distributor:1\", \"pulp:action:bind\"], \"state\": \"finished\", \"finish_time\": \"2013-01-14T22:05:55Z\", \"dependency_failures\": {}, \"schedule_id\": null, \"progress\": {}, \"call_request_group_id\": \"ff2151b1-c014-41e8-bd36-5d4e748c2ae5\", \"call_request_id\": \"0efcd108-6d77-42ba-aa40-ac3879b0d5f4\", \"principal_login\": \"admin\", \"response\": \"accepted\", \"result\": {\"repo_id\": \"1\", \"consumer_actions\": [], \"_ns\": \"consumer_bindings\", \"distributor_id\": \"1\", \"consumer_id\": \"010E99C0-3276-11E2-81C1-0800200C9A66\", \"deleted\": false, \"_id\": {\"$oid\": \"50f48143196cbe557b00073b\"}, \"id\": \"50f48143196cbe557b00073b\"}}, {\"task_group_id\": null, \"exception\": null, \"traceback\": null, \"task_id\": \"a033ba43-d7b7-4ea0-a3fc-987ca979bed6\", \"call_request_tags\": [\"pulp:user:hidden\", \"pulp:action:delete\"], \"reasons\": [], \"start_time\": \"2013-01-14T22:05:55Z\", \"tags\": [\"pulp:user:hidden\", \"pulp:action:delete\"], \"state\": \"finished\", \"finish_time\": \"2013-01-14T22:05:55Z\", \"dependency_failures\": {}, \"schedule_id\": null, \"progress\": {}, \"call_request_group_id\": null, \"call_request_id\": \"a033ba43-d7b7-4ea0-a3fc-987ca979bed6\", \"principal_login\": \"admin\", \"response\": \"accepted\", \"result\": null}, {\"task_group_id\": \"fa48610a-d001-4bb0-a99f-ff32ac7beae9\", \"exception\": null, \"traceback\": null, \"task_id\": \"353f96c0-3b06-4f43-9097-30a30e23c651\", \"call_request_tags\": [\"pulp:repository:1\", \"pulp:action:delete\"], \"reasons\": [], \"start_time\": \"2013-01-14T22:05:56Z\", \"tags\": [\"pulp:repository:1\", \"pulp:action:delete\"], \"state\": \"finished\", \"finish_time\": \"2013-01-14T22:05:56Z\", \"dependency_failures\": {}, \"schedule_id\": null, \"progress\": {}, \"call_request_group_id\": \"fa48610a-d001-4bb0-a99f-ff32ac7beae9\", \"call_request_id\": \"353f96c0-3b06-4f43-9097-30a30e23c651\", \"principal_login\": \"admin\", \"response\": \"accepted\", \"result\": null}, {\"task_group_id\": \"fa48610a-d001-4bb0-a99f-ff32ac7beae9\", \"exception\": null, \"traceback\": null, \"task_id\": \"887e2fd0-134c-49f1-8ac2-1f1091962959\", \"call_request_tags\": [\"pulp:consumer:010E99C0-3276-11E2-81C1-0800200C9A66\", \"pulp:repository:1\", \"pulp:repository_distributor:1\", \"pulp:action:unbind\"], \"reasons\": [], \"start_time\": \"2013-01-14T22:05:56Z\", \"tags\": [\"pulp:consumer:010E99C0-3276-11E2-81C1-0800200C9A66\", \"pulp:repository:1\", \"pulp:repository_distributor:1\", \"pulp:action:unbind\"], \"state\": \"finished\", \"finish_time\": \"2013-01-14T22:05:56Z\", \"dependency_failures\": {}, \"schedule_id\": null, \"progress\": {}, \"call_request_group_id\": \"fa48610a-d001-4bb0-a99f-ff32ac7beae9\", \"call_request_id\": \"887e2fd0-134c-49f1-8ac2-1f1091962959\", \"principal_login\": \"admin\", \"response\": \"accepted\", \"result\": {\"_id\": {\"$oid\": \"50f48143196cbe557b00073b\"}, \"consumer_actions\": [{\"status\": \"pending\", \"action\": \"bind\", \"id\": \"b16621bf-b915-4eb1-9aeb-b066b757da59\", \"timestamp\": 1358201155.68128}], \"_ns\": \"consumer_bindings\", \"consumer_id\": \"010E99C0-3276-11E2-81C1-0800200C9A66\", \"deleted\": false, \"repo_id\": \"1\", \"distributor_id\": \"1\", \"id\": \"50f48143196cbe557b00073b\"}}, {\"task_group_id\": null, \"exception\": null, \"traceback\": null, \"task_id\": \"7bc86b79-c31b-484e-b93c-154bc5062b35\", \"call_request_tags\": [\"pulp:user:hidden\", \"pulp:action:create\"], \"reasons\": [], \"start_time\": \"2013-01-14T22:05:57Z\", \"tags\": [\"pulp:user:hidden\", \"pulp:action:create\"], \"state\": \"finished\", \"finish_time\": \"2013-01-14T22:05:57Z\", \"dependency_failures\": {}, \"schedule_id\": null, \"progress\": {}, \"call_request_group_id\": null, \"call_request_id\": \"7bc86b79-c31b-484e-b93c-154bc5062b35\", \"principal_login\": \"admin\", \"response\": \"accepted\", \"result\": {\"_id\": {\"$oid\": \"50f48145196cbe557b000772\"}, \"name\": \"hidden\", \"roles\": [], \"_ns\": \"users\", \"login\": \"hidden\", \"id\": \"50f48145196cbe557b000772\", \"_href\": \"/pulp/api/v2/users/hidden/\"}}, {\"task_group_id\": \"ff2151b1-c014-41e8-bd36-5d4e748c2ae5\", \"exception\": [\"RequestTimeout: ('cdd4cc63-6bca-46fb-9fbb-271dfad6da83', 0)\\n\"], \"traceback\": \"Traceback (most recent call last):\\n\\n  File \\\"/usr/lib/python2.7/site-packages/gofer/rmi/async.py\\\", line 451, in process\\n    raise RequestTimeout(sn, je.idx)\\n\\nRequestTimeout: ('cdd4cc63-6bca-46fb-9fbb-271dfad6da83', 0)\\n\", \"task_id\": \"b16621bf-b915-4eb1-9aeb-b066b757da59\", \"call_request_tags\": [\"pulp:consumer:010E99C0-3276-11E2-81C1-0800200C9A66\", \"pulp:repository:1\", \"pulp:repository_distributor:1\", \"pulp:action:agent_bind\"], \"reasons\": [], \"start_time\": \"2013-01-14T22:05:55Z\", \"tags\": [\"pulp:consumer:010E99C0-3276-11E2-81C1-0800200C9A66\", \"pulp:repository:1\", \"pulp:repository_distributor:1\", \"pulp:action:agent_bind\"], \"state\": \"error\", \"finish_time\": \"2013-01-14T22:05:57Z\", \"dependency_failures\": {}, \"schedule_id\": null, \"progress\": {}, \"call_request_group_id\": \"ff2151b1-c014-41e8-bd36-5d4e748c2ae5\", \"call_request_id\": \"b16621bf-b915-4eb1-9aeb-b066b757da59\", \"principal_login\": \"admin\", \"response\": \"accepted\", \"result\": null}, {\"task_group_id\": null, \"exception\": null, \"traceback\": null, \"task_id\": \"0c68d36e-4dad-4c1a-a3a5-7f1edc0eec5c\", \"call_request_tags\": [\"pulp:role:super-users\", \"pulp:action:add_user_to_role\"], \"reasons\": [], \"start_time\": \"2013-01-14T22:05:57Z\", \"tags\": [\"pulp:role:super-users\", \"pulp:action:add_user_to_role\"], \"state\": \"finished\", \"finish_time\": \"2013-01-14T22:05:57Z\", \"dependency_failures\": {}, \"schedule_id\": null, \"progress\": {}, \"call_request_group_id\": null, \"call_request_id\": \"0c68d36e-4dad-4c1a-a3a5-7f1edc0eec5c\", \"principal_login\": \"admin\", \"response\": \"accepted\", \"result\": null}, {\"task_group_id\": null, \"exception\": null, \"traceback\": null, \"task_id\": \"1958c23e-96d7-4d76-83cb-3a1b79f17df4\", \"call_request_tags\": [\"pulp:repository:1\", \"pulp:action:create\"], \"reasons\": [], \"start_time\": \"2013-01-14T22:05:58Z\", \"tags\": [\"pulp:repository:1\", \"pulp:action:create\"], \"state\": \"finished\", \"finish_time\": \"2013-01-14T22:05:58Z\", \"dependency_failures\": {}, \"schedule_id\": null, \"progress\": {}, \"call_request_group_id\": null, \"call_request_id\": \"1958c23e-96d7-4d76-83cb-3a1b79f17df4\", \"principal_login\": \"admin\", \"response\": \"accepted\", \"result\": {\"scratchpad\": {}, \"display_name\": \"Fedora 17 x86_64\", \"description\": null, \"_ns\": \"repos\", \"notes\": {}, \"content_unit_count\": 0, \"_id\": {\"$oid\": \"50f48146196cbe557b000789\"}, \"id\": \"1\", \"_href\": \"/pulp/api/v2/repositories/1/\"}}, {\"task_group_id\": \"fa48610a-d001-4bb0-a99f-ff32ac7beae9\", \"exception\": [\"RequestTimeout: ('c9e8ec4a-b2bc-4831-b4e0-d78897d14bca', 0)\\n\"], \"traceback\": \"Traceback (most recent call last):\\n\\n  File \\\"/usr/lib/python2.7/site-packages/gofer/rmi/async.py\\\", line 451, in process\\n    raise RequestTimeout(sn, je.idx)\\n\\nRequestTimeout: ('c9e8ec4a-b2bc-4831-b4e0-d78897d14bca', 0)\\n\", \"task_id\": \"dd34b034-78c1-4031-9758-f6f80f97f7a5\", \"call_request_tags\": [\"pulp:consumer:010E99C0-3276-11E2-81C1-0800200C9A66\", \"pulp:repository:1\", \"pulp:repository_distributor:1\", \"pulp:action:agent_unbind\"], \"reasons\": [], \"start_time\": \"2013-01-14T22:05:57Z\", \"tags\": [\"pulp:consumer:010E99C0-3276-11E2-81C1-0800200C9A66\", \"pulp:repository:1\", \"pulp:repository_distributor:1\", \"pulp:action:agent_unbind\"], \"state\": \"error\", \"finish_time\": \"2013-01-14T22:05:58Z\", \"dependency_failures\": {}, \"schedule_id\": null, \"progress\": {}, \"call_request_group_id\": \"fa48610a-d001-4bb0-a99f-ff32ac7beae9\", \"call_request_id\": \"dd34b034-78c1-4031-9758-f6f80f97f7a5\", \"principal_login\": \"admin\", \"response\": \"accepted\", \"result\": null}, {\"task_group_id\": \"fa48610a-d001-4bb0-a99f-ff32ac7beae9\", \"exception\": [\"Exception: outstanding actions, not deleted\\n\"], \"traceback\": [\"  File \\\"/usr/lib/python2.7/site-packages/pulp/server/dispatch/task.py\\\", line 123, in _run\\n    result = call(*args, **kwargs)\\n\", \"  File \\\"/usr/lib/python2.7/site-packages/pulp/server/managers/consumer/bind.py\\\", line 273, in delete\\n    raise Exception, 'outstanding actions, not deleted'\\n\"], \"task_id\": \"4a79be9e-f591-417d-af80-3f581ab605dc\", \"call_request_tags\": [\"pulp:consumer:010E99C0-3276-11E2-81C1-0800200C9A66\", \"pulp:repository:1\", \"pulp:repository_distributor:1\", \"pulp:action:delete_binding\"], \"reasons\": [], \"start_time\": \"2013-01-14T22:05:58Z\", \"tags\": [\"pulp:consumer:010E99C0-3276-11E2-81C1-0800200C9A66\", \"pulp:repository:1\", \"pulp:repository_distributor:1\", \"pulp:action:delete_binding\"], \"state\": \"error\", \"finish_time\": \"2013-01-14T22:05:58Z\", \"dependency_failures\": {}, \"schedule_id\": null, \"progress\": {}, \"call_request_group_id\": \"fa48610a-d001-4bb0-a99f-ff32ac7beae9\", \"call_request_id\": \"4a79be9e-f591-417d-af80-3f581ab605dc\", \"principal_login\": \"admin\", \"response\": \"accepted\", \"result\": null}, {\"task_group_id\": null, \"exception\": null, \"traceback\": null, \"task_id\": \"ef9f619d-af61-46cf-827b-338c00126a38\", \"call_request_tags\": [\"pulp:consumer:010E99C0-3276-11E2-81C1-0800200C9A66\", \"pulp:action:delete\"], \"reasons\": [{\"operation\": \"read\", \"resource_type\": \"consumer\", \"resource_id\": \"010E99C0-3276-11E2-81C1-0800200C9A66\"}], \"start_time\": \"2013-01-14T22:05:59Z\", \"tags\": [\"pulp:consumer:010E99C0-3276-11E2-81C1-0800200C9A66\", \"pulp:action:delete\"], \"state\": \"finished\", \"finish_time\": \"2013-01-14T22:05:59Z\", \"dependency_failures\": {}, \"schedule_id\": null, \"progress\": {}, \"call_request_group_id\": null, \"call_request_id\": \"ef9f619d-af61-46cf-827b-338c00126a38\", \"principal_login\": \"admin\", \"response\": \"postponed\", \"result\": null}, {\"task_group_id\": \"3b9cc3e3-a230-4909-828d-e820caf768b6\", \"exception\": null, \"traceback\": null, \"task_id\": \"ac1cd27c-f412-425e-aac1-983f8fe0e4bc\", \"call_request_tags\": [\"pulp:repository:1\", \"pulp:action:sync\"], \"reasons\": [], \"start_time\": \"2013-01-14T22:05:58Z\", \"tags\": [\"pulp:repository:1\", \"pulp:action:sync\"], \"state\": \"finished\", \"finish_time\": \"2013-01-14T22:05:59Z\", \"dependency_failures\": {}, \"schedule_id\": null, \"progress\": {\"yum_importer\": {\"content\": {\"num_success\": 11, \"size_total\": 17872, \"items_left\": 0, \"items_total\": 11, \"state\": \"FINISHED\", \"size_left\": 0, \"details\": {\"tree_file\": {\"num_success\": 3, \"size_total\": 0, \"items_left\": 0, \"items_total\": 3, \"size_left\": 0, \"num_error\": 0}, \"rpm\": {\"num_success\": 8, \"size_total\": 17872, \"items_left\": 0, \"items_total\": 8, \"size_left\": 0, \"num_error\": 0}, \"delta_rpm\": {\"num_success\": 0, \"size_total\": 0, \"items_left\": 0, \"items_total\": 0, \"size_left\": 0, \"num_error\": 0}, \"file\": {\"num_success\": 0, \"size_total\": 0, \"items_left\": 0, \"items_total\": 0, \"size_left\": 0, \"num_error\": 0}}, \"error_details\": [], \"num_error\": 0}, \"comps\": {\"state\": \"FINISHED\"}, \"errata\": {\"state\": \"FINISHED\", \"num_errata\": 2}, \"metadata\": {\"state\": \"FINISHED\"}}}, \"call_request_group_id\": \"3b9cc3e3-a230-4909-828d-e820caf768b6\", \"call_request_id\": \"ac1cd27c-f412-425e-aac1-983f8fe0e4bc\", \"principal_login\": \"admin\", \"response\": \"accepted\", \"result\": null}, {\"task_group_id\": null, \"exception\": null, \"traceback\": null, \"task_id\": \"e1039a0f-f66a-406c-b5c6-2066b4007a6c\", \"call_request_tags\": [\"pulp:consumer:010E99C0-3276-11E2-81C1-0800200C9A66\", \"pulp:action:create\"], \"reasons\": [], \"start_time\": \"2013-01-14T22:06:01Z\", \"tags\": [\"pulp:consumer:010E99C0-3276-11E2-81C1-0800200C9A66\", \"pulp:action:create\"], \"state\": \"finished\", \"finish_time\": \"2013-01-14T22:06:01Z\", \"dependency_failures\": {}, \"schedule_id\": null, \"progress\": {}, \"call_request_group_id\": null, \"call_request_id\": \"e1039a0f-f66a-406c-b5c6-2066b4007a6c\", \"principal_login\": \"admin\", \"response\": \"accepted\", \"result\": \"****\"}, {\"task_group_id\": \"26ad8407-5052-4aae-bbf4-c3e3df155ae9\", \"exception\": null, \"traceback\": null, \"task_id\": \"5b6b4253-631c-4e1a-b724-f11cf04f97e7\", \"call_request_tags\": [\"pulp:consumer:010E99C0-3276-11E2-81C1-0800200C9A66\", \"pulp:repository:1\", \"pulp:repository_distributor:1\", \"pulp:action:bind\"], \"reasons\": [], \"start_time\": \"2013-01-14T22:06:01Z\", \"tags\": [\"pulp:consumer:010E99C0-3276-11E2-81C1-0800200C9A66\", \"pulp:repository:1\", \"pulp:repository_distributor:1\", \"pulp:action:bind\"], \"state\": \"finished\", \"finish_time\": \"2013-01-14T22:06:01Z\", \"dependency_failures\": {}, \"schedule_id\": null, \"progress\": {}, \"call_request_group_id\": \"26ad8407-5052-4aae-bbf4-c3e3df155ae9\", \"call_request_id\": \"5b6b4253-631c-4e1a-b724-f11cf04f97e7\", \"principal_login\": \"admin\", \"response\": \"accepted\", \"result\": {\"repo_id\": \"1\", \"consumer_actions\": [], \"_ns\": \"consumer_bindings\", \"distributor_id\": \"1\", \"consumer_id\": \"010E99C0-3276-11E2-81C1-0800200C9A66\", \"deleted\": false, \"_id\": {\"$oid\": \"50f48149196cbe557b0007d0\"}, \"id\": \"50f48149196cbe557b0007d0\"}}, {\"task_group_id\": \"26ad8407-5052-4aae-bbf4-c3e3df155ae9\", \"exception\": [\"RequestTimeout: ('af8812c7-cb89-4adf-8d8a-08fc3594cbc0', 0)\\n\"], \"traceback\": \"Traceback (most recent call last):\\n\\n  File \\\"/usr/lib/python2.7/site-packages/gofer/rmi/async.py\\\", line 451, in process\\n    raise RequestTimeout(sn, je.idx)\\n\\nRequestTimeout: ('af8812c7-cb89-4adf-8d8a-08fc3594cbc0', 0)\\n\", \"task_id\": \"64ddd4e3-5ca0-49fb-9e62-9d661eb4a911\", \"call_request_tags\": [\"pulp:consumer:010E99C0-3276-11E2-81C1-0800200C9A66\", \"pulp:repository:1\", \"pulp:repository_distributor:1\", \"pulp:action:agent_bind\"], \"reasons\": [], \"start_time\": \"2013-01-14T22:06:02Z\", \"tags\": [\"pulp:consumer:010E99C0-3276-11E2-81C1-0800200C9A66\", \"pulp:repository:1\", \"pulp:repository_distributor:1\", \"pulp:action:agent_bind\"], \"state\": \"error\", \"finish_time\": \"2013-01-14T22:06:03Z\", \"dependency_failures\": {}, \"schedule_id\": null, \"progress\": {}, \"call_request_group_id\": \"26ad8407-5052-4aae-bbf4-c3e3df155ae9\", \"call_request_id\": \"64ddd4e3-5ca0-49fb-9e62-9d661eb4a911\", \"principal_login\": \"admin\", \"response\": \"accepted\", \"result\": null}, {\"task_group_id\": null, \"exception\": [\"PulpDataException: Pulp exception occurred: PulpDataException\\n\"], \"traceback\": [\"  File \\\"/usr/lib/python2.7/site-packages/pulp/server/dispatch/task.py\\\", line 276, in _run\\n    result = call(*args, **kwargs)\\n\", \"  File \\\"/usr/lib/python2.7/site-packages/pulp/server/managers/consumer/agent.py\\\", line 143, in install_content\\n    conduit)\\n\", \"  File \\\"/usr/lib/python2.7/site-packages/pulp/server/managers/consumer/agent.py\\\", line 221, in __invoke_plugin\\n    raise PulpDataException(e.units, e.message)\\n\"], \"task_id\": \"0b2e607f-a20f-4fb4-a8e5-e978ce074c9c\", \"call_request_tags\": [\"pulp:consumer:010E99C0-3276-11E2-81C1-0800200C9A66\", \"pulp:action:unit_install\"], \"reasons\": [], \"start_time\": \"2013-01-14T22:06:08Z\", \"tags\": [\"pulp:consumer:010E99C0-3276-11E2-81C1-0800200C9A66\", \"pulp:action:unit_install\"], \"state\": \"error\", \"finish_time\": \"2013-01-14T22:06:08Z\", \"dependency_failures\": {}, \"schedule_id\": null, \"progress\": {}, \"call_request_group_id\": null, \"call_request_id\": \"0b2e607f-a20f-4fb4-a8e5-e978ce074c9c\", \"principal_login\": \"admin\", \"response\": \"accepted\", \"result\": null}, {\"task_group_id\": null, \"exception\": null, \"traceback\": null, \"task_id\": \"535080a8-4289-4939-9d08-3a1bd956c24e\", \"call_request_tags\": [\"pulp:consumer:010E99C0-3276-11E2-81C1-0800200C9A66\", \"pulp:action:unit_install\"], \"reasons\": [], \"start_time\": \"2013-01-14T22:06:02Z\", \"tags\": [\"pulp:consumer:010E99C0-3276-11E2-81C1-0800200C9A66\", \"pulp:action:unit_install\"], \"state\": \"running\", \"finish_time\": null, \"dependency_failures\": {}, \"schedule_id\": null, \"progress\": {}, \"call_request_group_id\": null, \"call_request_id\": \"535080a8-4289-4939-9d08-3a1bd956c24e\", \"principal_login\": \"admin\", \"response\": \"accepted\", \"result\": null}, {\"task_group_id\": null, \"exception\": null, \"traceback\": null, \"task_id\": \"b9e6ebd8-a075-4110-9be1-480e98d5cf07\", \"call_request_tags\": [\"pulp:consumer:010E99C0-3276-11E2-81C1-0800200C9A66\", \"pulp:action:unit_update\"], \"reasons\": [], \"start_time\": \"2013-01-14T22:06:03Z\", \"tags\": [\"pulp:consumer:010E99C0-3276-11E2-81C1-0800200C9A66\", \"pulp:action:unit_update\"], \"state\": \"running\", \"finish_time\": null, \"dependency_failures\": {}, \"schedule_id\": null, \"progress\": {}, \"call_request_group_id\": null, \"call_request_id\": \"b9e6ebd8-a075-4110-9be1-480e98d5cf07\", \"principal_login\": \"admin\", \"response\": \"accepted\", \"result\": null}, {\"task_group_id\": null, \"exception\": null, \"traceback\": null, \"task_id\": \"ef074af9-6ede-4c06-b441-6667fdcada36\", \"call_request_tags\": [\"pulp:consumer:010E99C0-3276-11E2-81C1-0800200C9A66\", \"pulp:action:unit_install\"], \"reasons\": [], \"start_time\": \"2013-01-14T22:06:04Z\", \"tags\": [\"pulp:consumer:010E99C0-3276-11E2-81C1-0800200C9A66\", \"pulp:action:unit_install\"], \"state\": \"running\", \"finish_time\": null, \"dependency_failures\": {}, \"schedule_id\": null, \"progress\": {}, \"call_request_group_id\": null, \"call_request_id\": \"ef074af9-6ede-4c06-b441-6667fdcada36\", \"principal_login\": \"admin\", \"response\": \"accepted\", \"result\": null}, {\"task_group_id\": null, \"exception\": null, \"traceback\": null, \"task_id\": \"74402635-1a8c-404b-b228-f564b0652178\", \"call_request_tags\": [\"pulp:consumer:010E99C0-3276-11E2-81C1-0800200C9A66\", \"pulp:action:unit_uninstall\"], \"reasons\": [], \"start_time\": \"2013-01-14T22:06:05Z\", \"tags\": [\"pulp:consumer:010E99C0-3276-11E2-81C1-0800200C9A66\", \"pulp:action:unit_uninstall\"], \"state\": \"running\", \"finish_time\": null, \"dependency_failures\": {}, \"schedule_id\": null, \"progress\": {}, \"call_request_group_id\": null, \"call_request_id\": \"74402635-1a8c-404b-b228-f564b0652178\", \"principal_login\": \"admin\", \"response\": \"accepted\", \"result\": null}, {\"task_group_id\": null, \"exception\": null, \"traceback\": null, \"task_id\": \"a56198a5-b315-48b3-990b-3aff27241287\", \"call_request_tags\": [\"pulp:consumer:010E99C0-3276-11E2-81C1-0800200C9A66\", \"pulp:action:unit_install\"], \"reasons\": [], \"start_time\": \"2013-01-14T22:06:06Z\", \"tags\": [\"pulp:consumer:010E99C0-3276-11E2-81C1-0800200C9A66\", \"pulp:action:unit_install\"], \"state\": \"running\", \"finish_time\": null, \"dependency_failures\": {}, \"schedule_id\": null, \"progress\": {}, \"call_request_group_id\": null, \"call_request_id\": \"a56198a5-b315-48b3-990b-3aff27241287\", \"principal_login\": \"admin\", \"response\": \"accepted\", \"result\": null}, {\"task_group_id\": null, \"exception\": null, \"traceback\": null, \"task_id\": \"1d987983-ed3b-4b88-b3b5-5bab84803b88\", \"call_request_tags\": [\"pulp:consumer:010E99C0-3276-11E2-81C1-0800200C9A66\", \"pulp:action:unit_install\"], \"reasons\": [], \"start_time\": \"2013-01-14T22:06:08Z\", \"tags\": [\"pulp:consumer:010E99C0-3276-11E2-81C1-0800200C9A66\", \"pulp:action:unit_install\"], \"state\": \"running\", \"finish_time\": null, \"dependency_failures\": {}, \"schedule_id\": null, \"progress\": {}, \"call_request_group_id\": null, \"call_request_id\": \"1d987983-ed3b-4b88-b3b5-5bab84803b88\", \"principal_login\": \"admin\", \"response\": \"accepted\", \"result\": null}, {\"task_group_id\": null, \"exception\": null, \"traceback\": null, \"task_id\": \"45f16e54-e935-4488-ad8d-ab0ea278029b\", \"call_request_tags\": [\"pulp:consumer:010E99C0-3276-11E2-81C1-0800200C9A66\", \"pulp:action:unit_uninstall\"], \"reasons\": [], \"start_time\": \"2013-01-14T22:06:09Z\", \"tags\": [\"pulp:consumer:010E99C0-3276-11E2-81C1-0800200C9A66\", \"pulp:action:unit_uninstall\"], \"state\": \"running\", \"finish_time\": null, \"dependency_failures\": {}, \"schedule_id\": null, \"progress\": {}, \"call_request_group_id\": null, \"call_request_id\": \"45f16e54-e935-4488-ad8d-ab0ea278029b\", \"principal_login\": \"admin\", \"response\": \"accepted\", \"result\": null}, {\"task_group_id\": null, \"exception\": null, \"traceback\": null, \"task_id\": \"9feb9958-9f75-4af9-b69b-e2eb7976ba93\", \"call_request_tags\": [\"pulp:consumer:010E99C0-3276-11E2-81C1-0800200C9A66\", \"pulp:action:unit_install\"], \"reasons\": [], \"start_time\": \"2013-01-14T22:06:10Z\", \"tags\": [\"pulp:consumer:010E99C0-3276-11E2-81C1-0800200C9A66\", \"pulp:action:unit_install\"], \"state\": \"running\", \"finish_time\": null, \"dependency_failures\": {}, \"schedule_id\": null, \"progress\": {}, \"call_request_group_id\": null, \"call_request_id\": \"9feb9958-9f75-4af9-b69b-e2eb7976ba93\", \"principal_login\": \"admin\", \"response\": \"accepted\", \"result\": null}]"
-    http_version: 
-  recorded_at: Mon, 14 Jan 2013 22:06:10 GMT
-- request: 
-    method: get
-    uri: https://kafka.usersys.redhat.com/pulp/api/v2/tasks/2a441230-e480-46f8-b557-7e673df9c7b9/
-    body: 
-      string: ""
-    headers: 
-      Authorization: 
-      - OAuth oauth_consumer_key="katello", oauth_nonce="Q0QuyrdHZPWk2fpxsZoJx7GWRCXeDeTq2AT8BD8", oauth_signature="6tr1pVHUUXPpi7b%2FAl0km83cWas%3D", oauth_signature_method="HMAC-SHA1", oauth_timestamp="1358201187", oauth_version="1.0"
-      Pulp-User: 
-      - admin
-      Accept-Encoding: 
-      - gzip, deflate
-      Content-Type: 
-      - application/json
-      Accept: 
-      - application/json
-=======
-      string: "{\"task_group_id\": \"6a496310-63cd-4936-bdbd-33d35352b161\", \"exception\": null, \"traceback\": null, \"_href\": \"/pulp/api/v2/tasks/ee5d3302-e27c-437f-bb2e-bfd2a3c68872/\", \"task_id\": \"ee5d3302-e27c-437f-bb2e-bfd2a3c68872\", \"call_request_tags\": [\"pulp:repository:1\", \"pulp:action:sync\"], \"reasons\": [], \"start_time\": \"2013-01-16T23:03:47Z\", \"tags\": [\"pulp:repository:1\", \"pulp:action:sync\"], \"state\": \"running\", \"finish_time\": null, \"dependency_failures\": {}, \"schedule_id\": null, \"progress\": {\"yum_importer\": {\"content\": {\"state\": \"NOT_STARTED\"}, \"comps\": {\"state\": \"NOT_STARTED\"}, \"errata\": {\"state\": \"NOT_STARTED\"}, \"metadata\": {\"state\": \"IN_PROGRESS\"}}}, \"call_request_group_id\": \"6a496310-63cd-4936-bdbd-33d35352b161\", \"call_request_id\": \"ee5d3302-e27c-437f-bb2e-bfd2a3c68872\", \"principal_login\": \"admin\", \"response\": \"accepted\", \"result\": null}"
-    http_version: 
-  recorded_at: Wed, 16 Jan 2013 23:03:47 GMT
-- request: 
-    method: get
-    uri: https://dhcp231-16.rdu.redhat.com/pulp/api/v2/tasks/ee5d3302-e27c-437f-bb2e-bfd2a3c68872/
-    body: 
-      string: ""
-    headers: 
-      Accept: 
-      - application/json
-      Authorization: 
-      - OAuth oauth_consumer_key="katello", oauth_nonce="Iai3OtbcVFol94UPQpdQjyJfa0eGGjcHubuvdGTwQMI", oauth_signature="z731Rmkzlb0T0kT67JeC9XGMGfs%3D", oauth_signature_method="HMAC-SHA1", oauth_timestamp="1358377427", oauth_version="1.0"
-      Content-Type: 
-      - application/json
-      Accept-Encoding: 
-      - gzip, deflate
-      Pulp-User: 
-      - admin
->>>>>>> fd910802
-  response: 
-    status: 
-      code: 200
-      message: OK
-    headers: 
-      Server: 
-      - Apache/2.2.22 (Fedora)
-      Date: 
-      - Mon, 14 Jan 2013 22:06:27 GMT
-      Content-Length: 
-<<<<<<< HEAD
-      - "842"
-=======
-      - "1442"
-      Date: 
-      - Wed, 16 Jan 2013 23:03:48 GMT
->>>>>>> fd910802
-      Content-Type: 
-      - application/json
-    body: 
-<<<<<<< HEAD
-      string: "{\"task_group_id\": \"3c3e3050-a125-4df0-b7a5-91fad3ffc949\", \"exception\": null, \"traceback\": null, \"_href\": \"/pulp/api/v2/tasks/2a441230-e480-46f8-b557-7e673df9c7b9/\", \"task_id\": \"2a441230-e480-46f8-b557-7e673df9c7b9\", \"call_request_tags\": [\"pulp:repository:1\", \"pulp:action:sync\"], \"reasons\": [], \"start_time\": \"2013-01-14T22:06:27Z\", \"tags\": [\"pulp:repository:1\", \"pulp:action:sync\"], \"state\": \"running\", \"finish_time\": null, \"dependency_failures\": {}, \"schedule_id\": null, \"progress\": {\"yum_importer\": {\"content\": {\"state\": \"NOT_STARTED\"}, \"comps\": {\"state\": \"NOT_STARTED\"}, \"errata\": {\"state\": \"NOT_STARTED\"}, \"metadata\": {\"state\": \"IN_PROGRESS\"}}}, \"call_request_group_id\": \"3c3e3050-a125-4df0-b7a5-91fad3ffc949\", \"call_request_id\": \"2a441230-e480-46f8-b557-7e673df9c7b9\", \"principal_login\": \"admin\", \"response\": \"accepted\", \"result\": null}"
-    http_version: 
-  recorded_at: Mon, 14 Jan 2013 22:06:27 GMT
-- request: 
-    method: get
-    uri: https://kafka.usersys.redhat.com/pulp/api/v2/tasks/2a441230-e480-46f8-b557-7e673df9c7b9/
-    body: 
-      string: ""
-    headers: 
-      Authorization: 
-      - OAuth oauth_consumer_key="katello", oauth_nonce="C2o1aLQQai4a07vuFYde1mseD2OJZF2ZT1g6jONTGQ0", oauth_signature="324Xf5Fjxf4hq8GlDjiUzlFZvXo%3D", oauth_signature_method="HMAC-SHA1", oauth_timestamp="1358201188", oauth_version="1.0"
-      Pulp-User: 
-      - admin
-      Accept-Encoding: 
-      - gzip, deflate
-      Content-Type: 
-      - application/json
-      Accept: 
-      - application/json
-=======
-      string: "{\"task_group_id\": \"6a496310-63cd-4936-bdbd-33d35352b161\", \"exception\": null, \"traceback\": null, \"_href\": \"/pulp/api/v2/tasks/ee5d3302-e27c-437f-bb2e-bfd2a3c68872/\", \"task_id\": \"ee5d3302-e27c-437f-bb2e-bfd2a3c68872\", \"call_request_tags\": [\"pulp:repository:1\", \"pulp:action:sync\"], \"reasons\": [], \"start_time\": \"2013-01-16T23:03:47Z\", \"tags\": [\"pulp:repository:1\", \"pulp:action:sync\"], \"state\": \"running\", \"finish_time\": null, \"dependency_failures\": {}, \"schedule_id\": null, \"progress\": {\"yum_importer\": {\"content\": {\"num_success\": 11, \"size_total\": 17872, \"items_left\": 0, \"items_total\": 11, \"state\": \"IN_PROGRESS\", \"size_left\": 0, \"details\": {\"tree_file\": {\"num_success\": 3, \"size_total\": 0, \"items_left\": 0, \"items_total\": 3, \"size_left\": 0, \"num_error\": 0}, \"rpm\": {\"num_success\": 8, \"size_total\": 17872, \"items_left\": 0, \"items_total\": 8, \"size_left\": 0, \"num_error\": 0}, \"delta_rpm\": {\"num_success\": 0, \"size_total\": 0, \"items_left\": 0, \"items_total\": 0, \"size_left\": 0, \"num_error\": 0}, \"file\": {\"num_success\": 0, \"size_total\": 0, \"items_left\": 0, \"items_total\": 0, \"size_left\": 0, \"num_error\": 0}}, \"error_details\": [], \"num_error\": 0}, \"comps\": {\"state\": \"NOT_STARTED\"}, \"errata\": {\"state\": \"NOT_STARTED\"}, \"metadata\": {\"state\": \"FINISHED\"}}}, \"call_request_group_id\": \"6a496310-63cd-4936-bdbd-33d35352b161\", \"call_request_id\": \"ee5d3302-e27c-437f-bb2e-bfd2a3c68872\", \"principal_login\": \"admin\", \"response\": \"accepted\", \"result\": null}"
-    http_version: 
-  recorded_at: Wed, 16 Jan 2013 23:03:48 GMT
-- request: 
-    method: get
-    uri: https://dhcp231-16.rdu.redhat.com/pulp/api/v2/tasks/ee5d3302-e27c-437f-bb2e-bfd2a3c68872/
-    body: 
-      string: ""
-    headers: 
-      Accept: 
-      - application/json
-      Authorization: 
-      - OAuth oauth_consumer_key="katello", oauth_nonce="QfBr0xzxs954pJaD4aN1uYNfl3S4qOhAKdYF9Qxmp0", oauth_signature="9Ro8Fz9kCUHR5RyLLD0HCAae4eM%3D", oauth_signature_method="HMAC-SHA1", oauth_timestamp="1358377428", oauth_version="1.0"
-      Content-Type: 
-      - application/json
-      Accept-Encoding: 
-      - gzip, deflate
-      Pulp-User: 
-      - admin
->>>>>>> fd910802
-  response: 
-    status: 
-      code: 200
-      message: OK
-    headers: 
-<<<<<<< HEAD
-      Server: 
-      - Apache/2.2.22 (Fedora)
-      Date: 
-      - Mon, 14 Jan 2013 22:06:28 GMT
-      Content-Length: 
-      - "1442"
-=======
-      Content-Length: 
-      - "1469"
-      Date: 
-      - Wed, 16 Jan 2013 23:03:48 GMT
->>>>>>> fd910802
-      Content-Type: 
-      - application/json
-    body: 
-<<<<<<< HEAD
-      string: "{\"task_group_id\": \"3c3e3050-a125-4df0-b7a5-91fad3ffc949\", \"exception\": null, \"traceback\": null, \"_href\": \"/pulp/api/v2/tasks/2a441230-e480-46f8-b557-7e673df9c7b9/\", \"task_id\": \"2a441230-e480-46f8-b557-7e673df9c7b9\", \"call_request_tags\": [\"pulp:repository:1\", \"pulp:action:sync\"], \"reasons\": [], \"start_time\": \"2013-01-14T22:06:27Z\", \"tags\": [\"pulp:repository:1\", \"pulp:action:sync\"], \"state\": \"running\", \"finish_time\": null, \"dependency_failures\": {}, \"schedule_id\": null, \"progress\": {\"yum_importer\": {\"content\": {\"num_success\": 11, \"size_total\": 17872, \"items_left\": 0, \"items_total\": 11, \"state\": \"IN_PROGRESS\", \"size_left\": 0, \"details\": {\"tree_file\": {\"num_success\": 3, \"size_total\": 0, \"items_left\": 0, \"items_total\": 3, \"size_left\": 0, \"num_error\": 0}, \"rpm\": {\"num_success\": 8, \"size_total\": 17872, \"items_left\": 0, \"items_total\": 8, \"size_left\": 0, \"num_error\": 0}, \"delta_rpm\": {\"num_success\": 0, \"size_total\": 0, \"items_left\": 0, \"items_total\": 0, \"size_left\": 0, \"num_error\": 0}, \"file\": {\"num_success\": 0, \"size_total\": 0, \"items_left\": 0, \"items_total\": 0, \"size_left\": 0, \"num_error\": 0}}, \"error_details\": [], \"num_error\": 0}, \"comps\": {\"state\": \"NOT_STARTED\"}, \"errata\": {\"state\": \"NOT_STARTED\"}, \"metadata\": {\"state\": \"FINISHED\"}}}, \"call_request_group_id\": \"3c3e3050-a125-4df0-b7a5-91fad3ffc949\", \"call_request_id\": \"2a441230-e480-46f8-b557-7e673df9c7b9\", \"principal_login\": \"admin\", \"response\": \"accepted\", \"result\": null}"
-    http_version: 
-  recorded_at: Mon, 14 Jan 2013 22:06:28 GMT
-- request: 
-    method: get
-    uri: https://kafka.usersys.redhat.com/pulp/api/v2/tasks/2a441230-e480-46f8-b557-7e673df9c7b9/
-    body: 
-      string: ""
-    headers: 
-      Authorization: 
-      - OAuth oauth_consumer_key="katello", oauth_nonce="VI4Mg4FAFO7wxWFHA0GwNOp5mmrFFxtUCDZL9j9CM", oauth_signature="Slutwy2UeIcXF%2FxVKEAwWV%2FQlqw%3D", oauth_signature_method="HMAC-SHA1", oauth_timestamp="1358201188", oauth_version="1.0"
-      Pulp-User: 
-      - admin
-      Accept-Encoding: 
-      - gzip, deflate
-      Content-Type: 
-      - application/json
-      Accept: 
-      - application/json
-=======
-      string: "{\"task_group_id\": \"6a496310-63cd-4936-bdbd-33d35352b161\", \"exception\": null, \"traceback\": null, \"_href\": \"/pulp/api/v2/tasks/ee5d3302-e27c-437f-bb2e-bfd2a3c68872/\", \"task_id\": \"ee5d3302-e27c-437f-bb2e-bfd2a3c68872\", \"call_request_tags\": [\"pulp:repository:1\", \"pulp:action:sync\"], \"reasons\": [], \"start_time\": \"2013-01-16T23:03:47Z\", \"tags\": [\"pulp:repository:1\", \"pulp:action:sync\"], \"state\": \"finished\", \"finish_time\": \"2013-01-16T23:03:48Z\", \"dependency_failures\": {}, \"schedule_id\": null, \"progress\": {\"yum_importer\": {\"content\": {\"num_success\": 11, \"size_total\": 17872, \"items_left\": 0, \"items_total\": 11, \"state\": \"FINISHED\", \"size_left\": 0, \"details\": {\"tree_file\": {\"num_success\": 3, \"size_total\": 0, \"items_left\": 0, \"items_total\": 3, \"size_left\": 0, \"num_error\": 0}, \"rpm\": {\"num_success\": 8, \"size_total\": 17872, \"items_left\": 0, \"items_total\": 8, \"size_left\": 0, \"num_error\": 0}, \"delta_rpm\": {\"num_success\": 0, \"size_total\": 0, \"items_left\": 0, \"items_total\": 0, \"size_left\": 0, \"num_error\": 0}, \"file\": {\"num_success\": 0, \"size_total\": 0, \"items_left\": 0, \"items_total\": 0, \"size_left\": 0, \"num_error\": 0}}, \"error_details\": [], \"num_error\": 0}, \"comps\": {\"state\": \"FINISHED\"}, \"errata\": {\"state\": \"FINISHED\", \"num_errata\": 2}, \"metadata\": {\"state\": \"FINISHED\"}}}, \"call_request_group_id\": \"6a496310-63cd-4936-bdbd-33d35352b161\", \"call_request_id\": \"ee5d3302-e27c-437f-bb2e-bfd2a3c68872\", \"principal_login\": \"admin\", \"response\": \"accepted\", \"result\": null}"
-    http_version: 
-  recorded_at: Wed, 16 Jan 2013 23:03:48 GMT
-- request: 
-    method: get
-    uri: https://dhcp231-16.rdu.redhat.com/pulp/api/v2/tasks/
-    body: 
-      string: ""
-    headers: 
-      Accept: 
-      - application/json
-      Authorization: 
-      - OAuth oauth_consumer_key="katello", oauth_nonce="6RImkcpIUhY4rVh0VLrZiHQknST0ThEErNCCLK5FE", oauth_signature="vM5vFv2MBb7dunB473eCerhKNIw%3D", oauth_signature_method="HMAC-SHA1", oauth_timestamp="1358377440", oauth_version="1.0"
-      Content-Type: 
-      - application/json
-      Accept-Encoding: 
-      - gzip, deflate
-      Pulp-User: 
-      - admin
->>>>>>> fd910802
-  response: 
-    status: 
-      code: 200
-      message: OK
-    headers: 
-      Server: 
-      - Apache/2.2.22 (Fedora)
-      Date: 
-      - Mon, 14 Jan 2013 22:06:28 GMT
-      Content-Length: 
-<<<<<<< HEAD
-      - "1469"
-=======
-      - "26607"
-      Date: 
-      - Wed, 16 Jan 2013 23:04:00 GMT
->>>>>>> fd910802
-      Content-Type: 
-      - application/json
-    body: 
-<<<<<<< HEAD
-      string: "{\"task_group_id\": \"3c3e3050-a125-4df0-b7a5-91fad3ffc949\", \"exception\": null, \"traceback\": null, \"_href\": \"/pulp/api/v2/tasks/2a441230-e480-46f8-b557-7e673df9c7b9/\", \"task_id\": \"2a441230-e480-46f8-b557-7e673df9c7b9\", \"call_request_tags\": [\"pulp:repository:1\", \"pulp:action:sync\"], \"reasons\": [], \"start_time\": \"2013-01-14T22:06:27Z\", \"tags\": [\"pulp:repository:1\", \"pulp:action:sync\"], \"state\": \"finished\", \"finish_time\": \"2013-01-14T22:06:28Z\", \"dependency_failures\": {}, \"schedule_id\": null, \"progress\": {\"yum_importer\": {\"content\": {\"num_success\": 11, \"size_total\": 17872, \"items_left\": 0, \"items_total\": 11, \"state\": \"FINISHED\", \"size_left\": 0, \"details\": {\"tree_file\": {\"num_success\": 3, \"size_total\": 0, \"items_left\": 0, \"items_total\": 3, \"size_left\": 0, \"num_error\": 0}, \"rpm\": {\"num_success\": 8, \"size_total\": 17872, \"items_left\": 0, \"items_total\": 8, \"size_left\": 0, \"num_error\": 0}, \"delta_rpm\": {\"num_success\": 0, \"size_total\": 0, \"items_left\": 0, \"items_total\": 0, \"size_left\": 0, \"num_error\": 0}, \"file\": {\"num_success\": 0, \"size_total\": 0, \"items_left\": 0, \"items_total\": 0, \"size_left\": 0, \"num_error\": 0}}, \"error_details\": [], \"num_error\": 0}, \"comps\": {\"state\": \"FINISHED\"}, \"errata\": {\"state\": \"FINISHED\", \"num_errata\": 2}, \"metadata\": {\"state\": \"FINISHED\"}}}, \"call_request_group_id\": \"3c3e3050-a125-4df0-b7a5-91fad3ffc949\", \"call_request_id\": \"2a441230-e480-46f8-b557-7e673df9c7b9\", \"principal_login\": \"admin\", \"response\": \"accepted\", \"result\": null}"
-    http_version: 
-  recorded_at: Mon, 14 Jan 2013 22:06:28 GMT
-- request: 
-    method: get
-    uri: https://kafka.usersys.redhat.com/pulp/api/v2/tasks/df07e75c-d740-4ff5-83ca-f13acc1d4327/
-    body: 
-      string: ""
-    headers: 
-      Authorization: 
-      - OAuth oauth_consumer_key="katello", oauth_nonce="R6bL9a8sqe40s4AMtA5O2q4x09OHgHqLgO6ja16pk", oauth_signature="Qa79IN9azzlj50XCnLVBdefqjxs%3D", oauth_signature_method="HMAC-SHA1", oauth_timestamp="1358201191", oauth_version="1.0"
-      Pulp-User: 
-      - admin
-      Accept-Encoding: 
-      - gzip, deflate
-      Content-Type: 
-      - application/json
-      Accept: 
-      - application/json
-=======
-      string: "[{\"task_group_id\": null, \"exception\": null, \"traceback\": null, \"task_id\": \"735c7e26-9ce8-42bd-b0d1-04d543c29469\", \"call_request_tags\": [\"pulp:consumer_group_type:simple_group\", \"pulp:action:consumer_group_associate\"], \"reasons\": [], \"start_time\": \"2013-01-16T23:03:40Z\", \"tags\": [\"pulp:consumer_group_type:simple_group\", \"pulp:action:consumer_group_associate\"], \"state\": \"finished\", \"finish_time\": \"2013-01-16T23:03:40Z\", \"dependency_failures\": {}, \"schedule_id\": null, \"progress\": {}, \"call_request_group_id\": null, \"call_request_id\": \"735c7e26-9ce8-42bd-b0d1-04d543c29469\", \"principal_login\": \"admin\", \"response\": \"accepted\", \"result\": [\"010E99C0-3276-11E2-81C1-0800200C9A66\"]}, {\"task_group_id\": null, \"exception\": null, \"traceback\": null, \"task_id\": \"7a61b73b-48a0-4b5b-b4ca-457caccf1509\", \"call_request_tags\": [\"pulp:consumer_group_type:simple_group\", \"pulp:action:consumer_group_unassociate\"], \"reasons\": [], \"start_time\": \"2013-01-16T23:03:40Z\", \"tags\": [\"pulp:consumer_group_type:simple_group\", \"pulp:action:consumer_group_unassociate\"], \"state\": \"finished\", \"finish_time\": \"2013-01-16T23:03:40Z\", \"dependency_failures\": {}, \"schedule_id\": null, \"progress\": {}, \"call_request_group_id\": null, \"call_request_id\": \"7a61b73b-48a0-4b5b-b4ca-457caccf1509\", \"principal_login\": \"admin\", \"response\": \"accepted\", \"result\": [\"010E99C0-3276-11E2-81C1-0800200C9A66\"]}, {\"task_group_id\": null, \"exception\": null, \"traceback\": null, \"task_id\": \"bd884767-4624-4d07-b78c-84dc1d470d02\", \"call_request_tags\": [\"pulp:consumer:010E99C0-3276-11E2-81C1-0800200C9A66\", \"pulp:action:delete\"], \"reasons\": [], \"start_time\": \"2013-01-16T23:03:41Z\", \"tags\": [\"pulp:consumer:010E99C0-3276-11E2-81C1-0800200C9A66\", \"pulp:action:delete\"], \"state\": \"finished\", \"finish_time\": \"2013-01-16T23:03:41Z\", \"dependency_failures\": {}, \"schedule_id\": null, \"progress\": {}, \"call_request_group_id\": null, \"call_request_id\": \"bd884767-4624-4d07-b78c-84dc1d470d02\", \"principal_login\": \"admin\", \"response\": \"accepted\", \"result\": null}, {\"task_group_id\": null, \"exception\": null, \"traceback\": null, \"task_id\": \"38cd1607-d28c-421e-8a39-d80cab902ada\", \"call_request_tags\": [\"pulp:consumer_group_type:simple_group\"], \"reasons\": [], \"start_time\": \"2013-01-16T23:03:41Z\", \"tags\": [\"pulp:consumer_group_type:simple_group\"], \"state\": \"finished\", \"finish_time\": \"2013-01-16T23:03:41Z\", \"dependency_failures\": {}, \"schedule_id\": null, \"progress\": {}, \"call_request_group_id\": null, \"call_request_id\": \"38cd1607-d28c-421e-8a39-d80cab902ada\", \"principal_login\": \"admin\", \"response\": \"accepted\", \"result\": null}, {\"task_group_id\": null, \"exception\": null, \"traceback\": null, \"task_id\": \"63eec634-5b8b-49dc-90cc-b6974a93cbce\", \"call_request_tags\": [\"pulp:consumer:010E99C0-3276-11E2-81C1-0800200C9A66\", \"pulp:action:create\"], \"reasons\": [], \"start_time\": \"2013-01-16T23:03:41Z\", \"tags\": [\"pulp:consumer:010E99C0-3276-11E2-81C1-0800200C9A66\", \"pulp:action:create\"], \"state\": \"finished\", \"finish_time\": \"2013-01-16T23:03:41Z\", \"dependency_failures\": {}, \"schedule_id\": null, \"progress\": {}, \"call_request_group_id\": null, \"call_request_id\": \"63eec634-5b8b-49dc-90cc-b6974a93cbce\", \"principal_login\": \"admin\", \"response\": \"accepted\", \"result\": \"****\"}, {\"task_group_id\": null, \"exception\": null, \"traceback\": null, \"task_id\": \"726caaef-223c-4e7a-a470-eee7f1f996fe\", \"call_request_tags\": [\"pulp:consumer_group_type:simple_group\"], \"reasons\": [], \"start_time\": \"2013-01-16T23:03:41Z\", \"tags\": [\"pulp:consumer_group_type:simple_group\"], \"state\": \"finished\", \"finish_time\": \"2013-01-16T23:03:41Z\", \"dependency_failures\": {}, \"schedule_id\": null, \"progress\": {}, \"call_request_group_id\": null, \"call_request_id\": \"726caaef-223c-4e7a-a470-eee7f1f996fe\", \"principal_login\": \"admin\", \"response\": \"accepted\", \"result\": {\"scratchpad\": null, \"display_name\": null, \"description\": \"Super administrator with all access.\", \"_ns\": \"consumer_groups\", \"notes\": {}, \"consumer_ids\": [\"010E99C0-3276-11E2-81C1-0800200C9A66\"], \"_id\": {\"$oid\": \"50f731cd9c60ed27ce0031bd\"}, \"id\": \"simple_group\", \"_href\": \"/pulp/api/v2/consumer_groups/simple_group/\"}}, {\"task_group_id\": null, \"exception\": null, \"traceback\": null, \"task_id\": \"f85e6a24-0981-4937-a680-7de489c3409e\", \"call_request_tags\": [\"pulp:consumer_group_type:simple_group\", \"pulp:action:consumer_group_associate\"], \"reasons\": [], \"start_time\": \"2013-01-16T23:03:42Z\", \"tags\": [\"pulp:consumer_group_type:simple_group\", \"pulp:action:consumer_group_associate\"], \"state\": \"finished\", \"finish_time\": \"2013-01-16T23:03:42Z\", \"dependency_failures\": {}, \"schedule_id\": null, \"progress\": {}, \"call_request_group_id\": null, \"call_request_id\": \"f85e6a24-0981-4937-a680-7de489c3409e\", \"principal_login\": \"admin\", \"response\": \"accepted\", \"result\": [\"010E99C0-3276-11E2-81C1-0800200C9A66\"]}, {\"task_group_id\": null, \"exception\": null, \"traceback\": null, \"task_id\": \"8ea69bd3-f8b5-4fed-b9e7-2e33f255ad4c\", \"call_request_tags\": [\"pulp:consumer:010E99C0-3276-11E2-81C1-0800200C9A66\", \"pulp:action:delete\"], \"reasons\": [], \"start_time\": \"2013-01-16T23:03:42Z\", \"tags\": [\"pulp:consumer:010E99C0-3276-11E2-81C1-0800200C9A66\", \"pulp:action:delete\"], \"state\": \"finished\", \"finish_time\": \"2013-01-16T23:03:42Z\", \"dependency_failures\": {}, \"schedule_id\": null, \"progress\": {}, \"call_request_group_id\": null, \"call_request_id\": \"8ea69bd3-f8b5-4fed-b9e7-2e33f255ad4c\", \"principal_login\": \"admin\", \"response\": \"accepted\", \"result\": null}, {\"task_group_id\": null, \"exception\": null, \"traceback\": null, \"task_id\": \"0edbb3b3-6242-4aab-99fc-b18a83939611\", \"call_request_tags\": [\"pulp:consumer_group_type:simple_group\"], \"reasons\": [], \"start_time\": \"2013-01-16T23:03:42Z\", \"tags\": [\"pulp:consumer_group_type:simple_group\"], \"state\": \"finished\", \"finish_time\": \"2013-01-16T23:03:42Z\", \"dependency_failures\": {}, \"schedule_id\": null, \"progress\": {}, \"call_request_group_id\": null, \"call_request_id\": \"0edbb3b3-6242-4aab-99fc-b18a83939611\", \"principal_login\": \"admin\", \"response\": \"accepted\", \"result\": null}, {\"task_group_id\": null, \"exception\": null, \"traceback\": null, \"task_id\": \"fcfa45e3-adb2-4976-a283-3aa1eb910197\", \"call_request_tags\": [\"pulp:consumer:010E99C0-3276-11E2-81C1-0800200C9A66\", \"pulp:action:create\"], \"reasons\": [], \"start_time\": \"2013-01-16T23:03:42Z\", \"tags\": [\"pulp:consumer:010E99C0-3276-11E2-81C1-0800200C9A66\", \"pulp:action:create\"], \"state\": \"finished\", \"finish_time\": \"2013-01-16T23:03:42Z\", \"dependency_failures\": {}, \"schedule_id\": null, \"progress\": {}, \"call_request_group_id\": null, \"call_request_id\": \"fcfa45e3-adb2-4976-a283-3aa1eb910197\", \"principal_login\": \"admin\", \"response\": \"accepted\", \"result\": \"****\"}, {\"task_group_id\": null, \"exception\": null, \"traceback\": null, \"task_id\": \"352964bc-75de-4470-af02-26c06bbd00c4\", \"call_request_tags\": [\"pulp:consumer_group_type:simple_group\"], \"reasons\": [], \"start_time\": \"2013-01-16T23:03:43Z\", \"tags\": [\"pulp:consumer_group_type:simple_group\"], \"state\": \"finished\", \"finish_time\": \"2013-01-16T23:03:43Z\", \"dependency_failures\": {}, \"schedule_id\": null, \"progress\": {}, \"call_request_group_id\": null, \"call_request_id\": \"352964bc-75de-4470-af02-26c06bbd00c4\", \"principal_login\": \"admin\", \"response\": \"accepted\", \"result\": {\"scratchpad\": null, \"display_name\": null, \"description\": \"Super administrator with all access.\", \"_ns\": \"consumer_groups\", \"notes\": {}, \"consumer_ids\": [\"010E99C0-3276-11E2-81C1-0800200C9A66\"], \"_id\": {\"$oid\": \"50f731cf9c60ed27ce0031ec\"}, \"id\": \"simple_group\", \"_href\": \"/pulp/api/v2/consumer_groups/simple_group/\"}}, {\"task_group_id\": null, \"exception\": null, \"traceback\": null, \"task_id\": \"e3019599-da39-4b43-8074-81b3f4dcea51\", \"call_request_tags\": [\"pulp:consumer_group_type:simple_group\", \"pulp:action:consumer_group_associate\"], \"reasons\": [], \"start_time\": \"2013-01-16T23:03:43Z\", \"tags\": [\"pulp:consumer_group_type:simple_group\", \"pulp:action:consumer_group_associate\"], \"state\": \"finished\", \"finish_time\": \"2013-01-16T23:03:43Z\", \"dependency_failures\": {}, \"schedule_id\": null, \"progress\": {}, \"call_request_group_id\": null, \"call_request_id\": \"e3019599-da39-4b43-8074-81b3f4dcea51\", \"principal_login\": \"admin\", \"response\": \"accepted\", \"result\": [\"010E99C0-3276-11E2-81C1-0800200C9A66\"]}, {\"task_group_id\": null, \"exception\": null, \"traceback\": null, \"task_id\": \"40039f8d-7faf-4f31-bc7a-520b1140036d\", \"call_request_tags\": [\"pulp:consumer_group_type:simple_group\", \"pulp:action:consumer_group_unassociate\"], \"reasons\": [], \"start_time\": \"2013-01-16T23:03:43Z\", \"tags\": [\"pulp:consumer_group_type:simple_group\", \"pulp:action:consumer_group_unassociate\"], \"state\": \"finished\", \"finish_time\": \"2013-01-16T23:03:43Z\", \"dependency_failures\": {}, \"schedule_id\": null, \"progress\": {}, \"call_request_group_id\": null, \"call_request_id\": \"40039f8d-7faf-4f31-bc7a-520b1140036d\", \"principal_login\": \"admin\", \"response\": \"accepted\", \"result\": [\"010E99C0-3276-11E2-81C1-0800200C9A66\"]}, {\"task_group_id\": null, \"exception\": null, \"traceback\": null, \"task_id\": \"ea677b65-e7aa-4cad-b6ab-c62f0a5a17ca\", \"call_request_tags\": [\"pulp:consumer:010E99C0-3276-11E2-81C1-0800200C9A66\", \"pulp:action:delete\"], \"reasons\": [], \"start_time\": \"2013-01-16T23:03:44Z\", \"tags\": [\"pulp:consumer:010E99C0-3276-11E2-81C1-0800200C9A66\", \"pulp:action:delete\"], \"state\": \"finished\", \"finish_time\": \"2013-01-16T23:03:44Z\", \"dependency_failures\": {}, \"schedule_id\": null, \"progress\": {}, \"call_request_group_id\": null, \"call_request_id\": \"ea677b65-e7aa-4cad-b6ab-c62f0a5a17ca\", \"principal_login\": \"admin\", \"response\": \"accepted\", \"result\": null}, {\"task_group_id\": null, \"exception\": null, \"traceback\": null, \"task_id\": \"c4f2c935-fe3c-42dd-92eb-28be0fcad0a7\", \"call_request_tags\": [\"pulp:consumer_group_type:simple_group\"], \"reasons\": [], \"start_time\": \"2013-01-16T23:03:44Z\", \"tags\": [\"pulp:consumer_group_type:simple_group\"], \"state\": \"finished\", \"finish_time\": \"2013-01-16T23:03:44Z\", \"dependency_failures\": {}, \"schedule_id\": null, \"progress\": {}, \"call_request_group_id\": null, \"call_request_id\": \"c4f2c935-fe3c-42dd-92eb-28be0fcad0a7\", \"principal_login\": \"admin\", \"response\": \"accepted\", \"result\": null}, {\"task_group_id\": null, \"exception\": null, \"traceback\": null, \"task_id\": \"2d25d414-67a0-43dd-9746-d8c376d48798\", \"call_request_tags\": [\"pulp:consumer:010E99C0-3276-11E2-81C1-0800200C9A66\", \"pulp:action:create\"], \"reasons\": [], \"start_time\": \"2013-01-16T23:03:44Z\", \"tags\": [\"pulp:consumer:010E99C0-3276-11E2-81C1-0800200C9A66\", \"pulp:action:create\"], \"state\": \"finished\", \"finish_time\": \"2013-01-16T23:03:44Z\", \"dependency_failures\": {}, \"schedule_id\": null, \"progress\": {}, \"call_request_group_id\": null, \"call_request_id\": \"2d25d414-67a0-43dd-9746-d8c376d48798\", \"principal_login\": \"admin\", \"response\": \"accepted\", \"result\": \"****\"}, {\"task_group_id\": null, \"exception\": null, \"traceback\": null, \"task_id\": \"e427d229-ec46-4de2-b505-7b2fe3bdb242\", \"call_request_tags\": [\"pulp:consumer_group_type:simple_group\"], \"reasons\": [], \"start_time\": \"2013-01-16T23:03:45Z\", \"tags\": [\"pulp:consumer_group_type:simple_group\"], \"state\": \"finished\", \"finish_time\": \"2013-01-16T23:03:45Z\", \"dependency_failures\": {}, \"schedule_id\": null, \"progress\": {}, \"call_request_group_id\": null, \"call_request_id\": \"e427d229-ec46-4de2-b505-7b2fe3bdb242\", \"principal_login\": \"admin\", \"response\": \"accepted\", \"result\": {\"scratchpad\": null, \"display_name\": null, \"description\": \"Super administrator with all access.\", \"_ns\": \"consumer_groups\", \"notes\": {}, \"consumer_ids\": [\"010E99C0-3276-11E2-81C1-0800200C9A66\"], \"_id\": {\"$oid\": \"50f731d19c60ed27ce003224\"}, \"id\": \"simple_group\", \"_href\": \"/pulp/api/v2/consumer_groups/simple_group/\"}}, {\"task_group_id\": null, \"exception\": null, \"traceback\": null, \"task_id\": \"46c5a855-7928-42d5-8b0c-a028b67f9249\", \"call_request_tags\": [\"pulp:consumer:010E99C0-3276-11E2-81C1-0800200C9A66\", \"pulp:action:delete\"], \"reasons\": [], \"start_time\": \"2013-01-16T23:03:45Z\", \"tags\": [\"pulp:consumer:010E99C0-3276-11E2-81C1-0800200C9A66\", \"pulp:action:delete\"], \"state\": \"finished\", \"finish_time\": \"2013-01-16T23:03:45Z\", \"dependency_failures\": {}, \"schedule_id\": null, \"progress\": {}, \"call_request_group_id\": null, \"call_request_id\": \"46c5a855-7928-42d5-8b0c-a028b67f9249\", \"principal_login\": \"admin\", \"response\": \"accepted\", \"result\": null}, {\"task_group_id\": null, \"exception\": null, \"traceback\": null, \"task_id\": \"32c25e5c-a91c-4c2f-9ad3-af712c16c47a\", \"call_request_tags\": [\"pulp:consumer_group_type:simple_group\"], \"reasons\": [], \"start_time\": \"2013-01-16T23:03:45Z\", \"tags\": [\"pulp:consumer_group_type:simple_group\"], \"state\": \"finished\", \"finish_time\": \"2013-01-16T23:03:45Z\", \"dependency_failures\": {}, \"schedule_id\": null, \"progress\": {}, \"call_request_group_id\": null, \"call_request_id\": \"32c25e5c-a91c-4c2f-9ad3-af712c16c47a\", \"principal_login\": \"admin\", \"response\": \"accepted\", \"result\": null}, {\"task_group_id\": null, \"exception\": null, \"traceback\": null, \"task_id\": \"9860684a-5908-445f-a6d7-6d89feec4b72\", \"call_request_tags\": [\"pulp:user:hidden\", \"pulp:action:create\"], \"reasons\": [], \"start_time\": \"2013-01-16T23:03:46Z\", \"tags\": [\"pulp:user:hidden\", \"pulp:action:create\"], \"state\": \"finished\", \"finish_time\": \"2013-01-16T23:03:46Z\", \"dependency_failures\": {}, \"schedule_id\": null, \"progress\": {}, \"call_request_group_id\": null, \"call_request_id\": \"9860684a-5908-445f-a6d7-6d89feec4b72\", \"principal_login\": \"admin\", \"response\": \"accepted\", \"result\": {\"_id\": {\"$oid\": \"50f731d29c60ed27ce00323f\"}, \"name\": \"hidden\", \"roles\": [], \"_ns\": \"users\", \"login\": \"hidden\", \"id\": \"50f731d29c60ed27ce00323f\", \"_href\": \"/pulp/api/v2/users/hidden/\"}}, {\"task_group_id\": null, \"exception\": null, \"traceback\": null, \"task_id\": \"4f9099b9-9eec-4594-8c1d-f5060e1de2f2\", \"call_request_tags\": [\"pulp:role:super-users\", \"pulp:action:add_user_to_role\"], \"reasons\": [], \"start_time\": \"2013-01-16T23:03:46Z\", \"tags\": [\"pulp:role:super-users\", \"pulp:action:add_user_to_role\"], \"state\": \"finished\", \"finish_time\": \"2013-01-16T23:03:46Z\", \"dependency_failures\": {}, \"schedule_id\": null, \"progress\": {}, \"call_request_group_id\": null, \"call_request_id\": \"4f9099b9-9eec-4594-8c1d-f5060e1de2f2\", \"principal_login\": \"admin\", \"response\": \"accepted\", \"result\": null}, {\"task_group_id\": null, \"exception\": null, \"traceback\": null, \"task_id\": \"e5c3999d-6b81-4a33-b903-43ce0527650e\", \"call_request_tags\": [\"pulp:repository:1\", \"pulp:action:create\"], \"reasons\": [], \"start_time\": \"2013-01-16T23:03:47Z\", \"tags\": [\"pulp:repository:1\", \"pulp:action:create\"], \"state\": \"finished\", \"finish_time\": \"2013-01-16T23:03:47Z\", \"dependency_failures\": {}, \"schedule_id\": null, \"progress\": {}, \"call_request_group_id\": null, \"call_request_id\": \"e5c3999d-6b81-4a33-b903-43ce0527650e\", \"principal_login\": \"admin\", \"response\": \"accepted\", \"result\": {\"scratchpad\": {}, \"display_name\": \"Fedora 17 x86_64\", \"description\": null, \"_ns\": \"repos\", \"notes\": {}, \"content_unit_count\": 0, \"_id\": {\"$oid\": \"50f731d39c60ed27ce003255\"}, \"id\": \"1\", \"_href\": \"/pulp/api/v2/repositories/1/\"}}, {\"task_group_id\": \"6a496310-63cd-4936-bdbd-33d35352b161\", \"exception\": null, \"traceback\": null, \"task_id\": \"ee5d3302-e27c-437f-bb2e-bfd2a3c68872\", \"call_request_tags\": [\"pulp:repository:1\", \"pulp:action:sync\"], \"reasons\": [], \"start_time\": \"2013-01-16T23:03:47Z\", \"tags\": [\"pulp:repository:1\", \"pulp:action:sync\"], \"state\": \"finished\", \"finish_time\": \"2013-01-16T23:03:48Z\", \"dependency_failures\": {}, \"schedule_id\": null, \"progress\": {\"yum_importer\": {\"content\": {\"num_success\": 11, \"size_total\": 17872, \"items_left\": 0, \"items_total\": 11, \"state\": \"FINISHED\", \"size_left\": 0, \"details\": {\"tree_file\": {\"num_success\": 3, \"size_total\": 0, \"items_left\": 0, \"items_total\": 3, \"size_left\": 0, \"num_error\": 0}, \"rpm\": {\"num_success\": 8, \"size_total\": 17872, \"items_left\": 0, \"items_total\": 8, \"size_left\": 0, \"num_error\": 0}, \"delta_rpm\": {\"num_success\": 0, \"size_total\": 0, \"items_left\": 0, \"items_total\": 0, \"size_left\": 0, \"num_error\": 0}, \"file\": {\"num_success\": 0, \"size_total\": 0, \"items_left\": 0, \"items_total\": 0, \"size_left\": 0, \"num_error\": 0}}, \"error_details\": [], \"num_error\": 0}, \"comps\": {\"state\": \"FINISHED\"}, \"errata\": {\"state\": \"FINISHED\", \"num_errata\": 2}, \"metadata\": {\"state\": \"FINISHED\"}}}, \"call_request_group_id\": \"6a496310-63cd-4936-bdbd-33d35352b161\", \"call_request_id\": \"ee5d3302-e27c-437f-bb2e-bfd2a3c68872\", \"principal_login\": \"admin\", \"response\": \"accepted\", \"result\": null}, {\"task_group_id\": null, \"exception\": null, \"traceback\": null, \"task_id\": \"cd640518-808d-4136-83ca-bc6029c7352e\", \"call_request_tags\": [\"pulp:consumer:010E99C0-3276-11E2-81C1-0800200C9A66\", \"pulp:action:create\"], \"reasons\": [], \"start_time\": \"2013-01-16T23:03:50Z\", \"tags\": [\"pulp:consumer:010E99C0-3276-11E2-81C1-0800200C9A66\", \"pulp:action:create\"], \"state\": \"finished\", \"finish_time\": \"2013-01-16T23:03:50Z\", \"dependency_failures\": {}, \"schedule_id\": null, \"progress\": {}, \"call_request_group_id\": null, \"call_request_id\": \"cd640518-808d-4136-83ca-bc6029c7352e\", \"principal_login\": \"admin\", \"response\": \"accepted\", \"result\": \"****\"}, {\"task_group_id\": \"00d9750f-a989-4507-83a1-a81950d2e1af\", \"exception\": null, \"traceback\": null, \"task_id\": \"4d961500-59e8-4f13-a737-b8a8cbaa2d86\", \"call_request_tags\": [\"pulp:consumer:010E99C0-3276-11E2-81C1-0800200C9A66\", \"pulp:repository:1\", \"pulp:repository_distributor:1\", \"pulp:action:bind\"], \"reasons\": [], \"start_time\": \"2013-01-16T23:03:50Z\", \"tags\": [\"pulp:consumer:010E99C0-3276-11E2-81C1-0800200C9A66\", \"pulp:repository:1\", \"pulp:repository_distributor:1\", \"pulp:action:bind\"], \"state\": \"finished\", \"finish_time\": \"2013-01-16T23:03:50Z\", \"dependency_failures\": {}, \"schedule_id\": null, \"progress\": {}, \"call_request_group_id\": \"00d9750f-a989-4507-83a1-a81950d2e1af\", \"call_request_id\": \"4d961500-59e8-4f13-a737-b8a8cbaa2d86\", \"principal_login\": \"admin\", \"response\": \"accepted\", \"result\": {\"repo_id\": \"1\", \"consumer_actions\": [], \"_ns\": \"consumer_bindings\", \"distributor_id\": \"1\", \"consumer_id\": \"010E99C0-3276-11E2-81C1-0800200C9A66\", \"deleted\": false, \"_id\": {\"$oid\": \"50f731d69c60ed27ce003297\"}, \"id\": \"50f731d69c60ed27ce003297\"}}, {\"task_group_id\": \"00d9750f-a989-4507-83a1-a81950d2e1af\", \"exception\": [\"RequestTimeout: ('680e0219-3da2-43f7-a1ee-990dc6ea4df3', 0)\\n\"], \"traceback\": \"Traceback (most recent call last):\\n\\n  File \\\"/usr/lib/python2.7/site-packages/gofer/rmi/async.py\\\", line 451, in process\\n    raise RequestTimeout(sn, je.idx)\\n\\nRequestTimeout: ('680e0219-3da2-43f7-a1ee-990dc6ea4df3', 0)\\n\", \"task_id\": \"bd0e3535-f1c0-4c4a-8947-a34ccf7e138e\", \"call_request_tags\": [\"pulp:consumer:010E99C0-3276-11E2-81C1-0800200C9A66\", \"pulp:repository:1\", \"pulp:repository_distributor:1\", \"pulp:action:agent_bind\"], \"reasons\": [], \"start_time\": \"2013-01-16T23:03:51Z\", \"tags\": [\"pulp:consumer:010E99C0-3276-11E2-81C1-0800200C9A66\", \"pulp:repository:1\", \"pulp:repository_distributor:1\", \"pulp:action:agent_bind\"], \"state\": \"error\", \"finish_time\": \"2013-01-16T23:03:52Z\", \"dependency_failures\": {}, \"schedule_id\": null, \"progress\": {}, \"call_request_group_id\": \"00d9750f-a989-4507-83a1-a81950d2e1af\", \"call_request_id\": \"bd0e3535-f1c0-4c4a-8947-a34ccf7e138e\", \"principal_login\": \"admin\", \"response\": \"accepted\", \"result\": null}, {\"task_group_id\": null, \"exception\": [\"PulpDataException: Pulp exception occurred: PulpDataException\\n\"], \"traceback\": [\"  File \\\"/usr/lib/python2.7/site-packages/pulp/server/dispatch/task.py\\\", line 276, in _run\\n    result = call(*args, **kwargs)\\n\", \"  File \\\"/usr/lib/python2.7/site-packages/pulp/server/managers/consumer/agent.py\\\", line 143, in install_content\\n    conduit)\\n\", \"  File \\\"/usr/lib/python2.7/site-packages/pulp/server/managers/consumer/agent.py\\\", line 221, in __invoke_plugin\\n    raise PulpDataException(e.units, e.message)\\n\"], \"task_id\": \"dcd5175c-8ad3-417f-9b3c-69db0a554e01\", \"call_request_tags\": [\"pulp:consumer:010E99C0-3276-11E2-81C1-0800200C9A66\", \"pulp:action:unit_install\"], \"reasons\": [], \"start_time\": \"2013-01-16T23:03:57Z\", \"tags\": [\"pulp:consumer:010E99C0-3276-11E2-81C1-0800200C9A66\", \"pulp:action:unit_install\"], \"state\": \"error\", \"finish_time\": \"2013-01-16T23:03:57Z\", \"dependency_failures\": {}, \"schedule_id\": null, \"progress\": {}, \"call_request_group_id\": null, \"call_request_id\": \"dcd5175c-8ad3-417f-9b3c-69db0a554e01\", \"principal_login\": \"admin\", \"response\": \"accepted\", \"result\": null}, {\"task_group_id\": null, \"exception\": null, \"traceback\": null, \"task_id\": \"700842f3-7a19-440b-bbba-a277ce3d8843\", \"call_request_tags\": [], \"reasons\": [], \"start_time\": \"2013-01-16T15:59:43Z\", \"tags\": [], \"state\": \"running\", \"finish_time\": null, \"dependency_failures\": {}, \"schedule_id\": null, \"progress\": {}, \"call_request_group_id\": null, \"call_request_id\": \"700842f3-7a19-440b-bbba-a277ce3d8843\", \"principal_login\": \"admin\", \"response\": \"accepted\", \"result\": null}, {\"task_group_id\": null, \"exception\": null, \"traceback\": null, \"task_id\": \"4b7cee7c-3e7f-4799-ae77-51655ecc91b1\", \"call_request_tags\": [], \"reasons\": [], \"start_time\": \"2013-01-16T15:59:43Z\", \"tags\": [], \"state\": \"running\", \"finish_time\": null, \"dependency_failures\": {}, \"schedule_id\": null, \"progress\": {}, \"call_request_group_id\": null, \"call_request_id\": \"4b7cee7c-3e7f-4799-ae77-51655ecc91b1\", \"principal_login\": \"admin\", \"response\": \"accepted\", \"result\": null}, {\"task_group_id\": null, \"exception\": null, \"traceback\": null, \"task_id\": \"d965fd70-f261-4935-a3e3-19a6281ae478\", \"call_request_tags\": [], \"reasons\": [], \"start_time\": \"2013-01-16T15:59:44Z\", \"tags\": [], \"state\": \"running\", \"finish_time\": null, \"dependency_failures\": {}, \"schedule_id\": null, \"progress\": {}, \"call_request_group_id\": null, \"call_request_id\": \"d965fd70-f261-4935-a3e3-19a6281ae478\", \"principal_login\": \"admin\", \"response\": \"accepted\", \"result\": null}, {\"task_group_id\": null, \"exception\": null, \"traceback\": null, \"task_id\": \"edf30ddc-859d-4ab6-ac78-03a2c392d16a\", \"call_request_tags\": [\"pulp:consumer:010E99C0-3276-11E2-81C1-0800200C9A66\", \"pulp:action:unit_install\"], \"reasons\": [], \"start_time\": \"2013-01-16T23:03:51Z\", \"tags\": [\"pulp:consumer:010E99C0-3276-11E2-81C1-0800200C9A66\", \"pulp:action:unit_install\"], \"state\": \"running\", \"finish_time\": null, \"dependency_failures\": {}, \"schedule_id\": null, \"progress\": {}, \"call_request_group_id\": null, \"call_request_id\": \"edf30ddc-859d-4ab6-ac78-03a2c392d16a\", \"principal_login\": \"admin\", \"response\": \"accepted\", \"result\": null}, {\"task_group_id\": null, \"exception\": null, \"traceback\": null, \"task_id\": \"d9d49472-92f6-4ed2-adfe-dff12aec780f\", \"call_request_tags\": [\"pulp:consumer:010E99C0-3276-11E2-81C1-0800200C9A66\", \"pulp:action:unit_uninstall\"], \"reasons\": [], \"start_time\": \"2013-01-16T23:03:52Z\", \"tags\": [\"pulp:consumer:010E99C0-3276-11E2-81C1-0800200C9A66\", \"pulp:action:unit_uninstall\"], \"state\": \"running\", \"finish_time\": null, \"dependency_failures\": {}, \"schedule_id\": null, \"progress\": {}, \"call_request_group_id\": null, \"call_request_id\": \"d9d49472-92f6-4ed2-adfe-dff12aec780f\", \"principal_login\": \"admin\", \"response\": \"accepted\", \"result\": null}, {\"task_group_id\": null, \"exception\": null, \"traceback\": null, \"task_id\": \"2c6b6486-a362-44ac-9c31-5f349bdf9c87\", \"call_request_tags\": [\"pulp:consumer:010E99C0-3276-11E2-81C1-0800200C9A66\", \"pulp:action:unit_install\"], \"reasons\": [], \"start_time\": \"2013-01-16T23:03:53Z\", \"tags\": [\"pulp:consumer:010E99C0-3276-11E2-81C1-0800200C9A66\", \"pulp:action:unit_install\"], \"state\": \"running\", \"finish_time\": null, \"dependency_failures\": {}, \"schedule_id\": null, \"progress\": {}, \"call_request_group_id\": null, \"call_request_id\": \"2c6b6486-a362-44ac-9c31-5f349bdf9c87\", \"principal_login\": \"admin\", \"response\": \"accepted\", \"result\": null}, {\"task_group_id\": null, \"exception\": null, \"traceback\": null, \"task_id\": \"d9f920e6-ca2b-4066-91d9-a7d62ecf2efd\", \"call_request_tags\": [\"pulp:consumer:010E99C0-3276-11E2-81C1-0800200C9A66\", \"pulp:action:unit_install\"], \"reasons\": [], \"start_time\": \"2013-01-16T23:03:54Z\", \"tags\": [\"pulp:consumer:010E99C0-3276-11E2-81C1-0800200C9A66\", \"pulp:action:unit_install\"], \"state\": \"running\", \"finish_time\": null, \"dependency_failures\": {}, \"schedule_id\": null, \"progress\": {}, \"call_request_group_id\": null, \"call_request_id\": \"d9f920e6-ca2b-4066-91d9-a7d62ecf2efd\", \"principal_login\": \"admin\", \"response\": \"accepted\", \"result\": null}, {\"task_group_id\": null, \"exception\": null, \"traceback\": null, \"task_id\": \"4f07ac97-003a-4710-8e70-f03728ff59d8\", \"call_request_tags\": [\"pulp:consumer:010E99C0-3276-11E2-81C1-0800200C9A66\", \"pulp:action:unit_update\"], \"reasons\": [], \"start_time\": \"2013-01-16T23:03:55Z\", \"tags\": [\"pulp:consumer:010E99C0-3276-11E2-81C1-0800200C9A66\", \"pulp:action:unit_update\"], \"state\": \"running\", \"finish_time\": null, \"dependency_failures\": {}, \"schedule_id\": null, \"progress\": {}, \"call_request_group_id\": null, \"call_request_id\": \"4f07ac97-003a-4710-8e70-f03728ff59d8\", \"principal_login\": \"admin\", \"response\": \"accepted\", \"result\": null}, {\"task_group_id\": null, \"exception\": null, \"traceback\": null, \"task_id\": \"01eeb8fc-70b6-4d14-a61d-a59af51fe295\", \"call_request_tags\": [\"pulp:consumer:010E99C0-3276-11E2-81C1-0800200C9A66\", \"pulp:action:unit_install\"], \"reasons\": [], \"start_time\": \"2013-01-16T23:03:56Z\", \"tags\": [\"pulp:consumer:010E99C0-3276-11E2-81C1-0800200C9A66\", \"pulp:action:unit_install\"], \"state\": \"running\", \"finish_time\": null, \"dependency_failures\": {}, \"schedule_id\": null, \"progress\": {}, \"call_request_group_id\": null, \"call_request_id\": \"01eeb8fc-70b6-4d14-a61d-a59af51fe295\", \"principal_login\": \"admin\", \"response\": \"accepted\", \"result\": null}, {\"task_group_id\": null, \"exception\": null, \"traceback\": null, \"task_id\": \"27b870e0-3ca2-4ad2-9837-0aacbe4e90b0\", \"call_request_tags\": [\"pulp:consumer:010E99C0-3276-11E2-81C1-0800200C9A66\", \"pulp:action:unit_install\"], \"reasons\": [], \"start_time\": \"2013-01-16T23:03:59Z\", \"tags\": [\"pulp:consumer:010E99C0-3276-11E2-81C1-0800200C9A66\", \"pulp:action:unit_install\"], \"state\": \"running\", \"finish_time\": null, \"dependency_failures\": {}, \"schedule_id\": null, \"progress\": {}, \"call_request_group_id\": null, \"call_request_id\": \"27b870e0-3ca2-4ad2-9837-0aacbe4e90b0\", \"principal_login\": \"admin\", \"response\": \"accepted\", \"result\": null}, {\"task_group_id\": null, \"exception\": null, \"traceback\": null, \"task_id\": \"f386cea5-09d1-4a08-aa1a-4f2a847349b2\", \"call_request_tags\": [\"pulp:consumer:010E99C0-3276-11E2-81C1-0800200C9A66\", \"pulp:action:unit_uninstall\"], \"reasons\": [], \"start_time\": \"2013-01-16T23:04:00Z\", \"tags\": [\"pulp:consumer:010E99C0-3276-11E2-81C1-0800200C9A66\", \"pulp:action:unit_uninstall\"], \"state\": \"running\", \"finish_time\": null, \"dependency_failures\": {}, \"schedule_id\": null, \"progress\": {}, \"call_request_group_id\": null, \"call_request_id\": \"f386cea5-09d1-4a08-aa1a-4f2a847349b2\", \"principal_login\": \"admin\", \"response\": \"accepted\", \"result\": null}]"
-    http_version: 
-  recorded_at: Wed, 16 Jan 2013 23:04:00 GMT
-- request: 
-    method: get
-    uri: https://dhcp231-16.rdu.redhat.com/pulp/api/v2/tasks/7866afca-db25-4e92-a1b7-9bd0f47f8352/
-    body: 
-      string: ""
-    headers: 
-      Accept: 
-      - application/json
-      Authorization: 
-      - OAuth oauth_consumer_key="katello", oauth_nonce="sizQQPAv9ouUiC1ZDCOuf35jB5MGEEMic41psARH0", oauth_signature="3%2BwEoKaPeAXhsbsCg8aqfQrPnxI%3D", oauth_signature_method="HMAC-SHA1", oauth_timestamp="1358377456", oauth_version="1.0"
-      Content-Type: 
-      - application/json
-      Accept-Encoding: 
-      - gzip, deflate
-      Pulp-User: 
-      - admin
->>>>>>> fd910802
-  response: 
-    status: 
-      code: 200
-      message: OK
-    headers: 
-      Server: 
-      - Apache/2.2.22 (Fedora)
-      Date: 
-      - Mon, 14 Jan 2013 22:06:31 GMT
-      Content-Length: 
-      - "842"
-<<<<<<< HEAD
-=======
-      Date: 
-      - Wed, 16 Jan 2013 23:04:16 GMT
->>>>>>> fd910802
-      Content-Type: 
-      - application/json
-    body: 
-<<<<<<< HEAD
-      string: "{\"task_group_id\": \"bd501190-6258-4ed9-93be-37d59fc0b36d\", \"exception\": null, \"traceback\": null, \"_href\": \"/pulp/api/v2/tasks/df07e75c-d740-4ff5-83ca-f13acc1d4327/\", \"task_id\": \"df07e75c-d740-4ff5-83ca-f13acc1d4327\", \"call_request_tags\": [\"pulp:repository:1\", \"pulp:action:sync\"], \"reasons\": [], \"start_time\": \"2013-01-14T22:06:31Z\", \"tags\": [\"pulp:repository:1\", \"pulp:action:sync\"], \"state\": \"running\", \"finish_time\": null, \"dependency_failures\": {}, \"schedule_id\": null, \"progress\": {\"yum_importer\": {\"content\": {\"state\": \"NOT_STARTED\"}, \"comps\": {\"state\": \"NOT_STARTED\"}, \"errata\": {\"state\": \"NOT_STARTED\"}, \"metadata\": {\"state\": \"IN_PROGRESS\"}}}, \"call_request_group_id\": \"bd501190-6258-4ed9-93be-37d59fc0b36d\", \"call_request_id\": \"df07e75c-d740-4ff5-83ca-f13acc1d4327\", \"principal_login\": \"admin\", \"response\": \"accepted\", \"result\": null}"
-    http_version: 
-  recorded_at: Mon, 14 Jan 2013 22:06:31 GMT
-- request: 
-    method: get
-    uri: https://kafka.usersys.redhat.com/pulp/api/v2/tasks/df07e75c-d740-4ff5-83ca-f13acc1d4327/
-    body: 
-      string: ""
-    headers: 
-      Authorization: 
-      - OAuth oauth_consumer_key="katello", oauth_nonce="2lMfNPXHVT4hqfLJQCP4DoDAaJK6fXmUjF3WWxs8Ks", oauth_signature="AyKeZ7opClMBrUwiA5V3AV2krhE%3D", oauth_signature_method="HMAC-SHA1", oauth_timestamp="1358201191", oauth_version="1.0"
-      Pulp-User: 
-      - admin
-      Accept-Encoding: 
-      - gzip, deflate
-      Content-Type: 
-      - application/json
-      Accept: 
-      - application/json
-=======
-      string: "{\"task_group_id\": \"860adbf6-2e82-48b1-99d0-42c6bc88d70d\", \"exception\": null, \"traceback\": null, \"_href\": \"/pulp/api/v2/tasks/7866afca-db25-4e92-a1b7-9bd0f47f8352/\", \"task_id\": \"7866afca-db25-4e92-a1b7-9bd0f47f8352\", \"call_request_tags\": [\"pulp:repository:1\", \"pulp:action:sync\"], \"reasons\": [], \"start_time\": \"2013-01-16T23:04:16Z\", \"tags\": [\"pulp:repository:1\", \"pulp:action:sync\"], \"state\": \"running\", \"finish_time\": null, \"dependency_failures\": {}, \"schedule_id\": null, \"progress\": {\"yum_importer\": {\"content\": {\"state\": \"NOT_STARTED\"}, \"comps\": {\"state\": \"NOT_STARTED\"}, \"errata\": {\"state\": \"NOT_STARTED\"}, \"metadata\": {\"state\": \"IN_PROGRESS\"}}}, \"call_request_group_id\": \"860adbf6-2e82-48b1-99d0-42c6bc88d70d\", \"call_request_id\": \"7866afca-db25-4e92-a1b7-9bd0f47f8352\", \"principal_login\": \"admin\", \"response\": \"accepted\", \"result\": null}"
-    http_version: 
-  recorded_at: Wed, 16 Jan 2013 23:04:16 GMT
-- request: 
-    method: get
-    uri: https://dhcp231-16.rdu.redhat.com/pulp/api/v2/tasks/7866afca-db25-4e92-a1b7-9bd0f47f8352/
-    body: 
-      string: ""
-    headers: 
-      Accept: 
-      - application/json
-      Authorization: 
-      - OAuth oauth_consumer_key="katello", oauth_nonce="4zXiPNqEPSIHraj0x0S4plahOpFThRrVOWqU2Z4a4", oauth_signature="1VnVat6LiWmry3xv%2FanrS8woE1E%3D", oauth_signature_method="HMAC-SHA1", oauth_timestamp="1358377456", oauth_version="1.0"
-      Content-Type: 
-      - application/json
-      Accept-Encoding: 
-      - gzip, deflate
-      Pulp-User: 
-      - admin
->>>>>>> fd910802
-  response: 
-    status: 
-      code: 200
-      message: OK
-    headers: 
-      Server: 
-      - Apache/2.2.22 (Fedora)
-      Date: 
-      - Mon, 14 Jan 2013 22:06:31 GMT
-      Content-Length: 
-<<<<<<< HEAD
-      - "1442"
-=======
-      - "1447"
-      Date: 
-      - Wed, 16 Jan 2013 23:04:16 GMT
->>>>>>> fd910802
-      Content-Type: 
-      - application/json
-    body: 
-<<<<<<< HEAD
-      string: "{\"task_group_id\": \"bd501190-6258-4ed9-93be-37d59fc0b36d\", \"exception\": null, \"traceback\": null, \"_href\": \"/pulp/api/v2/tasks/df07e75c-d740-4ff5-83ca-f13acc1d4327/\", \"task_id\": \"df07e75c-d740-4ff5-83ca-f13acc1d4327\", \"call_request_tags\": [\"pulp:repository:1\", \"pulp:action:sync\"], \"reasons\": [], \"start_time\": \"2013-01-14T22:06:31Z\", \"tags\": [\"pulp:repository:1\", \"pulp:action:sync\"], \"state\": \"running\", \"finish_time\": null, \"dependency_failures\": {}, \"schedule_id\": null, \"progress\": {\"yum_importer\": {\"content\": {\"num_success\": 11, \"size_total\": 17872, \"items_left\": 0, \"items_total\": 11, \"state\": \"IN_PROGRESS\", \"size_left\": 0, \"details\": {\"tree_file\": {\"num_success\": 3, \"size_total\": 0, \"items_left\": 0, \"items_total\": 3, \"size_left\": 0, \"num_error\": 0}, \"rpm\": {\"num_success\": 8, \"size_total\": 17872, \"items_left\": 0, \"items_total\": 8, \"size_left\": 0, \"num_error\": 0}, \"delta_rpm\": {\"num_success\": 0, \"size_total\": 0, \"items_left\": 0, \"items_total\": 0, \"size_left\": 0, \"num_error\": 0}, \"file\": {\"num_success\": 0, \"size_total\": 0, \"items_left\": 0, \"items_total\": 0, \"size_left\": 0, \"num_error\": 0}}, \"error_details\": [], \"num_error\": 0}, \"comps\": {\"state\": \"NOT_STARTED\"}, \"errata\": {\"state\": \"NOT_STARTED\"}, \"metadata\": {\"state\": \"FINISHED\"}}}, \"call_request_group_id\": \"bd501190-6258-4ed9-93be-37d59fc0b36d\", \"call_request_id\": \"df07e75c-d740-4ff5-83ca-f13acc1d4327\", \"principal_login\": \"admin\", \"response\": \"accepted\", \"result\": null}"
-    http_version: 
-  recorded_at: Mon, 14 Jan 2013 22:06:32 GMT
-- request: 
-    method: get
-    uri: https://kafka.usersys.redhat.com/pulp/api/v2/tasks/df07e75c-d740-4ff5-83ca-f13acc1d4327/
-    body: 
-      string: ""
-    headers: 
-      Authorization: 
-      - OAuth oauth_consumer_key="katello", oauth_nonce="74w84J8BI3BaizSISDtk71LCR2YMLx9IqSD51HgU", oauth_signature="cr18OQ4%2Bkd7UTV8PPbAcCUzfhac%3D", oauth_signature_method="HMAC-SHA1", oauth_timestamp="1358201192", oauth_version="1.0"
-      Pulp-User: 
-      - admin
-      Accept-Encoding: 
-      - gzip, deflate
-      Content-Type: 
-      - application/json
-      Accept: 
-      - application/json
-=======
-      string: "{\"task_group_id\": \"860adbf6-2e82-48b1-99d0-42c6bc88d70d\", \"exception\": null, \"traceback\": null, \"_href\": \"/pulp/api/v2/tasks/7866afca-db25-4e92-a1b7-9bd0f47f8352/\", \"task_id\": \"7866afca-db25-4e92-a1b7-9bd0f47f8352\", \"call_request_tags\": [\"pulp:repository:1\", \"pulp:action:sync\"], \"reasons\": [], \"start_time\": \"2013-01-16T23:04:16Z\", \"tags\": [\"pulp:repository:1\", \"pulp:action:sync\"], \"state\": \"running\", \"finish_time\": null, \"dependency_failures\": {}, \"schedule_id\": null, \"progress\": {\"yum_importer\": {\"content\": {\"num_success\": 7, \"size_total\": 17872, \"items_left\": 4, \"items_total\": 11, \"state\": \"IN_PROGRESS\", \"size_left\": 2248, \"details\": {\"tree_file\": {\"num_success\": 0, \"size_total\": 0, \"items_left\": 3, \"items_total\": 3, \"size_left\": 0, \"num_error\": 0}, \"rpm\": {\"num_success\": 7, \"size_total\": 17872, \"items_left\": 1, \"items_total\": 8, \"size_left\": 2248, \"num_error\": 0}, \"delta_rpm\": {\"num_success\": 0, \"size_total\": 0, \"items_left\": 0, \"items_total\": 0, \"size_left\": 0, \"num_error\": 0}, \"file\": {\"num_success\": 0, \"size_total\": 0, \"items_left\": 0, \"items_total\": 0, \"size_left\": 0, \"num_error\": 0}}, \"error_details\": [], \"num_error\": 0}, \"comps\": {\"state\": \"NOT_STARTED\"}, \"errata\": {\"state\": \"NOT_STARTED\"}, \"metadata\": {\"state\": \"FINISHED\"}}}, \"call_request_group_id\": \"860adbf6-2e82-48b1-99d0-42c6bc88d70d\", \"call_request_id\": \"7866afca-db25-4e92-a1b7-9bd0f47f8352\", \"principal_login\": \"admin\", \"response\": \"accepted\", \"result\": null}"
-    http_version: 
-  recorded_at: Wed, 16 Jan 2013 23:04:16 GMT
-- request: 
-    method: get
-    uri: https://dhcp231-16.rdu.redhat.com/pulp/api/v2/tasks/7866afca-db25-4e92-a1b7-9bd0f47f8352/
-    body: 
-      string: ""
-    headers: 
-      Accept: 
-      - application/json
-      Authorization: 
-      - OAuth oauth_consumer_key="katello", oauth_nonce="mKqkmFXfJy53vaKdktL9o7AXY4wdhB8ojfsuJEzByY", oauth_signature="xXzTeueTWetjlxTQfIYLXdaUkkI%3D", oauth_signature_method="HMAC-SHA1", oauth_timestamp="1358377457", oauth_version="1.0"
-      Content-Type: 
-      - application/json
-      Accept-Encoding: 
-      - gzip, deflate
-      Pulp-User: 
-      - admin
->>>>>>> fd910802
-  response: 
-    status: 
-      code: 200
-      message: OK
-    headers: 
-      Server: 
-      - Apache/2.2.22 (Fedora)
-      Date: 
-      - Mon, 14 Jan 2013 22:06:32 GMT
-      Content-Length: 
-      - "1469"
-<<<<<<< HEAD
-=======
-      Date: 
-      - Wed, 16 Jan 2013 23:04:17 GMT
->>>>>>> fd910802
-      Content-Type: 
-      - application/json
-    body: 
-<<<<<<< HEAD
-      string: "{\"task_group_id\": \"bd501190-6258-4ed9-93be-37d59fc0b36d\", \"exception\": null, \"traceback\": null, \"_href\": \"/pulp/api/v2/tasks/df07e75c-d740-4ff5-83ca-f13acc1d4327/\", \"task_id\": \"df07e75c-d740-4ff5-83ca-f13acc1d4327\", \"call_request_tags\": [\"pulp:repository:1\", \"pulp:action:sync\"], \"reasons\": [], \"start_time\": \"2013-01-14T22:06:31Z\", \"tags\": [\"pulp:repository:1\", \"pulp:action:sync\"], \"state\": \"finished\", \"finish_time\": \"2013-01-14T22:06:32Z\", \"dependency_failures\": {}, \"schedule_id\": null, \"progress\": {\"yum_importer\": {\"content\": {\"num_success\": 11, \"size_total\": 17872, \"items_left\": 0, \"items_total\": 11, \"state\": \"FINISHED\", \"size_left\": 0, \"details\": {\"tree_file\": {\"num_success\": 3, \"size_total\": 0, \"items_left\": 0, \"items_total\": 3, \"size_left\": 0, \"num_error\": 0}, \"rpm\": {\"num_success\": 8, \"size_total\": 17872, \"items_left\": 0, \"items_total\": 8, \"size_left\": 0, \"num_error\": 0}, \"delta_rpm\": {\"num_success\": 0, \"size_total\": 0, \"items_left\": 0, \"items_total\": 0, \"size_left\": 0, \"num_error\": 0}, \"file\": {\"num_success\": 0, \"size_total\": 0, \"items_left\": 0, \"items_total\": 0, \"size_left\": 0, \"num_error\": 0}}, \"error_details\": [], \"num_error\": 0}, \"comps\": {\"state\": \"FINISHED\"}, \"errata\": {\"state\": \"FINISHED\", \"num_errata\": 2}, \"metadata\": {\"state\": \"FINISHED\"}}}, \"call_request_group_id\": \"bd501190-6258-4ed9-93be-37d59fc0b36d\", \"call_request_id\": \"df07e75c-d740-4ff5-83ca-f13acc1d4327\", \"principal_login\": \"admin\", \"response\": \"accepted\", \"result\": null}"
-    http_version: 
-  recorded_at: Mon, 14 Jan 2013 22:06:32 GMT
-- request: 
-    method: get
-    uri: https://kafka.usersys.redhat.com/pulp/api/v2/tasks/45ca154f-a1a1-46d4-bcdf-402c0d17c483/
-    body: 
-      string: ""
-    headers: 
-      Authorization: 
-      - OAuth oauth_consumer_key="katello", oauth_nonce="ACTyAwB1zkfJcXLLpdfBchJAyfxtf3Zphrwo4XC2zI", oauth_signature="zsmJX6jBGnXIaaIJhzlLJl9cE0M%3D", oauth_signature_method="HMAC-SHA1", oauth_timestamp="1358201195", oauth_version="1.0"
-      Pulp-User: 
-      - admin
-      Accept-Encoding: 
-      - gzip, deflate
-      Content-Type: 
-      - application/json
-      Accept: 
-      - application/json
-=======
-      string: "{\"task_group_id\": \"860adbf6-2e82-48b1-99d0-42c6bc88d70d\", \"exception\": null, \"traceback\": null, \"_href\": \"/pulp/api/v2/tasks/7866afca-db25-4e92-a1b7-9bd0f47f8352/\", \"task_id\": \"7866afca-db25-4e92-a1b7-9bd0f47f8352\", \"call_request_tags\": [\"pulp:repository:1\", \"pulp:action:sync\"], \"reasons\": [], \"start_time\": \"2013-01-16T23:04:16Z\", \"tags\": [\"pulp:repository:1\", \"pulp:action:sync\"], \"state\": \"finished\", \"finish_time\": \"2013-01-16T23:04:17Z\", \"dependency_failures\": {}, \"schedule_id\": null, \"progress\": {\"yum_importer\": {\"content\": {\"num_success\": 11, \"size_total\": 17872, \"items_left\": 0, \"items_total\": 11, \"state\": \"FINISHED\", \"size_left\": 0, \"details\": {\"tree_file\": {\"num_success\": 3, \"size_total\": 0, \"items_left\": 0, \"items_total\": 3, \"size_left\": 0, \"num_error\": 0}, \"rpm\": {\"num_success\": 8, \"size_total\": 17872, \"items_left\": 0, \"items_total\": 8, \"size_left\": 0, \"num_error\": 0}, \"delta_rpm\": {\"num_success\": 0, \"size_total\": 0, \"items_left\": 0, \"items_total\": 0, \"size_left\": 0, \"num_error\": 0}, \"file\": {\"num_success\": 0, \"size_total\": 0, \"items_left\": 0, \"items_total\": 0, \"size_left\": 0, \"num_error\": 0}}, \"error_details\": [], \"num_error\": 0}, \"comps\": {\"state\": \"FINISHED\"}, \"errata\": {\"state\": \"FINISHED\", \"num_errata\": 2}, \"metadata\": {\"state\": \"FINISHED\"}}}, \"call_request_group_id\": \"860adbf6-2e82-48b1-99d0-42c6bc88d70d\", \"call_request_id\": \"7866afca-db25-4e92-a1b7-9bd0f47f8352\", \"principal_login\": \"admin\", \"response\": \"accepted\", \"result\": null}"
-    http_version: 
-  recorded_at: Wed, 16 Jan 2013 23:04:17 GMT
-- request: 
-    method: get
-    uri: https://dhcp231-16.rdu.redhat.com/pulp/api/v2/tasks/1d185525-ef04-4644-8305-1ca10b9119de/
-    body: 
-      string: ""
-    headers: 
-      Accept: 
-      - application/json
-      Authorization: 
-      - OAuth oauth_consumer_key="katello", oauth_nonce="mfGFFdBVl4GH4flLHfHgA86ZNvTQgV8uwgZE61fL8SA", oauth_signature="8W1ZTEBj%2FktrxdvifS9srGLZrcw%3D", oauth_signature_method="HMAC-SHA1", oauth_timestamp="1358377459", oauth_version="1.0"
-      Content-Type: 
-      - application/json
-      Accept-Encoding: 
-      - gzip, deflate
-      Pulp-User: 
-      - admin
->>>>>>> fd910802
-  response: 
-    status: 
-      code: 200
-      message: OK
-    headers: 
-      Server: 
-      - Apache/2.2.22 (Fedora)
-      Date: 
-      - Mon, 14 Jan 2013 22:06:35 GMT
-      Content-Length: 
-      - "842"
-<<<<<<< HEAD
-=======
-      Date: 
-      - Wed, 16 Jan 2013 23:04:19 GMT
->>>>>>> fd910802
-      Content-Type: 
-      - application/json
-    body: 
-<<<<<<< HEAD
-      string: "{\"task_group_id\": \"7202160e-537a-4f92-858f-4776bc78fbf4\", \"exception\": null, \"traceback\": null, \"_href\": \"/pulp/api/v2/tasks/45ca154f-a1a1-46d4-bcdf-402c0d17c483/\", \"task_id\": \"45ca154f-a1a1-46d4-bcdf-402c0d17c483\", \"call_request_tags\": [\"pulp:repository:1\", \"pulp:action:sync\"], \"reasons\": [], \"start_time\": \"2013-01-14T22:06:34Z\", \"tags\": [\"pulp:repository:1\", \"pulp:action:sync\"], \"state\": \"running\", \"finish_time\": null, \"dependency_failures\": {}, \"schedule_id\": null, \"progress\": {\"yum_importer\": {\"content\": {\"state\": \"NOT_STARTED\"}, \"comps\": {\"state\": \"NOT_STARTED\"}, \"errata\": {\"state\": \"NOT_STARTED\"}, \"metadata\": {\"state\": \"IN_PROGRESS\"}}}, \"call_request_group_id\": \"7202160e-537a-4f92-858f-4776bc78fbf4\", \"call_request_id\": \"45ca154f-a1a1-46d4-bcdf-402c0d17c483\", \"principal_login\": \"admin\", \"response\": \"accepted\", \"result\": null}"
-    http_version: 
-  recorded_at: Mon, 14 Jan 2013 22:06:35 GMT
-- request: 
-    method: get
-    uri: https://kafka.usersys.redhat.com/pulp/api/v2/tasks/45ca154f-a1a1-46d4-bcdf-402c0d17c483/
-    body: 
-      string: ""
-    headers: 
-      Authorization: 
-      - OAuth oauth_consumer_key="katello", oauth_nonce="iD2L1Eln4kyESMMqpVdlf7rJ7eupOusBTwcJgmm6I", oauth_signature="J2I7yhXLq1HHHNlG47LczlpMlt0%3D", oauth_signature_method="HMAC-SHA1", oauth_timestamp="1358201195", oauth_version="1.0"
-      Pulp-User: 
-      - admin
-      Accept-Encoding: 
-      - gzip, deflate
-      Content-Type: 
-      - application/json
-      Accept: 
-      - application/json
-=======
-      string: "{\"task_group_id\": \"ec3cfc27-507f-4b20-96e2-4091463086d5\", \"exception\": null, \"traceback\": null, \"_href\": \"/pulp/api/v2/tasks/1d185525-ef04-4644-8305-1ca10b9119de/\", \"task_id\": \"1d185525-ef04-4644-8305-1ca10b9119de\", \"call_request_tags\": [\"pulp:repository:1\", \"pulp:action:sync\"], \"reasons\": [], \"start_time\": \"2013-01-16T23:04:19Z\", \"tags\": [\"pulp:repository:1\", \"pulp:action:sync\"], \"state\": \"running\", \"finish_time\": null, \"dependency_failures\": {}, \"schedule_id\": null, \"progress\": {\"yum_importer\": {\"content\": {\"state\": \"NOT_STARTED\"}, \"comps\": {\"state\": \"NOT_STARTED\"}, \"errata\": {\"state\": \"NOT_STARTED\"}, \"metadata\": {\"state\": \"IN_PROGRESS\"}}}, \"call_request_group_id\": \"ec3cfc27-507f-4b20-96e2-4091463086d5\", \"call_request_id\": \"1d185525-ef04-4644-8305-1ca10b9119de\", \"principal_login\": \"admin\", \"response\": \"accepted\", \"result\": null}"
-    http_version: 
-  recorded_at: Wed, 16 Jan 2013 23:04:19 GMT
-- request: 
-    method: get
-    uri: https://dhcp231-16.rdu.redhat.com/pulp/api/v2/tasks/1d185525-ef04-4644-8305-1ca10b9119de/
-    body: 
-      string: ""
-    headers: 
-      Accept: 
-      - application/json
-      Authorization: 
-      - OAuth oauth_consumer_key="katello", oauth_nonce="Ncz61uVTdJ5o5bsLIOF1ka8QaJZnQmSXCAQ90jqwHxA", oauth_signature="C27hPWgpm8oh13mnZlyd7TbcS0Q%3D", oauth_signature_method="HMAC-SHA1", oauth_timestamp="1358377460", oauth_version="1.0"
-      Content-Type: 
-      - application/json
-      Accept-Encoding: 
-      - gzip, deflate
-      Pulp-User: 
-      - admin
->>>>>>> fd910802
-  response: 
-    status: 
-      code: 200
-      message: OK
-    headers: 
-      Server: 
-      - Apache/2.2.22 (Fedora)
-      Date: 
-<<<<<<< HEAD
-      - Mon, 14 Jan 2013 22:06:35 GMT
-      Content-Length: 
-      - "1450"
-=======
-      - Wed, 16 Jan 2013 23:04:20 GMT
->>>>>>> fd910802
-      Content-Type: 
-      - application/json
-    body: 
-<<<<<<< HEAD
-      string: "{\"task_group_id\": \"7202160e-537a-4f92-858f-4776bc78fbf4\", \"exception\": null, \"traceback\": null, \"_href\": \"/pulp/api/v2/tasks/45ca154f-a1a1-46d4-bcdf-402c0d17c483/\", \"task_id\": \"45ca154f-a1a1-46d4-bcdf-402c0d17c483\", \"call_request_tags\": [\"pulp:repository:1\", \"pulp:action:sync\"], \"reasons\": [], \"start_time\": \"2013-01-14T22:06:34Z\", \"tags\": [\"pulp:repository:1\", \"pulp:action:sync\"], \"state\": \"running\", \"finish_time\": null, \"dependency_failures\": {}, \"schedule_id\": null, \"progress\": {\"yum_importer\": {\"content\": {\"num_success\": 0, \"size_total\": 17872, \"items_left\": 11, \"items_total\": 11, \"state\": \"IN_PROGRESS\", \"size_left\": 17872, \"details\": {\"tree_file\": {\"num_success\": 0, \"size_total\": 0, \"items_left\": 3, \"items_total\": 3, \"size_left\": 0, \"num_error\": 0}, \"rpm\": {\"num_success\": 0, \"size_total\": 17872, \"items_left\": 8, \"items_total\": 8, \"size_left\": 17872, \"num_error\": 0}, \"delta_rpm\": {\"num_success\": 0, \"size_total\": 0, \"items_left\": 0, \"items_total\": 0, \"size_left\": 0, \"num_error\": 0}, \"file\": {\"num_success\": 0, \"size_total\": 0, \"items_left\": 0, \"items_total\": 0, \"size_left\": 0, \"num_error\": 0}}, \"error_details\": [], \"num_error\": 0}, \"comps\": {\"state\": \"NOT_STARTED\"}, \"errata\": {\"state\": \"NOT_STARTED\"}, \"metadata\": {\"state\": \"FINISHED\"}}}, \"call_request_group_id\": \"7202160e-537a-4f92-858f-4776bc78fbf4\", \"call_request_id\": \"45ca154f-a1a1-46d4-bcdf-402c0d17c483\", \"principal_login\": \"admin\", \"response\": \"accepted\", \"result\": null}"
-    http_version: 
-  recorded_at: Mon, 14 Jan 2013 22:06:35 GMT
-- request: 
-    method: get
-    uri: https://kafka.usersys.redhat.com/pulp/api/v2/tasks/45ca154f-a1a1-46d4-bcdf-402c0d17c483/
-    body: 
-      string: ""
-    headers: 
-      Authorization: 
-      - OAuth oauth_consumer_key="katello", oauth_nonce="iEoAlaIPS4mygXYznDk7RMdcyynsb9x4SgP0In2b3U", oauth_signature="MeKVWADRYlKjT67%2FPkuMKOVcd%2FE%3D", oauth_signature_method="HMAC-SHA1", oauth_timestamp="1358201196", oauth_version="1.0"
-      Pulp-User: 
-      - admin
-      Accept-Encoding: 
-      - gzip, deflate
-      Content-Type: 
-      - application/json
-      Accept: 
-      - application/json
-=======
-      string: "{\"task_group_id\": \"ec3cfc27-507f-4b20-96e2-4091463086d5\", \"exception\": null, \"traceback\": null, \"_href\": \"/pulp/api/v2/tasks/1d185525-ef04-4644-8305-1ca10b9119de/\", \"task_id\": \"1d185525-ef04-4644-8305-1ca10b9119de\", \"call_request_tags\": [\"pulp:repository:1\", \"pulp:action:sync\"], \"reasons\": [], \"start_time\": \"2013-01-16T23:04:19Z\", \"tags\": [\"pulp:repository:1\", \"pulp:action:sync\"], \"state\": \"running\", \"finish_time\": null, \"dependency_failures\": {}, \"schedule_id\": null, \"progress\": {\"yum_importer\": {\"content\": {\"num_success\": 11, \"size_total\": 17872, \"items_left\": 0, \"items_total\": 11, \"state\": \"IN_PROGRESS\", \"size_left\": 0, \"details\": {\"tree_file\": {\"num_success\": 3, \"size_total\": 0, \"items_left\": 0, \"items_total\": 3, \"size_left\": 0, \"num_error\": 0}, \"rpm\": {\"num_success\": 8, \"size_total\": 17872, \"items_left\": 0, \"items_total\": 8, \"size_left\": 0, \"num_error\": 0}, \"delta_rpm\": {\"num_success\": 0, \"size_total\": 0, \"items_left\": 0, \"items_total\": 0, \"size_left\": 0, \"num_error\": 0}, \"file\": {\"num_success\": 0, \"size_total\": 0, \"items_left\": 0, \"items_total\": 0, \"size_left\": 0, \"num_error\": 0}}, \"error_details\": [], \"num_error\": 0}, \"comps\": {\"state\": \"NOT_STARTED\"}, \"errata\": {\"state\": \"NOT_STARTED\"}, \"metadata\": {\"state\": \"FINISHED\"}}}, \"call_request_group_id\": \"ec3cfc27-507f-4b20-96e2-4091463086d5\", \"call_request_id\": \"1d185525-ef04-4644-8305-1ca10b9119de\", \"principal_login\": \"admin\", \"response\": \"accepted\", \"result\": null}"
-    http_version: 
-  recorded_at: Wed, 16 Jan 2013 23:04:20 GMT
-- request: 
-    method: get
-    uri: https://dhcp231-16.rdu.redhat.com/pulp/api/v2/tasks/1d185525-ef04-4644-8305-1ca10b9119de/
-    body: 
-      string: ""
-    headers: 
-      Accept: 
-      - application/json
-      Authorization: 
-      - OAuth oauth_consumer_key="katello", oauth_nonce="pM328OM9B3h6SJzKIP8OJfj8YTTalJZ9Se2op5bzE", oauth_signature="n8xZR3hlJzdngzPKPPsuEascFmE%3D", oauth_signature_method="HMAC-SHA1", oauth_timestamp="1358377461", oauth_version="1.0"
-      Content-Type: 
-      - application/json
-      Accept-Encoding: 
-      - gzip, deflate
-      Pulp-User: 
-      - admin
->>>>>>> fd910802
-  response: 
-    status: 
-      code: 200
-      message: OK
-    headers: 
-      Server: 
-      - Apache/2.2.22 (Fedora)
-      Date: 
-<<<<<<< HEAD
-      - Mon, 14 Jan 2013 22:06:36 GMT
-      Content-Length: 
-      - "1453"
-=======
-      - Wed, 16 Jan 2013 23:04:21 GMT
->>>>>>> fd910802
-      Content-Type: 
-      - application/json
-    body: 
-<<<<<<< HEAD
-      string: "{\"task_group_id\": \"7202160e-537a-4f92-858f-4776bc78fbf4\", \"exception\": null, \"traceback\": null, \"_href\": \"/pulp/api/v2/tasks/45ca154f-a1a1-46d4-bcdf-402c0d17c483/\", \"task_id\": \"45ca154f-a1a1-46d4-bcdf-402c0d17c483\", \"call_request_tags\": [\"pulp:repository:1\", \"pulp:action:sync\"], \"reasons\": [], \"start_time\": \"2013-01-14T22:06:34Z\", \"tags\": [\"pulp:repository:1\", \"pulp:action:sync\"], \"state\": \"running\", \"finish_time\": null, \"dependency_failures\": {}, \"schedule_id\": null, \"progress\": {\"yum_importer\": {\"content\": {\"num_success\": 11, \"size_total\": 17872, \"items_left\": 0, \"items_total\": 11, \"state\": \"FINISHED\", \"size_left\": 0, \"details\": {\"tree_file\": {\"num_success\": 3, \"size_total\": 0, \"items_left\": 0, \"items_total\": 3, \"size_left\": 0, \"num_error\": 0}, \"rpm\": {\"num_success\": 8, \"size_total\": 17872, \"items_left\": 0, \"items_total\": 8, \"size_left\": 0, \"num_error\": 0}, \"delta_rpm\": {\"num_success\": 0, \"size_total\": 0, \"items_left\": 0, \"items_total\": 0, \"size_left\": 0, \"num_error\": 0}, \"file\": {\"num_success\": 0, \"size_total\": 0, \"items_left\": 0, \"items_total\": 0, \"size_left\": 0, \"num_error\": 0}}, \"error_details\": [], \"num_error\": 0}, \"comps\": {\"state\": \"IN_PROGRESS\"}, \"errata\": {\"state\": \"FINISHED\", \"num_errata\": 2}, \"metadata\": {\"state\": \"FINISHED\"}}}, \"call_request_group_id\": \"7202160e-537a-4f92-858f-4776bc78fbf4\", \"call_request_id\": \"45ca154f-a1a1-46d4-bcdf-402c0d17c483\", \"principal_login\": \"admin\", \"response\": \"accepted\", \"result\": null}"
-    http_version: 
-  recorded_at: Mon, 14 Jan 2013 22:06:36 GMT
-- request: 
-    method: get
-    uri: https://kafka.usersys.redhat.com/pulp/api/v2/tasks/45ca154f-a1a1-46d4-bcdf-402c0d17c483/
-    body: 
-      string: ""
-    headers: 
-      Authorization: 
-      - OAuth oauth_consumer_key="katello", oauth_nonce="inEn4zEi89QMRCJQr3P99SYhL7xo8bETadgRrciqvU", oauth_signature="ZoEraLvA3oALfr24ov9Isnbpbzw%3D", oauth_signature_method="HMAC-SHA1", oauth_timestamp="1358201196", oauth_version="1.0"
-      Pulp-User: 
-      - admin
-      Accept-Encoding: 
-      - gzip, deflate
-      Content-Type: 
-      - application/json
-      Accept: 
-      - application/json
-=======
-      string: "{\"task_group_id\": \"ec3cfc27-507f-4b20-96e2-4091463086d5\", \"exception\": null, \"traceback\": null, \"_href\": \"/pulp/api/v2/tasks/1d185525-ef04-4644-8305-1ca10b9119de/\", \"task_id\": \"1d185525-ef04-4644-8305-1ca10b9119de\", \"call_request_tags\": [\"pulp:repository:1\", \"pulp:action:sync\"], \"reasons\": [], \"start_time\": \"2013-01-16T23:04:19Z\", \"tags\": [\"pulp:repository:1\", \"pulp:action:sync\"], \"state\": \"finished\", \"finish_time\": \"2013-01-16T23:04:20Z\", \"dependency_failures\": {}, \"schedule_id\": null, \"progress\": {\"yum_importer\": {\"content\": {\"num_success\": 11, \"size_total\": 17872, \"items_left\": 0, \"items_total\": 11, \"state\": \"FINISHED\", \"size_left\": 0, \"details\": {\"tree_file\": {\"num_success\": 3, \"size_total\": 0, \"items_left\": 0, \"items_total\": 3, \"size_left\": 0, \"num_error\": 0}, \"rpm\": {\"num_success\": 8, \"size_total\": 17872, \"items_left\": 0, \"items_total\": 8, \"size_left\": 0, \"num_error\": 0}, \"delta_rpm\": {\"num_success\": 0, \"size_total\": 0, \"items_left\": 0, \"items_total\": 0, \"size_left\": 0, \"num_error\": 0}, \"file\": {\"num_success\": 0, \"size_total\": 0, \"items_left\": 0, \"items_total\": 0, \"size_left\": 0, \"num_error\": 0}}, \"error_details\": [], \"num_error\": 0}, \"comps\": {\"state\": \"FINISHED\"}, \"errata\": {\"state\": \"FINISHED\", \"num_errata\": 2}, \"metadata\": {\"state\": \"FINISHED\"}}}, \"call_request_group_id\": \"ec3cfc27-507f-4b20-96e2-4091463086d5\", \"call_request_id\": \"1d185525-ef04-4644-8305-1ca10b9119de\", \"principal_login\": \"admin\", \"response\": \"accepted\", \"result\": null}"
-    http_version: 
-  recorded_at: Wed, 16 Jan 2013 23:04:21 GMT
-- request: 
-    method: get
-    uri: https://dhcp231-16.rdu.redhat.com/pulp/api/v2/tasks/7682f2ba-48ff-4ed5-884a-e461bb8adb2d/
-    body: 
-      string: ""
-    headers: 
-      Accept: 
-      - application/json
-      Authorization: 
-      - OAuth oauth_consumer_key="katello", oauth_nonce="EftenIHEe4M4U3eFljq6heAtK297CurJJm336KIFZc", oauth_signature="%2BQzROV38FKEyEsUC%2FWN%2FLGUdEt4%3D", oauth_signature_method="HMAC-SHA1", oauth_timestamp="1358377463", oauth_version="1.0"
-      Content-Type: 
-      - application/json
-      Accept-Encoding: 
-      - gzip, deflate
-      Pulp-User: 
-      - admin
->>>>>>> fd910802
-  response: 
-    status: 
-      code: 200
-      message: OK
-    headers: 
-      Server: 
-      - Apache/2.2.22 (Fedora)
-      Date: 
-<<<<<<< HEAD
-      - Mon, 14 Jan 2013 22:06:36 GMT
-      Content-Length: 
-      - "1469"
-=======
-      - Wed, 16 Jan 2013 23:04:23 GMT
->>>>>>> fd910802
-      Content-Type: 
-      - application/json
-    body: 
-<<<<<<< HEAD
-      string: "{\"task_group_id\": \"7202160e-537a-4f92-858f-4776bc78fbf4\", \"exception\": null, \"traceback\": null, \"_href\": \"/pulp/api/v2/tasks/45ca154f-a1a1-46d4-bcdf-402c0d17c483/\", \"task_id\": \"45ca154f-a1a1-46d4-bcdf-402c0d17c483\", \"call_request_tags\": [\"pulp:repository:1\", \"pulp:action:sync\"], \"reasons\": [], \"start_time\": \"2013-01-14T22:06:34Z\", \"tags\": [\"pulp:repository:1\", \"pulp:action:sync\"], \"state\": \"finished\", \"finish_time\": \"2013-01-14T22:06:36Z\", \"dependency_failures\": {}, \"schedule_id\": null, \"progress\": {\"yum_importer\": {\"content\": {\"num_success\": 11, \"size_total\": 17872, \"items_left\": 0, \"items_total\": 11, \"state\": \"FINISHED\", \"size_left\": 0, \"details\": {\"tree_file\": {\"num_success\": 3, \"size_total\": 0, \"items_left\": 0, \"items_total\": 3, \"size_left\": 0, \"num_error\": 0}, \"rpm\": {\"num_success\": 8, \"size_total\": 17872, \"items_left\": 0, \"items_total\": 8, \"size_left\": 0, \"num_error\": 0}, \"delta_rpm\": {\"num_success\": 0, \"size_total\": 0, \"items_left\": 0, \"items_total\": 0, \"size_left\": 0, \"num_error\": 0}, \"file\": {\"num_success\": 0, \"size_total\": 0, \"items_left\": 0, \"items_total\": 0, \"size_left\": 0, \"num_error\": 0}}, \"error_details\": [], \"num_error\": 0}, \"comps\": {\"state\": \"FINISHED\"}, \"errata\": {\"state\": \"FINISHED\", \"num_errata\": 2}, \"metadata\": {\"state\": \"FINISHED\"}}}, \"call_request_group_id\": \"7202160e-537a-4f92-858f-4776bc78fbf4\", \"call_request_id\": \"45ca154f-a1a1-46d4-bcdf-402c0d17c483\", \"principal_login\": \"admin\", \"response\": \"accepted\", \"result\": null}"
-    http_version: 
-  recorded_at: Mon, 14 Jan 2013 22:06:36 GMT
-- request: 
-    method: get
-    uri: https://kafka.usersys.redhat.com/pulp/api/v2/tasks/a4706214-42b9-4992-a87b-ceaa73e2626c/
-    body: 
-      string: ""
-    headers: 
-      Authorization: 
-      - OAuth oauth_consumer_key="katello", oauth_nonce="wLBwbBONA8pb6yGAmxQoJafdJqFCqFZYgTuF57KFzDs", oauth_signature="UyRX0N%2BOOHlZNw9jVuSKnHkId84%3D", oauth_signature_method="HMAC-SHA1", oauth_timestamp="1358201200", oauth_version="1.0"
-      Pulp-User: 
-      - admin
-      Accept-Encoding: 
-      - gzip, deflate
-      Content-Type: 
-      - application/json
-      Accept: 
-      - application/json
-=======
-      string: "{\"task_group_id\": \"11191095-7568-41aa-bb44-0b89acc3d4a2\", \"exception\": null, \"traceback\": null, \"_href\": \"/pulp/api/v2/tasks/7682f2ba-48ff-4ed5-884a-e461bb8adb2d/\", \"task_id\": \"7682f2ba-48ff-4ed5-884a-e461bb8adb2d\", \"call_request_tags\": [\"pulp:repository:1\", \"pulp:action:sync\"], \"reasons\": [], \"start_time\": \"2013-01-16T23:04:23Z\", \"tags\": [\"pulp:repository:1\", \"pulp:action:sync\"], \"state\": \"running\", \"finish_time\": null, \"dependency_failures\": {}, \"schedule_id\": null, \"progress\": {\"yum_importer\": {\"content\": {\"state\": \"NOT_STARTED\"}, \"comps\": {\"state\": \"NOT_STARTED\"}, \"errata\": {\"state\": \"NOT_STARTED\"}, \"metadata\": {\"state\": \"IN_PROGRESS\"}}}, \"call_request_group_id\": \"11191095-7568-41aa-bb44-0b89acc3d4a2\", \"call_request_id\": \"7682f2ba-48ff-4ed5-884a-e461bb8adb2d\", \"principal_login\": \"admin\", \"response\": \"accepted\", \"result\": null}"
-    http_version: 
-  recorded_at: Wed, 16 Jan 2013 23:04:23 GMT
-- request: 
-    method: get
-    uri: https://dhcp231-16.rdu.redhat.com/pulp/api/v2/tasks/7682f2ba-48ff-4ed5-884a-e461bb8adb2d/
-    body: 
-      string: ""
-    headers: 
-      Accept: 
-      - application/json
-      Authorization: 
-      - OAuth oauth_consumer_key="katello", oauth_nonce="Mw4VPW3PxF1yjxlpMMSSepPbFMOXNNOd6rL2Ouvk", oauth_signature="0UYEiwmZXFXCKmZN3c1cixwWBwQ%3D", oauth_signature_method="HMAC-SHA1", oauth_timestamp="1358377463", oauth_version="1.0"
-      Content-Type: 
-      - application/json
-      Accept-Encoding: 
-      - gzip, deflate
-      Pulp-User: 
-      - admin
->>>>>>> fd910802
-  response: 
-    status: 
-      code: 200
-      message: OK
-    headers: 
-      Server: 
-      - Apache/2.2.22 (Fedora)
-      Date: 
-<<<<<<< HEAD
-      - Mon, 14 Jan 2013 22:06:40 GMT
-      Content-Length: 
-      - "842"
-=======
-      - Wed, 16 Jan 2013 23:04:23 GMT
->>>>>>> fd910802
-      Content-Type: 
-      - application/json
-    body: 
-<<<<<<< HEAD
-      string: "{\"task_group_id\": \"057b8479-7017-4907-bb75-f85d839aded4\", \"exception\": null, \"traceback\": null, \"_href\": \"/pulp/api/v2/tasks/a4706214-42b9-4992-a87b-ceaa73e2626c/\", \"task_id\": \"a4706214-42b9-4992-a87b-ceaa73e2626c\", \"call_request_tags\": [\"pulp:repository:1\", \"pulp:action:sync\"], \"reasons\": [], \"start_time\": \"2013-01-14T22:06:40Z\", \"tags\": [\"pulp:repository:1\", \"pulp:action:sync\"], \"state\": \"running\", \"finish_time\": null, \"dependency_failures\": {}, \"schedule_id\": null, \"progress\": {\"yum_importer\": {\"content\": {\"state\": \"NOT_STARTED\"}, \"comps\": {\"state\": \"NOT_STARTED\"}, \"errata\": {\"state\": \"NOT_STARTED\"}, \"metadata\": {\"state\": \"IN_PROGRESS\"}}}, \"call_request_group_id\": \"057b8479-7017-4907-bb75-f85d839aded4\", \"call_request_id\": \"a4706214-42b9-4992-a87b-ceaa73e2626c\", \"principal_login\": \"admin\", \"response\": \"accepted\", \"result\": null}"
-    http_version: 
-  recorded_at: Mon, 14 Jan 2013 22:06:40 GMT
-- request: 
-    method: get
-    uri: https://kafka.usersys.redhat.com/pulp/api/v2/tasks/a4706214-42b9-4992-a87b-ceaa73e2626c/
-    body: 
-      string: ""
-    headers: 
-      Authorization: 
-      - OAuth oauth_consumer_key="katello", oauth_nonce="t0APAZgVnEwiEGBShPZ0l0mZVoSHXd7fxl4ms8oAc", oauth_signature="3upHrnynI8TcGt7Ng9tSTZdtJfU%3D", oauth_signature_method="HMAC-SHA1", oauth_timestamp="1358201201", oauth_version="1.0"
-      Pulp-User: 
-      - admin
-      Accept-Encoding: 
-      - gzip, deflate
-      Content-Type: 
-      - application/json
-      Accept: 
-      - application/json
-=======
-      string: "{\"task_group_id\": \"11191095-7568-41aa-bb44-0b89acc3d4a2\", \"exception\": null, \"traceback\": null, \"_href\": \"/pulp/api/v2/tasks/7682f2ba-48ff-4ed5-884a-e461bb8adb2d/\", \"task_id\": \"7682f2ba-48ff-4ed5-884a-e461bb8adb2d\", \"call_request_tags\": [\"pulp:repository:1\", \"pulp:action:sync\"], \"reasons\": [], \"start_time\": \"2013-01-16T23:04:23Z\", \"tags\": [\"pulp:repository:1\", \"pulp:action:sync\"], \"state\": \"running\", \"finish_time\": null, \"dependency_failures\": {}, \"schedule_id\": null, \"progress\": {\"yum_importer\": {\"content\": {\"num_success\": 11, \"size_total\": 17872, \"items_left\": 0, \"items_total\": 11, \"state\": \"IN_PROGRESS\", \"size_left\": 0, \"details\": {\"tree_file\": {\"num_success\": 3, \"size_total\": 0, \"items_left\": 0, \"items_total\": 3, \"size_left\": 0, \"num_error\": 0}, \"rpm\": {\"num_success\": 8, \"size_total\": 17872, \"items_left\": 0, \"items_total\": 8, \"size_left\": 0, \"num_error\": 0}, \"delta_rpm\": {\"num_success\": 0, \"size_total\": 0, \"items_left\": 0, \"items_total\": 0, \"size_left\": 0, \"num_error\": 0}, \"file\": {\"num_success\": 0, \"size_total\": 0, \"items_left\": 0, \"items_total\": 0, \"size_left\": 0, \"num_error\": 0}}, \"error_details\": [], \"num_error\": 0}, \"comps\": {\"state\": \"NOT_STARTED\"}, \"errata\": {\"state\": \"NOT_STARTED\"}, \"metadata\": {\"state\": \"FINISHED\"}}}, \"call_request_group_id\": \"11191095-7568-41aa-bb44-0b89acc3d4a2\", \"call_request_id\": \"7682f2ba-48ff-4ed5-884a-e461bb8adb2d\", \"principal_login\": \"admin\", \"response\": \"accepted\", \"result\": null}"
-    http_version: 
-  recorded_at: Wed, 16 Jan 2013 23:04:23 GMT
-- request: 
-    method: get
-    uri: https://dhcp231-16.rdu.redhat.com/pulp/api/v2/tasks/7682f2ba-48ff-4ed5-884a-e461bb8adb2d/
-    body: 
-      string: ""
-    headers: 
-      Accept: 
-      - application/json
-      Authorization: 
-      - OAuth oauth_consumer_key="katello", oauth_nonce="yzA33yr7rw18PcdoTdbwiXaF4q9otBY6RyegiflTXVw", oauth_signature="zNNj1KKnBKS8%2BnmQFxj%2F%2B0W5pN8%3D", oauth_signature_method="HMAC-SHA1", oauth_timestamp="1358377464", oauth_version="1.0"
-      Content-Type: 
-      - application/json
-      Accept-Encoding: 
-      - gzip, deflate
-      Pulp-User: 
-      - admin
->>>>>>> fd910802
-  response: 
-    status: 
-      code: 200
-      message: OK
-    headers: 
-      Server: 
-      - Apache/2.2.22 (Fedora)
-      Date: 
-<<<<<<< HEAD
-      - Mon, 14 Jan 2013 22:06:41 GMT
-      Content-Length: 
-      - "1442"
-=======
-      - Wed, 16 Jan 2013 23:04:24 GMT
->>>>>>> fd910802
-      Content-Type: 
-      - application/json
-    body: 
-<<<<<<< HEAD
-      string: "{\"task_group_id\": \"057b8479-7017-4907-bb75-f85d839aded4\", \"exception\": null, \"traceback\": null, \"_href\": \"/pulp/api/v2/tasks/a4706214-42b9-4992-a87b-ceaa73e2626c/\", \"task_id\": \"a4706214-42b9-4992-a87b-ceaa73e2626c\", \"call_request_tags\": [\"pulp:repository:1\", \"pulp:action:sync\"], \"reasons\": [], \"start_time\": \"2013-01-14T22:06:40Z\", \"tags\": [\"pulp:repository:1\", \"pulp:action:sync\"], \"state\": \"running\", \"finish_time\": null, \"dependency_failures\": {}, \"schedule_id\": null, \"progress\": {\"yum_importer\": {\"content\": {\"num_success\": 11, \"size_total\": 17872, \"items_left\": 0, \"items_total\": 11, \"state\": \"IN_PROGRESS\", \"size_left\": 0, \"details\": {\"tree_file\": {\"num_success\": 3, \"size_total\": 0, \"items_left\": 0, \"items_total\": 3, \"size_left\": 0, \"num_error\": 0}, \"rpm\": {\"num_success\": 8, \"size_total\": 17872, \"items_left\": 0, \"items_total\": 8, \"size_left\": 0, \"num_error\": 0}, \"delta_rpm\": {\"num_success\": 0, \"size_total\": 0, \"items_left\": 0, \"items_total\": 0, \"size_left\": 0, \"num_error\": 0}, \"file\": {\"num_success\": 0, \"size_total\": 0, \"items_left\": 0, \"items_total\": 0, \"size_left\": 0, \"num_error\": 0}}, \"error_details\": [], \"num_error\": 0}, \"comps\": {\"state\": \"NOT_STARTED\"}, \"errata\": {\"state\": \"NOT_STARTED\"}, \"metadata\": {\"state\": \"FINISHED\"}}}, \"call_request_group_id\": \"057b8479-7017-4907-bb75-f85d839aded4\", \"call_request_id\": \"a4706214-42b9-4992-a87b-ceaa73e2626c\", \"principal_login\": \"admin\", \"response\": \"accepted\", \"result\": null}"
-    http_version: 
-  recorded_at: Mon, 14 Jan 2013 22:06:41 GMT
-- request: 
-    method: get
-    uri: https://kafka.usersys.redhat.com/pulp/api/v2/tasks/a4706214-42b9-4992-a87b-ceaa73e2626c/
-    body: 
-      string: ""
-    headers: 
-      Authorization: 
-      - OAuth oauth_consumer_key="katello", oauth_nonce="Ouxsu7qySMARezVJ7jhW7rxEf23Y1VDyT1eh4JsYgAc", oauth_signature="V6rsf558P0SG2SePIPhn2EyKlaM%3D", oauth_signature_method="HMAC-SHA1", oauth_timestamp="1358201201", oauth_version="1.0"
-      Pulp-User: 
-      - admin
-      Accept-Encoding: 
-      - gzip, deflate
-      Content-Type: 
-      - application/json
-      Accept: 
-      - application/json
-=======
-      string: "{\"task_group_id\": \"11191095-7568-41aa-bb44-0b89acc3d4a2\", \"exception\": null, \"traceback\": null, \"_href\": \"/pulp/api/v2/tasks/7682f2ba-48ff-4ed5-884a-e461bb8adb2d/\", \"task_id\": \"7682f2ba-48ff-4ed5-884a-e461bb8adb2d\", \"call_request_tags\": [\"pulp:repository:1\", \"pulp:action:sync\"], \"reasons\": [], \"start_time\": \"2013-01-16T23:04:23Z\", \"tags\": [\"pulp:repository:1\", \"pulp:action:sync\"], \"state\": \"finished\", \"finish_time\": \"2013-01-16T23:04:24Z\", \"dependency_failures\": {}, \"schedule_id\": null, \"progress\": {\"yum_importer\": {\"content\": {\"num_success\": 11, \"size_total\": 17872, \"items_left\": 0, \"items_total\": 11, \"state\": \"FINISHED\", \"size_left\": 0, \"details\": {\"tree_file\": {\"num_success\": 3, \"size_total\": 0, \"items_left\": 0, \"items_total\": 3, \"size_left\": 0, \"num_error\": 0}, \"rpm\": {\"num_success\": 8, \"size_total\": 17872, \"items_left\": 0, \"items_total\": 8, \"size_left\": 0, \"num_error\": 0}, \"delta_rpm\": {\"num_success\": 0, \"size_total\": 0, \"items_left\": 0, \"items_total\": 0, \"size_left\": 0, \"num_error\": 0}, \"file\": {\"num_success\": 0, \"size_total\": 0, \"items_left\": 0, \"items_total\": 0, \"size_left\": 0, \"num_error\": 0}}, \"error_details\": [], \"num_error\": 0}, \"comps\": {\"state\": \"FINISHED\"}, \"errata\": {\"state\": \"FINISHED\", \"num_errata\": 2}, \"metadata\": {\"state\": \"FINISHED\"}}}, \"call_request_group_id\": \"11191095-7568-41aa-bb44-0b89acc3d4a2\", \"call_request_id\": \"7682f2ba-48ff-4ed5-884a-e461bb8adb2d\", \"principal_login\": \"admin\", \"response\": \"accepted\", \"result\": null}"
-    http_version: 
-  recorded_at: Wed, 16 Jan 2013 23:04:24 GMT
-- request: 
-    method: get
-    uri: https://dhcp231-16.rdu.redhat.com/pulp/api/v2/tasks/0d1f21a0-a095-47b8-a22d-3f12c3d69167/
-    body: 
-      string: ""
-    headers: 
-      Accept: 
-      - application/json
-      Authorization: 
-      - OAuth oauth_consumer_key="katello", oauth_nonce="bU082w9CkZMPgxIXPiExkd8c4vr8SyCNnhnULCNEWg", oauth_signature="VlCtHi5THp6EIRYBQWuTBuaK7xg%3D", oauth_signature_method="HMAC-SHA1", oauth_timestamp="1358377467", oauth_version="1.0"
-      Content-Type: 
-      - application/json
-      Accept-Encoding: 
-      - gzip, deflate
-      Pulp-User: 
-      - admin
->>>>>>> fd910802
-  response: 
-    status: 
-      code: 200
-      message: OK
-    headers: 
-      Server: 
-      - Apache/2.2.22 (Fedora)
-      Date: 
-<<<<<<< HEAD
-      - Mon, 14 Jan 2013 22:06:41 GMT
-      Content-Length: 
-      - "1469"
-=======
-      - Wed, 16 Jan 2013 23:04:27 GMT
->>>>>>> fd910802
-      Content-Type: 
-      - application/json
-    body: 
-<<<<<<< HEAD
-      string: "{\"task_group_id\": \"057b8479-7017-4907-bb75-f85d839aded4\", \"exception\": null, \"traceback\": null, \"_href\": \"/pulp/api/v2/tasks/a4706214-42b9-4992-a87b-ceaa73e2626c/\", \"task_id\": \"a4706214-42b9-4992-a87b-ceaa73e2626c\", \"call_request_tags\": [\"pulp:repository:1\", \"pulp:action:sync\"], \"reasons\": [], \"start_time\": \"2013-01-14T22:06:40Z\", \"tags\": [\"pulp:repository:1\", \"pulp:action:sync\"], \"state\": \"finished\", \"finish_time\": \"2013-01-14T22:06:41Z\", \"dependency_failures\": {}, \"schedule_id\": null, \"progress\": {\"yum_importer\": {\"content\": {\"num_success\": 11, \"size_total\": 17872, \"items_left\": 0, \"items_total\": 11, \"state\": \"FINISHED\", \"size_left\": 0, \"details\": {\"tree_file\": {\"num_success\": 3, \"size_total\": 0, \"items_left\": 0, \"items_total\": 3, \"size_left\": 0, \"num_error\": 0}, \"rpm\": {\"num_success\": 8, \"size_total\": 17872, \"items_left\": 0, \"items_total\": 8, \"size_left\": 0, \"num_error\": 0}, \"delta_rpm\": {\"num_success\": 0, \"size_total\": 0, \"items_left\": 0, \"items_total\": 0, \"size_left\": 0, \"num_error\": 0}, \"file\": {\"num_success\": 0, \"size_total\": 0, \"items_left\": 0, \"items_total\": 0, \"size_left\": 0, \"num_error\": 0}}, \"error_details\": [], \"num_error\": 0}, \"comps\": {\"state\": \"FINISHED\"}, \"errata\": {\"state\": \"FINISHED\", \"num_errata\": 2}, \"metadata\": {\"state\": \"FINISHED\"}}}, \"call_request_group_id\": \"057b8479-7017-4907-bb75-f85d839aded4\", \"call_request_id\": \"a4706214-42b9-4992-a87b-ceaa73e2626c\", \"principal_login\": \"admin\", \"response\": \"accepted\", \"result\": null}"
-    http_version: 
-  recorded_at: Mon, 14 Jan 2013 22:06:41 GMT
-- request: 
-    method: get
-    uri: https://kafka.usersys.redhat.com/pulp/api/v2/tasks/de4e7ad7-7e63-4773-b59f-ccb7ef7d75bd/
-    body: 
-      string: ""
-    headers: 
-      Authorization: 
-      - OAuth oauth_consumer_key="katello", oauth_nonce="Ho42hUUVaGsPeihj8EWRoTkeYaAIFLIcpBYTG3EjDY", oauth_signature="pSnJWinD4kOX%2BnzIRw19hfx3Hgs%3D", oauth_signature_method="HMAC-SHA1", oauth_timestamp="1358201204", oauth_version="1.0"
-      Pulp-User: 
-      - admin
-      Accept-Encoding: 
-      - gzip, deflate
-      Content-Type: 
-      - application/json
-      Accept: 
-      - application/json
-=======
-      string: "{\"task_group_id\": \"aa27e763-42c2-4bc9-bf0a-e986ae9581c6\", \"exception\": null, \"traceback\": null, \"_href\": \"/pulp/api/v2/tasks/0d1f21a0-a095-47b8-a22d-3f12c3d69167/\", \"task_id\": \"0d1f21a0-a095-47b8-a22d-3f12c3d69167\", \"call_request_tags\": [\"pulp:repository:1\", \"pulp:action:sync\"], \"reasons\": [], \"start_time\": \"2013-01-16T23:04:27Z\", \"tags\": [\"pulp:repository:1\", \"pulp:action:sync\"], \"state\": \"running\", \"finish_time\": null, \"dependency_failures\": {}, \"schedule_id\": null, \"progress\": {\"yum_importer\": {\"content\": {\"state\": \"NOT_STARTED\"}, \"comps\": {\"state\": \"NOT_STARTED\"}, \"errata\": {\"state\": \"NOT_STARTED\"}, \"metadata\": {\"state\": \"IN_PROGRESS\"}}}, \"call_request_group_id\": \"aa27e763-42c2-4bc9-bf0a-e986ae9581c6\", \"call_request_id\": \"0d1f21a0-a095-47b8-a22d-3f12c3d69167\", \"principal_login\": \"admin\", \"response\": \"accepted\", \"result\": null}"
-    http_version: 
-  recorded_at: Wed, 16 Jan 2013 23:04:27 GMT
-- request: 
-    method: get
-    uri: https://dhcp231-16.rdu.redhat.com/pulp/api/v2/tasks/0d1f21a0-a095-47b8-a22d-3f12c3d69167/
-    body: 
-      string: ""
-    headers: 
-      Accept: 
-      - application/json
-      Authorization: 
-      - OAuth oauth_consumer_key="katello", oauth_nonce="X3DOvcqQkMw7J4Susw0vveHJESOHVakLzc8mCHEeI", oauth_signature="lSDnVzgIaTTWau2oQ3TA%2BiSGH94%3D", oauth_signature_method="HMAC-SHA1", oauth_timestamp="1358377468", oauth_version="1.0"
-      Content-Type: 
-      - application/json
-      Accept-Encoding: 
-      - gzip, deflate
-      Pulp-User: 
-      - admin
->>>>>>> fd910802
-  response: 
-    status: 
-      code: 200
-      message: OK
-    headers: 
-<<<<<<< HEAD
-      Server: 
-      - Apache/2.2.22 (Fedora)
-      Date: 
-      - Mon, 14 Jan 2013 22:06:44 GMT
-      Content-Length: 
-      - "842"
-=======
-      Content-Length: 
-      - "1442"
-      Date: 
-      - Wed, 16 Jan 2013 23:04:28 GMT
->>>>>>> fd910802
-      Content-Type: 
-      - application/json
-    body: 
-<<<<<<< HEAD
-      string: "{\"task_group_id\": \"50e00a51-4419-4466-945e-18b9f8a39372\", \"exception\": null, \"traceback\": null, \"_href\": \"/pulp/api/v2/tasks/de4e7ad7-7e63-4773-b59f-ccb7ef7d75bd/\", \"task_id\": \"de4e7ad7-7e63-4773-b59f-ccb7ef7d75bd\", \"call_request_tags\": [\"pulp:repository:1\", \"pulp:action:sync\"], \"reasons\": [], \"start_time\": \"2013-01-14T22:06:44Z\", \"tags\": [\"pulp:repository:1\", \"pulp:action:sync\"], \"state\": \"running\", \"finish_time\": null, \"dependency_failures\": {}, \"schedule_id\": null, \"progress\": {\"yum_importer\": {\"content\": {\"state\": \"NOT_STARTED\"}, \"comps\": {\"state\": \"NOT_STARTED\"}, \"errata\": {\"state\": \"NOT_STARTED\"}, \"metadata\": {\"state\": \"IN_PROGRESS\"}}}, \"call_request_group_id\": \"50e00a51-4419-4466-945e-18b9f8a39372\", \"call_request_id\": \"de4e7ad7-7e63-4773-b59f-ccb7ef7d75bd\", \"principal_login\": \"admin\", \"response\": \"accepted\", \"result\": null}"
-    http_version: 
-  recorded_at: Mon, 14 Jan 2013 22:06:44 GMT
-- request: 
-    method: get
-    uri: https://kafka.usersys.redhat.com/pulp/api/v2/tasks/de4e7ad7-7e63-4773-b59f-ccb7ef7d75bd/
-    body: 
-      string: ""
-    headers: 
-      Authorization: 
-      - OAuth oauth_consumer_key="katello", oauth_nonce="k54VWysWN1kkCBzNg8zocqPtG7RoxDYcCssSQJ0QE", oauth_signature="XlK6DSKjWRuCqdBRRmFHWg0QaQY%3D", oauth_signature_method="HMAC-SHA1", oauth_timestamp="1358201205", oauth_version="1.0"
-      Pulp-User: 
-      - admin
-      Accept-Encoding: 
-      - gzip, deflate
-      Content-Type: 
-      - application/json
-      Accept: 
-      - application/json
-=======
-      string: "{\"task_group_id\": \"aa27e763-42c2-4bc9-bf0a-e986ae9581c6\", \"exception\": null, \"traceback\": null, \"_href\": \"/pulp/api/v2/tasks/0d1f21a0-a095-47b8-a22d-3f12c3d69167/\", \"task_id\": \"0d1f21a0-a095-47b8-a22d-3f12c3d69167\", \"call_request_tags\": [\"pulp:repository:1\", \"pulp:action:sync\"], \"reasons\": [], \"start_time\": \"2013-01-16T23:04:27Z\", \"tags\": [\"pulp:repository:1\", \"pulp:action:sync\"], \"state\": \"running\", \"finish_time\": null, \"dependency_failures\": {}, \"schedule_id\": null, \"progress\": {\"yum_importer\": {\"content\": {\"num_success\": 11, \"size_total\": 17872, \"items_left\": 0, \"items_total\": 11, \"state\": \"IN_PROGRESS\", \"size_left\": 0, \"details\": {\"tree_file\": {\"num_success\": 3, \"size_total\": 0, \"items_left\": 0, \"items_total\": 3, \"size_left\": 0, \"num_error\": 0}, \"rpm\": {\"num_success\": 8, \"size_total\": 17872, \"items_left\": 0, \"items_total\": 8, \"size_left\": 0, \"num_error\": 0}, \"delta_rpm\": {\"num_success\": 0, \"size_total\": 0, \"items_left\": 0, \"items_total\": 0, \"size_left\": 0, \"num_error\": 0}, \"file\": {\"num_success\": 0, \"size_total\": 0, \"items_left\": 0, \"items_total\": 0, \"size_left\": 0, \"num_error\": 0}}, \"error_details\": [], \"num_error\": 0}, \"comps\": {\"state\": \"NOT_STARTED\"}, \"errata\": {\"state\": \"NOT_STARTED\"}, \"metadata\": {\"state\": \"FINISHED\"}}}, \"call_request_group_id\": \"aa27e763-42c2-4bc9-bf0a-e986ae9581c6\", \"call_request_id\": \"0d1f21a0-a095-47b8-a22d-3f12c3d69167\", \"principal_login\": \"admin\", \"response\": \"accepted\", \"result\": null}"
-    http_version: 
-  recorded_at: Wed, 16 Jan 2013 23:04:28 GMT
-- request: 
-    method: get
-    uri: https://dhcp231-16.rdu.redhat.com/pulp/api/v2/tasks/0d1f21a0-a095-47b8-a22d-3f12c3d69167/
-    body: 
-      string: ""
-    headers: 
-      Accept: 
-      - application/json
-      Authorization: 
-      - OAuth oauth_consumer_key="katello", oauth_nonce="VcGAEEZMaNzmXmexPfL3WmLFbVJSjFXYI0IYvPdLRls", oauth_signature="sB0OpR9Ca75yasyDGkFwxQSX%2Fps%3D", oauth_signature_method="HMAC-SHA1", oauth_timestamp="1358377469", oauth_version="1.0"
-      Content-Type: 
-      - application/json
-      Accept-Encoding: 
-      - gzip, deflate
-      Pulp-User: 
-      - admin
-  response: 
-    status: 
-      code: 200
-      message: OK
-    headers: 
-      Content-Length: 
-      - "1469"
-      Date: 
-      - Wed, 16 Jan 2013 23:04:29 GMT
-      Content-Type: 
-      - application/json
-      Server: 
-      - Apache/2.2.22 (Fedora)
-    body: 
-      string: "{\"task_group_id\": \"aa27e763-42c2-4bc9-bf0a-e986ae9581c6\", \"exception\": null, \"traceback\": null, \"_href\": \"/pulp/api/v2/tasks/0d1f21a0-a095-47b8-a22d-3f12c3d69167/\", \"task_id\": \"0d1f21a0-a095-47b8-a22d-3f12c3d69167\", \"call_request_tags\": [\"pulp:repository:1\", \"pulp:action:sync\"], \"reasons\": [], \"start_time\": \"2013-01-16T23:04:27Z\", \"tags\": [\"pulp:repository:1\", \"pulp:action:sync\"], \"state\": \"finished\", \"finish_time\": \"2013-01-16T23:04:28Z\", \"dependency_failures\": {}, \"schedule_id\": null, \"progress\": {\"yum_importer\": {\"content\": {\"num_success\": 11, \"size_total\": 17872, \"items_left\": 0, \"items_total\": 11, \"state\": \"FINISHED\", \"size_left\": 0, \"details\": {\"tree_file\": {\"num_success\": 3, \"size_total\": 0, \"items_left\": 0, \"items_total\": 3, \"size_left\": 0, \"num_error\": 0}, \"rpm\": {\"num_success\": 8, \"size_total\": 17872, \"items_left\": 0, \"items_total\": 8, \"size_left\": 0, \"num_error\": 0}, \"delta_rpm\": {\"num_success\": 0, \"size_total\": 0, \"items_left\": 0, \"items_total\": 0, \"size_left\": 0, \"num_error\": 0}, \"file\": {\"num_success\": 0, \"size_total\": 0, \"items_left\": 0, \"items_total\": 0, \"size_left\": 0, \"num_error\": 0}}, \"error_details\": [], \"num_error\": 0}, \"comps\": {\"state\": \"FINISHED\"}, \"errata\": {\"state\": \"FINISHED\", \"num_errata\": 2}, \"metadata\": {\"state\": \"FINISHED\"}}}, \"call_request_group_id\": \"aa27e763-42c2-4bc9-bf0a-e986ae9581c6\", \"call_request_id\": \"0d1f21a0-a095-47b8-a22d-3f12c3d69167\", \"principal_login\": \"admin\", \"response\": \"accepted\", \"result\": null}"
-    http_version: 
-  recorded_at: Wed, 16 Jan 2013 23:04:29 GMT
-- request: 
-    method: get
-    uri: https://dhcp231-16.rdu.redhat.com/pulp/api/v2/tasks/9123f8b0-0bbb-4d95-85c0-a6c5e7c74a81/
-    body: 
-      string: ""
-    headers: 
-      Accept: 
-      - application/json
-      Authorization: 
-      - OAuth oauth_consumer_key="katello", oauth_nonce="5SlRU4qeRZuWutI4q5TnUJvB9f7fIUUkl4JQioQ8", oauth_signature="WllU7p1tDSXDFtbBcEUlqAhVbao%3D", oauth_signature_method="HMAC-SHA1", oauth_timestamp="1358377471", oauth_version="1.0"
-      Content-Type: 
-      - application/json
-      Accept-Encoding: 
-      - gzip, deflate
-      Pulp-User: 
-      - admin
->>>>>>> fd910802
-  response: 
-    status: 
-      code: 200
-      message: OK
-    headers: 
-<<<<<<< HEAD
-      Server: 
-      - Apache/2.2.22 (Fedora)
-      Date: 
-      - Mon, 14 Jan 2013 22:06:45 GMT
-      Content-Length: 
-      - "1442"
-=======
-      Content-Length: 
-      - "842"
-      Date: 
-      - Wed, 16 Jan 2013 23:04:31 GMT
->>>>>>> fd910802
-      Content-Type: 
-      - application/json
-    body: 
-<<<<<<< HEAD
-      string: "{\"task_group_id\": \"50e00a51-4419-4466-945e-18b9f8a39372\", \"exception\": null, \"traceback\": null, \"_href\": \"/pulp/api/v2/tasks/de4e7ad7-7e63-4773-b59f-ccb7ef7d75bd/\", \"task_id\": \"de4e7ad7-7e63-4773-b59f-ccb7ef7d75bd\", \"call_request_tags\": [\"pulp:repository:1\", \"pulp:action:sync\"], \"reasons\": [], \"start_time\": \"2013-01-14T22:06:44Z\", \"tags\": [\"pulp:repository:1\", \"pulp:action:sync\"], \"state\": \"running\", \"finish_time\": null, \"dependency_failures\": {}, \"schedule_id\": null, \"progress\": {\"yum_importer\": {\"content\": {\"num_success\": 11, \"size_total\": 17872, \"items_left\": 0, \"items_total\": 11, \"state\": \"IN_PROGRESS\", \"size_left\": 0, \"details\": {\"tree_file\": {\"num_success\": 3, \"size_total\": 0, \"items_left\": 0, \"items_total\": 3, \"size_left\": 0, \"num_error\": 0}, \"rpm\": {\"num_success\": 8, \"size_total\": 17872, \"items_left\": 0, \"items_total\": 8, \"size_left\": 0, \"num_error\": 0}, \"delta_rpm\": {\"num_success\": 0, \"size_total\": 0, \"items_left\": 0, \"items_total\": 0, \"size_left\": 0, \"num_error\": 0}, \"file\": {\"num_success\": 0, \"size_total\": 0, \"items_left\": 0, \"items_total\": 0, \"size_left\": 0, \"num_error\": 0}}, \"error_details\": [], \"num_error\": 0}, \"comps\": {\"state\": \"NOT_STARTED\"}, \"errata\": {\"state\": \"NOT_STARTED\"}, \"metadata\": {\"state\": \"FINISHED\"}}}, \"call_request_group_id\": \"50e00a51-4419-4466-945e-18b9f8a39372\", \"call_request_id\": \"de4e7ad7-7e63-4773-b59f-ccb7ef7d75bd\", \"principal_login\": \"admin\", \"response\": \"accepted\", \"result\": null}"
-    http_version: 
-  recorded_at: Mon, 14 Jan 2013 22:06:45 GMT
-- request: 
-    method: get
-    uri: https://kafka.usersys.redhat.com/pulp/api/v2/tasks/de4e7ad7-7e63-4773-b59f-ccb7ef7d75bd/
-    body: 
-      string: ""
-    headers: 
-      Authorization: 
-      - OAuth oauth_consumer_key="katello", oauth_nonce="bc0sM1wyQMrCBAy3GjQVMkHK37yxukQNl2E1OmvE", oauth_signature="DXkYjfHn9ihjtSDgAJZqA64qfWw%3D", oauth_signature_method="HMAC-SHA1", oauth_timestamp="1358201205", oauth_version="1.0"
-      Pulp-User: 
-      - admin
-      Accept-Encoding: 
-      - gzip, deflate
-      Content-Type: 
-      - application/json
-      Accept: 
-      - application/json
-=======
-      string: "{\"task_group_id\": \"a1e504fa-49fd-4108-9b4a-7de541bb52d7\", \"exception\": null, \"traceback\": null, \"_href\": \"/pulp/api/v2/tasks/9123f8b0-0bbb-4d95-85c0-a6c5e7c74a81/\", \"task_id\": \"9123f8b0-0bbb-4d95-85c0-a6c5e7c74a81\", \"call_request_tags\": [\"pulp:repository:1\", \"pulp:action:sync\"], \"reasons\": [], \"start_time\": \"2013-01-16T23:04:31Z\", \"tags\": [\"pulp:repository:1\", \"pulp:action:sync\"], \"state\": \"running\", \"finish_time\": null, \"dependency_failures\": {}, \"schedule_id\": null, \"progress\": {\"yum_importer\": {\"content\": {\"state\": \"NOT_STARTED\"}, \"comps\": {\"state\": \"NOT_STARTED\"}, \"errata\": {\"state\": \"NOT_STARTED\"}, \"metadata\": {\"state\": \"IN_PROGRESS\"}}}, \"call_request_group_id\": \"a1e504fa-49fd-4108-9b4a-7de541bb52d7\", \"call_request_id\": \"9123f8b0-0bbb-4d95-85c0-a6c5e7c74a81\", \"principal_login\": \"admin\", \"response\": \"accepted\", \"result\": null}"
-    http_version: 
-  recorded_at: Wed, 16 Jan 2013 23:04:31 GMT
-- request: 
-    method: get
-    uri: https://dhcp231-16.rdu.redhat.com/pulp/api/v2/tasks/9123f8b0-0bbb-4d95-85c0-a6c5e7c74a81/
-    body: 
-      string: ""
-    headers: 
-      Accept: 
-      - application/json
-      Authorization: 
-      - OAuth oauth_consumer_key="katello", oauth_nonce="ddKKyZvxqxCg36cMFOP4Fa0jG6zbxDzgaJexgB35xs", oauth_signature="8IpVeFtJqY2fK7FYF0F1iE%2FZ5z4%3D", oauth_signature_method="HMAC-SHA1", oauth_timestamp="1358377472", oauth_version="1.0"
-      Content-Type: 
-      - application/json
-      Accept-Encoding: 
-      - gzip, deflate
-      Pulp-User: 
-      - admin
-  response: 
-    status: 
-      code: 200
-      message: OK
-    headers: 
-      Content-Length: 
-      - "1442"
-      Date: 
-      - Wed, 16 Jan 2013 23:04:32 GMT
-      Content-Type: 
-      - application/json
-      Server: 
-      - Apache/2.2.22 (Fedora)
-    body: 
-      string: "{\"task_group_id\": \"a1e504fa-49fd-4108-9b4a-7de541bb52d7\", \"exception\": null, \"traceback\": null, \"_href\": \"/pulp/api/v2/tasks/9123f8b0-0bbb-4d95-85c0-a6c5e7c74a81/\", \"task_id\": \"9123f8b0-0bbb-4d95-85c0-a6c5e7c74a81\", \"call_request_tags\": [\"pulp:repository:1\", \"pulp:action:sync\"], \"reasons\": [], \"start_time\": \"2013-01-16T23:04:31Z\", \"tags\": [\"pulp:repository:1\", \"pulp:action:sync\"], \"state\": \"running\", \"finish_time\": null, \"dependency_failures\": {}, \"schedule_id\": null, \"progress\": {\"yum_importer\": {\"content\": {\"num_success\": 11, \"size_total\": 17872, \"items_left\": 0, \"items_total\": 11, \"state\": \"IN_PROGRESS\", \"size_left\": 0, \"details\": {\"tree_file\": {\"num_success\": 3, \"size_total\": 0, \"items_left\": 0, \"items_total\": 3, \"size_left\": 0, \"num_error\": 0}, \"rpm\": {\"num_success\": 8, \"size_total\": 17872, \"items_left\": 0, \"items_total\": 8, \"size_left\": 0, \"num_error\": 0}, \"delta_rpm\": {\"num_success\": 0, \"size_total\": 0, \"items_left\": 0, \"items_total\": 0, \"size_left\": 0, \"num_error\": 0}, \"file\": {\"num_success\": 0, \"size_total\": 0, \"items_left\": 0, \"items_total\": 0, \"size_left\": 0, \"num_error\": 0}}, \"error_details\": [], \"num_error\": 0}, \"comps\": {\"state\": \"NOT_STARTED\"}, \"errata\": {\"state\": \"NOT_STARTED\"}, \"metadata\": {\"state\": \"FINISHED\"}}}, \"call_request_group_id\": \"a1e504fa-49fd-4108-9b4a-7de541bb52d7\", \"call_request_id\": \"9123f8b0-0bbb-4d95-85c0-a6c5e7c74a81\", \"principal_login\": \"admin\", \"response\": \"accepted\", \"result\": null}"
-    http_version: 
-  recorded_at: Wed, 16 Jan 2013 23:04:32 GMT
-- request: 
-    method: get
-    uri: https://dhcp231-16.rdu.redhat.com/pulp/api/v2/tasks/9123f8b0-0bbb-4d95-85c0-a6c5e7c74a81/
-    body: 
-      string: ""
-    headers: 
-      Accept: 
-      - application/json
-      Authorization: 
-      - OAuth oauth_consumer_key="katello", oauth_nonce="jOPqKA71GdcsNqXcdUEQ8lqe7K5yatF5zQCkCmDDM", oauth_signature="%2FjDf8PV5%2BaoDvgcjSjeoln6QZWI%3D", oauth_signature_method="HMAC-SHA1", oauth_timestamp="1358377472", oauth_version="1.0"
-      Content-Type: 
-      - application/json
-      Accept-Encoding: 
-      - gzip, deflate
-      Pulp-User: 
-      - admin
->>>>>>> fd910802
-  response: 
-    status: 
-      code: 200
-      message: OK
-    headers: 
-      Server: 
-      - Apache/2.2.22 (Fedora)
-      Date: 
-      - Mon, 14 Jan 2013 22:06:45 GMT
-      Content-Length: 
-      - "1469"
-<<<<<<< HEAD
-=======
-      Date: 
-      - Wed, 16 Jan 2013 23:04:32 GMT
->>>>>>> fd910802
-      Content-Type: 
-      - application/json
-    body: 
-<<<<<<< HEAD
-      string: "{\"task_group_id\": \"50e00a51-4419-4466-945e-18b9f8a39372\", \"exception\": null, \"traceback\": null, \"_href\": \"/pulp/api/v2/tasks/de4e7ad7-7e63-4773-b59f-ccb7ef7d75bd/\", \"task_id\": \"de4e7ad7-7e63-4773-b59f-ccb7ef7d75bd\", \"call_request_tags\": [\"pulp:repository:1\", \"pulp:action:sync\"], \"reasons\": [], \"start_time\": \"2013-01-14T22:06:44Z\", \"tags\": [\"pulp:repository:1\", \"pulp:action:sync\"], \"state\": \"finished\", \"finish_time\": \"2013-01-14T22:06:45Z\", \"dependency_failures\": {}, \"schedule_id\": null, \"progress\": {\"yum_importer\": {\"content\": {\"num_success\": 11, \"size_total\": 17872, \"items_left\": 0, \"items_total\": 11, \"state\": \"FINISHED\", \"size_left\": 0, \"details\": {\"tree_file\": {\"num_success\": 3, \"size_total\": 0, \"items_left\": 0, \"items_total\": 3, \"size_left\": 0, \"num_error\": 0}, \"rpm\": {\"num_success\": 8, \"size_total\": 17872, \"items_left\": 0, \"items_total\": 8, \"size_left\": 0, \"num_error\": 0}, \"delta_rpm\": {\"num_success\": 0, \"size_total\": 0, \"items_left\": 0, \"items_total\": 0, \"size_left\": 0, \"num_error\": 0}, \"file\": {\"num_success\": 0, \"size_total\": 0, \"items_left\": 0, \"items_total\": 0, \"size_left\": 0, \"num_error\": 0}}, \"error_details\": [], \"num_error\": 0}, \"comps\": {\"state\": \"FINISHED\"}, \"errata\": {\"state\": \"FINISHED\", \"num_errata\": 2}, \"metadata\": {\"state\": \"FINISHED\"}}}, \"call_request_group_id\": \"50e00a51-4419-4466-945e-18b9f8a39372\", \"call_request_id\": \"de4e7ad7-7e63-4773-b59f-ccb7ef7d75bd\", \"principal_login\": \"admin\", \"response\": \"accepted\", \"result\": null}"
-    http_version: 
-  recorded_at: Mon, 14 Jan 2013 22:06:45 GMT
-- request: 
-    method: get
-    uri: https://kafka.usersys.redhat.com/pulp/api/v2/tasks/4d357185-5563-4c12-8c51-80e412a8799d/
-    body: 
-      string: ""
-    headers: 
-      Authorization: 
-      - OAuth oauth_consumer_key="katello", oauth_nonce="s7kNTCNCqBPWW5EMqJIz4EwnVNrVdCOcwgKiLSK8", oauth_signature="1PHZ%2Bb1PKxh90Q6YFJV087QFRMo%3D", oauth_signature_method="HMAC-SHA1", oauth_timestamp="1358201209", oauth_version="1.0"
-      Pulp-User: 
-      - admin
-      Accept-Encoding: 
-      - gzip, deflate
-      Content-Type: 
-      - application/json
-      Accept: 
-      - application/json
-=======
-      string: "{\"task_group_id\": \"a1e504fa-49fd-4108-9b4a-7de541bb52d7\", \"exception\": null, \"traceback\": null, \"_href\": \"/pulp/api/v2/tasks/9123f8b0-0bbb-4d95-85c0-a6c5e7c74a81/\", \"task_id\": \"9123f8b0-0bbb-4d95-85c0-a6c5e7c74a81\", \"call_request_tags\": [\"pulp:repository:1\", \"pulp:action:sync\"], \"reasons\": [], \"start_time\": \"2013-01-16T23:04:31Z\", \"tags\": [\"pulp:repository:1\", \"pulp:action:sync\"], \"state\": \"finished\", \"finish_time\": \"2013-01-16T23:04:32Z\", \"dependency_failures\": {}, \"schedule_id\": null, \"progress\": {\"yum_importer\": {\"content\": {\"num_success\": 11, \"size_total\": 17872, \"items_left\": 0, \"items_total\": 11, \"state\": \"FINISHED\", \"size_left\": 0, \"details\": {\"tree_file\": {\"num_success\": 3, \"size_total\": 0, \"items_left\": 0, \"items_total\": 3, \"size_left\": 0, \"num_error\": 0}, \"rpm\": {\"num_success\": 8, \"size_total\": 17872, \"items_left\": 0, \"items_total\": 8, \"size_left\": 0, \"num_error\": 0}, \"delta_rpm\": {\"num_success\": 0, \"size_total\": 0, \"items_left\": 0, \"items_total\": 0, \"size_left\": 0, \"num_error\": 0}, \"file\": {\"num_success\": 0, \"size_total\": 0, \"items_left\": 0, \"items_total\": 0, \"size_left\": 0, \"num_error\": 0}}, \"error_details\": [], \"num_error\": 0}, \"comps\": {\"state\": \"FINISHED\"}, \"errata\": {\"state\": \"FINISHED\", \"num_errata\": 2}, \"metadata\": {\"state\": \"FINISHED\"}}}, \"call_request_group_id\": \"a1e504fa-49fd-4108-9b4a-7de541bb52d7\", \"call_request_id\": \"9123f8b0-0bbb-4d95-85c0-a6c5e7c74a81\", \"principal_login\": \"admin\", \"response\": \"accepted\", \"result\": null}"
-    http_version: 
-  recorded_at: Wed, 16 Jan 2013 23:04:33 GMT
-- request: 
-    method: get
-    uri: https://dhcp231-16.rdu.redhat.com/pulp/api/v2/tasks/2e1df57d-db29-4050-965f-29cd5c028701/
-    body: 
-      string: ""
-    headers: 
-      Accept: 
-      - application/json
-      Authorization: 
-      - OAuth oauth_consumer_key="katello", oauth_nonce="T487m4BoylxjPBwa3lqpx3x1EBZ6exR2hJLHs7Y57c", oauth_signature="wgyrrfnGmR4T9pinM6djCenGS9s%3D", oauth_signature_method="HMAC-SHA1", oauth_timestamp="1358377476", oauth_version="1.0"
-      Content-Type: 
-      - application/json
-      Accept-Encoding: 
-      - gzip, deflate
-      Pulp-User: 
-      - admin
->>>>>>> fd910802
-  response: 
-    status: 
-      code: 200
-      message: OK
-    headers: 
-      Server: 
-      - Apache/2.2.22 (Fedora)
-      Date: 
-      - Mon, 14 Jan 2013 22:06:49 GMT
-      Content-Length: 
-      - "842"
-<<<<<<< HEAD
-=======
-      Date: 
-      - Wed, 16 Jan 2013 23:04:36 GMT
->>>>>>> fd910802
-      Content-Type: 
-      - application/json
-    body: 
-<<<<<<< HEAD
-      string: "{\"task_group_id\": \"69897757-7f4d-4d3a-a1b4-e72314f76450\", \"exception\": null, \"traceback\": null, \"_href\": \"/pulp/api/v2/tasks/4d357185-5563-4c12-8c51-80e412a8799d/\", \"task_id\": \"4d357185-5563-4c12-8c51-80e412a8799d\", \"call_request_tags\": [\"pulp:repository:1\", \"pulp:action:sync\"], \"reasons\": [], \"start_time\": \"2013-01-14T22:06:49Z\", \"tags\": [\"pulp:repository:1\", \"pulp:action:sync\"], \"state\": \"running\", \"finish_time\": null, \"dependency_failures\": {}, \"schedule_id\": null, \"progress\": {\"yum_importer\": {\"content\": {\"state\": \"NOT_STARTED\"}, \"comps\": {\"state\": \"NOT_STARTED\"}, \"errata\": {\"state\": \"NOT_STARTED\"}, \"metadata\": {\"state\": \"IN_PROGRESS\"}}}, \"call_request_group_id\": \"69897757-7f4d-4d3a-a1b4-e72314f76450\", \"call_request_id\": \"4d357185-5563-4c12-8c51-80e412a8799d\", \"principal_login\": \"admin\", \"response\": \"accepted\", \"result\": null}"
-    http_version: 
-  recorded_at: Mon, 14 Jan 2013 22:06:49 GMT
-- request: 
-    method: get
-    uri: https://kafka.usersys.redhat.com/pulp/api/v2/tasks/4d357185-5563-4c12-8c51-80e412a8799d/
-    body: 
-      string: ""
-    headers: 
-      Authorization: 
-      - OAuth oauth_consumer_key="katello", oauth_nonce="WZwD5vP89PrhOS6nu0Tx1If3m6TyaEl3eyMYKqrw", oauth_signature="ShTVWws3qkyJEb0iB2Kh5dTARzg%3D", oauth_signature_method="HMAC-SHA1", oauth_timestamp="1358201209", oauth_version="1.0"
-      Pulp-User: 
-      - admin
-      Accept-Encoding: 
-      - gzip, deflate
-      Content-Type: 
-      - application/json
-      Accept: 
-      - application/json
-=======
-      string: "{\"task_group_id\": \"2e2201e6-2799-4a6d-a516-8212b78b613b\", \"exception\": null, \"traceback\": null, \"_href\": \"/pulp/api/v2/tasks/2e1df57d-db29-4050-965f-29cd5c028701/\", \"task_id\": \"2e1df57d-db29-4050-965f-29cd5c028701\", \"call_request_tags\": [\"pulp:repository:1\", \"pulp:action:sync\"], \"reasons\": [], \"start_time\": \"2013-01-16T23:04:36Z\", \"tags\": [\"pulp:repository:1\", \"pulp:action:sync\"], \"state\": \"running\", \"finish_time\": null, \"dependency_failures\": {}, \"schedule_id\": null, \"progress\": {\"yum_importer\": {\"content\": {\"state\": \"NOT_STARTED\"}, \"comps\": {\"state\": \"NOT_STARTED\"}, \"errata\": {\"state\": \"NOT_STARTED\"}, \"metadata\": {\"state\": \"IN_PROGRESS\"}}}, \"call_request_group_id\": \"2e2201e6-2799-4a6d-a516-8212b78b613b\", \"call_request_id\": \"2e1df57d-db29-4050-965f-29cd5c028701\", \"principal_login\": \"admin\", \"response\": \"accepted\", \"result\": null}"
-    http_version: 
-  recorded_at: Wed, 16 Jan 2013 23:04:36 GMT
-- request: 
-    method: get
-    uri: https://dhcp231-16.rdu.redhat.com/pulp/api/v2/tasks/2e1df57d-db29-4050-965f-29cd5c028701/
-    body: 
-      string: ""
-    headers: 
-      Accept: 
-      - application/json
-      Authorization: 
-      - OAuth oauth_consumer_key="katello", oauth_nonce="pAXkrZxpYGA122XhQCgPoAHBza45fNzT2EjLx4Pw0w", oauth_signature="FBAS9z0sRfYP%2BR%2FjfCU2YVq%2FtIU%3D", oauth_signature_method="HMAC-SHA1", oauth_timestamp="1358377476", oauth_version="1.0"
-      Content-Type: 
-      - application/json
-      Accept-Encoding: 
-      - gzip, deflate
-      Pulp-User: 
-      - admin
->>>>>>> fd910802
-  response: 
-    status: 
-      code: 200
-      message: OK
-    headers: 
-      Server: 
-      - Apache/2.2.22 (Fedora)
-      Date: 
-<<<<<<< HEAD
-      - Mon, 14 Jan 2013 22:06:50 GMT
-      Content-Length: 
-      - "1439"
-=======
-      - Wed, 16 Jan 2013 23:04:36 GMT
->>>>>>> fd910802
-      Content-Type: 
-      - application/json
-    body: 
-<<<<<<< HEAD
-      string: "{\"task_group_id\": \"69897757-7f4d-4d3a-a1b4-e72314f76450\", \"exception\": null, \"traceback\": null, \"_href\": \"/pulp/api/v2/tasks/4d357185-5563-4c12-8c51-80e412a8799d/\", \"task_id\": \"4d357185-5563-4c12-8c51-80e412a8799d\", \"call_request_tags\": [\"pulp:repository:1\", \"pulp:action:sync\"], \"reasons\": [], \"start_time\": \"2013-01-14T22:06:49Z\", \"tags\": [\"pulp:repository:1\", \"pulp:action:sync\"], \"state\": \"running\", \"finish_time\": null, \"dependency_failures\": {}, \"schedule_id\": null, \"progress\": {\"yum_importer\": {\"content\": {\"num_success\": 11, \"size_total\": 17872, \"items_left\": 0, \"items_total\": 11, \"state\": \"FINISHED\", \"size_left\": 0, \"details\": {\"tree_file\": {\"num_success\": 3, \"size_total\": 0, \"items_left\": 0, \"items_total\": 3, \"size_left\": 0, \"num_error\": 0}, \"rpm\": {\"num_success\": 8, \"size_total\": 17872, \"items_left\": 0, \"items_total\": 8, \"size_left\": 0, \"num_error\": 0}, \"delta_rpm\": {\"num_success\": 0, \"size_total\": 0, \"items_left\": 0, \"items_total\": 0, \"size_left\": 0, \"num_error\": 0}, \"file\": {\"num_success\": 0, \"size_total\": 0, \"items_left\": 0, \"items_total\": 0, \"size_left\": 0, \"num_error\": 0}}, \"error_details\": [], \"num_error\": 0}, \"comps\": {\"state\": \"NOT_STARTED\"}, \"errata\": {\"state\": \"NOT_STARTED\"}, \"metadata\": {\"state\": \"FINISHED\"}}}, \"call_request_group_id\": \"69897757-7f4d-4d3a-a1b4-e72314f76450\", \"call_request_id\": \"4d357185-5563-4c12-8c51-80e412a8799d\", \"principal_login\": \"admin\", \"response\": \"accepted\", \"result\": null}"
-    http_version: 
-  recorded_at: Mon, 14 Jan 2013 22:06:50 GMT
-- request: 
-    method: get
-    uri: https://kafka.usersys.redhat.com/pulp/api/v2/tasks/4d357185-5563-4c12-8c51-80e412a8799d/
-    body: 
-      string: ""
-    headers: 
-      Authorization: 
-      - OAuth oauth_consumer_key="katello", oauth_nonce="DwdkDhy6uAmoCeX7r2B3c55cTeL1tI933UgEivqbdc", oauth_signature="JPPDMtIXa8kHlkL4Mh3nAniGC6k%3D", oauth_signature_method="HMAC-SHA1", oauth_timestamp="1358201210", oauth_version="1.0"
-      Pulp-User: 
-      - admin
-      Accept-Encoding: 
-      - gzip, deflate
-      Content-Type: 
-      - application/json
-      Accept: 
-      - application/json
-=======
-      string: "{\"task_group_id\": \"2e2201e6-2799-4a6d-a516-8212b78b613b\", \"exception\": null, \"traceback\": null, \"_href\": \"/pulp/api/v2/tasks/2e1df57d-db29-4050-965f-29cd5c028701/\", \"task_id\": \"2e1df57d-db29-4050-965f-29cd5c028701\", \"call_request_tags\": [\"pulp:repository:1\", \"pulp:action:sync\"], \"reasons\": [], \"start_time\": \"2013-01-16T23:04:36Z\", \"tags\": [\"pulp:repository:1\", \"pulp:action:sync\"], \"state\": \"running\", \"finish_time\": null, \"dependency_failures\": {}, \"schedule_id\": null, \"progress\": {\"yum_importer\": {\"content\": {\"num_success\": 11, \"size_total\": 17872, \"items_left\": 0, \"items_total\": 11, \"state\": \"IN_PROGRESS\", \"size_left\": 0, \"details\": {\"tree_file\": {\"num_success\": 3, \"size_total\": 0, \"items_left\": 0, \"items_total\": 3, \"size_left\": 0, \"num_error\": 0}, \"rpm\": {\"num_success\": 8, \"size_total\": 17872, \"items_left\": 0, \"items_total\": 8, \"size_left\": 0, \"num_error\": 0}, \"delta_rpm\": {\"num_success\": 0, \"size_total\": 0, \"items_left\": 0, \"items_total\": 0, \"size_left\": 0, \"num_error\": 0}, \"file\": {\"num_success\": 0, \"size_total\": 0, \"items_left\": 0, \"items_total\": 0, \"size_left\": 0, \"num_error\": 0}}, \"error_details\": [], \"num_error\": 0}, \"comps\": {\"state\": \"NOT_STARTED\"}, \"errata\": {\"state\": \"NOT_STARTED\"}, \"metadata\": {\"state\": \"FINISHED\"}}}, \"call_request_group_id\": \"2e2201e6-2799-4a6d-a516-8212b78b613b\", \"call_request_id\": \"2e1df57d-db29-4050-965f-29cd5c028701\", \"principal_login\": \"admin\", \"response\": \"accepted\", \"result\": null}"
-    http_version: 
-  recorded_at: Wed, 16 Jan 2013 23:04:36 GMT
-- request: 
-    method: get
-    uri: https://dhcp231-16.rdu.redhat.com/pulp/api/v2/tasks/2e1df57d-db29-4050-965f-29cd5c028701/
-    body: 
-      string: ""
-    headers: 
-      Accept: 
-      - application/json
-      Authorization: 
-      - OAuth oauth_consumer_key="katello", oauth_nonce="sVWbfgwZjKWyS53XcrXRo1Fh6g8od0o9QQHx0qak", oauth_signature="tRygE4mtPQuKdCaL%2Bnp7LFbBdys%3D", oauth_signature_method="HMAC-SHA1", oauth_timestamp="1358377477", oauth_version="1.0"
-      Content-Type: 
-      - application/json
-      Accept-Encoding: 
-      - gzip, deflate
-      Pulp-User: 
-      - admin
->>>>>>> fd910802
-  response: 
-    status: 
-      code: 200
-      message: OK
-    headers: 
-      Server: 
-      - Apache/2.2.22 (Fedora)
-      Date: 
-      - Mon, 14 Jan 2013 22:06:50 GMT
-      Content-Length: 
-      - "1469"
-<<<<<<< HEAD
-=======
-      Date: 
-      - Wed, 16 Jan 2013 23:04:37 GMT
->>>>>>> fd910802
-      Content-Type: 
-      - application/json
-    body: 
-<<<<<<< HEAD
-      string: "{\"task_group_id\": \"69897757-7f4d-4d3a-a1b4-e72314f76450\", \"exception\": null, \"traceback\": null, \"_href\": \"/pulp/api/v2/tasks/4d357185-5563-4c12-8c51-80e412a8799d/\", \"task_id\": \"4d357185-5563-4c12-8c51-80e412a8799d\", \"call_request_tags\": [\"pulp:repository:1\", \"pulp:action:sync\"], \"reasons\": [], \"start_time\": \"2013-01-14T22:06:49Z\", \"tags\": [\"pulp:repository:1\", \"pulp:action:sync\"], \"state\": \"finished\", \"finish_time\": \"2013-01-14T22:06:50Z\", \"dependency_failures\": {}, \"schedule_id\": null, \"progress\": {\"yum_importer\": {\"content\": {\"num_success\": 11, \"size_total\": 17872, \"items_left\": 0, \"items_total\": 11, \"state\": \"FINISHED\", \"size_left\": 0, \"details\": {\"tree_file\": {\"num_success\": 3, \"size_total\": 0, \"items_left\": 0, \"items_total\": 3, \"size_left\": 0, \"num_error\": 0}, \"rpm\": {\"num_success\": 8, \"size_total\": 17872, \"items_left\": 0, \"items_total\": 8, \"size_left\": 0, \"num_error\": 0}, \"delta_rpm\": {\"num_success\": 0, \"size_total\": 0, \"items_left\": 0, \"items_total\": 0, \"size_left\": 0, \"num_error\": 0}, \"file\": {\"num_success\": 0, \"size_total\": 0, \"items_left\": 0, \"items_total\": 0, \"size_left\": 0, \"num_error\": 0}}, \"error_details\": [], \"num_error\": 0}, \"comps\": {\"state\": \"FINISHED\"}, \"errata\": {\"state\": \"FINISHED\", \"num_errata\": 2}, \"metadata\": {\"state\": \"FINISHED\"}}}, \"call_request_group_id\": \"69897757-7f4d-4d3a-a1b4-e72314f76450\", \"call_request_id\": \"4d357185-5563-4c12-8c51-80e412a8799d\", \"principal_login\": \"admin\", \"response\": \"accepted\", \"result\": null}"
-    http_version: 
-  recorded_at: Mon, 14 Jan 2013 22:06:50 GMT
-=======
-      string: "{\"task_group_id\": \"2e2201e6-2799-4a6d-a516-8212b78b613b\", \"exception\": null, \"traceback\": null, \"_href\": \"/pulp/api/v2/tasks/2e1df57d-db29-4050-965f-29cd5c028701/\", \"task_id\": \"2e1df57d-db29-4050-965f-29cd5c028701\", \"call_request_tags\": [\"pulp:repository:1\", \"pulp:action:sync\"], \"reasons\": [], \"start_time\": \"2013-01-16T23:04:36Z\", \"tags\": [\"pulp:repository:1\", \"pulp:action:sync\"], \"state\": \"finished\", \"finish_time\": \"2013-01-16T23:04:37Z\", \"dependency_failures\": {}, \"schedule_id\": null, \"progress\": {\"yum_importer\": {\"content\": {\"num_success\": 11, \"size_total\": 17872, \"items_left\": 0, \"items_total\": 11, \"state\": \"FINISHED\", \"size_left\": 0, \"details\": {\"tree_file\": {\"num_success\": 3, \"size_total\": 0, \"items_left\": 0, \"items_total\": 3, \"size_left\": 0, \"num_error\": 0}, \"rpm\": {\"num_success\": 8, \"size_total\": 17872, \"items_left\": 0, \"items_total\": 8, \"size_left\": 0, \"num_error\": 0}, \"delta_rpm\": {\"num_success\": 0, \"size_total\": 0, \"items_left\": 0, \"items_total\": 0, \"size_left\": 0, \"num_error\": 0}, \"file\": {\"num_success\": 0, \"size_total\": 0, \"items_left\": 0, \"items_total\": 0, \"size_left\": 0, \"num_error\": 0}}, \"error_details\": [], \"num_error\": 0}, \"comps\": {\"state\": \"FINISHED\"}, \"errata\": {\"state\": \"FINISHED\", \"num_errata\": 2}, \"metadata\": {\"state\": \"FINISHED\"}}}, \"call_request_group_id\": \"2e2201e6-2799-4a6d-a516-8212b78b613b\", \"call_request_id\": \"2e1df57d-db29-4050-965f-29cd5c028701\", \"principal_login\": \"admin\", \"response\": \"accepted\", \"result\": null}"
-    http_version: 
-  recorded_at: Wed, 16 Jan 2013 23:04:37 GMT
->>>>>>> fd910802
+      Server: 
+      - Apache/2.2.22 (Fedora)
+      Date: 
+      - Tue, 29 Jan 2013 21:07:15 GMT
+    body: 
+      string: "{\"task_group_id\": \"76b42513-2a07-414d-8be9-e2292c2a52b7\", \"exception\": null, \"traceback\": null, \"_href\": \"/pulp/api/v2/tasks/61f78666-2a6c-4052-b5fb-a855e2472aa0/\", \"task_id\": \"61f78666-2a6c-4052-b5fb-a855e2472aa0\", \"call_request_tags\": [\"pulp:repository:1\", \"pulp:action:sync\"], \"reasons\": [], \"start_time\": \"2013-01-29T21:07:14Z\", \"tags\": [\"pulp:repository:1\", \"pulp:action:sync\"], \"state\": \"finished\", \"finish_time\": \"2013-01-29T21:07:15Z\", \"dependency_failures\": {}, \"schedule_id\": null, \"progress\": {\"yum_importer\": {\"content\": {\"num_success\": 11, \"size_total\": 17872, \"items_left\": 0, \"items_total\": 11, \"state\": \"FINISHED\", \"size_left\": 0, \"details\": {\"tree_file\": {\"num_success\": 3, \"size_total\": 0, \"items_left\": 0, \"items_total\": 3, \"size_left\": 0, \"num_error\": 0}, \"rpm\": {\"num_success\": 8, \"size_total\": 17872, \"items_left\": 0, \"items_total\": 8, \"size_left\": 0, \"num_error\": 0}, \"delta_rpm\": {\"num_success\": 0, \"size_total\": 0, \"items_left\": 0, \"items_total\": 0, \"size_left\": 0, \"num_error\": 0}, \"file\": {\"num_success\": 0, \"size_total\": 0, \"items_left\": 0, \"items_total\": 0, \"size_left\": 0, \"num_error\": 0}}, \"error_details\": [], \"num_error\": 0}, \"comps\": {\"state\": \"FINISHED\"}, \"errata\": {\"state\": \"FINISHED\", \"num_errata\": 2}, \"metadata\": {\"state\": \"FINISHED\"}}}, \"call_request_group_id\": \"76b42513-2a07-414d-8be9-e2292c2a52b7\", \"call_request_id\": \"61f78666-2a6c-4052-b5fb-a855e2472aa0\", \"principal_login\": \"admin\", \"response\": \"accepted\", \"result\": null}"
+    http_version: 
+  recorded_at: Tue, 29 Jan 2013 21:07:15 GMT