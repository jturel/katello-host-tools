--- 
http_interactions: 
- request: 
    method: post
    uri: https://dhcp231-16.rdu.redhat.com/pulp/api/v2/repositories/
    body: 
<<<<<<< HEAD
      string: "{\"distributors\":[{\"distributor_config\":{\"protected\":true,\"relative_url\":\"/test_path/\",\"https\":true,\"http\":false},\"distributor_type\":\"yum_distributor\",\"auto_publish\":false,\"distributor_id\":\"1\"}],\"display_name\":\"Fedora 17 x86_64\",\"id\":\"1\",\"importer_type_id\":\"yum_importer\",\"importer_config\":{\"ssl_client_cert\":null,\"ssl_client_key\":null,\"feed_url\":\"file:///home/jlsherri/katello/src/test/fixtures/zoo5\",\"ssl_ca_cert\":null}}"
    headers: 
      Accept-Encoding: 
      - gzip, deflate
      Accept: 
      - application/json
      Authorization: 
      - OAuth oauth_body_hash="2jmj7l5rSw0yVb%2FvlWAYkK%2FYBwk%3D", oauth_consumer_key="katello", oauth_nonce="lZ8JDgYpSU3sPFFE5CGblBav4k3ndDEvqYtwTrQkW0", oauth_signature="qRuQvtaUr1hGAwt2ogDJvWCmUk0%3D", oauth_signature_method="HMAC-SHA1", oauth_timestamp="1357769090", oauth_version="1.0"
      Content-Type: 
      - application/json
      Pulp-User: 
      - admin
      Content-Length: 
      - "421"
=======
      string: "{\"display_name\":\"Fedora 17 x86_64\",\"importer_config\":{\"ssl_client_key\":null,\"feed_url\":\"file:///home/ehelms/workspace/katello/src/test/fixtures/zoo5\",\"ssl_client_cert\":null,\"ssl_ca_cert\":null},\"distributors\":[{\"distributor_type\":\"yum_distributor\",\"distributor_id\":\"1\",\"auto_publish\":false,\"distributor_config\":{\"http\":false,\"https\":true,\"relative_url\":\"/test_path/\",\"protected\":true}}],\"id\":\"1\",\"importer_type_id\":\"yum_importer\"}"
    headers: 
      Accept: 
      - application/json
      Authorization: 
      - OAuth oauth_body_hash="2jmj7l5rSw0yVb%2FvlWAYkK%2FYBwk%3D", oauth_consumer_key="katello", oauth_nonce="vYoCJQBcVepRIWbNWa3o7bL79qTqAxNABOhPk9vRk4", oauth_signature="xPcxaFCRYKvzZeNSpieVumZZizI%3D", oauth_signature_method="HMAC-SHA1", oauth_timestamp="1357780490", oauth_version="1.0"
      Pulp-User: 
      - admin
      Content-Type: 
      - application/json
      Content-Length: 
      - "429"
      Accept-Encoding: 
      - gzip, deflate
>>>>>>> c99eacdf
  response: 
    status: 
      code: 201
      message: Created
    headers: 
<<<<<<< HEAD
      Date: 
      - Wed, 09 Jan 2013 22:04:50 GMT
=======
      Connection: 
      - close
>>>>>>> c99eacdf
      Server: 
      - Apache/2.2.22 (Fedora)
      Content-Type: 
      - application/json
      Content-Length: 
      - "226"
<<<<<<< HEAD
      Location: 
      - "1"
    body: 
      string: "{\"scratchpad\": {}, \"display_name\": \"Fedora 17 x86_64\", \"description\": null, \"_ns\": \"repos\", \"notes\": {}, \"content_unit_count\": 0, \"_id\": {\"$oid\": \"50ede9829c60ed2cd3003e67\"}, \"id\": \"1\", \"_href\": \"/pulp/api/v2/repositories/1/\"}"
    http_version: 
  recorded_at: Wed, 09 Jan 2013 22:04:51 GMT
=======
      Date: 
      - Thu, 10 Jan 2013 01:14:50 GMT
      Location: 
      - "1"
    body: 
      string: "{\"scratchpad\": {}, \"display_name\": \"Fedora 17 x86_64\", \"description\": null, \"_ns\": \"repos\", \"notes\": {}, \"content_unit_count\": 0, \"_id\": {\"$oid\": \"50ee160adc792129cb0026b2\"}, \"id\": \"1\", \"_href\": \"/pulp/api/v2/repositories/1/\"}"
    http_version: 
  recorded_at: Thu, 10 Jan 2013 01:14:50 GMT
>>>>>>> c99eacdf
- request: 
    method: post
    uri: https://dhcp231-16.rdu.redhat.com/pulp/api/v2/repositories/1/actions/sync/
    body: 
      string: "{\"num_threads\":4}"
    headers: 
<<<<<<< HEAD
      Accept-Encoding: 
      - gzip, deflate
      Accept: 
      - application/json
      Authorization: 
      - OAuth oauth_body_hash="2jmj7l5rSw0yVb%2FvlWAYkK%2FYBwk%3D", oauth_consumer_key="katello", oauth_nonce="e8mVqfmfXuH2BmSRs4V8NFLr9yyuWH5JVlNmV0VZoo", oauth_signature="Bo3WIYYxHptq9RaQjnMthY5k%2F%2FY%3D", oauth_signature_method="HMAC-SHA1", oauth_timestamp="1357769091", oauth_version="1.0"
      Content-Type: 
      - application/json
      Pulp-User: 
      - admin
      Content-Length: 
      - "17"
=======
      Accept: 
      - application/json
      Authorization: 
      - OAuth oauth_body_hash="2jmj7l5rSw0yVb%2FvlWAYkK%2FYBwk%3D", oauth_consumer_key="katello", oauth_nonce="b8WqpHqmLDlV8bz7YnqO05cmU4m2PjpFmQ8R10rds", oauth_signature="Hx1j%2B6F1KKL8vnOPgNwwECC45QA%3D", oauth_signature_method="HMAC-SHA1", oauth_timestamp="1357780490", oauth_version="1.0"
      Pulp-User: 
      - admin
      Content-Type: 
      - application/json
      Content-Length: 
      - "17"
      Accept-Encoding: 
      - gzip, deflate
>>>>>>> c99eacdf
  response: 
    status: 
      code: 202
      message: Accepted
    headers: 
<<<<<<< HEAD
      Content-Encoding: 
      - utf-8
      Date: 
      - Wed, 09 Jan 2013 22:04:51 GMT
=======
      Connection: 
      - close
      Content-Encoding: 
      - utf-8
>>>>>>> c99eacdf
      Server: 
      - Apache/2.2.22 (Fedora)
      Content-Type: 
      - application/json
      Content-Length: 
      - "670"
<<<<<<< HEAD
    body: 
      string: "[{\"task_group_id\": \"8cc722a4-843d-48e6-aa2f-bb23a2e9e88d\", \"exception\": null, \"traceback\": null, \"_href\": \"/pulp/api/v2/task_groups/8cc722a4-843d-48e6-aa2f-bb23a2e9e88d/\", \"task_id\": \"00e47ed1-0423-4d73-b19b-3c75b831d3da\", \"call_request_tags\": [\"pulp:repository:1\", \"pulp:action:sync\"], \"reasons\": [], \"start_time\": null, \"tags\": [\"pulp:repository:1\", \"pulp:action:sync\"], \"state\": \"waiting\", \"finish_time\": null, \"dependency_failures\": {}, \"schedule_id\": null, \"progress\": {}, \"call_request_group_id\": \"8cc722a4-843d-48e6-aa2f-bb23a2e9e88d\", \"call_request_id\": \"00e47ed1-0423-4d73-b19b-3c75b831d3da\", \"principal_login\": \"admin\", \"response\": \"accepted\", \"result\": null}]"
    http_version: 
  recorded_at: Wed, 09 Jan 2013 22:04:51 GMT
=======
      Date: 
      - Thu, 10 Jan 2013 01:14:50 GMT
    body: 
      string: "[{\"task_group_id\": \"cd40df8c-8583-466e-a04f-38eebd06c868\", \"exception\": null, \"traceback\": null, \"_href\": \"/pulp/api/v2/task_groups/cd40df8c-8583-466e-a04f-38eebd06c868/\", \"task_id\": \"8cd421a7-e27d-4fc3-98dd-df936baac921\", \"call_request_tags\": [\"pulp:repository:1\", \"pulp:action:sync\"], \"reasons\": [], \"start_time\": null, \"tags\": [\"pulp:repository:1\", \"pulp:action:sync\"], \"state\": \"waiting\", \"finish_time\": null, \"dependency_failures\": {}, \"schedule_id\": null, \"progress\": {}, \"call_request_group_id\": \"cd40df8c-8583-466e-a04f-38eebd06c868\", \"call_request_id\": \"8cd421a7-e27d-4fc3-98dd-df936baac921\", \"principal_login\": \"admin\", \"response\": \"accepted\", \"result\": null}]"
    http_version: 
  recorded_at: Thu, 10 Jan 2013 01:14:50 GMT
>>>>>>> c99eacdf
- request: 
    method: delete
    uri: https://dhcp231-16.rdu.redhat.com/pulp/api/v2/repositories/1/
    body: 
      string: ""
    headers: 
<<<<<<< HEAD
      Accept-Encoding: 
      - gzip, deflate
      Accept: 
      - application/json
      Authorization: 
      - OAuth oauth_consumer_key="katello", oauth_nonce="ezJvx0y4U7J3BeidrHdwVLVjs7DfYpObVzxVEX2pJy4", oauth_signature="lpPdZbc8Tgfk80ySAZo1o7MRa6U%3D", oauth_signature_method="HMAC-SHA1", oauth_timestamp="1357769094", oauth_version="1.0"
      Content-Type: 
      - application/json
      Pulp-User: 
      - admin
=======
      Accept: 
      - application/json
      Authorization: 
      - OAuth oauth_consumer_key="katello", oauth_nonce="q8r4OOVO8LGuMnDdzjUmjyhWfoitH8Vz9wTq47Eeh8I", oauth_signature="XfpqpQPESO1FtkPJ5uSrwkdXZpE%3D", oauth_signature_method="HMAC-SHA1", oauth_timestamp="1357780493", oauth_version="1.0"
      Pulp-User: 
      - admin
      Content-Type: 
      - application/json
      Accept-Encoding: 
      - gzip, deflate
>>>>>>> c99eacdf
  response: 
    status: 
      code: 202
      message: Accepted
    headers: 
<<<<<<< HEAD
      Content-Encoding: 
      - utf-8
      Date: 
      - Wed, 09 Jan 2013 22:04:54 GMT
=======
      Connection: 
      - close
      Content-Encoding: 
      - utf-8
>>>>>>> c99eacdf
      Server: 
      - Apache/2.2.22 (Fedora)
      Content-Type: 
      - application/json
      Content-Length: 
      - "674"
<<<<<<< HEAD
    body: 
      string: "[{\"task_group_id\": \"6e52db9a-e9a7-4dcf-a84b-6471f5739d55\", \"exception\": null, \"traceback\": null, \"_href\": \"/pulp/api/v2/task_groups/6e52db9a-e9a7-4dcf-a84b-6471f5739d55/\", \"task_id\": \"779b52be-5365-417a-a2b1-a4fd80e81a8a\", \"call_request_tags\": [\"pulp:repository:1\", \"pulp:action:delete\"], \"reasons\": [], \"start_time\": null, \"tags\": [\"pulp:repository:1\", \"pulp:action:delete\"], \"state\": \"waiting\", \"finish_time\": null, \"dependency_failures\": {}, \"schedule_id\": null, \"progress\": {}, \"call_request_group_id\": \"6e52db9a-e9a7-4dcf-a84b-6471f5739d55\", \"call_request_id\": \"779b52be-5365-417a-a2b1-a4fd80e81a8a\", \"principal_login\": \"admin\", \"response\": \"accepted\", \"result\": null}]"
    http_version: 
  recorded_at: Wed, 09 Jan 2013 22:04:54 GMT
=======
      Date: 
      - Thu, 10 Jan 2013 01:14:53 GMT
    body: 
      string: "[{\"task_group_id\": \"3426b6a2-9e4e-422c-a1c5-5a6c7198615b\", \"exception\": null, \"traceback\": null, \"_href\": \"/pulp/api/v2/task_groups/3426b6a2-9e4e-422c-a1c5-5a6c7198615b/\", \"task_id\": \"0e73a126-ce34-42be-838f-b74aaea4491a\", \"call_request_tags\": [\"pulp:repository:1\", \"pulp:action:delete\"], \"reasons\": [], \"start_time\": null, \"tags\": [\"pulp:repository:1\", \"pulp:action:delete\"], \"state\": \"waiting\", \"finish_time\": null, \"dependency_failures\": {}, \"schedule_id\": null, \"progress\": {}, \"call_request_group_id\": \"3426b6a2-9e4e-422c-a1c5-5a6c7198615b\", \"call_request_id\": \"0e73a126-ce34-42be-838f-b74aaea4491a\", \"principal_login\": \"admin\", \"response\": \"accepted\", \"result\": null}]"
    http_version: 
  recorded_at: Thu, 10 Jan 2013 01:14:53 GMT
>>>>>>> c99eacdf
recorded_with: VCR 2.4.0<|MERGE_RESOLUTION|>--- conflicted
+++ resolved
@@ -1,205 +1,112 @@
 --- 
+recorded_with: VCR 2.4.0
 http_interactions: 
 - request: 
     method: post
     uri: https://dhcp231-16.rdu.redhat.com/pulp/api/v2/repositories/
     body: 
-<<<<<<< HEAD
-      string: "{\"distributors\":[{\"distributor_config\":{\"protected\":true,\"relative_url\":\"/test_path/\",\"https\":true,\"http\":false},\"distributor_type\":\"yum_distributor\",\"auto_publish\":false,\"distributor_id\":\"1\"}],\"display_name\":\"Fedora 17 x86_64\",\"id\":\"1\",\"importer_type_id\":\"yum_importer\",\"importer_config\":{\"ssl_client_cert\":null,\"ssl_client_key\":null,\"feed_url\":\"file:///home/jlsherri/katello/src/test/fixtures/zoo5\",\"ssl_ca_cert\":null}}"
+      string: "{\"importer_type_id\":\"yum_importer\",\"display_name\":\"Fedora 17 x86_64\",\"importer_config\":{\"ssl_ca_cert\":null,\"ssl_client_key\":null,\"feed_url\":\"file:///home/jlsherri/katello/src/test/fixtures/zoo5\",\"ssl_client_cert\":null},\"id\":\"1\",\"distributors\":[{\"auto_publish\":false,\"distributor_config\":{\"relative_url\":\"/test_path/\",\"protected\":true,\"http\":false,\"https\":true},\"distributor_type\":\"yum_distributor\",\"distributor_id\":\"1\"}]}"
     headers: 
+      Content-Length: 
+      - "421"
+      Content-Type: 
+      - application/json
       Accept-Encoding: 
       - gzip, deflate
       Accept: 
       - application/json
-      Authorization: 
-      - OAuth oauth_body_hash="2jmj7l5rSw0yVb%2FvlWAYkK%2FYBwk%3D", oauth_consumer_key="katello", oauth_nonce="lZ8JDgYpSU3sPFFE5CGblBav4k3ndDEvqYtwTrQkW0", oauth_signature="qRuQvtaUr1hGAwt2ogDJvWCmUk0%3D", oauth_signature_method="HMAC-SHA1", oauth_timestamp="1357769090", oauth_version="1.0"
-      Content-Type: 
-      - application/json
       Pulp-User: 
       - admin
-      Content-Length: 
-      - "421"
-=======
-      string: "{\"display_name\":\"Fedora 17 x86_64\",\"importer_config\":{\"ssl_client_key\":null,\"feed_url\":\"file:///home/ehelms/workspace/katello/src/test/fixtures/zoo5\",\"ssl_client_cert\":null,\"ssl_ca_cert\":null},\"distributors\":[{\"distributor_type\":\"yum_distributor\",\"distributor_id\":\"1\",\"auto_publish\":false,\"distributor_config\":{\"http\":false,\"https\":true,\"relative_url\":\"/test_path/\",\"protected\":true}}],\"id\":\"1\",\"importer_type_id\":\"yum_importer\"}"
-    headers: 
-      Accept: 
-      - application/json
       Authorization: 
-      - OAuth oauth_body_hash="2jmj7l5rSw0yVb%2FvlWAYkK%2FYBwk%3D", oauth_consumer_key="katello", oauth_nonce="vYoCJQBcVepRIWbNWa3o7bL79qTqAxNABOhPk9vRk4", oauth_signature="xPcxaFCRYKvzZeNSpieVumZZizI%3D", oauth_signature_method="HMAC-SHA1", oauth_timestamp="1357780490", oauth_version="1.0"
-      Pulp-User: 
-      - admin
-      Content-Type: 
-      - application/json
-      Content-Length: 
-      - "429"
-      Accept-Encoding: 
-      - gzip, deflate
->>>>>>> c99eacdf
+      - OAuth oauth_body_hash="2jmj7l5rSw0yVb%2FvlWAYkK%2FYBwk%3D", oauth_consumer_key="katello", oauth_nonce="SY7AaGJvWElJTyWH7jQec9TklFXlUMJN8DAEmrxI", oauth_signature="GnTScCom%2FbuXAIA4AcBDZhUYEKE%3D", oauth_signature_method="HMAC-SHA1", oauth_timestamp="1357954276", oauth_version="1.0"
   response: 
     status: 
       code: 201
       message: Created
     headers: 
-<<<<<<< HEAD
+      Content-Length: 
+      - "226"
       Date: 
-      - Wed, 09 Jan 2013 22:04:50 GMT
-=======
-      Connection: 
-      - close
->>>>>>> c99eacdf
+      - Sat, 12 Jan 2013 01:31:16 GMT
+      Location: 
+      - "1"
+      Content-Type: 
+      - application/json
       Server: 
       - Apache/2.2.22 (Fedora)
-      Content-Type: 
-      - application/json
-      Content-Length: 
-      - "226"
-<<<<<<< HEAD
-      Location: 
-      - "1"
     body: 
-      string: "{\"scratchpad\": {}, \"display_name\": \"Fedora 17 x86_64\", \"description\": null, \"_ns\": \"repos\", \"notes\": {}, \"content_unit_count\": 0, \"_id\": {\"$oid\": \"50ede9829c60ed2cd3003e67\"}, \"id\": \"1\", \"_href\": \"/pulp/api/v2/repositories/1/\"}"
+      string: "{\"scratchpad\": {}, \"display_name\": \"Fedora 17 x86_64\", \"description\": null, \"_ns\": \"repos\", \"notes\": {}, \"content_unit_count\": 0, \"_id\": {\"$oid\": \"50f0bce49c60ed0921004faf\"}, \"id\": \"1\", \"_href\": \"/pulp/api/v2/repositories/1/\"}"
     http_version: 
-  recorded_at: Wed, 09 Jan 2013 22:04:51 GMT
-=======
-      Date: 
-      - Thu, 10 Jan 2013 01:14:50 GMT
-      Location: 
-      - "1"
-    body: 
-      string: "{\"scratchpad\": {}, \"display_name\": \"Fedora 17 x86_64\", \"description\": null, \"_ns\": \"repos\", \"notes\": {}, \"content_unit_count\": 0, \"_id\": {\"$oid\": \"50ee160adc792129cb0026b2\"}, \"id\": \"1\", \"_href\": \"/pulp/api/v2/repositories/1/\"}"
-    http_version: 
-  recorded_at: Thu, 10 Jan 2013 01:14:50 GMT
->>>>>>> c99eacdf
+  recorded_at: Sat, 12 Jan 2013 01:31:17 GMT
 - request: 
     method: post
     uri: https://dhcp231-16.rdu.redhat.com/pulp/api/v2/repositories/1/actions/sync/
     body: 
       string: "{\"num_threads\":4}"
     headers: 
-<<<<<<< HEAD
+      Content-Length: 
+      - "17"
+      Content-Type: 
+      - application/json
       Accept-Encoding: 
       - gzip, deflate
       Accept: 
       - application/json
-      Authorization: 
-      - OAuth oauth_body_hash="2jmj7l5rSw0yVb%2FvlWAYkK%2FYBwk%3D", oauth_consumer_key="katello", oauth_nonce="e8mVqfmfXuH2BmSRs4V8NFLr9yyuWH5JVlNmV0VZoo", oauth_signature="Bo3WIYYxHptq9RaQjnMthY5k%2F%2FY%3D", oauth_signature_method="HMAC-SHA1", oauth_timestamp="1357769091", oauth_version="1.0"
-      Content-Type: 
-      - application/json
       Pulp-User: 
       - admin
-      Content-Length: 
-      - "17"
-=======
-      Accept: 
-      - application/json
       Authorization: 
-      - OAuth oauth_body_hash="2jmj7l5rSw0yVb%2FvlWAYkK%2FYBwk%3D", oauth_consumer_key="katello", oauth_nonce="b8WqpHqmLDlV8bz7YnqO05cmU4m2PjpFmQ8R10rds", oauth_signature="Hx1j%2B6F1KKL8vnOPgNwwECC45QA%3D", oauth_signature_method="HMAC-SHA1", oauth_timestamp="1357780490", oauth_version="1.0"
-      Pulp-User: 
-      - admin
-      Content-Type: 
-      - application/json
-      Content-Length: 
-      - "17"
-      Accept-Encoding: 
-      - gzip, deflate
->>>>>>> c99eacdf
+      - OAuth oauth_body_hash="2jmj7l5rSw0yVb%2FvlWAYkK%2FYBwk%3D", oauth_consumer_key="katello", oauth_nonce="yrjVxgKknusDO6FOZ5fhMwWID5xXa1HkYvaukZ82Y", oauth_signature="MTeiaXSIoPEudMh3h21%2B7KrC92E%3D", oauth_signature_method="HMAC-SHA1", oauth_timestamp="1357954277", oauth_version="1.0"
   response: 
     status: 
       code: 202
       message: Accepted
     headers: 
-<<<<<<< HEAD
+      Content-Length: 
+      - "670"
+      Date: 
+      - Sat, 12 Jan 2013 01:31:17 GMT
+      Content-Type: 
+      - application/json
       Content-Encoding: 
       - utf-8
-      Date: 
-      - Wed, 09 Jan 2013 22:04:51 GMT
-=======
-      Connection: 
-      - close
-      Content-Encoding: 
-      - utf-8
->>>>>>> c99eacdf
       Server: 
       - Apache/2.2.22 (Fedora)
-      Content-Type: 
-      - application/json
-      Content-Length: 
-      - "670"
-<<<<<<< HEAD
     body: 
-      string: "[{\"task_group_id\": \"8cc722a4-843d-48e6-aa2f-bb23a2e9e88d\", \"exception\": null, \"traceback\": null, \"_href\": \"/pulp/api/v2/task_groups/8cc722a4-843d-48e6-aa2f-bb23a2e9e88d/\", \"task_id\": \"00e47ed1-0423-4d73-b19b-3c75b831d3da\", \"call_request_tags\": [\"pulp:repository:1\", \"pulp:action:sync\"], \"reasons\": [], \"start_time\": null, \"tags\": [\"pulp:repository:1\", \"pulp:action:sync\"], \"state\": \"waiting\", \"finish_time\": null, \"dependency_failures\": {}, \"schedule_id\": null, \"progress\": {}, \"call_request_group_id\": \"8cc722a4-843d-48e6-aa2f-bb23a2e9e88d\", \"call_request_id\": \"00e47ed1-0423-4d73-b19b-3c75b831d3da\", \"principal_login\": \"admin\", \"response\": \"accepted\", \"result\": null}]"
+      string: "[{\"task_group_id\": \"0ef01b71-3fbe-4458-80ba-744cc975b205\", \"exception\": null, \"traceback\": null, \"_href\": \"/pulp/api/v2/task_groups/0ef01b71-3fbe-4458-80ba-744cc975b205/\", \"task_id\": \"3a468993-3355-4b16-a6d5-929f8eaf2cfd\", \"call_request_tags\": [\"pulp:repository:1\", \"pulp:action:sync\"], \"reasons\": [], \"start_time\": null, \"tags\": [\"pulp:repository:1\", \"pulp:action:sync\"], \"state\": \"waiting\", \"finish_time\": null, \"dependency_failures\": {}, \"schedule_id\": null, \"progress\": {}, \"call_request_group_id\": \"0ef01b71-3fbe-4458-80ba-744cc975b205\", \"call_request_id\": \"3a468993-3355-4b16-a6d5-929f8eaf2cfd\", \"principal_login\": \"admin\", \"response\": \"accepted\", \"result\": null}]"
     http_version: 
-  recorded_at: Wed, 09 Jan 2013 22:04:51 GMT
-=======
-      Date: 
-      - Thu, 10 Jan 2013 01:14:50 GMT
-    body: 
-      string: "[{\"task_group_id\": \"cd40df8c-8583-466e-a04f-38eebd06c868\", \"exception\": null, \"traceback\": null, \"_href\": \"/pulp/api/v2/task_groups/cd40df8c-8583-466e-a04f-38eebd06c868/\", \"task_id\": \"8cd421a7-e27d-4fc3-98dd-df936baac921\", \"call_request_tags\": [\"pulp:repository:1\", \"pulp:action:sync\"], \"reasons\": [], \"start_time\": null, \"tags\": [\"pulp:repository:1\", \"pulp:action:sync\"], \"state\": \"waiting\", \"finish_time\": null, \"dependency_failures\": {}, \"schedule_id\": null, \"progress\": {}, \"call_request_group_id\": \"cd40df8c-8583-466e-a04f-38eebd06c868\", \"call_request_id\": \"8cd421a7-e27d-4fc3-98dd-df936baac921\", \"principal_login\": \"admin\", \"response\": \"accepted\", \"result\": null}]"
-    http_version: 
-  recorded_at: Thu, 10 Jan 2013 01:14:50 GMT
->>>>>>> c99eacdf
+  recorded_at: Sat, 12 Jan 2013 01:31:17 GMT
 - request: 
     method: delete
     uri: https://dhcp231-16.rdu.redhat.com/pulp/api/v2/repositories/1/
     body: 
       string: ""
     headers: 
-<<<<<<< HEAD
+      Content-Type: 
+      - application/json
       Accept-Encoding: 
       - gzip, deflate
       Accept: 
       - application/json
-      Authorization: 
-      - OAuth oauth_consumer_key="katello", oauth_nonce="ezJvx0y4U7J3BeidrHdwVLVjs7DfYpObVzxVEX2pJy4", oauth_signature="lpPdZbc8Tgfk80ySAZo1o7MRa6U%3D", oauth_signature_method="HMAC-SHA1", oauth_timestamp="1357769094", oauth_version="1.0"
-      Content-Type: 
-      - application/json
       Pulp-User: 
       - admin
-=======
-      Accept: 
-      - application/json
       Authorization: 
-      - OAuth oauth_consumer_key="katello", oauth_nonce="q8r4OOVO8LGuMnDdzjUmjyhWfoitH8Vz9wTq47Eeh8I", oauth_signature="XfpqpQPESO1FtkPJ5uSrwkdXZpE%3D", oauth_signature_method="HMAC-SHA1", oauth_timestamp="1357780493", oauth_version="1.0"
-      Pulp-User: 
-      - admin
-      Content-Type: 
-      - application/json
-      Accept-Encoding: 
-      - gzip, deflate
->>>>>>> c99eacdf
+      - OAuth oauth_consumer_key="katello", oauth_nonce="L5As0nC2SArSBsTpH98vO1efpcwIegTMzv1GR2P1E", oauth_signature="su7jLXn0i8a9pR8P5a9XvK8dn0M%3D", oauth_signature_method="HMAC-SHA1", oauth_timestamp="1357954280", oauth_version="1.0"
   response: 
     status: 
       code: 202
       message: Accepted
     headers: 
-<<<<<<< HEAD
+      Content-Length: 
+      - "674"
+      Date: 
+      - Sat, 12 Jan 2013 01:31:20 GMT
+      Content-Type: 
+      - application/json
       Content-Encoding: 
       - utf-8
-      Date: 
-      - Wed, 09 Jan 2013 22:04:54 GMT
-=======
-      Connection: 
-      - close
-      Content-Encoding: 
-      - utf-8
->>>>>>> c99eacdf
       Server: 
       - Apache/2.2.22 (Fedora)
-      Content-Type: 
-      - application/json
-      Content-Length: 
-      - "674"
-<<<<<<< HEAD
     body: 
-      string: "[{\"task_group_id\": \"6e52db9a-e9a7-4dcf-a84b-6471f5739d55\", \"exception\": null, \"traceback\": null, \"_href\": \"/pulp/api/v2/task_groups/6e52db9a-e9a7-4dcf-a84b-6471f5739d55/\", \"task_id\": \"779b52be-5365-417a-a2b1-a4fd80e81a8a\", \"call_request_tags\": [\"pulp:repository:1\", \"pulp:action:delete\"], \"reasons\": [], \"start_time\": null, \"tags\": [\"pulp:repository:1\", \"pulp:action:delete\"], \"state\": \"waiting\", \"finish_time\": null, \"dependency_failures\": {}, \"schedule_id\": null, \"progress\": {}, \"call_request_group_id\": \"6e52db9a-e9a7-4dcf-a84b-6471f5739d55\", \"call_request_id\": \"779b52be-5365-417a-a2b1-a4fd80e81a8a\", \"principal_login\": \"admin\", \"response\": \"accepted\", \"result\": null}]"
+      string: "[{\"task_group_id\": \"13d56b70-aecb-4094-b754-9442cf14c69b\", \"exception\": null, \"traceback\": null, \"_href\": \"/pulp/api/v2/task_groups/13d56b70-aecb-4094-b754-9442cf14c69b/\", \"task_id\": \"fe9f5e44-4f9c-4402-89a5-ad7ad315ce91\", \"call_request_tags\": [\"pulp:repository:1\", \"pulp:action:delete\"], \"reasons\": [], \"start_time\": null, \"tags\": [\"pulp:repository:1\", \"pulp:action:delete\"], \"state\": \"waiting\", \"finish_time\": null, \"dependency_failures\": {}, \"schedule_id\": null, \"progress\": {}, \"call_request_group_id\": \"13d56b70-aecb-4094-b754-9442cf14c69b\", \"call_request_id\": \"fe9f5e44-4f9c-4402-89a5-ad7ad315ce91\", \"principal_login\": \"admin\", \"response\": \"accepted\", \"result\": null}]"
     http_version: 
-  recorded_at: Wed, 09 Jan 2013 22:04:54 GMT
-=======
-      Date: 
-      - Thu, 10 Jan 2013 01:14:53 GMT
-    body: 
-      string: "[{\"task_group_id\": \"3426b6a2-9e4e-422c-a1c5-5a6c7198615b\", \"exception\": null, \"traceback\": null, \"_href\": \"/pulp/api/v2/task_groups/3426b6a2-9e4e-422c-a1c5-5a6c7198615b/\", \"task_id\": \"0e73a126-ce34-42be-838f-b74aaea4491a\", \"call_request_tags\": [\"pulp:repository:1\", \"pulp:action:delete\"], \"reasons\": [], \"start_time\": null, \"tags\": [\"pulp:repository:1\", \"pulp:action:delete\"], \"state\": \"waiting\", \"finish_time\": null, \"dependency_failures\": {}, \"schedule_id\": null, \"progress\": {}, \"call_request_group_id\": \"3426b6a2-9e4e-422c-a1c5-5a6c7198615b\", \"call_request_id\": \"0e73a126-ce34-42be-838f-b74aaea4491a\", \"principal_login\": \"admin\", \"response\": \"accepted\", \"result\": null}]"
-    http_version: 
-  recorded_at: Thu, 10 Jan 2013 01:14:53 GMT
->>>>>>> c99eacdf
-recorded_with: VCR 2.4.0+  recorded_at: Sat, 12 Jan 2013 01:31:20 GMT