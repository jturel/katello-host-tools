--- conflicted
+++ resolved
@@ -5,188 +5,108 @@
     method: post
     uri: https://kafka.usersys.redhat.com/pulp/api/v2/repositories/
     body: 
-<<<<<<< HEAD
-      string: "{\"display_name\":\"Fedora 17 x86_64\",\"importer_type_id\":\"yum_importer\",\"id\":\"1\",\"importer_config\":{\"ssl_ca_cert\":null,\"ssl_client_key\":null,\"ssl_client_cert\":null,\"feed_url\":\"file:///home/paji/katello/katello/src/test/fixtures/zoo5\"},\"distributors\":[{\"distributor_type\":\"yum_distributor\",\"distributor_config\":{\"http\":false,\"relative_url\":\"/test_path/\",\"protected\":true,\"https\":true},\"distributor_id\":\"1\",\"auto_publish\":false}]}"
+      string: "{\"importer_config\":{\"ssl_client_key\":null,\"ssl_ca_cert\":null,\"feed_url\":\"file:///home/paji/katello/katello/src/test/fixtures/zoo5\",\"ssl_client_cert\":null},\"distributors\":[{\"auto_publish\":false,\"distributor_config\":{\"relative_url\":\"/test_path/\",\"http\":false,\"protected\":true,\"https\":true},\"distributor_type\":\"yum_distributor\",\"distributor_id\":\"1\"}],\"id\":\"1\",\"display_name\":\"Fedora 17 x86_64\",\"importer_type_id\":\"yum_importer\"}"
     headers: 
-      Authorization: 
-      - OAuth oauth_body_hash="2jmj7l5rSw0yVb%2FvlWAYkK%2FYBwk%3D", oauth_consumer_key="katello", oauth_nonce="ZBrNj7FzK35Lmr4c5iVaKt76kW3PeRe7f4OrKY1hi20", oauth_signature="bxyPXL%2BnuYQMALTDkTxK9fiYeV8%3D", oauth_signature_method="HMAC-SHA1", oauth_timestamp="1358201208", oauth_version="1.0"
-      Pulp-User: 
-      - admin
-=======
-      string: "{\"display_name\":\"Fedora 17 x86_64\",\"id\":\"1\",\"distributors\":[{\"auto_publish\":false,\"distributor_config\":{\"relative_url\":\"/test_path/\",\"https\":true,\"protected\":true,\"http\":false},\"distributor_id\":\"1\",\"distributor_type\":\"yum_distributor\"}],\"importer_config\":{\"ssl_ca_cert\":null,\"ssl_client_key\":null,\"ssl_client_cert\":null,\"feed_url\":\"file:///home/jlsherri/katello/src/test/fixtures/zoo5\"},\"importer_type_id\":\"yum_importer\"}"
-    headers: 
-      Accept: 
-      - application/json
-      Authorization: 
-      - OAuth oauth_body_hash="2jmj7l5rSw0yVb%2FvlWAYkK%2FYBwk%3D", oauth_consumer_key="katello", oauth_nonce="JV1BWK3TzpZQNhx5AYvunX7RWeIa8RZpG3d8tILs8", oauth_signature="I4ndeEsTbvd0OVVWGBTp2XoxGz8%3D", oauth_signature_method="HMAC-SHA1", oauth_timestamp="1358377475", oauth_version="1.0"
->>>>>>> fd910802
       Content-Length: 
       - "425"
-      Accept-Encoding: 
-      - gzip, deflate
-<<<<<<< HEAD
       Content-Type: 
       - application/json
       Accept: 
       - application/json
-=======
       Pulp-User: 
       - admin
->>>>>>> fd910802
+      Accept-Encoding: 
+      - gzip, deflate
+      Authorization: 
+      - OAuth oauth_body_hash="2jmj7l5rSw0yVb%2FvlWAYkK%2FYBwk%3D", oauth_consumer_key="katello", oauth_nonce="3IzCoOjXCvs7JgI7Baprkhwa2f1seXd89dogdtrBjM", oauth_signature="lNt6pUzPg%2F4LGwTqFQuUjJO9yIQ%3D", oauth_signature_method="HMAC-SHA1", oauth_timestamp="1359493633", oauth_version="1.0"
   response: 
     status: 
       code: 201
       message: Created
     headers: 
+      Content-Length: 
+      - "226"
+      Content-Type: 
+      - application/json
       Server: 
       - Apache/2.2.22 (Fedora)
-      Date: 
-      - Mon, 14 Jan 2013 22:06:48 GMT
-      Content-Length: 
-      - "226"
-<<<<<<< HEAD
-=======
       Location: 
       - "1"
       Date: 
-      - Wed, 16 Jan 2013 23:04:35 GMT
->>>>>>> fd910802
-      Content-Type: 
-      - application/json
-      Location: 
-      - "1"
+      - Tue, 29 Jan 2013 21:07:13 GMT
     body: 
-<<<<<<< HEAD
-      string: "{\"scratchpad\": {}, \"display_name\": \"Fedora 17 x86_64\", \"description\": null, \"_ns\": \"repos\", \"notes\": {}, \"content_unit_count\": 0, \"_id\": {\"$oid\": \"50f48178196cbe557b000a0a\"}, \"id\": \"1\", \"_href\": \"/pulp/api/v2/repositories/1/\"}"
+      string: "{\"scratchpad\": {}, \"display_name\": \"Fedora 17 x86_64\", \"description\": null, \"_ns\": \"repos\", \"notes\": {}, \"content_unit_count\": 0, \"_id\": {\"$oid\": \"51083a02196cbe0570000cfe\"}, \"id\": \"1\", \"_href\": \"/pulp/api/v2/repositories/1/\"}"
     http_version: 
-  recorded_at: Mon, 14 Jan 2013 22:06:48 GMT
-=======
-      string: "{\"scratchpad\": {}, \"display_name\": \"Fedora 17 x86_64\", \"description\": null, \"_ns\": \"repos\", \"notes\": {}, \"content_unit_count\": 0, \"_id\": {\"$oid\": \"50f732039c60ed27ce0034da\"}, \"id\": \"1\", \"_href\": \"/pulp/api/v2/repositories/1/\"}"
-    http_version: 
-  recorded_at: Wed, 16 Jan 2013 23:04:35 GMT
->>>>>>> fd910802
+  recorded_at: Tue, 29 Jan 2013 21:07:14 GMT
 - request: 
     method: post
     uri: https://kafka.usersys.redhat.com/pulp/api/v2/repositories/1/actions/sync/
     body: 
       string: "{\"num_threads\":4}"
     headers: 
-<<<<<<< HEAD
-      Authorization: 
-      - OAuth oauth_body_hash="2jmj7l5rSw0yVb%2FvlWAYkK%2FYBwk%3D", oauth_consumer_key="katello", oauth_nonce="fLJVyvLuxjxM1qezvEPM74rVIH4kXqFldE2jcggaj4", oauth_signature="ZFR96aM9hhTOpyHTH%2BIA%2FX4s8DM%3D", oauth_signature_method="HMAC-SHA1", oauth_timestamp="1358201209", oauth_version="1.0"
-      Pulp-User: 
-      - admin
-=======
-      Accept: 
-      - application/json
-      Authorization: 
-      - OAuth oauth_body_hash="2jmj7l5rSw0yVb%2FvlWAYkK%2FYBwk%3D", oauth_consumer_key="katello", oauth_nonce="Jbi8OeURdUKov6rWJoQSAZVf3PxOIaNMDKrC71LjaE", oauth_signature="i2KrPBmRr4231ixdehoMLmpC3lE%3D", oauth_signature_method="HMAC-SHA1", oauth_timestamp="1358377476", oauth_version="1.0"
->>>>>>> fd910802
       Content-Length: 
       - "17"
-      Accept-Encoding: 
-      - gzip, deflate
-<<<<<<< HEAD
       Content-Type: 
       - application/json
       Accept: 
       - application/json
-=======
       Pulp-User: 
       - admin
->>>>>>> fd910802
+      Accept-Encoding: 
+      - gzip, deflate
+      Authorization: 
+      - OAuth oauth_body_hash="2jmj7l5rSw0yVb%2FvlWAYkK%2FYBwk%3D", oauth_consumer_key="katello", oauth_nonce="UPUcc1R8GqGmkMwlyxDs0nSAU2ViuUcGxcbyZkk69c", oauth_signature="N0VRLTN2UBBBr6U4O%2B1m2%2FcR5R0%3D", oauth_signature_method="HMAC-SHA1", oauth_timestamp="1359493634", oauth_version="1.0"
   response: 
     status: 
       code: 202
       message: Accepted
     headers: 
+      Content-Length: 
+      - "670"
+      Content-Type: 
+      - application/json
+      Content-Encoding: 
+      - utf-8
       Server: 
       - Apache/2.2.22 (Fedora)
       Date: 
-      - Mon, 14 Jan 2013 22:06:49 GMT
-      Content-Length: 
-      - "670"
-<<<<<<< HEAD
-=======
-      Date: 
-      - Wed, 16 Jan 2013 23:04:36 GMT
->>>>>>> fd910802
-      Content-Encoding: 
-      - utf-8
-      Content-Type: 
-      - application/json
-<<<<<<< HEAD
+      - Tue, 29 Jan 2013 21:07:14 GMT
     body: 
-      string: "[{\"task_group_id\": \"69897757-7f4d-4d3a-a1b4-e72314f76450\", \"exception\": null, \"traceback\": null, \"_href\": \"/pulp/api/v2/task_groups/69897757-7f4d-4d3a-a1b4-e72314f76450/\", \"task_id\": \"4d357185-5563-4c12-8c51-80e412a8799d\", \"call_request_tags\": [\"pulp:repository:1\", \"pulp:action:sync\"], \"reasons\": [], \"start_time\": null, \"tags\": [\"pulp:repository:1\", \"pulp:action:sync\"], \"state\": \"waiting\", \"finish_time\": null, \"dependency_failures\": {}, \"schedule_id\": null, \"progress\": {}, \"call_request_group_id\": \"69897757-7f4d-4d3a-a1b4-e72314f76450\", \"call_request_id\": \"4d357185-5563-4c12-8c51-80e412a8799d\", \"principal_login\": \"admin\", \"response\": \"accepted\", \"result\": null}]"
+      string: "[{\"task_group_id\": \"76b42513-2a07-414d-8be9-e2292c2a52b7\", \"exception\": null, \"traceback\": null, \"_href\": \"/pulp/api/v2/task_groups/76b42513-2a07-414d-8be9-e2292c2a52b7/\", \"task_id\": \"61f78666-2a6c-4052-b5fb-a855e2472aa0\", \"call_request_tags\": [\"pulp:repository:1\", \"pulp:action:sync\"], \"reasons\": [], \"start_time\": null, \"tags\": [\"pulp:repository:1\", \"pulp:action:sync\"], \"state\": \"waiting\", \"finish_time\": null, \"dependency_failures\": {}, \"schedule_id\": null, \"progress\": {}, \"call_request_group_id\": \"76b42513-2a07-414d-8be9-e2292c2a52b7\", \"call_request_id\": \"61f78666-2a6c-4052-b5fb-a855e2472aa0\", \"principal_login\": \"admin\", \"response\": \"accepted\", \"result\": null}]"
     http_version: 
-  recorded_at: Mon, 14 Jan 2013 22:06:49 GMT
-=======
-      Server: 
-      - Apache/2.2.22 (Fedora)
-    body: 
-      string: "[{\"task_group_id\": \"2e2201e6-2799-4a6d-a516-8212b78b613b\", \"exception\": null, \"traceback\": null, \"_href\": \"/pulp/api/v2/task_groups/2e2201e6-2799-4a6d-a516-8212b78b613b/\", \"task_id\": \"2e1df57d-db29-4050-965f-29cd5c028701\", \"call_request_tags\": [\"pulp:repository:1\", \"pulp:action:sync\"], \"reasons\": [], \"start_time\": null, \"tags\": [\"pulp:repository:1\", \"pulp:action:sync\"], \"state\": \"waiting\", \"finish_time\": null, \"dependency_failures\": {}, \"schedule_id\": null, \"progress\": {}, \"call_request_group_id\": \"2e2201e6-2799-4a6d-a516-8212b78b613b\", \"call_request_id\": \"2e1df57d-db29-4050-965f-29cd5c028701\", \"principal_login\": \"admin\", \"response\": \"accepted\", \"result\": null}]"
-    http_version: 
-  recorded_at: Wed, 16 Jan 2013 23:04:36 GMT
->>>>>>> fd910802
+  recorded_at: Tue, 29 Jan 2013 21:07:14 GMT
 - request: 
     method: delete
     uri: https://kafka.usersys.redhat.com/pulp/api/v2/repositories/1/
     body: 
       string: ""
     headers: 
-<<<<<<< HEAD
-      Authorization: 
-      - OAuth oauth_consumer_key="katello", oauth_nonce="nsYPPBaOpFqwc05pOIOId1hEqe6o1lnL5Y0F2MQ", oauth_signature="bLQoYje6etDCDb0BP3VRijMvqjU%3D", oauth_signature_method="HMAC-SHA1", oauth_timestamp="1358201212", oauth_version="1.0"
+      Content-Type: 
+      - application/json
+      Accept: 
+      - application/json
       Pulp-User: 
       - admin
       Accept-Encoding: 
       - gzip, deflate
-      Content-Type: 
-      - application/json
-      Accept: 
-      - application/json
-=======
-      Accept: 
-      - application/json
       Authorization: 
-      - OAuth oauth_consumer_key="katello", oauth_nonce="hUjvmP27AEiwAB9tDqL2qjOVS9aTesZVaBAE8bKGqn8", oauth_signature="mKi4m5YRLqGaM9j2JsDfTeZ0AU4%3D", oauth_signature_method="HMAC-SHA1", oauth_timestamp="1358377479", oauth_version="1.0"
-      Content-Type: 
-      - application/json
-      Accept-Encoding: 
-      - gzip, deflate
-      Pulp-User: 
-      - admin
->>>>>>> fd910802
+      - OAuth oauth_consumer_key="katello", oauth_nonce="1a1uPzYUYeAAnC63DSQcXCFXH1f7mkQbghgiW0I", oauth_signature="wxiTR6I%2F2o%2FJTeObZazP8Jde9Xk%3D", oauth_signature_method="HMAC-SHA1", oauth_timestamp="1359493637", oauth_version="1.0"
   response: 
     status: 
       code: 202
       message: Accepted
     headers: 
+      Content-Length: 
+      - "674"
+      Content-Type: 
+      - application/json
+      Content-Encoding: 
+      - utf-8
       Server: 
       - Apache/2.2.22 (Fedora)
       Date: 
-      - Mon, 14 Jan 2013 22:06:52 GMT
-      Content-Length: 
-      - "674"
-<<<<<<< HEAD
-=======
-      Date: 
-      - Wed, 16 Jan 2013 23:04:39 GMT
->>>>>>> fd910802
-      Content-Encoding: 
-      - utf-8
-      Content-Type: 
-      - application/json
-<<<<<<< HEAD
+      - Tue, 29 Jan 2013 21:07:17 GMT
     body: 
-      string: "[{\"task_group_id\": \"c1a6d487-84bc-4172-a867-47cf34def466\", \"exception\": null, \"traceback\": null, \"_href\": \"/pulp/api/v2/task_groups/c1a6d487-84bc-4172-a867-47cf34def466/\", \"task_id\": \"77d3db31-756b-4028-aba1-59c02d879289\", \"call_request_tags\": [\"pulp:repository:1\", \"pulp:action:delete\"], \"reasons\": [], \"start_time\": null, \"tags\": [\"pulp:repository:1\", \"pulp:action:delete\"], \"state\": \"waiting\", \"finish_time\": null, \"dependency_failures\": {}, \"schedule_id\": null, \"progress\": {}, \"call_request_group_id\": \"c1a6d487-84bc-4172-a867-47cf34def466\", \"call_request_id\": \"77d3db31-756b-4028-aba1-59c02d879289\", \"principal_login\": \"admin\", \"response\": \"accepted\", \"result\": null}]"
+      string: "[{\"task_group_id\": \"18c804c9-916f-4dd3-9290-8bcbf6950dc4\", \"exception\": null, \"traceback\": null, \"_href\": \"/pulp/api/v2/task_groups/18c804c9-916f-4dd3-9290-8bcbf6950dc4/\", \"task_id\": \"18b53bff-3d20-4de6-8ec2-ab0246944f18\", \"call_request_tags\": [\"pulp:repository:1\", \"pulp:action:delete\"], \"reasons\": [], \"start_time\": null, \"tags\": [\"pulp:repository:1\", \"pulp:action:delete\"], \"state\": \"waiting\", \"finish_time\": null, \"dependency_failures\": {}, \"schedule_id\": null, \"progress\": {}, \"call_request_group_id\": \"18c804c9-916f-4dd3-9290-8bcbf6950dc4\", \"call_request_id\": \"18b53bff-3d20-4de6-8ec2-ab0246944f18\", \"principal_login\": \"admin\", \"response\": \"accepted\", \"result\": null}]"
     http_version: 
-  recorded_at: Mon, 14 Jan 2013 22:06:52 GMT
-=======
-      Server: 
-      - Apache/2.2.22 (Fedora)
-    body: 
-      string: "[{\"task_group_id\": \"703ee196-101a-49f6-a290-969b24d55e4e\", \"exception\": null, \"traceback\": null, \"_href\": \"/pulp/api/v2/task_groups/703ee196-101a-49f6-a290-969b24d55e4e/\", \"task_id\": \"fa6938bf-f31a-4cd9-97f3-57fca47c8ac5\", \"call_request_tags\": [\"pulp:repository:1\", \"pulp:action:delete\"], \"reasons\": [], \"start_time\": null, \"tags\": [\"pulp:repository:1\", \"pulp:action:delete\"], \"state\": \"waiting\", \"finish_time\": null, \"dependency_failures\": {}, \"schedule_id\": null, \"progress\": {}, \"call_request_group_id\": \"703ee196-101a-49f6-a290-969b24d55e4e\", \"call_request_id\": \"fa6938bf-f31a-4cd9-97f3-57fca47c8ac5\", \"principal_login\": \"admin\", \"response\": \"accepted\", \"result\": null}]"
-    http_version: 
-  recorded_at: Wed, 16 Jan 2013 23:04:39 GMT
->>>>>>> fd910802
+  recorded_at: Tue, 29 Jan 2013 21:07:17 GMT