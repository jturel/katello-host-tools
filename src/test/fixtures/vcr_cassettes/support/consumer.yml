--- 
http_interactions: 
- request: 
    method: post
    uri: https://dhcp231-16.rdu.redhat.com/pulp/api/v2/consumers/
    body: 
      string: "{\"display_name\":\"Simple Server\",\"id\":\"010E99C0-3276-11E2-81C1-0800200C9A66\"}"
    headers: 
<<<<<<< HEAD
      Accept-Encoding: 
      - gzip, deflate
      Accept: 
      - application/json
      Authorization: 
      - OAuth oauth_body_hash="2jmj7l5rSw0yVb%2FvlWAYkK%2FYBwk%3D", oauth_consumer_key="katello", oauth_nonce="BelBluIVXVXmWm5WmxpjYyESfsNfke9tRVc6EuRf1o", oauth_signature="VqvqoPgvZkQ8wZ30dBSQ1DZNoU8%3D", oauth_signature_method="HMAC-SHA1", oauth_timestamp="1357769046", oauth_version="1.0"
      Content-Type: 
      - application/json
      Pulp-User: 
      - admin
      Content-Length: 
      - "76"
=======
      Accept: 
      - application/json
      Authorization: 
      - OAuth oauth_body_hash="2jmj7l5rSw0yVb%2FvlWAYkK%2FYBwk%3D", oauth_consumer_key="katello", oauth_nonce="wbJ4COPyD29tM1BU249YOihOVL8qgP90gOJX9mk998", oauth_signature="zNdFnj42ZXAqcp2nQgbS2nt6GyM%3D", oauth_signature_method="HMAC-SHA1", oauth_timestamp="1357780467", oauth_version="1.0"
      Pulp-User: 
      - admin
      Content-Type: 
      - application/json
      Content-Length: 
      - "76"
      Accept-Encoding: 
      - gzip, deflate
>>>>>>> c99eacdf
  response: 
    status: 
      code: 201
      message: Created
    headers: 
<<<<<<< HEAD
      Date: 
      - Wed, 09 Jan 2013 22:04:06 GMT
=======
      Connection: 
      - close
>>>>>>> c99eacdf
      Server: 
      - Apache/2.2.22 (Fedora)
      Content-Type: 
      - application/json
      Content-Length: 
<<<<<<< HEAD
      - "2191"
      Location: 
      - "{'_href': u'/pulp/api/v2/consumers/010E99C0-3276-11E2-81C1-0800200C9A66/'}"
    body: 
      string: "{\"display_name\": \"Simple Server\", \"description\": null, \"certificate\": \"-----BEGIN RSA PRIVATE KEY-----\\nMIICXQIBAAKBgQCwqoLbDAnLS4It+aFaXYZHK1i1hr+EdWibj76x6dcSSTYs3hjo\\nxvrnRomcuM83CLLPDaqzQ9dqEM0Ksf6aqT0qwNnuPYdYLaCHKLqx3qeQDw44e1uc\\n0nFHCoxvfRWx0ufTwcwJ1/3hQBBVihuQoX9q0rx3gl1bof9VjoEhGhRhzQIDAQAB\\nAoGAQdCUBUS71Veg/L21xbN31cWpO58idBdFTEbF1QP3kqFhpF9tSjLuwABAPfl/\\ngNIlwwslX7lTY/k0WdqrrjSES22a0Z7mUerkcgTGktWaJXffea/7v3VOYeCPfwDD\\nS+LqiolLPkaQR+VbGFl9f49x7KbAo/9XwfXq55dgvqBG9KUCQQDbcP7bElveQxZX\\not1Y7wdPYkaWwFz8xTDvsg/TAMEsqk1uG64S6m5WpStyeHUJLzF9i7ML5S+x9DeI\\n9Cb1GVGDAkEAzhkuXNOzpO6kkfcL6iZYub9+hI5WVe5HStSBp7rdL7Lp/fEkOx1C\\nI0GFCUNoS8PjDVotPj0wNWfNcFHO5xGubwJBAL+nQo7my+GkyiCkF5oSuVm1xVzo\\niM4jEwhlhbiNkimGW7Xs6u2OXevCud1yIxVwaFLz7d5Xvn43g0FTq6qpAC0CQFxR\\nUz8pZRLAAt+PNbsQqjWp3VYrG+kp7q1KOzmSrnkrPz0MwxnnpTR9qMXZd+JYQGA+\\nwH1ckzeY46EoQ/GlLekCQQCGHWfnvLeYGtoI+B/UzRuVa4ByeiOEPVCFHZ6oXsOY\\ncUDar/6OXIbh9uHyPkUrmOUN4gFh/YIHA7rwWp1jRjER\\n-----END RSA PRIVATE KEY-----\\n-----BEGIN CERTIFICATE-----\\nMIICojCCAYoCAgHyMA0GCSqGSIb3DQEBBQUAMIGBMQswCQYDVQQGEwJVUzEXMBUG\\nA1UECBMOTm9ydGggQ2Fyb2xpbmExEDAOBgNVBAcTB1JhbGVpZ2gxEDAOBgNVBAoT\\nB1JlZCBIYXQxETAPBgNVBAsTCENsb3VkIEJVMSIwIAYDVQQDExlkaGNwMjMxLTE2\\nLnJkdS5yZWRoYXQuY29tMB4XDTEzMDEwOTIyMDQwNloXDTIzMDEwNzIyMDQwNlow\\nLzEtMCsGA1UEAxMkMDEwRTk5QzAtMzI3Ni0xMUUyLTgxQzEtMDgwMDIwMEM5QTY2\\nMIGfMA0GCSqGSIb3DQEBAQUAA4GNADCBiQKBgQCwqoLbDAnLS4It+aFaXYZHK1i1\\nhr+EdWibj76x6dcSSTYs3hjoxvrnRomcuM83CLLPDaqzQ9dqEM0Ksf6aqT0qwNnu\\nPYdYLaCHKLqx3qeQDw44e1uc0nFHCoxvfRWx0ufTwcwJ1/3hQBBVihuQoX9q0rx3\\ngl1bof9VjoEhGhRhzQIDAQABMA0GCSqGSIb3DQEBBQUAA4IBAQDHJ9wKeO/C+R0e\\nPUEpdTXze44q/qFLlcvgREwaylZnTmc7wcnv6BN3dN9HryCIdjzc8w925pr6Y1OK\\nxQCQzgq+NV5q2Oc9H9831WwgrM6mwxneD65s68wGcSFATf79jD7RYyRSrgSy2pA+\\np/h9sPBxG866YaL7GhiInCNChgUjq2Dbez+FpKMzP56RmzZUCCaQHyzhEP2jJXHV\\nzOe+yu7i9DWMU7kAhAcNE2rByWNPu6iC0tf07Nmc5w52z8ygOnZaMaW5Qtlpdr5t\\nLGGjLXQgw97nmGn3w4mhNLdzPJL0jiXw2DjUWe1zOVtMj2kFW2Tse3iAS3TZzdhz\\nmZPDdkyU\\n-----END CERTIFICATE-----\", \"_ns\": \"consumers\", \"notes\": {}, \"capabilities\": {}, \"_id\": {\"$oid\": \"50ede9569c60ed2cd3003c28\"}, \"id\": \"010E99C0-3276-11E2-81C1-0800200C9A66\", \"_href\": {\"_href\": \"/pulp/api/v2/consumers/010E99C0-3276-11E2-81C1-0800200C9A66/\"}}"
    http_version: 
  recorded_at: Wed, 09 Jan 2013 22:04:06 GMT
=======
      - "2187"
      Date: 
      - Thu, 10 Jan 2013 01:14:27 GMT
      Location: 
      - "{'_href': u'/pulp/api/v2/consumers/010E99C0-3276-11E2-81C1-0800200C9A66/'}"
    body: 
      string: "{\"display_name\": \"Simple Server\", \"description\": null, \"certificate\": \"-----BEGIN RSA PRIVATE KEY-----\\nMIICXQIBAAKBgQC9ipC7Hr1qQCMs1MKU7yPzJfWaqu29deaKF6ArvRhFYL1tjeRI\\nekUs7rXPYTbp7HEN/NcjzW0OvPFoeJfgneUz8DhVIIkRtSYDRnfrEtCJ+/6V4dfJ\\niTIrnSeGTHjnt2dMQeDqm+iIxfvv6XLE+C/ZPeNAhOQlbhhePd1//xJ8OwIDAQAB\\nAoGAF15OGcPgdokRzSUuGE6jkAbOEROh3An9MmlXRg06QNN8h1VHH+hzPubvY3II\\n4y5TgfX6UF+zYm3JFahIkVjmORqEF9l7yFcmXnLmANk6FduXoGcj/9kmsrT2dNnP\\nhiyp8jZLiAzEVIC7HMn3B194teLKq6wKPf1JEXm4NGcq8IECQQDyZFwauE0tdRLW\\ndkSUESqzSicGHfTfbWJqw6YT+3aM4rwTHr/aGUFIpW4U+aDNPfz9onbM+Px1F9Cs\\n6XldlIqnAkEAyC6jbZ8H2+HvIUqHmMLzILyruqLMIre8qTqA6MNmImcyZJCKTdZW\\nB73/5RS6A2bKpqKsnFthgqnoN+8EHbX4TQJBAKRe/j54YI3E6GNajCLEiWpPjKsP\\nQXEJ4kV4K3U9fyUG1Hc60Or7WVQEKuQ6a5sCwD7XHyzcY4acAbxgDxcwld0CQQC7\\ntF+yDojD+VrNEKGM8GAhtkggvT5E35yb4iu2FmLSp4ltGstUqUIKCHLGT2UMg3pK\\nPgc0pcsNRlxk9k4ZveORAkAVz6KiD20oKRJaclRaB+hs//dpqtPvmoekC5o1YL4l\\nOolAqHBJojBj8iTaqznRLly9vUxlY0smxOD37jekUTO7\\n-----END RSA PRIVATE KEY-----\\n-----BEGIN CERTIFICATE-----\\nMIICnjCCAYYCAgYzMA0GCSqGSIb3DQEBBQUAMH4xCzAJBgNVBAYTAlVTMRcwFQYD\\nVQQIEw5Ob3J0aCBDYXJvbGluYTEQMA4GA1UEBxMHUmFsZWlnaDEQMA4GA1UEChMH\\nUmVkIEhhdDERMA8GA1UECxMIQ2xvdWQgQlUxHzAdBgNVBAMTFmtuaWZlcGFydHku\\nbG9jYWxkb21haW4wHhcNMTMwMTEwMDExNDI3WhcNMjMwMTA4MDExNDI3WjAvMS0w\\nKwYDVQQDEyQwMTBFOTlDMC0zMjc2LTExRTItODFDMS0wODAwMjAwQzlBNjYwgZ8w\\nDQYJKoZIhvcNAQEBBQADgY0AMIGJAoGBAL2KkLsevWpAIyzUwpTvI/Ml9Zqq7b11\\n5ooXoCu9GEVgvW2N5Eh6RSzutc9hNunscQ381yPNbQ688Wh4l+Cd5TPwOFUgiRG1\\nJgNGd+sS0In7/pXh18mJMiudJ4ZMeOe3Z0xB4Oqb6IjF++/pcsT4L9k940CE5CVu\\nGF493X//Enw7AgMBAAEwDQYJKoZIhvcNAQEFBQADggEBABHM4FZKsySwoZc0HEON\\nioI8rxA5X8hKyFEXrMB7jHQBGk2sGEXcEqixC1kcniodyW0nibr2NvwayoheQdPm\\nLMUHFdgQ4BF10eeUJWj0qwo1dTUqjP7+7xS6jIk3Cz9d3tyjn7/sbBgug5+7sMoq\\n30QOoThzBlOsdbxqLt922XnMWhOiTlGeqmmWPWYNo2YYzuGSjuFohxppAvstMvZN\\nBK/6kIcVD6BZPwOpIEkcOgllbFTgGjFrVOifQ6KjoivtR6K1zvpQW4cs/u4AYh9Z\\nJgvQNvyZ0NqZFzmzChmaLmCVfLrBop02Q19oEoLwcScq/h4AMUkegUAplXlmS93g\\nDPU=\\n-----END CERTIFICATE-----\", \"_ns\": \"consumers\", \"notes\": {}, \"capabilities\": {}, \"_id\": {\"$oid\": \"50ee15f3dc792129cb00248c\"}, \"id\": \"010E99C0-3276-11E2-81C1-0800200C9A66\", \"_href\": {\"_href\": \"/pulp/api/v2/consumers/010E99C0-3276-11E2-81C1-0800200C9A66/\"}}"
    http_version: 
  recorded_at: Thu, 10 Jan 2013 01:14:27 GMT
>>>>>>> c99eacdf
- request: 
    method: delete
    uri: https://dhcp231-16.rdu.redhat.com/pulp/api/v2/consumers/010E99C0-3276-11E2-81C1-0800200C9A66/
    body: 
      string: ""
    headers: 
<<<<<<< HEAD
      Accept-Encoding: 
      - gzip, deflate
      Accept: 
      - application/json
      Authorization: 
      - OAuth oauth_consumer_key="katello", oauth_nonce="0tKSDze2Oy1Cxyn2tKXTX0tkzpJb2Qcn5LdnOCzlFk", oauth_signature="tnlxp2nZeQnZyot88Jh0doidAdo%3D", oauth_signature_method="HMAC-SHA1", oauth_timestamp="1357769055", oauth_version="1.0"
      Content-Type: 
      - application/json
      Pulp-User: 
      - admin
=======
      Accept: 
      - application/json
      Authorization: 
      - OAuth oauth_consumer_key="katello", oauth_nonce="U4gYdN31LEj4CfRVfbTlB6KKNDQoBlp9MlQK1r0Tw", oauth_signature="%2B3F5wfAMayspsAY0NomwxSY6yX0%3D", oauth_signature_method="HMAC-SHA1", oauth_timestamp="1357780474", oauth_version="1.0"
      Pulp-User: 
      - admin
      Content-Type: 
      - application/json
      Accept-Encoding: 
      - gzip, deflate
>>>>>>> c99eacdf
  response: 
    status: 
      code: 200
      message: OK
    headers: 
<<<<<<< HEAD
      Content-Encoding: 
      - utf-8
      Date: 
      - Wed, 09 Jan 2013 22:04:15 GMT
=======
      Connection: 
      - close
>>>>>>> c99eacdf
      Server: 
      - Apache/2.2.22 (Fedora)
      Content-Type: 
      - application/json
      Content-Length: 
<<<<<<< HEAD
      - "770"
    body: 
      string: "{\"task_group_id\": null, \"exception\": null, \"traceback\": null, \"_href\": \"/pulp/api/v2/tasks/611e25c7-39d2-4d25-97db-3636dc6a42b7/\", \"task_id\": \"611e25c7-39d2-4d25-97db-3636dc6a42b7\", \"call_request_tags\": [\"pulp:consumer:010E99C0-3276-11E2-81C1-0800200C9A66\", \"pulp:action:delete\"], \"reasons\": [{\"operation\": \"read\", \"resource_type\": \"consumer\", \"resource_id\": \"010E99C0-3276-11E2-81C1-0800200C9A66\"}], \"start_time\": null, \"tags\": [\"pulp:consumer:010E99C0-3276-11E2-81C1-0800200C9A66\", \"pulp:action:delete\"], \"state\": \"waiting\", \"finish_time\": null, \"dependency_failures\": {}, \"schedule_id\": null, \"progress\": {}, \"call_request_group_id\": null, \"call_request_id\": \"611e25c7-39d2-4d25-97db-3636dc6a42b7\", \"principal_login\": \"admin\", \"response\": \"postponed\", \"result\": null}"
    http_version: 
  recorded_at: Wed, 09 Jan 2013 22:04:15 GMT
=======
      - "4"
      Date: 
      - Thu, 10 Jan 2013 01:14:34 GMT
    body: 
      string: "null"
    http_version: 
  recorded_at: Thu, 10 Jan 2013 01:14:35 GMT
>>>>>>> c99eacdf
recorded_with: VCR 2.4.0<|MERGE_RESOLUTION|>--- conflicted
+++ resolved
@@ -1,4 +1,5 @@
 --- 
+recorded_with: VCR 2.4.0
 http_interactions: 
 - request: 
     method: post
@@ -6,130 +7,67 @@
     body: 
       string: "{\"display_name\":\"Simple Server\",\"id\":\"010E99C0-3276-11E2-81C1-0800200C9A66\"}"
     headers: 
-<<<<<<< HEAD
+      Content-Length: 
+      - "76"
+      Content-Type: 
+      - application/json
       Accept-Encoding: 
       - gzip, deflate
       Accept: 
       - application/json
-      Authorization: 
-      - OAuth oauth_body_hash="2jmj7l5rSw0yVb%2FvlWAYkK%2FYBwk%3D", oauth_consumer_key="katello", oauth_nonce="BelBluIVXVXmWm5WmxpjYyESfsNfke9tRVc6EuRf1o", oauth_signature="VqvqoPgvZkQ8wZ30dBSQ1DZNoU8%3D", oauth_signature_method="HMAC-SHA1", oauth_timestamp="1357769046", oauth_version="1.0"
-      Content-Type: 
-      - application/json
       Pulp-User: 
       - admin
-      Content-Length: 
-      - "76"
-=======
-      Accept: 
-      - application/json
       Authorization: 
-      - OAuth oauth_body_hash="2jmj7l5rSw0yVb%2FvlWAYkK%2FYBwk%3D", oauth_consumer_key="katello", oauth_nonce="wbJ4COPyD29tM1BU249YOihOVL8qgP90gOJX9mk998", oauth_signature="zNdFnj42ZXAqcp2nQgbS2nt6GyM%3D", oauth_signature_method="HMAC-SHA1", oauth_timestamp="1357780467", oauth_version="1.0"
-      Pulp-User: 
-      - admin
-      Content-Type: 
-      - application/json
-      Content-Length: 
-      - "76"
-      Accept-Encoding: 
-      - gzip, deflate
->>>>>>> c99eacdf
+      - OAuth oauth_body_hash="2jmj7l5rSw0yVb%2FvlWAYkK%2FYBwk%3D", oauth_consumer_key="katello", oauth_nonce="OSyGZajcN8g5hEUKaY4jF1bweWkYS8I9NaTsF6i914", oauth_signature="hHyUQtPJKyveP%2FSjickM4C%2F85j0%3D", oauth_signature_method="HMAC-SHA1", oauth_timestamp="1357954203", oauth_version="1.0"
   response: 
     status: 
       code: 201
       message: Created
     headers: 
-<<<<<<< HEAD
+      Content-Length: 
+      - "2191"
       Date: 
-      - Wed, 09 Jan 2013 22:04:06 GMT
-=======
-      Connection: 
-      - close
->>>>>>> c99eacdf
+      - Sat, 12 Jan 2013 01:30:03 GMT
+      Location: 
+      - "{'_href': u'/pulp/api/v2/consumers/010E99C0-3276-11E2-81C1-0800200C9A66/'}"
+      Content-Type: 
+      - application/json
       Server: 
       - Apache/2.2.22 (Fedora)
-      Content-Type: 
-      - application/json
-      Content-Length: 
-<<<<<<< HEAD
-      - "2191"
-      Location: 
-      - "{'_href': u'/pulp/api/v2/consumers/010E99C0-3276-11E2-81C1-0800200C9A66/'}"
     body: 
-      string: "{\"display_name\": \"Simple Server\", \"description\": null, \"certificate\": \"-----BEGIN RSA PRIVATE KEY-----\\nMIICXQIBAAKBgQCwqoLbDAnLS4It+aFaXYZHK1i1hr+EdWibj76x6dcSSTYs3hjo\\nxvrnRomcuM83CLLPDaqzQ9dqEM0Ksf6aqT0qwNnuPYdYLaCHKLqx3qeQDw44e1uc\\n0nFHCoxvfRWx0ufTwcwJ1/3hQBBVihuQoX9q0rx3gl1bof9VjoEhGhRhzQIDAQAB\\nAoGAQdCUBUS71Veg/L21xbN31cWpO58idBdFTEbF1QP3kqFhpF9tSjLuwABAPfl/\\ngNIlwwslX7lTY/k0WdqrrjSES22a0Z7mUerkcgTGktWaJXffea/7v3VOYeCPfwDD\\nS+LqiolLPkaQR+VbGFl9f49x7KbAo/9XwfXq55dgvqBG9KUCQQDbcP7bElveQxZX\\not1Y7wdPYkaWwFz8xTDvsg/TAMEsqk1uG64S6m5WpStyeHUJLzF9i7ML5S+x9DeI\\n9Cb1GVGDAkEAzhkuXNOzpO6kkfcL6iZYub9+hI5WVe5HStSBp7rdL7Lp/fEkOx1C\\nI0GFCUNoS8PjDVotPj0wNWfNcFHO5xGubwJBAL+nQo7my+GkyiCkF5oSuVm1xVzo\\niM4jEwhlhbiNkimGW7Xs6u2OXevCud1yIxVwaFLz7d5Xvn43g0FTq6qpAC0CQFxR\\nUz8pZRLAAt+PNbsQqjWp3VYrG+kp7q1KOzmSrnkrPz0MwxnnpTR9qMXZd+JYQGA+\\nwH1ckzeY46EoQ/GlLekCQQCGHWfnvLeYGtoI+B/UzRuVa4ByeiOEPVCFHZ6oXsOY\\ncUDar/6OXIbh9uHyPkUrmOUN4gFh/YIHA7rwWp1jRjER\\n-----END RSA PRIVATE KEY-----\\n-----BEGIN CERTIFICATE-----\\nMIICojCCAYoCAgHyMA0GCSqGSIb3DQEBBQUAMIGBMQswCQYDVQQGEwJVUzEXMBUG\\nA1UECBMOTm9ydGggQ2Fyb2xpbmExEDAOBgNVBAcTB1JhbGVpZ2gxEDAOBgNVBAoT\\nB1JlZCBIYXQxETAPBgNVBAsTCENsb3VkIEJVMSIwIAYDVQQDExlkaGNwMjMxLTE2\\nLnJkdS5yZWRoYXQuY29tMB4XDTEzMDEwOTIyMDQwNloXDTIzMDEwNzIyMDQwNlow\\nLzEtMCsGA1UEAxMkMDEwRTk5QzAtMzI3Ni0xMUUyLTgxQzEtMDgwMDIwMEM5QTY2\\nMIGfMA0GCSqGSIb3DQEBAQUAA4GNADCBiQKBgQCwqoLbDAnLS4It+aFaXYZHK1i1\\nhr+EdWibj76x6dcSSTYs3hjoxvrnRomcuM83CLLPDaqzQ9dqEM0Ksf6aqT0qwNnu\\nPYdYLaCHKLqx3qeQDw44e1uc0nFHCoxvfRWx0ufTwcwJ1/3hQBBVihuQoX9q0rx3\\ngl1bof9VjoEhGhRhzQIDAQABMA0GCSqGSIb3DQEBBQUAA4IBAQDHJ9wKeO/C+R0e\\nPUEpdTXze44q/qFLlcvgREwaylZnTmc7wcnv6BN3dN9HryCIdjzc8w925pr6Y1OK\\nxQCQzgq+NV5q2Oc9H9831WwgrM6mwxneD65s68wGcSFATf79jD7RYyRSrgSy2pA+\\np/h9sPBxG866YaL7GhiInCNChgUjq2Dbez+FpKMzP56RmzZUCCaQHyzhEP2jJXHV\\nzOe+yu7i9DWMU7kAhAcNE2rByWNPu6iC0tf07Nmc5w52z8ygOnZaMaW5Qtlpdr5t\\nLGGjLXQgw97nmGn3w4mhNLdzPJL0jiXw2DjUWe1zOVtMj2kFW2Tse3iAS3TZzdhz\\nmZPDdkyU\\n-----END CERTIFICATE-----\", \"_ns\": \"consumers\", \"notes\": {}, \"capabilities\": {}, \"_id\": {\"$oid\": \"50ede9569c60ed2cd3003c28\"}, \"id\": \"010E99C0-3276-11E2-81C1-0800200C9A66\", \"_href\": {\"_href\": \"/pulp/api/v2/consumers/010E99C0-3276-11E2-81C1-0800200C9A66/\"}}"
+      string: "{\"display_name\": \"Simple Server\", \"description\": null, \"certificate\": \"-----BEGIN RSA PRIVATE KEY-----\\nMIICXQIBAAKBgQCuNHKhOwrrmXWcrw2xZ7Jm62/ClxCUl4XhdgXJ9WIADxc44Ge2\\n7bpKDKcFquefNp6RyAE8nNhpKnBRthLy5+lBCz45AMZGVGB9q3cisD6ZCnOXfusd\\n/53nr3SybVTAut8gdBxirh4rf2UgkxabWJid0NjPIyS9OqHQ9PHBonpndQIDAQAB\\nAoGAVU/sH1eJ5o110rDL9OiCrvJ3/gT7Irn938dr2FbqknrRdZI4WJadl6wQk675\\n1bfq+hvHt0ZcmUwmS23uY7T9PoVypTJkD63OU51WRwtwnt++DwJmPwVHlqxM2Fm8\\nA/wSFc0wHV7XlWvvK0NVhWePRHOIgiNoUrZtYymVpdzE7WECQQDZoUoBiY89LaAH\\nuE54ru9pvvqiirMaCIKCh+5s+KUl18mDqCWAttAfjCKbg1wDJ9TEEQYmbgTw0JIp\\nXC4dGglZAkEAzOsrDOoco2HqLFEclJmCx7npNunvF5caPy++3jXS2nZEbpmoz2c2\\nFLrbH1zf+egswWmYaXuvqPM8VK7LN2CvfQJBAL+ea/L+k8hiK82gUjegj9yj8zq6\\ntQfvBjq4RQ5dv8uaPCxYGO1ECew9DxuuhY2hvI0GEEw2AtOmUYtpRpEJI8ECQB72\\nEUUcQkN1UdpsTvMs1pOyxUfkxJk93VtarW4Jl9gmMmS7lsPvhj5PlTgB4l1x9QEs\\nITke1QWj6qOo3U96rkkCQQChOsH+mJhiFLpUPl9wqhuZ9nmB2fpHRQ22Bt61mqUU\\n2YlO5GBOGT0RodjoMMaPdZDt2OVdTvtZfTVO/QDstuJe\\n-----END RSA PRIVATE KEY-----\\n-----BEGIN CERTIFICATE-----\\nMIICojCCAYoCAgJQMA0GCSqGSIb3DQEBBQUAMIGBMQswCQYDVQQGEwJVUzEXMBUG\\nA1UECBMOTm9ydGggQ2Fyb2xpbmExEDAOBgNVBAcTB1JhbGVpZ2gxEDAOBgNVBAoT\\nB1JlZCBIYXQxETAPBgNVBAsTCENsb3VkIEJVMSIwIAYDVQQDExlkaGNwMjMxLTE2\\nLnJkdS5yZWRoYXQuY29tMB4XDTEzMDExMjAxMzAwM1oXDTIzMDExMDAxMzAwM1ow\\nLzEtMCsGA1UEAxMkMDEwRTk5QzAtMzI3Ni0xMUUyLTgxQzEtMDgwMDIwMEM5QTY2\\nMIGfMA0GCSqGSIb3DQEBAQUAA4GNADCBiQKBgQCuNHKhOwrrmXWcrw2xZ7Jm62/C\\nlxCUl4XhdgXJ9WIADxc44Ge27bpKDKcFquefNp6RyAE8nNhpKnBRthLy5+lBCz45\\nAMZGVGB9q3cisD6ZCnOXfusd/53nr3SybVTAut8gdBxirh4rf2UgkxabWJid0NjP\\nIyS9OqHQ9PHBonpndQIDAQABMA0GCSqGSIb3DQEBBQUAA4IBAQDDKu+LSnMezp0A\\ndC/IZILAt2liKzUT4jjQmT7tRsIoRC6qC7qYDvg21+CZaBCH8OaBlqWKRfMcl3re\\n1uOKMo4w06gZwAOYtaGVynxCff/wWEQm9yGSIqmLsjpS+rI3wOnpWq9g8zXxx7VG\\nXuGUWlV0RHR+KZ84Qv/cJqexkFIKWWbhJ8j2tmk0F29hyP0s4gtWLKI03sUgImV2\\nrIwa0IUMWwL+GV4LodZ1Af7ZdCHtYv488e86kcvEV4nJoSy5Aq448u8A/LZQ3cMU\\n+t07Z++4nkA8B7+YEkZlH1iBKdzptPKTGuIQEW7dNwpmwGXqTEp54Txt1R+C20dh\\n2PczBz2A\\n-----END CERTIFICATE-----\", \"_ns\": \"consumers\", \"notes\": {}, \"capabilities\": {}, \"_id\": {\"$oid\": \"50f0bc9b9c60ed0921004d62\"}, \"id\": \"010E99C0-3276-11E2-81C1-0800200C9A66\", \"_href\": {\"_href\": \"/pulp/api/v2/consumers/010E99C0-3276-11E2-81C1-0800200C9A66/\"}}"
     http_version: 
-  recorded_at: Wed, 09 Jan 2013 22:04:06 GMT
-=======
-      - "2187"
-      Date: 
-      - Thu, 10 Jan 2013 01:14:27 GMT
-      Location: 
-      - "{'_href': u'/pulp/api/v2/consumers/010E99C0-3276-11E2-81C1-0800200C9A66/'}"
-    body: 
-      string: "{\"display_name\": \"Simple Server\", \"description\": null, \"certificate\": \"-----BEGIN RSA PRIVATE KEY-----\\nMIICXQIBAAKBgQC9ipC7Hr1qQCMs1MKU7yPzJfWaqu29deaKF6ArvRhFYL1tjeRI\\nekUs7rXPYTbp7HEN/NcjzW0OvPFoeJfgneUz8DhVIIkRtSYDRnfrEtCJ+/6V4dfJ\\niTIrnSeGTHjnt2dMQeDqm+iIxfvv6XLE+C/ZPeNAhOQlbhhePd1//xJ8OwIDAQAB\\nAoGAF15OGcPgdokRzSUuGE6jkAbOEROh3An9MmlXRg06QNN8h1VHH+hzPubvY3II\\n4y5TgfX6UF+zYm3JFahIkVjmORqEF9l7yFcmXnLmANk6FduXoGcj/9kmsrT2dNnP\\nhiyp8jZLiAzEVIC7HMn3B194teLKq6wKPf1JEXm4NGcq8IECQQDyZFwauE0tdRLW\\ndkSUESqzSicGHfTfbWJqw6YT+3aM4rwTHr/aGUFIpW4U+aDNPfz9onbM+Px1F9Cs\\n6XldlIqnAkEAyC6jbZ8H2+HvIUqHmMLzILyruqLMIre8qTqA6MNmImcyZJCKTdZW\\nB73/5RS6A2bKpqKsnFthgqnoN+8EHbX4TQJBAKRe/j54YI3E6GNajCLEiWpPjKsP\\nQXEJ4kV4K3U9fyUG1Hc60Or7WVQEKuQ6a5sCwD7XHyzcY4acAbxgDxcwld0CQQC7\\ntF+yDojD+VrNEKGM8GAhtkggvT5E35yb4iu2FmLSp4ltGstUqUIKCHLGT2UMg3pK\\nPgc0pcsNRlxk9k4ZveORAkAVz6KiD20oKRJaclRaB+hs//dpqtPvmoekC5o1YL4l\\nOolAqHBJojBj8iTaqznRLly9vUxlY0smxOD37jekUTO7\\n-----END RSA PRIVATE KEY-----\\n-----BEGIN CERTIFICATE-----\\nMIICnjCCAYYCAgYzMA0GCSqGSIb3DQEBBQUAMH4xCzAJBgNVBAYTAlVTMRcwFQYD\\nVQQIEw5Ob3J0aCBDYXJvbGluYTEQMA4GA1UEBxMHUmFsZWlnaDEQMA4GA1UEChMH\\nUmVkIEhhdDERMA8GA1UECxMIQ2xvdWQgQlUxHzAdBgNVBAMTFmtuaWZlcGFydHku\\nbG9jYWxkb21haW4wHhcNMTMwMTEwMDExNDI3WhcNMjMwMTA4MDExNDI3WjAvMS0w\\nKwYDVQQDEyQwMTBFOTlDMC0zMjc2LTExRTItODFDMS0wODAwMjAwQzlBNjYwgZ8w\\nDQYJKoZIhvcNAQEBBQADgY0AMIGJAoGBAL2KkLsevWpAIyzUwpTvI/Ml9Zqq7b11\\n5ooXoCu9GEVgvW2N5Eh6RSzutc9hNunscQ381yPNbQ688Wh4l+Cd5TPwOFUgiRG1\\nJgNGd+sS0In7/pXh18mJMiudJ4ZMeOe3Z0xB4Oqb6IjF++/pcsT4L9k940CE5CVu\\nGF493X//Enw7AgMBAAEwDQYJKoZIhvcNAQEFBQADggEBABHM4FZKsySwoZc0HEON\\nioI8rxA5X8hKyFEXrMB7jHQBGk2sGEXcEqixC1kcniodyW0nibr2NvwayoheQdPm\\nLMUHFdgQ4BF10eeUJWj0qwo1dTUqjP7+7xS6jIk3Cz9d3tyjn7/sbBgug5+7sMoq\\n30QOoThzBlOsdbxqLt922XnMWhOiTlGeqmmWPWYNo2YYzuGSjuFohxppAvstMvZN\\nBK/6kIcVD6BZPwOpIEkcOgllbFTgGjFrVOifQ6KjoivtR6K1zvpQW4cs/u4AYh9Z\\nJgvQNvyZ0NqZFzmzChmaLmCVfLrBop02Q19oEoLwcScq/h4AMUkegUAplXlmS93g\\nDPU=\\n-----END CERTIFICATE-----\", \"_ns\": \"consumers\", \"notes\": {}, \"capabilities\": {}, \"_id\": {\"$oid\": \"50ee15f3dc792129cb00248c\"}, \"id\": \"010E99C0-3276-11E2-81C1-0800200C9A66\", \"_href\": {\"_href\": \"/pulp/api/v2/consumers/010E99C0-3276-11E2-81C1-0800200C9A66/\"}}"
-    http_version: 
-  recorded_at: Thu, 10 Jan 2013 01:14:27 GMT
->>>>>>> c99eacdf
+  recorded_at: Sat, 12 Jan 2013 01:30:03 GMT
 - request: 
     method: delete
     uri: https://dhcp231-16.rdu.redhat.com/pulp/api/v2/consumers/010E99C0-3276-11E2-81C1-0800200C9A66/
     body: 
       string: ""
     headers: 
-<<<<<<< HEAD
+      Content-Type: 
+      - application/json
       Accept-Encoding: 
       - gzip, deflate
       Accept: 
       - application/json
-      Authorization: 
-      - OAuth oauth_consumer_key="katello", oauth_nonce="0tKSDze2Oy1Cxyn2tKXTX0tkzpJb2Qcn5LdnOCzlFk", oauth_signature="tnlxp2nZeQnZyot88Jh0doidAdo%3D", oauth_signature_method="HMAC-SHA1", oauth_timestamp="1357769055", oauth_version="1.0"
-      Content-Type: 
-      - application/json
       Pulp-User: 
       - admin
-=======
-      Accept: 
-      - application/json
       Authorization: 
-      - OAuth oauth_consumer_key="katello", oauth_nonce="U4gYdN31LEj4CfRVfbTlB6KKNDQoBlp9MlQK1r0Tw", oauth_signature="%2B3F5wfAMayspsAY0NomwxSY6yX0%3D", oauth_signature_method="HMAC-SHA1", oauth_timestamp="1357780474", oauth_version="1.0"
-      Pulp-User: 
-      - admin
-      Content-Type: 
-      - application/json
-      Accept-Encoding: 
-      - gzip, deflate
->>>>>>> c99eacdf
+      - OAuth oauth_consumer_key="katello", oauth_nonce="4tFChNNWwugHgHR0InK2fiWZZn6aDf16Y2UHVMblU", oauth_signature="QbgPi418AvgJzGfUocRaGtVWgws%3D", oauth_signature_method="HMAC-SHA1", oauth_timestamp="1357954255", oauth_version="1.0"
   response: 
     status: 
       code: 200
       message: OK
     headers: 
-<<<<<<< HEAD
-      Content-Encoding: 
-      - utf-8
+      Content-Length: 
+      - "4"
       Date: 
-      - Wed, 09 Jan 2013 22:04:15 GMT
-=======
-      Connection: 
-      - close
->>>>>>> c99eacdf
+      - Sat, 12 Jan 2013 01:30:55 GMT
+      Content-Type: 
+      - application/json
       Server: 
       - Apache/2.2.22 (Fedora)
-      Content-Type: 
-      - application/json
-      Content-Length: 
-<<<<<<< HEAD
-      - "770"
-    body: 
-      string: "{\"task_group_id\": null, \"exception\": null, \"traceback\": null, \"_href\": \"/pulp/api/v2/tasks/611e25c7-39d2-4d25-97db-3636dc6a42b7/\", \"task_id\": \"611e25c7-39d2-4d25-97db-3636dc6a42b7\", \"call_request_tags\": [\"pulp:consumer:010E99C0-3276-11E2-81C1-0800200C9A66\", \"pulp:action:delete\"], \"reasons\": [{\"operation\": \"read\", \"resource_type\": \"consumer\", \"resource_id\": \"010E99C0-3276-11E2-81C1-0800200C9A66\"}], \"start_time\": null, \"tags\": [\"pulp:consumer:010E99C0-3276-11E2-81C1-0800200C9A66\", \"pulp:action:delete\"], \"state\": \"waiting\", \"finish_time\": null, \"dependency_failures\": {}, \"schedule_id\": null, \"progress\": {}, \"call_request_group_id\": null, \"call_request_id\": \"611e25c7-39d2-4d25-97db-3636dc6a42b7\", \"principal_login\": \"admin\", \"response\": \"postponed\", \"result\": null}"
-    http_version: 
-  recorded_at: Wed, 09 Jan 2013 22:04:15 GMT
-=======
-      - "4"
-      Date: 
-      - Thu, 10 Jan 2013 01:14:34 GMT
     body: 
       string: "null"
     http_version: 
-  recorded_at: Thu, 10 Jan 2013 01:14:35 GMT
->>>>>>> c99eacdf
-recorded_with: VCR 2.4.0+  recorded_at: Sat, 12 Jan 2013 01:30:55 GMT