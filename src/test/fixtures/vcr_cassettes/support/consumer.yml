--- 
recorded_with: VCR 2.4.0
http_interactions: 
- request: 
    method: post
<<<<<<< HEAD
    uri: https://kafka.usersys.redhat.com/pulp/api/v2/consumers/
=======
    uri: https://dhcp231-16.rdu.redhat.com/pulp/api/v2/consumers/
>>>>>>> f739f88f
    body: 
      string: "{\"id\":\"010E99C0-3276-11E2-81C1-0800200C9A66\",\"display_name\":\"Simple Server\"}"
    headers: 
<<<<<<< HEAD
      Accept: 
      - application/json
      Pulp-User: 
      - admin
      Authorization: 
      - OAuth oauth_body_hash="2jmj7l5rSw0yVb%2FvlWAYkK%2FYBwk%3D", oauth_consumer_key="katello", oauth_nonce="b6TnqjHsK8ui3DfsGFUIp1gTXviO4TZfO0XhqM7Uc", oauth_signature="NuQ2dInjSFFSBHCkFzn%2BEA4Qe5E%3D", oauth_signature_method="HMAC-SHA1", oauth_timestamp="1358179634", oauth_version="1.0"
      Accept-Encoding: 
      - gzip, deflate
      Content-Length: 
      - "76"
      Content-Type: 
      - application/json
=======
      Content-Length: 
      - "76"
      Content-Type: 
      - application/json
      Accept-Encoding: 
      - gzip, deflate
      Accept: 
      - application/json
      Pulp-User: 
      - admin
      Authorization: 
      - OAuth oauth_body_hash="2jmj7l5rSw0yVb%2FvlWAYkK%2FYBwk%3D", oauth_consumer_key="katello", oauth_nonce="OSyGZajcN8g5hEUKaY4jF1bweWkYS8I9NaTsF6i914", oauth_signature="hHyUQtPJKyveP%2FSjickM4C%2F85j0%3D", oauth_signature_method="HMAC-SHA1", oauth_timestamp="1357954203", oauth_version="1.0"
>>>>>>> f739f88f
  response: 
    status: 
      code: 201
      message: Created
    headers: 
<<<<<<< HEAD
      Server: 
      - Apache/2.2.22 (Fedora)
      Date: 
      - Mon, 14 Jan 2013 16:07:14 GMT
      Content-Length: 
      - "1927"
=======
      Content-Length: 
      - "2191"
      Date: 
      - Sat, 12 Jan 2013 01:30:03 GMT
>>>>>>> f739f88f
      Location: 
      - "{'_href': u'/pulp/api/v2/consumers/010E99C0-3276-11E2-81C1-0800200C9A66/'}"
      Content-Type: 
      - application/json
<<<<<<< HEAD
    body: 
      string: "{\"display_name\": \"Simple Server\", \"description\": null, \"certificate\": \"-----BEGIN RSA PRIVATE KEY-----\\nMIICXQIBAAKBgQCczCZ2LKixlbmW6gyjKr2rZOWTPEDE+wRZIVUmgly0brVIRCBm\\nNti87D1sez2FGhthApMOU5RHewCSpLR0frW7KH52wb5iuB/iDzrK0gTIvUwkMGQa\\nAyQjIEs20t81GLCwCMjTKsMEUFRQCjPsvPH0ZDoX/6T58hvTmX2sIyKnIwIDAQAB\\nAoGBAJSTqppuZQep3evQKltvA71mZVhoTuOZDJy8xigwfVIIWcV5sM3KiQQ0Q1wJ\\nR9lZTLpXKyv3LNmzB27tnYWKD/8mfdTcC2Ye9SXsJj/ZThbsx9xnRn7tWC99GsHh\\nBmSuD3zFIty7iOy0q87K+jGYSNVXRcvSpo9uVr7i/wijYXupAkEAyq1XYtZx553T\\nuoFviEQw1UJwIi6aBDr/iRVUTUf4xWoB9Y5pkouQVoeMksewFNLwefXQ+ESuQnB8\\n9EdSr+syXwJBAMYMu+IcLIMtJzqAVBaXKtJ6pEZTlXUKEqnJ6+N97QOgzHQ6UXX+\\nmvQ2RbdSqOPq73wF5N/mNoCFiS+foGwa6b0CQQCXQdJrsvsDDmiLUjn4ilufbJvf\\nBsRuz9ERb1eg7UudmUWpCwWDFqE70qF4kYq5n8tUWb4A6tDaSLUYYXo2S+MlAkAM\\nZimxG0ByKfaFxBj/nREyQjlcqcj2nd3TQXACOxUGoB+Mu0X0VC9RUMCGnKc0NbYu\\nlpPgrKIG49VV5PF/MyQlAkB/d1JMZ0Wox+hj0GwE3mqXhrrhv9ynUjSNUTt8gn4a\\nBDcmHdOReQV8hfJvnOXIVpClVAatR6iZD+ykjEknxvXd\\n-----END RSA PRIVATE KEY-----\\n-----BEGIN CERTIFICATE-----\\nMIIB4TCCAUoCAgGDMA0GCSqGSIb3DQEBBQUAMEIxITAfBgNVBAMMGGthZmthLnVz\\nZXJzeXMucmVkaGF0LmNvbTELMAkGA1UEBhMCVVMxEDAOBgNVBAcMB1JhbGVpZ2gw\\nHhcNMTMwMTE0MTYwNzE0WhcNMjMwMTEyMTYwNzE0WjAvMS0wKwYDVQQDEyQwMTBF\\nOTlDMC0zMjc2LTExRTItODFDMS0wODAwMjAwQzlBNjYwgZ8wDQYJKoZIhvcNAQEB\\nBQADgY0AMIGJAoGBAJzMJnYsqLGVuZbqDKMqvatk5ZM8QMT7BFkhVSaCXLRutUhE\\nIGY22LzsPWx7PYUaG2ECkw5TlEd7AJKktHR+tbsofnbBvmK4H+IPOsrSBMi9TCQw\\nZBoDJCMgSzbS3zUYsLAIyNMqwwRQVFAKM+y88fRkOhf/pPnyG9OZfawjIqcjAgMB\\nAAEwDQYJKoZIhvcNAQEFBQADgYEAT6DTr1bCeA+071yn0PoKUxr0hVUAm6gSL0GW\\ne/ShxF6Fd8sIsVxpgURgX3R8Tu9bD/7XW6H7frKI0ZoZleq98q8toNBVh1x0ip5u\\nqzIbj9klb+YQgjb+asHgTIOHllFGYwEKumwVxg8dmrkuVBecrN4e42l4m6iCJoXW\\ns2mGER0=\\n-----END CERTIFICATE-----\", \"_ns\": \"consumers\", \"notes\": {}, \"capabilities\": {}, \"_id\": {\"$oid\": \"50f42d32196cbe47d7001473\"}, \"id\": \"010E99C0-3276-11E2-81C1-0800200C9A66\", \"_href\": {\"_href\": \"/pulp/api/v2/consumers/010E99C0-3276-11E2-81C1-0800200C9A66/\"}}"
    http_version: 
  recorded_at: Mon, 14 Jan 2013 16:07:14 GMT
- request: 
    method: delete
    uri: https://kafka.usersys.redhat.com/pulp/api/v2/consumers/010E99C0-3276-11E2-81C1-0800200C9A66/
    body: 
      string: ""
    headers: 
      Accept: 
      - application/json
      Pulp-User: 
      - admin
      Authorization: 
      - OAuth oauth_consumer_key="katello", oauth_nonce="2TbNtgXLRI76ZriutkGnDbGWw1prAWxWBQacNoFt8", oauth_signature="BEyO0EKbivtoKPY303on8JCQ%2Fh4%3D", oauth_signature_method="HMAC-SHA1", oauth_timestamp="1358179656", oauth_version="1.0"
      Accept-Encoding: 
      - gzip, deflate
      Content-Type: 
      - application/json
=======
      Server: 
      - Apache/2.2.22 (Fedora)
    body: 
      string: "{\"display_name\": \"Simple Server\", \"description\": null, \"certificate\": \"-----BEGIN RSA PRIVATE KEY-----\\nMIICXQIBAAKBgQCuNHKhOwrrmXWcrw2xZ7Jm62/ClxCUl4XhdgXJ9WIADxc44Ge2\\n7bpKDKcFquefNp6RyAE8nNhpKnBRthLy5+lBCz45AMZGVGB9q3cisD6ZCnOXfusd\\n/53nr3SybVTAut8gdBxirh4rf2UgkxabWJid0NjPIyS9OqHQ9PHBonpndQIDAQAB\\nAoGAVU/sH1eJ5o110rDL9OiCrvJ3/gT7Irn938dr2FbqknrRdZI4WJadl6wQk675\\n1bfq+hvHt0ZcmUwmS23uY7T9PoVypTJkD63OU51WRwtwnt++DwJmPwVHlqxM2Fm8\\nA/wSFc0wHV7XlWvvK0NVhWePRHOIgiNoUrZtYymVpdzE7WECQQDZoUoBiY89LaAH\\nuE54ru9pvvqiirMaCIKCh+5s+KUl18mDqCWAttAfjCKbg1wDJ9TEEQYmbgTw0JIp\\nXC4dGglZAkEAzOsrDOoco2HqLFEclJmCx7npNunvF5caPy++3jXS2nZEbpmoz2c2\\nFLrbH1zf+egswWmYaXuvqPM8VK7LN2CvfQJBAL+ea/L+k8hiK82gUjegj9yj8zq6\\ntQfvBjq4RQ5dv8uaPCxYGO1ECew9DxuuhY2hvI0GEEw2AtOmUYtpRpEJI8ECQB72\\nEUUcQkN1UdpsTvMs1pOyxUfkxJk93VtarW4Jl9gmMmS7lsPvhj5PlTgB4l1x9QEs\\nITke1QWj6qOo3U96rkkCQQChOsH+mJhiFLpUPl9wqhuZ9nmB2fpHRQ22Bt61mqUU\\n2YlO5GBOGT0RodjoMMaPdZDt2OVdTvtZfTVO/QDstuJe\\n-----END RSA PRIVATE KEY-----\\n-----BEGIN CERTIFICATE-----\\nMIICojCCAYoCAgJQMA0GCSqGSIb3DQEBBQUAMIGBMQswCQYDVQQGEwJVUzEXMBUG\\nA1UECBMOTm9ydGggQ2Fyb2xpbmExEDAOBgNVBAcTB1JhbGVpZ2gxEDAOBgNVBAoT\\nB1JlZCBIYXQxETAPBgNVBAsTCENsb3VkIEJVMSIwIAYDVQQDExlkaGNwMjMxLTE2\\nLnJkdS5yZWRoYXQuY29tMB4XDTEzMDExMjAxMzAwM1oXDTIzMDExMDAxMzAwM1ow\\nLzEtMCsGA1UEAxMkMDEwRTk5QzAtMzI3Ni0xMUUyLTgxQzEtMDgwMDIwMEM5QTY2\\nMIGfMA0GCSqGSIb3DQEBAQUAA4GNADCBiQKBgQCuNHKhOwrrmXWcrw2xZ7Jm62/C\\nlxCUl4XhdgXJ9WIADxc44Ge27bpKDKcFquefNp6RyAE8nNhpKnBRthLy5+lBCz45\\nAMZGVGB9q3cisD6ZCnOXfusd/53nr3SybVTAut8gdBxirh4rf2UgkxabWJid0NjP\\nIyS9OqHQ9PHBonpndQIDAQABMA0GCSqGSIb3DQEBBQUAA4IBAQDDKu+LSnMezp0A\\ndC/IZILAt2liKzUT4jjQmT7tRsIoRC6qC7qYDvg21+CZaBCH8OaBlqWKRfMcl3re\\n1uOKMo4w06gZwAOYtaGVynxCff/wWEQm9yGSIqmLsjpS+rI3wOnpWq9g8zXxx7VG\\nXuGUWlV0RHR+KZ84Qv/cJqexkFIKWWbhJ8j2tmk0F29hyP0s4gtWLKI03sUgImV2\\nrIwa0IUMWwL+GV4LodZ1Af7ZdCHtYv488e86kcvEV4nJoSy5Aq448u8A/LZQ3cMU\\n+t07Z++4nkA8B7+YEkZlH1iBKdzptPKTGuIQEW7dNwpmwGXqTEp54Txt1R+C20dh\\n2PczBz2A\\n-----END CERTIFICATE-----\", \"_ns\": \"consumers\", \"notes\": {}, \"capabilities\": {}, \"_id\": {\"$oid\": \"50f0bc9b9c60ed0921004d62\"}, \"id\": \"010E99C0-3276-11E2-81C1-0800200C9A66\", \"_href\": {\"_href\": \"/pulp/api/v2/consumers/010E99C0-3276-11E2-81C1-0800200C9A66/\"}}"
    http_version: 
  recorded_at: Sat, 12 Jan 2013 01:30:03 GMT
- request: 
    method: delete
    uri: https://dhcp231-16.rdu.redhat.com/pulp/api/v2/consumers/010E99C0-3276-11E2-81C1-0800200C9A66/
    body: 
      string: ""
    headers: 
      Content-Type: 
      - application/json
      Accept-Encoding: 
      - gzip, deflate
      Accept: 
      - application/json
      Pulp-User: 
      - admin
      Authorization: 
      - OAuth oauth_consumer_key="katello", oauth_nonce="4tFChNNWwugHgHR0InK2fiWZZn6aDf16Y2UHVMblU", oauth_signature="QbgPi418AvgJzGfUocRaGtVWgws%3D", oauth_signature_method="HMAC-SHA1", oauth_timestamp="1357954255", oauth_version="1.0"
>>>>>>> f739f88f
  response: 
    status: 
      code: 404
      message: Not Found
    headers: 
<<<<<<< HEAD
      Server: 
      - Apache/2.2.22 (Fedora)
      Content-Encoding: 
      - utf-8
      Date: 
      - Mon, 14 Jan 2013 16:07:37 GMT
      Content-Length: 
      - "318"
      Content-Type: 
      - application/json
=======
      Content-Length: 
      - "4"
      Date: 
      - Sat, 12 Jan 2013 01:30:55 GMT
      Content-Type: 
      - application/json
      Server: 
      - Apache/2.2.22 (Fedora)
>>>>>>> f739f88f
    body: 
      string: "{\"http_request_method\": \"DELETE\", \"exception\": null, \"error_message\": \"Missing resource(s): consumer=010E99C0-3276-11E2-81C1-0800200C9A66\", \"_href\": \"/pulp/api/v2/consumers/010E99C0-3276-11E2-81C1-0800200C9A66/\", \"http_status\": 404, \"traceback\": null, \"resources\": {\"consumer\": \"010E99C0-3276-11E2-81C1-0800200C9A66\"}}"
    http_version: 
<<<<<<< HEAD
  recorded_at: Mon, 14 Jan 2013 16:07:37 GMT
recorded_with: VCR 2.4.0
=======
  recorded_at: Sat, 12 Jan 2013 01:30:55 GMT
>>>>>>> f739f88f
<|MERGE_RESOLUTION|>--- conflicted
+++ resolved
@@ -3,140 +3,71 @@
 http_interactions: 
 - request: 
     method: post
-<<<<<<< HEAD
     uri: https://kafka.usersys.redhat.com/pulp/api/v2/consumers/
-=======
-    uri: https://dhcp231-16.rdu.redhat.com/pulp/api/v2/consumers/
->>>>>>> f739f88f
     body: 
-      string: "{\"id\":\"010E99C0-3276-11E2-81C1-0800200C9A66\",\"display_name\":\"Simple Server\"}"
+      string: "{\"display_name\":\"Simple Server\",\"id\":\"010E99C0-3276-11E2-81C1-0800200C9A66\"}"
     headers: 
-<<<<<<< HEAD
+      Authorization: 
+      - OAuth oauth_body_hash="2jmj7l5rSw0yVb%2FvlWAYkK%2FYBwk%3D", oauth_consumer_key="katello", oauth_nonce="KwLuhVvGatEvfaIFfnVBezQIwedkaySRSAD4qVvn120", oauth_signature="8WdZX6eA2D5284AIqrNmjJYNDUU%3D", oauth_signature_method="HMAC-SHA1", oauth_timestamp="1358201161", oauth_version="1.0"
+      Pulp-User: 
+      - admin
+      Content-Length: 
+      - "76"
+      Accept-Encoding: 
+      - gzip, deflate
+      Content-Type: 
+      - application/json
       Accept: 
       - application/json
-      Pulp-User: 
-      - admin
-      Authorization: 
-      - OAuth oauth_body_hash="2jmj7l5rSw0yVb%2FvlWAYkK%2FYBwk%3D", oauth_consumer_key="katello", oauth_nonce="b6TnqjHsK8ui3DfsGFUIp1gTXviO4TZfO0XhqM7Uc", oauth_signature="NuQ2dInjSFFSBHCkFzn%2BEA4Qe5E%3D", oauth_signature_method="HMAC-SHA1", oauth_timestamp="1358179634", oauth_version="1.0"
-      Accept-Encoding: 
-      - gzip, deflate
-      Content-Length: 
-      - "76"
-      Content-Type: 
-      - application/json
-=======
-      Content-Length: 
-      - "76"
-      Content-Type: 
-      - application/json
-      Accept-Encoding: 
-      - gzip, deflate
-      Accept: 
-      - application/json
-      Pulp-User: 
-      - admin
-      Authorization: 
-      - OAuth oauth_body_hash="2jmj7l5rSw0yVb%2FvlWAYkK%2FYBwk%3D", oauth_consumer_key="katello", oauth_nonce="OSyGZajcN8g5hEUKaY4jF1bweWkYS8I9NaTsF6i914", oauth_signature="hHyUQtPJKyveP%2FSjickM4C%2F85j0%3D", oauth_signature_method="HMAC-SHA1", oauth_timestamp="1357954203", oauth_version="1.0"
->>>>>>> f739f88f
   response: 
     status: 
       code: 201
       message: Created
     headers: 
-<<<<<<< HEAD
       Server: 
       - Apache/2.2.22 (Fedora)
       Date: 
-      - Mon, 14 Jan 2013 16:07:14 GMT
+      - Mon, 14 Jan 2013 22:06:01 GMT
       Content-Length: 
       - "1927"
-=======
-      Content-Length: 
-      - "2191"
-      Date: 
-      - Sat, 12 Jan 2013 01:30:03 GMT
->>>>>>> f739f88f
+      Content-Type: 
+      - application/json
       Location: 
       - "{'_href': u'/pulp/api/v2/consumers/010E99C0-3276-11E2-81C1-0800200C9A66/'}"
-      Content-Type: 
-      - application/json
-<<<<<<< HEAD
     body: 
-      string: "{\"display_name\": \"Simple Server\", \"description\": null, \"certificate\": \"-----BEGIN RSA PRIVATE KEY-----\\nMIICXQIBAAKBgQCczCZ2LKixlbmW6gyjKr2rZOWTPEDE+wRZIVUmgly0brVIRCBm\\nNti87D1sez2FGhthApMOU5RHewCSpLR0frW7KH52wb5iuB/iDzrK0gTIvUwkMGQa\\nAyQjIEs20t81GLCwCMjTKsMEUFRQCjPsvPH0ZDoX/6T58hvTmX2sIyKnIwIDAQAB\\nAoGBAJSTqppuZQep3evQKltvA71mZVhoTuOZDJy8xigwfVIIWcV5sM3KiQQ0Q1wJ\\nR9lZTLpXKyv3LNmzB27tnYWKD/8mfdTcC2Ye9SXsJj/ZThbsx9xnRn7tWC99GsHh\\nBmSuD3zFIty7iOy0q87K+jGYSNVXRcvSpo9uVr7i/wijYXupAkEAyq1XYtZx553T\\nuoFviEQw1UJwIi6aBDr/iRVUTUf4xWoB9Y5pkouQVoeMksewFNLwefXQ+ESuQnB8\\n9EdSr+syXwJBAMYMu+IcLIMtJzqAVBaXKtJ6pEZTlXUKEqnJ6+N97QOgzHQ6UXX+\\nmvQ2RbdSqOPq73wF5N/mNoCFiS+foGwa6b0CQQCXQdJrsvsDDmiLUjn4ilufbJvf\\nBsRuz9ERb1eg7UudmUWpCwWDFqE70qF4kYq5n8tUWb4A6tDaSLUYYXo2S+MlAkAM\\nZimxG0ByKfaFxBj/nREyQjlcqcj2nd3TQXACOxUGoB+Mu0X0VC9RUMCGnKc0NbYu\\nlpPgrKIG49VV5PF/MyQlAkB/d1JMZ0Wox+hj0GwE3mqXhrrhv9ynUjSNUTt8gn4a\\nBDcmHdOReQV8hfJvnOXIVpClVAatR6iZD+ykjEknxvXd\\n-----END RSA PRIVATE KEY-----\\n-----BEGIN CERTIFICATE-----\\nMIIB4TCCAUoCAgGDMA0GCSqGSIb3DQEBBQUAMEIxITAfBgNVBAMMGGthZmthLnVz\\nZXJzeXMucmVkaGF0LmNvbTELMAkGA1UEBhMCVVMxEDAOBgNVBAcMB1JhbGVpZ2gw\\nHhcNMTMwMTE0MTYwNzE0WhcNMjMwMTEyMTYwNzE0WjAvMS0wKwYDVQQDEyQwMTBF\\nOTlDMC0zMjc2LTExRTItODFDMS0wODAwMjAwQzlBNjYwgZ8wDQYJKoZIhvcNAQEB\\nBQADgY0AMIGJAoGBAJzMJnYsqLGVuZbqDKMqvatk5ZM8QMT7BFkhVSaCXLRutUhE\\nIGY22LzsPWx7PYUaG2ECkw5TlEd7AJKktHR+tbsofnbBvmK4H+IPOsrSBMi9TCQw\\nZBoDJCMgSzbS3zUYsLAIyNMqwwRQVFAKM+y88fRkOhf/pPnyG9OZfawjIqcjAgMB\\nAAEwDQYJKoZIhvcNAQEFBQADgYEAT6DTr1bCeA+071yn0PoKUxr0hVUAm6gSL0GW\\ne/ShxF6Fd8sIsVxpgURgX3R8Tu9bD/7XW6H7frKI0ZoZleq98q8toNBVh1x0ip5u\\nqzIbj9klb+YQgjb+asHgTIOHllFGYwEKumwVxg8dmrkuVBecrN4e42l4m6iCJoXW\\ns2mGER0=\\n-----END CERTIFICATE-----\", \"_ns\": \"consumers\", \"notes\": {}, \"capabilities\": {}, \"_id\": {\"$oid\": \"50f42d32196cbe47d7001473\"}, \"id\": \"010E99C0-3276-11E2-81C1-0800200C9A66\", \"_href\": {\"_href\": \"/pulp/api/v2/consumers/010E99C0-3276-11E2-81C1-0800200C9A66/\"}}"
+      string: "{\"display_name\": \"Simple Server\", \"description\": null, \"certificate\": \"-----BEGIN RSA PRIVATE KEY-----\\nMIICXAIBAAKBgQClraC3jyDFHfjlx/H2fGE/8tVeMMbYTiWSjo5y1zAhCN9xS6bq\\nyqInCx/jTrrXFsoXVWo7m5aLQOqPOqmjFfeUrSU7WPQ0boM5uNSE4vDz4lenjupl\\ne8yt3mvsSnAyq3N3fSIVYXp6Wkcdc2ZrqhKxWWdxqK4+te3ShUYovy28iwIDAQAB\\nAoGBAKLMgBafD+Zh00eHN52rDqyV40/QwjOeZpEif5sdFHABlf5wBi7Eup1+8vCb\\nVkEwZZiUF/VGp6FiQppHXJWiakobMJNFiuIfiJirKxmK9GScl18R74iCZV55XucJ\\nBv7c80AqfvNhLrJq75bOrMn7mEpCmQTsjRSFZbztZlChreIBAkEAz67mhGLCMT3c\\nqNMQqQ5p/JxyXOWSBRm60t2DlHd4FeHpK+HSTKLGuaLuJIC401CDHO6SxBodCwkX\\nUNheHY9oCwJBAMw5A8w8P9jYN6wHQU11niS/WfQdCKEbl1cpHggRpXW323ZwdXSj\\nd9Uz1Bs2WK+d6SZ5z4zN8ZawqWo1nuc9TYECQF4knoIscnL34+rzon2/9vN3x6+s\\nsUB2pWWo3FiUv27L9XLa7wWmVAcagHEzmJTRzl1zGDykyb2S5WrUafVkaHkCQGmY\\nxYTyVlUqn8a8zaBew9Hee4XFCXQ8jwmLgjLL5RE0ay8XwTP5XnoIXZFgjYTpEuhJ\\nLe9xgYzYdhEr/qk0woECQH8abqoyBVRFxYfxa0gtCiThI13MDvE3sfBFAagdzook\\n2XA7ygU+G2UIFlnU8aAvVTzcYGQFSiIEUs/CBLJBO+c=\\n-----END RSA PRIVATE KEY-----\\n-----BEGIN CERTIFICATE-----\\nMIIB4TCCAUoCAgGRMA0GCSqGSIb3DQEBBQUAMEIxITAfBgNVBAMMGGthZmthLnVz\\nZXJzeXMucmVkaGF0LmNvbTELMAkGA1UEBhMCVVMxEDAOBgNVBAcMB1JhbGVpZ2gw\\nHhcNMTMwMTE0MjIwNjAxWhcNMjMwMTEyMjIwNjAxWjAvMS0wKwYDVQQDEyQwMTBF\\nOTlDMC0zMjc2LTExRTItODFDMS0wODAwMjAwQzlBNjYwgZ8wDQYJKoZIhvcNAQEB\\nBQADgY0AMIGJAoGBAKWtoLePIMUd+OXH8fZ8YT/y1V4wxthOJZKOjnLXMCEI33FL\\npurKoicLH+NOutcWyhdVajublotA6o86qaMV95StJTtY9DRugzm41ITi8PPiV6eO\\n6mV7zK3ea+xKcDKrc3d9IhVhenpaRx1zZmuqErFZZ3Gorj617dKFRii/LbyLAgMB\\nAAEwDQYJKoZIhvcNAQEFBQADgYEApxw07CKOAAQV50oQ3TRH5CzNCuLE1WCM2LtF\\nGlewyVoaRHjoVbAgsboRJxDDNtYJkqTsj/PR94tWeyiGK8clqOy6OW+B4PtreCh9\\ntru8gO8UNnfcZkqXIaAcm8J+6i3mAmv6Hxp8R9WyUSTDJVcAFi4vjUwod4zHUka1\\nnWpMz8g=\\n-----END CERTIFICATE-----\", \"_ns\": \"consumers\", \"notes\": {}, \"capabilities\": {}, \"_id\": {\"$oid\": \"50f48149196cbe557b0007bd\"}, \"id\": \"010E99C0-3276-11E2-81C1-0800200C9A66\", \"_href\": {\"_href\": \"/pulp/api/v2/consumers/010E99C0-3276-11E2-81C1-0800200C9A66/\"}}"
     http_version: 
-  recorded_at: Mon, 14 Jan 2013 16:07:14 GMT
+  recorded_at: Mon, 14 Jan 2013 22:06:01 GMT
 - request: 
     method: delete
     uri: https://kafka.usersys.redhat.com/pulp/api/v2/consumers/010E99C0-3276-11E2-81C1-0800200C9A66/
     body: 
       string: ""
     headers: 
-      Accept: 
-      - application/json
+      Authorization: 
+      - OAuth oauth_consumer_key="katello", oauth_nonce="sCiaVU3X5TQS9SMOIG95ygNJctiHnU9WYV18iZyqj1U", oauth_signature="jlstCqMUzFa9MoB%2Bwlit2W6Skbk%3D", oauth_signature_method="HMAC-SHA1", oauth_timestamp="1358201185", oauth_version="1.0"
       Pulp-User: 
       - admin
-      Authorization: 
-      - OAuth oauth_consumer_key="katello", oauth_nonce="2TbNtgXLRI76ZriutkGnDbGWw1prAWxWBQacNoFt8", oauth_signature="BEyO0EKbivtoKPY303on8JCQ%2Fh4%3D", oauth_signature_method="HMAC-SHA1", oauth_timestamp="1358179656", oauth_version="1.0"
       Accept-Encoding: 
       - gzip, deflate
       Content-Type: 
       - application/json
-=======
+      Accept: 
+      - application/json
+  response: 
+    status: 
+      code: 200
+      message: OK
+    headers: 
       Server: 
       - Apache/2.2.22 (Fedora)
-    body: 
-      string: "{\"display_name\": \"Simple Server\", \"description\": null, \"certificate\": \"-----BEGIN RSA PRIVATE KEY-----\\nMIICXQIBAAKBgQCuNHKhOwrrmXWcrw2xZ7Jm62/ClxCUl4XhdgXJ9WIADxc44Ge2\\n7bpKDKcFquefNp6RyAE8nNhpKnBRthLy5+lBCz45AMZGVGB9q3cisD6ZCnOXfusd\\n/53nr3SybVTAut8gdBxirh4rf2UgkxabWJid0NjPIyS9OqHQ9PHBonpndQIDAQAB\\nAoGAVU/sH1eJ5o110rDL9OiCrvJ3/gT7Irn938dr2FbqknrRdZI4WJadl6wQk675\\n1bfq+hvHt0ZcmUwmS23uY7T9PoVypTJkD63OU51WRwtwnt++DwJmPwVHlqxM2Fm8\\nA/wSFc0wHV7XlWvvK0NVhWePRHOIgiNoUrZtYymVpdzE7WECQQDZoUoBiY89LaAH\\nuE54ru9pvvqiirMaCIKCh+5s+KUl18mDqCWAttAfjCKbg1wDJ9TEEQYmbgTw0JIp\\nXC4dGglZAkEAzOsrDOoco2HqLFEclJmCx7npNunvF5caPy++3jXS2nZEbpmoz2c2\\nFLrbH1zf+egswWmYaXuvqPM8VK7LN2CvfQJBAL+ea/L+k8hiK82gUjegj9yj8zq6\\ntQfvBjq4RQ5dv8uaPCxYGO1ECew9DxuuhY2hvI0GEEw2AtOmUYtpRpEJI8ECQB72\\nEUUcQkN1UdpsTvMs1pOyxUfkxJk93VtarW4Jl9gmMmS7lsPvhj5PlTgB4l1x9QEs\\nITke1QWj6qOo3U96rkkCQQChOsH+mJhiFLpUPl9wqhuZ9nmB2fpHRQ22Bt61mqUU\\n2YlO5GBOGT0RodjoMMaPdZDt2OVdTvtZfTVO/QDstuJe\\n-----END RSA PRIVATE KEY-----\\n-----BEGIN CERTIFICATE-----\\nMIICojCCAYoCAgJQMA0GCSqGSIb3DQEBBQUAMIGBMQswCQYDVQQGEwJVUzEXMBUG\\nA1UECBMOTm9ydGggQ2Fyb2xpbmExEDAOBgNVBAcTB1JhbGVpZ2gxEDAOBgNVBAoT\\nB1JlZCBIYXQxETAPBgNVBAsTCENsb3VkIEJVMSIwIAYDVQQDExlkaGNwMjMxLTE2\\nLnJkdS5yZWRoYXQuY29tMB4XDTEzMDExMjAxMzAwM1oXDTIzMDExMDAxMzAwM1ow\\nLzEtMCsGA1UEAxMkMDEwRTk5QzAtMzI3Ni0xMUUyLTgxQzEtMDgwMDIwMEM5QTY2\\nMIGfMA0GCSqGSIb3DQEBAQUAA4GNADCBiQKBgQCuNHKhOwrrmXWcrw2xZ7Jm62/C\\nlxCUl4XhdgXJ9WIADxc44Ge27bpKDKcFquefNp6RyAE8nNhpKnBRthLy5+lBCz45\\nAMZGVGB9q3cisD6ZCnOXfusd/53nr3SybVTAut8gdBxirh4rf2UgkxabWJid0NjP\\nIyS9OqHQ9PHBonpndQIDAQABMA0GCSqGSIb3DQEBBQUAA4IBAQDDKu+LSnMezp0A\\ndC/IZILAt2liKzUT4jjQmT7tRsIoRC6qC7qYDvg21+CZaBCH8OaBlqWKRfMcl3re\\n1uOKMo4w06gZwAOYtaGVynxCff/wWEQm9yGSIqmLsjpS+rI3wOnpWq9g8zXxx7VG\\nXuGUWlV0RHR+KZ84Qv/cJqexkFIKWWbhJ8j2tmk0F29hyP0s4gtWLKI03sUgImV2\\nrIwa0IUMWwL+GV4LodZ1Af7ZdCHtYv488e86kcvEV4nJoSy5Aq448u8A/LZQ3cMU\\n+t07Z++4nkA8B7+YEkZlH1iBKdzptPKTGuIQEW7dNwpmwGXqTEp54Txt1R+C20dh\\n2PczBz2A\\n-----END CERTIFICATE-----\", \"_ns\": \"consumers\", \"notes\": {}, \"capabilities\": {}, \"_id\": {\"$oid\": \"50f0bc9b9c60ed0921004d62\"}, \"id\": \"010E99C0-3276-11E2-81C1-0800200C9A66\", \"_href\": {\"_href\": \"/pulp/api/v2/consumers/010E99C0-3276-11E2-81C1-0800200C9A66/\"}}"
-    http_version: 
-  recorded_at: Sat, 12 Jan 2013 01:30:03 GMT
-- request: 
-    method: delete
-    uri: https://dhcp231-16.rdu.redhat.com/pulp/api/v2/consumers/010E99C0-3276-11E2-81C1-0800200C9A66/
-    body: 
-      string: ""
-    headers: 
+      Date: 
+      - Mon, 14 Jan 2013 22:06:25 GMT
+      Content-Length: 
+      - "4"
       Content-Type: 
       - application/json
-      Accept-Encoding: 
-      - gzip, deflate
-      Accept: 
-      - application/json
-      Pulp-User: 
-      - admin
-      Authorization: 
-      - OAuth oauth_consumer_key="katello", oauth_nonce="4tFChNNWwugHgHR0InK2fiWZZn6aDf16Y2UHVMblU", oauth_signature="QbgPi418AvgJzGfUocRaGtVWgws%3D", oauth_signature_method="HMAC-SHA1", oauth_timestamp="1357954255", oauth_version="1.0"
->>>>>>> f739f88f
-  response: 
-    status: 
-      code: 404
-      message: Not Found
-    headers: 
-<<<<<<< HEAD
-      Server: 
-      - Apache/2.2.22 (Fedora)
-      Content-Encoding: 
-      - utf-8
-      Date: 
-      - Mon, 14 Jan 2013 16:07:37 GMT
-      Content-Length: 
-      - "318"
-      Content-Type: 
-      - application/json
-=======
-      Content-Length: 
-      - "4"
-      Date: 
-      - Sat, 12 Jan 2013 01:30:55 GMT
-      Content-Type: 
-      - application/json
-      Server: 
-      - Apache/2.2.22 (Fedora)
->>>>>>> f739f88f
     body: 
-      string: "{\"http_request_method\": \"DELETE\", \"exception\": null, \"error_message\": \"Missing resource(s): consumer=010E99C0-3276-11E2-81C1-0800200C9A66\", \"_href\": \"/pulp/api/v2/consumers/010E99C0-3276-11E2-81C1-0800200C9A66/\", \"http_status\": 404, \"traceback\": null, \"resources\": {\"consumer\": \"010E99C0-3276-11E2-81C1-0800200C9A66\"}}"
+      string: "null"
     http_version: 
-<<<<<<< HEAD
-  recorded_at: Mon, 14 Jan 2013 16:07:37 GMT
-recorded_with: VCR 2.4.0
-=======
-  recorded_at: Sat, 12 Jan 2013 01:30:55 GMT
->>>>>>> f739f88f
+  recorded_at: Mon, 14 Jan 2013 22:06:26 GMT