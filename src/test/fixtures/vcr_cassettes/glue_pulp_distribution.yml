--- 
recorded_with: VCR 2.4.0
http_interactions: 
- request: 
    method: post
<<<<<<< HEAD
    uri: https://kafka.usersys.redhat.com/pulp/api/v2/content/units/distribution/search/
    body: 
      string: "{\"criteria\":{\"filters\":{\"id\":{\"$in\":[\"ks-Test Family-TestVariant-16-x86_64\"]}}}}"
    headers: 
      Accept: 
      - application/json
      Pulp-User: 
      - admin
      Authorization: 
      - OAuth oauth_body_hash="2jmj7l5rSw0yVb%2FvlWAYkK%2FYBwk%3D", oauth_consumer_key="katello", oauth_nonce="pRNB97TJJEAkX6JX0SGiBdMOx3ma7QLJcvWQKDzoD4", oauth_signature="HaGvNK5DPp1bjEW6T4%2BZf4GXpZc%3D", oauth_signature_method="HMAC-SHA1", oauth_timestamp="1358179661", oauth_version="1.0"
      Accept-Encoding: 
      - gzip, deflate
      Content-Length: 
      - "80"
      Content-Type: 
      - application/json
=======
    uri: https://dhcp231-16.rdu.redhat.com/pulp/api/v2/content/units/distribution/search/
    body: 
      string: "{\"criteria\":{\"filters\":{\"id\":{\"$in\":[\"ks-Test Family-TestVariant-16-x86_64\"]}}}}"
    headers: 
      Content-Length: 
      - "80"
      Content-Type: 
      - application/json
      Accept-Encoding: 
      - gzip, deflate
      Accept: 
      - application/json
      Pulp-User: 
      - admin
      Authorization: 
      - OAuth oauth_body_hash="2jmj7l5rSw0yVb%2FvlWAYkK%2FYBwk%3D", oauth_consumer_key="katello", oauth_nonce="jnsvOp1SBP2YpuAVbdC1KGYug6fYcSr66XIXID240c", oauth_signature="nRv7eMAIqoU18OOEe2reChzwGpc%3D", oauth_signature_method="HMAC-SHA1", oauth_timestamp="1357954259", oauth_version="1.0"
>>>>>>> f739f88f
  response: 
    status: 
      code: 200
      message: OK
    headers: 
<<<<<<< HEAD
      Server: 
      - Apache/2.2.22 (Fedora)
      Date: 
      - Mon, 14 Jan 2013 16:07:41 GMT
      Content-Length: 
      - "1878"
      Content-Type: 
      - application/json
    body: 
      string: "[{\"files\": [{\"checksumtype\": \"sha256\", \"relativepath\": \"images/test2.img\", \"fileName\": \"test2.img\", \"downloadurl\": \"file:///home/paji/katello/katello/src/test/fixtures/zoo5/images/test2.img\", \"item_type\": \"tree_file\", \"savepath\": \"/var/lib/pulp/working/repos/1/importers/yum_importer/1/images\", \"checksum\": \"e3b0c44298fc1c149afbf4c8996fb92427ae41e4649b934ca495991b7852b855\", \"filename\": \"test2.img\", \"pkgpath\": \"/var/lib/pulp/content/distribution/ks-Test Family-TestVariant-16-x86_64/images\", \"size\": 0}, {\"checksumtype\": \"sha256\", \"relativepath\": \"empty.iso\", \"fileName\": \"empty.iso\", \"downloadurl\": \"file:///home/paji/katello/katello/src/test/fixtures/zoo5/empty.iso\", \"item_type\": \"tree_file\", \"savepath\": \"/var/lib/pulp/working/repos/1/importers/yum_importer/1/\", \"checksum\": \"e3b0c44298fc1c149afbf4c8996fb92427ae41e4649b934ca495991b7852b855\", \"filename\": \"empty.iso\", \"pkgpath\": \"/var/lib/pulp/content/distribution/ks-Test Family-TestVariant-16-x86_64\", \"size\": 0}, {\"checksumtype\": \"sha256\", \"relativepath\": \"images/test1.img\", \"fileName\": \"test1.img\", \"downloadurl\": \"file:///home/paji/katello/katello/src/test/fixtures/zoo5/images/test1.img\", \"item_type\": \"tree_file\", \"savepath\": \"/var/lib/pulp/working/repos/1/importers/yum_importer/1/images\", \"checksum\": \"e3b0c44298fc1c149afbf4c8996fb92427ae41e4649b934ca495991b7852b855\", \"filename\": \"test1.img\", \"pkgpath\": \"/var/lib/pulp/content/distribution/ks-Test Family-TestVariant-16-x86_64/images\", \"size\": 0}], \"_storage_path\": \"/var/lib/pulp/content/distribution/ks-Test Family-TestVariant-16-x86_64\", \"family\": \"Test Family\", \"variant\": \"TestVariant\", \"version\": \"16\", \"_content_type_id\": \"distribution\", \"_id\": \"60b178e6-7a2d-491b-83e9-a1807efa1a62\", \"arch\": \"x86_64\", \"id\": \"ks-Test Family-TestVariant-16-x86_64\", \"_href\": \"/pulp/api/v2/content/units/distribution/60b178e6-7a2d-491b-83e9-a1807efa1a62/\", \"children\": {}}]"
    http_version: 
  recorded_at: Mon, 14 Jan 2013 16:07:41 GMT
recorded_with: VCR 2.4.0
=======
      Content-Length: 
      - "1866"
      Date: 
      - Sat, 12 Jan 2013 01:30:59 GMT
      Content-Type: 
      - application/json
      Server: 
      - Apache/2.2.22 (Fedora)
    body: 
      string: "[{\"files\": [{\"checksumtype\": \"sha256\", \"relativepath\": \"images/test2.img\", \"fileName\": \"test2.img\", \"downloadurl\": \"file:///home/jlsherri/katello/src/test/fixtures/zoo5/images/test2.img\", \"item_type\": \"tree_file\", \"savepath\": \"/var/lib/pulp/working/repos/1/importers/yum_importer/1/images\", \"checksum\": \"e3b0c44298fc1c149afbf4c8996fb92427ae41e4649b934ca495991b7852b855\", \"filename\": \"test2.img\", \"pkgpath\": \"/var/lib/pulp/content/distribution/ks-Test Family-TestVariant-16-x86_64/images\", \"size\": 0}, {\"checksumtype\": \"sha256\", \"relativepath\": \"empty.iso\", \"fileName\": \"empty.iso\", \"downloadurl\": \"file:///home/jlsherri/katello/src/test/fixtures/zoo5/empty.iso\", \"item_type\": \"tree_file\", \"savepath\": \"/var/lib/pulp/working/repos/1/importers/yum_importer/1/\", \"checksum\": \"e3b0c44298fc1c149afbf4c8996fb92427ae41e4649b934ca495991b7852b855\", \"filename\": \"empty.iso\", \"pkgpath\": \"/var/lib/pulp/content/distribution/ks-Test Family-TestVariant-16-x86_64\", \"size\": 0}, {\"checksumtype\": \"sha256\", \"relativepath\": \"images/test1.img\", \"fileName\": \"test1.img\", \"downloadurl\": \"file:///home/jlsherri/katello/src/test/fixtures/zoo5/images/test1.img\", \"item_type\": \"tree_file\", \"savepath\": \"/var/lib/pulp/working/repos/1/importers/yum_importer/1/images\", \"checksum\": \"e3b0c44298fc1c149afbf4c8996fb92427ae41e4649b934ca495991b7852b855\", \"filename\": \"test1.img\", \"pkgpath\": \"/var/lib/pulp/content/distribution/ks-Test Family-TestVariant-16-x86_64/images\", \"size\": 0}], \"_storage_path\": \"/var/lib/pulp/content/distribution/ks-Test Family-TestVariant-16-x86_64\", \"family\": \"Test Family\", \"variant\": \"TestVariant\", \"version\": \"16\", \"_content_type_id\": \"distribution\", \"_id\": \"f9b5a1e7-a013-4064-ac11-6c3bbd278bc4\", \"arch\": \"x86_64\", \"id\": \"ks-Test Family-TestVariant-16-x86_64\", \"_href\": \"/pulp/api/v2/content/units/distribution/f9b5a1e7-a013-4064-ac11-6c3bbd278bc4/\", \"children\": {}}]"
    http_version: 
  recorded_at: Sat, 12 Jan 2013 01:30:59 GMT
>>>>>>> f739f88f
<|MERGE_RESOLUTION|>--- conflicted
+++ resolved
@@ -3,51 +3,31 @@
 http_interactions: 
 - request: 
     method: post
-<<<<<<< HEAD
     uri: https://kafka.usersys.redhat.com/pulp/api/v2/content/units/distribution/search/
     body: 
       string: "{\"criteria\":{\"filters\":{\"id\":{\"$in\":[\"ks-Test Family-TestVariant-16-x86_64\"]}}}}"
     headers: 
+      Authorization: 
+      - OAuth oauth_body_hash="2jmj7l5rSw0yVb%2FvlWAYkK%2FYBwk%3D", oauth_consumer_key="katello", oauth_nonce="rVRTmrzXTQey0kdg2eYGPG37u9mSUeD08JWfFV8pk", oauth_signature="9NFjnJBeo4m%2Fn9nuIlNzd7n2S6U%3D", oauth_signature_method="HMAC-SHA1", oauth_timestamp="1358201190", oauth_version="1.0"
+      Pulp-User: 
+      - admin
+      Content-Length: 
+      - "80"
+      Accept-Encoding: 
+      - gzip, deflate
+      Content-Type: 
+      - application/json
       Accept: 
       - application/json
-      Pulp-User: 
-      - admin
-      Authorization: 
-      - OAuth oauth_body_hash="2jmj7l5rSw0yVb%2FvlWAYkK%2FYBwk%3D", oauth_consumer_key="katello", oauth_nonce="pRNB97TJJEAkX6JX0SGiBdMOx3ma7QLJcvWQKDzoD4", oauth_signature="HaGvNK5DPp1bjEW6T4%2BZf4GXpZc%3D", oauth_signature_method="HMAC-SHA1", oauth_timestamp="1358179661", oauth_version="1.0"
-      Accept-Encoding: 
-      - gzip, deflate
-      Content-Length: 
-      - "80"
-      Content-Type: 
-      - application/json
-=======
-    uri: https://dhcp231-16.rdu.redhat.com/pulp/api/v2/content/units/distribution/search/
-    body: 
-      string: "{\"criteria\":{\"filters\":{\"id\":{\"$in\":[\"ks-Test Family-TestVariant-16-x86_64\"]}}}}"
-    headers: 
-      Content-Length: 
-      - "80"
-      Content-Type: 
-      - application/json
-      Accept-Encoding: 
-      - gzip, deflate
-      Accept: 
-      - application/json
-      Pulp-User: 
-      - admin
-      Authorization: 
-      - OAuth oauth_body_hash="2jmj7l5rSw0yVb%2FvlWAYkK%2FYBwk%3D", oauth_consumer_key="katello", oauth_nonce="jnsvOp1SBP2YpuAVbdC1KGYug6fYcSr66XIXID240c", oauth_signature="nRv7eMAIqoU18OOEe2reChzwGpc%3D", oauth_signature_method="HMAC-SHA1", oauth_timestamp="1357954259", oauth_version="1.0"
->>>>>>> f739f88f
   response: 
     status: 
       code: 200
       message: OK
     headers: 
-<<<<<<< HEAD
       Server: 
       - Apache/2.2.22 (Fedora)
       Date: 
-      - Mon, 14 Jan 2013 16:07:41 GMT
+      - Mon, 14 Jan 2013 22:06:30 GMT
       Content-Length: 
       - "1878"
       Content-Type: 
@@ -55,19 +35,4 @@
     body: 
       string: "[{\"files\": [{\"checksumtype\": \"sha256\", \"relativepath\": \"images/test2.img\", \"fileName\": \"test2.img\", \"downloadurl\": \"file:///home/paji/katello/katello/src/test/fixtures/zoo5/images/test2.img\", \"item_type\": \"tree_file\", \"savepath\": \"/var/lib/pulp/working/repos/1/importers/yum_importer/1/images\", \"checksum\": \"e3b0c44298fc1c149afbf4c8996fb92427ae41e4649b934ca495991b7852b855\", \"filename\": \"test2.img\", \"pkgpath\": \"/var/lib/pulp/content/distribution/ks-Test Family-TestVariant-16-x86_64/images\", \"size\": 0}, {\"checksumtype\": \"sha256\", \"relativepath\": \"empty.iso\", \"fileName\": \"empty.iso\", \"downloadurl\": \"file:///home/paji/katello/katello/src/test/fixtures/zoo5/empty.iso\", \"item_type\": \"tree_file\", \"savepath\": \"/var/lib/pulp/working/repos/1/importers/yum_importer/1/\", \"checksum\": \"e3b0c44298fc1c149afbf4c8996fb92427ae41e4649b934ca495991b7852b855\", \"filename\": \"empty.iso\", \"pkgpath\": \"/var/lib/pulp/content/distribution/ks-Test Family-TestVariant-16-x86_64\", \"size\": 0}, {\"checksumtype\": \"sha256\", \"relativepath\": \"images/test1.img\", \"fileName\": \"test1.img\", \"downloadurl\": \"file:///home/paji/katello/katello/src/test/fixtures/zoo5/images/test1.img\", \"item_type\": \"tree_file\", \"savepath\": \"/var/lib/pulp/working/repos/1/importers/yum_importer/1/images\", \"checksum\": \"e3b0c44298fc1c149afbf4c8996fb92427ae41e4649b934ca495991b7852b855\", \"filename\": \"test1.img\", \"pkgpath\": \"/var/lib/pulp/content/distribution/ks-Test Family-TestVariant-16-x86_64/images\", \"size\": 0}], \"_storage_path\": \"/var/lib/pulp/content/distribution/ks-Test Family-TestVariant-16-x86_64\", \"family\": \"Test Family\", \"variant\": \"TestVariant\", \"version\": \"16\", \"_content_type_id\": \"distribution\", \"_id\": \"60b178e6-7a2d-491b-83e9-a1807efa1a62\", \"arch\": \"x86_64\", \"id\": \"ks-Test Family-TestVariant-16-x86_64\", \"_href\": \"/pulp/api/v2/content/units/distribution/60b178e6-7a2d-491b-83e9-a1807efa1a62/\", \"children\": {}}]"
     http_version: 
-  recorded_at: Mon, 14 Jan 2013 16:07:41 GMT
-recorded_with: VCR 2.4.0
-=======
-      Content-Length: 
-      - "1866"
-      Date: 
-      - Sat, 12 Jan 2013 01:30:59 GMT
-      Content-Type: 
-      - application/json
-      Server: 
-      - Apache/2.2.22 (Fedora)
-    body: 
-      string: "[{\"files\": [{\"checksumtype\": \"sha256\", \"relativepath\": \"images/test2.img\", \"fileName\": \"test2.img\", \"downloadurl\": \"file:///home/jlsherri/katello/src/test/fixtures/zoo5/images/test2.img\", \"item_type\": \"tree_file\", \"savepath\": \"/var/lib/pulp/working/repos/1/importers/yum_importer/1/images\", \"checksum\": \"e3b0c44298fc1c149afbf4c8996fb92427ae41e4649b934ca495991b7852b855\", \"filename\": \"test2.img\", \"pkgpath\": \"/var/lib/pulp/content/distribution/ks-Test Family-TestVariant-16-x86_64/images\", \"size\": 0}, {\"checksumtype\": \"sha256\", \"relativepath\": \"empty.iso\", \"fileName\": \"empty.iso\", \"downloadurl\": \"file:///home/jlsherri/katello/src/test/fixtures/zoo5/empty.iso\", \"item_type\": \"tree_file\", \"savepath\": \"/var/lib/pulp/working/repos/1/importers/yum_importer/1/\", \"checksum\": \"e3b0c44298fc1c149afbf4c8996fb92427ae41e4649b934ca495991b7852b855\", \"filename\": \"empty.iso\", \"pkgpath\": \"/var/lib/pulp/content/distribution/ks-Test Family-TestVariant-16-x86_64\", \"size\": 0}, {\"checksumtype\": \"sha256\", \"relativepath\": \"images/test1.img\", \"fileName\": \"test1.img\", \"downloadurl\": \"file:///home/jlsherri/katello/src/test/fixtures/zoo5/images/test1.img\", \"item_type\": \"tree_file\", \"savepath\": \"/var/lib/pulp/working/repos/1/importers/yum_importer/1/images\", \"checksum\": \"e3b0c44298fc1c149afbf4c8996fb92427ae41e4649b934ca495991b7852b855\", \"filename\": \"test1.img\", \"pkgpath\": \"/var/lib/pulp/content/distribution/ks-Test Family-TestVariant-16-x86_64/images\", \"size\": 0}], \"_storage_path\": \"/var/lib/pulp/content/distribution/ks-Test Family-TestVariant-16-x86_64\", \"family\": \"Test Family\", \"variant\": \"TestVariant\", \"version\": \"16\", \"_content_type_id\": \"distribution\", \"_id\": \"f9b5a1e7-a013-4064-ac11-6c3bbd278bc4\", \"arch\": \"x86_64\", \"id\": \"ks-Test Family-TestVariant-16-x86_64\", \"_href\": \"/pulp/api/v2/content/units/distribution/f9b5a1e7-a013-4064-ac11-6c3bbd278bc4/\", \"children\": {}}]"
-    http_version: 
-  recorded_at: Sat, 12 Jan 2013 01:30:59 GMT
->>>>>>> f739f88f
+  recorded_at: Mon, 14 Jan 2013 22:06:30 GMT