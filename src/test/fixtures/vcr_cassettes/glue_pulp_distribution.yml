--- conflicted
+++ resolved
@@ -6,63 +6,33 @@
     body: 
       string: "{\"criteria\":{\"filters\":{\"id\":{\"$in\":[\"ks-Test Family-TestVariant-16-x86_64\"]}}}}"
     headers: 
-<<<<<<< HEAD
-      Authorization: 
-      - OAuth oauth_body_hash="2jmj7l5rSw0yVb%2FvlWAYkK%2FYBwk%3D", oauth_consumer_key="katello", oauth_nonce="UuUwuQG4bFR8PNBIKgXyjOeNKzR9fxmoQ0E3vWYr4g", oauth_signature="md%2Bv5s13StkXkrChmVJFwhfI5wo%3D", oauth_signature_method="HMAC-SHA1", oauth_timestamp="1356116331", oauth_version="1.0"
-      Pulp-User: 
-      - admin
-      Content-Length: 
-      - "80"
-      Content-Type: 
-      - application/json
-      Accept-Encoding: 
-      - gzip, deflate
-      Accept: 
-      - application/json
-=======
       Accept: 
       - application/json
       Authorization: 
-      - OAuth oauth_body_hash="2jmj7l5rSw0yVb%2FvlWAYkK%2FYBwk%3D", oauth_consumer_key="katello", oauth_nonce="ARxGudagNYnwRMU9QbCMKzyI05g2KuvEpLGH7Z5MJU", oauth_signature="%2Bpw80yBOHe25qXHvax%2BjMv55sH8%3D", oauth_signature_method="HMAC-SHA1", oauth_timestamp="1357780477", oauth_version="1.0"
-      Pulp-User: 
-      - admin
+      - OAuth oauth_body_hash="2jmj7l5rSw0yVb%2FvlWAYkK%2FYBwk%3D", oauth_consumer_key="katello", oauth_nonce="3gVKjzNOGVs4xlZUMFiOPzv7ieaFMkEWFIaSj0AQA", oauth_signature="nL79Ckg9s9et%2FSLblcKF%2FzxxWlE%3D", oauth_signature_method="HMAC-SHA1", oauth_timestamp="1357950382", oauth_version="1.0"
+      Accept-Encoding: 
+      - gzip, deflate
       Content-Type: 
       - application/json
       Content-Length: 
       - "80"
-      Accept-Encoding: 
-      - gzip, deflate
->>>>>>> c99eacdf
+      Pulp-User: 
+      - admin
   response: 
     status: 
       code: 200
       message: OK
     headers: 
-      Connection: 
-      - close
+      Date: 
+      - Sat, 12 Jan 2013 00:26:22 GMT
       Server: 
       - Apache/2.2.22 (Fedora)
-<<<<<<< HEAD
-      Content-Length: 
-      - "1878"
-      Content-Type: 
-      - application/json
-      Date: 
-      - Fri, 21 Dec 2012 18:58:51 GMT
-=======
       Content-Type: 
       - application/json
       Content-Length: 
-      - "1890"
-      Date: 
-      - Thu, 10 Jan 2013 01:14:37 GMT
->>>>>>> c99eacdf
+      - "1878"
     body: 
-      string: "[{\"files\": [{\"checksumtype\": \"sha256\", \"relativepath\": \"images/test2.img\", \"fileName\": \"test2.img\", \"downloadurl\": \"file:///home/paji/katello/katello/src/test/fixtures/zoo5/images/test2.img\", \"item_type\": \"tree_file\", \"savepath\": \"/var/lib/pulp/working/repos/1/importers/yum_importer/1/images\", \"checksum\": \"e3b0c44298fc1c149afbf4c8996fb92427ae41e4649b934ca495991b7852b855\", \"filename\": \"test2.img\", \"pkgpath\": \"/var/lib/pulp/content/distribution/ks-Test Family-TestVariant-16-x86_64/images\", \"size\": 0}, {\"checksumtype\": \"sha256\", \"relativepath\": \"empty.iso\", \"fileName\": \"empty.iso\", \"downloadurl\": \"file:///home/paji/katello/katello/src/test/fixtures/zoo5/empty.iso\", \"item_type\": \"tree_file\", \"savepath\": \"/var/lib/pulp/working/repos/1/importers/yum_importer/1/\", \"checksum\": \"e3b0c44298fc1c149afbf4c8996fb92427ae41e4649b934ca495991b7852b855\", \"filename\": \"empty.iso\", \"pkgpath\": \"/var/lib/pulp/content/distribution/ks-Test Family-TestVariant-16-x86_64\", \"size\": 0}, {\"checksumtype\": \"sha256\", \"relativepath\": \"images/test1.img\", \"fileName\": \"test1.img\", \"downloadurl\": \"file:///home/paji/katello/katello/src/test/fixtures/zoo5/images/test1.img\", \"item_type\": \"tree_file\", \"savepath\": \"/var/lib/pulp/working/repos/1/importers/yum_importer/1/images\", \"checksum\": \"e3b0c44298fc1c149afbf4c8996fb92427ae41e4649b934ca495991b7852b855\", \"filename\": \"test1.img\", \"pkgpath\": \"/var/lib/pulp/content/distribution/ks-Test Family-TestVariant-16-x86_64/images\", \"size\": 0}], \"_storage_path\": \"/var/lib/pulp/content/distribution/ks-Test Family-TestVariant-16-x86_64\", \"family\": \"Test Family\", \"variant\": \"TestVariant\", \"version\": \"16\", \"_content_type_id\": \"distribution\", \"_id\": \"4f80a1ae-d606-4c02-8b64-6f7e4447d867\", \"arch\": \"x86_64\", \"id\": \"ks-Test Family-TestVariant-16-x86_64\", \"_href\": \"/pulp/api/v2/content/units/distribution/4f80a1ae-d606-4c02-8b64-6f7e4447d867/\", \"children\": {}}]"
+      string: "[{\"files\": [{\"checksumtype\": \"sha256\", \"relativepath\": \"images/test2.img\", \"fileName\": \"test2.img\", \"downloadurl\": \"file:///home/paji/katello/katello/src/test/fixtures/zoo5/images/test2.img\", \"item_type\": \"tree_file\", \"savepath\": \"/var/lib/pulp/working/repos/1/importers/yum_importer/1/images\", \"checksum\": \"e3b0c44298fc1c149afbf4c8996fb92427ae41e4649b934ca495991b7852b855\", \"filename\": \"test2.img\", \"pkgpath\": \"/var/lib/pulp/content/distribution/ks-Test Family-TestVariant-16-x86_64/images\", \"size\": 0}, {\"checksumtype\": \"sha256\", \"relativepath\": \"empty.iso\", \"fileName\": \"empty.iso\", \"downloadurl\": \"file:///home/paji/katello/katello/src/test/fixtures/zoo5/empty.iso\", \"item_type\": \"tree_file\", \"savepath\": \"/var/lib/pulp/working/repos/1/importers/yum_importer/1/\", \"checksum\": \"e3b0c44298fc1c149afbf4c8996fb92427ae41e4649b934ca495991b7852b855\", \"filename\": \"empty.iso\", \"pkgpath\": \"/var/lib/pulp/content/distribution/ks-Test Family-TestVariant-16-x86_64\", \"size\": 0}, {\"checksumtype\": \"sha256\", \"relativepath\": \"images/test1.img\", \"fileName\": \"test1.img\", \"downloadurl\": \"file:///home/paji/katello/katello/src/test/fixtures/zoo5/images/test1.img\", \"item_type\": \"tree_file\", \"savepath\": \"/var/lib/pulp/working/repos/1/importers/yum_importer/1/images\", \"checksum\": \"e3b0c44298fc1c149afbf4c8996fb92427ae41e4649b934ca495991b7852b855\", \"filename\": \"test1.img\", \"pkgpath\": \"/var/lib/pulp/content/distribution/ks-Test Family-TestVariant-16-x86_64/images\", \"size\": 0}], \"_storage_path\": \"/var/lib/pulp/content/distribution/ks-Test Family-TestVariant-16-x86_64\", \"family\": \"Test Family\", \"variant\": \"TestVariant\", \"version\": \"16\", \"_content_type_id\": \"distribution\", \"_id\": \"60b178e6-7a2d-491b-83e9-a1807efa1a62\", \"arch\": \"x86_64\", \"id\": \"ks-Test Family-TestVariant-16-x86_64\", \"_href\": \"/pulp/api/v2/content/units/distribution/60b178e6-7a2d-491b-83e9-a1807efa1a62/\", \"children\": {}}]"
     http_version: 
-<<<<<<< HEAD
-  recorded_at: Fri, 21 Dec 2012 18:58:51 GMT
-=======
-  recorded_at: Thu, 10 Jan 2013 01:14:37 GMT
-recorded_with: VCR 2.4.0
->>>>>>> c99eacdf
+  recorded_at: Sat, 12 Jan 2013 00:26:22 GMT
+recorded_with: VCR 2.4.0