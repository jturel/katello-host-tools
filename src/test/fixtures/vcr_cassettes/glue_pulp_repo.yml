--- 
recorded_with: VCR 2.4.0
http_interactions: 
- request: 
    method: post
    uri: https://kafka.usersys.redhat.com/pulp/api/v2/repositories/acme_corporation_label-staging_label-staging_label-fedora_label-fedora_17_x86_64_label/actions/unassociate/
    body: 
      string: "{\"criteria\":{\"type_ids\":[\"erratum\"],\"filters\":{\"association\":{\"unit_id\":{\"$in\":[\"RHEA-2010:0002\"]}}}}}"
    headers: 
<<<<<<< HEAD
      Authorization: 
      - OAuth oauth_body_hash="2jmj7l5rSw0yVb%2FvlWAYkK%2FYBwk%3D", oauth_consumer_key="katello", oauth_nonce="nSlLtuMjg145fEWaWccVjTVQDtbyiO6DbXxTWygjxQA", oauth_signature="fOO0APIMWe6HOUiaAMGwn92%2FxIQ%3D", oauth_signature_method="HMAC-SHA1", oauth_timestamp="1358201232", oauth_version="1.0"
      Pulp-User: 
      - admin
      Content-Length: 
      - "102"
      Accept-Encoding: 
      - gzip, deflate
      Content-Type: 
      - application/json
      Accept: 
      - application/json
=======
      Accept: 
      - application/json
      Authorization: 
      - OAuth oauth_body_hash="2jmj7l5rSw0yVb%2FvlWAYkK%2FYBwk%3D", oauth_consumer_key="katello", oauth_nonce="UmvyWuYMVAdhbJDGnmRMU7vXRsY281OKl4OJ2XcToTY", oauth_signature="U%2BcvaGJ3wIe%2FEDzY85xJZXXjREQ%3D", oauth_signature_method="HMAC-SHA1", oauth_timestamp="1358377497", oauth_version="1.0"
      Content-Length: 
      - "102"
      Content-Type: 
      - application/json
      Accept-Encoding: 
      - gzip, deflate
      Pulp-User: 
      - admin
>>>>>>> fd910802
  response: 
    status: 
      code: 202
      message: Accepted
    headers: 
      Server: 
      - Apache/2.2.22 (Fedora)
      Date: 
<<<<<<< HEAD
      - Mon, 14 Jan 2013 22:07:12 GMT
      Content-Length: 
      - "778"
=======
      - Wed, 16 Jan 2013 23:04:57 GMT
>>>>>>> fd910802
      Content-Encoding: 
      - utf-8
      Content-Type: 
      - application/json
<<<<<<< HEAD
    body: 
      string: "{\"task_group_id\": null, \"exception\": null, \"traceback\": null, \"_href\": \"/pulp/api/v2/tasks/f7290d6d-898c-411c-8136-ecd3eab34425/\", \"task_id\": \"f7290d6d-898c-411c-8136-ecd3eab34425\", \"call_request_tags\": [\"pulp:repository:acme_corporation_label-staging_label-staging_label-fedora_label-fedora_17_x86_64_label\", \"pulp:action:unassociate\"], \"reasons\": [], \"start_time\": null, \"tags\": [\"pulp:repository:acme_corporation_label-staging_label-staging_label-fedora_label-fedora_17_x86_64_label\", \"pulp:action:unassociate\"], \"state\": \"waiting\", \"finish_time\": null, \"dependency_failures\": {}, \"schedule_id\": null, \"progress\": {}, \"call_request_group_id\": null, \"call_request_id\": \"f7290d6d-898c-411c-8136-ecd3eab34425\", \"principal_login\": \"admin\", \"response\": \"accepted\", \"result\": null}"
    http_version: 
  recorded_at: Mon, 14 Jan 2013 22:07:13 GMT
=======
      Server: 
      - Apache/2.2.22 (Fedora)
    body: 
      string: "{\"task_group_id\": null, \"exception\": null, \"traceback\": null, \"_href\": \"/pulp/api/v2/tasks/8db1d850-a4ee-4bbb-8abf-9f5eabaf713c/\", \"task_id\": \"8db1d850-a4ee-4bbb-8abf-9f5eabaf713c\", \"call_request_tags\": [\"pulp:repository:acme_corporation_label-staging_label-fedora_label-fedora_17_x86_64_label\", \"pulp:action:unassociate\"], \"reasons\": [], \"start_time\": null, \"tags\": [\"pulp:repository:acme_corporation_label-staging_label-fedora_label-fedora_17_x86_64_label\", \"pulp:action:unassociate\"], \"state\": \"waiting\", \"finish_time\": null, \"dependency_failures\": {}, \"schedule_id\": null, \"progress\": {}, \"call_request_group_id\": null, \"call_request_id\": \"8db1d850-a4ee-4bbb-8abf-9f5eabaf713c\", \"principal_login\": \"admin\", \"response\": \"accepted\", \"result\": null}"
    http_version: 
  recorded_at: Wed, 16 Jan 2013 23:04:57 GMT
>>>>>>> fd910802
- request: 
    method: post
    uri: https://kafka.usersys.redhat.com/pulp/api/v2/repositories/acme_corporation_label-staging_label-staging_label-fedora_label-fedora_17_x86_64_label/actions/associate/
    body: 
      string: "{\"source_repo_id\":\"1\",\"criteria\":{\"type_ids\":[\"rpm\"],\"filters\":{}}}"
    headers: 
<<<<<<< HEAD
      Authorization: 
      - OAuth oauth_body_hash="2jmj7l5rSw0yVb%2FvlWAYkK%2FYBwk%3D", oauth_consumer_key="katello", oauth_nonce="5bpOfrMtHe3k1ZTTx0W4GH6xnGV06mql12im8ePAZU0", oauth_signature="LZPHvnm9cBImBMH5a3S%2F6LqbudU%3D", oauth_signature_method="HMAC-SHA1", oauth_timestamp="1358201239", oauth_version="1.0"
      Pulp-User: 
      - admin
=======
      Accept: 
      - application/json
      Authorization: 
      - OAuth oauth_body_hash="2jmj7l5rSw0yVb%2FvlWAYkK%2FYBwk%3D", oauth_consumer_key="katello", oauth_nonce="WJSG751MIDhu1wRMl8S70EKIfd0zdjeMBHPNgN40bU", oauth_signature="QNeU1EqeWVOl6O4yVd90%2BxowdfM%3D", oauth_signature_method="HMAC-SHA1", oauth_timestamp="1358377502", oauth_version="1.0"
>>>>>>> fd910802
      Content-Length: 
      - "67"
      Accept-Encoding: 
      - gzip, deflate
<<<<<<< HEAD
      Content-Type: 
      - application/json
      Accept: 
      - application/json
=======
      Pulp-User: 
      - admin
>>>>>>> fd910802
  response: 
    status: 
      code: 202
      message: Accepted
    headers: 
      Server: 
      - Apache/2.2.22 (Fedora)
      Date: 
<<<<<<< HEAD
      - Mon, 14 Jan 2013 22:07:19 GMT
      Content-Length: 
      - "816"
=======
      - Wed, 16 Jan 2013 23:05:02 GMT
>>>>>>> fd910802
      Content-Encoding: 
      - utf-8
      Content-Type: 
      - application/json
<<<<<<< HEAD
    body: 
      string: "{\"task_group_id\": null, \"exception\": null, \"traceback\": null, \"_href\": \"/pulp/api/v2/tasks/efa83da0-ba34-4559-ae49-25e532dece7c/\", \"task_id\": \"efa83da0-ba34-4559-ae49-25e532dece7c\", \"call_request_tags\": [\"pulp:repository:acme_corporation_label-staging_label-staging_label-fedora_label-fedora_17_x86_64_label\", \"pulp:repository:1\", \"pulp:action:associate\"], \"reasons\": [], \"start_time\": null, \"tags\": [\"pulp:repository:acme_corporation_label-staging_label-staging_label-fedora_label-fedora_17_x86_64_label\", \"pulp:repository:1\", \"pulp:action:associate\"], \"state\": \"waiting\", \"finish_time\": null, \"dependency_failures\": {}, \"schedule_id\": null, \"progress\": {}, \"call_request_group_id\": null, \"call_request_id\": \"efa83da0-ba34-4559-ae49-25e532dece7c\", \"principal_login\": \"admin\", \"response\": \"accepted\", \"result\": null}"
    http_version: 
  recorded_at: Mon, 14 Jan 2013 22:07:19 GMT
=======
      Server: 
      - Apache/2.2.22 (Fedora)
    body: 
      string: "{\"task_group_id\": null, \"exception\": null, \"traceback\": null, \"_href\": \"/pulp/api/v2/tasks/235a126d-aaff-4b4f-9107-d66da1ce08f9/\", \"task_id\": \"235a126d-aaff-4b4f-9107-d66da1ce08f9\", \"call_request_tags\": [\"pulp:repository:2\", \"pulp:repository:1\", \"pulp:action:associate\"], \"reasons\": [], \"start_time\": null, \"tags\": [\"pulp:repository:2\", \"pulp:repository:1\", \"pulp:action:associate\"], \"state\": \"waiting\", \"finish_time\": null, \"dependency_failures\": {}, \"schedule_id\": null, \"progress\": {}, \"call_request_group_id\": null, \"call_request_id\": \"235a126d-aaff-4b4f-9107-d66da1ce08f9\", \"principal_login\": \"admin\", \"response\": \"accepted\", \"result\": null}"
    http_version: 
  recorded_at: Wed, 16 Jan 2013 23:05:03 GMT
>>>>>>> fd910802
- request: 
    method: post
    uri: https://kafka.usersys.redhat.com/pulp/api/v2/repositories/acme_corporation_label-staging_label-staging_label-fedora_label-fedora_17_x86_64_label/actions/associate/
    body: 
      string: "{\"source_repo_id\":\"1\",\"criteria\":{\"type_ids\":[\"erratum\"],\"filters\":{}}}"
    headers: 
<<<<<<< HEAD
      Authorization: 
      - OAuth oauth_body_hash="2jmj7l5rSw0yVb%2FvlWAYkK%2FYBwk%3D", oauth_consumer_key="katello", oauth_nonce="SfNyk2fij7PlZwPH4n2KS3XEY5kUAWRHLsqwDWmM", oauth_signature="QhX%2Fct0fOYDIWTHHRlJSDeUlyF4%3D", oauth_signature_method="HMAC-SHA1", oauth_timestamp="1358201239", oauth_version="1.0"
      Pulp-User: 
      - admin
=======
      Accept: 
      - application/json
      Authorization: 
      - OAuth oauth_body_hash="2jmj7l5rSw0yVb%2FvlWAYkK%2FYBwk%3D", oauth_consumer_key="katello", oauth_nonce="N23XZj1I2m4vArmrZo0tSWc5uwv9ZqxCK7NJc31lW4", oauth_signature="am6MtwQMHTPi9jqNgBjxcxz%2B7NI%3D", oauth_signature_method="HMAC-SHA1", oauth_timestamp="1358377503", oauth_version="1.0"
>>>>>>> fd910802
      Content-Length: 
      - "71"
      Accept-Encoding: 
      - gzip, deflate
<<<<<<< HEAD
      Content-Type: 
      - application/json
      Accept: 
      - application/json
=======
      Pulp-User: 
      - admin
>>>>>>> fd910802
  response: 
    status: 
      code: 202
      message: Accepted
    headers: 
      Server: 
      - Apache/2.2.22 (Fedora)
      Date: 
<<<<<<< HEAD
      - Mon, 14 Jan 2013 22:07:20 GMT
      Content-Length: 
      - "816"
=======
      - Wed, 16 Jan 2013 23:05:03 GMT
>>>>>>> fd910802
      Content-Encoding: 
      - utf-8
      Content-Type: 
      - application/json
<<<<<<< HEAD
    body: 
      string: "{\"task_group_id\": null, \"exception\": null, \"traceback\": null, \"_href\": \"/pulp/api/v2/tasks/6dc975c3-287e-493e-91d1-e397e1147402/\", \"task_id\": \"6dc975c3-287e-493e-91d1-e397e1147402\", \"call_request_tags\": [\"pulp:repository:acme_corporation_label-staging_label-staging_label-fedora_label-fedora_17_x86_64_label\", \"pulp:repository:1\", \"pulp:action:associate\"], \"reasons\": [], \"start_time\": null, \"tags\": [\"pulp:repository:acme_corporation_label-staging_label-staging_label-fedora_label-fedora_17_x86_64_label\", \"pulp:repository:1\", \"pulp:action:associate\"], \"state\": \"waiting\", \"finish_time\": null, \"dependency_failures\": {}, \"schedule_id\": null, \"progress\": {}, \"call_request_group_id\": null, \"call_request_id\": \"6dc975c3-287e-493e-91d1-e397e1147402\", \"principal_login\": \"admin\", \"response\": \"accepted\", \"result\": null}"
    http_version: 
  recorded_at: Mon, 14 Jan 2013 22:07:20 GMT
=======
      Server: 
      - Apache/2.2.22 (Fedora)
    body: 
      string: "{\"task_group_id\": null, \"exception\": null, \"traceback\": null, \"_href\": \"/pulp/api/v2/tasks/ccf65edd-ae64-4775-b2f1-4b06defc4091/\", \"task_id\": \"ccf65edd-ae64-4775-b2f1-4b06defc4091\", \"call_request_tags\": [\"pulp:repository:2\", \"pulp:repository:1\", \"pulp:action:associate\"], \"reasons\": [], \"start_time\": null, \"tags\": [\"pulp:repository:2\", \"pulp:repository:1\", \"pulp:action:associate\"], \"state\": \"waiting\", \"finish_time\": null, \"dependency_failures\": {}, \"schedule_id\": null, \"progress\": {}, \"call_request_group_id\": null, \"call_request_id\": \"ccf65edd-ae64-4775-b2f1-4b06defc4091\", \"principal_login\": \"admin\", \"response\": \"accepted\", \"result\": null}"
    http_version: 
  recorded_at: Wed, 16 Jan 2013 23:05:03 GMT
>>>>>>> fd910802
- request: 
    method: post
    uri: https://kafka.usersys.redhat.com/pulp/api/v2/repositories/acme_corporation_label-staging_label-staging_label-fedora_label-fedora_17_x86_64_label/actions/associate/
    body: 
      string: "{\"source_repo_id\":\"1\",\"criteria\":{\"type_ids\":[\"distribution\"],\"filters\":{}}}"
    headers: 
<<<<<<< HEAD
      Authorization: 
      - OAuth oauth_body_hash="2jmj7l5rSw0yVb%2FvlWAYkK%2FYBwk%3D", oauth_consumer_key="katello", oauth_nonce="5Jcl3DMC0m86s0D92CUnBWlWQszhLyTow9RPSwUMk", oauth_signature="hQB1vhe2%2B8UZmVXMdwXJVURN2os%3D", oauth_signature_method="HMAC-SHA1", oauth_timestamp="1358201240", oauth_version="1.0"
      Pulp-User: 
      - admin
=======
      Accept: 
      - application/json
      Authorization: 
      - OAuth oauth_body_hash="2jmj7l5rSw0yVb%2FvlWAYkK%2FYBwk%3D", oauth_consumer_key="katello", oauth_nonce="ocee1c8ttv7jH6Ur5hvEBf0UlI2K2nfBv09CGHmI", oauth_signature="I9iV977s3qvWb4ydPdScnKEGUfs%3D", oauth_signature_method="HMAC-SHA1", oauth_timestamp="1358377503", oauth_version="1.0"
>>>>>>> fd910802
      Content-Length: 
      - "76"
      Accept-Encoding: 
      - gzip, deflate
<<<<<<< HEAD
      Content-Type: 
      - application/json
      Accept: 
      - application/json
=======
      Pulp-User: 
      - admin
>>>>>>> fd910802
  response: 
    status: 
      code: 202
      message: Accepted
    headers: 
      Server: 
      - Apache/2.2.22 (Fedora)
      Date: 
<<<<<<< HEAD
      - Mon, 14 Jan 2013 22:07:20 GMT
      Content-Length: 
      - "816"
=======
      - Wed, 16 Jan 2013 23:05:03 GMT
>>>>>>> fd910802
      Content-Encoding: 
      - utf-8
      Content-Type: 
      - application/json
<<<<<<< HEAD
    body: 
      string: "{\"task_group_id\": null, \"exception\": null, \"traceback\": null, \"_href\": \"/pulp/api/v2/tasks/06bb6454-148e-448f-bf27-eb44d7c13a8b/\", \"task_id\": \"06bb6454-148e-448f-bf27-eb44d7c13a8b\", \"call_request_tags\": [\"pulp:repository:acme_corporation_label-staging_label-staging_label-fedora_label-fedora_17_x86_64_label\", \"pulp:repository:1\", \"pulp:action:associate\"], \"reasons\": [], \"start_time\": null, \"tags\": [\"pulp:repository:acme_corporation_label-staging_label-staging_label-fedora_label-fedora_17_x86_64_label\", \"pulp:repository:1\", \"pulp:action:associate\"], \"state\": \"waiting\", \"finish_time\": null, \"dependency_failures\": {}, \"schedule_id\": null, \"progress\": {}, \"call_request_group_id\": null, \"call_request_id\": \"06bb6454-148e-448f-bf27-eb44d7c13a8b\", \"principal_login\": \"admin\", \"response\": \"accepted\", \"result\": null}"
    http_version: 
  recorded_at: Mon, 14 Jan 2013 22:07:20 GMT
=======
      Server: 
      - Apache/2.2.22 (Fedora)
    body: 
      string: "{\"task_group_id\": null, \"exception\": null, \"traceback\": null, \"_href\": \"/pulp/api/v2/tasks/aa2470d4-5664-4849-afe8-453d1be5ead8/\", \"task_id\": \"aa2470d4-5664-4849-afe8-453d1be5ead8\", \"call_request_tags\": [\"pulp:repository:2\", \"pulp:repository:1\", \"pulp:action:associate\"], \"reasons\": [], \"start_time\": null, \"tags\": [\"pulp:repository:2\", \"pulp:repository:1\", \"pulp:action:associate\"], \"state\": \"waiting\", \"finish_time\": null, \"dependency_failures\": {}, \"schedule_id\": null, \"progress\": {}, \"call_request_group_id\": null, \"call_request_id\": \"aa2470d4-5664-4849-afe8-453d1be5ead8\", \"principal_login\": \"admin\", \"response\": \"accepted\", \"result\": null}"
    http_version: 
  recorded_at: Wed, 16 Jan 2013 23:05:03 GMT
>>>>>>> fd910802
- request: 
    method: post
    uri: https://kafka.usersys.redhat.com/pulp/api/v2/repositories/acme_corporation_label-staging_label-staging_label-fedora_label-fedora_17_x86_64_label/actions/associate/
    body: 
      string: "{\"source_repo_id\":\"1\",\"criteria\":{\"type_ids\":[\"package_group\"],\"filters\":{}}}"
    headers: 
<<<<<<< HEAD
      Authorization: 
      - OAuth oauth_body_hash="2jmj7l5rSw0yVb%2FvlWAYkK%2FYBwk%3D", oauth_consumer_key="katello", oauth_nonce="1QJhqxPNR91pimUBG1N9INvBxZSelOc6iwCMa19ikg", oauth_signature="Ae7q5nNlPCNbbDFOI3B79ZtSDuk%3D", oauth_signature_method="HMAC-SHA1", oauth_timestamp="1358201240", oauth_version="1.0"
      Pulp-User: 
      - admin
=======
      Accept: 
      - application/json
      Authorization: 
      - OAuth oauth_body_hash="2jmj7l5rSw0yVb%2FvlWAYkK%2FYBwk%3D", oauth_consumer_key="katello", oauth_nonce="qxaHVKvYGYpuiFJN0g2QeAGgvljnc1TLHd5tkI68", oauth_signature="yTORjS0GOe5NFR%2FIrNpTc4VS2MM%3D", oauth_signature_method="HMAC-SHA1", oauth_timestamp="1358377503", oauth_version="1.0"
>>>>>>> fd910802
      Content-Length: 
      - "77"
      Accept-Encoding: 
      - gzip, deflate
<<<<<<< HEAD
      Content-Type: 
      - application/json
      Accept: 
      - application/json
=======
      Pulp-User: 
      - admin
>>>>>>> fd910802
  response: 
    status: 
      code: 202
      message: Accepted
    headers: 
      Server: 
      - Apache/2.2.22 (Fedora)
      Date: 
<<<<<<< HEAD
      - Mon, 14 Jan 2013 22:07:20 GMT
      Content-Length: 
      - "816"
=======
      - Wed, 16 Jan 2013 23:05:03 GMT
>>>>>>> fd910802
      Content-Encoding: 
      - utf-8
      Content-Type: 
      - application/json
<<<<<<< HEAD
    body: 
      string: "{\"task_group_id\": null, \"exception\": null, \"traceback\": null, \"_href\": \"/pulp/api/v2/tasks/8a6dc8c2-f5e1-41b7-a7e6-366b2b2a10d7/\", \"task_id\": \"8a6dc8c2-f5e1-41b7-a7e6-366b2b2a10d7\", \"call_request_tags\": [\"pulp:repository:acme_corporation_label-staging_label-staging_label-fedora_label-fedora_17_x86_64_label\", \"pulp:repository:1\", \"pulp:action:associate\"], \"reasons\": [], \"start_time\": null, \"tags\": [\"pulp:repository:acme_corporation_label-staging_label-staging_label-fedora_label-fedora_17_x86_64_label\", \"pulp:repository:1\", \"pulp:action:associate\"], \"state\": \"waiting\", \"finish_time\": null, \"dependency_failures\": {}, \"schedule_id\": null, \"progress\": {}, \"call_request_group_id\": null, \"call_request_id\": \"8a6dc8c2-f5e1-41b7-a7e6-366b2b2a10d7\", \"principal_login\": \"admin\", \"response\": \"accepted\", \"result\": null}"
    http_version: 
  recorded_at: Mon, 14 Jan 2013 22:07:20 GMT
=======
      Server: 
      - Apache/2.2.22 (Fedora)
    body: 
      string: "{\"task_group_id\": null, \"exception\": null, \"traceback\": null, \"_href\": \"/pulp/api/v2/tasks/146502e7-63e6-43dc-bdef-000688080dff/\", \"task_id\": \"146502e7-63e6-43dc-bdef-000688080dff\", \"call_request_tags\": [\"pulp:repository:2\", \"pulp:repository:1\", \"pulp:action:associate\"], \"reasons\": [], \"start_time\": null, \"tags\": [\"pulp:repository:2\", \"pulp:repository:1\", \"pulp:action:associate\"], \"state\": \"waiting\", \"finish_time\": null, \"dependency_failures\": {}, \"schedule_id\": null, \"progress\": {}, \"call_request_group_id\": null, \"call_request_id\": \"146502e7-63e6-43dc-bdef-000688080dff\", \"principal_login\": \"admin\", \"response\": \"accepted\", \"result\": null}"
    http_version: 
  recorded_at: Wed, 16 Jan 2013 23:05:03 GMT
>>>>>>> fd910802
- request: 
    method: delete
    uri: https://kafka.usersys.redhat.com/pulp/api/v2/repositories/acme_corporation_label-staging_label-staging_label-fedora_label-fedora_17_x86_64_label/
    body: 
      string: ""
    headers: 
<<<<<<< HEAD
      Authorization: 
      - OAuth oauth_consumer_key="katello", oauth_nonce="qnzN0OahU5FimKyb4wXrC2zTryHK6v8yvQu0qJzSYU", oauth_signature="YMDIb0jd1jj2rp0OUtWTnsFVmcY%3D", oauth_signature_method="HMAC-SHA1", oauth_timestamp="1358201244", oauth_version="1.0"
      Pulp-User: 
      - admin
      Accept-Encoding: 
      - gzip, deflate
      Content-Type: 
      - application/json
      Accept: 
      - application/json
=======
      Accept: 
      - application/json
      Authorization: 
      - OAuth oauth_consumer_key="katello", oauth_nonce="wfA7GycJOvL0mtUuDF1WuLZgSHuNAEfNIcM5B6TIDY", oauth_signature="CRKPR1UlknzrXRwIbWreUdAtYDs%3D", oauth_signature_method="HMAC-SHA1", oauth_timestamp="1358377506", oauth_version="1.0"
      Content-Type: 
      - application/json
      Accept-Encoding: 
      - gzip, deflate
      Pulp-User: 
      - admin
>>>>>>> fd910802
  response: 
    status: 
      code: 202
      message: Accepted
    headers: 
      Server: 
      - Apache/2.2.22 (Fedora)
      Date: 
<<<<<<< HEAD
      - Mon, 14 Jan 2013 22:07:24 GMT
      Content-Length: 
      - "844"
=======
      - Wed, 16 Jan 2013 23:05:06 GMT
>>>>>>> fd910802
      Content-Encoding: 
      - utf-8
      Content-Type: 
      - application/json
<<<<<<< HEAD
    body: 
      string: "[{\"task_group_id\": \"952aaefa-9dab-4d08-87cb-3322d6a7fea9\", \"exception\": null, \"traceback\": null, \"_href\": \"/pulp/api/v2/task_groups/952aaefa-9dab-4d08-87cb-3322d6a7fea9/\", \"task_id\": \"6f9f5cc3-1217-4cf3-a5b9-983447332f5c\", \"call_request_tags\": [\"pulp:repository:acme_corporation_label-staging_label-staging_label-fedora_label-fedora_17_x86_64_label\", \"pulp:action:delete\"], \"reasons\": [], \"start_time\": null, \"tags\": [\"pulp:repository:acme_corporation_label-staging_label-staging_label-fedora_label-fedora_17_x86_64_label\", \"pulp:action:delete\"], \"state\": \"waiting\", \"finish_time\": null, \"dependency_failures\": {}, \"schedule_id\": null, \"progress\": {}, \"call_request_group_id\": \"952aaefa-9dab-4d08-87cb-3322d6a7fea9\", \"call_request_id\": \"6f9f5cc3-1217-4cf3-a5b9-983447332f5c\", \"principal_login\": \"admin\", \"response\": \"accepted\", \"result\": null}]"
    http_version: 
  recorded_at: Mon, 14 Jan 2013 22:07:24 GMT
=======
      Server: 
      - Apache/2.2.22 (Fedora)
    body: 
      string: "[{\"task_group_id\": \"06e971b1-527e-485b-93be-88071a5b284d\", \"exception\": null, \"traceback\": null, \"_href\": \"/pulp/api/v2/task_groups/06e971b1-527e-485b-93be-88071a5b284d/\", \"task_id\": \"7375f209-c276-4714-a988-93ce7cfebabe\", \"call_request_tags\": [\"pulp:repository:2\", \"pulp:action:delete\"], \"reasons\": [], \"start_time\": null, \"tags\": [\"pulp:repository:2\", \"pulp:action:delete\"], \"state\": \"waiting\", \"finish_time\": null, \"dependency_failures\": {}, \"schedule_id\": null, \"progress\": {}, \"call_request_group_id\": \"06e971b1-527e-485b-93be-88071a5b284d\", \"call_request_id\": \"7375f209-c276-4714-a988-93ce7cfebabe\", \"principal_login\": \"admin\", \"response\": \"accepted\", \"result\": null}]"
    http_version: 
  recorded_at: Wed, 16 Jan 2013 23:05:06 GMT
>>>>>>> fd910802
- request: 
    method: post
    uri: https://kafka.usersys.redhat.com/pulp/api/v2/repositories/1/actions/publish/
    body: 
<<<<<<< HEAD
      string: "{\"id\":\"1\"}"
    headers: 
      Authorization: 
      - OAuth oauth_body_hash="2jmj7l5rSw0yVb%2FvlWAYkK%2FYBwk%3D", oauth_consumer_key="katello", oauth_nonce="NCBL4cwPfhSWPrFwIPorwFmNJ0bAd2atAVg6KcZxhY", oauth_signature="Gqq4LEfyZ%2FVkBFV2Gt99YjVEqWY%3D", oauth_signature_method="HMAC-SHA1", oauth_timestamp="1358201244", oauth_version="1.0"
      Pulp-User: 
      - admin
      Content-Length: 
      - "10"
      Accept-Encoding: 
      - gzip, deflate
      Content-Type: 
      - application/json
      Accept: 
      - application/json
=======
      string: "{\"include_repos\":true,\"criteria\":{\"filters\":{\"_id\":{\"$in\":[\"b8e745d9-0289-4af8-9bb7-f517d46d0e86\",\"5cd9bc01-0d01-4fd4-9b6c-3de3b8562590\",\"f76784ac-5ebc-432f-9b79-2963b3099c99\",\"c255fd9d-f209-4743-a0d7-5e113883f277\",\"9c4cf52c-f044-44d4-bcd6-635884b724ae\",\"8f4ec845-a849-43b6-a02c-5cd069ee2bc6\",\"6e10c7e1-8511-42db-90c6-80609c2ba755\",\"4ab944d7-9b0b-4ded-aa0a-6180249c074e\"]}}}}"
    headers: 
      Accept: 
      - application/json
      Authorization: 
      - OAuth oauth_body_hash="2jmj7l5rSw0yVb%2FvlWAYkK%2FYBwk%3D", oauth_consumer_key="katello", oauth_nonce="fcgKe16tEeCT4POVVpny70mh1es20y2WN8yX8GXjCmo", oauth_signature="ZvrphC4QeoUC46%2BxS2M8umV6GqA%3D", oauth_signature_method="HMAC-SHA1", oauth_timestamp="1358377509", oauth_version="1.0"
      Content-Length: 
      - "375"
      Content-Type: 
      - application/json
      Accept-Encoding: 
      - gzip, deflate
      Pulp-User: 
      - admin
>>>>>>> fd910802
  response: 
    status: 
      code: 202
      message: Accepted
    headers: 
<<<<<<< HEAD
      Server: 
      - Apache/2.2.22 (Fedora)
      Date: 
      - Mon, 14 Jan 2013 22:07:25 GMT
      Content-Length: 
      - "600"
      Content-Encoding: 
      - utf-8
=======
      Content-Length: 
      - "20256"
      Date: 
      - Wed, 16 Jan 2013 23:05:09 GMT
>>>>>>> fd910802
      Content-Type: 
      - application/json
    body: 
<<<<<<< HEAD
      string: "{\"task_group_id\": null, \"exception\": null, \"traceback\": null, \"_href\": \"/pulp/api/v2/tasks/9698e6d5-27c1-4f1c-90e0-a807da726ef7/\", \"task_id\": \"9698e6d5-27c1-4f1c-90e0-a807da726ef7\", \"call_request_tags\": [\"pulp:repository:1\", \"pulp:action:publish\"], \"reasons\": [], \"start_time\": null, \"tags\": [\"pulp:repository:1\", \"pulp:action:publish\"], \"state\": \"waiting\", \"finish_time\": null, \"dependency_failures\": {}, \"schedule_id\": null, \"progress\": {}, \"call_request_group_id\": null, \"call_request_id\": \"9698e6d5-27c1-4f1c-90e0-a807da726ef7\", \"principal_login\": \"admin\", \"response\": \"accepted\", \"result\": null}"
    http_version: 
  recorded_at: Mon, 14 Jan 2013 22:07:25 GMT
- request: 
    method: post
    uri: https://kafka.usersys.redhat.com/pulp/api/v2/content/units/rpm/search/
    body: 
      string: "{\"criteria\":{\"filters\":{\"_id\":{\"$in\":[\"69e46e24-dc70-4257-b939-60b7ca4c534c\",\"4a2ca5c5-b06c-459b-a22a-98c315d7468b\",\"665e77f8-b114-4430-ba2d-dc2954328540\",\"a792a69d-9ff5-4970-8576-850f9d968fd5\",\"d026d73a-de03-4d40-8847-f11145ab5d32\",\"20a92e6e-8a7b-47bd-9e53-a56a5954a826\",\"7f006cd7-9a74-4fb5-938b-26c7d69ac45b\",\"24b891dc-1401-42d1-b816-1272f39b1b47\"]}}}}"
    headers: 
      Authorization: 
      - OAuth oauth_body_hash="2jmj7l5rSw0yVb%2FvlWAYkK%2FYBwk%3D", oauth_consumer_key="katello", oauth_nonce="xMWUOYGLkxB8UGe9TX7g6SVq4ubzmpaJh50MKmUtrM", oauth_signature="c%2BIXDyyIyAsgZHQ3u02yOTkmbWA%3D", oauth_signature_method="HMAC-SHA1", oauth_timestamp="1358201246", oauth_version="1.0"
      Pulp-User: 
      - admin
      Content-Length: 
      - "354"
      Accept-Encoding: 
      - gzip, deflate
      Content-Type: 
      - application/json
      Accept: 
      - application/json
=======
      string: "[{\"requires\": [[\"/bin/sh\", null, [null, null, null]]], \"_storage_path\": \"/var/lib/pulp/content/rpm/.//walrus/0.3/0.8/noarch/6e8d6dc057e3e2c9819f0dc7e6c7b7f86bf2e8571bba414adec7fb621a461dfd/walrus-0.3-0.8.noarch.rpm\", \"repodata\": {\"filelists\": \"\\n<package pkgid=\\\"6e8d6dc057e3e2c9819f0dc7e6c7b7f86bf2e8571bba414adec7fb621a461dfd\\\" name=\\\"walrus\\\" arch=\\\"noarch\\\">\\n    <version epoch=\\\"0\\\" ver=\\\"0.3\\\" rel=\\\"0.8\\\"/>\\n\\n    <file>//walrus.txt</file>\\n</package>\\n\", \"other\": \"\\n<package pkgid=\\\"6e8d6dc057e3e2c9819f0dc7e6c7b7f86bf2e8571bba414adec7fb621a461dfd\\\" name=\\\"walrus\\\" arch=\\\"noarch\\\">\\n    <version epoch=\\\"0\\\" ver=\\\"0.3\\\" rel=\\\"0.8\\\"/>\\n\\n</package>\\n\", \"primary\": \"\\n<package type=\\\"rpm\\\">\\n  <name>walrus</name>\\n  <arch>noarch</arch>\\n  <version epoch=\\\"0\\\" ver=\\\"0.3\\\" rel=\\\"0.8\\\"/>\\n  <checksum type=\\\"sha256\\\" pkgid=\\\"YES\\\">6e8d6dc057e3e2c9819f0dc7e6c7b7f86bf2e8571bba414adec7fb621a461dfd</checksum>\\n  <summary>A dummy package of walrus</summary>\\n  <description>A dummy package of walrus</description>\\n  <packager></packager>\\n  <url>http://tstrachota.fedorapeople.org</url>\\n  <time file=\\\"1321891030\\\" build=\\\"1308257449\\\"/>\\n  <size package=\\\"2236\\\" installed=\\\"42\\\" archive=\\\"292\\\"/>\\n<location href=\\\"walrus-0.3-0.8.noarch.rpm\\\"/>\\n  <format>\\n    <rpm:license>GPLv2</rpm:license>\\n    <rpm:vendor/>\\n    <rpm:group>Internet/Applications</rpm:group>\\n    <rpm:buildhost>dhcp-26-118.brq.redhat.com</rpm:buildhost>\\n    <rpm:sourcerpm>walrus-0.3-0.8.src.rpm</rpm:sourcerpm>\\n    <rpm:header-range start=\\\"280\\\" end=\\\"2016\\\"/>\\n    <rpm:provides>\\n      <rpm:entry name=\\\"walrus\\\" flags=\\\"EQ\\\" epoch=\\\"0\\\" ver=\\\"0.3\\\" rel=\\\"0.8\\\"/>\\n    </rpm:provides>\\n    <rpm:requires>\\n      <rpm:entry name=\\\"/bin/sh\\\" pre=\\\"1\\\"/>\\n    </rpm:requires>\\n  </format>\\n</package>\"}, \"checksumtype\": \"sha256\", \"license\": \"GPLv2\", \"checksum\": \"6e8d6dc057e3e2c9819f0dc7e6c7b7f86bf2e8571bba414adec7fb621a461dfd\", \"filename\": \"walrus-0.3-0.8.noarch.rpm\", \"buildhost\": \"dhcp-26-118.brq.redhat.com\", \"epoch\": \"0\", \"version\": \"0.3\", \"relativepath\": \"walrus-0.3-0.8.noarch.rpm\", \"provides\": [[\"walrus\", \"EQ\", [\"0\", \"0.3\", \"0.8\"]]], \"_content_type_id\": \"rpm\", \"release\": \"0.8\", \"vendor\": \"\", \"_id\": \"4ab944d7-9b0b-4ded-aa0a-6180249c074e\", \"arch\": \"noarch\", \"name\": \"walrus\", \"description\": \"A dummy package of walrus\", \"_href\": \"/pulp/api/v2/content/units/rpm/4ab944d7-9b0b-4ded-aa0a-6180249c074e/\", \"children\": {}, \"repository_memberships\": [\"1\", \"ACME_Corporation-TestProduct-Zoo5\", \"ACME_Corporation-TestProduct-ZooRepo\"]}, {\"requires\": [[\"/bin/sh\", null, [null, null, null]]], \"_storage_path\": \"/var/lib/pulp/content/rpm/.//elephant/0.3/0.8/noarch/3e1c70cd1b421328acaf6397cb3d16145306bb95f65d1b095fc31372a0a701f3/elephant-0.3-0.8.noarch.rpm\", \"repodata\": {\"filelists\": \"\\n<package pkgid=\\\"3e1c70cd1b421328acaf6397cb3d16145306bb95f65d1b095fc31372a0a701f3\\\" name=\\\"elephant\\\" arch=\\\"noarch\\\">\\n    <version epoch=\\\"0\\\" ver=\\\"0.3\\\" rel=\\\"0.8\\\"/>\\n\\n    <file>//elephant.txt</file>\\n</package>\\n\", \"other\": \"\\n<package pkgid=\\\"3e1c70cd1b421328acaf6397cb3d16145306bb95f65d1b095fc31372a0a701f3\\\" name=\\\"elephant\\\" arch=\\\"noarch\\\">\\n    <version epoch=\\\"0\\\" ver=\\\"0.3\\\" rel=\\\"0.8\\\"/>\\n\\n</package>\\n\", \"primary\": \"\\n<package type=\\\"rpm\\\">\\n  <name>elephant</name>\\n  <arch>noarch</arch>\\n  <version epoch=\\\"0\\\" ver=\\\"0.3\\\" rel=\\\"0.8\\\"/>\\n  <checksum type=\\\"sha256\\\" pkgid=\\\"YES\\\">3e1c70cd1b421328acaf6397cb3d16145306bb95f65d1b095fc31372a0a701f3</checksum>\\n  <summary>A dummy package of elephant</summary>\\n  <description>A dummy package of elephant</description>\\n  <packager></packager>\\n  <url>http://tstrachota.fedorapeople.org</url>\\n  <time file=\\\"1321891027\\\" build=\\\"1308257466\\\"/>\\n  <size package=\\\"2244\\\" installed=\\\"42\\\" archive=\\\"296\\\"/>\\n<location href=\\\"elephant-0.3-0.8.noarch.rpm\\\"/>\\n  <format>\\n    <rpm:license>GPLv2</rpm:license>\\n    <rpm:vendor/>\\n    <rpm:group>Internet/Applications</rpm:group>\\n    <rpm:buildhost>dhcp-26-118.brq.redhat.com</rpm:buildhost>\\n    <rpm:sourcerpm>elephant-0.3-0.8.src.rpm</rpm:sourcerpm>\\n    <rpm:header-range start=\\\"280\\\" end=\\\"2028\\\"/>\\n    <rpm:provides>\\n      <rpm:entry name=\\\"elephant\\\" flags=\\\"EQ\\\" epoch=\\\"0\\\" ver=\\\"0.3\\\" rel=\\\"0.8\\\"/>\\n    </rpm:provides>\\n    <rpm:requires>\\n      <rpm:entry name=\\\"/bin/sh\\\" pre=\\\"1\\\"/>\\n    </rpm:requires>\\n  </format>\\n</package>\"}, \"checksumtype\": \"sha256\", \"license\": \"GPLv2\", \"checksum\": \"3e1c70cd1b421328acaf6397cb3d16145306bb95f65d1b095fc31372a0a701f3\", \"filename\": \"elephant-0.3-0.8.noarch.rpm\", \"buildhost\": \"dhcp-26-118.brq.redhat.com\", \"epoch\": \"0\", \"version\": \"0.3\", \"relativepath\": \"elephant-0.3-0.8.noarch.rpm\", \"provides\": [[\"elephant\", \"EQ\", [\"0\", \"0.3\", \"0.8\"]]], \"_content_type_id\": \"rpm\", \"release\": \"0.8\", \"vendor\": \"\", \"_id\": \"5cd9bc01-0d01-4fd4-9b6c-3de3b8562590\", \"arch\": \"noarch\", \"name\": \"elephant\", \"description\": \"A dummy package of elephant\", \"_href\": \"/pulp/api/v2/content/units/rpm/5cd9bc01-0d01-4fd4-9b6c-3de3b8562590/\", \"children\": {}, \"repository_memberships\": [\"1\", \"ACME_Corporation-TestProduct-Zoo5\", \"ACME_Corporation-TestProduct-ZooRepo\"]}, {\"requires\": [[\"/bin/sh\", null, [null, null, null]]], \"_storage_path\": \"/var/lib/pulp/content/rpm/.//squirrel/0.3/0.8/noarch/251768bdd15f13d78487c27638aa6aecd01551e253756093cde1c0ae878a17d2/squirrel-0.3-0.8.noarch.rpm\", \"repodata\": {\"filelists\": \"\\n<package pkgid=\\\"251768bdd15f13d78487c27638aa6aecd01551e253756093cde1c0ae878a17d2\\\" name=\\\"squirrel\\\" arch=\\\"noarch\\\">\\n    <version epoch=\\\"0\\\" ver=\\\"0.3\\\" rel=\\\"0.8\\\"/>\\n\\n    <file>//squirrel.txt</file>\\n</package>\\n\", \"other\": \"\\n<package pkgid=\\\"251768bdd15f13d78487c27638aa6aecd01551e253756093cde1c0ae878a17d2\\\" name=\\\"squirrel\\\" arch=\\\"noarch\\\">\\n    <version epoch=\\\"0\\\" ver=\\\"0.3\\\" rel=\\\"0.8\\\"/>\\n\\n</package>\\n\", \"primary\": \"\\n<package type=\\\"rpm\\\">\\n  <name>squirrel</name>\\n  <arch>noarch</arch>\\n  <version epoch=\\\"0\\\" ver=\\\"0.3\\\" rel=\\\"0.8\\\"/>\\n  <checksum type=\\\"sha256\\\" pkgid=\\\"YES\\\">251768bdd15f13d78487c27638aa6aecd01551e253756093cde1c0ae878a17d2</checksum>\\n  <summary>A dummy package of squirrel</summary>\\n  <description>A dummy package of squirrel</description>\\n  <packager></packager>\\n  <url>http://tstrachota.fedorapeople.org</url>\\n  <time file=\\\"1321891029\\\" build=\\\"1308257502\\\"/>\\n  <size package=\\\"2248\\\" installed=\\\"42\\\" archive=\\\"296\\\"/>\\n<location href=\\\"squirrel-0.3-0.8.noarch.rpm\\\"/>\\n  <format>\\n    <rpm:license>GPLv2</rpm:license>\\n    <rpm:vendor/>\\n    <rpm:group>Internet/Applications</rpm:group>\\n    <rpm:buildhost>dhcp-26-118.brq.redhat.com</rpm:buildhost>\\n    <rpm:sourcerpm>squirrel-0.3-0.8.src.rpm</rpm:sourcerpm>\\n    <rpm:header-range start=\\\"280\\\" end=\\\"2028\\\"/>\\n    <rpm:provides>\\n      <rpm:entry name=\\\"squirrel\\\" flags=\\\"EQ\\\" epoch=\\\"0\\\" ver=\\\"0.3\\\" rel=\\\"0.8\\\"/>\\n    </rpm:provides>\\n    <rpm:requires>\\n      <rpm:entry name=\\\"/bin/sh\\\" pre=\\\"1\\\"/>\\n    </rpm:requires>\\n  </format>\\n</package>\"}, \"checksumtype\": \"sha256\", \"license\": \"GPLv2\", \"checksum\": \"251768bdd15f13d78487c27638aa6aecd01551e253756093cde1c0ae878a17d2\", \"filename\": \"squirrel-0.3-0.8.noarch.rpm\", \"buildhost\": \"dhcp-26-118.brq.redhat.com\", \"epoch\": \"0\", \"version\": \"0.3\", \"relativepath\": \"squirrel-0.3-0.8.noarch.rpm\", \"provides\": [[\"squirrel\", \"EQ\", [\"0\", \"0.3\", \"0.8\"]]], \"_content_type_id\": \"rpm\", \"release\": \"0.8\", \"vendor\": \"\", \"_id\": \"6e10c7e1-8511-42db-90c6-80609c2ba755\", \"arch\": \"noarch\", \"name\": \"squirrel\", \"description\": \"A dummy package of squirrel\", \"_href\": \"/pulp/api/v2/content/units/rpm/6e10c7e1-8511-42db-90c6-80609c2ba755/\", \"children\": {}, \"repository_memberships\": [\"1\", \"ACME_Corporation-TestProduct-Zoo5\", \"ACME_Corporation-TestProduct-ZooRepo\"]}, {\"requires\": [[\"/bin/sh\", null, [null, null, null]]], \"_storage_path\": \"/var/lib/pulp/content/rpm/.//penguin/0.3/0.8/noarch/3fcb2c927de9e13bf68469032a28b139d3e5ad2e58564fc210fd6e48635be694/penguin-0.3-0.8.noarch.rpm\", \"repodata\": {\"filelists\": \"\\n<package pkgid=\\\"3fcb2c927de9e13bf68469032a28b139d3e5ad2e58564fc210fd6e48635be694\\\" name=\\\"penguin\\\" arch=\\\"noarch\\\">\\n    <version epoch=\\\"0\\\" ver=\\\"0.3\\\" rel=\\\"0.8\\\"/>\\n\\n    <file>//penguin.txt</file>\\n</package>\\n\", \"other\": \"\\n<package pkgid=\\\"3fcb2c927de9e13bf68469032a28b139d3e5ad2e58564fc210fd6e48635be694\\\" name=\\\"penguin\\\" arch=\\\"noarch\\\">\\n    <version epoch=\\\"0\\\" ver=\\\"0.3\\\" rel=\\\"0.8\\\"/>\\n\\n</package>\\n\", \"primary\": \"\\n<package type=\\\"rpm\\\">\\n  <name>penguin</name>\\n  <arch>noarch</arch>\\n  <version epoch=\\\"0\\\" ver=\\\"0.3\\\" rel=\\\"0.8\\\"/>\\n  <checksum type=\\\"sha256\\\" pkgid=\\\"YES\\\">3fcb2c927de9e13bf68469032a28b139d3e5ad2e58564fc210fd6e48635be694</checksum>\\n  <summary>A dummy package of penguin</summary>\\n  <description>A dummy package of penguin</description>\\n  <packager></packager>\\n  <url>http://tstrachota.fedorapeople.org</url>\\n  <time file=\\\"1321891029\\\" build=\\\"1308257460\\\"/>\\n  <size package=\\\"2232\\\" installed=\\\"42\\\" archive=\\\"292\\\"/>\\n<location href=\\\"penguin-0.3-0.8.noarch.rpm\\\"/>\\n  <format>\\n    <rpm:license>GPLv2</rpm:license>\\n    <rpm:vendor/>\\n    <rpm:group>Internet/Applications</rpm:group>\\n    <rpm:buildhost>dhcp-26-118.brq.redhat.com</rpm:buildhost>\\n    <rpm:sourcerpm>penguin-0.3-0.8.src.rpm</rpm:sourcerpm>\\n    <rpm:header-range start=\\\"280\\\" end=\\\"2016\\\"/>\\n    <rpm:provides>\\n      <rpm:entry name=\\\"penguin\\\" flags=\\\"EQ\\\" epoch=\\\"0\\\" ver=\\\"0.3\\\" rel=\\\"0.8\\\"/>\\n    </rpm:provides>\\n    <rpm:requires>\\n      <rpm:entry name=\\\"/bin/sh\\\" pre=\\\"1\\\"/>\\n    </rpm:requires>\\n  </format>\\n</package>\"}, \"checksumtype\": \"sha256\", \"license\": \"GPLv2\", \"checksum\": \"3fcb2c927de9e13bf68469032a28b139d3e5ad2e58564fc210fd6e48635be694\", \"filename\": \"penguin-0.3-0.8.noarch.rpm\", \"buildhost\": \"dhcp-26-118.brq.redhat.com\", \"epoch\": \"0\", \"version\": \"0.3\", \"relativepath\": \"penguin-0.3-0.8.noarch.rpm\", \"provides\": [[\"penguin\", \"EQ\", [\"0\", \"0.3\", \"0.8\"]]], \"_content_type_id\": \"rpm\", \"release\": \"0.8\", \"vendor\": \"\", \"_id\": \"8f4ec845-a849-43b6-a02c-5cd069ee2bc6\", \"arch\": \"noarch\", \"name\": \"penguin\", \"description\": \"A dummy package of penguin\", \"_href\": \"/pulp/api/v2/content/units/rpm/8f4ec845-a849-43b6-a02c-5cd069ee2bc6/\", \"children\": {}, \"repository_memberships\": [\"1\", \"ACME_Corporation-TestProduct-Zoo5\", \"ACME_Corporation-TestProduct-ZooRepo\"]}, {\"requires\": [[\"/bin/sh\", null, [null, null, null]]], \"_storage_path\": \"/var/lib/pulp/content/rpm/.//monkey/0.3/0.8/noarch/0e8fa50d0128fbabc7ccc5632e3fa25d39b0280169f6166cb8e2c84de8501db1/monkey-0.3-0.8.noarch.rpm\", \"repodata\": {\"filelists\": \"\\n<package pkgid=\\\"0e8fa50d0128fbabc7ccc5632e3fa25d39b0280169f6166cb8e2c84de8501db1\\\" name=\\\"monkey\\\" arch=\\\"noarch\\\">\\n    <version epoch=\\\"0\\\" ver=\\\"0.3\\\" rel=\\\"0.8\\\"/>\\n\\n    <file>//monkey.txt</file>\\n</package>\\n\", \"other\": \"\\n<package pkgid=\\\"0e8fa50d0128fbabc7ccc5632e3fa25d39b0280169f6166cb8e2c84de8501db1\\\" name=\\\"monkey\\\" arch=\\\"noarch\\\">\\n    <version epoch=\\\"0\\\" ver=\\\"0.3\\\" rel=\\\"0.8\\\"/>\\n\\n</package>\\n\", \"primary\": \"\\n<package type=\\\"rpm\\\">\\n  <name>monkey</name>\\n  <arch>noarch</arch>\\n  <version epoch=\\\"0\\\" ver=\\\"0.3\\\" rel=\\\"0.8\\\"/>\\n  <checksum type=\\\"sha256\\\" pkgid=\\\"YES\\\">0e8fa50d0128fbabc7ccc5632e3fa25d39b0280169f6166cb8e2c84de8501db1</checksum>\\n  <summary>A dummy package of monkey</summary>\\n  <description>A dummy package of monkey</description>\\n  <packager></packager>\\n  <url>http://tstrachota.fedorapeople.org</url>\\n  <time file=\\\"1321891029\\\" build=\\\"1308257260\\\"/>\\n  <size package=\\\"2232\\\" installed=\\\"42\\\" archive=\\\"292\\\"/>\\n<location href=\\\"monkey-0.3-0.8.noarch.rpm\\\"/>\\n  <format>\\n    <rpm:license>GPLv2</rpm:license>\\n    <rpm:vendor/>\\n    <rpm:group>Internet/Applications</rpm:group>\\n    <rpm:buildhost>dhcp-26-118.brq.redhat.com</rpm:buildhost>\\n    <rpm:sourcerpm>monkey-0.3-0.8.src.rpm</rpm:sourcerpm>\\n    <rpm:header-range start=\\\"280\\\" end=\\\"2016\\\"/>\\n    <rpm:provides>\\n      <rpm:entry name=\\\"monkey\\\" flags=\\\"EQ\\\" epoch=\\\"0\\\" ver=\\\"0.3\\\" rel=\\\"0.8\\\"/>\\n    </rpm:provides>\\n    <rpm:requires>\\n      <rpm:entry name=\\\"/bin/sh\\\" pre=\\\"1\\\"/>\\n    </rpm:requires>\\n  </format>\\n</package>\"}, \"checksumtype\": \"sha256\", \"license\": \"GPLv2\", \"checksum\": \"0e8fa50d0128fbabc7ccc5632e3fa25d39b0280169f6166cb8e2c84de8501db1\", \"filename\": \"monkey-0.3-0.8.noarch.rpm\", \"buildhost\": \"dhcp-26-118.brq.redhat.com\", \"epoch\": \"0\", \"version\": \"0.3\", \"relativepath\": \"monkey-0.3-0.8.noarch.rpm\", \"provides\": [[\"monkey\", \"EQ\", [\"0\", \"0.3\", \"0.8\"]]], \"_content_type_id\": \"rpm\", \"release\": \"0.8\", \"vendor\": \"\", \"_id\": \"9c4cf52c-f044-44d4-bcd6-635884b724ae\", \"arch\": \"noarch\", \"name\": \"monkey\", \"description\": \"A dummy package of monkey\", \"_href\": \"/pulp/api/v2/content/units/rpm/9c4cf52c-f044-44d4-bcd6-635884b724ae/\", \"children\": {}, \"repository_memberships\": [\"1\", \"ACME_Corporation-TestProduct-Zoo5\", \"ACME_Corporation-TestProduct-ZooRepo\"]}, {\"requires\": [[\"/bin/sh\", null, [null, null, null]]], \"_storage_path\": \"/var/lib/pulp/content/rpm/.//cheetah/0.3/0.8/noarch/422d0baa0cd9d7713ae796e886a23e17f578f924f74880debdbb7d65fb368dae/cheetah-0.3-0.8.noarch.rpm\", \"repodata\": {\"filelists\": \"\\n<package pkgid=\\\"422d0baa0cd9d7713ae796e886a23e17f578f924f74880debdbb7d65fb368dae\\\" name=\\\"cheetah\\\" arch=\\\"noarch\\\">\\n    <version epoch=\\\"0\\\" ver=\\\"0.3\\\" rel=\\\"0.8\\\"/>\\n\\n    <file>//cheetah.txt</file>\\n</package>\\n\", \"other\": \"\\n<package pkgid=\\\"422d0baa0cd9d7713ae796e886a23e17f578f924f74880debdbb7d65fb368dae\\\" name=\\\"cheetah\\\" arch=\\\"noarch\\\">\\n    <version epoch=\\\"0\\\" ver=\\\"0.3\\\" rel=\\\"0.8\\\"/>\\n\\n</package>\\n\", \"primary\": \"\\n<package type=\\\"rpm\\\">\\n  <name>cheetah</name>\\n  <arch>noarch</arch>\\n  <version epoch=\\\"0\\\" ver=\\\"0.3\\\" rel=\\\"0.8\\\"/>\\n  <checksum type=\\\"sha256\\\" pkgid=\\\"YES\\\">422d0baa0cd9d7713ae796e886a23e17f578f924f74880debdbb7d65fb368dae</checksum>\\n  <summary>A dummy package of cheetah</summary>\\n  <description>A dummy package of cheetah</description>\\n  <packager></packager>\\n  <url>http://tstrachota.fedorapeople.org</url>\\n  <time file=\\\"1321891028\\\" build=\\\"1308257472\\\"/>\\n  <size package=\\\"2232\\\" installed=\\\"42\\\" archive=\\\"292\\\"/>\\n<location href=\\\"cheetah-0.3-0.8.noarch.rpm\\\"/>\\n  <format>\\n    <rpm:license>GPLv2</rpm:license>\\n    <rpm:vendor/>\\n    <rpm:group>Internet/Applications</rpm:group>\\n    <rpm:buildhost>dhcp-26-118.brq.redhat.com</rpm:buildhost>\\n    <rpm:sourcerpm>cheetah-0.3-0.8.src.rpm</rpm:sourcerpm>\\n    <rpm:header-range start=\\\"280\\\" end=\\\"2016\\\"/>\\n    <rpm:provides>\\n      <rpm:entry name=\\\"cheetah\\\" flags=\\\"EQ\\\" epoch=\\\"0\\\" ver=\\\"0.3\\\" rel=\\\"0.8\\\"/>\\n    </rpm:provides>\\n    <rpm:requires>\\n      <rpm:entry name=\\\"/bin/sh\\\" pre=\\\"1\\\"/>\\n    </rpm:requires>\\n  </format>\\n</package>\"}, \"checksumtype\": \"sha256\", \"license\": \"GPLv2\", \"checksum\": \"422d0baa0cd9d7713ae796e886a23e17f578f924f74880debdbb7d65fb368dae\", \"filename\": \"cheetah-0.3-0.8.noarch.rpm\", \"buildhost\": \"dhcp-26-118.brq.redhat.com\", \"epoch\": \"0\", \"version\": \"0.3\", \"relativepath\": \"cheetah-0.3-0.8.noarch.rpm\", \"provides\": [[\"cheetah\", \"EQ\", [\"0\", \"0.3\", \"0.8\"]]], \"_content_type_id\": \"rpm\", \"release\": \"0.8\", \"vendor\": \"\", \"_id\": \"b8e745d9-0289-4af8-9bb7-f517d46d0e86\", \"arch\": \"noarch\", \"name\": \"cheetah\", \"description\": \"A dummy package of cheetah\", \"_href\": \"/pulp/api/v2/content/units/rpm/b8e745d9-0289-4af8-9bb7-f517d46d0e86/\", \"children\": {}, \"repository_memberships\": [\"1\", \"ACME_Corporation-TestProduct-Zoo5\", \"ACME_Corporation-TestProduct-ZooRepo\"]}, {\"requires\": [[\"/bin/sh\", null, [null, null, null]]], \"_storage_path\": \"/var/lib/pulp/content/rpm/.//lion/0.3/0.8/noarch/12400dc95c23a4c160725a908716cd3fcdd7a8981585437ab64cd62efa3e4ae4/lion-0.3-0.8.noarch.rpm\", \"repodata\": {\"filelists\": \"\\n<package pkgid=\\\"12400dc95c23a4c160725a908716cd3fcdd7a8981585437ab64cd62efa3e4ae4\\\" name=\\\"lion\\\" arch=\\\"noarch\\\">\\n    <version epoch=\\\"0\\\" ver=\\\"0.3\\\" rel=\\\"0.8\\\"/>\\n\\n    <file>//lion.txt</file>\\n</package>\\n\", \"other\": \"\\n<package pkgid=\\\"12400dc95c23a4c160725a908716cd3fcdd7a8981585437ab64cd62efa3e4ae4\\\" name=\\\"lion\\\" arch=\\\"noarch\\\">\\n    <version epoch=\\\"0\\\" ver=\\\"0.3\\\" rel=\\\"0.8\\\"/>\\n\\n</package>\\n\", \"primary\": \"\\n<package type=\\\"rpm\\\">\\n  <name>lion</name>\\n  <arch>noarch</arch>\\n  <version epoch=\\\"0\\\" ver=\\\"0.3\\\" rel=\\\"0.8\\\"/>\\n  <checksum type=\\\"sha256\\\" pkgid=\\\"YES\\\">12400dc95c23a4c160725a908716cd3fcdd7a8981585437ab64cd62efa3e4ae4</checksum>\\n  <summary>A dummy package of lion</summary>\\n  <description>A dummy package of lion</description>\\n  <packager></packager>\\n  <url>http://tstrachota.fedorapeople.org</url>\\n  <time file=\\\"1321891028\\\" build=\\\"1308257455\\\"/>\\n  <size package=\\\"2212\\\" installed=\\\"42\\\" archive=\\\"292\\\"/>\\n<location href=\\\"lion-0.3-0.8.noarch.rpm\\\"/>\\n  <format>\\n    <rpm:license>GPLv2</rpm:license>\\n    <rpm:vendor/>\\n    <rpm:group>Internet/Applications</rpm:group>\\n    <rpm:buildhost>dhcp-26-118.brq.redhat.com</rpm:buildhost>\\n    <rpm:sourcerpm>lion-0.3-0.8.src.rpm</rpm:sourcerpm>\\n    <rpm:header-range start=\\\"280\\\" end=\\\"2000\\\"/>\\n    <rpm:provides>\\n      <rpm:entry name=\\\"lion\\\" flags=\\\"EQ\\\" epoch=\\\"0\\\" ver=\\\"0.3\\\" rel=\\\"0.8\\\"/>\\n    </rpm:provides>\\n    <rpm:requires>\\n      <rpm:entry name=\\\"/bin/sh\\\" pre=\\\"1\\\"/>\\n    </rpm:requires>\\n  </format>\\n</package>\"}, \"checksumtype\": \"sha256\", \"license\": \"GPLv2\", \"checksum\": \"12400dc95c23a4c160725a908716cd3fcdd7a8981585437ab64cd62efa3e4ae4\", \"filename\": \"lion-0.3-0.8.noarch.rpm\", \"buildhost\": \"dhcp-26-118.brq.redhat.com\", \"epoch\": \"0\", \"version\": \"0.3\", \"relativepath\": \"lion-0.3-0.8.noarch.rpm\", \"provides\": [[\"lion\", \"EQ\", [\"0\", \"0.3\", \"0.8\"]]], \"_content_type_id\": \"rpm\", \"release\": \"0.8\", \"vendor\": \"\", \"_id\": \"c255fd9d-f209-4743-a0d7-5e113883f277\", \"arch\": \"noarch\", \"name\": \"lion\", \"description\": \"A dummy package of lion\", \"_href\": \"/pulp/api/v2/content/units/rpm/c255fd9d-f209-4743-a0d7-5e113883f277/\", \"children\": {}, \"repository_memberships\": [\"1\", \"ACME_Corporation-TestProduct-Zoo5\", \"ACME_Corporation-TestProduct-ZooRepo\"]}, {\"requires\": [[\"/bin/sh\", null, [null, null, null]]], \"_storage_path\": \"/var/lib/pulp/content/rpm/.//giraffe/0.3/0.8/noarch/f25d67d1d9da04f12e57ca323247b43891ac46533e355b82de6d1922009f9f14/giraffe-0.3-0.8.noarch.rpm\", \"repodata\": {\"filelists\": \"\\n<package pkgid=\\\"f25d67d1d9da04f12e57ca323247b43891ac46533e355b82de6d1922009f9f14\\\" name=\\\"giraffe\\\" arch=\\\"noarch\\\">\\n    <version epoch=\\\"0\\\" ver=\\\"0.3\\\" rel=\\\"0.8\\\"/>\\n\\n    <file>//giraffe.txt</file>\\n</package>\\n\", \"other\": \"\\n<package pkgid=\\\"f25d67d1d9da04f12e57ca323247b43891ac46533e355b82de6d1922009f9f14\\\" name=\\\"giraffe\\\" arch=\\\"noarch\\\">\\n    <version epoch=\\\"0\\\" ver=\\\"0.3\\\" rel=\\\"0.8\\\"/>\\n\\n</package>\\n\", \"primary\": \"\\n<package type=\\\"rpm\\\">\\n  <name>giraffe</name>\\n  <arch>noarch</arch>\\n  <version epoch=\\\"0\\\" ver=\\\"0.3\\\" rel=\\\"0.8\\\"/>\\n  <checksum type=\\\"sha256\\\" pkgid=\\\"YES\\\">f25d67d1d9da04f12e57ca323247b43891ac46533e355b82de6d1922009f9f14</checksum>\\n  <summary>A dummy package of giraffe</summary>\\n  <description>A dummy package of giraffe</description>\\n  <packager></packager>\\n  <url>http://tstrachota.fedorapeople.org</url>\\n  <time file=\\\"1321891027\\\" build=\\\"1308257414\\\"/>\\n  <size package=\\\"2236\\\" installed=\\\"42\\\" archive=\\\"292\\\"/>\\n<location href=\\\"giraffe-0.3-0.8.noarch.rpm\\\"/>\\n  <format>\\n    <rpm:license>GPLv2</rpm:license>\\n    <rpm:vendor/>\\n    <rpm:group>Internet/Applications</rpm:group>\\n    <rpm:buildhost>dhcp-26-118.brq.redhat.com</rpm:buildhost>\\n    <rpm:sourcerpm>giraffe-0.3-0.8.src.rpm</rpm:sourcerpm>\\n    <rpm:header-range start=\\\"280\\\" end=\\\"2016\\\"/>\\n    <rpm:provides>\\n      <rpm:entry name=\\\"giraffe\\\" flags=\\\"EQ\\\" epoch=\\\"0\\\" ver=\\\"0.3\\\" rel=\\\"0.8\\\"/>\\n    </rpm:provides>\\n    <rpm:requires>\\n      <rpm:entry name=\\\"/bin/sh\\\" pre=\\\"1\\\"/>\\n    </rpm:requires>\\n  </format>\\n</package>\"}, \"checksumtype\": \"sha256\", \"license\": \"GPLv2\", \"checksum\": \"f25d67d1d9da04f12e57ca323247b43891ac46533e355b82de6d1922009f9f14\", \"filename\": \"giraffe-0.3-0.8.noarch.rpm\", \"buildhost\": \"dhcp-26-118.brq.redhat.com\", \"epoch\": \"0\", \"version\": \"0.3\", \"relativepath\": \"giraffe-0.3-0.8.noarch.rpm\", \"provides\": [[\"giraffe\", \"EQ\", [\"0\", \"0.3\", \"0.8\"]]], \"_content_type_id\": \"rpm\", \"release\": \"0.8\", \"vendor\": \"\", \"_id\": \"f76784ac-5ebc-432f-9b79-2963b3099c99\", \"arch\": \"noarch\", \"name\": \"giraffe\", \"description\": \"A dummy package of giraffe\", \"_href\": \"/pulp/api/v2/content/units/rpm/f76784ac-5ebc-432f-9b79-2963b3099c99/\", \"children\": {}, \"repository_memberships\": [\"1\", \"ACME_Corporation-TestProduct-Zoo5\", \"ACME_Corporation-TestProduct-ZooRepo\"]}]"
    http_version: 
  recorded_at: Wed, 16 Jan 2013 23:05:09 GMT
- request: 
    method: post
    uri: https://dhcp231-16.rdu.redhat.com/pulp/api/v2/repositories/acme_corporation_label-staging_label-fedora_label-fedora_17_x86_64_label/actions/associate/
    body: 
      string: "{\"source_repo_id\":\"1\",\"criteria\":{\"type_ids\":[\"rpm\"],\"filters\":{}}}"
    headers: 
      Accept: 
      - application/json
      Authorization: 
      - OAuth oauth_body_hash="2jmj7l5rSw0yVb%2FvlWAYkK%2FYBwk%3D", oauth_consumer_key="katello", oauth_nonce="K0Kmeiyxo9ocqRDFuY19ToT3yTXBJdetR0yIVfZG4", oauth_signature="HluJNer03mSyaubpcpDZXr4Nybw%3D", oauth_signature_method="HMAC-SHA1", oauth_timestamp="1358377511", oauth_version="1.0"
      Content-Length: 
      - "67"
      Content-Type: 
      - application/json
      Accept-Encoding: 
      - gzip, deflate
      Pulp-User: 
      - admin
>>>>>>> fd910802
  response: 
    status: 
      code: 202
      message: Accepted
    headers: 
<<<<<<< HEAD
      Server: 
      - Apache/2.2.22 (Fedora)
      Date: 
      - Mon, 14 Jan 2013 22:07:26 GMT
      Content-Length: 
      - "19376"
=======
      Content-Length: 
      - "788"
      Date: 
      - Wed, 16 Jan 2013 23:05:11 GMT
      Content-Encoding: 
      - utf-8
>>>>>>> fd910802
      Content-Type: 
      - application/json
    body: 
<<<<<<< HEAD
      string: "[{\"requires\": [[\"/bin/sh\", null, [null, null, null]]], \"_storage_path\": \"/var/lib/pulp/content/rpm/.//penguin/0.3/0.8/noarch/3fcb2c927de9e13bf68469032a28b139d3e5ad2e58564fc210fd6e48635be694/penguin-0.3-0.8.noarch.rpm\", \"repodata\": {\"filelists\": \"\\n<package pkgid=\\\"3fcb2c927de9e13bf68469032a28b139d3e5ad2e58564fc210fd6e48635be694\\\" name=\\\"penguin\\\" arch=\\\"noarch\\\">\\n    <version epoch=\\\"0\\\" ver=\\\"0.3\\\" rel=\\\"0.8\\\"/>\\n\\n    <file>//penguin.txt</file>\\n</package>\\n\", \"other\": \"\\n<package pkgid=\\\"3fcb2c927de9e13bf68469032a28b139d3e5ad2e58564fc210fd6e48635be694\\\" name=\\\"penguin\\\" arch=\\\"noarch\\\">\\n    <version epoch=\\\"0\\\" ver=\\\"0.3\\\" rel=\\\"0.8\\\"/>\\n\\n</package>\\n\", \"primary\": \"\\n<package type=\\\"rpm\\\">\\n  <name>penguin</name>\\n  <arch>noarch</arch>\\n  <version epoch=\\\"0\\\" ver=\\\"0.3\\\" rel=\\\"0.8\\\"/>\\n  <checksum type=\\\"sha256\\\" pkgid=\\\"YES\\\">3fcb2c927de9e13bf68469032a28b139d3e5ad2e58564fc210fd6e48635be694</checksum>\\n  <summary>A dummy package of penguin</summary>\\n  <description>A dummy package of penguin</description>\\n  <packager></packager>\\n  <url>http://tstrachota.fedorapeople.org</url>\\n  <time file=\\\"1321891029\\\" build=\\\"1308257460\\\"/>\\n  <size package=\\\"2232\\\" installed=\\\"42\\\" archive=\\\"292\\\"/>\\n<location href=\\\"penguin-0.3-0.8.noarch.rpm\\\"/>\\n  <format>\\n    <rpm:license>GPLv2</rpm:license>\\n    <rpm:vendor/>\\n    <rpm:group>Internet/Applications</rpm:group>\\n    <rpm:buildhost>dhcp-26-118.brq.redhat.com</rpm:buildhost>\\n    <rpm:sourcerpm>penguin-0.3-0.8.src.rpm</rpm:sourcerpm>\\n    <rpm:header-range start=\\\"280\\\" end=\\\"2016\\\"/>\\n    <rpm:provides>\\n      <rpm:entry name=\\\"penguin\\\" flags=\\\"EQ\\\" epoch=\\\"0\\\" ver=\\\"0.3\\\" rel=\\\"0.8\\\"/>\\n    </rpm:provides>\\n    <rpm:requires>\\n      <rpm:entry name=\\\"/bin/sh\\\" pre=\\\"1\\\"/>\\n    </rpm:requires>\\n  </format>\\n</package>\"}, \"checksumtype\": \"sha256\", \"license\": \"GPLv2\", \"checksum\": \"3fcb2c927de9e13bf68469032a28b139d3e5ad2e58564fc210fd6e48635be694\", \"filename\": \"penguin-0.3-0.8.noarch.rpm\", \"buildhost\": \"dhcp-26-118.brq.redhat.com\", \"epoch\": \"0\", \"version\": \"0.3\", \"relativepath\": \"penguin-0.3-0.8.noarch.rpm\", \"provides\": [[\"penguin\", \"EQ\", [\"0\", \"0.3\", \"0.8\"]]], \"_content_type_id\": \"rpm\", \"release\": \"0.8\", \"vendor\": \"\", \"_id\": \"20a92e6e-8a7b-47bd-9e53-a56a5954a826\", \"arch\": \"noarch\", \"name\": \"penguin\", \"description\": \"A dummy package of penguin\", \"_href\": \"/pulp/api/v2/content/units/rpm/20a92e6e-8a7b-47bd-9e53-a56a5954a826/\", \"children\": {}}, {\"requires\": [[\"/bin/sh\", null, [null, null, null]]], \"_storage_path\": \"/var/lib/pulp/content/rpm/.//walrus/0.3/0.8/noarch/6e8d6dc057e3e2c9819f0dc7e6c7b7f86bf2e8571bba414adec7fb621a461dfd/walrus-0.3-0.8.noarch.rpm\", \"repodata\": {\"filelists\": \"\\n<package pkgid=\\\"6e8d6dc057e3e2c9819f0dc7e6c7b7f86bf2e8571bba414adec7fb621a461dfd\\\" name=\\\"walrus\\\" arch=\\\"noarch\\\">\\n    <version epoch=\\\"0\\\" ver=\\\"0.3\\\" rel=\\\"0.8\\\"/>\\n\\n    <file>//walrus.txt</file>\\n</package>\\n\", \"other\": \"\\n<package pkgid=\\\"6e8d6dc057e3e2c9819f0dc7e6c7b7f86bf2e8571bba414adec7fb621a461dfd\\\" name=\\\"walrus\\\" arch=\\\"noarch\\\">\\n    <version epoch=\\\"0\\\" ver=\\\"0.3\\\" rel=\\\"0.8\\\"/>\\n\\n</package>\\n\", \"primary\": \"\\n<package type=\\\"rpm\\\">\\n  <name>walrus</name>\\n  <arch>noarch</arch>\\n  <version epoch=\\\"0\\\" ver=\\\"0.3\\\" rel=\\\"0.8\\\"/>\\n  <checksum type=\\\"sha256\\\" pkgid=\\\"YES\\\">6e8d6dc057e3e2c9819f0dc7e6c7b7f86bf2e8571bba414adec7fb621a461dfd</checksum>\\n  <summary>A dummy package of walrus</summary>\\n  <description>A dummy package of walrus</description>\\n  <packager></packager>\\n  <url>http://tstrachota.fedorapeople.org</url>\\n  <time file=\\\"1321891030\\\" build=\\\"1308257449\\\"/>\\n  <size package=\\\"2236\\\" installed=\\\"42\\\" archive=\\\"292\\\"/>\\n<location href=\\\"walrus-0.3-0.8.noarch.rpm\\\"/>\\n  <format>\\n    <rpm:license>GPLv2</rpm:license>\\n    <rpm:vendor/>\\n    <rpm:group>Internet/Applications</rpm:group>\\n    <rpm:buildhost>dhcp-26-118.brq.redhat.com</rpm:buildhost>\\n    <rpm:sourcerpm>walrus-0.3-0.8.src.rpm</rpm:sourcerpm>\\n    <rpm:header-range start=\\\"280\\\" end=\\\"2016\\\"/>\\n    <rpm:provides>\\n      <rpm:entry name=\\\"walrus\\\" flags=\\\"EQ\\\" epoch=\\\"0\\\" ver=\\\"0.3\\\" rel=\\\"0.8\\\"/>\\n    </rpm:provides>\\n    <rpm:requires>\\n      <rpm:entry name=\\\"/bin/sh\\\" pre=\\\"1\\\"/>\\n    </rpm:requires>\\n  </format>\\n</package>\"}, \"checksumtype\": \"sha256\", \"license\": \"GPLv2\", \"checksum\": \"6e8d6dc057e3e2c9819f0dc7e6c7b7f86bf2e8571bba414adec7fb621a461dfd\", \"filename\": \"walrus-0.3-0.8.noarch.rpm\", \"buildhost\": \"dhcp-26-118.brq.redhat.com\", \"epoch\": \"0\", \"version\": \"0.3\", \"relativepath\": \"walrus-0.3-0.8.noarch.rpm\", \"provides\": [[\"walrus\", \"EQ\", [\"0\", \"0.3\", \"0.8\"]]], \"_content_type_id\": \"rpm\", \"release\": \"0.8\", \"vendor\": \"\", \"_id\": \"24b891dc-1401-42d1-b816-1272f39b1b47\", \"arch\": \"noarch\", \"name\": \"walrus\", \"description\": \"A dummy package of walrus\", \"_href\": \"/pulp/api/v2/content/units/rpm/24b891dc-1401-42d1-b816-1272f39b1b47/\", \"children\": {}}, {\"requires\": [[\"/bin/sh\", null, [null, null, null]]], \"_storage_path\": \"/var/lib/pulp/content/rpm/.//elephant/0.3/0.8/noarch/3e1c70cd1b421328acaf6397cb3d16145306bb95f65d1b095fc31372a0a701f3/elephant-0.3-0.8.noarch.rpm\", \"repodata\": {\"filelists\": \"\\n<package pkgid=\\\"3e1c70cd1b421328acaf6397cb3d16145306bb95f65d1b095fc31372a0a701f3\\\" name=\\\"elephant\\\" arch=\\\"noarch\\\">\\n    <version epoch=\\\"0\\\" ver=\\\"0.3\\\" rel=\\\"0.8\\\"/>\\n\\n    <file>//elephant.txt</file>\\n</package>\\n\", \"other\": \"\\n<package pkgid=\\\"3e1c70cd1b421328acaf6397cb3d16145306bb95f65d1b095fc31372a0a701f3\\\" name=\\\"elephant\\\" arch=\\\"noarch\\\">\\n    <version epoch=\\\"0\\\" ver=\\\"0.3\\\" rel=\\\"0.8\\\"/>\\n\\n</package>\\n\", \"primary\": \"\\n<package type=\\\"rpm\\\">\\n  <name>elephant</name>\\n  <arch>noarch</arch>\\n  <version epoch=\\\"0\\\" ver=\\\"0.3\\\" rel=\\\"0.8\\\"/>\\n  <checksum type=\\\"sha256\\\" pkgid=\\\"YES\\\">3e1c70cd1b421328acaf6397cb3d16145306bb95f65d1b095fc31372a0a701f3</checksum>\\n  <summary>A dummy package of elephant</summary>\\n  <description>A dummy package of elephant</description>\\n  <packager></packager>\\n  <url>http://tstrachota.fedorapeople.org</url>\\n  <time file=\\\"1321891027\\\" build=\\\"1308257466\\\"/>\\n  <size package=\\\"2244\\\" installed=\\\"42\\\" archive=\\\"296\\\"/>\\n<location href=\\\"elephant-0.3-0.8.noarch.rpm\\\"/>\\n  <format>\\n    <rpm:license>GPLv2</rpm:license>\\n    <rpm:vendor/>\\n    <rpm:group>Internet/Applications</rpm:group>\\n    <rpm:buildhost>dhcp-26-118.brq.redhat.com</rpm:buildhost>\\n    <rpm:sourcerpm>elephant-0.3-0.8.src.rpm</rpm:sourcerpm>\\n    <rpm:header-range start=\\\"280\\\" end=\\\"2028\\\"/>\\n    <rpm:provides>\\n      <rpm:entry name=\\\"elephant\\\" flags=\\\"EQ\\\" epoch=\\\"0\\\" ver=\\\"0.3\\\" rel=\\\"0.8\\\"/>\\n    </rpm:provides>\\n    <rpm:requires>\\n      <rpm:entry name=\\\"/bin/sh\\\" pre=\\\"1\\\"/>\\n    </rpm:requires>\\n  </format>\\n</package>\"}, \"checksumtype\": \"sha256\", \"license\": \"GPLv2\", \"checksum\": \"3e1c70cd1b421328acaf6397cb3d16145306bb95f65d1b095fc31372a0a701f3\", \"filename\": \"elephant-0.3-0.8.noarch.rpm\", \"buildhost\": \"dhcp-26-118.brq.redhat.com\", \"epoch\": \"0\", \"version\": \"0.3\", \"relativepath\": \"elephant-0.3-0.8.noarch.rpm\", \"provides\": [[\"elephant\", \"EQ\", [\"0\", \"0.3\", \"0.8\"]]], \"_content_type_id\": \"rpm\", \"release\": \"0.8\", \"vendor\": \"\", \"_id\": \"4a2ca5c5-b06c-459b-a22a-98c315d7468b\", \"arch\": \"noarch\", \"name\": \"elephant\", \"description\": \"A dummy package of elephant\", \"_href\": \"/pulp/api/v2/content/units/rpm/4a2ca5c5-b06c-459b-a22a-98c315d7468b/\", \"children\": {}}, {\"requires\": [[\"/bin/sh\", null, [null, null, null]]], \"_storage_path\": \"/var/lib/pulp/content/rpm/.//giraffe/0.3/0.8/noarch/f25d67d1d9da04f12e57ca323247b43891ac46533e355b82de6d1922009f9f14/giraffe-0.3-0.8.noarch.rpm\", \"repodata\": {\"filelists\": \"\\n<package pkgid=\\\"f25d67d1d9da04f12e57ca323247b43891ac46533e355b82de6d1922009f9f14\\\" name=\\\"giraffe\\\" arch=\\\"noarch\\\">\\n    <version epoch=\\\"0\\\" ver=\\\"0.3\\\" rel=\\\"0.8\\\"/>\\n\\n    <file>//giraffe.txt</file>\\n</package>\\n\", \"other\": \"\\n<package pkgid=\\\"f25d67d1d9da04f12e57ca323247b43891ac46533e355b82de6d1922009f9f14\\\" name=\\\"giraffe\\\" arch=\\\"noarch\\\">\\n    <version epoch=\\\"0\\\" ver=\\\"0.3\\\" rel=\\\"0.8\\\"/>\\n\\n</package>\\n\", \"primary\": \"\\n<package type=\\\"rpm\\\">\\n  <name>giraffe</name>\\n  <arch>noarch</arch>\\n  <version epoch=\\\"0\\\" ver=\\\"0.3\\\" rel=\\\"0.8\\\"/>\\n  <checksum type=\\\"sha256\\\" pkgid=\\\"YES\\\">f25d67d1d9da04f12e57ca323247b43891ac46533e355b82de6d1922009f9f14</checksum>\\n  <summary>A dummy package of giraffe</summary>\\n  <description>A dummy package of giraffe</description>\\n  <packager></packager>\\n  <url>http://tstrachota.fedorapeople.org</url>\\n  <time file=\\\"1321891027\\\" build=\\\"1308257414\\\"/>\\n  <size package=\\\"2236\\\" installed=\\\"42\\\" archive=\\\"292\\\"/>\\n<location href=\\\"giraffe-0.3-0.8.noarch.rpm\\\"/>\\n  <format>\\n    <rpm:license>GPLv2</rpm:license>\\n    <rpm:vendor/>\\n    <rpm:group>Internet/Applications</rpm:group>\\n    <rpm:buildhost>dhcp-26-118.brq.redhat.com</rpm:buildhost>\\n    <rpm:sourcerpm>giraffe-0.3-0.8.src.rpm</rpm:sourcerpm>\\n    <rpm:header-range start=\\\"280\\\" end=\\\"2016\\\"/>\\n    <rpm:provides>\\n      <rpm:entry name=\\\"giraffe\\\" flags=\\\"EQ\\\" epoch=\\\"0\\\" ver=\\\"0.3\\\" rel=\\\"0.8\\\"/>\\n    </rpm:provides>\\n    <rpm:requires>\\n      <rpm:entry name=\\\"/bin/sh\\\" pre=\\\"1\\\"/>\\n    </rpm:requires>\\n  </format>\\n</package>\"}, \"checksumtype\": \"sha256\", \"license\": \"GPLv2\", \"checksum\": \"f25d67d1d9da04f12e57ca323247b43891ac46533e355b82de6d1922009f9f14\", \"filename\": \"giraffe-0.3-0.8.noarch.rpm\", \"buildhost\": \"dhcp-26-118.brq.redhat.com\", \"epoch\": \"0\", \"version\": \"0.3\", \"relativepath\": \"giraffe-0.3-0.8.noarch.rpm\", \"provides\": [[\"giraffe\", \"EQ\", [\"0\", \"0.3\", \"0.8\"]]], \"_content_type_id\": \"rpm\", \"release\": \"0.8\", \"vendor\": \"\", \"_id\": \"665e77f8-b114-4430-ba2d-dc2954328540\", \"arch\": \"noarch\", \"name\": \"giraffe\", \"description\": \"A dummy package of giraffe\", \"_href\": \"/pulp/api/v2/content/units/rpm/665e77f8-b114-4430-ba2d-dc2954328540/\", \"children\": {}}, {\"requires\": [[\"/bin/sh\", null, [null, null, null]]], \"_storage_path\": \"/var/lib/pulp/content/rpm/.//cheetah/0.3/0.8/noarch/422d0baa0cd9d7713ae796e886a23e17f578f924f74880debdbb7d65fb368dae/cheetah-0.3-0.8.noarch.rpm\", \"repodata\": {\"filelists\": \"\\n<package pkgid=\\\"422d0baa0cd9d7713ae796e886a23e17f578f924f74880debdbb7d65fb368dae\\\" name=\\\"cheetah\\\" arch=\\\"noarch\\\">\\n    <version epoch=\\\"0\\\" ver=\\\"0.3\\\" rel=\\\"0.8\\\"/>\\n\\n    <file>//cheetah.txt</file>\\n</package>\\n\", \"other\": \"\\n<package pkgid=\\\"422d0baa0cd9d7713ae796e886a23e17f578f924f74880debdbb7d65fb368dae\\\" name=\\\"cheetah\\\" arch=\\\"noarch\\\">\\n    <version epoch=\\\"0\\\" ver=\\\"0.3\\\" rel=\\\"0.8\\\"/>\\n\\n</package>\\n\", \"primary\": \"\\n<package type=\\\"rpm\\\">\\n  <name>cheetah</name>\\n  <arch>noarch</arch>\\n  <version epoch=\\\"0\\\" ver=\\\"0.3\\\" rel=\\\"0.8\\\"/>\\n  <checksum type=\\\"sha256\\\" pkgid=\\\"YES\\\">422d0baa0cd9d7713ae796e886a23e17f578f924f74880debdbb7d65fb368dae</checksum>\\n  <summary>A dummy package of cheetah</summary>\\n  <description>A dummy package of cheetah</description>\\n  <packager></packager>\\n  <url>http://tstrachota.fedorapeople.org</url>\\n  <time file=\\\"1321891028\\\" build=\\\"1308257472\\\"/>\\n  <size package=\\\"2232\\\" installed=\\\"42\\\" archive=\\\"292\\\"/>\\n<location href=\\\"cheetah-0.3-0.8.noarch.rpm\\\"/>\\n  <format>\\n    <rpm:license>GPLv2</rpm:license>\\n    <rpm:vendor/>\\n    <rpm:group>Internet/Applications</rpm:group>\\n    <rpm:buildhost>dhcp-26-118.brq.redhat.com</rpm:buildhost>\\n    <rpm:sourcerpm>cheetah-0.3-0.8.src.rpm</rpm:sourcerpm>\\n    <rpm:header-range start=\\\"280\\\" end=\\\"2016\\\"/>\\n    <rpm:provides>\\n      <rpm:entry name=\\\"cheetah\\\" flags=\\\"EQ\\\" epoch=\\\"0\\\" ver=\\\"0.3\\\" rel=\\\"0.8\\\"/>\\n    </rpm:provides>\\n    <rpm:requires>\\n      <rpm:entry name=\\\"/bin/sh\\\" pre=\\\"1\\\"/>\\n    </rpm:requires>\\n  </format>\\n</package>\"}, \"checksumtype\": \"sha256\", \"license\": \"GPLv2\", \"checksum\": \"422d0baa0cd9d7713ae796e886a23e17f578f924f74880debdbb7d65fb368dae\", \"filename\": \"cheetah-0.3-0.8.noarch.rpm\", \"buildhost\": \"dhcp-26-118.brq.redhat.com\", \"epoch\": \"0\", \"version\": \"0.3\", \"relativepath\": \"cheetah-0.3-0.8.noarch.rpm\", \"provides\": [[\"cheetah\", \"EQ\", [\"0\", \"0.3\", \"0.8\"]]], \"_content_type_id\": \"rpm\", \"release\": \"0.8\", \"vendor\": \"\", \"_id\": \"69e46e24-dc70-4257-b939-60b7ca4c534c\", \"arch\": \"noarch\", \"name\": \"cheetah\", \"description\": \"A dummy package of cheetah\", \"_href\": \"/pulp/api/v2/content/units/rpm/69e46e24-dc70-4257-b939-60b7ca4c534c/\", \"children\": {}}, {\"requires\": [[\"/bin/sh\", null, [null, null, null]]], \"_storage_path\": \"/var/lib/pulp/content/rpm/.//squirrel/0.3/0.8/noarch/251768bdd15f13d78487c27638aa6aecd01551e253756093cde1c0ae878a17d2/squirrel-0.3-0.8.noarch.rpm\", \"repodata\": {\"filelists\": \"\\n<package pkgid=\\\"251768bdd15f13d78487c27638aa6aecd01551e253756093cde1c0ae878a17d2\\\" name=\\\"squirrel\\\" arch=\\\"noarch\\\">\\n    <version epoch=\\\"0\\\" ver=\\\"0.3\\\" rel=\\\"0.8\\\"/>\\n\\n    <file>//squirrel.txt</file>\\n</package>\\n\", \"other\": \"\\n<package pkgid=\\\"251768bdd15f13d78487c27638aa6aecd01551e253756093cde1c0ae878a17d2\\\" name=\\\"squirrel\\\" arch=\\\"noarch\\\">\\n    <version epoch=\\\"0\\\" ver=\\\"0.3\\\" rel=\\\"0.8\\\"/>\\n\\n</package>\\n\", \"primary\": \"\\n<package type=\\\"rpm\\\">\\n  <name>squirrel</name>\\n  <arch>noarch</arch>\\n  <version epoch=\\\"0\\\" ver=\\\"0.3\\\" rel=\\\"0.8\\\"/>\\n  <checksum type=\\\"sha256\\\" pkgid=\\\"YES\\\">251768bdd15f13d78487c27638aa6aecd01551e253756093cde1c0ae878a17d2</checksum>\\n  <summary>A dummy package of squirrel</summary>\\n  <description>A dummy package of squirrel</description>\\n  <packager></packager>\\n  <url>http://tstrachota.fedorapeople.org</url>\\n  <time file=\\\"1321891029\\\" build=\\\"1308257502\\\"/>\\n  <size package=\\\"2248\\\" installed=\\\"42\\\" archive=\\\"296\\\"/>\\n<location href=\\\"squirrel-0.3-0.8.noarch.rpm\\\"/>\\n  <format>\\n    <rpm:license>GPLv2</rpm:license>\\n    <rpm:vendor/>\\n    <rpm:group>Internet/Applications</rpm:group>\\n    <rpm:buildhost>dhcp-26-118.brq.redhat.com</rpm:buildhost>\\n    <rpm:sourcerpm>squirrel-0.3-0.8.src.rpm</rpm:sourcerpm>\\n    <rpm:header-range start=\\\"280\\\" end=\\\"2028\\\"/>\\n    <rpm:provides>\\n      <rpm:entry name=\\\"squirrel\\\" flags=\\\"EQ\\\" epoch=\\\"0\\\" ver=\\\"0.3\\\" rel=\\\"0.8\\\"/>\\n    </rpm:provides>\\n    <rpm:requires>\\n      <rpm:entry name=\\\"/bin/sh\\\" pre=\\\"1\\\"/>\\n    </rpm:requires>\\n  </format>\\n</package>\"}, \"checksumtype\": \"sha256\", \"license\": \"GPLv2\", \"checksum\": \"251768bdd15f13d78487c27638aa6aecd01551e253756093cde1c0ae878a17d2\", \"filename\": \"squirrel-0.3-0.8.noarch.rpm\", \"buildhost\": \"dhcp-26-118.brq.redhat.com\", \"epoch\": \"0\", \"version\": \"0.3\", \"relativepath\": \"squirrel-0.3-0.8.noarch.rpm\", \"provides\": [[\"squirrel\", \"EQ\", [\"0\", \"0.3\", \"0.8\"]]], \"_content_type_id\": \"rpm\", \"release\": \"0.8\", \"vendor\": \"\", \"_id\": \"7f006cd7-9a74-4fb5-938b-26c7d69ac45b\", \"arch\": \"noarch\", \"name\": \"squirrel\", \"description\": \"A dummy package of squirrel\", \"_href\": \"/pulp/api/v2/content/units/rpm/7f006cd7-9a74-4fb5-938b-26c7d69ac45b/\", \"children\": {}}, {\"requires\": [[\"/bin/sh\", null, [null, null, null]]], \"_storage_path\": \"/var/lib/pulp/content/rpm/.//lion/0.3/0.8/noarch/12400dc95c23a4c160725a908716cd3fcdd7a8981585437ab64cd62efa3e4ae4/lion-0.3-0.8.noarch.rpm\", \"repodata\": {\"filelists\": \"\\n<package pkgid=\\\"12400dc95c23a4c160725a908716cd3fcdd7a8981585437ab64cd62efa3e4ae4\\\" name=\\\"lion\\\" arch=\\\"noarch\\\">\\n    <version epoch=\\\"0\\\" ver=\\\"0.3\\\" rel=\\\"0.8\\\"/>\\n\\n    <file>//lion.txt</file>\\n</package>\\n\", \"other\": \"\\n<package pkgid=\\\"12400dc95c23a4c160725a908716cd3fcdd7a8981585437ab64cd62efa3e4ae4\\\" name=\\\"lion\\\" arch=\\\"noarch\\\">\\n    <version epoch=\\\"0\\\" ver=\\\"0.3\\\" rel=\\\"0.8\\\"/>\\n\\n</package>\\n\", \"primary\": \"\\n<package type=\\\"rpm\\\">\\n  <name>lion</name>\\n  <arch>noarch</arch>\\n  <version epoch=\\\"0\\\" ver=\\\"0.3\\\" rel=\\\"0.8\\\"/>\\n  <checksum type=\\\"sha256\\\" pkgid=\\\"YES\\\">12400dc95c23a4c160725a908716cd3fcdd7a8981585437ab64cd62efa3e4ae4</checksum>\\n  <summary>A dummy package of lion</summary>\\n  <description>A dummy package of lion</description>\\n  <packager></packager>\\n  <url>http://tstrachota.fedorapeople.org</url>\\n  <time file=\\\"1321891028\\\" build=\\\"1308257455\\\"/>\\n  <size package=\\\"2212\\\" installed=\\\"42\\\" archive=\\\"292\\\"/>\\n<location href=\\\"lion-0.3-0.8.noarch.rpm\\\"/>\\n  <format>\\n    <rpm:license>GPLv2</rpm:license>\\n    <rpm:vendor/>\\n    <rpm:group>Internet/Applications</rpm:group>\\n    <rpm:buildhost>dhcp-26-118.brq.redhat.com</rpm:buildhost>\\n    <rpm:sourcerpm>lion-0.3-0.8.src.rpm</rpm:sourcerpm>\\n    <rpm:header-range start=\\\"280\\\" end=\\\"2000\\\"/>\\n    <rpm:provides>\\n      <rpm:entry name=\\\"lion\\\" flags=\\\"EQ\\\" epoch=\\\"0\\\" ver=\\\"0.3\\\" rel=\\\"0.8\\\"/>\\n    </rpm:provides>\\n    <rpm:requires>\\n      <rpm:entry name=\\\"/bin/sh\\\" pre=\\\"1\\\"/>\\n    </rpm:requires>\\n  </format>\\n</package>\"}, \"checksumtype\": \"sha256\", \"license\": \"GPLv2\", \"checksum\": \"12400dc95c23a4c160725a908716cd3fcdd7a8981585437ab64cd62efa3e4ae4\", \"filename\": \"lion-0.3-0.8.noarch.rpm\", \"buildhost\": \"dhcp-26-118.brq.redhat.com\", \"epoch\": \"0\", \"version\": \"0.3\", \"relativepath\": \"lion-0.3-0.8.noarch.rpm\", \"provides\": [[\"lion\", \"EQ\", [\"0\", \"0.3\", \"0.8\"]]], \"_content_type_id\": \"rpm\", \"release\": \"0.8\", \"vendor\": \"\", \"_id\": \"a792a69d-9ff5-4970-8576-850f9d968fd5\", \"arch\": \"noarch\", \"name\": \"lion\", \"description\": \"A dummy package of lion\", \"_href\": \"/pulp/api/v2/content/units/rpm/a792a69d-9ff5-4970-8576-850f9d968fd5/\", \"children\": {}}, {\"requires\": [[\"/bin/sh\", null, [null, null, null]]], \"_storage_path\": \"/var/lib/pulp/content/rpm/.//monkey/0.3/0.8/noarch/0e8fa50d0128fbabc7ccc5632e3fa25d39b0280169f6166cb8e2c84de8501db1/monkey-0.3-0.8.noarch.rpm\", \"repodata\": {\"filelists\": \"\\n<package pkgid=\\\"0e8fa50d0128fbabc7ccc5632e3fa25d39b0280169f6166cb8e2c84de8501db1\\\" name=\\\"monkey\\\" arch=\\\"noarch\\\">\\n    <version epoch=\\\"0\\\" ver=\\\"0.3\\\" rel=\\\"0.8\\\"/>\\n\\n    <file>//monkey.txt</file>\\n</package>\\n\", \"other\": \"\\n<package pkgid=\\\"0e8fa50d0128fbabc7ccc5632e3fa25d39b0280169f6166cb8e2c84de8501db1\\\" name=\\\"monkey\\\" arch=\\\"noarch\\\">\\n    <version epoch=\\\"0\\\" ver=\\\"0.3\\\" rel=\\\"0.8\\\"/>\\n\\n</package>\\n\", \"primary\": \"\\n<package type=\\\"rpm\\\">\\n  <name>monkey</name>\\n  <arch>noarch</arch>\\n  <version epoch=\\\"0\\\" ver=\\\"0.3\\\" rel=\\\"0.8\\\"/>\\n  <checksum type=\\\"sha256\\\" pkgid=\\\"YES\\\">0e8fa50d0128fbabc7ccc5632e3fa25d39b0280169f6166cb8e2c84de8501db1</checksum>\\n  <summary>A dummy package of monkey</summary>\\n  <description>A dummy package of monkey</description>\\n  <packager></packager>\\n  <url>http://tstrachota.fedorapeople.org</url>\\n  <time file=\\\"1321891029\\\" build=\\\"1308257260\\\"/>\\n  <size package=\\\"2232\\\" installed=\\\"42\\\" archive=\\\"292\\\"/>\\n<location href=\\\"monkey-0.3-0.8.noarch.rpm\\\"/>\\n  <format>\\n    <rpm:license>GPLv2</rpm:license>\\n    <rpm:vendor/>\\n    <rpm:group>Internet/Applications</rpm:group>\\n    <rpm:buildhost>dhcp-26-118.brq.redhat.com</rpm:buildhost>\\n    <rpm:sourcerpm>monkey-0.3-0.8.src.rpm</rpm:sourcerpm>\\n    <rpm:header-range start=\\\"280\\\" end=\\\"2016\\\"/>\\n    <rpm:provides>\\n      <rpm:entry name=\\\"monkey\\\" flags=\\\"EQ\\\" epoch=\\\"0\\\" ver=\\\"0.3\\\" rel=\\\"0.8\\\"/>\\n    </rpm:provides>\\n    <rpm:requires>\\n      <rpm:entry name=\\\"/bin/sh\\\" pre=\\\"1\\\"/>\\n    </rpm:requires>\\n  </format>\\n</package>\"}, \"checksumtype\": \"sha256\", \"license\": \"GPLv2\", \"checksum\": \"0e8fa50d0128fbabc7ccc5632e3fa25d39b0280169f6166cb8e2c84de8501db1\", \"filename\": \"monkey-0.3-0.8.noarch.rpm\", \"buildhost\": \"dhcp-26-118.brq.redhat.com\", \"epoch\": \"0\", \"version\": \"0.3\", \"relativepath\": \"monkey-0.3-0.8.noarch.rpm\", \"provides\": [[\"monkey\", \"EQ\", [\"0\", \"0.3\", \"0.8\"]]], \"_content_type_id\": \"rpm\", \"release\": \"0.8\", \"vendor\": \"\", \"_id\": \"d026d73a-de03-4d40-8847-f11145ab5d32\", \"arch\": \"noarch\", \"name\": \"monkey\", \"description\": \"A dummy package of monkey\", \"_href\": \"/pulp/api/v2/content/units/rpm/d026d73a-de03-4d40-8847-f11145ab5d32/\", \"children\": {}}]"
    http_version: 
  recorded_at: Mon, 14 Jan 2013 22:07:26 GMT
=======
      string: "{\"task_group_id\": null, \"exception\": null, \"traceback\": null, \"_href\": \"/pulp/api/v2/tasks/2d03b6d8-3900-465a-9565-785aad6e67f8/\", \"task_id\": \"2d03b6d8-3900-465a-9565-785aad6e67f8\", \"call_request_tags\": [\"pulp:repository:acme_corporation_label-staging_label-fedora_label-fedora_17_x86_64_label\", \"pulp:repository:1\", \"pulp:action:associate\"], \"reasons\": [], \"start_time\": null, \"tags\": [\"pulp:repository:acme_corporation_label-staging_label-fedora_label-fedora_17_x86_64_label\", \"pulp:repository:1\", \"pulp:action:associate\"], \"state\": \"waiting\", \"finish_time\": null, \"dependency_failures\": {}, \"schedule_id\": null, \"progress\": {}, \"call_request_group_id\": null, \"call_request_id\": \"2d03b6d8-3900-465a-9565-785aad6e67f8\", \"principal_login\": \"admin\", \"response\": \"accepted\", \"result\": null}"
    http_version: 
  recorded_at: Wed, 16 Jan 2013 23:05:11 GMT
>>>>>>> fd910802
- request: 
    method: post
    uri: https://kafka.usersys.redhat.com/pulp/api/v2/repositories/2/actions/associate/
    body: 
<<<<<<< HEAD
      string: "{\"source_repo_id\":\"1\",\"criteria\":{\"type_ids\":[\"rpm\"],\"filters\":{}}}"
    headers: 
      Authorization: 
      - OAuth oauth_body_hash="2jmj7l5rSw0yVb%2FvlWAYkK%2FYBwk%3D", oauth_consumer_key="katello", oauth_nonce="wfzOcO8oLuDzS9peGJalF3Wxgz2XUks26ZeVnEN8", oauth_signature="0ybvWt%2B6x4PxGbl3ZdGC%2B4%2Bouos%3D", oauth_signature_method="HMAC-SHA1", oauth_timestamp="1358201248", oauth_version="1.0"
      Pulp-User: 
      - admin
      Content-Length: 
      - "67"
      Accept-Encoding: 
      - gzip, deflate
      Content-Type: 
      - application/json
      Accept: 
      - application/json
=======
      string: "{\"source_repo_id\":\"1\",\"criteria\":{\"type_ids\":[\"erratum\"],\"filters\":{}}}"
    headers: 
      Accept: 
      - application/json
      Authorization: 
      - OAuth oauth_body_hash="2jmj7l5rSw0yVb%2FvlWAYkK%2FYBwk%3D", oauth_consumer_key="katello", oauth_nonce="cXX9aYZuwenUv6v4W9YGdMHrLUUJjKIrR23sUAW7Bw", oauth_signature="BxTsPL91Pf%2FNFSWUj6hVbP8kK0w%3D", oauth_signature_method="HMAC-SHA1", oauth_timestamp="1358377511", oauth_version="1.0"
      Content-Length: 
      - "71"
      Content-Type: 
      - application/json
      Accept-Encoding: 
      - gzip, deflate
      Pulp-User: 
      - admin
>>>>>>> fd910802
  response: 
    status: 
      code: 202
      message: Accepted
    headers: 
      Server: 
      - Apache/2.2.22 (Fedora)
      Date: 
<<<<<<< HEAD
      - Mon, 14 Jan 2013 22:07:28 GMT
      Content-Length: 
      - "646"
=======
      - Wed, 16 Jan 2013 23:05:11 GMT
>>>>>>> fd910802
      Content-Encoding: 
      - utf-8
      Content-Type: 
      - application/json
<<<<<<< HEAD
    body: 
      string: "{\"task_group_id\": null, \"exception\": null, \"traceback\": null, \"_href\": \"/pulp/api/v2/tasks/8759a862-b8ff-4635-9198-29c16ef904a4/\", \"task_id\": \"8759a862-b8ff-4635-9198-29c16ef904a4\", \"call_request_tags\": [\"pulp:repository:2\", \"pulp:repository:1\", \"pulp:action:associate\"], \"reasons\": [], \"start_time\": null, \"tags\": [\"pulp:repository:2\", \"pulp:repository:1\", \"pulp:action:associate\"], \"state\": \"waiting\", \"finish_time\": null, \"dependency_failures\": {}, \"schedule_id\": null, \"progress\": {}, \"call_request_group_id\": null, \"call_request_id\": \"8759a862-b8ff-4635-9198-29c16ef904a4\", \"principal_login\": \"admin\", \"response\": \"accepted\", \"result\": null}"
    http_version: 
  recorded_at: Mon, 14 Jan 2013 22:07:28 GMT
=======
      Server: 
      - Apache/2.2.22 (Fedora)
    body: 
      string: "{\"task_group_id\": null, \"exception\": null, \"traceback\": null, \"_href\": \"/pulp/api/v2/tasks/f7c78498-4a1a-4e75-b47f-c2ea75002700/\", \"task_id\": \"f7c78498-4a1a-4e75-b47f-c2ea75002700\", \"call_request_tags\": [\"pulp:repository:acme_corporation_label-staging_label-fedora_label-fedora_17_x86_64_label\", \"pulp:repository:1\", \"pulp:action:associate\"], \"reasons\": [], \"start_time\": null, \"tags\": [\"pulp:repository:acme_corporation_label-staging_label-fedora_label-fedora_17_x86_64_label\", \"pulp:repository:1\", \"pulp:action:associate\"], \"state\": \"waiting\", \"finish_time\": null, \"dependency_failures\": {}, \"schedule_id\": null, \"progress\": {}, \"call_request_group_id\": null, \"call_request_id\": \"f7c78498-4a1a-4e75-b47f-c2ea75002700\", \"principal_login\": \"admin\", \"response\": \"accepted\", \"result\": null}"
    http_version: 
  recorded_at: Wed, 16 Jan 2013 23:05:11 GMT
>>>>>>> fd910802
- request: 
    method: post
    uri: https://kafka.usersys.redhat.com/pulp/api/v2/repositories/2/actions/associate/
    body: 
<<<<<<< HEAD
      string: "{\"source_repo_id\":\"1\",\"criteria\":{\"type_ids\":[\"erratum\"],\"filters\":{}}}"
    headers: 
      Authorization: 
      - OAuth oauth_body_hash="2jmj7l5rSw0yVb%2FvlWAYkK%2FYBwk%3D", oauth_consumer_key="katello", oauth_nonce="nhnpHhWfUjihfvdxYp8baj40tteLltFwVjmbBJoh2Y", oauth_signature="CMa%2FvARsjPuanpREvMC3R7HGlkA%3D", oauth_signature_method="HMAC-SHA1", oauth_timestamp="1358201248", oauth_version="1.0"
      Pulp-User: 
      - admin
      Content-Length: 
      - "71"
      Accept-Encoding: 
      - gzip, deflate
      Content-Type: 
      - application/json
      Accept: 
      - application/json
=======
      string: "{\"source_repo_id\":\"1\",\"criteria\":{\"type_ids\":[\"distribution\"],\"filters\":{}}}"
    headers: 
      Accept: 
      - application/json
      Authorization: 
      - OAuth oauth_body_hash="2jmj7l5rSw0yVb%2FvlWAYkK%2FYBwk%3D", oauth_consumer_key="katello", oauth_nonce="wVTMbpfnhkQHHnxyCRplRdSYEyDcLWBrOeJLwG5Lc", oauth_signature="L4f%2B6neqOd1LkGkGVTwKcGF9TUA%3D", oauth_signature_method="HMAC-SHA1", oauth_timestamp="1358377511", oauth_version="1.0"
      Content-Length: 
      - "76"
      Content-Type: 
      - application/json
      Accept-Encoding: 
      - gzip, deflate
      Pulp-User: 
      - admin
>>>>>>> fd910802
  response: 
    status: 
      code: 202
      message: Accepted
    headers: 
      Server: 
      - Apache/2.2.22 (Fedora)
      Date: 
<<<<<<< HEAD
      - Mon, 14 Jan 2013 22:07:29 GMT
      Content-Length: 
      - "646"
=======
      - Wed, 16 Jan 2013 23:05:11 GMT
>>>>>>> fd910802
      Content-Encoding: 
      - utf-8
      Content-Type: 
      - application/json
<<<<<<< HEAD
    body: 
      string: "{\"task_group_id\": null, \"exception\": null, \"traceback\": null, \"_href\": \"/pulp/api/v2/tasks/6a476cbe-6db3-467c-9daf-8312bc6d60dc/\", \"task_id\": \"6a476cbe-6db3-467c-9daf-8312bc6d60dc\", \"call_request_tags\": [\"pulp:repository:2\", \"pulp:repository:1\", \"pulp:action:associate\"], \"reasons\": [], \"start_time\": null, \"tags\": [\"pulp:repository:2\", \"pulp:repository:1\", \"pulp:action:associate\"], \"state\": \"waiting\", \"finish_time\": null, \"dependency_failures\": {}, \"schedule_id\": null, \"progress\": {}, \"call_request_group_id\": null, \"call_request_id\": \"6a476cbe-6db3-467c-9daf-8312bc6d60dc\", \"principal_login\": \"admin\", \"response\": \"accepted\", \"result\": null}"
    http_version: 
  recorded_at: Mon, 14 Jan 2013 22:07:29 GMT
=======
      Server: 
      - Apache/2.2.22 (Fedora)
    body: 
      string: "{\"task_group_id\": null, \"exception\": null, \"traceback\": null, \"_href\": \"/pulp/api/v2/tasks/d9431e40-4980-4746-b8de-2fbdbc89ceda/\", \"task_id\": \"d9431e40-4980-4746-b8de-2fbdbc89ceda\", \"call_request_tags\": [\"pulp:repository:acme_corporation_label-staging_label-fedora_label-fedora_17_x86_64_label\", \"pulp:repository:1\", \"pulp:action:associate\"], \"reasons\": [], \"start_time\": null, \"tags\": [\"pulp:repository:acme_corporation_label-staging_label-fedora_label-fedora_17_x86_64_label\", \"pulp:repository:1\", \"pulp:action:associate\"], \"state\": \"waiting\", \"finish_time\": null, \"dependency_failures\": {}, \"schedule_id\": null, \"progress\": {}, \"call_request_group_id\": null, \"call_request_id\": \"d9431e40-4980-4746-b8de-2fbdbc89ceda\", \"principal_login\": \"admin\", \"response\": \"accepted\", \"result\": null}"
    http_version: 
  recorded_at: Wed, 16 Jan 2013 23:05:11 GMT
>>>>>>> fd910802
- request: 
    method: post
    uri: https://kafka.usersys.redhat.com/pulp/api/v2/repositories/2/actions/associate/
    body: 
<<<<<<< HEAD
      string: "{\"source_repo_id\":\"1\",\"criteria\":{\"type_ids\":[\"distribution\"],\"filters\":{}}}"
    headers: 
      Authorization: 
      - OAuth oauth_body_hash="2jmj7l5rSw0yVb%2FvlWAYkK%2FYBwk%3D", oauth_consumer_key="katello", oauth_nonce="e0pAiDtjCfXQywBtvHqeXrsPmR1btWpz4vJFoSHQ", oauth_signature="xxwjO5wUrhoXpTg4x04075CjKGA%3D", oauth_signature_method="HMAC-SHA1", oauth_timestamp="1358201249", oauth_version="1.0"
      Pulp-User: 
      - admin
      Content-Length: 
      - "76"
      Accept-Encoding: 
      - gzip, deflate
      Content-Type: 
      - application/json
      Accept: 
      - application/json
=======
      string: "{\"source_repo_id\":\"1\",\"criteria\":{\"type_ids\":[\"package_group\"],\"filters\":{}}}"
    headers: 
      Accept: 
      - application/json
      Authorization: 
      - OAuth oauth_body_hash="2jmj7l5rSw0yVb%2FvlWAYkK%2FYBwk%3D", oauth_consumer_key="katello", oauth_nonce="MtYBNTybhuN8hPd1wmaNW45Bk4mi2d2L5mc3snHyg", oauth_signature="Pw9iPSPHweBN3W9QZQa7SwoDA7c%3D", oauth_signature_method="HMAC-SHA1", oauth_timestamp="1358377511", oauth_version="1.0"
      Content-Length: 
      - "77"
      Content-Type: 
      - application/json
      Accept-Encoding: 
      - gzip, deflate
      Pulp-User: 
      - admin
>>>>>>> fd910802
  response: 
    status: 
      code: 202
      message: Accepted
    headers: 
      Server: 
      - Apache/2.2.22 (Fedora)
      Date: 
<<<<<<< HEAD
      - Mon, 14 Jan 2013 22:07:29 GMT
      Content-Length: 
      - "646"
=======
      - Wed, 16 Jan 2013 23:05:11 GMT
>>>>>>> fd910802
      Content-Encoding: 
      - utf-8
      Content-Type: 
      - application/json
<<<<<<< HEAD
    body: 
      string: "{\"task_group_id\": null, \"exception\": null, \"traceback\": null, \"_href\": \"/pulp/api/v2/tasks/ea725193-bd98-416c-9357-8dfeaa8c8439/\", \"task_id\": \"ea725193-bd98-416c-9357-8dfeaa8c8439\", \"call_request_tags\": [\"pulp:repository:2\", \"pulp:repository:1\", \"pulp:action:associate\"], \"reasons\": [], \"start_time\": null, \"tags\": [\"pulp:repository:2\", \"pulp:repository:1\", \"pulp:action:associate\"], \"state\": \"waiting\", \"finish_time\": null, \"dependency_failures\": {}, \"schedule_id\": null, \"progress\": {}, \"call_request_group_id\": null, \"call_request_id\": \"ea725193-bd98-416c-9357-8dfeaa8c8439\", \"principal_login\": \"admin\", \"response\": \"accepted\", \"result\": null}"
    http_version: 
  recorded_at: Mon, 14 Jan 2013 22:07:29 GMT
- request: 
    method: post
    uri: https://kafka.usersys.redhat.com/pulp/api/v2/repositories/2/actions/associate/
    body: 
      string: "{\"source_repo_id\":\"1\",\"criteria\":{\"type_ids\":[\"package_group\"],\"filters\":{}}}"
    headers: 
      Authorization: 
      - OAuth oauth_body_hash="2jmj7l5rSw0yVb%2FvlWAYkK%2FYBwk%3D", oauth_consumer_key="katello", oauth_nonce="EJku0ByuKEJ55V1GPMc2skGmZefGoFMra409VsYgCgQ", oauth_signature="u5c9ysquGn2lAncnXCYdpDPfEMo%3D", oauth_signature_method="HMAC-SHA1", oauth_timestamp="1358201249", oauth_version="1.0"
      Pulp-User: 
      - admin
      Content-Length: 
      - "77"
      Accept-Encoding: 
      - gzip, deflate
      Content-Type: 
      - application/json
      Accept: 
      - application/json
=======
      Server: 
      - Apache/2.2.22 (Fedora)
    body: 
      string: "{\"task_group_id\": null, \"exception\": null, \"traceback\": null, \"_href\": \"/pulp/api/v2/tasks/722c04f5-bad8-4de7-a412-76e30cbe5347/\", \"task_id\": \"722c04f5-bad8-4de7-a412-76e30cbe5347\", \"call_request_tags\": [\"pulp:repository:acme_corporation_label-staging_label-fedora_label-fedora_17_x86_64_label\", \"pulp:repository:1\", \"pulp:action:associate\"], \"reasons\": [], \"start_time\": null, \"tags\": [\"pulp:repository:acme_corporation_label-staging_label-fedora_label-fedora_17_x86_64_label\", \"pulp:repository:1\", \"pulp:action:associate\"], \"state\": \"waiting\", \"finish_time\": null, \"dependency_failures\": {}, \"schedule_id\": null, \"progress\": {}, \"call_request_group_id\": null, \"call_request_id\": \"722c04f5-bad8-4de7-a412-76e30cbe5347\", \"principal_login\": \"admin\", \"response\": \"accepted\", \"result\": null}"
    http_version: 
  recorded_at: Wed, 16 Jan 2013 23:05:11 GMT
- request: 
    method: delete
    uri: https://dhcp231-16.rdu.redhat.com/pulp/api/v2/repositories/acme_corporation_label-staging_label-fedora_label-fedora_17_x86_64_label/
    body: 
      string: ""
    headers: 
      Accept: 
      - application/json
      Authorization: 
      - OAuth oauth_consumer_key="katello", oauth_nonce="WlnrabESnJwCfhOTSPt8HXvBkdITCdNGmuSkMDGbo", oauth_signature="UDMCGP%2BDsmc%2B68q2l9rH5gE3exI%3D", oauth_signature_method="HMAC-SHA1", oauth_timestamp="1358377515", oauth_version="1.0"
      Content-Type: 
      - application/json
      Accept-Encoding: 
      - gzip, deflate
      Pulp-User: 
      - admin
>>>>>>> fd910802
  response: 
    status: 
      code: 202
      message: Accepted
    headers: 
<<<<<<< HEAD
      Server: 
      - Apache/2.2.22 (Fedora)
      Date: 
      - Mon, 14 Jan 2013 22:07:29 GMT
      Content-Length: 
      - "646"
=======
      Content-Length: 
      - "816"
      Date: 
      - Wed, 16 Jan 2013 23:05:15 GMT
>>>>>>> fd910802
      Content-Encoding: 
      - utf-8
      Content-Type: 
      - application/json
<<<<<<< HEAD
    body: 
      string: "{\"task_group_id\": null, \"exception\": null, \"traceback\": null, \"_href\": \"/pulp/api/v2/tasks/81d4a4e7-2963-4612-b8f0-2e27b5a9c402/\", \"task_id\": \"81d4a4e7-2963-4612-b8f0-2e27b5a9c402\", \"call_request_tags\": [\"pulp:repository:2\", \"pulp:repository:1\", \"pulp:action:associate\"], \"reasons\": [], \"start_time\": null, \"tags\": [\"pulp:repository:2\", \"pulp:repository:1\", \"pulp:action:associate\"], \"state\": \"waiting\", \"finish_time\": null, \"dependency_failures\": {}, \"schedule_id\": null, \"progress\": {}, \"call_request_group_id\": null, \"call_request_id\": \"81d4a4e7-2963-4612-b8f0-2e27b5a9c402\", \"principal_login\": \"admin\", \"response\": \"accepted\", \"result\": null}"
    http_version: 
  recorded_at: Mon, 14 Jan 2013 22:07:29 GMT
- request: 
    method: delete
    uri: https://kafka.usersys.redhat.com/pulp/api/v2/repositories/2/
=======
      Server: 
      - Apache/2.2.22 (Fedora)
    body: 
      string: "[{\"task_group_id\": \"40f0302c-19a7-48ef-b39a-039b298a8464\", \"exception\": null, \"traceback\": null, \"_href\": \"/pulp/api/v2/task_groups/40f0302c-19a7-48ef-b39a-039b298a8464/\", \"task_id\": \"ef335995-0c8e-4631-bc24-9808d92b05ad\", \"call_request_tags\": [\"pulp:repository:acme_corporation_label-staging_label-fedora_label-fedora_17_x86_64_label\", \"pulp:action:delete\"], \"reasons\": [], \"start_time\": null, \"tags\": [\"pulp:repository:acme_corporation_label-staging_label-fedora_label-fedora_17_x86_64_label\", \"pulp:action:delete\"], \"state\": \"waiting\", \"finish_time\": null, \"dependency_failures\": {}, \"schedule_id\": null, \"progress\": {}, \"call_request_group_id\": \"40f0302c-19a7-48ef-b39a-039b298a8464\", \"call_request_id\": \"ef335995-0c8e-4631-bc24-9808d92b05ad\", \"principal_login\": \"admin\", \"response\": \"accepted\", \"result\": null}]"
    http_version: 
  recorded_at: Wed, 16 Jan 2013 23:05:15 GMT
- request: 
    method: post
    uri: https://dhcp231-16.rdu.redhat.com/pulp/api/v2/repositories/1/actions/publish/
>>>>>>> fd910802
    body: 
      string: "{\"id\":\"1\"}"
    headers: 
<<<<<<< HEAD
      Authorization: 
      - OAuth oauth_consumer_key="katello", oauth_nonce="p2w4bQrv0RQQWwDtAE90RC1kQcxgsENYSh5Aj60", oauth_signature="9MmtXV9Vye1ZTUQS2evpDEsR9dQ%3D", oauth_signature_method="HMAC-SHA1", oauth_timestamp="1358201253", oauth_version="1.0"
      Pulp-User: 
      - admin
      Accept-Encoding: 
      - gzip, deflate
      Content-Type: 
      - application/json
      Accept: 
      - application/json
=======
      Accept: 
      - application/json
      Authorization: 
      - OAuth oauth_body_hash="2jmj7l5rSw0yVb%2FvlWAYkK%2FYBwk%3D", oauth_consumer_key="katello", oauth_nonce="WrcOlVCrfVFOnRb3z4zz3zDaYtZWD3PByosbebmF2c", oauth_signature="d8WoLOs2tlsTnw29tE77Wz5ki7I%3D", oauth_signature_method="HMAC-SHA1", oauth_timestamp="1358377515", oauth_version="1.0"
      Content-Length: 
      - "10"
      Content-Type: 
      - application/json
      Accept-Encoding: 
      - gzip, deflate
      Pulp-User: 
      - admin
>>>>>>> fd910802
  response: 
    status: 
      code: 202
      message: Accepted
    headers: 
<<<<<<< HEAD
      Server: 
      - Apache/2.2.22 (Fedora)
      Date: 
      - Mon, 14 Jan 2013 22:07:33 GMT
      Content-Length: 
      - "674"
=======
      Content-Length: 
      - "600"
      Date: 
      - Wed, 16 Jan 2013 23:05:15 GMT
>>>>>>> fd910802
      Content-Encoding: 
      - utf-8
      Content-Type: 
      - application/json
<<<<<<< HEAD
    body: 
      string: "[{\"task_group_id\": \"97ce27dc-1628-45d0-aba2-c12c3973ea5c\", \"exception\": null, \"traceback\": null, \"_href\": \"/pulp/api/v2/task_groups/97ce27dc-1628-45d0-aba2-c12c3973ea5c/\", \"task_id\": \"3bc73482-263d-4223-976a-a0b1c83ed5cf\", \"call_request_tags\": [\"pulp:repository:2\", \"pulp:action:delete\"], \"reasons\": [], \"start_time\": null, \"tags\": [\"pulp:repository:2\", \"pulp:action:delete\"], \"state\": \"waiting\", \"finish_time\": null, \"dependency_failures\": {}, \"schedule_id\": null, \"progress\": {}, \"call_request_group_id\": \"97ce27dc-1628-45d0-aba2-c12c3973ea5c\", \"call_request_id\": \"3bc73482-263d-4223-976a-a0b1c83ed5cf\", \"principal_login\": \"admin\", \"response\": \"accepted\", \"result\": null}]"
    http_version: 
  recorded_at: Mon, 14 Jan 2013 22:07:33 GMT
- request: 
    method: get
    uri: https://kafka.usersys.redhat.com/pulp/api/v2/repositories/1/?details=true
    body: 
      string: ""
    headers: 
      Authorization: 
      - OAuth oauth_consumer_key="katello", oauth_nonce="xbCTequNahyLpvz8KXhfyPv26bgTLLF2ECDNScqdd8", oauth_signature="1emMlaTkIAu14sj7Umz8hgBjg2c%3D", oauth_signature_method="HMAC-SHA1", oauth_timestamp="1358201254", oauth_version="1.0"
      Pulp-User: 
      - admin
      Accept-Encoding: 
      - gzip, deflate
      Content-Type: 
      - application/json
      Accept: 
      - application/json
=======
      Server: 
      - Apache/2.2.22 (Fedora)
    body: 
      string: "{\"task_group_id\": null, \"exception\": null, \"traceback\": null, \"_href\": \"/pulp/api/v2/tasks/ad241015-931c-4908-8d6e-c40993e19992/\", \"task_id\": \"ad241015-931c-4908-8d6e-c40993e19992\", \"call_request_tags\": [\"pulp:repository:1\", \"pulp:action:publish\"], \"reasons\": [], \"start_time\": null, \"tags\": [\"pulp:repository:1\", \"pulp:action:publish\"], \"state\": \"waiting\", \"finish_time\": null, \"dependency_failures\": {}, \"schedule_id\": null, \"progress\": {}, \"call_request_group_id\": null, \"call_request_id\": \"ad241015-931c-4908-8d6e-c40993e19992\", \"principal_login\": \"admin\", \"response\": \"accepted\", \"result\": null}"
    http_version: 
  recorded_at: Wed, 16 Jan 2013 23:05:16 GMT
- request: 
    method: get
    uri: https://dhcp231-16.rdu.redhat.com/pulp/api/v2/tasks/?tag=pulp:action:sync
    body: 
      string: ""
    headers: 
      Accept: 
      - application/json
      Authorization: 
      - OAuth oauth_consumer_key="katello", oauth_nonce="uSwoYAxwzJlOieTx4alRtMNgnR4I8K46T9zAKkMA", oauth_signature="gOIMWNgW99hyjjr6Z2ZzxLt4E0E%3D", oauth_signature_method="HMAC-SHA1", oauth_timestamp="1358377517", oauth_version="1.0"
      Content-Type: 
      - application/json
      Accept-Encoding: 
      - gzip, deflate
      Pulp-User: 
      - admin
>>>>>>> fd910802
  response: 
    status: 
      code: 200
      message: OK
    headers: 
<<<<<<< HEAD
      Server: 
      - Apache/2.2.22 (Fedora)
      Date: 
      - Mon, 14 Jan 2013 22:07:34 GMT
      Content-Length: 
      - "927"
=======
      Content-Length: 
      - "1402"
      Date: 
      - Wed, 16 Jan 2013 23:05:17 GMT
>>>>>>> fd910802
      Content-Type: 
      - application/json
    body: 
<<<<<<< HEAD
      string: "{\"scratchpad\": {\"checksum_type\": \"sha256\", \"repodata\": {}}, \"display_name\": \"Fedora 17 x86_64\", \"description\": null, \"_ns\": \"repos\", \"notes\": {}, \"content_unit_count\": 14, \"_id\": {\"$oid\": \"50f48192196cbe557b000b8c\"}, \"id\": \"1\", \"_href\": \"/pulp/api/v2/repositories/1/\", \"importers\": [{\"repo_id\": \"1\", \"_ns\": \"repo_importers\", \"importer_type_id\": \"yum_importer\", \"last_sync\": \"2013-01-14T17:07:15-05:00\", \"scheduled_syncs\": [], \"_id\": {\"$oid\": \"50f48192196cbe557b000b8d\"}, \"config\": {\"feed_url\": \"file:///home/paji/katello/katello/src/test/fixtures/zoo5\"}, \"id\": \"yum_importer\"}], \"distributors\": [{\"repo_id\": \"1\", \"_ns\": \"repo_distributors\", \"last_publish\": \"2013-01-14T17:07:26-05:00\", \"auto_publish\": false, \"scheduled_publishes\": [], \"distributor_type_id\": \"yum_distributor\", \"_id\": {\"$oid\": \"50f48192196cbe557b000b8e\"}, \"config\": {\"protected\": true, \"http\": false, \"relative_url\": \"/test_path/\", \"https\": true}, \"id\": \"1\"}]}"
    http_version: 
  recorded_at: Mon, 14 Jan 2013 22:07:34 GMT
- request: 
    method: get
    uri: https://kafka.usersys.redhat.com/pulp/api/v2/tasks/?tag=pulp:action:sync
    body: 
      string: ""
    headers: 
      Authorization: 
      - OAuth oauth_consumer_key="katello", oauth_nonce="5bX5xVoQmUROgzamGVYZA80zhW6eHxzbRk8atDLuhyk", oauth_signature="axePYGQPB17sgSKuww0Zxx%2FN3Mg%3D", oauth_signature_method="HMAC-SHA1", oauth_timestamp="1358201255", oauth_version="1.0"
      Pulp-User: 
      - admin
      Accept-Encoding: 
      - gzip, deflate
      Content-Type: 
      - application/json
      Accept: 
      - application/json
=======
      string: "[{\"task_group_id\": \"f7a327c5-781d-4b39-b6fc-80a50d1224a0\", \"exception\": null, \"traceback\": null, \"task_id\": \"1f3673ca-ac1b-4ed8-8fce-3521c7821318\", \"call_request_tags\": [\"pulp:repository:1\", \"pulp:action:sync\"], \"reasons\": [], \"start_time\": \"2013-01-16T23:04:58Z\", \"tags\": [\"pulp:repository:1\", \"pulp:action:sync\"], \"state\": \"finished\", \"finish_time\": \"2013-01-16T23:04:59Z\", \"dependency_failures\": {}, \"schedule_id\": null, \"progress\": {\"yum_importer\": {\"content\": {\"num_success\": 11, \"size_total\": 17872, \"items_left\": 0, \"items_total\": 11, \"state\": \"FINISHED\", \"size_left\": 0, \"details\": {\"tree_file\": {\"num_success\": 3, \"size_total\": 0, \"items_left\": 0, \"items_total\": 3, \"size_left\": 0, \"num_error\": 0}, \"rpm\": {\"num_success\": 8, \"size_total\": 17872, \"items_left\": 0, \"items_total\": 8, \"size_left\": 0, \"num_error\": 0}, \"delta_rpm\": {\"num_success\": 0, \"size_total\": 0, \"items_left\": 0, \"items_total\": 0, \"size_left\": 0, \"num_error\": 0}, \"file\": {\"num_success\": 0, \"size_total\": 0, \"items_left\": 0, \"items_total\": 0, \"size_left\": 0, \"num_error\": 0}}, \"error_details\": [], \"num_error\": 0}, \"comps\": {\"state\": \"FINISHED\"}, \"errata\": {\"state\": \"FINISHED\", \"num_errata\": 2}, \"metadata\": {\"state\": \"FINISHED\"}}}, \"call_request_group_id\": \"f7a327c5-781d-4b39-b6fc-80a50d1224a0\", \"call_request_id\": \"1f3673ca-ac1b-4ed8-8fce-3521c7821318\", \"principal_login\": \"admin\", \"response\": \"accepted\", \"result\": null}]"
    http_version: 
  recorded_at: Wed, 16 Jan 2013 23:05:17 GMT
- request: 
    method: post
    uri: https://dhcp231-16.rdu.redhat.com/pulp/api/v2/repositories/1/search/units/
    body: 
      string: "{\"criteria\":{\"type_ids\":[\"rpm\"],\"sort\":{\"unit\":[[\"name\",\"ascending\"],[\"version\",\"descending\"]]},\"filters\":{\"unit\":{\"$and\":[{\"name\":\"elephant\"}]}}}}"
    headers: 
      Accept: 
      - application/json
      Authorization: 
      - OAuth oauth_body_hash="2jmj7l5rSw0yVb%2FvlWAYkK%2FYBwk%3D", oauth_consumer_key="katello", oauth_nonce="B3jYVdV1g8hYHbl6NUfmkO7kJllaQiKm39bgCg8SE", oauth_signature="lI8DOGum92q3gBqymeSuGYwrVkU%3D", oauth_signature_method="HMAC-SHA1", oauth_timestamp="1358377517", oauth_version="1.0"
      Content-Length: 
      - "147"
      Content-Type: 
      - application/json
      Accept-Encoding: 
      - gzip, deflate
      Pulp-User: 
      - admin
>>>>>>> fd910802
  response: 
    status: 
      code: 200
      message: OK
    headers: 
<<<<<<< HEAD
      Server: 
      - Apache/2.2.22 (Fedora)
      Date: 
      - Mon, 14 Jan 2013 22:07:35 GMT
      Content-Length: 
      - "1402"
      Content-Type: 
      - application/json
    body: 
      string: "[{\"task_group_id\": \"3be62e11-82ce-438f-afb5-b687ad0efaf6\", \"exception\": null, \"traceback\": null, \"task_id\": \"0991fa89-e2c5-40cc-bd3a-ac2903b51714\", \"call_request_tags\": [\"pulp:repository:1\", \"pulp:action:sync\"], \"reasons\": [], \"start_time\": \"2013-01-14T22:07:14Z\", \"tags\": [\"pulp:repository:1\", \"pulp:action:sync\"], \"state\": \"finished\", \"finish_time\": \"2013-01-14T22:07:15Z\", \"dependency_failures\": {}, \"schedule_id\": null, \"progress\": {\"yum_importer\": {\"content\": {\"num_success\": 11, \"size_total\": 17872, \"items_left\": 0, \"items_total\": 11, \"state\": \"FINISHED\", \"size_left\": 0, \"details\": {\"tree_file\": {\"num_success\": 3, \"size_total\": 0, \"items_left\": 0, \"items_total\": 3, \"size_left\": 0, \"num_error\": 0}, \"rpm\": {\"num_success\": 8, \"size_total\": 17872, \"items_left\": 0, \"items_total\": 8, \"size_left\": 0, \"num_error\": 0}, \"delta_rpm\": {\"num_success\": 0, \"size_total\": 0, \"items_left\": 0, \"items_total\": 0, \"size_left\": 0, \"num_error\": 0}, \"file\": {\"num_success\": 0, \"size_total\": 0, \"items_left\": 0, \"items_total\": 0, \"size_left\": 0, \"num_error\": 0}}, \"error_details\": [], \"num_error\": 0}, \"comps\": {\"state\": \"FINISHED\"}, \"errata\": {\"state\": \"FINISHED\", \"num_errata\": 2}, \"metadata\": {\"state\": \"FINISHED\"}}}, \"call_request_group_id\": \"3be62e11-82ce-438f-afb5-b687ad0efaf6\", \"call_request_id\": \"0991fa89-e2c5-40cc-bd3a-ac2903b51714\", \"principal_login\": \"admin\", \"response\": \"accepted\", \"result\": null}]"
    http_version: 
  recorded_at: Mon, 14 Jan 2013 22:07:35 GMT
- request: 
    method: post
    uri: https://kafka.usersys.redhat.com/pulp/api/v2/repositories/1/search/units/
    body: 
      string: "{\"criteria\":{\"sort\":{\"unit\":[[\"name\",\"ascending\"],[\"version\",\"descending\"]]},\"type_ids\":[\"rpm\"],\"filters\":{\"unit\":{\"$and\":[{\"name\":\"elephant\"},{\"version\":\"0.3\"},{\"release\":\"0.8\"},{\"epoch\":\"0\"}]}}}}"
    headers: 
      Authorization: 
      - OAuth oauth_body_hash="2jmj7l5rSw0yVb%2FvlWAYkK%2FYBwk%3D", oauth_consumer_key="katello", oauth_nonce="hE415RruZzhEPRTIOVbNzkGcP3wekspyZXqMTZDqLzA", oauth_signature="0%2BwcDTF5%2FJGj1NL4VMhTrGwZa8c%3D", oauth_signature_method="HMAC-SHA1", oauth_timestamp="1358201256", oauth_version="1.0"
      Pulp-User: 
      - admin
      Content-Length: 
      - "197"
      Accept-Encoding: 
      - gzip, deflate
      Content-Type: 
      - application/json
      Accept: 
      - application/json
=======
      Content-Length: 
      - "2703"
      Date: 
      - Wed, 16 Jan 2013 23:05:18 GMT
      Content-Type: 
      - application/json
      Server: 
      - Apache/2.2.22 (Fedora)
    body: 
      string: "[{\"updated\": \"2013-01-17T04:04:59Z\", \"repo_id\": \"1\", \"created\": \"2013-01-17T04:04:59Z\", \"_ns\": \"repo_content_units\", \"unit_id\": \"5cd9bc01-0d01-4fd4-9b6c-3de3b8562590\", \"unit_type_id\": \"rpm\", \"owner_type\": \"importer\", \"_id\": {\"$oid\": \"50f7321b9c60ed27ce003670\"}, \"id\": \"50f7321b9c60ed27ce003670\", \"owner_id\": \"yum_importer\", \"metadata\": {\"requires\": [[\"/bin/sh\", null, [null, null, null]]], \"_storage_path\": \"/var/lib/pulp/content/rpm/.//elephant/0.3/0.8/noarch/3e1c70cd1b421328acaf6397cb3d16145306bb95f65d1b095fc31372a0a701f3/elephant-0.3-0.8.noarch.rpm\", \"repodata\": {\"filelists\": \"\\n<package pkgid=\\\"3e1c70cd1b421328acaf6397cb3d16145306bb95f65d1b095fc31372a0a701f3\\\" name=\\\"elephant\\\" arch=\\\"noarch\\\">\\n    <version epoch=\\\"0\\\" ver=\\\"0.3\\\" rel=\\\"0.8\\\"/>\\n\\n    <file>//elephant.txt</file>\\n</package>\\n\", \"other\": \"\\n<package pkgid=\\\"3e1c70cd1b421328acaf6397cb3d16145306bb95f65d1b095fc31372a0a701f3\\\" name=\\\"elephant\\\" arch=\\\"noarch\\\">\\n    <version epoch=\\\"0\\\" ver=\\\"0.3\\\" rel=\\\"0.8\\\"/>\\n\\n</package>\\n\", \"primary\": \"\\n<package type=\\\"rpm\\\">\\n  <name>elephant</name>\\n  <arch>noarch</arch>\\n  <version epoch=\\\"0\\\" ver=\\\"0.3\\\" rel=\\\"0.8\\\"/>\\n  <checksum type=\\\"sha256\\\" pkgid=\\\"YES\\\">3e1c70cd1b421328acaf6397cb3d16145306bb95f65d1b095fc31372a0a701f3</checksum>\\n  <summary>A dummy package of elephant</summary>\\n  <description>A dummy package of elephant</description>\\n  <packager></packager>\\n  <url>http://tstrachota.fedorapeople.org</url>\\n  <time file=\\\"1321891027\\\" build=\\\"1308257466\\\"/>\\n  <size package=\\\"2244\\\" installed=\\\"42\\\" archive=\\\"296\\\"/>\\n<location href=\\\"elephant-0.3-0.8.noarch.rpm\\\"/>\\n  <format>\\n    <rpm:license>GPLv2</rpm:license>\\n    <rpm:vendor/>\\n    <rpm:group>Internet/Applications</rpm:group>\\n    <rpm:buildhost>dhcp-26-118.brq.redhat.com</rpm:buildhost>\\n    <rpm:sourcerpm>elephant-0.3-0.8.src.rpm</rpm:sourcerpm>\\n    <rpm:header-range start=\\\"280\\\" end=\\\"2028\\\"/>\\n    <rpm:provides>\\n      <rpm:entry name=\\\"elephant\\\" flags=\\\"EQ\\\" epoch=\\\"0\\\" ver=\\\"0.3\\\" rel=\\\"0.8\\\"/>\\n    </rpm:provides>\\n    <rpm:requires>\\n      <rpm:entry name=\\\"/bin/sh\\\" pre=\\\"1\\\"/>\\n    </rpm:requires>\\n  </format>\\n</package>\"}, \"checksumtype\": \"sha256\", \"license\": \"GPLv2\", \"_ns\": \"units_rpm\", \"checksum\": \"3e1c70cd1b421328acaf6397cb3d16145306bb95f65d1b095fc31372a0a701f3\", \"filename\": \"elephant-0.3-0.8.noarch.rpm\", \"buildhost\": \"dhcp-26-118.brq.redhat.com\", \"epoch\": \"0\", \"version\": \"0.3\", \"relativepath\": \"elephant-0.3-0.8.noarch.rpm\", \"provides\": [[\"elephant\", \"EQ\", [\"0\", \"0.3\", \"0.8\"]]], \"_content_type_id\": \"rpm\", \"release\": \"0.8\", \"vendor\": \"\", \"_id\": \"5cd9bc01-0d01-4fd4-9b6c-3de3b8562590\", \"arch\": \"noarch\", \"name\": \"elephant\", \"description\": \"A dummy package of elephant\"}}]"
    http_version: 
  recorded_at: Wed, 16 Jan 2013 23:05:18 GMT
- request: 
    method: get
    uri: https://dhcp231-16.rdu.redhat.com/pulp/api/v2/repositories/1/?details=true
    body: 
      string: ""
    headers: 
      Accept: 
      - application/json
      Authorization: 
      - OAuth oauth_consumer_key="katello", oauth_nonce="VJCWgtUaEOOt5HpCygIM2Set0NI0v2FV7biwdFwfR4", oauth_signature="cRs9BIbMjUMGAsG2bjhSYPK33Tg%3D", oauth_signature_method="HMAC-SHA1", oauth_timestamp="1358377518", oauth_version="1.0"
      Content-Type: 
      - application/json
      Accept-Encoding: 
      - gzip, deflate
      Pulp-User: 
      - admin
>>>>>>> fd910802
  response: 
    status: 
      code: 200
      message: OK
    headers: 
      Server: 
      - Apache/2.2.22 (Fedora)
      Date: 
      - Mon, 14 Jan 2013 22:07:36 GMT
      Content-Length: 
<<<<<<< HEAD
      - "2703"
=======
      - "923"
      Date: 
      - Wed, 16 Jan 2013 23:05:18 GMT
>>>>>>> fd910802
      Content-Type: 
      - application/json
    body: 
<<<<<<< HEAD
      string: "[{\"updated\": \"2013-01-15T03:07:15Z\", \"repo_id\": \"1\", \"created\": \"2013-01-15T03:07:15Z\", \"_ns\": \"repo_content_units\", \"unit_id\": \"4a2ca5c5-b06c-459b-a22a-98c315d7468b\", \"unit_type_id\": \"rpm\", \"owner_type\": \"importer\", \"_id\": {\"$oid\": \"50f48193196cbe557b000b9d\"}, \"id\": \"50f48193196cbe557b000b9d\", \"owner_id\": \"yum_importer\", \"metadata\": {\"requires\": [[\"/bin/sh\", null, [null, null, null]]], \"_storage_path\": \"/var/lib/pulp/content/rpm/.//elephant/0.3/0.8/noarch/3e1c70cd1b421328acaf6397cb3d16145306bb95f65d1b095fc31372a0a701f3/elephant-0.3-0.8.noarch.rpm\", \"repodata\": {\"filelists\": \"\\n<package pkgid=\\\"3e1c70cd1b421328acaf6397cb3d16145306bb95f65d1b095fc31372a0a701f3\\\" name=\\\"elephant\\\" arch=\\\"noarch\\\">\\n    <version epoch=\\\"0\\\" ver=\\\"0.3\\\" rel=\\\"0.8\\\"/>\\n\\n    <file>//elephant.txt</file>\\n</package>\\n\", \"other\": \"\\n<package pkgid=\\\"3e1c70cd1b421328acaf6397cb3d16145306bb95f65d1b095fc31372a0a701f3\\\" name=\\\"elephant\\\" arch=\\\"noarch\\\">\\n    <version epoch=\\\"0\\\" ver=\\\"0.3\\\" rel=\\\"0.8\\\"/>\\n\\n</package>\\n\", \"primary\": \"\\n<package type=\\\"rpm\\\">\\n  <name>elephant</name>\\n  <arch>noarch</arch>\\n  <version epoch=\\\"0\\\" ver=\\\"0.3\\\" rel=\\\"0.8\\\"/>\\n  <checksum type=\\\"sha256\\\" pkgid=\\\"YES\\\">3e1c70cd1b421328acaf6397cb3d16145306bb95f65d1b095fc31372a0a701f3</checksum>\\n  <summary>A dummy package of elephant</summary>\\n  <description>A dummy package of elephant</description>\\n  <packager></packager>\\n  <url>http://tstrachota.fedorapeople.org</url>\\n  <time file=\\\"1321891027\\\" build=\\\"1308257466\\\"/>\\n  <size package=\\\"2244\\\" installed=\\\"42\\\" archive=\\\"296\\\"/>\\n<location href=\\\"elephant-0.3-0.8.noarch.rpm\\\"/>\\n  <format>\\n    <rpm:license>GPLv2</rpm:license>\\n    <rpm:vendor/>\\n    <rpm:group>Internet/Applications</rpm:group>\\n    <rpm:buildhost>dhcp-26-118.brq.redhat.com</rpm:buildhost>\\n    <rpm:sourcerpm>elephant-0.3-0.8.src.rpm</rpm:sourcerpm>\\n    <rpm:header-range start=\\\"280\\\" end=\\\"2028\\\"/>\\n    <rpm:provides>\\n      <rpm:entry name=\\\"elephant\\\" flags=\\\"EQ\\\" epoch=\\\"0\\\" ver=\\\"0.3\\\" rel=\\\"0.8\\\"/>\\n    </rpm:provides>\\n    <rpm:requires>\\n      <rpm:entry name=\\\"/bin/sh\\\" pre=\\\"1\\\"/>\\n    </rpm:requires>\\n  </format>\\n</package>\"}, \"checksumtype\": \"sha256\", \"license\": \"GPLv2\", \"_ns\": \"units_rpm\", \"checksum\": \"3e1c70cd1b421328acaf6397cb3d16145306bb95f65d1b095fc31372a0a701f3\", \"filename\": \"elephant-0.3-0.8.noarch.rpm\", \"buildhost\": \"dhcp-26-118.brq.redhat.com\", \"epoch\": \"0\", \"version\": \"0.3\", \"relativepath\": \"elephant-0.3-0.8.noarch.rpm\", \"provides\": [[\"elephant\", \"EQ\", [\"0\", \"0.3\", \"0.8\"]]], \"_content_type_id\": \"rpm\", \"release\": \"0.8\", \"vendor\": \"\", \"_id\": \"4a2ca5c5-b06c-459b-a22a-98c315d7468b\", \"arch\": \"noarch\", \"name\": \"elephant\", \"description\": \"A dummy package of elephant\"}}]"
    http_version: 
  recorded_at: Mon, 14 Jan 2013 22:07:36 GMT
=======
      string: "{\"scratchpad\": {\"checksum_type\": \"sha256\", \"repodata\": {}}, \"display_name\": \"Fedora 17 x86_64\", \"description\": null, \"_ns\": \"repos\", \"notes\": {}, \"content_unit_count\": 14, \"_id\": {\"$oid\": \"50f7321a9c60ed27ce00365e\"}, \"id\": \"1\", \"_href\": \"/pulp/api/v2/repositories/1/\", \"importers\": [{\"repo_id\": \"1\", \"_ns\": \"repo_importers\", \"importer_type_id\": \"yum_importer\", \"last_sync\": \"2013-01-16T18:04:59-05:00\", \"scheduled_syncs\": [], \"_id\": {\"$oid\": \"50f7321a9c60ed27ce00365f\"}, \"config\": {\"feed_url\": \"file:///home/jlsherri/katello/src/test/fixtures/zoo5\"}, \"id\": \"yum_importer\"}], \"distributors\": [{\"repo_id\": \"1\", \"_ns\": \"repo_distributors\", \"last_publish\": \"2013-01-16T18:05:17-05:00\", \"auto_publish\": false, \"scheduled_publishes\": [], \"distributor_type_id\": \"yum_distributor\", \"_id\": {\"$oid\": \"50f7321a9c60ed27ce003660\"}, \"config\": {\"protected\": true, \"http\": false, \"relative_url\": \"/test_path/\", \"https\": true}, \"id\": \"1\"}]}"
    http_version: 
  recorded_at: Wed, 16 Jan 2013 23:05:18 GMT
>>>>>>> fd910802
- request: 
    method: post
    uri: https://kafka.usersys.redhat.com/pulp/api/v2/repositories/1/actions/sync/
    body: 
      string: "{\"num_threads\":4}"
    headers: 
<<<<<<< HEAD
      Authorization: 
      - OAuth oauth_body_hash="2jmj7l5rSw0yVb%2FvlWAYkK%2FYBwk%3D", oauth_consumer_key="katello", oauth_nonce="uVup3C6R7JkTDa7cQh8do6DyyMtZasBsGpdjo8V4dI", oauth_signature="VoVKkF3I9jmz6gdsWLmegvOo8v4%3D", oauth_signature_method="HMAC-SHA1", oauth_timestamp="1358201258", oauth_version="1.0"
      Pulp-User: 
      - admin
=======
      Accept: 
      - application/json
      Authorization: 
      - OAuth oauth_body_hash="2jmj7l5rSw0yVb%2FvlWAYkK%2FYBwk%3D", oauth_consumer_key="katello", oauth_nonce="vRX7KSfCDHSQlPZnYtTOyvQR0UbuP3dcAro9LdzyY", oauth_signature="KaUMkiZN18ZzdreItcOSnGYPA%2BU%3D", oauth_signature_method="HMAC-SHA1", oauth_timestamp="1358377519", oauth_version="1.0"
>>>>>>> fd910802
      Content-Length: 
      - "17"
      Accept-Encoding: 
      - gzip, deflate
<<<<<<< HEAD
      Content-Type: 
      - application/json
      Accept: 
      - application/json
=======
      Pulp-User: 
      - admin
>>>>>>> fd910802
  response: 
    status: 
      code: 202
      message: Accepted
    headers: 
      Server: 
      - Apache/2.2.22 (Fedora)
      Date: 
      - Mon, 14 Jan 2013 22:07:38 GMT
      Content-Length: 
      - "670"
<<<<<<< HEAD
=======
      Date: 
      - Wed, 16 Jan 2013 23:05:19 GMT
>>>>>>> fd910802
      Content-Encoding: 
      - utf-8
      Content-Type: 
      - application/json
<<<<<<< HEAD
    body: 
      string: "[{\"task_group_id\": \"380ebefb-88d1-401d-8bb6-3232947bd898\", \"exception\": null, \"traceback\": null, \"_href\": \"/pulp/api/v2/task_groups/380ebefb-88d1-401d-8bb6-3232947bd898/\", \"task_id\": \"eaa8e859-d3a2-4993-a41b-149f736bfdc7\", \"call_request_tags\": [\"pulp:repository:1\", \"pulp:action:sync\"], \"reasons\": [], \"start_time\": null, \"tags\": [\"pulp:repository:1\", \"pulp:action:sync\"], \"state\": \"waiting\", \"finish_time\": null, \"dependency_failures\": {}, \"schedule_id\": null, \"progress\": {}, \"call_request_group_id\": \"380ebefb-88d1-401d-8bb6-3232947bd898\", \"call_request_id\": \"eaa8e859-d3a2-4993-a41b-149f736bfdc7\", \"principal_login\": \"admin\", \"response\": \"accepted\", \"result\": null}]"
    http_version: 
  recorded_at: Mon, 14 Jan 2013 22:07:38 GMT
=======
      Server: 
      - Apache/2.2.22 (Fedora)
    body: 
      string: "[{\"task_group_id\": \"34170f41-c302-485e-b114-7dd4a708d380\", \"exception\": null, \"traceback\": null, \"_href\": \"/pulp/api/v2/task_groups/34170f41-c302-485e-b114-7dd4a708d380/\", \"task_id\": \"ee5b6bbf-994f-4b72-b66f-af826239074b\", \"call_request_tags\": [\"pulp:repository:1\", \"pulp:action:sync\"], \"reasons\": [], \"start_time\": null, \"tags\": [\"pulp:repository:1\", \"pulp:action:sync\"], \"state\": \"waiting\", \"finish_time\": null, \"dependency_failures\": {}, \"schedule_id\": null, \"progress\": {}, \"call_request_group_id\": \"34170f41-c302-485e-b114-7dd4a708d380\", \"call_request_id\": \"ee5b6bbf-994f-4b72-b66f-af826239074b\", \"principal_login\": \"admin\", \"response\": \"accepted\", \"result\": null}]"
    http_version: 
  recorded_at: Wed, 16 Jan 2013 23:05:19 GMT
>>>>>>> fd910802
- request: 
    method: post
    uri: https://kafka.usersys.redhat.com/pulp/api/v2/repositories/
    body: 
<<<<<<< HEAD
      string: "{\"display_name\":\"Fedora 17 x86_64\",\"importer_type_id\":\"yum_importer\",\"id\":\"1\",\"importer_config\":{\"ssl_ca_cert\":null,\"ssl_client_key\":null,\"ssl_client_cert\":null,\"feed_url\":\"file:///home/paji/katello/katello/src/test/fixtures/zoo5\"},\"distributors\":[{\"distributor_type\":\"yum_distributor\",\"distributor_config\":{\"http\":false,\"relative_url\":\"/test_path/\",\"protected\":true,\"https\":true},\"distributor_id\":\"1\",\"auto_publish\":false}]}"
    headers: 
      Authorization: 
      - OAuth oauth_body_hash="2jmj7l5rSw0yVb%2FvlWAYkK%2FYBwk%3D", oauth_consumer_key="katello", oauth_nonce="vBsbxFtP4fY4GDpSbabWWzqBxcMffnlHvugefNrEGU", oauth_signature="7uyYnwpljWZTQawvShCvBOB7mA4%3D", oauth_signature_method="HMAC-SHA1", oauth_timestamp="1358201268", oauth_version="1.0"
      Pulp-User: 
      - admin
=======
      string: "{\"display_name\":\"Fedora 17 x86_64\",\"id\":\"1\",\"distributors\":[{\"auto_publish\":false,\"distributor_config\":{\"relative_url\":\"/test_path/\",\"https\":true,\"protected\":true,\"http\":false},\"distributor_id\":\"1\",\"distributor_type\":\"yum_distributor\"}],\"importer_config\":{\"ssl_ca_cert\":null,\"ssl_client_key\":null,\"ssl_client_cert\":null,\"feed_url\":\"file:///home/jlsherri/katello/src/test/fixtures/zoo5\"},\"importer_type_id\":\"yum_importer\"}"
    headers: 
      Accept: 
      - application/json
      Authorization: 
      - OAuth oauth_body_hash="2jmj7l5rSw0yVb%2FvlWAYkK%2FYBwk%3D", oauth_consumer_key="katello", oauth_nonce="f5j9NwiRG4zlY2MeTyb4HRwpVsDi27McP42w7Zj8", oauth_signature="eS6BVXZ1cwEHuZ6zvekMC2Ye6kU%3D", oauth_signature_method="HMAC-SHA1", oauth_timestamp="1358377524", oauth_version="1.0"
>>>>>>> fd910802
      Content-Length: 
      - "425"
      Accept-Encoding: 
      - gzip, deflate
<<<<<<< HEAD
      Content-Type: 
      - application/json
      Accept: 
      - application/json
=======
      Pulp-User: 
      - admin
>>>>>>> fd910802
  response: 
    status: 
      code: 201
      message: Created
    headers: 
      Server: 
      - Apache/2.2.22 (Fedora)
      Date: 
      - Mon, 14 Jan 2013 22:07:48 GMT
      Content-Length: 
      - "226"
<<<<<<< HEAD
=======
      Location: 
      - "1"
      Date: 
      - Wed, 16 Jan 2013 23:05:24 GMT
>>>>>>> fd910802
      Content-Type: 
      - application/json
      Location: 
      - "1"
    body: 
<<<<<<< HEAD
      string: "{\"scratchpad\": {}, \"display_name\": \"Fedora 17 x86_64\", \"description\": null, \"_ns\": \"repos\", \"notes\": {}, \"content_unit_count\": 0, \"_id\": {\"$oid\": \"50f481b4196cbe557b000d09\"}, \"id\": \"1\", \"_href\": \"/pulp/api/v2/repositories/1/\"}"
    http_version: 
  recorded_at: Mon, 14 Jan 2013 22:07:48 GMT
=======
      string: "{\"scratchpad\": {}, \"display_name\": \"Fedora 17 x86_64\", \"description\": null, \"_ns\": \"repos\", \"notes\": {}, \"content_unit_count\": 0, \"_id\": {\"$oid\": \"50f732349c60ed27ce0037df\"}, \"id\": \"1\", \"_href\": \"/pulp/api/v2/repositories/1/\"}"
    http_version: 
  recorded_at: Wed, 16 Jan 2013 23:05:24 GMT
>>>>>>> fd910802
- request: 
    method: delete
    uri: https://kafka.usersys.redhat.com/pulp/api/v2/repositories/1/
    body: 
      string: ""
    headers: 
<<<<<<< HEAD
      Authorization: 
      - OAuth oauth_consumer_key="katello", oauth_nonce="KvLFbpcZ6RXDxKFgPkckTUmBhCC9qdjmDaqtgd5j9A8", oauth_signature="IDVNHLebBQUN1TUF6xamCxNhaKY%3D", oauth_signature_method="HMAC-SHA1", oauth_timestamp="1358201268", oauth_version="1.0"
      Pulp-User: 
      - admin
      Accept-Encoding: 
      - gzip, deflate
      Content-Type: 
      - application/json
      Accept: 
      - application/json
=======
      Accept: 
      - application/json
      Authorization: 
      - OAuth oauth_consumer_key="katello", oauth_nonce="csmnWhBeMwcoBhpLGO2a9MAJt8KfWR6wxPqZAUi3nw", oauth_signature="sE5xeLK8fZZfsIBGJ0eVcDINoaw%3D", oauth_signature_method="HMAC-SHA1", oauth_timestamp="1358377524", oauth_version="1.0"
      Content-Type: 
      - application/json
      Accept-Encoding: 
      - gzip, deflate
      Pulp-User: 
      - admin
>>>>>>> fd910802
  response: 
    status: 
      code: 202
      message: Accepted
    headers: 
      Server: 
      - Apache/2.2.22 (Fedora)
      Date: 
      - Mon, 14 Jan 2013 22:07:48 GMT
      Content-Length: 
      - "674"
<<<<<<< HEAD
=======
      Date: 
      - Wed, 16 Jan 2013 23:05:24 GMT
>>>>>>> fd910802
      Content-Encoding: 
      - utf-8
      Content-Type: 
      - application/json
<<<<<<< HEAD
    body: 
      string: "[{\"task_group_id\": \"8f9d9fa1-6e2f-4ee2-922f-f394651f9a83\", \"exception\": null, \"traceback\": null, \"_href\": \"/pulp/api/v2/task_groups/8f9d9fa1-6e2f-4ee2-922f-f394651f9a83/\", \"task_id\": \"012220e2-3300-4c11-877e-33ddf34947d1\", \"call_request_tags\": [\"pulp:repository:1\", \"pulp:action:delete\"], \"reasons\": [], \"start_time\": null, \"tags\": [\"pulp:repository:1\", \"pulp:action:delete\"], \"state\": \"waiting\", \"finish_time\": null, \"dependency_failures\": {}, \"schedule_id\": null, \"progress\": {}, \"call_request_group_id\": \"8f9d9fa1-6e2f-4ee2-922f-f394651f9a83\", \"call_request_id\": \"012220e2-3300-4c11-877e-33ddf34947d1\", \"principal_login\": \"admin\", \"response\": \"accepted\", \"result\": null}]"
    http_version: 
  recorded_at: Mon, 14 Jan 2013 22:07:48 GMT
=======
      Server: 
      - Apache/2.2.22 (Fedora)
    body: 
      string: "[{\"task_group_id\": \"eabc8681-f527-46b5-b8ca-a81b793806ad\", \"exception\": null, \"traceback\": null, \"_href\": \"/pulp/api/v2/task_groups/eabc8681-f527-46b5-b8ca-a81b793806ad/\", \"task_id\": \"58efc5eb-7568-40fa-b533-fcdd4a961d43\", \"call_request_tags\": [\"pulp:repository:1\", \"pulp:action:delete\"], \"reasons\": [], \"start_time\": null, \"tags\": [\"pulp:repository:1\", \"pulp:action:delete\"], \"state\": \"waiting\", \"finish_time\": null, \"dependency_failures\": {}, \"schedule_id\": null, \"progress\": {}, \"call_request_group_id\": \"eabc8681-f527-46b5-b8ca-a81b793806ad\", \"call_request_id\": \"58efc5eb-7568-40fa-b533-fcdd4a961d43\", \"principal_login\": \"admin\", \"response\": \"accepted\", \"result\": null}]"
    http_version: 
  recorded_at: Wed, 16 Jan 2013 23:05:24 GMT
>>>>>>> fd910802
<|MERGE_RESOLUTION|>--- conflicted
+++ resolved
@@ -5,1227 +5,684 @@
     method: post
     uri: https://kafka.usersys.redhat.com/pulp/api/v2/repositories/acme_corporation_label-staging_label-staging_label-fedora_label-fedora_17_x86_64_label/actions/unassociate/
     body: 
-      string: "{\"criteria\":{\"type_ids\":[\"erratum\"],\"filters\":{\"association\":{\"unit_id\":{\"$in\":[\"RHEA-2010:0002\"]}}}}}"
-    headers: 
-<<<<<<< HEAD
-      Authorization: 
-      - OAuth oauth_body_hash="2jmj7l5rSw0yVb%2FvlWAYkK%2FYBwk%3D", oauth_consumer_key="katello", oauth_nonce="nSlLtuMjg145fEWaWccVjTVQDtbyiO6DbXxTWygjxQA", oauth_signature="fOO0APIMWe6HOUiaAMGwn92%2FxIQ%3D", oauth_signature_method="HMAC-SHA1", oauth_timestamp="1358201232", oauth_version="1.0"
-      Pulp-User: 
-      - admin
-      Content-Length: 
-      - "102"
-      Accept-Encoding: 
-      - gzip, deflate
-      Content-Type: 
-      - application/json
-      Accept: 
-      - application/json
-=======
-      Accept: 
-      - application/json
-      Authorization: 
-      - OAuth oauth_body_hash="2jmj7l5rSw0yVb%2FvlWAYkK%2FYBwk%3D", oauth_consumer_key="katello", oauth_nonce="UmvyWuYMVAdhbJDGnmRMU7vXRsY281OKl4OJ2XcToTY", oauth_signature="U%2BcvaGJ3wIe%2FEDzY85xJZXXjREQ%3D", oauth_signature_method="HMAC-SHA1", oauth_timestamp="1358377497", oauth_version="1.0"
-      Content-Length: 
-      - "102"
-      Content-Type: 
-      - application/json
-      Accept-Encoding: 
-      - gzip, deflate
-      Pulp-User: 
-      - admin
->>>>>>> fd910802
-  response: 
-    status: 
-      code: 202
-      message: Accepted
-    headers: 
-      Server: 
-      - Apache/2.2.22 (Fedora)
-      Date: 
-<<<<<<< HEAD
-      - Mon, 14 Jan 2013 22:07:12 GMT
+      string: "{\"criteria\":{\"filters\":{\"unit\":{\"id\":{\"$in\":[\"ks-Test Family-TestVariant-16-x86_64\"]}}},\"type_ids\":[\"distribution\"]}}"
+    headers: 
+      Content-Length: 
+      - "117"
+      Content-Type: 
+      - application/json
+      Accept: 
+      - application/json
+      Pulp-User: 
+      - admin
+      Accept-Encoding: 
+      - gzip, deflate
+      Authorization: 
+      - OAuth oauth_body_hash="2jmj7l5rSw0yVb%2FvlWAYkK%2FYBwk%3D", oauth_consumer_key="katello", oauth_nonce="BipdSnZbLI87IvdosrlXVUbhWKHRu3Al27WK2m4hba0", oauth_signature="bzEwI4Wwa5EITEvBnPVMX%2FvQb6c%3D", oauth_signature_method="HMAC-SHA1", oauth_timestamp="1359493656", oauth_version="1.0"
+  response: 
+    status: 
+      code: 202
+      message: Accepted
+    headers: 
       Content-Length: 
       - "778"
-=======
-      - Wed, 16 Jan 2013 23:04:57 GMT
->>>>>>> fd910802
-      Content-Encoding: 
-      - utf-8
-      Content-Type: 
-      - application/json
-<<<<<<< HEAD
-    body: 
-      string: "{\"task_group_id\": null, \"exception\": null, \"traceback\": null, \"_href\": \"/pulp/api/v2/tasks/f7290d6d-898c-411c-8136-ecd3eab34425/\", \"task_id\": \"f7290d6d-898c-411c-8136-ecd3eab34425\", \"call_request_tags\": [\"pulp:repository:acme_corporation_label-staging_label-staging_label-fedora_label-fedora_17_x86_64_label\", \"pulp:action:unassociate\"], \"reasons\": [], \"start_time\": null, \"tags\": [\"pulp:repository:acme_corporation_label-staging_label-staging_label-fedora_label-fedora_17_x86_64_label\", \"pulp:action:unassociate\"], \"state\": \"waiting\", \"finish_time\": null, \"dependency_failures\": {}, \"schedule_id\": null, \"progress\": {}, \"call_request_group_id\": null, \"call_request_id\": \"f7290d6d-898c-411c-8136-ecd3eab34425\", \"principal_login\": \"admin\", \"response\": \"accepted\", \"result\": null}"
-    http_version: 
-  recorded_at: Mon, 14 Jan 2013 22:07:13 GMT
-=======
-      Server: 
-      - Apache/2.2.22 (Fedora)
-    body: 
-      string: "{\"task_group_id\": null, \"exception\": null, \"traceback\": null, \"_href\": \"/pulp/api/v2/tasks/8db1d850-a4ee-4bbb-8abf-9f5eabaf713c/\", \"task_id\": \"8db1d850-a4ee-4bbb-8abf-9f5eabaf713c\", \"call_request_tags\": [\"pulp:repository:acme_corporation_label-staging_label-fedora_label-fedora_17_x86_64_label\", \"pulp:action:unassociate\"], \"reasons\": [], \"start_time\": null, \"tags\": [\"pulp:repository:acme_corporation_label-staging_label-fedora_label-fedora_17_x86_64_label\", \"pulp:action:unassociate\"], \"state\": \"waiting\", \"finish_time\": null, \"dependency_failures\": {}, \"schedule_id\": null, \"progress\": {}, \"call_request_group_id\": null, \"call_request_id\": \"8db1d850-a4ee-4bbb-8abf-9f5eabaf713c\", \"principal_login\": \"admin\", \"response\": \"accepted\", \"result\": null}"
-    http_version: 
-  recorded_at: Wed, 16 Jan 2013 23:04:57 GMT
->>>>>>> fd910802
+      Content-Type: 
+      - application/json
+      Content-Encoding: 
+      - utf-8
+      Server: 
+      - Apache/2.2.22 (Fedora)
+      Date: 
+      - Tue, 29 Jan 2013 21:07:37 GMT
+    body: 
+      string: "{\"task_group_id\": null, \"exception\": null, \"traceback\": null, \"_href\": \"/pulp/api/v2/tasks/d1a28b83-52a6-4f99-8e9c-58a6377aee62/\", \"task_id\": \"d1a28b83-52a6-4f99-8e9c-58a6377aee62\", \"call_request_tags\": [\"pulp:repository:acme_corporation_label-staging_label-staging_label-fedora_label-fedora_17_x86_64_label\", \"pulp:action:unassociate\"], \"reasons\": [], \"start_time\": null, \"tags\": [\"pulp:repository:acme_corporation_label-staging_label-staging_label-fedora_label-fedora_17_x86_64_label\", \"pulp:action:unassociate\"], \"state\": \"waiting\", \"finish_time\": null, \"dependency_failures\": {}, \"schedule_id\": null, \"progress\": {}, \"call_request_group_id\": null, \"call_request_id\": \"d1a28b83-52a6-4f99-8e9c-58a6377aee62\", \"principal_login\": \"admin\", \"response\": \"accepted\", \"result\": null}"
+    http_version: 
+  recorded_at: Tue, 29 Jan 2013 21:07:37 GMT
+- request: 
+    method: post
+    uri: https://kafka.usersys.redhat.com/pulp/api/v2/content/units/rpm/search/
+    body: 
+      string: "{\"criteria\":{\"filters\":{\"_id\":{\"$in\":[\"a965c9b4-0d71-46b3-8e92-4d0b22d95838\",\"69b655be-e261-4a63-96ee-ec77c54715ba\",\"60345696-507b-4f24-a742-d29adb013405\",\"023fa67b-a09d-4b1e-83be-74d0b6eb2ffe\",\"f3af19e1-8bd9-4080-9d9c-534acba8124d\",\"9e1064df-9ca6-42a2-b7d8-3741ea655ef9\",\"f0a7f28b-25fc-49b3-9fae-d21f562383f1\",\"2b80d57d-0847-4512-a3c7-5133cf260fc9\"]}}},\"include_repos\":true}"
+    headers: 
+      Content-Length: 
+      - "375"
+      Content-Type: 
+      - application/json
+      Accept: 
+      - application/json
+      Pulp-User: 
+      - admin
+      Accept-Encoding: 
+      - gzip, deflate
+      Authorization: 
+      - OAuth oauth_body_hash="2jmj7l5rSw0yVb%2FvlWAYkK%2FYBwk%3D", oauth_consumer_key="katello", oauth_nonce="iZD3JwsHNBnmWOkpXkxKEug2vWL23pN9SOIvD2B0", oauth_signature="U8ETs0aFFi2N1ovA2aUF1wYBUss%3D", oauth_signature_method="HMAC-SHA1", oauth_timestamp="1359493661", oauth_version="1.0"
+  response: 
+    status: 
+      code: 200
+      message: OK
+    headers: 
+      Content-Length: 
+      - "19640"
+      Content-Type: 
+      - application/json
+      Server: 
+      - Apache/2.2.22 (Fedora)
+      Date: 
+      - Tue, 29 Jan 2013 21:07:41 GMT
+    body: 
+      string: "[{\"requires\": [[\"/bin/sh\", null, [null, null, null]]], \"_storage_path\": \"/var/lib/pulp/content/rpm/.//lion/0.3/0.8/noarch/12400dc95c23a4c160725a908716cd3fcdd7a8981585437ab64cd62efa3e4ae4/lion-0.3-0.8.noarch.rpm\", \"repodata\": {\"filelists\": \"\\n<package pkgid=\\\"12400dc95c23a4c160725a908716cd3fcdd7a8981585437ab64cd62efa3e4ae4\\\" name=\\\"lion\\\" arch=\\\"noarch\\\">\\n    <version epoch=\\\"0\\\" ver=\\\"0.3\\\" rel=\\\"0.8\\\"/>\\n\\n    <file>//lion.txt</file>\\n</package>\\n\", \"other\": \"\\n<package pkgid=\\\"12400dc95c23a4c160725a908716cd3fcdd7a8981585437ab64cd62efa3e4ae4\\\" name=\\\"lion\\\" arch=\\\"noarch\\\">\\n    <version epoch=\\\"0\\\" ver=\\\"0.3\\\" rel=\\\"0.8\\\"/>\\n\\n</package>\\n\", \"primary\": \"\\n<package type=\\\"rpm\\\">\\n  <name>lion</name>\\n  <arch>noarch</arch>\\n  <version epoch=\\\"0\\\" ver=\\\"0.3\\\" rel=\\\"0.8\\\"/>\\n  <checksum type=\\\"sha256\\\" pkgid=\\\"YES\\\">12400dc95c23a4c160725a908716cd3fcdd7a8981585437ab64cd62efa3e4ae4</checksum>\\n  <summary>A dummy package of lion</summary>\\n  <description>A dummy package of lion</description>\\n  <packager></packager>\\n  <url>http://tstrachota.fedorapeople.org</url>\\n  <time file=\\\"1321891028\\\" build=\\\"1308257455\\\"/>\\n  <size package=\\\"2212\\\" installed=\\\"42\\\" archive=\\\"292\\\"/>\\n<location href=\\\"lion-0.3-0.8.noarch.rpm\\\"/>\\n  <format>\\n    <rpm:license>GPLv2</rpm:license>\\n    <rpm:vendor/>\\n    <rpm:group>Internet/Applications</rpm:group>\\n    <rpm:buildhost>dhcp-26-118.brq.redhat.com</rpm:buildhost>\\n    <rpm:sourcerpm>lion-0.3-0.8.src.rpm</rpm:sourcerpm>\\n    <rpm:header-range start=\\\"280\\\" end=\\\"2000\\\"/>\\n    <rpm:provides>\\n      <rpm:entry name=\\\"lion\\\" flags=\\\"EQ\\\" epoch=\\\"0\\\" ver=\\\"0.3\\\" rel=\\\"0.8\\\"/>\\n    </rpm:provides>\\n    <rpm:requires>\\n      <rpm:entry name=\\\"/bin/sh\\\" pre=\\\"1\\\"/>\\n    </rpm:requires>\\n  </format>\\n</package>\"}, \"checksumtype\": \"sha256\", \"license\": \"GPLv2\", \"checksum\": \"12400dc95c23a4c160725a908716cd3fcdd7a8981585437ab64cd62efa3e4ae4\", \"filename\": \"lion-0.3-0.8.noarch.rpm\", \"buildhost\": \"dhcp-26-118.brq.redhat.com\", \"epoch\": \"0\", \"version\": \"0.3\", \"relativepath\": \"lion-0.3-0.8.noarch.rpm\", \"provides\": [[\"lion\", \"EQ\", [\"0\", \"0.3\", \"0.8\"]]], \"_content_type_id\": \"rpm\", \"release\": \"0.8\", \"vendor\": \"\", \"_id\": \"023fa67b-a09d-4b1e-83be-74d0b6eb2ffe\", \"arch\": \"noarch\", \"name\": \"lion\", \"description\": \"A dummy package of lion\", \"_href\": \"/pulp/api/v2/content/units/rpm/023fa67b-a09d-4b1e-83be-74d0b6eb2ffe/\", \"children\": {}, \"repository_memberships\": [\"1\"]}, {\"requires\": [[\"/bin/sh\", null, [null, null, null]]], \"_storage_path\": \"/var/lib/pulp/content/rpm/.//walrus/0.3/0.8/noarch/6e8d6dc057e3e2c9819f0dc7e6c7b7f86bf2e8571bba414adec7fb621a461dfd/walrus-0.3-0.8.noarch.rpm\", \"repodata\": {\"filelists\": \"\\n<package pkgid=\\\"6e8d6dc057e3e2c9819f0dc7e6c7b7f86bf2e8571bba414adec7fb621a461dfd\\\" name=\\\"walrus\\\" arch=\\\"noarch\\\">\\n    <version epoch=\\\"0\\\" ver=\\\"0.3\\\" rel=\\\"0.8\\\"/>\\n\\n    <file>//walrus.txt</file>\\n</package>\\n\", \"other\": \"\\n<package pkgid=\\\"6e8d6dc057e3e2c9819f0dc7e6c7b7f86bf2e8571bba414adec7fb621a461dfd\\\" name=\\\"walrus\\\" arch=\\\"noarch\\\">\\n    <version epoch=\\\"0\\\" ver=\\\"0.3\\\" rel=\\\"0.8\\\"/>\\n\\n</package>\\n\", \"primary\": \"\\n<package type=\\\"rpm\\\">\\n  <name>walrus</name>\\n  <arch>noarch</arch>\\n  <version epoch=\\\"0\\\" ver=\\\"0.3\\\" rel=\\\"0.8\\\"/>\\n  <checksum type=\\\"sha256\\\" pkgid=\\\"YES\\\">6e8d6dc057e3e2c9819f0dc7e6c7b7f86bf2e8571bba414adec7fb621a461dfd</checksum>\\n  <summary>A dummy package of walrus</summary>\\n  <description>A dummy package of walrus</description>\\n  <packager></packager>\\n  <url>http://tstrachota.fedorapeople.org</url>\\n  <time file=\\\"1321891030\\\" build=\\\"1308257449\\\"/>\\n  <size package=\\\"2236\\\" installed=\\\"42\\\" archive=\\\"292\\\"/>\\n<location href=\\\"walrus-0.3-0.8.noarch.rpm\\\"/>\\n  <format>\\n    <rpm:license>GPLv2</rpm:license>\\n    <rpm:vendor/>\\n    <rpm:group>Internet/Applications</rpm:group>\\n    <rpm:buildhost>dhcp-26-118.brq.redhat.com</rpm:buildhost>\\n    <rpm:sourcerpm>walrus-0.3-0.8.src.rpm</rpm:sourcerpm>\\n    <rpm:header-range start=\\\"280\\\" end=\\\"2016\\\"/>\\n    <rpm:provides>\\n      <rpm:entry name=\\\"walrus\\\" flags=\\\"EQ\\\" epoch=\\\"0\\\" ver=\\\"0.3\\\" rel=\\\"0.8\\\"/>\\n    </rpm:provides>\\n    <rpm:requires>\\n      <rpm:entry name=\\\"/bin/sh\\\" pre=\\\"1\\\"/>\\n    </rpm:requires>\\n  </format>\\n</package>\"}, \"checksumtype\": \"sha256\", \"license\": \"GPLv2\", \"checksum\": \"6e8d6dc057e3e2c9819f0dc7e6c7b7f86bf2e8571bba414adec7fb621a461dfd\", \"filename\": \"walrus-0.3-0.8.noarch.rpm\", \"buildhost\": \"dhcp-26-118.brq.redhat.com\", \"epoch\": \"0\", \"version\": \"0.3\", \"relativepath\": \"walrus-0.3-0.8.noarch.rpm\", \"provides\": [[\"walrus\", \"EQ\", [\"0\", \"0.3\", \"0.8\"]]], \"_content_type_id\": \"rpm\", \"release\": \"0.8\", \"vendor\": \"\", \"_id\": \"2b80d57d-0847-4512-a3c7-5133cf260fc9\", \"arch\": \"noarch\", \"name\": \"walrus\", \"description\": \"A dummy package of walrus\", \"_href\": \"/pulp/api/v2/content/units/rpm/2b80d57d-0847-4512-a3c7-5133cf260fc9/\", \"children\": {}, \"repository_memberships\": [\"1\"]}, {\"requires\": [[\"/bin/sh\", null, [null, null, null]]], \"_storage_path\": \"/var/lib/pulp/content/rpm/.//giraffe/0.3/0.8/noarch/f25d67d1d9da04f12e57ca323247b43891ac46533e355b82de6d1922009f9f14/giraffe-0.3-0.8.noarch.rpm\", \"repodata\": {\"filelists\": \"\\n<package pkgid=\\\"f25d67d1d9da04f12e57ca323247b43891ac46533e355b82de6d1922009f9f14\\\" name=\\\"giraffe\\\" arch=\\\"noarch\\\">\\n    <version epoch=\\\"0\\\" ver=\\\"0.3\\\" rel=\\\"0.8\\\"/>\\n\\n    <file>//giraffe.txt</file>\\n</package>\\n\", \"other\": \"\\n<package pkgid=\\\"f25d67d1d9da04f12e57ca323247b43891ac46533e355b82de6d1922009f9f14\\\" name=\\\"giraffe\\\" arch=\\\"noarch\\\">\\n    <version epoch=\\\"0\\\" ver=\\\"0.3\\\" rel=\\\"0.8\\\"/>\\n\\n</package>\\n\", \"primary\": \"\\n<package type=\\\"rpm\\\">\\n  <name>giraffe</name>\\n  <arch>noarch</arch>\\n  <version epoch=\\\"0\\\" ver=\\\"0.3\\\" rel=\\\"0.8\\\"/>\\n  <checksum type=\\\"sha256\\\" pkgid=\\\"YES\\\">f25d67d1d9da04f12e57ca323247b43891ac46533e355b82de6d1922009f9f14</checksum>\\n  <summary>A dummy package of giraffe</summary>\\n  <description>A dummy package of giraffe</description>\\n  <packager></packager>\\n  <url>http://tstrachota.fedorapeople.org</url>\\n  <time file=\\\"1321891027\\\" build=\\\"1308257414\\\"/>\\n  <size package=\\\"2236\\\" installed=\\\"42\\\" archive=\\\"292\\\"/>\\n<location href=\\\"giraffe-0.3-0.8.noarch.rpm\\\"/>\\n  <format>\\n    <rpm:license>GPLv2</rpm:license>\\n    <rpm:vendor/>\\n    <rpm:group>Internet/Applications</rpm:group>\\n    <rpm:buildhost>dhcp-26-118.brq.redhat.com</rpm:buildhost>\\n    <rpm:sourcerpm>giraffe-0.3-0.8.src.rpm</rpm:sourcerpm>\\n    <rpm:header-range start=\\\"280\\\" end=\\\"2016\\\"/>\\n    <rpm:provides>\\n      <rpm:entry name=\\\"giraffe\\\" flags=\\\"EQ\\\" epoch=\\\"0\\\" ver=\\\"0.3\\\" rel=\\\"0.8\\\"/>\\n    </rpm:provides>\\n    <rpm:requires>\\n      <rpm:entry name=\\\"/bin/sh\\\" pre=\\\"1\\\"/>\\n    </rpm:requires>\\n  </format>\\n</package>\"}, \"checksumtype\": \"sha256\", \"license\": \"GPLv2\", \"checksum\": \"f25d67d1d9da04f12e57ca323247b43891ac46533e355b82de6d1922009f9f14\", \"filename\": \"giraffe-0.3-0.8.noarch.rpm\", \"buildhost\": \"dhcp-26-118.brq.redhat.com\", \"epoch\": \"0\", \"version\": \"0.3\", \"relativepath\": \"giraffe-0.3-0.8.noarch.rpm\", \"provides\": [[\"giraffe\", \"EQ\", [\"0\", \"0.3\", \"0.8\"]]], \"_content_type_id\": \"rpm\", \"release\": \"0.8\", \"vendor\": \"\", \"_id\": \"60345696-507b-4f24-a742-d29adb013405\", \"arch\": \"noarch\", \"name\": \"giraffe\", \"description\": \"A dummy package of giraffe\", \"_href\": \"/pulp/api/v2/content/units/rpm/60345696-507b-4f24-a742-d29adb013405/\", \"children\": {}, \"repository_memberships\": [\"1\"]}, {\"requires\": [[\"/bin/sh\", null, [null, null, null]]], \"_storage_path\": \"/var/lib/pulp/content/rpm/.//elephant/0.3/0.8/noarch/3e1c70cd1b421328acaf6397cb3d16145306bb95f65d1b095fc31372a0a701f3/elephant-0.3-0.8.noarch.rpm\", \"repodata\": {\"filelists\": \"\\n<package pkgid=\\\"3e1c70cd1b421328acaf6397cb3d16145306bb95f65d1b095fc31372a0a701f3\\\" name=\\\"elephant\\\" arch=\\\"noarch\\\">\\n    <version epoch=\\\"0\\\" ver=\\\"0.3\\\" rel=\\\"0.8\\\"/>\\n\\n    <file>//elephant.txt</file>\\n</package>\\n\", \"other\": \"\\n<package pkgid=\\\"3e1c70cd1b421328acaf6397cb3d16145306bb95f65d1b095fc31372a0a701f3\\\" name=\\\"elephant\\\" arch=\\\"noarch\\\">\\n    <version epoch=\\\"0\\\" ver=\\\"0.3\\\" rel=\\\"0.8\\\"/>\\n\\n</package>\\n\", \"primary\": \"\\n<package type=\\\"rpm\\\">\\n  <name>elephant</name>\\n  <arch>noarch</arch>\\n  <version epoch=\\\"0\\\" ver=\\\"0.3\\\" rel=\\\"0.8\\\"/>\\n  <checksum type=\\\"sha256\\\" pkgid=\\\"YES\\\">3e1c70cd1b421328acaf6397cb3d16145306bb95f65d1b095fc31372a0a701f3</checksum>\\n  <summary>A dummy package of elephant</summary>\\n  <description>A dummy package of elephant</description>\\n  <packager></packager>\\n  <url>http://tstrachota.fedorapeople.org</url>\\n  <time file=\\\"1321891027\\\" build=\\\"1308257466\\\"/>\\n  <size package=\\\"2244\\\" installed=\\\"42\\\" archive=\\\"296\\\"/>\\n<location href=\\\"elephant-0.3-0.8.noarch.rpm\\\"/>\\n  <format>\\n    <rpm:license>GPLv2</rpm:license>\\n    <rpm:vendor/>\\n    <rpm:group>Internet/Applications</rpm:group>\\n    <rpm:buildhost>dhcp-26-118.brq.redhat.com</rpm:buildhost>\\n    <rpm:sourcerpm>elephant-0.3-0.8.src.rpm</rpm:sourcerpm>\\n    <rpm:header-range start=\\\"280\\\" end=\\\"2028\\\"/>\\n    <rpm:provides>\\n      <rpm:entry name=\\\"elephant\\\" flags=\\\"EQ\\\" epoch=\\\"0\\\" ver=\\\"0.3\\\" rel=\\\"0.8\\\"/>\\n    </rpm:provides>\\n    <rpm:requires>\\n      <rpm:entry name=\\\"/bin/sh\\\" pre=\\\"1\\\"/>\\n    </rpm:requires>\\n  </format>\\n</package>\"}, \"checksumtype\": \"sha256\", \"license\": \"GPLv2\", \"checksum\": \"3e1c70cd1b421328acaf6397cb3d16145306bb95f65d1b095fc31372a0a701f3\", \"filename\": \"elephant-0.3-0.8.noarch.rpm\", \"buildhost\": \"dhcp-26-118.brq.redhat.com\", \"epoch\": \"0\", \"version\": \"0.3\", \"relativepath\": \"elephant-0.3-0.8.noarch.rpm\", \"provides\": [[\"elephant\", \"EQ\", [\"0\", \"0.3\", \"0.8\"]]], \"_content_type_id\": \"rpm\", \"release\": \"0.8\", \"vendor\": \"\", \"_id\": \"69b655be-e261-4a63-96ee-ec77c54715ba\", \"arch\": \"noarch\", \"name\": \"elephant\", \"description\": \"A dummy package of elephant\", \"_href\": \"/pulp/api/v2/content/units/rpm/69b655be-e261-4a63-96ee-ec77c54715ba/\", \"children\": {}, \"repository_memberships\": [\"1\"]}, {\"requires\": [[\"/bin/sh\", null, [null, null, null]]], \"_storage_path\": \"/var/lib/pulp/content/rpm/.//penguin/0.3/0.8/noarch/3fcb2c927de9e13bf68469032a28b139d3e5ad2e58564fc210fd6e48635be694/penguin-0.3-0.8.noarch.rpm\", \"repodata\": {\"filelists\": \"\\n<package pkgid=\\\"3fcb2c927de9e13bf68469032a28b139d3e5ad2e58564fc210fd6e48635be694\\\" name=\\\"penguin\\\" arch=\\\"noarch\\\">\\n    <version epoch=\\\"0\\\" ver=\\\"0.3\\\" rel=\\\"0.8\\\"/>\\n\\n    <file>//penguin.txt</file>\\n</package>\\n\", \"other\": \"\\n<package pkgid=\\\"3fcb2c927de9e13bf68469032a28b139d3e5ad2e58564fc210fd6e48635be694\\\" name=\\\"penguin\\\" arch=\\\"noarch\\\">\\n    <version epoch=\\\"0\\\" ver=\\\"0.3\\\" rel=\\\"0.8\\\"/>\\n\\n</package>\\n\", \"primary\": \"\\n<package type=\\\"rpm\\\">\\n  <name>penguin</name>\\n  <arch>noarch</arch>\\n  <version epoch=\\\"0\\\" ver=\\\"0.3\\\" rel=\\\"0.8\\\"/>\\n  <checksum type=\\\"sha256\\\" pkgid=\\\"YES\\\">3fcb2c927de9e13bf68469032a28b139d3e5ad2e58564fc210fd6e48635be694</checksum>\\n  <summary>A dummy package of penguin</summary>\\n  <description>A dummy package of penguin</description>\\n  <packager></packager>\\n  <url>http://tstrachota.fedorapeople.org</url>\\n  <time file=\\\"1321891029\\\" build=\\\"1308257460\\\"/>\\n  <size package=\\\"2232\\\" installed=\\\"42\\\" archive=\\\"292\\\"/>\\n<location href=\\\"penguin-0.3-0.8.noarch.rpm\\\"/>\\n  <format>\\n    <rpm:license>GPLv2</rpm:license>\\n    <rpm:vendor/>\\n    <rpm:group>Internet/Applications</rpm:group>\\n    <rpm:buildhost>dhcp-26-118.brq.redhat.com</rpm:buildhost>\\n    <rpm:sourcerpm>penguin-0.3-0.8.src.rpm</rpm:sourcerpm>\\n    <rpm:header-range start=\\\"280\\\" end=\\\"2016\\\"/>\\n    <rpm:provides>\\n      <rpm:entry name=\\\"penguin\\\" flags=\\\"EQ\\\" epoch=\\\"0\\\" ver=\\\"0.3\\\" rel=\\\"0.8\\\"/>\\n    </rpm:provides>\\n    <rpm:requires>\\n      <rpm:entry name=\\\"/bin/sh\\\" pre=\\\"1\\\"/>\\n    </rpm:requires>\\n  </format>\\n</package>\"}, \"checksumtype\": \"sha256\", \"license\": \"GPLv2\", \"checksum\": \"3fcb2c927de9e13bf68469032a28b139d3e5ad2e58564fc210fd6e48635be694\", \"filename\": \"penguin-0.3-0.8.noarch.rpm\", \"buildhost\": \"dhcp-26-118.brq.redhat.com\", \"epoch\": \"0\", \"version\": \"0.3\", \"relativepath\": \"penguin-0.3-0.8.noarch.rpm\", \"provides\": [[\"penguin\", \"EQ\", [\"0\", \"0.3\", \"0.8\"]]], \"_content_type_id\": \"rpm\", \"release\": \"0.8\", \"vendor\": \"\", \"_id\": \"9e1064df-9ca6-42a2-b7d8-3741ea655ef9\", \"arch\": \"noarch\", \"name\": \"penguin\", \"description\": \"A dummy package of penguin\", \"_href\": \"/pulp/api/v2/content/units/rpm/9e1064df-9ca6-42a2-b7d8-3741ea655ef9/\", \"children\": {}, \"repository_memberships\": [\"1\"]}, {\"requires\": [[\"/bin/sh\", null, [null, null, null]]], \"_storage_path\": \"/var/lib/pulp/content/rpm/.//cheetah/0.3/0.8/noarch/422d0baa0cd9d7713ae796e886a23e17f578f924f74880debdbb7d65fb368dae/cheetah-0.3-0.8.noarch.rpm\", \"repodata\": {\"filelists\": \"\\n<package pkgid=\\\"422d0baa0cd9d7713ae796e886a23e17f578f924f74880debdbb7d65fb368dae\\\" name=\\\"cheetah\\\" arch=\\\"noarch\\\">\\n    <version epoch=\\\"0\\\" ver=\\\"0.3\\\" rel=\\\"0.8\\\"/>\\n\\n    <file>//cheetah.txt</file>\\n</package>\\n\", \"other\": \"\\n<package pkgid=\\\"422d0baa0cd9d7713ae796e886a23e17f578f924f74880debdbb7d65fb368dae\\\" name=\\\"cheetah\\\" arch=\\\"noarch\\\">\\n    <version epoch=\\\"0\\\" ver=\\\"0.3\\\" rel=\\\"0.8\\\"/>\\n\\n</package>\\n\", \"primary\": \"\\n<package type=\\\"rpm\\\">\\n  <name>cheetah</name>\\n  <arch>noarch</arch>\\n  <version epoch=\\\"0\\\" ver=\\\"0.3\\\" rel=\\\"0.8\\\"/>\\n  <checksum type=\\\"sha256\\\" pkgid=\\\"YES\\\">422d0baa0cd9d7713ae796e886a23e17f578f924f74880debdbb7d65fb368dae</checksum>\\n  <summary>A dummy package of cheetah</summary>\\n  <description>A dummy package of cheetah</description>\\n  <packager></packager>\\n  <url>http://tstrachota.fedorapeople.org</url>\\n  <time file=\\\"1321891028\\\" build=\\\"1308257472\\\"/>\\n  <size package=\\\"2232\\\" installed=\\\"42\\\" archive=\\\"292\\\"/>\\n<location href=\\\"cheetah-0.3-0.8.noarch.rpm\\\"/>\\n  <format>\\n    <rpm:license>GPLv2</rpm:license>\\n    <rpm:vendor/>\\n    <rpm:group>Internet/Applications</rpm:group>\\n    <rpm:buildhost>dhcp-26-118.brq.redhat.com</rpm:buildhost>\\n    <rpm:sourcerpm>cheetah-0.3-0.8.src.rpm</rpm:sourcerpm>\\n    <rpm:header-range start=\\\"280\\\" end=\\\"2016\\\"/>\\n    <rpm:provides>\\n      <rpm:entry name=\\\"cheetah\\\" flags=\\\"EQ\\\" epoch=\\\"0\\\" ver=\\\"0.3\\\" rel=\\\"0.8\\\"/>\\n    </rpm:provides>\\n    <rpm:requires>\\n      <rpm:entry name=\\\"/bin/sh\\\" pre=\\\"1\\\"/>\\n    </rpm:requires>\\n  </format>\\n</package>\"}, \"checksumtype\": \"sha256\", \"license\": \"GPLv2\", \"checksum\": \"422d0baa0cd9d7713ae796e886a23e17f578f924f74880debdbb7d65fb368dae\", \"filename\": \"cheetah-0.3-0.8.noarch.rpm\", \"buildhost\": \"dhcp-26-118.brq.redhat.com\", \"epoch\": \"0\", \"version\": \"0.3\", \"relativepath\": \"cheetah-0.3-0.8.noarch.rpm\", \"provides\": [[\"cheetah\", \"EQ\", [\"0\", \"0.3\", \"0.8\"]]], \"_content_type_id\": \"rpm\", \"release\": \"0.8\", \"vendor\": \"\", \"_id\": \"a965c9b4-0d71-46b3-8e92-4d0b22d95838\", \"arch\": \"noarch\", \"name\": \"cheetah\", \"description\": \"A dummy package of cheetah\", \"_href\": \"/pulp/api/v2/content/units/rpm/a965c9b4-0d71-46b3-8e92-4d0b22d95838/\", \"children\": {}, \"repository_memberships\": [\"1\"]}, {\"requires\": [[\"/bin/sh\", null, [null, null, null]]], \"_storage_path\": \"/var/lib/pulp/content/rpm/.//squirrel/0.3/0.8/noarch/251768bdd15f13d78487c27638aa6aecd01551e253756093cde1c0ae878a17d2/squirrel-0.3-0.8.noarch.rpm\", \"repodata\": {\"filelists\": \"\\n<package pkgid=\\\"251768bdd15f13d78487c27638aa6aecd01551e253756093cde1c0ae878a17d2\\\" name=\\\"squirrel\\\" arch=\\\"noarch\\\">\\n    <version epoch=\\\"0\\\" ver=\\\"0.3\\\" rel=\\\"0.8\\\"/>\\n\\n    <file>//squirrel.txt</file>\\n</package>\\n\", \"other\": \"\\n<package pkgid=\\\"251768bdd15f13d78487c27638aa6aecd01551e253756093cde1c0ae878a17d2\\\" name=\\\"squirrel\\\" arch=\\\"noarch\\\">\\n    <version epoch=\\\"0\\\" ver=\\\"0.3\\\" rel=\\\"0.8\\\"/>\\n\\n</package>\\n\", \"primary\": \"\\n<package type=\\\"rpm\\\">\\n  <name>squirrel</name>\\n  <arch>noarch</arch>\\n  <version epoch=\\\"0\\\" ver=\\\"0.3\\\" rel=\\\"0.8\\\"/>\\n  <checksum type=\\\"sha256\\\" pkgid=\\\"YES\\\">251768bdd15f13d78487c27638aa6aecd01551e253756093cde1c0ae878a17d2</checksum>\\n  <summary>A dummy package of squirrel</summary>\\n  <description>A dummy package of squirrel</description>\\n  <packager></packager>\\n  <url>http://tstrachota.fedorapeople.org</url>\\n  <time file=\\\"1321891029\\\" build=\\\"1308257502\\\"/>\\n  <size package=\\\"2248\\\" installed=\\\"42\\\" archive=\\\"296\\\"/>\\n<location href=\\\"squirrel-0.3-0.8.noarch.rpm\\\"/>\\n  <format>\\n    <rpm:license>GPLv2</rpm:license>\\n    <rpm:vendor/>\\n    <rpm:group>Internet/Applications</rpm:group>\\n    <rpm:buildhost>dhcp-26-118.brq.redhat.com</rpm:buildhost>\\n    <rpm:sourcerpm>squirrel-0.3-0.8.src.rpm</rpm:sourcerpm>\\n    <rpm:header-range start=\\\"280\\\" end=\\\"2028\\\"/>\\n    <rpm:provides>\\n      <rpm:entry name=\\\"squirrel\\\" flags=\\\"EQ\\\" epoch=\\\"0\\\" ver=\\\"0.3\\\" rel=\\\"0.8\\\"/>\\n    </rpm:provides>\\n    <rpm:requires>\\n      <rpm:entry name=\\\"/bin/sh\\\" pre=\\\"1\\\"/>\\n    </rpm:requires>\\n  </format>\\n</package>\"}, \"checksumtype\": \"sha256\", \"license\": \"GPLv2\", \"checksum\": \"251768bdd15f13d78487c27638aa6aecd01551e253756093cde1c0ae878a17d2\", \"filename\": \"squirrel-0.3-0.8.noarch.rpm\", \"buildhost\": \"dhcp-26-118.brq.redhat.com\", \"epoch\": \"0\", \"version\": \"0.3\", \"relativepath\": \"squirrel-0.3-0.8.noarch.rpm\", \"provides\": [[\"squirrel\", \"EQ\", [\"0\", \"0.3\", \"0.8\"]]], \"_content_type_id\": \"rpm\", \"release\": \"0.8\", \"vendor\": \"\", \"_id\": \"f0a7f28b-25fc-49b3-9fae-d21f562383f1\", \"arch\": \"noarch\", \"name\": \"squirrel\", \"description\": \"A dummy package of squirrel\", \"_href\": \"/pulp/api/v2/content/units/rpm/f0a7f28b-25fc-49b3-9fae-d21f562383f1/\", \"children\": {}, \"repository_memberships\": [\"1\"]}, {\"requires\": [[\"/bin/sh\", null, [null, null, null]]], \"_storage_path\": \"/var/lib/pulp/content/rpm/.//monkey/0.3/0.8/noarch/0e8fa50d0128fbabc7ccc5632e3fa25d39b0280169f6166cb8e2c84de8501db1/monkey-0.3-0.8.noarch.rpm\", \"repodata\": {\"filelists\": \"\\n<package pkgid=\\\"0e8fa50d0128fbabc7ccc5632e3fa25d39b0280169f6166cb8e2c84de8501db1\\\" name=\\\"monkey\\\" arch=\\\"noarch\\\">\\n    <version epoch=\\\"0\\\" ver=\\\"0.3\\\" rel=\\\"0.8\\\"/>\\n\\n    <file>//monkey.txt</file>\\n</package>\\n\", \"other\": \"\\n<package pkgid=\\\"0e8fa50d0128fbabc7ccc5632e3fa25d39b0280169f6166cb8e2c84de8501db1\\\" name=\\\"monkey\\\" arch=\\\"noarch\\\">\\n    <version epoch=\\\"0\\\" ver=\\\"0.3\\\" rel=\\\"0.8\\\"/>\\n\\n</package>\\n\", \"primary\": \"\\n<package type=\\\"rpm\\\">\\n  <name>monkey</name>\\n  <arch>noarch</arch>\\n  <version epoch=\\\"0\\\" ver=\\\"0.3\\\" rel=\\\"0.8\\\"/>\\n  <checksum type=\\\"sha256\\\" pkgid=\\\"YES\\\">0e8fa50d0128fbabc7ccc5632e3fa25d39b0280169f6166cb8e2c84de8501db1</checksum>\\n  <summary>A dummy package of monkey</summary>\\n  <description>A dummy package of monkey</description>\\n  <packager></packager>\\n  <url>http://tstrachota.fedorapeople.org</url>\\n  <time file=\\\"1321891029\\\" build=\\\"1308257260\\\"/>\\n  <size package=\\\"2232\\\" installed=\\\"42\\\" archive=\\\"292\\\"/>\\n<location href=\\\"monkey-0.3-0.8.noarch.rpm\\\"/>\\n  <format>\\n    <rpm:license>GPLv2</rpm:license>\\n    <rpm:vendor/>\\n    <rpm:group>Internet/Applications</rpm:group>\\n    <rpm:buildhost>dhcp-26-118.brq.redhat.com</rpm:buildhost>\\n    <rpm:sourcerpm>monkey-0.3-0.8.src.rpm</rpm:sourcerpm>\\n    <rpm:header-range start=\\\"280\\\" end=\\\"2016\\\"/>\\n    <rpm:provides>\\n      <rpm:entry name=\\\"monkey\\\" flags=\\\"EQ\\\" epoch=\\\"0\\\" ver=\\\"0.3\\\" rel=\\\"0.8\\\"/>\\n    </rpm:provides>\\n    <rpm:requires>\\n      <rpm:entry name=\\\"/bin/sh\\\" pre=\\\"1\\\"/>\\n    </rpm:requires>\\n  </format>\\n</package>\"}, \"checksumtype\": \"sha256\", \"license\": \"GPLv2\", \"checksum\": \"0e8fa50d0128fbabc7ccc5632e3fa25d39b0280169f6166cb8e2c84de8501db1\", \"filename\": \"monkey-0.3-0.8.noarch.rpm\", \"buildhost\": \"dhcp-26-118.brq.redhat.com\", \"epoch\": \"0\", \"version\": \"0.3\", \"relativepath\": \"monkey-0.3-0.8.noarch.rpm\", \"provides\": [[\"monkey\", \"EQ\", [\"0\", \"0.3\", \"0.8\"]]], \"_content_type_id\": \"rpm\", \"release\": \"0.8\", \"vendor\": \"\", \"_id\": \"f3af19e1-8bd9-4080-9d9c-534acba8124d\", \"arch\": \"noarch\", \"name\": \"monkey\", \"description\": \"A dummy package of monkey\", \"_href\": \"/pulp/api/v2/content/units/rpm/f3af19e1-8bd9-4080-9d9c-534acba8124d/\", \"children\": {}, \"repository_memberships\": [\"1\"]}]"
+    http_version: 
+  recorded_at: Tue, 29 Jan 2013 21:07:41 GMT
+- request: 
+    method: post
+    uri: https://kafka.usersys.redhat.com/pulp/api/v2/repositories/2/actions/associate/
+    body: 
+      string: "{\"criteria\":{\"filters\":{},\"type_ids\":[\"rpm\"]},\"source_repo_id\":\"1\"}"
+    headers: 
+      Content-Length: 
+      - "67"
+      Content-Type: 
+      - application/json
+      Accept: 
+      - application/json
+      Pulp-User: 
+      - admin
+      Accept-Encoding: 
+      - gzip, deflate
+      Authorization: 
+      - OAuth oauth_body_hash="2jmj7l5rSw0yVb%2FvlWAYkK%2FYBwk%3D", oauth_consumer_key="katello", oauth_nonce="5EcE6Sp6LiU6qO0yzBEYuybyjT0Bcrn9rXrIqY2MM", oauth_signature="ltZA%2FsZg86mgLqZKp70D4%2B3Msw8%3D", oauth_signature_method="HMAC-SHA1", oauth_timestamp="1359493662", oauth_version="1.0"
+  response: 
+    status: 
+      code: 202
+      message: Accepted
+    headers: 
+      Content-Length: 
+      - "646"
+      Content-Type: 
+      - application/json
+      Content-Encoding: 
+      - utf-8
+      Server: 
+      - Apache/2.2.22 (Fedora)
+      Date: 
+      - Tue, 29 Jan 2013 21:07:42 GMT
+    body: 
+      string: "{\"task_group_id\": null, \"exception\": null, \"traceback\": null, \"_href\": \"/pulp/api/v2/tasks/a94268cd-0b6c-47fc-a2a0-a932442ac993/\", \"task_id\": \"a94268cd-0b6c-47fc-a2a0-a932442ac993\", \"call_request_tags\": [\"pulp:repository:2\", \"pulp:repository:1\", \"pulp:action:associate\"], \"reasons\": [], \"start_time\": null, \"tags\": [\"pulp:repository:2\", \"pulp:repository:1\", \"pulp:action:associate\"], \"state\": \"waiting\", \"finish_time\": null, \"dependency_failures\": {}, \"schedule_id\": null, \"progress\": {}, \"call_request_group_id\": null, \"call_request_id\": \"a94268cd-0b6c-47fc-a2a0-a932442ac993\", \"principal_login\": \"admin\", \"response\": \"accepted\", \"result\": null}"
+    http_version: 
+  recorded_at: Tue, 29 Jan 2013 21:07:42 GMT
+- request: 
+    method: post
+    uri: https://kafka.usersys.redhat.com/pulp/api/v2/repositories/2/actions/associate/
+    body: 
+      string: "{\"criteria\":{\"filters\":{},\"type_ids\":[\"erratum\"]},\"source_repo_id\":\"1\"}"
+    headers: 
+      Content-Length: 
+      - "71"
+      Content-Type: 
+      - application/json
+      Accept: 
+      - application/json
+      Pulp-User: 
+      - admin
+      Accept-Encoding: 
+      - gzip, deflate
+      Authorization: 
+      - OAuth oauth_body_hash="2jmj7l5rSw0yVb%2FvlWAYkK%2FYBwk%3D", oauth_consumer_key="katello", oauth_nonce="Zps3fzhhrMImrPHnjl2fCdD9OzAqCzkd31XMaZ5wvHo", oauth_signature="BLlBd12WXPolNncp0W2KCERID2I%3D", oauth_signature_method="HMAC-SHA1", oauth_timestamp="1359493662", oauth_version="1.0"
+  response: 
+    status: 
+      code: 202
+      message: Accepted
+    headers: 
+      Content-Length: 
+      - "646"
+      Content-Type: 
+      - application/json
+      Content-Encoding: 
+      - utf-8
+      Server: 
+      - Apache/2.2.22 (Fedora)
+      Date: 
+      - Tue, 29 Jan 2013 21:07:42 GMT
+    body: 
+      string: "{\"task_group_id\": null, \"exception\": null, \"traceback\": null, \"_href\": \"/pulp/api/v2/tasks/a67e9476-75ea-43ee-8ac1-768c25cebc26/\", \"task_id\": \"a67e9476-75ea-43ee-8ac1-768c25cebc26\", \"call_request_tags\": [\"pulp:repository:2\", \"pulp:repository:1\", \"pulp:action:associate\"], \"reasons\": [], \"start_time\": null, \"tags\": [\"pulp:repository:2\", \"pulp:repository:1\", \"pulp:action:associate\"], \"state\": \"waiting\", \"finish_time\": null, \"dependency_failures\": {}, \"schedule_id\": null, \"progress\": {}, \"call_request_group_id\": null, \"call_request_id\": \"a67e9476-75ea-43ee-8ac1-768c25cebc26\", \"principal_login\": \"admin\", \"response\": \"accepted\", \"result\": null}"
+    http_version: 
+  recorded_at: Tue, 29 Jan 2013 21:07:42 GMT
+- request: 
+    method: post
+    uri: https://kafka.usersys.redhat.com/pulp/api/v2/repositories/2/actions/associate/
+    body: 
+      string: "{\"criteria\":{\"filters\":{},\"type_ids\":[\"distribution\"]},\"source_repo_id\":\"1\"}"
+    headers: 
+      Content-Length: 
+      - "76"
+      Content-Type: 
+      - application/json
+      Accept: 
+      - application/json
+      Pulp-User: 
+      - admin
+      Accept-Encoding: 
+      - gzip, deflate
+      Authorization: 
+      - OAuth oauth_body_hash="2jmj7l5rSw0yVb%2FvlWAYkK%2FYBwk%3D", oauth_consumer_key="katello", oauth_nonce="dsqyfy4pWP3xiP9tlwgO7cZj9jU91pUD5fjumegqNE", oauth_signature="9gsYuUEUW6UjYYa0zlXPDrihOLM%3D", oauth_signature_method="HMAC-SHA1", oauth_timestamp="1359493662", oauth_version="1.0"
+  response: 
+    status: 
+      code: 202
+      message: Accepted
+    headers: 
+      Content-Length: 
+      - "646"
+      Content-Type: 
+      - application/json
+      Content-Encoding: 
+      - utf-8
+      Server: 
+      - Apache/2.2.22 (Fedora)
+      Date: 
+      - Tue, 29 Jan 2013 21:07:42 GMT
+    body: 
+      string: "{\"task_group_id\": null, \"exception\": null, \"traceback\": null, \"_href\": \"/pulp/api/v2/tasks/17ffddb7-8dd8-42eb-a5f9-cb8f2d5d75a3/\", \"task_id\": \"17ffddb7-8dd8-42eb-a5f9-cb8f2d5d75a3\", \"call_request_tags\": [\"pulp:repository:2\", \"pulp:repository:1\", \"pulp:action:associate\"], \"reasons\": [], \"start_time\": null, \"tags\": [\"pulp:repository:2\", \"pulp:repository:1\", \"pulp:action:associate\"], \"state\": \"waiting\", \"finish_time\": null, \"dependency_failures\": {}, \"schedule_id\": null, \"progress\": {}, \"call_request_group_id\": null, \"call_request_id\": \"17ffddb7-8dd8-42eb-a5f9-cb8f2d5d75a3\", \"principal_login\": \"admin\", \"response\": \"accepted\", \"result\": null}"
+    http_version: 
+  recorded_at: Tue, 29 Jan 2013 21:07:42 GMT
+- request: 
+    method: post
+    uri: https://kafka.usersys.redhat.com/pulp/api/v2/repositories/2/actions/associate/
+    body: 
+      string: "{\"criteria\":{\"filters\":{},\"type_ids\":[\"package_group\"]},\"source_repo_id\":\"1\"}"
+    headers: 
+      Content-Length: 
+      - "77"
+      Content-Type: 
+      - application/json
+      Accept: 
+      - application/json
+      Pulp-User: 
+      - admin
+      Accept-Encoding: 
+      - gzip, deflate
+      Authorization: 
+      - OAuth oauth_body_hash="2jmj7l5rSw0yVb%2FvlWAYkK%2FYBwk%3D", oauth_consumer_key="katello", oauth_nonce="nEjhTdAuqkcepURJ5WK1QomYVa7maVo99fKYHq5Bg", oauth_signature="3szP7JGSNrDGENYPpHoodk9HPXU%3D", oauth_signature_method="HMAC-SHA1", oauth_timestamp="1359493662", oauth_version="1.0"
+  response: 
+    status: 
+      code: 202
+      message: Accepted
+    headers: 
+      Content-Length: 
+      - "646"
+      Content-Type: 
+      - application/json
+      Content-Encoding: 
+      - utf-8
+      Server: 
+      - Apache/2.2.22 (Fedora)
+      Date: 
+      - Tue, 29 Jan 2013 21:07:42 GMT
+    body: 
+      string: "{\"task_group_id\": null, \"exception\": null, \"traceback\": null, \"_href\": \"/pulp/api/v2/tasks/7b50f792-0a30-4d26-8eb6-a98ea6dccb70/\", \"task_id\": \"7b50f792-0a30-4d26-8eb6-a98ea6dccb70\", \"call_request_tags\": [\"pulp:repository:2\", \"pulp:repository:1\", \"pulp:action:associate\"], \"reasons\": [], \"start_time\": null, \"tags\": [\"pulp:repository:2\", \"pulp:repository:1\", \"pulp:action:associate\"], \"state\": \"waiting\", \"finish_time\": null, \"dependency_failures\": {}, \"schedule_id\": null, \"progress\": {}, \"call_request_group_id\": null, \"call_request_id\": \"7b50f792-0a30-4d26-8eb6-a98ea6dccb70\", \"principal_login\": \"admin\", \"response\": \"accepted\", \"result\": null}"
+    http_version: 
+  recorded_at: Tue, 29 Jan 2013 21:07:42 GMT
+- request: 
+    method: delete
+    uri: https://kafka.usersys.redhat.com/pulp/api/v2/repositories/2/
+    body: 
+      string: ""
+    headers: 
+      Content-Type: 
+      - application/json
+      Accept: 
+      - application/json
+      Pulp-User: 
+      - admin
+      Accept-Encoding: 
+      - gzip, deflate
+      Authorization: 
+      - OAuth oauth_consumer_key="katello", oauth_nonce="MS6aAkMwqhD3wxmoC9r8kyC8kVbsDzofHZaYOMO9vq0", oauth_signature="zRbSe8%2BdGmANkLBB2mqyzgOUJpM%3D", oauth_signature_method="HMAC-SHA1", oauth_timestamp="1359493666", oauth_version="1.0"
+  response: 
+    status: 
+      code: 202
+      message: Accepted
+    headers: 
+      Content-Length: 
+      - "674"
+      Content-Type: 
+      - application/json
+      Content-Encoding: 
+      - utf-8
+      Server: 
+      - Apache/2.2.22 (Fedora)
+      Date: 
+      - Tue, 29 Jan 2013 21:07:46 GMT
+    body: 
+      string: "[{\"task_group_id\": \"994e84ea-a7a5-402b-b54e-716abea0a3c3\", \"exception\": null, \"traceback\": null, \"_href\": \"/pulp/api/v2/task_groups/994e84ea-a7a5-402b-b54e-716abea0a3c3/\", \"task_id\": \"4b7ff1d0-c755-49fa-8ea5-bf0fb38e293b\", \"call_request_tags\": [\"pulp:repository:2\", \"pulp:action:delete\"], \"reasons\": [], \"start_time\": null, \"tags\": [\"pulp:repository:2\", \"pulp:action:delete\"], \"state\": \"waiting\", \"finish_time\": null, \"dependency_failures\": {}, \"schedule_id\": null, \"progress\": {}, \"call_request_group_id\": \"994e84ea-a7a5-402b-b54e-716abea0a3c3\", \"call_request_id\": \"4b7ff1d0-c755-49fa-8ea5-bf0fb38e293b\", \"principal_login\": \"admin\", \"response\": \"accepted\", \"result\": null}]"
+    http_version: 
+  recorded_at: Tue, 29 Jan 2013 21:07:46 GMT
+- request: 
+    method: post
+    uri: https://kafka.usersys.redhat.com/pulp/api/v2/repositories/1/actions/publish/
+    body: 
+      string: "{\"id\":\"1\"}"
+    headers: 
+      Content-Length: 
+      - "10"
+      Content-Type: 
+      - application/json
+      Accept: 
+      - application/json
+      Pulp-User: 
+      - admin
+      Accept-Encoding: 
+      - gzip, deflate
+      Authorization: 
+      - OAuth oauth_body_hash="2jmj7l5rSw0yVb%2FvlWAYkK%2FYBwk%3D", oauth_consumer_key="katello", oauth_nonce="XXLa7KkEUTyFY5WukQcg8cXttm6GTbtURFbT5WQLE", oauth_signature="bvAlbQtCkw53tivCpDG7QgggyDU%3D", oauth_signature_method="HMAC-SHA1", oauth_timestamp="1359493666", oauth_version="1.0"
+  response: 
+    status: 
+      code: 202
+      message: Accepted
+    headers: 
+      Content-Length: 
+      - "600"
+      Content-Type: 
+      - application/json
+      Content-Encoding: 
+      - utf-8
+      Server: 
+      - Apache/2.2.22 (Fedora)
+      Date: 
+      - Tue, 29 Jan 2013 21:07:47 GMT
+    body: 
+      string: "{\"task_group_id\": null, \"exception\": null, \"traceback\": null, \"_href\": \"/pulp/api/v2/tasks/0aa810b8-af4c-4468-a8f1-95c070084cde/\", \"task_id\": \"0aa810b8-af4c-4468-a8f1-95c070084cde\", \"call_request_tags\": [\"pulp:repository:1\", \"pulp:action:publish\"], \"reasons\": [], \"start_time\": null, \"tags\": [\"pulp:repository:1\", \"pulp:action:publish\"], \"state\": \"waiting\", \"finish_time\": null, \"dependency_failures\": {}, \"schedule_id\": null, \"progress\": {}, \"call_request_group_id\": null, \"call_request_id\": \"0aa810b8-af4c-4468-a8f1-95c070084cde\", \"principal_login\": \"admin\", \"response\": \"accepted\", \"result\": null}"
+    http_version: 
+  recorded_at: Tue, 29 Jan 2013 21:07:47 GMT
 - request: 
     method: post
     uri: https://kafka.usersys.redhat.com/pulp/api/v2/repositories/acme_corporation_label-staging_label-staging_label-fedora_label-fedora_17_x86_64_label/actions/associate/
     body: 
-      string: "{\"source_repo_id\":\"1\",\"criteria\":{\"type_ids\":[\"rpm\"],\"filters\":{}}}"
-    headers: 
-<<<<<<< HEAD
-      Authorization: 
-      - OAuth oauth_body_hash="2jmj7l5rSw0yVb%2FvlWAYkK%2FYBwk%3D", oauth_consumer_key="katello", oauth_nonce="5bpOfrMtHe3k1ZTTx0W4GH6xnGV06mql12im8ePAZU0", oauth_signature="LZPHvnm9cBImBMH5a3S%2F6LqbudU%3D", oauth_signature_method="HMAC-SHA1", oauth_timestamp="1358201239", oauth_version="1.0"
-      Pulp-User: 
-      - admin
-=======
-      Accept: 
-      - application/json
-      Authorization: 
-      - OAuth oauth_body_hash="2jmj7l5rSw0yVb%2FvlWAYkK%2FYBwk%3D", oauth_consumer_key="katello", oauth_nonce="WJSG751MIDhu1wRMl8S70EKIfd0zdjeMBHPNgN40bU", oauth_signature="QNeU1EqeWVOl6O4yVd90%2BxowdfM%3D", oauth_signature_method="HMAC-SHA1", oauth_timestamp="1358377502", oauth_version="1.0"
->>>>>>> fd910802
+      string: "{\"criteria\":{\"filters\":{},\"type_ids\":[\"rpm\"]},\"source_repo_id\":\"1\"}"
+    headers: 
       Content-Length: 
       - "67"
-      Accept-Encoding: 
-      - gzip, deflate
-<<<<<<< HEAD
-      Content-Type: 
-      - application/json
-      Accept: 
-      - application/json
-=======
-      Pulp-User: 
-      - admin
->>>>>>> fd910802
-  response: 
-    status: 
-      code: 202
-      message: Accepted
-    headers: 
-      Server: 
-      - Apache/2.2.22 (Fedora)
-      Date: 
-<<<<<<< HEAD
-      - Mon, 14 Jan 2013 22:07:19 GMT
+      Content-Type: 
+      - application/json
+      Accept: 
+      - application/json
+      Pulp-User: 
+      - admin
+      Accept-Encoding: 
+      - gzip, deflate
+      Authorization: 
+      - OAuth oauth_body_hash="2jmj7l5rSw0yVb%2FvlWAYkK%2FYBwk%3D", oauth_consumer_key="katello", oauth_nonce="QWX8zHRdtKBhM76vYEPhos8NziIhTPozbN1ZZPG3Xx8", oauth_signature="H3xO8mshMhP1DSje2MP3zdPuJb4%3D", oauth_signature_method="HMAC-SHA1", oauth_timestamp="1359493672", oauth_version="1.0"
+  response: 
+    status: 
+      code: 202
+      message: Accepted
+    headers: 
       Content-Length: 
       - "816"
-=======
-      - Wed, 16 Jan 2013 23:05:02 GMT
->>>>>>> fd910802
-      Content-Encoding: 
-      - utf-8
-      Content-Type: 
-      - application/json
-<<<<<<< HEAD
-    body: 
-      string: "{\"task_group_id\": null, \"exception\": null, \"traceback\": null, \"_href\": \"/pulp/api/v2/tasks/efa83da0-ba34-4559-ae49-25e532dece7c/\", \"task_id\": \"efa83da0-ba34-4559-ae49-25e532dece7c\", \"call_request_tags\": [\"pulp:repository:acme_corporation_label-staging_label-staging_label-fedora_label-fedora_17_x86_64_label\", \"pulp:repository:1\", \"pulp:action:associate\"], \"reasons\": [], \"start_time\": null, \"tags\": [\"pulp:repository:acme_corporation_label-staging_label-staging_label-fedora_label-fedora_17_x86_64_label\", \"pulp:repository:1\", \"pulp:action:associate\"], \"state\": \"waiting\", \"finish_time\": null, \"dependency_failures\": {}, \"schedule_id\": null, \"progress\": {}, \"call_request_group_id\": null, \"call_request_id\": \"efa83da0-ba34-4559-ae49-25e532dece7c\", \"principal_login\": \"admin\", \"response\": \"accepted\", \"result\": null}"
-    http_version: 
-  recorded_at: Mon, 14 Jan 2013 22:07:19 GMT
-=======
-      Server: 
-      - Apache/2.2.22 (Fedora)
-    body: 
-      string: "{\"task_group_id\": null, \"exception\": null, \"traceback\": null, \"_href\": \"/pulp/api/v2/tasks/235a126d-aaff-4b4f-9107-d66da1ce08f9/\", \"task_id\": \"235a126d-aaff-4b4f-9107-d66da1ce08f9\", \"call_request_tags\": [\"pulp:repository:2\", \"pulp:repository:1\", \"pulp:action:associate\"], \"reasons\": [], \"start_time\": null, \"tags\": [\"pulp:repository:2\", \"pulp:repository:1\", \"pulp:action:associate\"], \"state\": \"waiting\", \"finish_time\": null, \"dependency_failures\": {}, \"schedule_id\": null, \"progress\": {}, \"call_request_group_id\": null, \"call_request_id\": \"235a126d-aaff-4b4f-9107-d66da1ce08f9\", \"principal_login\": \"admin\", \"response\": \"accepted\", \"result\": null}"
-    http_version: 
-  recorded_at: Wed, 16 Jan 2013 23:05:03 GMT
->>>>>>> fd910802
+      Content-Type: 
+      - application/json
+      Content-Encoding: 
+      - utf-8
+      Server: 
+      - Apache/2.2.22 (Fedora)
+      Date: 
+      - Tue, 29 Jan 2013 21:07:52 GMT
+    body: 
+      string: "{\"task_group_id\": null, \"exception\": null, \"traceback\": null, \"_href\": \"/pulp/api/v2/tasks/6ec35d24-8a02-4432-bd4a-75c096a0f61a/\", \"task_id\": \"6ec35d24-8a02-4432-bd4a-75c096a0f61a\", \"call_request_tags\": [\"pulp:repository:acme_corporation_label-staging_label-staging_label-fedora_label-fedora_17_x86_64_label\", \"pulp:repository:1\", \"pulp:action:associate\"], \"reasons\": [], \"start_time\": null, \"tags\": [\"pulp:repository:acme_corporation_label-staging_label-staging_label-fedora_label-fedora_17_x86_64_label\", \"pulp:repository:1\", \"pulp:action:associate\"], \"state\": \"waiting\", \"finish_time\": null, \"dependency_failures\": {}, \"schedule_id\": null, \"progress\": {}, \"call_request_group_id\": null, \"call_request_id\": \"6ec35d24-8a02-4432-bd4a-75c096a0f61a\", \"principal_login\": \"admin\", \"response\": \"accepted\", \"result\": null}"
+    http_version: 
+  recorded_at: Tue, 29 Jan 2013 21:07:53 GMT
 - request: 
     method: post
     uri: https://kafka.usersys.redhat.com/pulp/api/v2/repositories/acme_corporation_label-staging_label-staging_label-fedora_label-fedora_17_x86_64_label/actions/associate/
     body: 
-      string: "{\"source_repo_id\":\"1\",\"criteria\":{\"type_ids\":[\"erratum\"],\"filters\":{}}}"
-    headers: 
-<<<<<<< HEAD
-      Authorization: 
-      - OAuth oauth_body_hash="2jmj7l5rSw0yVb%2FvlWAYkK%2FYBwk%3D", oauth_consumer_key="katello", oauth_nonce="SfNyk2fij7PlZwPH4n2KS3XEY5kUAWRHLsqwDWmM", oauth_signature="QhX%2Fct0fOYDIWTHHRlJSDeUlyF4%3D", oauth_signature_method="HMAC-SHA1", oauth_timestamp="1358201239", oauth_version="1.0"
-      Pulp-User: 
-      - admin
-=======
-      Accept: 
-      - application/json
-      Authorization: 
-      - OAuth oauth_body_hash="2jmj7l5rSw0yVb%2FvlWAYkK%2FYBwk%3D", oauth_consumer_key="katello", oauth_nonce="N23XZj1I2m4vArmrZo0tSWc5uwv9ZqxCK7NJc31lW4", oauth_signature="am6MtwQMHTPi9jqNgBjxcxz%2B7NI%3D", oauth_signature_method="HMAC-SHA1", oauth_timestamp="1358377503", oauth_version="1.0"
->>>>>>> fd910802
+      string: "{\"criteria\":{\"filters\":{},\"type_ids\":[\"erratum\"]},\"source_repo_id\":\"1\"}"
+    headers: 
       Content-Length: 
       - "71"
-      Accept-Encoding: 
-      - gzip, deflate
-<<<<<<< HEAD
-      Content-Type: 
-      - application/json
-      Accept: 
-      - application/json
-=======
-      Pulp-User: 
-      - admin
->>>>>>> fd910802
-  response: 
-    status: 
-      code: 202
-      message: Accepted
-    headers: 
-      Server: 
-      - Apache/2.2.22 (Fedora)
-      Date: 
-<<<<<<< HEAD
-      - Mon, 14 Jan 2013 22:07:20 GMT
+      Content-Type: 
+      - application/json
+      Accept: 
+      - application/json
+      Pulp-User: 
+      - admin
+      Accept-Encoding: 
+      - gzip, deflate
+      Authorization: 
+      - OAuth oauth_body_hash="2jmj7l5rSw0yVb%2FvlWAYkK%2FYBwk%3D", oauth_consumer_key="katello", oauth_nonce="UkZclePPsNBarkwSNCuPI07FArZ2yom8ReQvw0", oauth_signature="LqXq4Pg%2BSHz4a2ZJi5b9hYj952U%3D", oauth_signature_method="HMAC-SHA1", oauth_timestamp="1359493673", oauth_version="1.0"
+  response: 
+    status: 
+      code: 202
+      message: Accepted
+    headers: 
       Content-Length: 
       - "816"
-=======
-      - Wed, 16 Jan 2013 23:05:03 GMT
->>>>>>> fd910802
-      Content-Encoding: 
-      - utf-8
-      Content-Type: 
-      - application/json
-<<<<<<< HEAD
-    body: 
-      string: "{\"task_group_id\": null, \"exception\": null, \"traceback\": null, \"_href\": \"/pulp/api/v2/tasks/6dc975c3-287e-493e-91d1-e397e1147402/\", \"task_id\": \"6dc975c3-287e-493e-91d1-e397e1147402\", \"call_request_tags\": [\"pulp:repository:acme_corporation_label-staging_label-staging_label-fedora_label-fedora_17_x86_64_label\", \"pulp:repository:1\", \"pulp:action:associate\"], \"reasons\": [], \"start_time\": null, \"tags\": [\"pulp:repository:acme_corporation_label-staging_label-staging_label-fedora_label-fedora_17_x86_64_label\", \"pulp:repository:1\", \"pulp:action:associate\"], \"state\": \"waiting\", \"finish_time\": null, \"dependency_failures\": {}, \"schedule_id\": null, \"progress\": {}, \"call_request_group_id\": null, \"call_request_id\": \"6dc975c3-287e-493e-91d1-e397e1147402\", \"principal_login\": \"admin\", \"response\": \"accepted\", \"result\": null}"
-    http_version: 
-  recorded_at: Mon, 14 Jan 2013 22:07:20 GMT
-=======
-      Server: 
-      - Apache/2.2.22 (Fedora)
-    body: 
-      string: "{\"task_group_id\": null, \"exception\": null, \"traceback\": null, \"_href\": \"/pulp/api/v2/tasks/ccf65edd-ae64-4775-b2f1-4b06defc4091/\", \"task_id\": \"ccf65edd-ae64-4775-b2f1-4b06defc4091\", \"call_request_tags\": [\"pulp:repository:2\", \"pulp:repository:1\", \"pulp:action:associate\"], \"reasons\": [], \"start_time\": null, \"tags\": [\"pulp:repository:2\", \"pulp:repository:1\", \"pulp:action:associate\"], \"state\": \"waiting\", \"finish_time\": null, \"dependency_failures\": {}, \"schedule_id\": null, \"progress\": {}, \"call_request_group_id\": null, \"call_request_id\": \"ccf65edd-ae64-4775-b2f1-4b06defc4091\", \"principal_login\": \"admin\", \"response\": \"accepted\", \"result\": null}"
-    http_version: 
-  recorded_at: Wed, 16 Jan 2013 23:05:03 GMT
->>>>>>> fd910802
+      Content-Type: 
+      - application/json
+      Content-Encoding: 
+      - utf-8
+      Server: 
+      - Apache/2.2.22 (Fedora)
+      Date: 
+      - Tue, 29 Jan 2013 21:07:53 GMT
+    body: 
+      string: "{\"task_group_id\": null, \"exception\": null, \"traceback\": null, \"_href\": \"/pulp/api/v2/tasks/326e8ef2-724b-43e2-a1c8-8bc4ca10ad72/\", \"task_id\": \"326e8ef2-724b-43e2-a1c8-8bc4ca10ad72\", \"call_request_tags\": [\"pulp:repository:acme_corporation_label-staging_label-staging_label-fedora_label-fedora_17_x86_64_label\", \"pulp:repository:1\", \"pulp:action:associate\"], \"reasons\": [], \"start_time\": null, \"tags\": [\"pulp:repository:acme_corporation_label-staging_label-staging_label-fedora_label-fedora_17_x86_64_label\", \"pulp:repository:1\", \"pulp:action:associate\"], \"state\": \"waiting\", \"finish_time\": null, \"dependency_failures\": {}, \"schedule_id\": null, \"progress\": {}, \"call_request_group_id\": null, \"call_request_id\": \"326e8ef2-724b-43e2-a1c8-8bc4ca10ad72\", \"principal_login\": \"admin\", \"response\": \"accepted\", \"result\": null}"
+    http_version: 
+  recorded_at: Tue, 29 Jan 2013 21:07:53 GMT
 - request: 
     method: post
     uri: https://kafka.usersys.redhat.com/pulp/api/v2/repositories/acme_corporation_label-staging_label-staging_label-fedora_label-fedora_17_x86_64_label/actions/associate/
     body: 
-      string: "{\"source_repo_id\":\"1\",\"criteria\":{\"type_ids\":[\"distribution\"],\"filters\":{}}}"
-    headers: 
-<<<<<<< HEAD
-      Authorization: 
-      - OAuth oauth_body_hash="2jmj7l5rSw0yVb%2FvlWAYkK%2FYBwk%3D", oauth_consumer_key="katello", oauth_nonce="5Jcl3DMC0m86s0D92CUnBWlWQszhLyTow9RPSwUMk", oauth_signature="hQB1vhe2%2B8UZmVXMdwXJVURN2os%3D", oauth_signature_method="HMAC-SHA1", oauth_timestamp="1358201240", oauth_version="1.0"
-      Pulp-User: 
-      - admin
-=======
-      Accept: 
-      - application/json
-      Authorization: 
-      - OAuth oauth_body_hash="2jmj7l5rSw0yVb%2FvlWAYkK%2FYBwk%3D", oauth_consumer_key="katello", oauth_nonce="ocee1c8ttv7jH6Ur5hvEBf0UlI2K2nfBv09CGHmI", oauth_signature="I9iV977s3qvWb4ydPdScnKEGUfs%3D", oauth_signature_method="HMAC-SHA1", oauth_timestamp="1358377503", oauth_version="1.0"
->>>>>>> fd910802
+      string: "{\"criteria\":{\"filters\":{},\"type_ids\":[\"distribution\"]},\"source_repo_id\":\"1\"}"
+    headers: 
       Content-Length: 
       - "76"
-      Accept-Encoding: 
-      - gzip, deflate
-<<<<<<< HEAD
-      Content-Type: 
-      - application/json
-      Accept: 
-      - application/json
-=======
-      Pulp-User: 
-      - admin
->>>>>>> fd910802
-  response: 
-    status: 
-      code: 202
-      message: Accepted
-    headers: 
-      Server: 
-      - Apache/2.2.22 (Fedora)
-      Date: 
-<<<<<<< HEAD
-      - Mon, 14 Jan 2013 22:07:20 GMT
+      Content-Type: 
+      - application/json
+      Accept: 
+      - application/json
+      Pulp-User: 
+      - admin
+      Accept-Encoding: 
+      - gzip, deflate
+      Authorization: 
+      - OAuth oauth_body_hash="2jmj7l5rSw0yVb%2FvlWAYkK%2FYBwk%3D", oauth_consumer_key="katello", oauth_nonce="OBIpuDYq2XzhMS4oo61Z6UX7gI2nyot8FayTQeiPI", oauth_signature="bWDYUFqWgZDgHuNEdhpR2UJaq5U%3D", oauth_signature_method="HMAC-SHA1", oauth_timestamp="1359493673", oauth_version="1.0"
+  response: 
+    status: 
+      code: 202
+      message: Accepted
+    headers: 
       Content-Length: 
       - "816"
-=======
-      - Wed, 16 Jan 2013 23:05:03 GMT
->>>>>>> fd910802
-      Content-Encoding: 
-      - utf-8
-      Content-Type: 
-      - application/json
-<<<<<<< HEAD
-    body: 
-      string: "{\"task_group_id\": null, \"exception\": null, \"traceback\": null, \"_href\": \"/pulp/api/v2/tasks/06bb6454-148e-448f-bf27-eb44d7c13a8b/\", \"task_id\": \"06bb6454-148e-448f-bf27-eb44d7c13a8b\", \"call_request_tags\": [\"pulp:repository:acme_corporation_label-staging_label-staging_label-fedora_label-fedora_17_x86_64_label\", \"pulp:repository:1\", \"pulp:action:associate\"], \"reasons\": [], \"start_time\": null, \"tags\": [\"pulp:repository:acme_corporation_label-staging_label-staging_label-fedora_label-fedora_17_x86_64_label\", \"pulp:repository:1\", \"pulp:action:associate\"], \"state\": \"waiting\", \"finish_time\": null, \"dependency_failures\": {}, \"schedule_id\": null, \"progress\": {}, \"call_request_group_id\": null, \"call_request_id\": \"06bb6454-148e-448f-bf27-eb44d7c13a8b\", \"principal_login\": \"admin\", \"response\": \"accepted\", \"result\": null}"
-    http_version: 
-  recorded_at: Mon, 14 Jan 2013 22:07:20 GMT
-=======
-      Server: 
-      - Apache/2.2.22 (Fedora)
-    body: 
-      string: "{\"task_group_id\": null, \"exception\": null, \"traceback\": null, \"_href\": \"/pulp/api/v2/tasks/aa2470d4-5664-4849-afe8-453d1be5ead8/\", \"task_id\": \"aa2470d4-5664-4849-afe8-453d1be5ead8\", \"call_request_tags\": [\"pulp:repository:2\", \"pulp:repository:1\", \"pulp:action:associate\"], \"reasons\": [], \"start_time\": null, \"tags\": [\"pulp:repository:2\", \"pulp:repository:1\", \"pulp:action:associate\"], \"state\": \"waiting\", \"finish_time\": null, \"dependency_failures\": {}, \"schedule_id\": null, \"progress\": {}, \"call_request_group_id\": null, \"call_request_id\": \"aa2470d4-5664-4849-afe8-453d1be5ead8\", \"principal_login\": \"admin\", \"response\": \"accepted\", \"result\": null}"
-    http_version: 
-  recorded_at: Wed, 16 Jan 2013 23:05:03 GMT
->>>>>>> fd910802
+      Content-Type: 
+      - application/json
+      Content-Encoding: 
+      - utf-8
+      Server: 
+      - Apache/2.2.22 (Fedora)
+      Date: 
+      - Tue, 29 Jan 2013 21:07:53 GMT
+    body: 
+      string: "{\"task_group_id\": null, \"exception\": null, \"traceback\": null, \"_href\": \"/pulp/api/v2/tasks/f3ddfb8f-676d-409c-931f-a5e0baecea1a/\", \"task_id\": \"f3ddfb8f-676d-409c-931f-a5e0baecea1a\", \"call_request_tags\": [\"pulp:repository:acme_corporation_label-staging_label-staging_label-fedora_label-fedora_17_x86_64_label\", \"pulp:repository:1\", \"pulp:action:associate\"], \"reasons\": [], \"start_time\": null, \"tags\": [\"pulp:repository:acme_corporation_label-staging_label-staging_label-fedora_label-fedora_17_x86_64_label\", \"pulp:repository:1\", \"pulp:action:associate\"], \"state\": \"waiting\", \"finish_time\": null, \"dependency_failures\": {}, \"schedule_id\": null, \"progress\": {}, \"call_request_group_id\": null, \"call_request_id\": \"f3ddfb8f-676d-409c-931f-a5e0baecea1a\", \"principal_login\": \"admin\", \"response\": \"accepted\", \"result\": null}"
+    http_version: 
+  recorded_at: Tue, 29 Jan 2013 21:07:53 GMT
 - request: 
     method: post
     uri: https://kafka.usersys.redhat.com/pulp/api/v2/repositories/acme_corporation_label-staging_label-staging_label-fedora_label-fedora_17_x86_64_label/actions/associate/
     body: 
-      string: "{\"source_repo_id\":\"1\",\"criteria\":{\"type_ids\":[\"package_group\"],\"filters\":{}}}"
-    headers: 
-<<<<<<< HEAD
-      Authorization: 
-      - OAuth oauth_body_hash="2jmj7l5rSw0yVb%2FvlWAYkK%2FYBwk%3D", oauth_consumer_key="katello", oauth_nonce="1QJhqxPNR91pimUBG1N9INvBxZSelOc6iwCMa19ikg", oauth_signature="Ae7q5nNlPCNbbDFOI3B79ZtSDuk%3D", oauth_signature_method="HMAC-SHA1", oauth_timestamp="1358201240", oauth_version="1.0"
-      Pulp-User: 
-      - admin
-=======
-      Accept: 
-      - application/json
-      Authorization: 
-      - OAuth oauth_body_hash="2jmj7l5rSw0yVb%2FvlWAYkK%2FYBwk%3D", oauth_consumer_key="katello", oauth_nonce="qxaHVKvYGYpuiFJN0g2QeAGgvljnc1TLHd5tkI68", oauth_signature="yTORjS0GOe5NFR%2FIrNpTc4VS2MM%3D", oauth_signature_method="HMAC-SHA1", oauth_timestamp="1358377503", oauth_version="1.0"
->>>>>>> fd910802
+      string: "{\"criteria\":{\"filters\":{},\"type_ids\":[\"package_group\"]},\"source_repo_id\":\"1\"}"
+    headers: 
       Content-Length: 
       - "77"
-      Accept-Encoding: 
-      - gzip, deflate
-<<<<<<< HEAD
-      Content-Type: 
-      - application/json
-      Accept: 
-      - application/json
-=======
-      Pulp-User: 
-      - admin
->>>>>>> fd910802
-  response: 
-    status: 
-      code: 202
-      message: Accepted
-    headers: 
-      Server: 
-      - Apache/2.2.22 (Fedora)
-      Date: 
-<<<<<<< HEAD
-      - Mon, 14 Jan 2013 22:07:20 GMT
+      Content-Type: 
+      - application/json
+      Accept: 
+      - application/json
+      Pulp-User: 
+      - admin
+      Accept-Encoding: 
+      - gzip, deflate
+      Authorization: 
+      - OAuth oauth_body_hash="2jmj7l5rSw0yVb%2FvlWAYkK%2FYBwk%3D", oauth_consumer_key="katello", oauth_nonce="X1b8EZCgauWLBPbdTE34zSFrMIcQdXsOoUmwqQ2g", oauth_signature="pzqQ2Dkr%2BBJkqzme7OxE20YLs8g%3D", oauth_signature_method="HMAC-SHA1", oauth_timestamp="1359493673", oauth_version="1.0"
+  response: 
+    status: 
+      code: 202
+      message: Accepted
+    headers: 
       Content-Length: 
       - "816"
-=======
-      - Wed, 16 Jan 2013 23:05:03 GMT
->>>>>>> fd910802
-      Content-Encoding: 
-      - utf-8
-      Content-Type: 
-      - application/json
-<<<<<<< HEAD
-    body: 
-      string: "{\"task_group_id\": null, \"exception\": null, \"traceback\": null, \"_href\": \"/pulp/api/v2/tasks/8a6dc8c2-f5e1-41b7-a7e6-366b2b2a10d7/\", \"task_id\": \"8a6dc8c2-f5e1-41b7-a7e6-366b2b2a10d7\", \"call_request_tags\": [\"pulp:repository:acme_corporation_label-staging_label-staging_label-fedora_label-fedora_17_x86_64_label\", \"pulp:repository:1\", \"pulp:action:associate\"], \"reasons\": [], \"start_time\": null, \"tags\": [\"pulp:repository:acme_corporation_label-staging_label-staging_label-fedora_label-fedora_17_x86_64_label\", \"pulp:repository:1\", \"pulp:action:associate\"], \"state\": \"waiting\", \"finish_time\": null, \"dependency_failures\": {}, \"schedule_id\": null, \"progress\": {}, \"call_request_group_id\": null, \"call_request_id\": \"8a6dc8c2-f5e1-41b7-a7e6-366b2b2a10d7\", \"principal_login\": \"admin\", \"response\": \"accepted\", \"result\": null}"
-    http_version: 
-  recorded_at: Mon, 14 Jan 2013 22:07:20 GMT
-=======
-      Server: 
-      - Apache/2.2.22 (Fedora)
-    body: 
-      string: "{\"task_group_id\": null, \"exception\": null, \"traceback\": null, \"_href\": \"/pulp/api/v2/tasks/146502e7-63e6-43dc-bdef-000688080dff/\", \"task_id\": \"146502e7-63e6-43dc-bdef-000688080dff\", \"call_request_tags\": [\"pulp:repository:2\", \"pulp:repository:1\", \"pulp:action:associate\"], \"reasons\": [], \"start_time\": null, \"tags\": [\"pulp:repository:2\", \"pulp:repository:1\", \"pulp:action:associate\"], \"state\": \"waiting\", \"finish_time\": null, \"dependency_failures\": {}, \"schedule_id\": null, \"progress\": {}, \"call_request_group_id\": null, \"call_request_id\": \"146502e7-63e6-43dc-bdef-000688080dff\", \"principal_login\": \"admin\", \"response\": \"accepted\", \"result\": null}"
-    http_version: 
-  recorded_at: Wed, 16 Jan 2013 23:05:03 GMT
->>>>>>> fd910802
+      Content-Type: 
+      - application/json
+      Content-Encoding: 
+      - utf-8
+      Server: 
+      - Apache/2.2.22 (Fedora)
+      Date: 
+      - Tue, 29 Jan 2013 21:07:53 GMT
+    body: 
+      string: "{\"task_group_id\": null, \"exception\": null, \"traceback\": null, \"_href\": \"/pulp/api/v2/tasks/9d586385-812c-43ff-8319-52b430ddbfe9/\", \"task_id\": \"9d586385-812c-43ff-8319-52b430ddbfe9\", \"call_request_tags\": [\"pulp:repository:acme_corporation_label-staging_label-staging_label-fedora_label-fedora_17_x86_64_label\", \"pulp:repository:1\", \"pulp:action:associate\"], \"reasons\": [], \"start_time\": null, \"tags\": [\"pulp:repository:acme_corporation_label-staging_label-staging_label-fedora_label-fedora_17_x86_64_label\", \"pulp:repository:1\", \"pulp:action:associate\"], \"state\": \"waiting\", \"finish_time\": null, \"dependency_failures\": {}, \"schedule_id\": null, \"progress\": {}, \"call_request_group_id\": null, \"call_request_id\": \"9d586385-812c-43ff-8319-52b430ddbfe9\", \"principal_login\": \"admin\", \"response\": \"accepted\", \"result\": null}"
+    http_version: 
+  recorded_at: Tue, 29 Jan 2013 21:07:53 GMT
 - request: 
     method: delete
     uri: https://kafka.usersys.redhat.com/pulp/api/v2/repositories/acme_corporation_label-staging_label-staging_label-fedora_label-fedora_17_x86_64_label/
     body: 
       string: ""
     headers: 
-<<<<<<< HEAD
-      Authorization: 
-      - OAuth oauth_consumer_key="katello", oauth_nonce="qnzN0OahU5FimKyb4wXrC2zTryHK6v8yvQu0qJzSYU", oauth_signature="YMDIb0jd1jj2rp0OUtWTnsFVmcY%3D", oauth_signature_method="HMAC-SHA1", oauth_timestamp="1358201244", oauth_version="1.0"
-      Pulp-User: 
-      - admin
-      Accept-Encoding: 
-      - gzip, deflate
-      Content-Type: 
-      - application/json
-      Accept: 
-      - application/json
-=======
-      Accept: 
-      - application/json
-      Authorization: 
-      - OAuth oauth_consumer_key="katello", oauth_nonce="wfA7GycJOvL0mtUuDF1WuLZgSHuNAEfNIcM5B6TIDY", oauth_signature="CRKPR1UlknzrXRwIbWreUdAtYDs%3D", oauth_signature_method="HMAC-SHA1", oauth_timestamp="1358377506", oauth_version="1.0"
-      Content-Type: 
-      - application/json
-      Accept-Encoding: 
-      - gzip, deflate
-      Pulp-User: 
-      - admin
->>>>>>> fd910802
-  response: 
-    status: 
-      code: 202
-      message: Accepted
-    headers: 
-      Server: 
-      - Apache/2.2.22 (Fedora)
-      Date: 
-<<<<<<< HEAD
-      - Mon, 14 Jan 2013 22:07:24 GMT
+      Content-Type: 
+      - application/json
+      Accept: 
+      - application/json
+      Pulp-User: 
+      - admin
+      Accept-Encoding: 
+      - gzip, deflate
+      Authorization: 
+      - OAuth oauth_consumer_key="katello", oauth_nonce="PmkNMwZALz9e770RumyAbRExDc1kC9Bbif4OTbs5hU", oauth_signature="jBT%2FlQczbrEj1rU6OzXe075hT5I%3D", oauth_signature_method="HMAC-SHA1", oauth_timestamp="1359493678", oauth_version="1.0"
+  response: 
+    status: 
+      code: 202
+      message: Accepted
+    headers: 
       Content-Length: 
       - "844"
-=======
-      - Wed, 16 Jan 2013 23:05:06 GMT
->>>>>>> fd910802
-      Content-Encoding: 
-      - utf-8
-      Content-Type: 
-      - application/json
-<<<<<<< HEAD
-    body: 
-      string: "[{\"task_group_id\": \"952aaefa-9dab-4d08-87cb-3322d6a7fea9\", \"exception\": null, \"traceback\": null, \"_href\": \"/pulp/api/v2/task_groups/952aaefa-9dab-4d08-87cb-3322d6a7fea9/\", \"task_id\": \"6f9f5cc3-1217-4cf3-a5b9-983447332f5c\", \"call_request_tags\": [\"pulp:repository:acme_corporation_label-staging_label-staging_label-fedora_label-fedora_17_x86_64_label\", \"pulp:action:delete\"], \"reasons\": [], \"start_time\": null, \"tags\": [\"pulp:repository:acme_corporation_label-staging_label-staging_label-fedora_label-fedora_17_x86_64_label\", \"pulp:action:delete\"], \"state\": \"waiting\", \"finish_time\": null, \"dependency_failures\": {}, \"schedule_id\": null, \"progress\": {}, \"call_request_group_id\": \"952aaefa-9dab-4d08-87cb-3322d6a7fea9\", \"call_request_id\": \"6f9f5cc3-1217-4cf3-a5b9-983447332f5c\", \"principal_login\": \"admin\", \"response\": \"accepted\", \"result\": null}]"
-    http_version: 
-  recorded_at: Mon, 14 Jan 2013 22:07:24 GMT
-=======
-      Server: 
-      - Apache/2.2.22 (Fedora)
-    body: 
-      string: "[{\"task_group_id\": \"06e971b1-527e-485b-93be-88071a5b284d\", \"exception\": null, \"traceback\": null, \"_href\": \"/pulp/api/v2/task_groups/06e971b1-527e-485b-93be-88071a5b284d/\", \"task_id\": \"7375f209-c276-4714-a988-93ce7cfebabe\", \"call_request_tags\": [\"pulp:repository:2\", \"pulp:action:delete\"], \"reasons\": [], \"start_time\": null, \"tags\": [\"pulp:repository:2\", \"pulp:action:delete\"], \"state\": \"waiting\", \"finish_time\": null, \"dependency_failures\": {}, \"schedule_id\": null, \"progress\": {}, \"call_request_group_id\": \"06e971b1-527e-485b-93be-88071a5b284d\", \"call_request_id\": \"7375f209-c276-4714-a988-93ce7cfebabe\", \"principal_login\": \"admin\", \"response\": \"accepted\", \"result\": null}]"
-    http_version: 
-  recorded_at: Wed, 16 Jan 2013 23:05:06 GMT
->>>>>>> fd910802
-- request: 
-    method: post
-    uri: https://kafka.usersys.redhat.com/pulp/api/v2/repositories/1/actions/publish/
-    body: 
-<<<<<<< HEAD
-      string: "{\"id\":\"1\"}"
-    headers: 
-      Authorization: 
-      - OAuth oauth_body_hash="2jmj7l5rSw0yVb%2FvlWAYkK%2FYBwk%3D", oauth_consumer_key="katello", oauth_nonce="NCBL4cwPfhSWPrFwIPorwFmNJ0bAd2atAVg6KcZxhY", oauth_signature="Gqq4LEfyZ%2FVkBFV2Gt99YjVEqWY%3D", oauth_signature_method="HMAC-SHA1", oauth_timestamp="1358201244", oauth_version="1.0"
-      Pulp-User: 
-      - admin
-      Content-Length: 
-      - "10"
-      Accept-Encoding: 
-      - gzip, deflate
-      Content-Type: 
-      - application/json
-      Accept: 
-      - application/json
-=======
-      string: "{\"include_repos\":true,\"criteria\":{\"filters\":{\"_id\":{\"$in\":[\"b8e745d9-0289-4af8-9bb7-f517d46d0e86\",\"5cd9bc01-0d01-4fd4-9b6c-3de3b8562590\",\"f76784ac-5ebc-432f-9b79-2963b3099c99\",\"c255fd9d-f209-4743-a0d7-5e113883f277\",\"9c4cf52c-f044-44d4-bcd6-635884b724ae\",\"8f4ec845-a849-43b6-a02c-5cd069ee2bc6\",\"6e10c7e1-8511-42db-90c6-80609c2ba755\",\"4ab944d7-9b0b-4ded-aa0a-6180249c074e\"]}}}}"
-    headers: 
-      Accept: 
-      - application/json
-      Authorization: 
-      - OAuth oauth_body_hash="2jmj7l5rSw0yVb%2FvlWAYkK%2FYBwk%3D", oauth_consumer_key="katello", oauth_nonce="fcgKe16tEeCT4POVVpny70mh1es20y2WN8yX8GXjCmo", oauth_signature="ZvrphC4QeoUC46%2BxS2M8umV6GqA%3D", oauth_signature_method="HMAC-SHA1", oauth_timestamp="1358377509", oauth_version="1.0"
-      Content-Length: 
-      - "375"
-      Content-Type: 
-      - application/json
-      Accept-Encoding: 
-      - gzip, deflate
-      Pulp-User: 
-      - admin
->>>>>>> fd910802
-  response: 
-    status: 
-      code: 202
-      message: Accepted
-    headers: 
-<<<<<<< HEAD
-      Server: 
-      - Apache/2.2.22 (Fedora)
-      Date: 
-      - Mon, 14 Jan 2013 22:07:25 GMT
-      Content-Length: 
-      - "600"
-      Content-Encoding: 
-      - utf-8
-=======
-      Content-Length: 
-      - "20256"
-      Date: 
-      - Wed, 16 Jan 2013 23:05:09 GMT
->>>>>>> fd910802
-      Content-Type: 
-      - application/json
-    body: 
-<<<<<<< HEAD
-      string: "{\"task_group_id\": null, \"exception\": null, \"traceback\": null, \"_href\": \"/pulp/api/v2/tasks/9698e6d5-27c1-4f1c-90e0-a807da726ef7/\", \"task_id\": \"9698e6d5-27c1-4f1c-90e0-a807da726ef7\", \"call_request_tags\": [\"pulp:repository:1\", \"pulp:action:publish\"], \"reasons\": [], \"start_time\": null, \"tags\": [\"pulp:repository:1\", \"pulp:action:publish\"], \"state\": \"waiting\", \"finish_time\": null, \"dependency_failures\": {}, \"schedule_id\": null, \"progress\": {}, \"call_request_group_id\": null, \"call_request_id\": \"9698e6d5-27c1-4f1c-90e0-a807da726ef7\", \"principal_login\": \"admin\", \"response\": \"accepted\", \"result\": null}"
-    http_version: 
-  recorded_at: Mon, 14 Jan 2013 22:07:25 GMT
-- request: 
-    method: post
-    uri: https://kafka.usersys.redhat.com/pulp/api/v2/content/units/rpm/search/
-    body: 
-      string: "{\"criteria\":{\"filters\":{\"_id\":{\"$in\":[\"69e46e24-dc70-4257-b939-60b7ca4c534c\",\"4a2ca5c5-b06c-459b-a22a-98c315d7468b\",\"665e77f8-b114-4430-ba2d-dc2954328540\",\"a792a69d-9ff5-4970-8576-850f9d968fd5\",\"d026d73a-de03-4d40-8847-f11145ab5d32\",\"20a92e6e-8a7b-47bd-9e53-a56a5954a826\",\"7f006cd7-9a74-4fb5-938b-26c7d69ac45b\",\"24b891dc-1401-42d1-b816-1272f39b1b47\"]}}}}"
-    headers: 
-      Authorization: 
-      - OAuth oauth_body_hash="2jmj7l5rSw0yVb%2FvlWAYkK%2FYBwk%3D", oauth_consumer_key="katello", oauth_nonce="xMWUOYGLkxB8UGe9TX7g6SVq4ubzmpaJh50MKmUtrM", oauth_signature="c%2BIXDyyIyAsgZHQ3u02yOTkmbWA%3D", oauth_signature_method="HMAC-SHA1", oauth_timestamp="1358201246", oauth_version="1.0"
-      Pulp-User: 
-      - admin
-      Content-Length: 
-      - "354"
-      Accept-Encoding: 
-      - gzip, deflate
-      Content-Type: 
-      - application/json
-      Accept: 
-      - application/json
-=======
-      string: "[{\"requires\": [[\"/bin/sh\", null, [null, null, null]]], \"_storage_path\": \"/var/lib/pulp/content/rpm/.//walrus/0.3/0.8/noarch/6e8d6dc057e3e2c9819f0dc7e6c7b7f86bf2e8571bba414adec7fb621a461dfd/walrus-0.3-0.8.noarch.rpm\", \"repodata\": {\"filelists\": \"\\n<package pkgid=\\\"6e8d6dc057e3e2c9819f0dc7e6c7b7f86bf2e8571bba414adec7fb621a461dfd\\\" name=\\\"walrus\\\" arch=\\\"noarch\\\">\\n    <version epoch=\\\"0\\\" ver=\\\"0.3\\\" rel=\\\"0.8\\\"/>\\n\\n    <file>//walrus.txt</file>\\n</package>\\n\", \"other\": \"\\n<package pkgid=\\\"6e8d6dc057e3e2c9819f0dc7e6c7b7f86bf2e8571bba414adec7fb621a461dfd\\\" name=\\\"walrus\\\" arch=\\\"noarch\\\">\\n    <version epoch=\\\"0\\\" ver=\\\"0.3\\\" rel=\\\"0.8\\\"/>\\n\\n</package>\\n\", \"primary\": \"\\n<package type=\\\"rpm\\\">\\n  <name>walrus</name>\\n  <arch>noarch</arch>\\n  <version epoch=\\\"0\\\" ver=\\\"0.3\\\" rel=\\\"0.8\\\"/>\\n  <checksum type=\\\"sha256\\\" pkgid=\\\"YES\\\">6e8d6dc057e3e2c9819f0dc7e6c7b7f86bf2e8571bba414adec7fb621a461dfd</checksum>\\n  <summary>A dummy package of walrus</summary>\\n  <description>A dummy package of walrus</description>\\n  <packager></packager>\\n  <url>http://tstrachota.fedorapeople.org</url>\\n  <time file=\\\"1321891030\\\" build=\\\"1308257449\\\"/>\\n  <size package=\\\"2236\\\" installed=\\\"42\\\" archive=\\\"292\\\"/>\\n<location href=\\\"walrus-0.3-0.8.noarch.rpm\\\"/>\\n  <format>\\n    <rpm:license>GPLv2</rpm:license>\\n    <rpm:vendor/>\\n    <rpm:group>Internet/Applications</rpm:group>\\n    <rpm:buildhost>dhcp-26-118.brq.redhat.com</rpm:buildhost>\\n    <rpm:sourcerpm>walrus-0.3-0.8.src.rpm</rpm:sourcerpm>\\n    <rpm:header-range start=\\\"280\\\" end=\\\"2016\\\"/>\\n    <rpm:provides>\\n      <rpm:entry name=\\\"walrus\\\" flags=\\\"EQ\\\" epoch=\\\"0\\\" ver=\\\"0.3\\\" rel=\\\"0.8\\\"/>\\n    </rpm:provides>\\n    <rpm:requires>\\n      <rpm:entry name=\\\"/bin/sh\\\" pre=\\\"1\\\"/>\\n    </rpm:requires>\\n  </format>\\n</package>\"}, \"checksumtype\": \"sha256\", \"license\": \"GPLv2\", \"checksum\": \"6e8d6dc057e3e2c9819f0dc7e6c7b7f86bf2e8571bba414adec7fb621a461dfd\", \"filename\": \"walrus-0.3-0.8.noarch.rpm\", \"buildhost\": \"dhcp-26-118.brq.redhat.com\", \"epoch\": \"0\", \"version\": \"0.3\", \"relativepath\": \"walrus-0.3-0.8.noarch.rpm\", \"provides\": [[\"walrus\", \"EQ\", [\"0\", \"0.3\", \"0.8\"]]], \"_content_type_id\": \"rpm\", \"release\": \"0.8\", \"vendor\": \"\", \"_id\": \"4ab944d7-9b0b-4ded-aa0a-6180249c074e\", \"arch\": \"noarch\", \"name\": \"walrus\", \"description\": \"A dummy package of walrus\", \"_href\": \"/pulp/api/v2/content/units/rpm/4ab944d7-9b0b-4ded-aa0a-6180249c074e/\", \"children\": {}, \"repository_memberships\": [\"1\", \"ACME_Corporation-TestProduct-Zoo5\", \"ACME_Corporation-TestProduct-ZooRepo\"]}, {\"requires\": [[\"/bin/sh\", null, [null, null, null]]], \"_storage_path\": \"/var/lib/pulp/content/rpm/.//elephant/0.3/0.8/noarch/3e1c70cd1b421328acaf6397cb3d16145306bb95f65d1b095fc31372a0a701f3/elephant-0.3-0.8.noarch.rpm\", \"repodata\": {\"filelists\": \"\\n<package pkgid=\\\"3e1c70cd1b421328acaf6397cb3d16145306bb95f65d1b095fc31372a0a701f3\\\" name=\\\"elephant\\\" arch=\\\"noarch\\\">\\n    <version epoch=\\\"0\\\" ver=\\\"0.3\\\" rel=\\\"0.8\\\"/>\\n\\n    <file>//elephant.txt</file>\\n</package>\\n\", \"other\": \"\\n<package pkgid=\\\"3e1c70cd1b421328acaf6397cb3d16145306bb95f65d1b095fc31372a0a701f3\\\" name=\\\"elephant\\\" arch=\\\"noarch\\\">\\n    <version epoch=\\\"0\\\" ver=\\\"0.3\\\" rel=\\\"0.8\\\"/>\\n\\n</package>\\n\", \"primary\": \"\\n<package type=\\\"rpm\\\">\\n  <name>elephant</name>\\n  <arch>noarch</arch>\\n  <version epoch=\\\"0\\\" ver=\\\"0.3\\\" rel=\\\"0.8\\\"/>\\n  <checksum type=\\\"sha256\\\" pkgid=\\\"YES\\\">3e1c70cd1b421328acaf6397cb3d16145306bb95f65d1b095fc31372a0a701f3</checksum>\\n  <summary>A dummy package of elephant</summary>\\n  <description>A dummy package of elephant</description>\\n  <packager></packager>\\n  <url>http://tstrachota.fedorapeople.org</url>\\n  <time file=\\\"1321891027\\\" build=\\\"1308257466\\\"/>\\n  <size package=\\\"2244\\\" installed=\\\"42\\\" archive=\\\"296\\\"/>\\n<location href=\\\"elephant-0.3-0.8.noarch.rpm\\\"/>\\n  <format>\\n    <rpm:license>GPLv2</rpm:license>\\n    <rpm:vendor/>\\n    <rpm:group>Internet/Applications</rpm:group>\\n    <rpm:buildhost>dhcp-26-118.brq.redhat.com</rpm:buildhost>\\n    <rpm:sourcerpm>elephant-0.3-0.8.src.rpm</rpm:sourcerpm>\\n    <rpm:header-range start=\\\"280\\\" end=\\\"2028\\\"/>\\n    <rpm:provides>\\n      <rpm:entry name=\\\"elephant\\\" flags=\\\"EQ\\\" epoch=\\\"0\\\" ver=\\\"0.3\\\" rel=\\\"0.8\\\"/>\\n    </rpm:provides>\\n    <rpm:requires>\\n      <rpm:entry name=\\\"/bin/sh\\\" pre=\\\"1\\\"/>\\n    </rpm:requires>\\n  </format>\\n</package>\"}, \"checksumtype\": \"sha256\", \"license\": \"GPLv2\", \"checksum\": \"3e1c70cd1b421328acaf6397cb3d16145306bb95f65d1b095fc31372a0a701f3\", \"filename\": \"elephant-0.3-0.8.noarch.rpm\", \"buildhost\": \"dhcp-26-118.brq.redhat.com\", \"epoch\": \"0\", \"version\": \"0.3\", \"relativepath\": \"elephant-0.3-0.8.noarch.rpm\", \"provides\": [[\"elephant\", \"EQ\", [\"0\", \"0.3\", \"0.8\"]]], \"_content_type_id\": \"rpm\", \"release\": \"0.8\", \"vendor\": \"\", \"_id\": \"5cd9bc01-0d01-4fd4-9b6c-3de3b8562590\", \"arch\": \"noarch\", \"name\": \"elephant\", \"description\": \"A dummy package of elephant\", \"_href\": \"/pulp/api/v2/content/units/rpm/5cd9bc01-0d01-4fd4-9b6c-3de3b8562590/\", \"children\": {}, \"repository_memberships\": [\"1\", \"ACME_Corporation-TestProduct-Zoo5\", \"ACME_Corporation-TestProduct-ZooRepo\"]}, {\"requires\": [[\"/bin/sh\", null, [null, null, null]]], \"_storage_path\": \"/var/lib/pulp/content/rpm/.//squirrel/0.3/0.8/noarch/251768bdd15f13d78487c27638aa6aecd01551e253756093cde1c0ae878a17d2/squirrel-0.3-0.8.noarch.rpm\", \"repodata\": {\"filelists\": \"\\n<package pkgid=\\\"251768bdd15f13d78487c27638aa6aecd01551e253756093cde1c0ae878a17d2\\\" name=\\\"squirrel\\\" arch=\\\"noarch\\\">\\n    <version epoch=\\\"0\\\" ver=\\\"0.3\\\" rel=\\\"0.8\\\"/>\\n\\n    <file>//squirrel.txt</file>\\n</package>\\n\", \"other\": \"\\n<package pkgid=\\\"251768bdd15f13d78487c27638aa6aecd01551e253756093cde1c0ae878a17d2\\\" name=\\\"squirrel\\\" arch=\\\"noarch\\\">\\n    <version epoch=\\\"0\\\" ver=\\\"0.3\\\" rel=\\\"0.8\\\"/>\\n\\n</package>\\n\", \"primary\": \"\\n<package type=\\\"rpm\\\">\\n  <name>squirrel</name>\\n  <arch>noarch</arch>\\n  <version epoch=\\\"0\\\" ver=\\\"0.3\\\" rel=\\\"0.8\\\"/>\\n  <checksum type=\\\"sha256\\\" pkgid=\\\"YES\\\">251768bdd15f13d78487c27638aa6aecd01551e253756093cde1c0ae878a17d2</checksum>\\n  <summary>A dummy package of squirrel</summary>\\n  <description>A dummy package of squirrel</description>\\n  <packager></packager>\\n  <url>http://tstrachota.fedorapeople.org</url>\\n  <time file=\\\"1321891029\\\" build=\\\"1308257502\\\"/>\\n  <size package=\\\"2248\\\" installed=\\\"42\\\" archive=\\\"296\\\"/>\\n<location href=\\\"squirrel-0.3-0.8.noarch.rpm\\\"/>\\n  <format>\\n    <rpm:license>GPLv2</rpm:license>\\n    <rpm:vendor/>\\n    <rpm:group>Internet/Applications</rpm:group>\\n    <rpm:buildhost>dhcp-26-118.brq.redhat.com</rpm:buildhost>\\n    <rpm:sourcerpm>squirrel-0.3-0.8.src.rpm</rpm:sourcerpm>\\n    <rpm:header-range start=\\\"280\\\" end=\\\"2028\\\"/>\\n    <rpm:provides>\\n      <rpm:entry name=\\\"squirrel\\\" flags=\\\"EQ\\\" epoch=\\\"0\\\" ver=\\\"0.3\\\" rel=\\\"0.8\\\"/>\\n    </rpm:provides>\\n    <rpm:requires>\\n      <rpm:entry name=\\\"/bin/sh\\\" pre=\\\"1\\\"/>\\n    </rpm:requires>\\n  </format>\\n</package>\"}, \"checksumtype\": \"sha256\", \"license\": \"GPLv2\", \"checksum\": \"251768bdd15f13d78487c27638aa6aecd01551e253756093cde1c0ae878a17d2\", \"filename\": \"squirrel-0.3-0.8.noarch.rpm\", \"buildhost\": \"dhcp-26-118.brq.redhat.com\", \"epoch\": \"0\", \"version\": \"0.3\", \"relativepath\": \"squirrel-0.3-0.8.noarch.rpm\", \"provides\": [[\"squirrel\", \"EQ\", [\"0\", \"0.3\", \"0.8\"]]], \"_content_type_id\": \"rpm\", \"release\": \"0.8\", \"vendor\": \"\", \"_id\": \"6e10c7e1-8511-42db-90c6-80609c2ba755\", \"arch\": \"noarch\", \"name\": \"squirrel\", \"description\": \"A dummy package of squirrel\", \"_href\": \"/pulp/api/v2/content/units/rpm/6e10c7e1-8511-42db-90c6-80609c2ba755/\", \"children\": {}, \"repository_memberships\": [\"1\", \"ACME_Corporation-TestProduct-Zoo5\", \"ACME_Corporation-TestProduct-ZooRepo\"]}, {\"requires\": [[\"/bin/sh\", null, [null, null, null]]], \"_storage_path\": \"/var/lib/pulp/content/rpm/.//penguin/0.3/0.8/noarch/3fcb2c927de9e13bf68469032a28b139d3e5ad2e58564fc210fd6e48635be694/penguin-0.3-0.8.noarch.rpm\", \"repodata\": {\"filelists\": \"\\n<package pkgid=\\\"3fcb2c927de9e13bf68469032a28b139d3e5ad2e58564fc210fd6e48635be694\\\" name=\\\"penguin\\\" arch=\\\"noarch\\\">\\n    <version epoch=\\\"0\\\" ver=\\\"0.3\\\" rel=\\\"0.8\\\"/>\\n\\n    <file>//penguin.txt</file>\\n</package>\\n\", \"other\": \"\\n<package pkgid=\\\"3fcb2c927de9e13bf68469032a28b139d3e5ad2e58564fc210fd6e48635be694\\\" name=\\\"penguin\\\" arch=\\\"noarch\\\">\\n    <version epoch=\\\"0\\\" ver=\\\"0.3\\\" rel=\\\"0.8\\\"/>\\n\\n</package>\\n\", \"primary\": \"\\n<package type=\\\"rpm\\\">\\n  <name>penguin</name>\\n  <arch>noarch</arch>\\n  <version epoch=\\\"0\\\" ver=\\\"0.3\\\" rel=\\\"0.8\\\"/>\\n  <checksum type=\\\"sha256\\\" pkgid=\\\"YES\\\">3fcb2c927de9e13bf68469032a28b139d3e5ad2e58564fc210fd6e48635be694</checksum>\\n  <summary>A dummy package of penguin</summary>\\n  <description>A dummy package of penguin</description>\\n  <packager></packager>\\n  <url>http://tstrachota.fedorapeople.org</url>\\n  <time file=\\\"1321891029\\\" build=\\\"1308257460\\\"/>\\n  <size package=\\\"2232\\\" installed=\\\"42\\\" archive=\\\"292\\\"/>\\n<location href=\\\"penguin-0.3-0.8.noarch.rpm\\\"/>\\n  <format>\\n    <rpm:license>GPLv2</rpm:license>\\n    <rpm:vendor/>\\n    <rpm:group>Internet/Applications</rpm:group>\\n    <rpm:buildhost>dhcp-26-118.brq.redhat.com</rpm:buildhost>\\n    <rpm:sourcerpm>penguin-0.3-0.8.src.rpm</rpm:sourcerpm>\\n    <rpm:header-range start=\\\"280\\\" end=\\\"2016\\\"/>\\n    <rpm:provides>\\n      <rpm:entry name=\\\"penguin\\\" flags=\\\"EQ\\\" epoch=\\\"0\\\" ver=\\\"0.3\\\" rel=\\\"0.8\\\"/>\\n    </rpm:provides>\\n    <rpm:requires>\\n      <rpm:entry name=\\\"/bin/sh\\\" pre=\\\"1\\\"/>\\n    </rpm:requires>\\n  </format>\\n</package>\"}, \"checksumtype\": \"sha256\", \"license\": \"GPLv2\", \"checksum\": \"3fcb2c927de9e13bf68469032a28b139d3e5ad2e58564fc210fd6e48635be694\", \"filename\": \"penguin-0.3-0.8.noarch.rpm\", \"buildhost\": \"dhcp-26-118.brq.redhat.com\", \"epoch\": \"0\", \"version\": \"0.3\", \"relativepath\": \"penguin-0.3-0.8.noarch.rpm\", \"provides\": [[\"penguin\", \"EQ\", [\"0\", \"0.3\", \"0.8\"]]], \"_content_type_id\": \"rpm\", \"release\": \"0.8\", \"vendor\": \"\", \"_id\": \"8f4ec845-a849-43b6-a02c-5cd069ee2bc6\", \"arch\": \"noarch\", \"name\": \"penguin\", \"description\": \"A dummy package of penguin\", \"_href\": \"/pulp/api/v2/content/units/rpm/8f4ec845-a849-43b6-a02c-5cd069ee2bc6/\", \"children\": {}, \"repository_memberships\": [\"1\", \"ACME_Corporation-TestProduct-Zoo5\", \"ACME_Corporation-TestProduct-ZooRepo\"]}, {\"requires\": [[\"/bin/sh\", null, [null, null, null]]], \"_storage_path\": \"/var/lib/pulp/content/rpm/.//monkey/0.3/0.8/noarch/0e8fa50d0128fbabc7ccc5632e3fa25d39b0280169f6166cb8e2c84de8501db1/monkey-0.3-0.8.noarch.rpm\", \"repodata\": {\"filelists\": \"\\n<package pkgid=\\\"0e8fa50d0128fbabc7ccc5632e3fa25d39b0280169f6166cb8e2c84de8501db1\\\" name=\\\"monkey\\\" arch=\\\"noarch\\\">\\n    <version epoch=\\\"0\\\" ver=\\\"0.3\\\" rel=\\\"0.8\\\"/>\\n\\n    <file>//monkey.txt</file>\\n</package>\\n\", \"other\": \"\\n<package pkgid=\\\"0e8fa50d0128fbabc7ccc5632e3fa25d39b0280169f6166cb8e2c84de8501db1\\\" name=\\\"monkey\\\" arch=\\\"noarch\\\">\\n    <version epoch=\\\"0\\\" ver=\\\"0.3\\\" rel=\\\"0.8\\\"/>\\n\\n</package>\\n\", \"primary\": \"\\n<package type=\\\"rpm\\\">\\n  <name>monkey</name>\\n  <arch>noarch</arch>\\n  <version epoch=\\\"0\\\" ver=\\\"0.3\\\" rel=\\\"0.8\\\"/>\\n  <checksum type=\\\"sha256\\\" pkgid=\\\"YES\\\">0e8fa50d0128fbabc7ccc5632e3fa25d39b0280169f6166cb8e2c84de8501db1</checksum>\\n  <summary>A dummy package of monkey</summary>\\n  <description>A dummy package of monkey</description>\\n  <packager></packager>\\n  <url>http://tstrachota.fedorapeople.org</url>\\n  <time file=\\\"1321891029\\\" build=\\\"1308257260\\\"/>\\n  <size package=\\\"2232\\\" installed=\\\"42\\\" archive=\\\"292\\\"/>\\n<location href=\\\"monkey-0.3-0.8.noarch.rpm\\\"/>\\n  <format>\\n    <rpm:license>GPLv2</rpm:license>\\n    <rpm:vendor/>\\n    <rpm:group>Internet/Applications</rpm:group>\\n    <rpm:buildhost>dhcp-26-118.brq.redhat.com</rpm:buildhost>\\n    <rpm:sourcerpm>monkey-0.3-0.8.src.rpm</rpm:sourcerpm>\\n    <rpm:header-range start=\\\"280\\\" end=\\\"2016\\\"/>\\n    <rpm:provides>\\n      <rpm:entry name=\\\"monkey\\\" flags=\\\"EQ\\\" epoch=\\\"0\\\" ver=\\\"0.3\\\" rel=\\\"0.8\\\"/>\\n    </rpm:provides>\\n    <rpm:requires>\\n      <rpm:entry name=\\\"/bin/sh\\\" pre=\\\"1\\\"/>\\n    </rpm:requires>\\n  </format>\\n</package>\"}, \"checksumtype\": \"sha256\", \"license\": \"GPLv2\", \"checksum\": \"0e8fa50d0128fbabc7ccc5632e3fa25d39b0280169f6166cb8e2c84de8501db1\", \"filename\": \"monkey-0.3-0.8.noarch.rpm\", \"buildhost\": \"dhcp-26-118.brq.redhat.com\", \"epoch\": \"0\", \"version\": \"0.3\", \"relativepath\": \"monkey-0.3-0.8.noarch.rpm\", \"provides\": [[\"monkey\", \"EQ\", [\"0\", \"0.3\", \"0.8\"]]], \"_content_type_id\": \"rpm\", \"release\": \"0.8\", \"vendor\": \"\", \"_id\": \"9c4cf52c-f044-44d4-bcd6-635884b724ae\", \"arch\": \"noarch\", \"name\": \"monkey\", \"description\": \"A dummy package of monkey\", \"_href\": \"/pulp/api/v2/content/units/rpm/9c4cf52c-f044-44d4-bcd6-635884b724ae/\", \"children\": {}, \"repository_memberships\": [\"1\", \"ACME_Corporation-TestProduct-Zoo5\", \"ACME_Corporation-TestProduct-ZooRepo\"]}, {\"requires\": [[\"/bin/sh\", null, [null, null, null]]], \"_storage_path\": \"/var/lib/pulp/content/rpm/.//cheetah/0.3/0.8/noarch/422d0baa0cd9d7713ae796e886a23e17f578f924f74880debdbb7d65fb368dae/cheetah-0.3-0.8.noarch.rpm\", \"repodata\": {\"filelists\": \"\\n<package pkgid=\\\"422d0baa0cd9d7713ae796e886a23e17f578f924f74880debdbb7d65fb368dae\\\" name=\\\"cheetah\\\" arch=\\\"noarch\\\">\\n    <version epoch=\\\"0\\\" ver=\\\"0.3\\\" rel=\\\"0.8\\\"/>\\n\\n    <file>//cheetah.txt</file>\\n</package>\\n\", \"other\": \"\\n<package pkgid=\\\"422d0baa0cd9d7713ae796e886a23e17f578f924f74880debdbb7d65fb368dae\\\" name=\\\"cheetah\\\" arch=\\\"noarch\\\">\\n    <version epoch=\\\"0\\\" ver=\\\"0.3\\\" rel=\\\"0.8\\\"/>\\n\\n</package>\\n\", \"primary\": \"\\n<package type=\\\"rpm\\\">\\n  <name>cheetah</name>\\n  <arch>noarch</arch>\\n  <version epoch=\\\"0\\\" ver=\\\"0.3\\\" rel=\\\"0.8\\\"/>\\n  <checksum type=\\\"sha256\\\" pkgid=\\\"YES\\\">422d0baa0cd9d7713ae796e886a23e17f578f924f74880debdbb7d65fb368dae</checksum>\\n  <summary>A dummy package of cheetah</summary>\\n  <description>A dummy package of cheetah</description>\\n  <packager></packager>\\n  <url>http://tstrachota.fedorapeople.org</url>\\n  <time file=\\\"1321891028\\\" build=\\\"1308257472\\\"/>\\n  <size package=\\\"2232\\\" installed=\\\"42\\\" archive=\\\"292\\\"/>\\n<location href=\\\"cheetah-0.3-0.8.noarch.rpm\\\"/>\\n  <format>\\n    <rpm:license>GPLv2</rpm:license>\\n    <rpm:vendor/>\\n    <rpm:group>Internet/Applications</rpm:group>\\n    <rpm:buildhost>dhcp-26-118.brq.redhat.com</rpm:buildhost>\\n    <rpm:sourcerpm>cheetah-0.3-0.8.src.rpm</rpm:sourcerpm>\\n    <rpm:header-range start=\\\"280\\\" end=\\\"2016\\\"/>\\n    <rpm:provides>\\n      <rpm:entry name=\\\"cheetah\\\" flags=\\\"EQ\\\" epoch=\\\"0\\\" ver=\\\"0.3\\\" rel=\\\"0.8\\\"/>\\n    </rpm:provides>\\n    <rpm:requires>\\n      <rpm:entry name=\\\"/bin/sh\\\" pre=\\\"1\\\"/>\\n    </rpm:requires>\\n  </format>\\n</package>\"}, \"checksumtype\": \"sha256\", \"license\": \"GPLv2\", \"checksum\": \"422d0baa0cd9d7713ae796e886a23e17f578f924f74880debdbb7d65fb368dae\", \"filename\": \"cheetah-0.3-0.8.noarch.rpm\", \"buildhost\": \"dhcp-26-118.brq.redhat.com\", \"epoch\": \"0\", \"version\": \"0.3\", \"relativepath\": \"cheetah-0.3-0.8.noarch.rpm\", \"provides\": [[\"cheetah\", \"EQ\", [\"0\", \"0.3\", \"0.8\"]]], \"_content_type_id\": \"rpm\", \"release\": \"0.8\", \"vendor\": \"\", \"_id\": \"b8e745d9-0289-4af8-9bb7-f517d46d0e86\", \"arch\": \"noarch\", \"name\": \"cheetah\", \"description\": \"A dummy package of cheetah\", \"_href\": \"/pulp/api/v2/content/units/rpm/b8e745d9-0289-4af8-9bb7-f517d46d0e86/\", \"children\": {}, \"repository_memberships\": [\"1\", \"ACME_Corporation-TestProduct-Zoo5\", \"ACME_Corporation-TestProduct-ZooRepo\"]}, {\"requires\": [[\"/bin/sh\", null, [null, null, null]]], \"_storage_path\": \"/var/lib/pulp/content/rpm/.//lion/0.3/0.8/noarch/12400dc95c23a4c160725a908716cd3fcdd7a8981585437ab64cd62efa3e4ae4/lion-0.3-0.8.noarch.rpm\", \"repodata\": {\"filelists\": \"\\n<package pkgid=\\\"12400dc95c23a4c160725a908716cd3fcdd7a8981585437ab64cd62efa3e4ae4\\\" name=\\\"lion\\\" arch=\\\"noarch\\\">\\n    <version epoch=\\\"0\\\" ver=\\\"0.3\\\" rel=\\\"0.8\\\"/>\\n\\n    <file>//lion.txt</file>\\n</package>\\n\", \"other\": \"\\n<package pkgid=\\\"12400dc95c23a4c160725a908716cd3fcdd7a8981585437ab64cd62efa3e4ae4\\\" name=\\\"lion\\\" arch=\\\"noarch\\\">\\n    <version epoch=\\\"0\\\" ver=\\\"0.3\\\" rel=\\\"0.8\\\"/>\\n\\n</package>\\n\", \"primary\": \"\\n<package type=\\\"rpm\\\">\\n  <name>lion</name>\\n  <arch>noarch</arch>\\n  <version epoch=\\\"0\\\" ver=\\\"0.3\\\" rel=\\\"0.8\\\"/>\\n  <checksum type=\\\"sha256\\\" pkgid=\\\"YES\\\">12400dc95c23a4c160725a908716cd3fcdd7a8981585437ab64cd62efa3e4ae4</checksum>\\n  <summary>A dummy package of lion</summary>\\n  <description>A dummy package of lion</description>\\n  <packager></packager>\\n  <url>http://tstrachota.fedorapeople.org</url>\\n  <time file=\\\"1321891028\\\" build=\\\"1308257455\\\"/>\\n  <size package=\\\"2212\\\" installed=\\\"42\\\" archive=\\\"292\\\"/>\\n<location href=\\\"lion-0.3-0.8.noarch.rpm\\\"/>\\n  <format>\\n    <rpm:license>GPLv2</rpm:license>\\n    <rpm:vendor/>\\n    <rpm:group>Internet/Applications</rpm:group>\\n    <rpm:buildhost>dhcp-26-118.brq.redhat.com</rpm:buildhost>\\n    <rpm:sourcerpm>lion-0.3-0.8.src.rpm</rpm:sourcerpm>\\n    <rpm:header-range start=\\\"280\\\" end=\\\"2000\\\"/>\\n    <rpm:provides>\\n      <rpm:entry name=\\\"lion\\\" flags=\\\"EQ\\\" epoch=\\\"0\\\" ver=\\\"0.3\\\" rel=\\\"0.8\\\"/>\\n    </rpm:provides>\\n    <rpm:requires>\\n      <rpm:entry name=\\\"/bin/sh\\\" pre=\\\"1\\\"/>\\n    </rpm:requires>\\n  </format>\\n</package>\"}, \"checksumtype\": \"sha256\", \"license\": \"GPLv2\", \"checksum\": \"12400dc95c23a4c160725a908716cd3fcdd7a8981585437ab64cd62efa3e4ae4\", \"filename\": \"lion-0.3-0.8.noarch.rpm\", \"buildhost\": \"dhcp-26-118.brq.redhat.com\", \"epoch\": \"0\", \"version\": \"0.3\", \"relativepath\": \"lion-0.3-0.8.noarch.rpm\", \"provides\": [[\"lion\", \"EQ\", [\"0\", \"0.3\", \"0.8\"]]], \"_content_type_id\": \"rpm\", \"release\": \"0.8\", \"vendor\": \"\", \"_id\": \"c255fd9d-f209-4743-a0d7-5e113883f277\", \"arch\": \"noarch\", \"name\": \"lion\", \"description\": \"A dummy package of lion\", \"_href\": \"/pulp/api/v2/content/units/rpm/c255fd9d-f209-4743-a0d7-5e113883f277/\", \"children\": {}, \"repository_memberships\": [\"1\", \"ACME_Corporation-TestProduct-Zoo5\", \"ACME_Corporation-TestProduct-ZooRepo\"]}, {\"requires\": [[\"/bin/sh\", null, [null, null, null]]], \"_storage_path\": \"/var/lib/pulp/content/rpm/.//giraffe/0.3/0.8/noarch/f25d67d1d9da04f12e57ca323247b43891ac46533e355b82de6d1922009f9f14/giraffe-0.3-0.8.noarch.rpm\", \"repodata\": {\"filelists\": \"\\n<package pkgid=\\\"f25d67d1d9da04f12e57ca323247b43891ac46533e355b82de6d1922009f9f14\\\" name=\\\"giraffe\\\" arch=\\\"noarch\\\">\\n    <version epoch=\\\"0\\\" ver=\\\"0.3\\\" rel=\\\"0.8\\\"/>\\n\\n    <file>//giraffe.txt</file>\\n</package>\\n\", \"other\": \"\\n<package pkgid=\\\"f25d67d1d9da04f12e57ca323247b43891ac46533e355b82de6d1922009f9f14\\\" name=\\\"giraffe\\\" arch=\\\"noarch\\\">\\n    <version epoch=\\\"0\\\" ver=\\\"0.3\\\" rel=\\\"0.8\\\"/>\\n\\n</package>\\n\", \"primary\": \"\\n<package type=\\\"rpm\\\">\\n  <name>giraffe</name>\\n  <arch>noarch</arch>\\n  <version epoch=\\\"0\\\" ver=\\\"0.3\\\" rel=\\\"0.8\\\"/>\\n  <checksum type=\\\"sha256\\\" pkgid=\\\"YES\\\">f25d67d1d9da04f12e57ca323247b43891ac46533e355b82de6d1922009f9f14</checksum>\\n  <summary>A dummy package of giraffe</summary>\\n  <description>A dummy package of giraffe</description>\\n  <packager></packager>\\n  <url>http://tstrachota.fedorapeople.org</url>\\n  <time file=\\\"1321891027\\\" build=\\\"1308257414\\\"/>\\n  <size package=\\\"2236\\\" installed=\\\"42\\\" archive=\\\"292\\\"/>\\n<location href=\\\"giraffe-0.3-0.8.noarch.rpm\\\"/>\\n  <format>\\n    <rpm:license>GPLv2</rpm:license>\\n    <rpm:vendor/>\\n    <rpm:group>Internet/Applications</rpm:group>\\n    <rpm:buildhost>dhcp-26-118.brq.redhat.com</rpm:buildhost>\\n    <rpm:sourcerpm>giraffe-0.3-0.8.src.rpm</rpm:sourcerpm>\\n    <rpm:header-range start=\\\"280\\\" end=\\\"2016\\\"/>\\n    <rpm:provides>\\n      <rpm:entry name=\\\"giraffe\\\" flags=\\\"EQ\\\" epoch=\\\"0\\\" ver=\\\"0.3\\\" rel=\\\"0.8\\\"/>\\n    </rpm:provides>\\n    <rpm:requires>\\n      <rpm:entry name=\\\"/bin/sh\\\" pre=\\\"1\\\"/>\\n    </rpm:requires>\\n  </format>\\n</package>\"}, \"checksumtype\": \"sha256\", \"license\": \"GPLv2\", \"checksum\": \"f25d67d1d9da04f12e57ca323247b43891ac46533e355b82de6d1922009f9f14\", \"filename\": \"giraffe-0.3-0.8.noarch.rpm\", \"buildhost\": \"dhcp-26-118.brq.redhat.com\", \"epoch\": \"0\", \"version\": \"0.3\", \"relativepath\": \"giraffe-0.3-0.8.noarch.rpm\", \"provides\": [[\"giraffe\", \"EQ\", [\"0\", \"0.3\", \"0.8\"]]], \"_content_type_id\": \"rpm\", \"release\": \"0.8\", \"vendor\": \"\", \"_id\": \"f76784ac-5ebc-432f-9b79-2963b3099c99\", \"arch\": \"noarch\", \"name\": \"giraffe\", \"description\": \"A dummy package of giraffe\", \"_href\": \"/pulp/api/v2/content/units/rpm/f76784ac-5ebc-432f-9b79-2963b3099c99/\", \"children\": {}, \"repository_memberships\": [\"1\", \"ACME_Corporation-TestProduct-Zoo5\", \"ACME_Corporation-TestProduct-ZooRepo\"]}]"
-    http_version: 
-  recorded_at: Wed, 16 Jan 2013 23:05:09 GMT
-- request: 
-    method: post
-    uri: https://dhcp231-16.rdu.redhat.com/pulp/api/v2/repositories/acme_corporation_label-staging_label-fedora_label-fedora_17_x86_64_label/actions/associate/
-    body: 
-      string: "{\"source_repo_id\":\"1\",\"criteria\":{\"type_ids\":[\"rpm\"],\"filters\":{}}}"
-    headers: 
-      Accept: 
-      - application/json
-      Authorization: 
-      - OAuth oauth_body_hash="2jmj7l5rSw0yVb%2FvlWAYkK%2FYBwk%3D", oauth_consumer_key="katello", oauth_nonce="K0Kmeiyxo9ocqRDFuY19ToT3yTXBJdetR0yIVfZG4", oauth_signature="HluJNer03mSyaubpcpDZXr4Nybw%3D", oauth_signature_method="HMAC-SHA1", oauth_timestamp="1358377511", oauth_version="1.0"
-      Content-Length: 
-      - "67"
-      Content-Type: 
-      - application/json
-      Accept-Encoding: 
-      - gzip, deflate
-      Pulp-User: 
-      - admin
->>>>>>> fd910802
-  response: 
-    status: 
-      code: 202
-      message: Accepted
-    headers: 
-<<<<<<< HEAD
-      Server: 
-      - Apache/2.2.22 (Fedora)
-      Date: 
-      - Mon, 14 Jan 2013 22:07:26 GMT
-      Content-Length: 
-      - "19376"
-=======
-      Content-Length: 
-      - "788"
-      Date: 
-      - Wed, 16 Jan 2013 23:05:11 GMT
-      Content-Encoding: 
-      - utf-8
->>>>>>> fd910802
-      Content-Type: 
-      - application/json
-    body: 
-<<<<<<< HEAD
-      string: "[{\"requires\": [[\"/bin/sh\", null, [null, null, null]]], \"_storage_path\": \"/var/lib/pulp/content/rpm/.//penguin/0.3/0.8/noarch/3fcb2c927de9e13bf68469032a28b139d3e5ad2e58564fc210fd6e48635be694/penguin-0.3-0.8.noarch.rpm\", \"repodata\": {\"filelists\": \"\\n<package pkgid=\\\"3fcb2c927de9e13bf68469032a28b139d3e5ad2e58564fc210fd6e48635be694\\\" name=\\\"penguin\\\" arch=\\\"noarch\\\">\\n    <version epoch=\\\"0\\\" ver=\\\"0.3\\\" rel=\\\"0.8\\\"/>\\n\\n    <file>//penguin.txt</file>\\n</package>\\n\", \"other\": \"\\n<package pkgid=\\\"3fcb2c927de9e13bf68469032a28b139d3e5ad2e58564fc210fd6e48635be694\\\" name=\\\"penguin\\\" arch=\\\"noarch\\\">\\n    <version epoch=\\\"0\\\" ver=\\\"0.3\\\" rel=\\\"0.8\\\"/>\\n\\n</package>\\n\", \"primary\": \"\\n<package type=\\\"rpm\\\">\\n  <name>penguin</name>\\n  <arch>noarch</arch>\\n  <version epoch=\\\"0\\\" ver=\\\"0.3\\\" rel=\\\"0.8\\\"/>\\n  <checksum type=\\\"sha256\\\" pkgid=\\\"YES\\\">3fcb2c927de9e13bf68469032a28b139d3e5ad2e58564fc210fd6e48635be694</checksum>\\n  <summary>A dummy package of penguin</summary>\\n  <description>A dummy package of penguin</description>\\n  <packager></packager>\\n  <url>http://tstrachota.fedorapeople.org</url>\\n  <time file=\\\"1321891029\\\" build=\\\"1308257460\\\"/>\\n  <size package=\\\"2232\\\" installed=\\\"42\\\" archive=\\\"292\\\"/>\\n<location href=\\\"penguin-0.3-0.8.noarch.rpm\\\"/>\\n  <format>\\n    <rpm:license>GPLv2</rpm:license>\\n    <rpm:vendor/>\\n    <rpm:group>Internet/Applications</rpm:group>\\n    <rpm:buildhost>dhcp-26-118.brq.redhat.com</rpm:buildhost>\\n    <rpm:sourcerpm>penguin-0.3-0.8.src.rpm</rpm:sourcerpm>\\n    <rpm:header-range start=\\\"280\\\" end=\\\"2016\\\"/>\\n    <rpm:provides>\\n      <rpm:entry name=\\\"penguin\\\" flags=\\\"EQ\\\" epoch=\\\"0\\\" ver=\\\"0.3\\\" rel=\\\"0.8\\\"/>\\n    </rpm:provides>\\n    <rpm:requires>\\n      <rpm:entry name=\\\"/bin/sh\\\" pre=\\\"1\\\"/>\\n    </rpm:requires>\\n  </format>\\n</package>\"}, \"checksumtype\": \"sha256\", \"license\": \"GPLv2\", \"checksum\": \"3fcb2c927de9e13bf68469032a28b139d3e5ad2e58564fc210fd6e48635be694\", \"filename\": \"penguin-0.3-0.8.noarch.rpm\", \"buildhost\": \"dhcp-26-118.brq.redhat.com\", \"epoch\": \"0\", \"version\": \"0.3\", \"relativepath\": \"penguin-0.3-0.8.noarch.rpm\", \"provides\": [[\"penguin\", \"EQ\", [\"0\", \"0.3\", \"0.8\"]]], \"_content_type_id\": \"rpm\", \"release\": \"0.8\", \"vendor\": \"\", \"_id\": \"20a92e6e-8a7b-47bd-9e53-a56a5954a826\", \"arch\": \"noarch\", \"name\": \"penguin\", \"description\": \"A dummy package of penguin\", \"_href\": \"/pulp/api/v2/content/units/rpm/20a92e6e-8a7b-47bd-9e53-a56a5954a826/\", \"children\": {}}, {\"requires\": [[\"/bin/sh\", null, [null, null, null]]], \"_storage_path\": \"/var/lib/pulp/content/rpm/.//walrus/0.3/0.8/noarch/6e8d6dc057e3e2c9819f0dc7e6c7b7f86bf2e8571bba414adec7fb621a461dfd/walrus-0.3-0.8.noarch.rpm\", \"repodata\": {\"filelists\": \"\\n<package pkgid=\\\"6e8d6dc057e3e2c9819f0dc7e6c7b7f86bf2e8571bba414adec7fb621a461dfd\\\" name=\\\"walrus\\\" arch=\\\"noarch\\\">\\n    <version epoch=\\\"0\\\" ver=\\\"0.3\\\" rel=\\\"0.8\\\"/>\\n\\n    <file>//walrus.txt</file>\\n</package>\\n\", \"other\": \"\\n<package pkgid=\\\"6e8d6dc057e3e2c9819f0dc7e6c7b7f86bf2e8571bba414adec7fb621a461dfd\\\" name=\\\"walrus\\\" arch=\\\"noarch\\\">\\n    <version epoch=\\\"0\\\" ver=\\\"0.3\\\" rel=\\\"0.8\\\"/>\\n\\n</package>\\n\", \"primary\": \"\\n<package type=\\\"rpm\\\">\\n  <name>walrus</name>\\n  <arch>noarch</arch>\\n  <version epoch=\\\"0\\\" ver=\\\"0.3\\\" rel=\\\"0.8\\\"/>\\n  <checksum type=\\\"sha256\\\" pkgid=\\\"YES\\\">6e8d6dc057e3e2c9819f0dc7e6c7b7f86bf2e8571bba414adec7fb621a461dfd</checksum>\\n  <summary>A dummy package of walrus</summary>\\n  <description>A dummy package of walrus</description>\\n  <packager></packager>\\n  <url>http://tstrachota.fedorapeople.org</url>\\n  <time file=\\\"1321891030\\\" build=\\\"1308257449\\\"/>\\n  <size package=\\\"2236\\\" installed=\\\"42\\\" archive=\\\"292\\\"/>\\n<location href=\\\"walrus-0.3-0.8.noarch.rpm\\\"/>\\n  <format>\\n    <rpm:license>GPLv2</rpm:license>\\n    <rpm:vendor/>\\n    <rpm:group>Internet/Applications</rpm:group>\\n    <rpm:buildhost>dhcp-26-118.brq.redhat.com</rpm:buildhost>\\n    <rpm:sourcerpm>walrus-0.3-0.8.src.rpm</rpm:sourcerpm>\\n    <rpm:header-range start=\\\"280\\\" end=\\\"2016\\\"/>\\n    <rpm:provides>\\n      <rpm:entry name=\\\"walrus\\\" flags=\\\"EQ\\\" epoch=\\\"0\\\" ver=\\\"0.3\\\" rel=\\\"0.8\\\"/>\\n    </rpm:provides>\\n    <rpm:requires>\\n      <rpm:entry name=\\\"/bin/sh\\\" pre=\\\"1\\\"/>\\n    </rpm:requires>\\n  </format>\\n</package>\"}, \"checksumtype\": \"sha256\", \"license\": \"GPLv2\", \"checksum\": \"6e8d6dc057e3e2c9819f0dc7e6c7b7f86bf2e8571bba414adec7fb621a461dfd\", \"filename\": \"walrus-0.3-0.8.noarch.rpm\", \"buildhost\": \"dhcp-26-118.brq.redhat.com\", \"epoch\": \"0\", \"version\": \"0.3\", \"relativepath\": \"walrus-0.3-0.8.noarch.rpm\", \"provides\": [[\"walrus\", \"EQ\", [\"0\", \"0.3\", \"0.8\"]]], \"_content_type_id\": \"rpm\", \"release\": \"0.8\", \"vendor\": \"\", \"_id\": \"24b891dc-1401-42d1-b816-1272f39b1b47\", \"arch\": \"noarch\", \"name\": \"walrus\", \"description\": \"A dummy package of walrus\", \"_href\": \"/pulp/api/v2/content/units/rpm/24b891dc-1401-42d1-b816-1272f39b1b47/\", \"children\": {}}, {\"requires\": [[\"/bin/sh\", null, [null, null, null]]], \"_storage_path\": \"/var/lib/pulp/content/rpm/.//elephant/0.3/0.8/noarch/3e1c70cd1b421328acaf6397cb3d16145306bb95f65d1b095fc31372a0a701f3/elephant-0.3-0.8.noarch.rpm\", \"repodata\": {\"filelists\": \"\\n<package pkgid=\\\"3e1c70cd1b421328acaf6397cb3d16145306bb95f65d1b095fc31372a0a701f3\\\" name=\\\"elephant\\\" arch=\\\"noarch\\\">\\n    <version epoch=\\\"0\\\" ver=\\\"0.3\\\" rel=\\\"0.8\\\"/>\\n\\n    <file>//elephant.txt</file>\\n</package>\\n\", \"other\": \"\\n<package pkgid=\\\"3e1c70cd1b421328acaf6397cb3d16145306bb95f65d1b095fc31372a0a701f3\\\" name=\\\"elephant\\\" arch=\\\"noarch\\\">\\n    <version epoch=\\\"0\\\" ver=\\\"0.3\\\" rel=\\\"0.8\\\"/>\\n\\n</package>\\n\", \"primary\": \"\\n<package type=\\\"rpm\\\">\\n  <name>elephant</name>\\n  <arch>noarch</arch>\\n  <version epoch=\\\"0\\\" ver=\\\"0.3\\\" rel=\\\"0.8\\\"/>\\n  <checksum type=\\\"sha256\\\" pkgid=\\\"YES\\\">3e1c70cd1b421328acaf6397cb3d16145306bb95f65d1b095fc31372a0a701f3</checksum>\\n  <summary>A dummy package of elephant</summary>\\n  <description>A dummy package of elephant</description>\\n  <packager></packager>\\n  <url>http://tstrachota.fedorapeople.org</url>\\n  <time file=\\\"1321891027\\\" build=\\\"1308257466\\\"/>\\n  <size package=\\\"2244\\\" installed=\\\"42\\\" archive=\\\"296\\\"/>\\n<location href=\\\"elephant-0.3-0.8.noarch.rpm\\\"/>\\n  <format>\\n    <rpm:license>GPLv2</rpm:license>\\n    <rpm:vendor/>\\n    <rpm:group>Internet/Applications</rpm:group>\\n    <rpm:buildhost>dhcp-26-118.brq.redhat.com</rpm:buildhost>\\n    <rpm:sourcerpm>elephant-0.3-0.8.src.rpm</rpm:sourcerpm>\\n    <rpm:header-range start=\\\"280\\\" end=\\\"2028\\\"/>\\n    <rpm:provides>\\n      <rpm:entry name=\\\"elephant\\\" flags=\\\"EQ\\\" epoch=\\\"0\\\" ver=\\\"0.3\\\" rel=\\\"0.8\\\"/>\\n    </rpm:provides>\\n    <rpm:requires>\\n      <rpm:entry name=\\\"/bin/sh\\\" pre=\\\"1\\\"/>\\n    </rpm:requires>\\n  </format>\\n</package>\"}, \"checksumtype\": \"sha256\", \"license\": \"GPLv2\", \"checksum\": \"3e1c70cd1b421328acaf6397cb3d16145306bb95f65d1b095fc31372a0a701f3\", \"filename\": \"elephant-0.3-0.8.noarch.rpm\", \"buildhost\": \"dhcp-26-118.brq.redhat.com\", \"epoch\": \"0\", \"version\": \"0.3\", \"relativepath\": \"elephant-0.3-0.8.noarch.rpm\", \"provides\": [[\"elephant\", \"EQ\", [\"0\", \"0.3\", \"0.8\"]]], \"_content_type_id\": \"rpm\", \"release\": \"0.8\", \"vendor\": \"\", \"_id\": \"4a2ca5c5-b06c-459b-a22a-98c315d7468b\", \"arch\": \"noarch\", \"name\": \"elephant\", \"description\": \"A dummy package of elephant\", \"_href\": \"/pulp/api/v2/content/units/rpm/4a2ca5c5-b06c-459b-a22a-98c315d7468b/\", \"children\": {}}, {\"requires\": [[\"/bin/sh\", null, [null, null, null]]], \"_storage_path\": \"/var/lib/pulp/content/rpm/.//giraffe/0.3/0.8/noarch/f25d67d1d9da04f12e57ca323247b43891ac46533e355b82de6d1922009f9f14/giraffe-0.3-0.8.noarch.rpm\", \"repodata\": {\"filelists\": \"\\n<package pkgid=\\\"f25d67d1d9da04f12e57ca323247b43891ac46533e355b82de6d1922009f9f14\\\" name=\\\"giraffe\\\" arch=\\\"noarch\\\">\\n    <version epoch=\\\"0\\\" ver=\\\"0.3\\\" rel=\\\"0.8\\\"/>\\n\\n    <file>//giraffe.txt</file>\\n</package>\\n\", \"other\": \"\\n<package pkgid=\\\"f25d67d1d9da04f12e57ca323247b43891ac46533e355b82de6d1922009f9f14\\\" name=\\\"giraffe\\\" arch=\\\"noarch\\\">\\n    <version epoch=\\\"0\\\" ver=\\\"0.3\\\" rel=\\\"0.8\\\"/>\\n\\n</package>\\n\", \"primary\": \"\\n<package type=\\\"rpm\\\">\\n  <name>giraffe</name>\\n  <arch>noarch</arch>\\n  <version epoch=\\\"0\\\" ver=\\\"0.3\\\" rel=\\\"0.8\\\"/>\\n  <checksum type=\\\"sha256\\\" pkgid=\\\"YES\\\">f25d67d1d9da04f12e57ca323247b43891ac46533e355b82de6d1922009f9f14</checksum>\\n  <summary>A dummy package of giraffe</summary>\\n  <description>A dummy package of giraffe</description>\\n  <packager></packager>\\n  <url>http://tstrachota.fedorapeople.org</url>\\n  <time file=\\\"1321891027\\\" build=\\\"1308257414\\\"/>\\n  <size package=\\\"2236\\\" installed=\\\"42\\\" archive=\\\"292\\\"/>\\n<location href=\\\"giraffe-0.3-0.8.noarch.rpm\\\"/>\\n  <format>\\n    <rpm:license>GPLv2</rpm:license>\\n    <rpm:vendor/>\\n    <rpm:group>Internet/Applications</rpm:group>\\n    <rpm:buildhost>dhcp-26-118.brq.redhat.com</rpm:buildhost>\\n    <rpm:sourcerpm>giraffe-0.3-0.8.src.rpm</rpm:sourcerpm>\\n    <rpm:header-range start=\\\"280\\\" end=\\\"2016\\\"/>\\n    <rpm:provides>\\n      <rpm:entry name=\\\"giraffe\\\" flags=\\\"EQ\\\" epoch=\\\"0\\\" ver=\\\"0.3\\\" rel=\\\"0.8\\\"/>\\n    </rpm:provides>\\n    <rpm:requires>\\n      <rpm:entry name=\\\"/bin/sh\\\" pre=\\\"1\\\"/>\\n    </rpm:requires>\\n  </format>\\n</package>\"}, \"checksumtype\": \"sha256\", \"license\": \"GPLv2\", \"checksum\": \"f25d67d1d9da04f12e57ca323247b43891ac46533e355b82de6d1922009f9f14\", \"filename\": \"giraffe-0.3-0.8.noarch.rpm\", \"buildhost\": \"dhcp-26-118.brq.redhat.com\", \"epoch\": \"0\", \"version\": \"0.3\", \"relativepath\": \"giraffe-0.3-0.8.noarch.rpm\", \"provides\": [[\"giraffe\", \"EQ\", [\"0\", \"0.3\", \"0.8\"]]], \"_content_type_id\": \"rpm\", \"release\": \"0.8\", \"vendor\": \"\", \"_id\": \"665e77f8-b114-4430-ba2d-dc2954328540\", \"arch\": \"noarch\", \"name\": \"giraffe\", \"description\": \"A dummy package of giraffe\", \"_href\": \"/pulp/api/v2/content/units/rpm/665e77f8-b114-4430-ba2d-dc2954328540/\", \"children\": {}}, {\"requires\": [[\"/bin/sh\", null, [null, null, null]]], \"_storage_path\": \"/var/lib/pulp/content/rpm/.//cheetah/0.3/0.8/noarch/422d0baa0cd9d7713ae796e886a23e17f578f924f74880debdbb7d65fb368dae/cheetah-0.3-0.8.noarch.rpm\", \"repodata\": {\"filelists\": \"\\n<package pkgid=\\\"422d0baa0cd9d7713ae796e886a23e17f578f924f74880debdbb7d65fb368dae\\\" name=\\\"cheetah\\\" arch=\\\"noarch\\\">\\n    <version epoch=\\\"0\\\" ver=\\\"0.3\\\" rel=\\\"0.8\\\"/>\\n\\n    <file>//cheetah.txt</file>\\n</package>\\n\", \"other\": \"\\n<package pkgid=\\\"422d0baa0cd9d7713ae796e886a23e17f578f924f74880debdbb7d65fb368dae\\\" name=\\\"cheetah\\\" arch=\\\"noarch\\\">\\n    <version epoch=\\\"0\\\" ver=\\\"0.3\\\" rel=\\\"0.8\\\"/>\\n\\n</package>\\n\", \"primary\": \"\\n<package type=\\\"rpm\\\">\\n  <name>cheetah</name>\\n  <arch>noarch</arch>\\n  <version epoch=\\\"0\\\" ver=\\\"0.3\\\" rel=\\\"0.8\\\"/>\\n  <checksum type=\\\"sha256\\\" pkgid=\\\"YES\\\">422d0baa0cd9d7713ae796e886a23e17f578f924f74880debdbb7d65fb368dae</checksum>\\n  <summary>A dummy package of cheetah</summary>\\n  <description>A dummy package of cheetah</description>\\n  <packager></packager>\\n  <url>http://tstrachota.fedorapeople.org</url>\\n  <time file=\\\"1321891028\\\" build=\\\"1308257472\\\"/>\\n  <size package=\\\"2232\\\" installed=\\\"42\\\" archive=\\\"292\\\"/>\\n<location href=\\\"cheetah-0.3-0.8.noarch.rpm\\\"/>\\n  <format>\\n    <rpm:license>GPLv2</rpm:license>\\n    <rpm:vendor/>\\n    <rpm:group>Internet/Applications</rpm:group>\\n    <rpm:buildhost>dhcp-26-118.brq.redhat.com</rpm:buildhost>\\n    <rpm:sourcerpm>cheetah-0.3-0.8.src.rpm</rpm:sourcerpm>\\n    <rpm:header-range start=\\\"280\\\" end=\\\"2016\\\"/>\\n    <rpm:provides>\\n      <rpm:entry name=\\\"cheetah\\\" flags=\\\"EQ\\\" epoch=\\\"0\\\" ver=\\\"0.3\\\" rel=\\\"0.8\\\"/>\\n    </rpm:provides>\\n    <rpm:requires>\\n      <rpm:entry name=\\\"/bin/sh\\\" pre=\\\"1\\\"/>\\n    </rpm:requires>\\n  </format>\\n</package>\"}, \"checksumtype\": \"sha256\", \"license\": \"GPLv2\", \"checksum\": \"422d0baa0cd9d7713ae796e886a23e17f578f924f74880debdbb7d65fb368dae\", \"filename\": \"cheetah-0.3-0.8.noarch.rpm\", \"buildhost\": \"dhcp-26-118.brq.redhat.com\", \"epoch\": \"0\", \"version\": \"0.3\", \"relativepath\": \"cheetah-0.3-0.8.noarch.rpm\", \"provides\": [[\"cheetah\", \"EQ\", [\"0\", \"0.3\", \"0.8\"]]], \"_content_type_id\": \"rpm\", \"release\": \"0.8\", \"vendor\": \"\", \"_id\": \"69e46e24-dc70-4257-b939-60b7ca4c534c\", \"arch\": \"noarch\", \"name\": \"cheetah\", \"description\": \"A dummy package of cheetah\", \"_href\": \"/pulp/api/v2/content/units/rpm/69e46e24-dc70-4257-b939-60b7ca4c534c/\", \"children\": {}}, {\"requires\": [[\"/bin/sh\", null, [null, null, null]]], \"_storage_path\": \"/var/lib/pulp/content/rpm/.//squirrel/0.3/0.8/noarch/251768bdd15f13d78487c27638aa6aecd01551e253756093cde1c0ae878a17d2/squirrel-0.3-0.8.noarch.rpm\", \"repodata\": {\"filelists\": \"\\n<package pkgid=\\\"251768bdd15f13d78487c27638aa6aecd01551e253756093cde1c0ae878a17d2\\\" name=\\\"squirrel\\\" arch=\\\"noarch\\\">\\n    <version epoch=\\\"0\\\" ver=\\\"0.3\\\" rel=\\\"0.8\\\"/>\\n\\n    <file>//squirrel.txt</file>\\n</package>\\n\", \"other\": \"\\n<package pkgid=\\\"251768bdd15f13d78487c27638aa6aecd01551e253756093cde1c0ae878a17d2\\\" name=\\\"squirrel\\\" arch=\\\"noarch\\\">\\n    <version epoch=\\\"0\\\" ver=\\\"0.3\\\" rel=\\\"0.8\\\"/>\\n\\n</package>\\n\", \"primary\": \"\\n<package type=\\\"rpm\\\">\\n  <name>squirrel</name>\\n  <arch>noarch</arch>\\n  <version epoch=\\\"0\\\" ver=\\\"0.3\\\" rel=\\\"0.8\\\"/>\\n  <checksum type=\\\"sha256\\\" pkgid=\\\"YES\\\">251768bdd15f13d78487c27638aa6aecd01551e253756093cde1c0ae878a17d2</checksum>\\n  <summary>A dummy package of squirrel</summary>\\n  <description>A dummy package of squirrel</description>\\n  <packager></packager>\\n  <url>http://tstrachota.fedorapeople.org</url>\\n  <time file=\\\"1321891029\\\" build=\\\"1308257502\\\"/>\\n  <size package=\\\"2248\\\" installed=\\\"42\\\" archive=\\\"296\\\"/>\\n<location href=\\\"squirrel-0.3-0.8.noarch.rpm\\\"/>\\n  <format>\\n    <rpm:license>GPLv2</rpm:license>\\n    <rpm:vendor/>\\n    <rpm:group>Internet/Applications</rpm:group>\\n    <rpm:buildhost>dhcp-26-118.brq.redhat.com</rpm:buildhost>\\n    <rpm:sourcerpm>squirrel-0.3-0.8.src.rpm</rpm:sourcerpm>\\n    <rpm:header-range start=\\\"280\\\" end=\\\"2028\\\"/>\\n    <rpm:provides>\\n      <rpm:entry name=\\\"squirrel\\\" flags=\\\"EQ\\\" epoch=\\\"0\\\" ver=\\\"0.3\\\" rel=\\\"0.8\\\"/>\\n    </rpm:provides>\\n    <rpm:requires>\\n      <rpm:entry name=\\\"/bin/sh\\\" pre=\\\"1\\\"/>\\n    </rpm:requires>\\n  </format>\\n</package>\"}, \"checksumtype\": \"sha256\", \"license\": \"GPLv2\", \"checksum\": \"251768bdd15f13d78487c27638aa6aecd01551e253756093cde1c0ae878a17d2\", \"filename\": \"squirrel-0.3-0.8.noarch.rpm\", \"buildhost\": \"dhcp-26-118.brq.redhat.com\", \"epoch\": \"0\", \"version\": \"0.3\", \"relativepath\": \"squirrel-0.3-0.8.noarch.rpm\", \"provides\": [[\"squirrel\", \"EQ\", [\"0\", \"0.3\", \"0.8\"]]], \"_content_type_id\": \"rpm\", \"release\": \"0.8\", \"vendor\": \"\", \"_id\": \"7f006cd7-9a74-4fb5-938b-26c7d69ac45b\", \"arch\": \"noarch\", \"name\": \"squirrel\", \"description\": \"A dummy package of squirrel\", \"_href\": \"/pulp/api/v2/content/units/rpm/7f006cd7-9a74-4fb5-938b-26c7d69ac45b/\", \"children\": {}}, {\"requires\": [[\"/bin/sh\", null, [null, null, null]]], \"_storage_path\": \"/var/lib/pulp/content/rpm/.//lion/0.3/0.8/noarch/12400dc95c23a4c160725a908716cd3fcdd7a8981585437ab64cd62efa3e4ae4/lion-0.3-0.8.noarch.rpm\", \"repodata\": {\"filelists\": \"\\n<package pkgid=\\\"12400dc95c23a4c160725a908716cd3fcdd7a8981585437ab64cd62efa3e4ae4\\\" name=\\\"lion\\\" arch=\\\"noarch\\\">\\n    <version epoch=\\\"0\\\" ver=\\\"0.3\\\" rel=\\\"0.8\\\"/>\\n\\n    <file>//lion.txt</file>\\n</package>\\n\", \"other\": \"\\n<package pkgid=\\\"12400dc95c23a4c160725a908716cd3fcdd7a8981585437ab64cd62efa3e4ae4\\\" name=\\\"lion\\\" arch=\\\"noarch\\\">\\n    <version epoch=\\\"0\\\" ver=\\\"0.3\\\" rel=\\\"0.8\\\"/>\\n\\n</package>\\n\", \"primary\": \"\\n<package type=\\\"rpm\\\">\\n  <name>lion</name>\\n  <arch>noarch</arch>\\n  <version epoch=\\\"0\\\" ver=\\\"0.3\\\" rel=\\\"0.8\\\"/>\\n  <checksum type=\\\"sha256\\\" pkgid=\\\"YES\\\">12400dc95c23a4c160725a908716cd3fcdd7a8981585437ab64cd62efa3e4ae4</checksum>\\n  <summary>A dummy package of lion</summary>\\n  <description>A dummy package of lion</description>\\n  <packager></packager>\\n  <url>http://tstrachota.fedorapeople.org</url>\\n  <time file=\\\"1321891028\\\" build=\\\"1308257455\\\"/>\\n  <size package=\\\"2212\\\" installed=\\\"42\\\" archive=\\\"292\\\"/>\\n<location href=\\\"lion-0.3-0.8.noarch.rpm\\\"/>\\n  <format>\\n    <rpm:license>GPLv2</rpm:license>\\n    <rpm:vendor/>\\n    <rpm:group>Internet/Applications</rpm:group>\\n    <rpm:buildhost>dhcp-26-118.brq.redhat.com</rpm:buildhost>\\n    <rpm:sourcerpm>lion-0.3-0.8.src.rpm</rpm:sourcerpm>\\n    <rpm:header-range start=\\\"280\\\" end=\\\"2000\\\"/>\\n    <rpm:provides>\\n      <rpm:entry name=\\\"lion\\\" flags=\\\"EQ\\\" epoch=\\\"0\\\" ver=\\\"0.3\\\" rel=\\\"0.8\\\"/>\\n    </rpm:provides>\\n    <rpm:requires>\\n      <rpm:entry name=\\\"/bin/sh\\\" pre=\\\"1\\\"/>\\n    </rpm:requires>\\n  </format>\\n</package>\"}, \"checksumtype\": \"sha256\", \"license\": \"GPLv2\", \"checksum\": \"12400dc95c23a4c160725a908716cd3fcdd7a8981585437ab64cd62efa3e4ae4\", \"filename\": \"lion-0.3-0.8.noarch.rpm\", \"buildhost\": \"dhcp-26-118.brq.redhat.com\", \"epoch\": \"0\", \"version\": \"0.3\", \"relativepath\": \"lion-0.3-0.8.noarch.rpm\", \"provides\": [[\"lion\", \"EQ\", [\"0\", \"0.3\", \"0.8\"]]], \"_content_type_id\": \"rpm\", \"release\": \"0.8\", \"vendor\": \"\", \"_id\": \"a792a69d-9ff5-4970-8576-850f9d968fd5\", \"arch\": \"noarch\", \"name\": \"lion\", \"description\": \"A dummy package of lion\", \"_href\": \"/pulp/api/v2/content/units/rpm/a792a69d-9ff5-4970-8576-850f9d968fd5/\", \"children\": {}}, {\"requires\": [[\"/bin/sh\", null, [null, null, null]]], \"_storage_path\": \"/var/lib/pulp/content/rpm/.//monkey/0.3/0.8/noarch/0e8fa50d0128fbabc7ccc5632e3fa25d39b0280169f6166cb8e2c84de8501db1/monkey-0.3-0.8.noarch.rpm\", \"repodata\": {\"filelists\": \"\\n<package pkgid=\\\"0e8fa50d0128fbabc7ccc5632e3fa25d39b0280169f6166cb8e2c84de8501db1\\\" name=\\\"monkey\\\" arch=\\\"noarch\\\">\\n    <version epoch=\\\"0\\\" ver=\\\"0.3\\\" rel=\\\"0.8\\\"/>\\n\\n    <file>//monkey.txt</file>\\n</package>\\n\", \"other\": \"\\n<package pkgid=\\\"0e8fa50d0128fbabc7ccc5632e3fa25d39b0280169f6166cb8e2c84de8501db1\\\" name=\\\"monkey\\\" arch=\\\"noarch\\\">\\n    <version epoch=\\\"0\\\" ver=\\\"0.3\\\" rel=\\\"0.8\\\"/>\\n\\n</package>\\n\", \"primary\": \"\\n<package type=\\\"rpm\\\">\\n  <name>monkey</name>\\n  <arch>noarch</arch>\\n  <version epoch=\\\"0\\\" ver=\\\"0.3\\\" rel=\\\"0.8\\\"/>\\n  <checksum type=\\\"sha256\\\" pkgid=\\\"YES\\\">0e8fa50d0128fbabc7ccc5632e3fa25d39b0280169f6166cb8e2c84de8501db1</checksum>\\n  <summary>A dummy package of monkey</summary>\\n  <description>A dummy package of monkey</description>\\n  <packager></packager>\\n  <url>http://tstrachota.fedorapeople.org</url>\\n  <time file=\\\"1321891029\\\" build=\\\"1308257260\\\"/>\\n  <size package=\\\"2232\\\" installed=\\\"42\\\" archive=\\\"292\\\"/>\\n<location href=\\\"monkey-0.3-0.8.noarch.rpm\\\"/>\\n  <format>\\n    <rpm:license>GPLv2</rpm:license>\\n    <rpm:vendor/>\\n    <rpm:group>Internet/Applications</rpm:group>\\n    <rpm:buildhost>dhcp-26-118.brq.redhat.com</rpm:buildhost>\\n    <rpm:sourcerpm>monkey-0.3-0.8.src.rpm</rpm:sourcerpm>\\n    <rpm:header-range start=\\\"280\\\" end=\\\"2016\\\"/>\\n    <rpm:provides>\\n      <rpm:entry name=\\\"monkey\\\" flags=\\\"EQ\\\" epoch=\\\"0\\\" ver=\\\"0.3\\\" rel=\\\"0.8\\\"/>\\n    </rpm:provides>\\n    <rpm:requires>\\n      <rpm:entry name=\\\"/bin/sh\\\" pre=\\\"1\\\"/>\\n    </rpm:requires>\\n  </format>\\n</package>\"}, \"checksumtype\": \"sha256\", \"license\": \"GPLv2\", \"checksum\": \"0e8fa50d0128fbabc7ccc5632e3fa25d39b0280169f6166cb8e2c84de8501db1\", \"filename\": \"monkey-0.3-0.8.noarch.rpm\", \"buildhost\": \"dhcp-26-118.brq.redhat.com\", \"epoch\": \"0\", \"version\": \"0.3\", \"relativepath\": \"monkey-0.3-0.8.noarch.rpm\", \"provides\": [[\"monkey\", \"EQ\", [\"0\", \"0.3\", \"0.8\"]]], \"_content_type_id\": \"rpm\", \"release\": \"0.8\", \"vendor\": \"\", \"_id\": \"d026d73a-de03-4d40-8847-f11145ab5d32\", \"arch\": \"noarch\", \"name\": \"monkey\", \"description\": \"A dummy package of monkey\", \"_href\": \"/pulp/api/v2/content/units/rpm/d026d73a-de03-4d40-8847-f11145ab5d32/\", \"children\": {}}]"
-    http_version: 
-  recorded_at: Mon, 14 Jan 2013 22:07:26 GMT
-=======
-      string: "{\"task_group_id\": null, \"exception\": null, \"traceback\": null, \"_href\": \"/pulp/api/v2/tasks/2d03b6d8-3900-465a-9565-785aad6e67f8/\", \"task_id\": \"2d03b6d8-3900-465a-9565-785aad6e67f8\", \"call_request_tags\": [\"pulp:repository:acme_corporation_label-staging_label-fedora_label-fedora_17_x86_64_label\", \"pulp:repository:1\", \"pulp:action:associate\"], \"reasons\": [], \"start_time\": null, \"tags\": [\"pulp:repository:acme_corporation_label-staging_label-fedora_label-fedora_17_x86_64_label\", \"pulp:repository:1\", \"pulp:action:associate\"], \"state\": \"waiting\", \"finish_time\": null, \"dependency_failures\": {}, \"schedule_id\": null, \"progress\": {}, \"call_request_group_id\": null, \"call_request_id\": \"2d03b6d8-3900-465a-9565-785aad6e67f8\", \"principal_login\": \"admin\", \"response\": \"accepted\", \"result\": null}"
-    http_version: 
-  recorded_at: Wed, 16 Jan 2013 23:05:11 GMT
->>>>>>> fd910802
-- request: 
-    method: post
-    uri: https://kafka.usersys.redhat.com/pulp/api/v2/repositories/2/actions/associate/
-    body: 
-<<<<<<< HEAD
-      string: "{\"source_repo_id\":\"1\",\"criteria\":{\"type_ids\":[\"rpm\"],\"filters\":{}}}"
-    headers: 
-      Authorization: 
-      - OAuth oauth_body_hash="2jmj7l5rSw0yVb%2FvlWAYkK%2FYBwk%3D", oauth_consumer_key="katello", oauth_nonce="wfzOcO8oLuDzS9peGJalF3Wxgz2XUks26ZeVnEN8", oauth_signature="0ybvWt%2B6x4PxGbl3ZdGC%2B4%2Bouos%3D", oauth_signature_method="HMAC-SHA1", oauth_timestamp="1358201248", oauth_version="1.0"
-      Pulp-User: 
-      - admin
-      Content-Length: 
-      - "67"
-      Accept-Encoding: 
-      - gzip, deflate
-      Content-Type: 
-      - application/json
-      Accept: 
-      - application/json
-=======
-      string: "{\"source_repo_id\":\"1\",\"criteria\":{\"type_ids\":[\"erratum\"],\"filters\":{}}}"
-    headers: 
-      Accept: 
-      - application/json
-      Authorization: 
-      - OAuth oauth_body_hash="2jmj7l5rSw0yVb%2FvlWAYkK%2FYBwk%3D", oauth_consumer_key="katello", oauth_nonce="cXX9aYZuwenUv6v4W9YGdMHrLUUJjKIrR23sUAW7Bw", oauth_signature="BxTsPL91Pf%2FNFSWUj6hVbP8kK0w%3D", oauth_signature_method="HMAC-SHA1", oauth_timestamp="1358377511", oauth_version="1.0"
-      Content-Length: 
-      - "71"
-      Content-Type: 
-      - application/json
-      Accept-Encoding: 
-      - gzip, deflate
-      Pulp-User: 
-      - admin
->>>>>>> fd910802
-  response: 
-    status: 
-      code: 202
-      message: Accepted
-    headers: 
-      Server: 
-      - Apache/2.2.22 (Fedora)
-      Date: 
-<<<<<<< HEAD
-      - Mon, 14 Jan 2013 22:07:28 GMT
-      Content-Length: 
-      - "646"
-=======
-      - Wed, 16 Jan 2013 23:05:11 GMT
->>>>>>> fd910802
-      Content-Encoding: 
-      - utf-8
-      Content-Type: 
-      - application/json
-<<<<<<< HEAD
-    body: 
-      string: "{\"task_group_id\": null, \"exception\": null, \"traceback\": null, \"_href\": \"/pulp/api/v2/tasks/8759a862-b8ff-4635-9198-29c16ef904a4/\", \"task_id\": \"8759a862-b8ff-4635-9198-29c16ef904a4\", \"call_request_tags\": [\"pulp:repository:2\", \"pulp:repository:1\", \"pulp:action:associate\"], \"reasons\": [], \"start_time\": null, \"tags\": [\"pulp:repository:2\", \"pulp:repository:1\", \"pulp:action:associate\"], \"state\": \"waiting\", \"finish_time\": null, \"dependency_failures\": {}, \"schedule_id\": null, \"progress\": {}, \"call_request_group_id\": null, \"call_request_id\": \"8759a862-b8ff-4635-9198-29c16ef904a4\", \"principal_login\": \"admin\", \"response\": \"accepted\", \"result\": null}"
-    http_version: 
-  recorded_at: Mon, 14 Jan 2013 22:07:28 GMT
-=======
-      Server: 
-      - Apache/2.2.22 (Fedora)
-    body: 
-      string: "{\"task_group_id\": null, \"exception\": null, \"traceback\": null, \"_href\": \"/pulp/api/v2/tasks/f7c78498-4a1a-4e75-b47f-c2ea75002700/\", \"task_id\": \"f7c78498-4a1a-4e75-b47f-c2ea75002700\", \"call_request_tags\": [\"pulp:repository:acme_corporation_label-staging_label-fedora_label-fedora_17_x86_64_label\", \"pulp:repository:1\", \"pulp:action:associate\"], \"reasons\": [], \"start_time\": null, \"tags\": [\"pulp:repository:acme_corporation_label-staging_label-fedora_label-fedora_17_x86_64_label\", \"pulp:repository:1\", \"pulp:action:associate\"], \"state\": \"waiting\", \"finish_time\": null, \"dependency_failures\": {}, \"schedule_id\": null, \"progress\": {}, \"call_request_group_id\": null, \"call_request_id\": \"f7c78498-4a1a-4e75-b47f-c2ea75002700\", \"principal_login\": \"admin\", \"response\": \"accepted\", \"result\": null}"
-    http_version: 
-  recorded_at: Wed, 16 Jan 2013 23:05:11 GMT
->>>>>>> fd910802
-- request: 
-    method: post
-    uri: https://kafka.usersys.redhat.com/pulp/api/v2/repositories/2/actions/associate/
-    body: 
-<<<<<<< HEAD
-      string: "{\"source_repo_id\":\"1\",\"criteria\":{\"type_ids\":[\"erratum\"],\"filters\":{}}}"
-    headers: 
-      Authorization: 
-      - OAuth oauth_body_hash="2jmj7l5rSw0yVb%2FvlWAYkK%2FYBwk%3D", oauth_consumer_key="katello", oauth_nonce="nhnpHhWfUjihfvdxYp8baj40tteLltFwVjmbBJoh2Y", oauth_signature="CMa%2FvARsjPuanpREvMC3R7HGlkA%3D", oauth_signature_method="HMAC-SHA1", oauth_timestamp="1358201248", oauth_version="1.0"
-      Pulp-User: 
-      - admin
-      Content-Length: 
-      - "71"
-      Accept-Encoding: 
-      - gzip, deflate
-      Content-Type: 
-      - application/json
-      Accept: 
-      - application/json
-=======
-      string: "{\"source_repo_id\":\"1\",\"criteria\":{\"type_ids\":[\"distribution\"],\"filters\":{}}}"
-    headers: 
-      Accept: 
-      - application/json
-      Authorization: 
-      - OAuth oauth_body_hash="2jmj7l5rSw0yVb%2FvlWAYkK%2FYBwk%3D", oauth_consumer_key="katello", oauth_nonce="wVTMbpfnhkQHHnxyCRplRdSYEyDcLWBrOeJLwG5Lc", oauth_signature="L4f%2B6neqOd1LkGkGVTwKcGF9TUA%3D", oauth_signature_method="HMAC-SHA1", oauth_timestamp="1358377511", oauth_version="1.0"
-      Content-Length: 
-      - "76"
-      Content-Type: 
-      - application/json
-      Accept-Encoding: 
-      - gzip, deflate
-      Pulp-User: 
-      - admin
->>>>>>> fd910802
-  response: 
-    status: 
-      code: 202
-      message: Accepted
-    headers: 
-      Server: 
-      - Apache/2.2.22 (Fedora)
-      Date: 
-<<<<<<< HEAD
-      - Mon, 14 Jan 2013 22:07:29 GMT
-      Content-Length: 
-      - "646"
-=======
-      - Wed, 16 Jan 2013 23:05:11 GMT
->>>>>>> fd910802
-      Content-Encoding: 
-      - utf-8
-      Content-Type: 
-      - application/json
-<<<<<<< HEAD
-    body: 
-      string: "{\"task_group_id\": null, \"exception\": null, \"traceback\": null, \"_href\": \"/pulp/api/v2/tasks/6a476cbe-6db3-467c-9daf-8312bc6d60dc/\", \"task_id\": \"6a476cbe-6db3-467c-9daf-8312bc6d60dc\", \"call_request_tags\": [\"pulp:repository:2\", \"pulp:repository:1\", \"pulp:action:associate\"], \"reasons\": [], \"start_time\": null, \"tags\": [\"pulp:repository:2\", \"pulp:repository:1\", \"pulp:action:associate\"], \"state\": \"waiting\", \"finish_time\": null, \"dependency_failures\": {}, \"schedule_id\": null, \"progress\": {}, \"call_request_group_id\": null, \"call_request_id\": \"6a476cbe-6db3-467c-9daf-8312bc6d60dc\", \"principal_login\": \"admin\", \"response\": \"accepted\", \"result\": null}"
-    http_version: 
-  recorded_at: Mon, 14 Jan 2013 22:07:29 GMT
-=======
-      Server: 
-      - Apache/2.2.22 (Fedora)
-    body: 
-      string: "{\"task_group_id\": null, \"exception\": null, \"traceback\": null, \"_href\": \"/pulp/api/v2/tasks/d9431e40-4980-4746-b8de-2fbdbc89ceda/\", \"task_id\": \"d9431e40-4980-4746-b8de-2fbdbc89ceda\", \"call_request_tags\": [\"pulp:repository:acme_corporation_label-staging_label-fedora_label-fedora_17_x86_64_label\", \"pulp:repository:1\", \"pulp:action:associate\"], \"reasons\": [], \"start_time\": null, \"tags\": [\"pulp:repository:acme_corporation_label-staging_label-fedora_label-fedora_17_x86_64_label\", \"pulp:repository:1\", \"pulp:action:associate\"], \"state\": \"waiting\", \"finish_time\": null, \"dependency_failures\": {}, \"schedule_id\": null, \"progress\": {}, \"call_request_group_id\": null, \"call_request_id\": \"d9431e40-4980-4746-b8de-2fbdbc89ceda\", \"principal_login\": \"admin\", \"response\": \"accepted\", \"result\": null}"
-    http_version: 
-  recorded_at: Wed, 16 Jan 2013 23:05:11 GMT
->>>>>>> fd910802
-- request: 
-    method: post
-    uri: https://kafka.usersys.redhat.com/pulp/api/v2/repositories/2/actions/associate/
-    body: 
-<<<<<<< HEAD
-      string: "{\"source_repo_id\":\"1\",\"criteria\":{\"type_ids\":[\"distribution\"],\"filters\":{}}}"
-    headers: 
-      Authorization: 
-      - OAuth oauth_body_hash="2jmj7l5rSw0yVb%2FvlWAYkK%2FYBwk%3D", oauth_consumer_key="katello", oauth_nonce="e0pAiDtjCfXQywBtvHqeXrsPmR1btWpz4vJFoSHQ", oauth_signature="xxwjO5wUrhoXpTg4x04075CjKGA%3D", oauth_signature_method="HMAC-SHA1", oauth_timestamp="1358201249", oauth_version="1.0"
-      Pulp-User: 
-      - admin
-      Content-Length: 
-      - "76"
-      Accept-Encoding: 
-      - gzip, deflate
-      Content-Type: 
-      - application/json
-      Accept: 
-      - application/json
-=======
-      string: "{\"source_repo_id\":\"1\",\"criteria\":{\"type_ids\":[\"package_group\"],\"filters\":{}}}"
-    headers: 
-      Accept: 
-      - application/json
-      Authorization: 
-      - OAuth oauth_body_hash="2jmj7l5rSw0yVb%2FvlWAYkK%2FYBwk%3D", oauth_consumer_key="katello", oauth_nonce="MtYBNTybhuN8hPd1wmaNW45Bk4mi2d2L5mc3snHyg", oauth_signature="Pw9iPSPHweBN3W9QZQa7SwoDA7c%3D", oauth_signature_method="HMAC-SHA1", oauth_timestamp="1358377511", oauth_version="1.0"
-      Content-Length: 
-      - "77"
-      Content-Type: 
-      - application/json
-      Accept-Encoding: 
-      - gzip, deflate
-      Pulp-User: 
-      - admin
->>>>>>> fd910802
-  response: 
-    status: 
-      code: 202
-      message: Accepted
-    headers: 
-      Server: 
-      - Apache/2.2.22 (Fedora)
-      Date: 
-<<<<<<< HEAD
-      - Mon, 14 Jan 2013 22:07:29 GMT
-      Content-Length: 
-      - "646"
-=======
-      - Wed, 16 Jan 2013 23:05:11 GMT
->>>>>>> fd910802
-      Content-Encoding: 
-      - utf-8
-      Content-Type: 
-      - application/json
-<<<<<<< HEAD
-    body: 
-      string: "{\"task_group_id\": null, \"exception\": null, \"traceback\": null, \"_href\": \"/pulp/api/v2/tasks/ea725193-bd98-416c-9357-8dfeaa8c8439/\", \"task_id\": \"ea725193-bd98-416c-9357-8dfeaa8c8439\", \"call_request_tags\": [\"pulp:repository:2\", \"pulp:repository:1\", \"pulp:action:associate\"], \"reasons\": [], \"start_time\": null, \"tags\": [\"pulp:repository:2\", \"pulp:repository:1\", \"pulp:action:associate\"], \"state\": \"waiting\", \"finish_time\": null, \"dependency_failures\": {}, \"schedule_id\": null, \"progress\": {}, \"call_request_group_id\": null, \"call_request_id\": \"ea725193-bd98-416c-9357-8dfeaa8c8439\", \"principal_login\": \"admin\", \"response\": \"accepted\", \"result\": null}"
-    http_version: 
-  recorded_at: Mon, 14 Jan 2013 22:07:29 GMT
-- request: 
-    method: post
-    uri: https://kafka.usersys.redhat.com/pulp/api/v2/repositories/2/actions/associate/
-    body: 
-      string: "{\"source_repo_id\":\"1\",\"criteria\":{\"type_ids\":[\"package_group\"],\"filters\":{}}}"
-    headers: 
-      Authorization: 
-      - OAuth oauth_body_hash="2jmj7l5rSw0yVb%2FvlWAYkK%2FYBwk%3D", oauth_consumer_key="katello", oauth_nonce="EJku0ByuKEJ55V1GPMc2skGmZefGoFMra409VsYgCgQ", oauth_signature="u5c9ysquGn2lAncnXCYdpDPfEMo%3D", oauth_signature_method="HMAC-SHA1", oauth_timestamp="1358201249", oauth_version="1.0"
-      Pulp-User: 
-      - admin
-      Content-Length: 
-      - "77"
-      Accept-Encoding: 
-      - gzip, deflate
-      Content-Type: 
-      - application/json
-      Accept: 
-      - application/json
-=======
-      Server: 
-      - Apache/2.2.22 (Fedora)
-    body: 
-      string: "{\"task_group_id\": null, \"exception\": null, \"traceback\": null, \"_href\": \"/pulp/api/v2/tasks/722c04f5-bad8-4de7-a412-76e30cbe5347/\", \"task_id\": \"722c04f5-bad8-4de7-a412-76e30cbe5347\", \"call_request_tags\": [\"pulp:repository:acme_corporation_label-staging_label-fedora_label-fedora_17_x86_64_label\", \"pulp:repository:1\", \"pulp:action:associate\"], \"reasons\": [], \"start_time\": null, \"tags\": [\"pulp:repository:acme_corporation_label-staging_label-fedora_label-fedora_17_x86_64_label\", \"pulp:repository:1\", \"pulp:action:associate\"], \"state\": \"waiting\", \"finish_time\": null, \"dependency_failures\": {}, \"schedule_id\": null, \"progress\": {}, \"call_request_group_id\": null, \"call_request_id\": \"722c04f5-bad8-4de7-a412-76e30cbe5347\", \"principal_login\": \"admin\", \"response\": \"accepted\", \"result\": null}"
-    http_version: 
-  recorded_at: Wed, 16 Jan 2013 23:05:11 GMT
-- request: 
-    method: delete
-    uri: https://dhcp231-16.rdu.redhat.com/pulp/api/v2/repositories/acme_corporation_label-staging_label-fedora_label-fedora_17_x86_64_label/
-    body: 
-      string: ""
-    headers: 
-      Accept: 
-      - application/json
-      Authorization: 
-      - OAuth oauth_consumer_key="katello", oauth_nonce="WlnrabESnJwCfhOTSPt8HXvBkdITCdNGmuSkMDGbo", oauth_signature="UDMCGP%2BDsmc%2B68q2l9rH5gE3exI%3D", oauth_signature_method="HMAC-SHA1", oauth_timestamp="1358377515", oauth_version="1.0"
-      Content-Type: 
-      - application/json
-      Accept-Encoding: 
-      - gzip, deflate
-      Pulp-User: 
-      - admin
->>>>>>> fd910802
-  response: 
-    status: 
-      code: 202
-      message: Accepted
-    headers: 
-<<<<<<< HEAD
-      Server: 
-      - Apache/2.2.22 (Fedora)
-      Date: 
-      - Mon, 14 Jan 2013 22:07:29 GMT
-      Content-Length: 
-      - "646"
-=======
-      Content-Length: 
-      - "816"
-      Date: 
-      - Wed, 16 Jan 2013 23:05:15 GMT
->>>>>>> fd910802
-      Content-Encoding: 
-      - utf-8
-      Content-Type: 
-      - application/json
-<<<<<<< HEAD
-    body: 
-      string: "{\"task_group_id\": null, \"exception\": null, \"traceback\": null, \"_href\": \"/pulp/api/v2/tasks/81d4a4e7-2963-4612-b8f0-2e27b5a9c402/\", \"task_id\": \"81d4a4e7-2963-4612-b8f0-2e27b5a9c402\", \"call_request_tags\": [\"pulp:repository:2\", \"pulp:repository:1\", \"pulp:action:associate\"], \"reasons\": [], \"start_time\": null, \"tags\": [\"pulp:repository:2\", \"pulp:repository:1\", \"pulp:action:associate\"], \"state\": \"waiting\", \"finish_time\": null, \"dependency_failures\": {}, \"schedule_id\": null, \"progress\": {}, \"call_request_group_id\": null, \"call_request_id\": \"81d4a4e7-2963-4612-b8f0-2e27b5a9c402\", \"principal_login\": \"admin\", \"response\": \"accepted\", \"result\": null}"
-    http_version: 
-  recorded_at: Mon, 14 Jan 2013 22:07:29 GMT
-- request: 
-    method: delete
-    uri: https://kafka.usersys.redhat.com/pulp/api/v2/repositories/2/
-=======
-      Server: 
-      - Apache/2.2.22 (Fedora)
-    body: 
-      string: "[{\"task_group_id\": \"40f0302c-19a7-48ef-b39a-039b298a8464\", \"exception\": null, \"traceback\": null, \"_href\": \"/pulp/api/v2/task_groups/40f0302c-19a7-48ef-b39a-039b298a8464/\", \"task_id\": \"ef335995-0c8e-4631-bc24-9808d92b05ad\", \"call_request_tags\": [\"pulp:repository:acme_corporation_label-staging_label-fedora_label-fedora_17_x86_64_label\", \"pulp:action:delete\"], \"reasons\": [], \"start_time\": null, \"tags\": [\"pulp:repository:acme_corporation_label-staging_label-fedora_label-fedora_17_x86_64_label\", \"pulp:action:delete\"], \"state\": \"waiting\", \"finish_time\": null, \"dependency_failures\": {}, \"schedule_id\": null, \"progress\": {}, \"call_request_group_id\": \"40f0302c-19a7-48ef-b39a-039b298a8464\", \"call_request_id\": \"ef335995-0c8e-4631-bc24-9808d92b05ad\", \"principal_login\": \"admin\", \"response\": \"accepted\", \"result\": null}]"
-    http_version: 
-  recorded_at: Wed, 16 Jan 2013 23:05:15 GMT
-- request: 
-    method: post
-    uri: https://dhcp231-16.rdu.redhat.com/pulp/api/v2/repositories/1/actions/publish/
->>>>>>> fd910802
-    body: 
-      string: "{\"id\":\"1\"}"
-    headers: 
-<<<<<<< HEAD
-      Authorization: 
-      - OAuth oauth_consumer_key="katello", oauth_nonce="p2w4bQrv0RQQWwDtAE90RC1kQcxgsENYSh5Aj60", oauth_signature="9MmtXV9Vye1ZTUQS2evpDEsR9dQ%3D", oauth_signature_method="HMAC-SHA1", oauth_timestamp="1358201253", oauth_version="1.0"
-      Pulp-User: 
-      - admin
-      Accept-Encoding: 
-      - gzip, deflate
-      Content-Type: 
-      - application/json
-      Accept: 
-      - application/json
-=======
-      Accept: 
-      - application/json
-      Authorization: 
-      - OAuth oauth_body_hash="2jmj7l5rSw0yVb%2FvlWAYkK%2FYBwk%3D", oauth_consumer_key="katello", oauth_nonce="WrcOlVCrfVFOnRb3z4zz3zDaYtZWD3PByosbebmF2c", oauth_signature="d8WoLOs2tlsTnw29tE77Wz5ki7I%3D", oauth_signature_method="HMAC-SHA1", oauth_timestamp="1358377515", oauth_version="1.0"
-      Content-Length: 
-      - "10"
-      Content-Type: 
-      - application/json
-      Accept-Encoding: 
-      - gzip, deflate
-      Pulp-User: 
-      - admin
->>>>>>> fd910802
-  response: 
-    status: 
-      code: 202
-      message: Accepted
-    headers: 
-<<<<<<< HEAD
-      Server: 
-      - Apache/2.2.22 (Fedora)
-      Date: 
-      - Mon, 14 Jan 2013 22:07:33 GMT
-      Content-Length: 
-      - "674"
-=======
-      Content-Length: 
-      - "600"
-      Date: 
-      - Wed, 16 Jan 2013 23:05:15 GMT
->>>>>>> fd910802
-      Content-Encoding: 
-      - utf-8
-      Content-Type: 
-      - application/json
-<<<<<<< HEAD
-    body: 
-      string: "[{\"task_group_id\": \"97ce27dc-1628-45d0-aba2-c12c3973ea5c\", \"exception\": null, \"traceback\": null, \"_href\": \"/pulp/api/v2/task_groups/97ce27dc-1628-45d0-aba2-c12c3973ea5c/\", \"task_id\": \"3bc73482-263d-4223-976a-a0b1c83ed5cf\", \"call_request_tags\": [\"pulp:repository:2\", \"pulp:action:delete\"], \"reasons\": [], \"start_time\": null, \"tags\": [\"pulp:repository:2\", \"pulp:action:delete\"], \"state\": \"waiting\", \"finish_time\": null, \"dependency_failures\": {}, \"schedule_id\": null, \"progress\": {}, \"call_request_group_id\": \"97ce27dc-1628-45d0-aba2-c12c3973ea5c\", \"call_request_id\": \"3bc73482-263d-4223-976a-a0b1c83ed5cf\", \"principal_login\": \"admin\", \"response\": \"accepted\", \"result\": null}]"
-    http_version: 
-  recorded_at: Mon, 14 Jan 2013 22:07:33 GMT
+      Content-Type: 
+      - application/json
+      Content-Encoding: 
+      - utf-8
+      Server: 
+      - Apache/2.2.22 (Fedora)
+      Date: 
+      - Tue, 29 Jan 2013 21:07:58 GMT
+    body: 
+      string: "[{\"task_group_id\": \"0b0faf1b-9f4f-478a-a328-e3a26bdf619a\", \"exception\": null, \"traceback\": null, \"_href\": \"/pulp/api/v2/task_groups/0b0faf1b-9f4f-478a-a328-e3a26bdf619a/\", \"task_id\": \"58649ec3-9f79-4271-9992-9ee2d304d92c\", \"call_request_tags\": [\"pulp:repository:acme_corporation_label-staging_label-staging_label-fedora_label-fedora_17_x86_64_label\", \"pulp:action:delete\"], \"reasons\": [], \"start_time\": null, \"tags\": [\"pulp:repository:acme_corporation_label-staging_label-staging_label-fedora_label-fedora_17_x86_64_label\", \"pulp:action:delete\"], \"state\": \"waiting\", \"finish_time\": null, \"dependency_failures\": {}, \"schedule_id\": null, \"progress\": {}, \"call_request_group_id\": \"0b0faf1b-9f4f-478a-a328-e3a26bdf619a\", \"call_request_id\": \"58649ec3-9f79-4271-9992-9ee2d304d92c\", \"principal_login\": \"admin\", \"response\": \"accepted\", \"result\": null}]"
+    http_version: 
+  recorded_at: Tue, 29 Jan 2013 21:07:58 GMT
+- request: 
+    method: post
+    uri: https://kafka.usersys.redhat.com/pulp/api/v2/repositories/1/search/units/
+    body: 
+      string: "{\"criteria\":{\"filters\":{\"unit\":{\"$and\":[{\"name\":\"elephant\"}]}},\"sort\":{\"unit\":[[\"name\",\"ascending\"],[\"version\",\"descending\"]]},\"type_ids\":[\"rpm\"]}}"
+    headers: 
+      Content-Length: 
+      - "147"
+      Content-Type: 
+      - application/json
+      Accept: 
+      - application/json
+      Pulp-User: 
+      - admin
+      Accept-Encoding: 
+      - gzip, deflate
+      Authorization: 
+      - OAuth oauth_body_hash="2jmj7l5rSw0yVb%2FvlWAYkK%2FYBwk%3D", oauth_consumer_key="katello", oauth_nonce="av0t0UOTH22jSSpuUgN0pT6pKqoCbKqlDhaJ2yqPvY", oauth_signature="RAOA7lto59dpvu%2F7LcoBrCoyjhU%3D", oauth_signature_method="HMAC-SHA1", oauth_timestamp="1359493678", oauth_version="1.0"
+  response: 
+    status: 
+      code: 200
+      message: OK
+    headers: 
+      Content-Length: 
+      - "2703"
+      Content-Type: 
+      - application/json
+      Server: 
+      - Apache/2.2.22 (Fedora)
+      Date: 
+      - Tue, 29 Jan 2013 21:07:58 GMT
+    body: 
+      string: "[{\"updated\": \"2013-01-30T02:07:39Z\", \"repo_id\": \"1\", \"created\": \"2013-01-30T02:07:39Z\", \"_ns\": \"repo_content_units\", \"unit_id\": \"69b655be-e261-4a63-96ee-ec77c54715ba\", \"unit_type_id\": \"rpm\", \"owner_type\": \"importer\", \"_id\": {\"$oid\": \"51083a1b196cbe0570000e94\"}, \"id\": \"51083a1b196cbe0570000e94\", \"owner_id\": \"yum_importer\", \"metadata\": {\"requires\": [[\"/bin/sh\", null, [null, null, null]]], \"_storage_path\": \"/var/lib/pulp/content/rpm/.//elephant/0.3/0.8/noarch/3e1c70cd1b421328acaf6397cb3d16145306bb95f65d1b095fc31372a0a701f3/elephant-0.3-0.8.noarch.rpm\", \"repodata\": {\"filelists\": \"\\n<package pkgid=\\\"3e1c70cd1b421328acaf6397cb3d16145306bb95f65d1b095fc31372a0a701f3\\\" name=\\\"elephant\\\" arch=\\\"noarch\\\">\\n    <version epoch=\\\"0\\\" ver=\\\"0.3\\\" rel=\\\"0.8\\\"/>\\n\\n    <file>//elephant.txt</file>\\n</package>\\n\", \"other\": \"\\n<package pkgid=\\\"3e1c70cd1b421328acaf6397cb3d16145306bb95f65d1b095fc31372a0a701f3\\\" name=\\\"elephant\\\" arch=\\\"noarch\\\">\\n    <version epoch=\\\"0\\\" ver=\\\"0.3\\\" rel=\\\"0.8\\\"/>\\n\\n</package>\\n\", \"primary\": \"\\n<package type=\\\"rpm\\\">\\n  <name>elephant</name>\\n  <arch>noarch</arch>\\n  <version epoch=\\\"0\\\" ver=\\\"0.3\\\" rel=\\\"0.8\\\"/>\\n  <checksum type=\\\"sha256\\\" pkgid=\\\"YES\\\">3e1c70cd1b421328acaf6397cb3d16145306bb95f65d1b095fc31372a0a701f3</checksum>\\n  <summary>A dummy package of elephant</summary>\\n  <description>A dummy package of elephant</description>\\n  <packager></packager>\\n  <url>http://tstrachota.fedorapeople.org</url>\\n  <time file=\\\"1321891027\\\" build=\\\"1308257466\\\"/>\\n  <size package=\\\"2244\\\" installed=\\\"42\\\" archive=\\\"296\\\"/>\\n<location href=\\\"elephant-0.3-0.8.noarch.rpm\\\"/>\\n  <format>\\n    <rpm:license>GPLv2</rpm:license>\\n    <rpm:vendor/>\\n    <rpm:group>Internet/Applications</rpm:group>\\n    <rpm:buildhost>dhcp-26-118.brq.redhat.com</rpm:buildhost>\\n    <rpm:sourcerpm>elephant-0.3-0.8.src.rpm</rpm:sourcerpm>\\n    <rpm:header-range start=\\\"280\\\" end=\\\"2028\\\"/>\\n    <rpm:provides>\\n      <rpm:entry name=\\\"elephant\\\" flags=\\\"EQ\\\" epoch=\\\"0\\\" ver=\\\"0.3\\\" rel=\\\"0.8\\\"/>\\n    </rpm:provides>\\n    <rpm:requires>\\n      <rpm:entry name=\\\"/bin/sh\\\" pre=\\\"1\\\"/>\\n    </rpm:requires>\\n  </format>\\n</package>\"}, \"checksumtype\": \"sha256\", \"license\": \"GPLv2\", \"_ns\": \"units_rpm\", \"checksum\": \"3e1c70cd1b421328acaf6397cb3d16145306bb95f65d1b095fc31372a0a701f3\", \"filename\": \"elephant-0.3-0.8.noarch.rpm\", \"buildhost\": \"dhcp-26-118.brq.redhat.com\", \"epoch\": \"0\", \"version\": \"0.3\", \"relativepath\": \"elephant-0.3-0.8.noarch.rpm\", \"provides\": [[\"elephant\", \"EQ\", [\"0\", \"0.3\", \"0.8\"]]], \"_content_type_id\": \"rpm\", \"release\": \"0.8\", \"vendor\": \"\", \"_id\": \"69b655be-e261-4a63-96ee-ec77c54715ba\", \"arch\": \"noarch\", \"name\": \"elephant\", \"description\": \"A dummy package of elephant\"}}]"
+    http_version: 
+  recorded_at: Tue, 29 Jan 2013 21:07:58 GMT
 - request: 
     method: get
     uri: https://kafka.usersys.redhat.com/pulp/api/v2/repositories/1/?details=true
     body: 
       string: ""
     headers: 
-      Authorization: 
-      - OAuth oauth_consumer_key="katello", oauth_nonce="xbCTequNahyLpvz8KXhfyPv26bgTLLF2ECDNScqdd8", oauth_signature="1emMlaTkIAu14sj7Umz8hgBjg2c%3D", oauth_signature_method="HMAC-SHA1", oauth_timestamp="1358201254", oauth_version="1.0"
-      Pulp-User: 
-      - admin
-      Accept-Encoding: 
-      - gzip, deflate
-      Content-Type: 
-      - application/json
-      Accept: 
-      - application/json
-=======
-      Server: 
-      - Apache/2.2.22 (Fedora)
-    body: 
-      string: "{\"task_group_id\": null, \"exception\": null, \"traceback\": null, \"_href\": \"/pulp/api/v2/tasks/ad241015-931c-4908-8d6e-c40993e19992/\", \"task_id\": \"ad241015-931c-4908-8d6e-c40993e19992\", \"call_request_tags\": [\"pulp:repository:1\", \"pulp:action:publish\"], \"reasons\": [], \"start_time\": null, \"tags\": [\"pulp:repository:1\", \"pulp:action:publish\"], \"state\": \"waiting\", \"finish_time\": null, \"dependency_failures\": {}, \"schedule_id\": null, \"progress\": {}, \"call_request_group_id\": null, \"call_request_id\": \"ad241015-931c-4908-8d6e-c40993e19992\", \"principal_login\": \"admin\", \"response\": \"accepted\", \"result\": null}"
-    http_version: 
-  recorded_at: Wed, 16 Jan 2013 23:05:16 GMT
-- request: 
-    method: get
-    uri: https://dhcp231-16.rdu.redhat.com/pulp/api/v2/tasks/?tag=pulp:action:sync
-    body: 
-      string: ""
-    headers: 
-      Accept: 
-      - application/json
-      Authorization: 
-      - OAuth oauth_consumer_key="katello", oauth_nonce="uSwoYAxwzJlOieTx4alRtMNgnR4I8K46T9zAKkMA", oauth_signature="gOIMWNgW99hyjjr6Z2ZzxLt4E0E%3D", oauth_signature_method="HMAC-SHA1", oauth_timestamp="1358377517", oauth_version="1.0"
-      Content-Type: 
-      - application/json
-      Accept-Encoding: 
-      - gzip, deflate
-      Pulp-User: 
-      - admin
->>>>>>> fd910802
+      Content-Type: 
+      - application/json
+      Accept: 
+      - application/json
+      Pulp-User: 
+      - admin
+      Accept-Encoding: 
+      - gzip, deflate
+      Authorization: 
+      - OAuth oauth_consumer_key="katello", oauth_nonce="D9QE1w6WyXckSaR8sH5xAGCKGJ0zJT07U7MX03PA", oauth_signature="p9zfp%2B3hzZDlB8gvGAqI4CHAv3o%3D", oauth_signature_method="HMAC-SHA1", oauth_timestamp="1359493679", oauth_version="1.0"
   response: 
     status: 
       code: 200
       message: OK
     headers: 
-<<<<<<< HEAD
-      Server: 
-      - Apache/2.2.22 (Fedora)
-      Date: 
-      - Mon, 14 Jan 2013 22:07:34 GMT
       Content-Length: 
       - "927"
-=======
-      Content-Length: 
-      - "1402"
-      Date: 
-      - Wed, 16 Jan 2013 23:05:17 GMT
->>>>>>> fd910802
-      Content-Type: 
-      - application/json
-    body: 
-<<<<<<< HEAD
-      string: "{\"scratchpad\": {\"checksum_type\": \"sha256\", \"repodata\": {}}, \"display_name\": \"Fedora 17 x86_64\", \"description\": null, \"_ns\": \"repos\", \"notes\": {}, \"content_unit_count\": 14, \"_id\": {\"$oid\": \"50f48192196cbe557b000b8c\"}, \"id\": \"1\", \"_href\": \"/pulp/api/v2/repositories/1/\", \"importers\": [{\"repo_id\": \"1\", \"_ns\": \"repo_importers\", \"importer_type_id\": \"yum_importer\", \"last_sync\": \"2013-01-14T17:07:15-05:00\", \"scheduled_syncs\": [], \"_id\": {\"$oid\": \"50f48192196cbe557b000b8d\"}, \"config\": {\"feed_url\": \"file:///home/paji/katello/katello/src/test/fixtures/zoo5\"}, \"id\": \"yum_importer\"}], \"distributors\": [{\"repo_id\": \"1\", \"_ns\": \"repo_distributors\", \"last_publish\": \"2013-01-14T17:07:26-05:00\", \"auto_publish\": false, \"scheduled_publishes\": [], \"distributor_type_id\": \"yum_distributor\", \"_id\": {\"$oid\": \"50f48192196cbe557b000b8e\"}, \"config\": {\"protected\": true, \"http\": false, \"relative_url\": \"/test_path/\", \"https\": true}, \"id\": \"1\"}]}"
-    http_version: 
-  recorded_at: Mon, 14 Jan 2013 22:07:34 GMT
+      Content-Type: 
+      - application/json
+      Server: 
+      - Apache/2.2.22 (Fedora)
+      Date: 
+      - Tue, 29 Jan 2013 21:07:59 GMT
+    body: 
+      string: "{\"scratchpad\": {\"checksum_type\": \"sha256\", \"repodata\": {}}, \"display_name\": \"Fedora 17 x86_64\", \"description\": null, \"_ns\": \"repos\", \"notes\": {}, \"content_unit_count\": 14, \"_id\": {\"$oid\": \"51083a1a196cbe0570000e82\"}, \"id\": \"1\", \"_href\": \"/pulp/api/v2/repositories/1/\", \"importers\": [{\"repo_id\": \"1\", \"_ns\": \"repo_importers\", \"importer_type_id\": \"yum_importer\", \"last_sync\": \"2013-01-29T16:07:39-05:00\", \"scheduled_syncs\": [], \"_id\": {\"$oid\": \"51083a1a196cbe0570000e83\"}, \"config\": {\"feed_url\": \"file:///home/paji/katello/katello/src/test/fixtures/zoo5\"}, \"id\": \"yum_importer\"}], \"distributors\": [{\"repo_id\": \"1\", \"_ns\": \"repo_distributors\", \"last_publish\": \"2013-01-29T16:07:48-05:00\", \"auto_publish\": false, \"scheduled_publishes\": [], \"distributor_type_id\": \"yum_distributor\", \"_id\": {\"$oid\": \"51083a1a196cbe0570000e84\"}, \"config\": {\"protected\": true, \"http\": false, \"relative_url\": \"/test_path/\", \"https\": true}, \"id\": \"1\"}]}"
+    http_version: 
+  recorded_at: Tue, 29 Jan 2013 21:07:59 GMT
 - request: 
     method: get
     uri: https://kafka.usersys.redhat.com/pulp/api/v2/tasks/?tag=pulp:action:sync
     body: 
       string: ""
     headers: 
-      Authorization: 
-      - OAuth oauth_consumer_key="katello", oauth_nonce="5bX5xVoQmUROgzamGVYZA80zhW6eHxzbRk8atDLuhyk", oauth_signature="axePYGQPB17sgSKuww0Zxx%2FN3Mg%3D", oauth_signature_method="HMAC-SHA1", oauth_timestamp="1358201255", oauth_version="1.0"
-      Pulp-User: 
-      - admin
-      Accept-Encoding: 
-      - gzip, deflate
-      Content-Type: 
-      - application/json
-      Accept: 
-      - application/json
-=======
-      string: "[{\"task_group_id\": \"f7a327c5-781d-4b39-b6fc-80a50d1224a0\", \"exception\": null, \"traceback\": null, \"task_id\": \"1f3673ca-ac1b-4ed8-8fce-3521c7821318\", \"call_request_tags\": [\"pulp:repository:1\", \"pulp:action:sync\"], \"reasons\": [], \"start_time\": \"2013-01-16T23:04:58Z\", \"tags\": [\"pulp:repository:1\", \"pulp:action:sync\"], \"state\": \"finished\", \"finish_time\": \"2013-01-16T23:04:59Z\", \"dependency_failures\": {}, \"schedule_id\": null, \"progress\": {\"yum_importer\": {\"content\": {\"num_success\": 11, \"size_total\": 17872, \"items_left\": 0, \"items_total\": 11, \"state\": \"FINISHED\", \"size_left\": 0, \"details\": {\"tree_file\": {\"num_success\": 3, \"size_total\": 0, \"items_left\": 0, \"items_total\": 3, \"size_left\": 0, \"num_error\": 0}, \"rpm\": {\"num_success\": 8, \"size_total\": 17872, \"items_left\": 0, \"items_total\": 8, \"size_left\": 0, \"num_error\": 0}, \"delta_rpm\": {\"num_success\": 0, \"size_total\": 0, \"items_left\": 0, \"items_total\": 0, \"size_left\": 0, \"num_error\": 0}, \"file\": {\"num_success\": 0, \"size_total\": 0, \"items_left\": 0, \"items_total\": 0, \"size_left\": 0, \"num_error\": 0}}, \"error_details\": [], \"num_error\": 0}, \"comps\": {\"state\": \"FINISHED\"}, \"errata\": {\"state\": \"FINISHED\", \"num_errata\": 2}, \"metadata\": {\"state\": \"FINISHED\"}}}, \"call_request_group_id\": \"f7a327c5-781d-4b39-b6fc-80a50d1224a0\", \"call_request_id\": \"1f3673ca-ac1b-4ed8-8fce-3521c7821318\", \"principal_login\": \"admin\", \"response\": \"accepted\", \"result\": null}]"
-    http_version: 
-  recorded_at: Wed, 16 Jan 2013 23:05:17 GMT
-- request: 
-    method: post
-    uri: https://dhcp231-16.rdu.redhat.com/pulp/api/v2/repositories/1/search/units/
-    body: 
-      string: "{\"criteria\":{\"type_ids\":[\"rpm\"],\"sort\":{\"unit\":[[\"name\",\"ascending\"],[\"version\",\"descending\"]]},\"filters\":{\"unit\":{\"$and\":[{\"name\":\"elephant\"}]}}}}"
-    headers: 
-      Accept: 
-      - application/json
-      Authorization: 
-      - OAuth oauth_body_hash="2jmj7l5rSw0yVb%2FvlWAYkK%2FYBwk%3D", oauth_consumer_key="katello", oauth_nonce="B3jYVdV1g8hYHbl6NUfmkO7kJllaQiKm39bgCg8SE", oauth_signature="lI8DOGum92q3gBqymeSuGYwrVkU%3D", oauth_signature_method="HMAC-SHA1", oauth_timestamp="1358377517", oauth_version="1.0"
-      Content-Length: 
-      - "147"
-      Content-Type: 
-      - application/json
-      Accept-Encoding: 
-      - gzip, deflate
-      Pulp-User: 
-      - admin
->>>>>>> fd910802
+      Content-Type: 
+      - application/json
+      Accept: 
+      - application/json
+      Pulp-User: 
+      - admin
+      Accept-Encoding: 
+      - gzip, deflate
+      Authorization: 
+      - OAuth oauth_consumer_key="katello", oauth_nonce="kd3CyXuble4fh25V9nRRrYxoVFRooLvf5CRC2i801zY", oauth_signature="PmosihD80V8pkgV0Onbsxtu3vcQ%3D", oauth_signature_method="HMAC-SHA1", oauth_timestamp="1359493679", oauth_version="1.0"
   response: 
     status: 
       code: 200
       message: OK
     headers: 
-<<<<<<< HEAD
-      Server: 
-      - Apache/2.2.22 (Fedora)
-      Date: 
-      - Mon, 14 Jan 2013 22:07:35 GMT
       Content-Length: 
       - "1402"
       Content-Type: 
       - application/json
-    body: 
-      string: "[{\"task_group_id\": \"3be62e11-82ce-438f-afb5-b687ad0efaf6\", \"exception\": null, \"traceback\": null, \"task_id\": \"0991fa89-e2c5-40cc-bd3a-ac2903b51714\", \"call_request_tags\": [\"pulp:repository:1\", \"pulp:action:sync\"], \"reasons\": [], \"start_time\": \"2013-01-14T22:07:14Z\", \"tags\": [\"pulp:repository:1\", \"pulp:action:sync\"], \"state\": \"finished\", \"finish_time\": \"2013-01-14T22:07:15Z\", \"dependency_failures\": {}, \"schedule_id\": null, \"progress\": {\"yum_importer\": {\"content\": {\"num_success\": 11, \"size_total\": 17872, \"items_left\": 0, \"items_total\": 11, \"state\": \"FINISHED\", \"size_left\": 0, \"details\": {\"tree_file\": {\"num_success\": 3, \"size_total\": 0, \"items_left\": 0, \"items_total\": 3, \"size_left\": 0, \"num_error\": 0}, \"rpm\": {\"num_success\": 8, \"size_total\": 17872, \"items_left\": 0, \"items_total\": 8, \"size_left\": 0, \"num_error\": 0}, \"delta_rpm\": {\"num_success\": 0, \"size_total\": 0, \"items_left\": 0, \"items_total\": 0, \"size_left\": 0, \"num_error\": 0}, \"file\": {\"num_success\": 0, \"size_total\": 0, \"items_left\": 0, \"items_total\": 0, \"size_left\": 0, \"num_error\": 0}}, \"error_details\": [], \"num_error\": 0}, \"comps\": {\"state\": \"FINISHED\"}, \"errata\": {\"state\": \"FINISHED\", \"num_errata\": 2}, \"metadata\": {\"state\": \"FINISHED\"}}}, \"call_request_group_id\": \"3be62e11-82ce-438f-afb5-b687ad0efaf6\", \"call_request_id\": \"0991fa89-e2c5-40cc-bd3a-ac2903b51714\", \"principal_login\": \"admin\", \"response\": \"accepted\", \"result\": null}]"
-    http_version: 
-  recorded_at: Mon, 14 Jan 2013 22:07:35 GMT
-- request: 
-    method: post
-    uri: https://kafka.usersys.redhat.com/pulp/api/v2/repositories/1/search/units/
-    body: 
-      string: "{\"criteria\":{\"sort\":{\"unit\":[[\"name\",\"ascending\"],[\"version\",\"descending\"]]},\"type_ids\":[\"rpm\"],\"filters\":{\"unit\":{\"$and\":[{\"name\":\"elephant\"},{\"version\":\"0.3\"},{\"release\":\"0.8\"},{\"epoch\":\"0\"}]}}}}"
-    headers: 
-      Authorization: 
-      - OAuth oauth_body_hash="2jmj7l5rSw0yVb%2FvlWAYkK%2FYBwk%3D", oauth_consumer_key="katello", oauth_nonce="hE415RruZzhEPRTIOVbNzkGcP3wekspyZXqMTZDqLzA", oauth_signature="0%2BwcDTF5%2FJGj1NL4VMhTrGwZa8c%3D", oauth_signature_method="HMAC-SHA1", oauth_timestamp="1358201256", oauth_version="1.0"
-      Pulp-User: 
-      - admin
-      Content-Length: 
-      - "197"
-      Accept-Encoding: 
-      - gzip, deflate
-      Content-Type: 
-      - application/json
-      Accept: 
-      - application/json
-=======
-      Content-Length: 
-      - "2703"
-      Date: 
-      - Wed, 16 Jan 2013 23:05:18 GMT
-      Content-Type: 
-      - application/json
-      Server: 
-      - Apache/2.2.22 (Fedora)
-    body: 
-      string: "[{\"updated\": \"2013-01-17T04:04:59Z\", \"repo_id\": \"1\", \"created\": \"2013-01-17T04:04:59Z\", \"_ns\": \"repo_content_units\", \"unit_id\": \"5cd9bc01-0d01-4fd4-9b6c-3de3b8562590\", \"unit_type_id\": \"rpm\", \"owner_type\": \"importer\", \"_id\": {\"$oid\": \"50f7321b9c60ed27ce003670\"}, \"id\": \"50f7321b9c60ed27ce003670\", \"owner_id\": \"yum_importer\", \"metadata\": {\"requires\": [[\"/bin/sh\", null, [null, null, null]]], \"_storage_path\": \"/var/lib/pulp/content/rpm/.//elephant/0.3/0.8/noarch/3e1c70cd1b421328acaf6397cb3d16145306bb95f65d1b095fc31372a0a701f3/elephant-0.3-0.8.noarch.rpm\", \"repodata\": {\"filelists\": \"\\n<package pkgid=\\\"3e1c70cd1b421328acaf6397cb3d16145306bb95f65d1b095fc31372a0a701f3\\\" name=\\\"elephant\\\" arch=\\\"noarch\\\">\\n    <version epoch=\\\"0\\\" ver=\\\"0.3\\\" rel=\\\"0.8\\\"/>\\n\\n    <file>//elephant.txt</file>\\n</package>\\n\", \"other\": \"\\n<package pkgid=\\\"3e1c70cd1b421328acaf6397cb3d16145306bb95f65d1b095fc31372a0a701f3\\\" name=\\\"elephant\\\" arch=\\\"noarch\\\">\\n    <version epoch=\\\"0\\\" ver=\\\"0.3\\\" rel=\\\"0.8\\\"/>\\n\\n</package>\\n\", \"primary\": \"\\n<package type=\\\"rpm\\\">\\n  <name>elephant</name>\\n  <arch>noarch</arch>\\n  <version epoch=\\\"0\\\" ver=\\\"0.3\\\" rel=\\\"0.8\\\"/>\\n  <checksum type=\\\"sha256\\\" pkgid=\\\"YES\\\">3e1c70cd1b421328acaf6397cb3d16145306bb95f65d1b095fc31372a0a701f3</checksum>\\n  <summary>A dummy package of elephant</summary>\\n  <description>A dummy package of elephant</description>\\n  <packager></packager>\\n  <url>http://tstrachota.fedorapeople.org</url>\\n  <time file=\\\"1321891027\\\" build=\\\"1308257466\\\"/>\\n  <size package=\\\"2244\\\" installed=\\\"42\\\" archive=\\\"296\\\"/>\\n<location href=\\\"elephant-0.3-0.8.noarch.rpm\\\"/>\\n  <format>\\n    <rpm:license>GPLv2</rpm:license>\\n    <rpm:vendor/>\\n    <rpm:group>Internet/Applications</rpm:group>\\n    <rpm:buildhost>dhcp-26-118.brq.redhat.com</rpm:buildhost>\\n    <rpm:sourcerpm>elephant-0.3-0.8.src.rpm</rpm:sourcerpm>\\n    <rpm:header-range start=\\\"280\\\" end=\\\"2028\\\"/>\\n    <rpm:provides>\\n      <rpm:entry name=\\\"elephant\\\" flags=\\\"EQ\\\" epoch=\\\"0\\\" ver=\\\"0.3\\\" rel=\\\"0.8\\\"/>\\n    </rpm:provides>\\n    <rpm:requires>\\n      <rpm:entry name=\\\"/bin/sh\\\" pre=\\\"1\\\"/>\\n    </rpm:requires>\\n  </format>\\n</package>\"}, \"checksumtype\": \"sha256\", \"license\": \"GPLv2\", \"_ns\": \"units_rpm\", \"checksum\": \"3e1c70cd1b421328acaf6397cb3d16145306bb95f65d1b095fc31372a0a701f3\", \"filename\": \"elephant-0.3-0.8.noarch.rpm\", \"buildhost\": \"dhcp-26-118.brq.redhat.com\", \"epoch\": \"0\", \"version\": \"0.3\", \"relativepath\": \"elephant-0.3-0.8.noarch.rpm\", \"provides\": [[\"elephant\", \"EQ\", [\"0\", \"0.3\", \"0.8\"]]], \"_content_type_id\": \"rpm\", \"release\": \"0.8\", \"vendor\": \"\", \"_id\": \"5cd9bc01-0d01-4fd4-9b6c-3de3b8562590\", \"arch\": \"noarch\", \"name\": \"elephant\", \"description\": \"A dummy package of elephant\"}}]"
-    http_version: 
-  recorded_at: Wed, 16 Jan 2013 23:05:18 GMT
-- request: 
-    method: get
-    uri: https://dhcp231-16.rdu.redhat.com/pulp/api/v2/repositories/1/?details=true
-    body: 
-      string: ""
-    headers: 
-      Accept: 
-      - application/json
-      Authorization: 
-      - OAuth oauth_consumer_key="katello", oauth_nonce="VJCWgtUaEOOt5HpCygIM2Set0NI0v2FV7biwdFwfR4", oauth_signature="cRs9BIbMjUMGAsG2bjhSYPK33Tg%3D", oauth_signature_method="HMAC-SHA1", oauth_timestamp="1358377518", oauth_version="1.0"
-      Content-Type: 
-      - application/json
-      Accept-Encoding: 
-      - gzip, deflate
-      Pulp-User: 
-      - admin
->>>>>>> fd910802
-  response: 
-    status: 
-      code: 200
-      message: OK
-    headers: 
-      Server: 
-      - Apache/2.2.22 (Fedora)
-      Date: 
-      - Mon, 14 Jan 2013 22:07:36 GMT
-      Content-Length: 
-<<<<<<< HEAD
-      - "2703"
-=======
-      - "923"
-      Date: 
-      - Wed, 16 Jan 2013 23:05:18 GMT
->>>>>>> fd910802
-      Content-Type: 
-      - application/json
-    body: 
-<<<<<<< HEAD
-      string: "[{\"updated\": \"2013-01-15T03:07:15Z\", \"repo_id\": \"1\", \"created\": \"2013-01-15T03:07:15Z\", \"_ns\": \"repo_content_units\", \"unit_id\": \"4a2ca5c5-b06c-459b-a22a-98c315d7468b\", \"unit_type_id\": \"rpm\", \"owner_type\": \"importer\", \"_id\": {\"$oid\": \"50f48193196cbe557b000b9d\"}, \"id\": \"50f48193196cbe557b000b9d\", \"owner_id\": \"yum_importer\", \"metadata\": {\"requires\": [[\"/bin/sh\", null, [null, null, null]]], \"_storage_path\": \"/var/lib/pulp/content/rpm/.//elephant/0.3/0.8/noarch/3e1c70cd1b421328acaf6397cb3d16145306bb95f65d1b095fc31372a0a701f3/elephant-0.3-0.8.noarch.rpm\", \"repodata\": {\"filelists\": \"\\n<package pkgid=\\\"3e1c70cd1b421328acaf6397cb3d16145306bb95f65d1b095fc31372a0a701f3\\\" name=\\\"elephant\\\" arch=\\\"noarch\\\">\\n    <version epoch=\\\"0\\\" ver=\\\"0.3\\\" rel=\\\"0.8\\\"/>\\n\\n    <file>//elephant.txt</file>\\n</package>\\n\", \"other\": \"\\n<package pkgid=\\\"3e1c70cd1b421328acaf6397cb3d16145306bb95f65d1b095fc31372a0a701f3\\\" name=\\\"elephant\\\" arch=\\\"noarch\\\">\\n    <version epoch=\\\"0\\\" ver=\\\"0.3\\\" rel=\\\"0.8\\\"/>\\n\\n</package>\\n\", \"primary\": \"\\n<package type=\\\"rpm\\\">\\n  <name>elephant</name>\\n  <arch>noarch</arch>\\n  <version epoch=\\\"0\\\" ver=\\\"0.3\\\" rel=\\\"0.8\\\"/>\\n  <checksum type=\\\"sha256\\\" pkgid=\\\"YES\\\">3e1c70cd1b421328acaf6397cb3d16145306bb95f65d1b095fc31372a0a701f3</checksum>\\n  <summary>A dummy package of elephant</summary>\\n  <description>A dummy package of elephant</description>\\n  <packager></packager>\\n  <url>http://tstrachota.fedorapeople.org</url>\\n  <time file=\\\"1321891027\\\" build=\\\"1308257466\\\"/>\\n  <size package=\\\"2244\\\" installed=\\\"42\\\" archive=\\\"296\\\"/>\\n<location href=\\\"elephant-0.3-0.8.noarch.rpm\\\"/>\\n  <format>\\n    <rpm:license>GPLv2</rpm:license>\\n    <rpm:vendor/>\\n    <rpm:group>Internet/Applications</rpm:group>\\n    <rpm:buildhost>dhcp-26-118.brq.redhat.com</rpm:buildhost>\\n    <rpm:sourcerpm>elephant-0.3-0.8.src.rpm</rpm:sourcerpm>\\n    <rpm:header-range start=\\\"280\\\" end=\\\"2028\\\"/>\\n    <rpm:provides>\\n      <rpm:entry name=\\\"elephant\\\" flags=\\\"EQ\\\" epoch=\\\"0\\\" ver=\\\"0.3\\\" rel=\\\"0.8\\\"/>\\n    </rpm:provides>\\n    <rpm:requires>\\n      <rpm:entry name=\\\"/bin/sh\\\" pre=\\\"1\\\"/>\\n    </rpm:requires>\\n  </format>\\n</package>\"}, \"checksumtype\": \"sha256\", \"license\": \"GPLv2\", \"_ns\": \"units_rpm\", \"checksum\": \"3e1c70cd1b421328acaf6397cb3d16145306bb95f65d1b095fc31372a0a701f3\", \"filename\": \"elephant-0.3-0.8.noarch.rpm\", \"buildhost\": \"dhcp-26-118.brq.redhat.com\", \"epoch\": \"0\", \"version\": \"0.3\", \"relativepath\": \"elephant-0.3-0.8.noarch.rpm\", \"provides\": [[\"elephant\", \"EQ\", [\"0\", \"0.3\", \"0.8\"]]], \"_content_type_id\": \"rpm\", \"release\": \"0.8\", \"vendor\": \"\", \"_id\": \"4a2ca5c5-b06c-459b-a22a-98c315d7468b\", \"arch\": \"noarch\", \"name\": \"elephant\", \"description\": \"A dummy package of elephant\"}}]"
-    http_version: 
-  recorded_at: Mon, 14 Jan 2013 22:07:36 GMT
-=======
-      string: "{\"scratchpad\": {\"checksum_type\": \"sha256\", \"repodata\": {}}, \"display_name\": \"Fedora 17 x86_64\", \"description\": null, \"_ns\": \"repos\", \"notes\": {}, \"content_unit_count\": 14, \"_id\": {\"$oid\": \"50f7321a9c60ed27ce00365e\"}, \"id\": \"1\", \"_href\": \"/pulp/api/v2/repositories/1/\", \"importers\": [{\"repo_id\": \"1\", \"_ns\": \"repo_importers\", \"importer_type_id\": \"yum_importer\", \"last_sync\": \"2013-01-16T18:04:59-05:00\", \"scheduled_syncs\": [], \"_id\": {\"$oid\": \"50f7321a9c60ed27ce00365f\"}, \"config\": {\"feed_url\": \"file:///home/jlsherri/katello/src/test/fixtures/zoo5\"}, \"id\": \"yum_importer\"}], \"distributors\": [{\"repo_id\": \"1\", \"_ns\": \"repo_distributors\", \"last_publish\": \"2013-01-16T18:05:17-05:00\", \"auto_publish\": false, \"scheduled_publishes\": [], \"distributor_type_id\": \"yum_distributor\", \"_id\": {\"$oid\": \"50f7321a9c60ed27ce003660\"}, \"config\": {\"protected\": true, \"http\": false, \"relative_url\": \"/test_path/\", \"https\": true}, \"id\": \"1\"}]}"
-    http_version: 
-  recorded_at: Wed, 16 Jan 2013 23:05:18 GMT
->>>>>>> fd910802
+      Server: 
+      - Apache/2.2.22 (Fedora)
+      Date: 
+      - Tue, 29 Jan 2013 21:07:59 GMT
+    body: 
+      string: "[{\"task_group_id\": \"38a7ed33-a961-42b8-91ff-e75b09f7705e\", \"exception\": null, \"traceback\": null, \"task_id\": \"a263fa39-790b-4db9-885e-42aebef1ba7b\", \"call_request_tags\": [\"pulp:repository:1\", \"pulp:action:sync\"], \"reasons\": [], \"start_time\": \"2013-01-29T21:07:38Z\", \"tags\": [\"pulp:repository:1\", \"pulp:action:sync\"], \"state\": \"finished\", \"finish_time\": \"2013-01-29T21:07:39Z\", \"dependency_failures\": {}, \"schedule_id\": null, \"progress\": {\"yum_importer\": {\"content\": {\"num_success\": 11, \"size_total\": 17872, \"items_left\": 0, \"items_total\": 11, \"state\": \"FINISHED\", \"size_left\": 0, \"details\": {\"tree_file\": {\"num_success\": 3, \"size_total\": 0, \"items_left\": 0, \"items_total\": 3, \"size_left\": 0, \"num_error\": 0}, \"rpm\": {\"num_success\": 8, \"size_total\": 17872, \"items_left\": 0, \"items_total\": 8, \"size_left\": 0, \"num_error\": 0}, \"delta_rpm\": {\"num_success\": 0, \"size_total\": 0, \"items_left\": 0, \"items_total\": 0, \"size_left\": 0, \"num_error\": 0}, \"file\": {\"num_success\": 0, \"size_total\": 0, \"items_left\": 0, \"items_total\": 0, \"size_left\": 0, \"num_error\": 0}}, \"error_details\": [], \"num_error\": 0}, \"comps\": {\"state\": \"FINISHED\"}, \"errata\": {\"state\": \"FINISHED\", \"num_errata\": 2}, \"metadata\": {\"state\": \"FINISHED\"}}}, \"call_request_group_id\": \"38a7ed33-a961-42b8-91ff-e75b09f7705e\", \"call_request_id\": \"a263fa39-790b-4db9-885e-42aebef1ba7b\", \"principal_login\": \"admin\", \"response\": \"accepted\", \"result\": null}]"
+    http_version: 
+  recorded_at: Tue, 29 Jan 2013 21:07:59 GMT
 - request: 
     method: post
     uri: https://kafka.usersys.redhat.com/pulp/api/v2/repositories/1/actions/sync/
     body: 
       string: "{\"num_threads\":4}"
     headers: 
-<<<<<<< HEAD
-      Authorization: 
-      - OAuth oauth_body_hash="2jmj7l5rSw0yVb%2FvlWAYkK%2FYBwk%3D", oauth_consumer_key="katello", oauth_nonce="uVup3C6R7JkTDa7cQh8do6DyyMtZasBsGpdjo8V4dI", oauth_signature="VoVKkF3I9jmz6gdsWLmegvOo8v4%3D", oauth_signature_method="HMAC-SHA1", oauth_timestamp="1358201258", oauth_version="1.0"
-      Pulp-User: 
-      - admin
-=======
-      Accept: 
-      - application/json
-      Authorization: 
-      - OAuth oauth_body_hash="2jmj7l5rSw0yVb%2FvlWAYkK%2FYBwk%3D", oauth_consumer_key="katello", oauth_nonce="vRX7KSfCDHSQlPZnYtTOyvQR0UbuP3dcAro9LdzyY", oauth_signature="KaUMkiZN18ZzdreItcOSnGYPA%2BU%3D", oauth_signature_method="HMAC-SHA1", oauth_timestamp="1358377519", oauth_version="1.0"
->>>>>>> fd910802
       Content-Length: 
       - "17"
-      Accept-Encoding: 
-      - gzip, deflate
-<<<<<<< HEAD
-      Content-Type: 
-      - application/json
-      Accept: 
-      - application/json
-=======
-      Pulp-User: 
-      - admin
->>>>>>> fd910802
-  response: 
-    status: 
-      code: 202
-      message: Accepted
-    headers: 
-      Server: 
-      - Apache/2.2.22 (Fedora)
-      Date: 
-      - Mon, 14 Jan 2013 22:07:38 GMT
+      Content-Type: 
+      - application/json
+      Accept: 
+      - application/json
+      Pulp-User: 
+      - admin
+      Accept-Encoding: 
+      - gzip, deflate
+      Authorization: 
+      - OAuth oauth_body_hash="2jmj7l5rSw0yVb%2FvlWAYkK%2FYBwk%3D", oauth_consumer_key="katello", oauth_nonce="gSaCwiWhwj7YUDCRI3qNoOTog0dYIstsZtfOad8", oauth_signature="Ais8mW4ihM1Q3zDudQqlILlWuQ0%3D", oauth_signature_method="HMAC-SHA1", oauth_timestamp="1359493680", oauth_version="1.0"
+  response: 
+    status: 
+      code: 202
+      message: Accepted
+    headers: 
       Content-Length: 
       - "670"
-<<<<<<< HEAD
-=======
-      Date: 
-      - Wed, 16 Jan 2013 23:05:19 GMT
->>>>>>> fd910802
-      Content-Encoding: 
-      - utf-8
-      Content-Type: 
-      - application/json
-<<<<<<< HEAD
-    body: 
-      string: "[{\"task_group_id\": \"380ebefb-88d1-401d-8bb6-3232947bd898\", \"exception\": null, \"traceback\": null, \"_href\": \"/pulp/api/v2/task_groups/380ebefb-88d1-401d-8bb6-3232947bd898/\", \"task_id\": \"eaa8e859-d3a2-4993-a41b-149f736bfdc7\", \"call_request_tags\": [\"pulp:repository:1\", \"pulp:action:sync\"], \"reasons\": [], \"start_time\": null, \"tags\": [\"pulp:repository:1\", \"pulp:action:sync\"], \"state\": \"waiting\", \"finish_time\": null, \"dependency_failures\": {}, \"schedule_id\": null, \"progress\": {}, \"call_request_group_id\": \"380ebefb-88d1-401d-8bb6-3232947bd898\", \"call_request_id\": \"eaa8e859-d3a2-4993-a41b-149f736bfdc7\", \"principal_login\": \"admin\", \"response\": \"accepted\", \"result\": null}]"
-    http_version: 
-  recorded_at: Mon, 14 Jan 2013 22:07:38 GMT
-=======
-      Server: 
-      - Apache/2.2.22 (Fedora)
-    body: 
-      string: "[{\"task_group_id\": \"34170f41-c302-485e-b114-7dd4a708d380\", \"exception\": null, \"traceback\": null, \"_href\": \"/pulp/api/v2/task_groups/34170f41-c302-485e-b114-7dd4a708d380/\", \"task_id\": \"ee5b6bbf-994f-4b72-b66f-af826239074b\", \"call_request_tags\": [\"pulp:repository:1\", \"pulp:action:sync\"], \"reasons\": [], \"start_time\": null, \"tags\": [\"pulp:repository:1\", \"pulp:action:sync\"], \"state\": \"waiting\", \"finish_time\": null, \"dependency_failures\": {}, \"schedule_id\": null, \"progress\": {}, \"call_request_group_id\": \"34170f41-c302-485e-b114-7dd4a708d380\", \"call_request_id\": \"ee5b6bbf-994f-4b72-b66f-af826239074b\", \"principal_login\": \"admin\", \"response\": \"accepted\", \"result\": null}]"
-    http_version: 
-  recorded_at: Wed, 16 Jan 2013 23:05:19 GMT
->>>>>>> fd910802
+      Content-Type: 
+      - application/json
+      Content-Encoding: 
+      - utf-8
+      Server: 
+      - Apache/2.2.22 (Fedora)
+      Date: 
+      - Tue, 29 Jan 2013 21:08:01 GMT
+    body: 
+      string: "[{\"task_group_id\": \"04e44ddb-07b2-4464-ae6a-d8a46a221989\", \"exception\": null, \"traceback\": null, \"_href\": \"/pulp/api/v2/task_groups/04e44ddb-07b2-4464-ae6a-d8a46a221989/\", \"task_id\": \"e1fdf9b9-b3e1-4308-a751-27fb543ae54b\", \"call_request_tags\": [\"pulp:repository:1\", \"pulp:action:sync\"], \"reasons\": [], \"start_time\": null, \"tags\": [\"pulp:repository:1\", \"pulp:action:sync\"], \"state\": \"waiting\", \"finish_time\": null, \"dependency_failures\": {}, \"schedule_id\": null, \"progress\": {}, \"call_request_group_id\": \"04e44ddb-07b2-4464-ae6a-d8a46a221989\", \"call_request_id\": \"e1fdf9b9-b3e1-4308-a751-27fb543ae54b\", \"principal_login\": \"admin\", \"response\": \"accepted\", \"result\": null}]"
+    http_version: 
+  recorded_at: Tue, 29 Jan 2013 21:08:01 GMT
 - request: 
     method: post
     uri: https://kafka.usersys.redhat.com/pulp/api/v2/repositories/
     body: 
-<<<<<<< HEAD
-      string: "{\"display_name\":\"Fedora 17 x86_64\",\"importer_type_id\":\"yum_importer\",\"id\":\"1\",\"importer_config\":{\"ssl_ca_cert\":null,\"ssl_client_key\":null,\"ssl_client_cert\":null,\"feed_url\":\"file:///home/paji/katello/katello/src/test/fixtures/zoo5\"},\"distributors\":[{\"distributor_type\":\"yum_distributor\",\"distributor_config\":{\"http\":false,\"relative_url\":\"/test_path/\",\"protected\":true,\"https\":true},\"distributor_id\":\"1\",\"auto_publish\":false}]}"
-    headers: 
-      Authorization: 
-      - OAuth oauth_body_hash="2jmj7l5rSw0yVb%2FvlWAYkK%2FYBwk%3D", oauth_consumer_key="katello", oauth_nonce="vBsbxFtP4fY4GDpSbabWWzqBxcMffnlHvugefNrEGU", oauth_signature="7uyYnwpljWZTQawvShCvBOB7mA4%3D", oauth_signature_method="HMAC-SHA1", oauth_timestamp="1358201268", oauth_version="1.0"
-      Pulp-User: 
-      - admin
-=======
-      string: "{\"display_name\":\"Fedora 17 x86_64\",\"id\":\"1\",\"distributors\":[{\"auto_publish\":false,\"distributor_config\":{\"relative_url\":\"/test_path/\",\"https\":true,\"protected\":true,\"http\":false},\"distributor_id\":\"1\",\"distributor_type\":\"yum_distributor\"}],\"importer_config\":{\"ssl_ca_cert\":null,\"ssl_client_key\":null,\"ssl_client_cert\":null,\"feed_url\":\"file:///home/jlsherri/katello/src/test/fixtures/zoo5\"},\"importer_type_id\":\"yum_importer\"}"
-    headers: 
-      Accept: 
-      - application/json
-      Authorization: 
-      - OAuth oauth_body_hash="2jmj7l5rSw0yVb%2FvlWAYkK%2FYBwk%3D", oauth_consumer_key="katello", oauth_nonce="f5j9NwiRG4zlY2MeTyb4HRwpVsDi27McP42w7Zj8", oauth_signature="eS6BVXZ1cwEHuZ6zvekMC2Ye6kU%3D", oauth_signature_method="HMAC-SHA1", oauth_timestamp="1358377524", oauth_version="1.0"
->>>>>>> fd910802
+      string: "{\"importer_config\":{\"ssl_client_key\":null,\"ssl_ca_cert\":null,\"feed_url\":\"file:///home/paji/katello/katello/src/test/fixtures/zoo5\",\"ssl_client_cert\":null},\"distributors\":[{\"auto_publish\":false,\"distributor_config\":{\"relative_url\":\"/test_path/\",\"http\":false,\"protected\":true,\"https\":true},\"distributor_type\":\"yum_distributor\",\"distributor_id\":\"1\"}],\"id\":\"1\",\"display_name\":\"Fedora 17 x86_64\",\"importer_type_id\":\"yum_importer\"}"
+    headers: 
       Content-Length: 
       - "425"
-      Accept-Encoding: 
-      - gzip, deflate
-<<<<<<< HEAD
-      Content-Type: 
-      - application/json
-      Accept: 
-      - application/json
-=======
-      Pulp-User: 
-      - admin
->>>>>>> fd910802
+      Content-Type: 
+      - application/json
+      Accept: 
+      - application/json
+      Pulp-User: 
+      - admin
+      Accept-Encoding: 
+      - gzip, deflate
+      Authorization: 
+      - OAuth oauth_body_hash="2jmj7l5rSw0yVb%2FvlWAYkK%2FYBwk%3D", oauth_consumer_key="katello", oauth_nonce="JhGh0BsxRAvQiskTTl3CpE3qObhDfzMzvTP1RLOGc48", oauth_signature="c4HrBEPnygGnZBIrT%2BbtS6eGwzw%3D", oauth_signature_method="HMAC-SHA1", oauth_timestamp="1359493685", oauth_version="1.0"
   response: 
     status: 
       code: 201
       message: Created
     headers: 
-      Server: 
-      - Apache/2.2.22 (Fedora)
-      Date: 
-      - Mon, 14 Jan 2013 22:07:48 GMT
       Content-Length: 
       - "226"
-<<<<<<< HEAD
-=======
+      Content-Type: 
+      - application/json
+      Server: 
+      - Apache/2.2.22 (Fedora)
       Location: 
       - "1"
       Date: 
-      - Wed, 16 Jan 2013 23:05:24 GMT
->>>>>>> fd910802
-      Content-Type: 
-      - application/json
-      Location: 
-      - "1"
-    body: 
-<<<<<<< HEAD
-      string: "{\"scratchpad\": {}, \"display_name\": \"Fedora 17 x86_64\", \"description\": null, \"_ns\": \"repos\", \"notes\": {}, \"content_unit_count\": 0, \"_id\": {\"$oid\": \"50f481b4196cbe557b000d09\"}, \"id\": \"1\", \"_href\": \"/pulp/api/v2/repositories/1/\"}"
-    http_version: 
-  recorded_at: Mon, 14 Jan 2013 22:07:48 GMT
-=======
-      string: "{\"scratchpad\": {}, \"display_name\": \"Fedora 17 x86_64\", \"description\": null, \"_ns\": \"repos\", \"notes\": {}, \"content_unit_count\": 0, \"_id\": {\"$oid\": \"50f732349c60ed27ce0037df\"}, \"id\": \"1\", \"_href\": \"/pulp/api/v2/repositories/1/\"}"
-    http_version: 
-  recorded_at: Wed, 16 Jan 2013 23:05:24 GMT
->>>>>>> fd910802
+      - Tue, 29 Jan 2013 21:08:05 GMT
+    body: 
+      string: "{\"scratchpad\": {}, \"display_name\": \"Fedora 17 x86_64\", \"description\": null, \"_ns\": \"repos\", \"notes\": {}, \"content_unit_count\": 0, \"_id\": {\"$oid\": \"51083a36196cbe0570001003\"}, \"id\": \"1\", \"_href\": \"/pulp/api/v2/repositories/1/\"}"
+    http_version: 
+  recorded_at: Tue, 29 Jan 2013 21:08:06 GMT
 - request: 
     method: delete
     uri: https://kafka.usersys.redhat.com/pulp/api/v2/repositories/1/
     body: 
       string: ""
     headers: 
-<<<<<<< HEAD
-      Authorization: 
-      - OAuth oauth_consumer_key="katello", oauth_nonce="KvLFbpcZ6RXDxKFgPkckTUmBhCC9qdjmDaqtgd5j9A8", oauth_signature="IDVNHLebBQUN1TUF6xamCxNhaKY%3D", oauth_signature_method="HMAC-SHA1", oauth_timestamp="1358201268", oauth_version="1.0"
-      Pulp-User: 
-      - admin
-      Accept-Encoding: 
-      - gzip, deflate
-      Content-Type: 
-      - application/json
-      Accept: 
-      - application/json
-=======
-      Accept: 
-      - application/json
-      Authorization: 
-      - OAuth oauth_consumer_key="katello", oauth_nonce="csmnWhBeMwcoBhpLGO2a9MAJt8KfWR6wxPqZAUi3nw", oauth_signature="sE5xeLK8fZZfsIBGJ0eVcDINoaw%3D", oauth_signature_method="HMAC-SHA1", oauth_timestamp="1358377524", oauth_version="1.0"
-      Content-Type: 
-      - application/json
-      Accept-Encoding: 
-      - gzip, deflate
-      Pulp-User: 
-      - admin
->>>>>>> fd910802
-  response: 
-    status: 
-      code: 202
-      message: Accepted
-    headers: 
-      Server: 
-      - Apache/2.2.22 (Fedora)
-      Date: 
-      - Mon, 14 Jan 2013 22:07:48 GMT
+      Content-Type: 
+      - application/json
+      Accept: 
+      - application/json
+      Pulp-User: 
+      - admin
+      Accept-Encoding: 
+      - gzip, deflate
+      Authorization: 
+      - OAuth oauth_consumer_key="katello", oauth_nonce="liEBnWrKe79GtCPX12ZMVpoMG2gariPc3EUsikag9Y", oauth_signature="iv4G8Vy98cFT%2Bc3k7dwhz6fnspc%3D", oauth_signature_method="HMAC-SHA1", oauth_timestamp="1359493686", oauth_version="1.0"
+  response: 
+    status: 
+      code: 202
+      message: Accepted
+    headers: 
       Content-Length: 
       - "674"
-<<<<<<< HEAD
-=======
-      Date: 
-      - Wed, 16 Jan 2013 23:05:24 GMT
->>>>>>> fd910802
-      Content-Encoding: 
-      - utf-8
-      Content-Type: 
-      - application/json
-<<<<<<< HEAD
-    body: 
-      string: "[{\"task_group_id\": \"8f9d9fa1-6e2f-4ee2-922f-f394651f9a83\", \"exception\": null, \"traceback\": null, \"_href\": \"/pulp/api/v2/task_groups/8f9d9fa1-6e2f-4ee2-922f-f394651f9a83/\", \"task_id\": \"012220e2-3300-4c11-877e-33ddf34947d1\", \"call_request_tags\": [\"pulp:repository:1\", \"pulp:action:delete\"], \"reasons\": [], \"start_time\": null, \"tags\": [\"pulp:repository:1\", \"pulp:action:delete\"], \"state\": \"waiting\", \"finish_time\": null, \"dependency_failures\": {}, \"schedule_id\": null, \"progress\": {}, \"call_request_group_id\": \"8f9d9fa1-6e2f-4ee2-922f-f394651f9a83\", \"call_request_id\": \"012220e2-3300-4c11-877e-33ddf34947d1\", \"principal_login\": \"admin\", \"response\": \"accepted\", \"result\": null}]"
-    http_version: 
-  recorded_at: Mon, 14 Jan 2013 22:07:48 GMT
-=======
-      Server: 
-      - Apache/2.2.22 (Fedora)
-    body: 
-      string: "[{\"task_group_id\": \"eabc8681-f527-46b5-b8ca-a81b793806ad\", \"exception\": null, \"traceback\": null, \"_href\": \"/pulp/api/v2/task_groups/eabc8681-f527-46b5-b8ca-a81b793806ad/\", \"task_id\": \"58efc5eb-7568-40fa-b533-fcdd4a961d43\", \"call_request_tags\": [\"pulp:repository:1\", \"pulp:action:delete\"], \"reasons\": [], \"start_time\": null, \"tags\": [\"pulp:repository:1\", \"pulp:action:delete\"], \"state\": \"waiting\", \"finish_time\": null, \"dependency_failures\": {}, \"schedule_id\": null, \"progress\": {}, \"call_request_group_id\": \"eabc8681-f527-46b5-b8ca-a81b793806ad\", \"call_request_id\": \"58efc5eb-7568-40fa-b533-fcdd4a961d43\", \"principal_login\": \"admin\", \"response\": \"accepted\", \"result\": null}]"
-    http_version: 
-  recorded_at: Wed, 16 Jan 2013 23:05:24 GMT
->>>>>>> fd910802
+      Content-Type: 
+      - application/json
+      Content-Encoding: 
+      - utf-8
+      Server: 
+      - Apache/2.2.22 (Fedora)
+      Date: 
+      - Tue, 29 Jan 2013 21:08:06 GMT
+    body: 
+      string: "[{\"task_group_id\": \"20cba0fb-c5ea-4fb8-b5cb-d4c9050feb0f\", \"exception\": null, \"traceback\": null, \"_href\": \"/pulp/api/v2/task_groups/20cba0fb-c5ea-4fb8-b5cb-d4c9050feb0f/\", \"task_id\": \"13697d2a-0dd7-4997-a252-c0bcca873af1\", \"call_request_tags\": [\"pulp:repository:1\", \"pulp:action:delete\"], \"reasons\": [], \"start_time\": null, \"tags\": [\"pulp:repository:1\", \"pulp:action:delete\"], \"state\": \"waiting\", \"finish_time\": null, \"dependency_failures\": {}, \"schedule_id\": null, \"progress\": {}, \"call_request_group_id\": \"20cba0fb-c5ea-4fb8-b5cb-d4c9050feb0f\", \"call_request_id\": \"13697d2a-0dd7-4997-a252-c0bcca873af1\", \"principal_login\": \"admin\", \"response\": \"accepted\", \"result\": null}]"
+    http_version: 
+  recorded_at: Tue, 29 Jan 2013 21:08:06 GMT