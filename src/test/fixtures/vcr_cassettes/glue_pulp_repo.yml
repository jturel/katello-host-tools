--- 
recorded_with: VCR 2.2.5
http_interactions: 
- request: 
    method: post
<<<<<<< HEAD
    uri: https://dhcp231-16.rdu.redhat.com/pulp/api/v2/repositories/acme_corporation_label-staging_label-staging_label-fedora_label-fedora_17_x86_64_label/actions/unassociate/
=======
    uri: https://dhcp231-16.rdu.redhat.com/pulp/api/v2/repositories/acme_corporation_label-staging_label-fedora_label-fedora_17_x86_64_label/actions/unassociate/
>>>>>>> ab04154c
    body: 
      string: "{\"criteria\":{\"type_ids\":[\"distribution\"],\"filters\":{\"unit\":{\"id\":{\"$in\":[\"ks-Test Family-TestVariant-16-x86_64\"]}}}}}"
    headers: 
<<<<<<< HEAD
      Content-Length: 
      - "117"
      Accept-Encoding: 
      - gzip, deflate
      Authorization: 
      - OAuth oauth_body_hash="2jmj7l5rSw0yVb%2FvlWAYkK%2FYBwk%3D", oauth_consumer_key="katello", oauth_nonce="zEmRi35kc6FPxcIf5qgsUpMdxKTgJgeXZA0n6qlbpM", oauth_signature="CaQN9WclLZtALEsAs4Oc1QBnSGs%3D", oauth_signature_method="HMAC-SHA1", oauth_timestamp="1353344254", oauth_version="1.0"
      Pulp-User: 
      - admin
      Content-Type: 
      - application/json
      Accept: 
      - application/json
=======
      Accept-Encoding: 
      - gzip, deflate
      Accept: 
      - application/json
      Authorization: 
      - OAuth oauth_body_hash="2jmj7l5rSw0yVb%2FvlWAYkK%2FYBwk%3D", oauth_consumer_key="katello", oauth_nonce="VcOWDJkBrKo0jP185o0BrXdUkFivvn7FkBTzSozjis", oauth_signature="s8W7ZsY3Z%2BQPFH74OTife%2BYERRo%3D", oauth_signature_method="HMAC-SHA1", oauth_timestamp="1353123086", oauth_version="1.0"
      Content-Length: 
      - "86"
      Content-Type: 
      - application/json
      Pulp-User: 
      - admin
>>>>>>> ab04154c
  response: 
    status: 
      code: 202
      message: Accepted
    headers: 
<<<<<<< HEAD
      Content-Length: 
      - "778"
=======
>>>>>>> ab04154c
      Server: 
      - Apache/2.2.22 (Fedora)
      Content-Encoding: 
      - utf-8
<<<<<<< HEAD
      Content-Type: 
      - application/json
      Date: 
      - Mon, 19 Nov 2012 16:57:34 GMT
    body: 
      string: "{\"task_group_id\": null, \"exception\": null, \"traceback\": null, \"_href\": \"/pulp/api/v2/tasks/c97fc13b-743a-4430-923f-edbdb8467346/\", \"task_id\": \"c97fc13b-743a-4430-923f-edbdb8467346\", \"call_request_tags\": [\"pulp:repository:acme_corporation_label-staging_label-staging_label-fedora_label-fedora_17_x86_64_label\", \"pulp:action:unassociate\"], \"reasons\": [], \"start_time\": null, \"tags\": [\"pulp:repository:acme_corporation_label-staging_label-staging_label-fedora_label-fedora_17_x86_64_label\", \"pulp:action:unassociate\"], \"state\": \"waiting\", \"finish_time\": null, \"dependency_failures\": {}, \"schedule_id\": null, \"progress\": {}, \"call_request_group_id\": null, \"call_request_id\": \"c97fc13b-743a-4430-923f-edbdb8467346\", \"principal_login\": \"admin\", \"response\": \"accepted\", \"result\": null}"
    http_version: 
  recorded_at: Mon, 19 Nov 2012 16:57:34 GMT
- request: 
    method: post
    uri: https://dhcp231-16.rdu.redhat.com/pulp/api/v2/content/units/rpm/search/
=======
      Date: 
      - Sat, 17 Nov 2012 03:31:27 GMT
      Content-Length: 
      - "750"
      Content-Type: 
      - application/json
    body: 
      string: "{\"task_group_id\": null, \"exception\": null, \"traceback\": null, \"_href\": \"/pulp/api/v2/tasks/ac77a68b-2963-41cf-8f3c-85a082121e2b/\", \"task_id\": \"ac77a68b-2963-41cf-8f3c-85a082121e2b\", \"call_request_tags\": [\"pulp:repository:acme_corporation_label-staging_label-fedora_label-fedora_17_x86_64_label\", \"pulp:action:unassociate\"], \"reasons\": [], \"start_time\": null, \"tags\": [\"pulp:repository:acme_corporation_label-staging_label-fedora_label-fedora_17_x86_64_label\", \"pulp:action:unassociate\"], \"state\": \"waiting\", \"finish_time\": null, \"dependency_failures\": {}, \"schedule_id\": null, \"progress\": {}, \"call_request_group_id\": null, \"call_request_id\": \"ac77a68b-2963-41cf-8f3c-85a082121e2b\", \"principal_login\": \"admin\", \"response\": \"accepted\", \"result\": null}"
    http_version: 
  recorded_at: Sat, 17 Nov 2012 03:31:27 GMT
- request: 
    method: post
    uri: https://dhcp231-16.rdu.redhat.com/pulp/api/v2/repositories/1/actions/publish/
>>>>>>> ab04154c
    body: 
      string: "{\"include_repos\":true,\"criteria\":{\"filters\":{\"_id\":{\"$in\":[\"30c65b3f-bc7a-433c-abf5-13ae9aa49e8d\",\"a81c57b0-8834-4922-8318-f4368f0b7b97\",\"1710b487-ff8a-4809-bec7-e2796cd83ec4\",\"c041a6d5-0199-4271-ad1d-d60962420924\",\"ed1db5aa-b1fc-4295-926c-e71e78a13955\",\"64e4a7a7-0247-4153-90de-0e1ddb73ad4f\",\"7a24cad3-d51d-4bb1-961a-b5de977f0bcf\",\"35c9e9a8-fa32-4dfa-b234-e6ad29d614d5\"]}}}}"
    headers: 
<<<<<<< HEAD
      Content-Length: 
      - "375"
      Accept-Encoding: 
      - gzip, deflate
      Authorization: 
      - OAuth oauth_body_hash="2jmj7l5rSw0yVb%2FvlWAYkK%2FYBwk%3D", oauth_consumer_key="katello", oauth_nonce="Qba7sUn3rzhilx0AUr5tGd41HSAyjYmHV4ulHlEQ", oauth_signature="FYOTAgq5hmMcqpsXWl7tojIe8qA%3D", oauth_signature_method="HMAC-SHA1", oauth_timestamp="1353344258", oauth_version="1.0"
      Pulp-User: 
      - admin
      Content-Type: 
      - application/json
      Accept: 
      - application/json
=======
      Accept-Encoding: 
      - gzip, deflate
      Accept: 
      - application/json
      Authorization: 
      - OAuth oauth_body_hash="2jmj7l5rSw0yVb%2FvlWAYkK%2FYBwk%3D", oauth_consumer_key="katello", oauth_nonce="bXa8o4RZYfUDCgMFy1J2lehfJyGye4QFlJCiuT1BbRw", oauth_signature="Dt1HICtZXJHELOXiXniabWt2ho8%3D", oauth_signature_method="HMAC-SHA1", oauth_timestamp="1353123091", oauth_version="1.0"
      Content-Length: 
      - "10"
      Content-Type: 
      - application/json
      Pulp-User: 
      - admin
>>>>>>> ab04154c
  response: 
    status: 
      code: 200
      message: OK
    headers: 
<<<<<<< HEAD
      Content-Length: 
      - "20168"
      Server: 
      - Apache/2.2.22 (Fedora)
      Content-Type: 
      - application/json
      Date: 
      - Mon, 19 Nov 2012 16:57:38 GMT
    body: 
      string: "[{\"requires\": [[\"/bin/sh\", null, [null, null, null]]], \"_storage_path\": \"/var/lib/pulp/content/rpm/.//giraffe/0.3/0.8/noarch/f25d67d1d9da04f12e57ca323247b43891ac46533e355b82de6d1922009f9f14/giraffe-0.3-0.8.noarch.rpm\", \"repodata\": {\"filelists\": \"\\n<package pkgid=\\\"f25d67d1d9da04f12e57ca323247b43891ac46533e355b82de6d1922009f9f14\\\" name=\\\"giraffe\\\" arch=\\\"noarch\\\">\\n    <version epoch=\\\"0\\\" ver=\\\"0.3\\\" rel=\\\"0.8\\\"/>\\n\\n    <file>//giraffe.txt</file>\\n</package>\\n\", \"other\": \"\\n<package pkgid=\\\"f25d67d1d9da04f12e57ca323247b43891ac46533e355b82de6d1922009f9f14\\\" name=\\\"giraffe\\\" arch=\\\"noarch\\\">\\n    <version epoch=\\\"0\\\" ver=\\\"0.3\\\" rel=\\\"0.8\\\"/>\\n\\n</package>\\n\", \"primary\": \"\\n<package type=\\\"rpm\\\">\\n  <name>giraffe</name>\\n  <arch>noarch</arch>\\n  <version epoch=\\\"0\\\" ver=\\\"0.3\\\" rel=\\\"0.8\\\"/>\\n  <checksum type=\\\"sha256\\\" pkgid=\\\"YES\\\">f25d67d1d9da04f12e57ca323247b43891ac46533e355b82de6d1922009f9f14</checksum>\\n  <summary>A dummy package of giraffe</summary>\\n  <description>A dummy package of giraffe</description>\\n  <packager></packager>\\n  <url>http://tstrachota.fedorapeople.org</url>\\n  <time file=\\\"1321891027\\\" build=\\\"1308257414\\\"/>\\n  <size package=\\\"2236\\\" installed=\\\"42\\\" archive=\\\"292\\\"/>\\n<location xml:base=\\\"file:///home/jlsherri/katello/src/test/fixtures/zoo5\\\" href=\\\"giraffe-0.3-0.8.noarch.rpm\\\"/>\\n  <format>\\n    <rpm:license>GPLv2</rpm:license>\\n    <rpm:vendor/>\\n    <rpm:group>Internet/Applications</rpm:group>\\n    <rpm:buildhost>dhcp-26-118.brq.redhat.com</rpm:buildhost>\\n    <rpm:sourcerpm>giraffe-0.3-0.8.src.rpm</rpm:sourcerpm>\\n    <rpm:header-range start=\\\"280\\\" end=\\\"2016\\\"/>\\n    <rpm:provides>\\n      <rpm:entry name=\\\"giraffe\\\" flags=\\\"EQ\\\" epoch=\\\"0\\\" ver=\\\"0.3\\\" rel=\\\"0.8\\\"/>\\n    </rpm:provides>\\n    <rpm:requires>\\n      <rpm:entry name=\\\"/bin/sh\\\" pre=\\\"1\\\"/>\\n    </rpm:requires>\\n  </format>\\n</package>\"}, \"checksumtype\": \"sha256\", \"license\": \"GPLv2\", \"checksum\": \"f25d67d1d9da04f12e57ca323247b43891ac46533e355b82de6d1922009f9f14\", \"filename\": \"giraffe-0.3-0.8.noarch.rpm\", \"buildhost\": \"dhcp-26-118.brq.redhat.com\", \"epoch\": \"0\", \"version\": \"0.3\", \"relativepath\": \"giraffe-0.3-0.8.noarch.rpm\", \"provides\": [[\"giraffe\", \"EQ\", [\"0\", \"0.3\", \"0.8\"]]], \"_content_type_id\": \"rpm\", \"release\": \"0.8\", \"vendor\": \"\", \"_id\": \"1710b487-ff8a-4809-bec7-e2796cd83ec4\", \"arch\": \"noarch\", \"name\": \"giraffe\", \"description\": \"A dummy package of giraffe\", \"_href\": \"/pulp/api/v2/content/units/rpm/1710b487-ff8a-4809-bec7-e2796cd83ec4/\", \"children\": {}, \"repository_memberships\": [\"1\"]}, {\"requires\": [[\"/bin/sh\", null, [null, null, null]]], \"_storage_path\": \"/var/lib/pulp/content/rpm/.//cheetah/0.3/0.8/noarch/422d0baa0cd9d7713ae796e886a23e17f578f924f74880debdbb7d65fb368dae/cheetah-0.3-0.8.noarch.rpm\", \"repodata\": {\"filelists\": \"\\n<package pkgid=\\\"422d0baa0cd9d7713ae796e886a23e17f578f924f74880debdbb7d65fb368dae\\\" name=\\\"cheetah\\\" arch=\\\"noarch\\\">\\n    <version epoch=\\\"0\\\" ver=\\\"0.3\\\" rel=\\\"0.8\\\"/>\\n\\n    <file>//cheetah.txt</file>\\n</package>\\n\", \"other\": \"\\n<package pkgid=\\\"422d0baa0cd9d7713ae796e886a23e17f578f924f74880debdbb7d65fb368dae\\\" name=\\\"cheetah\\\" arch=\\\"noarch\\\">\\n    <version epoch=\\\"0\\\" ver=\\\"0.3\\\" rel=\\\"0.8\\\"/>\\n\\n</package>\\n\", \"primary\": \"\\n<package type=\\\"rpm\\\">\\n  <name>cheetah</name>\\n  <arch>noarch</arch>\\n  <version epoch=\\\"0\\\" ver=\\\"0.3\\\" rel=\\\"0.8\\\"/>\\n  <checksum type=\\\"sha256\\\" pkgid=\\\"YES\\\">422d0baa0cd9d7713ae796e886a23e17f578f924f74880debdbb7d65fb368dae</checksum>\\n  <summary>A dummy package of cheetah</summary>\\n  <description>A dummy package of cheetah</description>\\n  <packager></packager>\\n  <url>http://tstrachota.fedorapeople.org</url>\\n  <time file=\\\"1321891028\\\" build=\\\"1308257472\\\"/>\\n  <size package=\\\"2232\\\" installed=\\\"42\\\" archive=\\\"292\\\"/>\\n<location xml:base=\\\"file:///home/jlsherri/katello/src/test/fixtures/zoo5\\\" href=\\\"cheetah-0.3-0.8.noarch.rpm\\\"/>\\n  <format>\\n    <rpm:license>GPLv2</rpm:license>\\n    <rpm:vendor/>\\n    <rpm:group>Internet/Applications</rpm:group>\\n    <rpm:buildhost>dhcp-26-118.brq.redhat.com</rpm:buildhost>\\n    <rpm:sourcerpm>cheetah-0.3-0.8.src.rpm</rpm:sourcerpm>\\n    <rpm:header-range start=\\\"280\\\" end=\\\"2016\\\"/>\\n    <rpm:provides>\\n      <rpm:entry name=\\\"cheetah\\\" flags=\\\"EQ\\\" epoch=\\\"0\\\" ver=\\\"0.3\\\" rel=\\\"0.8\\\"/>\\n    </rpm:provides>\\n    <rpm:requires>\\n      <rpm:entry name=\\\"/bin/sh\\\" pre=\\\"1\\\"/>\\n    </rpm:requires>\\n  </format>\\n</package>\"}, \"checksumtype\": \"sha256\", \"license\": \"GPLv2\", \"checksum\": \"422d0baa0cd9d7713ae796e886a23e17f578f924f74880debdbb7d65fb368dae\", \"filename\": \"cheetah-0.3-0.8.noarch.rpm\", \"buildhost\": \"dhcp-26-118.brq.redhat.com\", \"epoch\": \"0\", \"version\": \"0.3\", \"relativepath\": \"cheetah-0.3-0.8.noarch.rpm\", \"provides\": [[\"cheetah\", \"EQ\", [\"0\", \"0.3\", \"0.8\"]]], \"_content_type_id\": \"rpm\", \"release\": \"0.8\", \"vendor\": \"\", \"_id\": \"30c65b3f-bc7a-433c-abf5-13ae9aa49e8d\", \"arch\": \"noarch\", \"name\": \"cheetah\", \"description\": \"A dummy package of cheetah\", \"_href\": \"/pulp/api/v2/content/units/rpm/30c65b3f-bc7a-433c-abf5-13ae9aa49e8d/\", \"children\": {}, \"repository_memberships\": [\"1\"]}, {\"requires\": [[\"/bin/sh\", null, [null, null, null]]], \"_storage_path\": \"/var/lib/pulp/content/rpm/.//walrus/0.3/0.8/noarch/6e8d6dc057e3e2c9819f0dc7e6c7b7f86bf2e8571bba414adec7fb621a461dfd/walrus-0.3-0.8.noarch.rpm\", \"repodata\": {\"filelists\": \"\\n<package pkgid=\\\"6e8d6dc057e3e2c9819f0dc7e6c7b7f86bf2e8571bba414adec7fb621a461dfd\\\" name=\\\"walrus\\\" arch=\\\"noarch\\\">\\n    <version epoch=\\\"0\\\" ver=\\\"0.3\\\" rel=\\\"0.8\\\"/>\\n\\n    <file>//walrus.txt</file>\\n</package>\\n\", \"other\": \"\\n<package pkgid=\\\"6e8d6dc057e3e2c9819f0dc7e6c7b7f86bf2e8571bba414adec7fb621a461dfd\\\" name=\\\"walrus\\\" arch=\\\"noarch\\\">\\n    <version epoch=\\\"0\\\" ver=\\\"0.3\\\" rel=\\\"0.8\\\"/>\\n\\n</package>\\n\", \"primary\": \"\\n<package type=\\\"rpm\\\">\\n  <name>walrus</name>\\n  <arch>noarch</arch>\\n  <version epoch=\\\"0\\\" ver=\\\"0.3\\\" rel=\\\"0.8\\\"/>\\n  <checksum type=\\\"sha256\\\" pkgid=\\\"YES\\\">6e8d6dc057e3e2c9819f0dc7e6c7b7f86bf2e8571bba414adec7fb621a461dfd</checksum>\\n  <summary>A dummy package of walrus</summary>\\n  <description>A dummy package of walrus</description>\\n  <packager></packager>\\n  <url>http://tstrachota.fedorapeople.org</url>\\n  <time file=\\\"1321891030\\\" build=\\\"1308257449\\\"/>\\n  <size package=\\\"2236\\\" installed=\\\"42\\\" archive=\\\"292\\\"/>\\n<location xml:base=\\\"file:///home/jlsherri/katello/src/test/fixtures/zoo5\\\" href=\\\"walrus-0.3-0.8.noarch.rpm\\\"/>\\n  <format>\\n    <rpm:license>GPLv2</rpm:license>\\n    <rpm:vendor/>\\n    <rpm:group>Internet/Applications</rpm:group>\\n    <rpm:buildhost>dhcp-26-118.brq.redhat.com</rpm:buildhost>\\n    <rpm:sourcerpm>walrus-0.3-0.8.src.rpm</rpm:sourcerpm>\\n    <rpm:header-range start=\\\"280\\\" end=\\\"2016\\\"/>\\n    <rpm:provides>\\n      <rpm:entry name=\\\"walrus\\\" flags=\\\"EQ\\\" epoch=\\\"0\\\" ver=\\\"0.3\\\" rel=\\\"0.8\\\"/>\\n    </rpm:provides>\\n    <rpm:requires>\\n      <rpm:entry name=\\\"/bin/sh\\\" pre=\\\"1\\\"/>\\n    </rpm:requires>\\n  </format>\\n</package>\"}, \"checksumtype\": \"sha256\", \"license\": \"GPLv2\", \"checksum\": \"6e8d6dc057e3e2c9819f0dc7e6c7b7f86bf2e8571bba414adec7fb621a461dfd\", \"filename\": \"walrus-0.3-0.8.noarch.rpm\", \"buildhost\": \"dhcp-26-118.brq.redhat.com\", \"epoch\": \"0\", \"version\": \"0.3\", \"relativepath\": \"walrus-0.3-0.8.noarch.rpm\", \"provides\": [[\"walrus\", \"EQ\", [\"0\", \"0.3\", \"0.8\"]]], \"_content_type_id\": \"rpm\", \"release\": \"0.8\", \"vendor\": \"\", \"_id\": \"35c9e9a8-fa32-4dfa-b234-e6ad29d614d5\", \"arch\": \"noarch\", \"name\": \"walrus\", \"description\": \"A dummy package of walrus\", \"_href\": \"/pulp/api/v2/content/units/rpm/35c9e9a8-fa32-4dfa-b234-e6ad29d614d5/\", \"children\": {}, \"repository_memberships\": [\"1\"]}, {\"requires\": [[\"/bin/sh\", null, [null, null, null]]], \"_storage_path\": \"/var/lib/pulp/content/rpm/.//penguin/0.3/0.8/noarch/3fcb2c927de9e13bf68469032a28b139d3e5ad2e58564fc210fd6e48635be694/penguin-0.3-0.8.noarch.rpm\", \"repodata\": {\"filelists\": \"\\n<package pkgid=\\\"3fcb2c927de9e13bf68469032a28b139d3e5ad2e58564fc210fd6e48635be694\\\" name=\\\"penguin\\\" arch=\\\"noarch\\\">\\n    <version epoch=\\\"0\\\" ver=\\\"0.3\\\" rel=\\\"0.8\\\"/>\\n\\n    <file>//penguin.txt</file>\\n</package>\\n\", \"other\": \"\\n<package pkgid=\\\"3fcb2c927de9e13bf68469032a28b139d3e5ad2e58564fc210fd6e48635be694\\\" name=\\\"penguin\\\" arch=\\\"noarch\\\">\\n    <version epoch=\\\"0\\\" ver=\\\"0.3\\\" rel=\\\"0.8\\\"/>\\n\\n</package>\\n\", \"primary\": \"\\n<package type=\\\"rpm\\\">\\n  <name>penguin</name>\\n  <arch>noarch</arch>\\n  <version epoch=\\\"0\\\" ver=\\\"0.3\\\" rel=\\\"0.8\\\"/>\\n  <checksum type=\\\"sha256\\\" pkgid=\\\"YES\\\">3fcb2c927de9e13bf68469032a28b139d3e5ad2e58564fc210fd6e48635be694</checksum>\\n  <summary>A dummy package of penguin</summary>\\n  <description>A dummy package of penguin</description>\\n  <packager></packager>\\n  <url>http://tstrachota.fedorapeople.org</url>\\n  <time file=\\\"1321891029\\\" build=\\\"1308257460\\\"/>\\n  <size package=\\\"2232\\\" installed=\\\"42\\\" archive=\\\"292\\\"/>\\n<location xml:base=\\\"file:///home/jlsherri/katello/src/test/fixtures/zoo5\\\" href=\\\"penguin-0.3-0.8.noarch.rpm\\\"/>\\n  <format>\\n    <rpm:license>GPLv2</rpm:license>\\n    <rpm:vendor/>\\n    <rpm:group>Internet/Applications</rpm:group>\\n    <rpm:buildhost>dhcp-26-118.brq.redhat.com</rpm:buildhost>\\n    <rpm:sourcerpm>penguin-0.3-0.8.src.rpm</rpm:sourcerpm>\\n    <rpm:header-range start=\\\"280\\\" end=\\\"2016\\\"/>\\n    <rpm:provides>\\n      <rpm:entry name=\\\"penguin\\\" flags=\\\"EQ\\\" epoch=\\\"0\\\" ver=\\\"0.3\\\" rel=\\\"0.8\\\"/>\\n    </rpm:provides>\\n    <rpm:requires>\\n      <rpm:entry name=\\\"/bin/sh\\\" pre=\\\"1\\\"/>\\n    </rpm:requires>\\n  </format>\\n</package>\"}, \"checksumtype\": \"sha256\", \"license\": \"GPLv2\", \"checksum\": \"3fcb2c927de9e13bf68469032a28b139d3e5ad2e58564fc210fd6e48635be694\", \"filename\": \"penguin-0.3-0.8.noarch.rpm\", \"buildhost\": \"dhcp-26-118.brq.redhat.com\", \"epoch\": \"0\", \"version\": \"0.3\", \"relativepath\": \"penguin-0.3-0.8.noarch.rpm\", \"provides\": [[\"penguin\", \"EQ\", [\"0\", \"0.3\", \"0.8\"]]], \"_content_type_id\": \"rpm\", \"release\": \"0.8\", \"vendor\": \"\", \"_id\": \"64e4a7a7-0247-4153-90de-0e1ddb73ad4f\", \"arch\": \"noarch\", \"name\": \"penguin\", \"description\": \"A dummy package of penguin\", \"_href\": \"/pulp/api/v2/content/units/rpm/64e4a7a7-0247-4153-90de-0e1ddb73ad4f/\", \"children\": {}, \"repository_memberships\": [\"1\"]}, {\"requires\": [[\"/bin/sh\", null, [null, null, null]]], \"_storage_path\": \"/var/lib/pulp/content/rpm/.//squirrel/0.3/0.8/noarch/251768bdd15f13d78487c27638aa6aecd01551e253756093cde1c0ae878a17d2/squirrel-0.3-0.8.noarch.rpm\", \"repodata\": {\"filelists\": \"\\n<package pkgid=\\\"251768bdd15f13d78487c27638aa6aecd01551e253756093cde1c0ae878a17d2\\\" name=\\\"squirrel\\\" arch=\\\"noarch\\\">\\n    <version epoch=\\\"0\\\" ver=\\\"0.3\\\" rel=\\\"0.8\\\"/>\\n\\n    <file>//squirrel.txt</file>\\n</package>\\n\", \"other\": \"\\n<package pkgid=\\\"251768bdd15f13d78487c27638aa6aecd01551e253756093cde1c0ae878a17d2\\\" name=\\\"squirrel\\\" arch=\\\"noarch\\\">\\n    <version epoch=\\\"0\\\" ver=\\\"0.3\\\" rel=\\\"0.8\\\"/>\\n\\n</package>\\n\", \"primary\": \"\\n<package type=\\\"rpm\\\">\\n  <name>squirrel</name>\\n  <arch>noarch</arch>\\n  <version epoch=\\\"0\\\" ver=\\\"0.3\\\" rel=\\\"0.8\\\"/>\\n  <checksum type=\\\"sha256\\\" pkgid=\\\"YES\\\">251768bdd15f13d78487c27638aa6aecd01551e253756093cde1c0ae878a17d2</checksum>\\n  <summary>A dummy package of squirrel</summary>\\n  <description>A dummy package of squirrel</description>\\n  <packager></packager>\\n  <url>http://tstrachota.fedorapeople.org</url>\\n  <time file=\\\"1321891029\\\" build=\\\"1308257502\\\"/>\\n  <size package=\\\"2248\\\" installed=\\\"42\\\" archive=\\\"296\\\"/>\\n<location xml:base=\\\"file:///home/jlsherri/katello/src/test/fixtures/zoo5\\\" href=\\\"squirrel-0.3-0.8.noarch.rpm\\\"/>\\n  <format>\\n    <rpm:license>GPLv2</rpm:license>\\n    <rpm:vendor/>\\n    <rpm:group>Internet/Applications</rpm:group>\\n    <rpm:buildhost>dhcp-26-118.brq.redhat.com</rpm:buildhost>\\n    <rpm:sourcerpm>squirrel-0.3-0.8.src.rpm</rpm:sourcerpm>\\n    <rpm:header-range start=\\\"280\\\" end=\\\"2028\\\"/>\\n    <rpm:provides>\\n      <rpm:entry name=\\\"squirrel\\\" flags=\\\"EQ\\\" epoch=\\\"0\\\" ver=\\\"0.3\\\" rel=\\\"0.8\\\"/>\\n    </rpm:provides>\\n    <rpm:requires>\\n      <rpm:entry name=\\\"/bin/sh\\\" pre=\\\"1\\\"/>\\n    </rpm:requires>\\n  </format>\\n</package>\"}, \"checksumtype\": \"sha256\", \"license\": \"GPLv2\", \"checksum\": \"251768bdd15f13d78487c27638aa6aecd01551e253756093cde1c0ae878a17d2\", \"filename\": \"squirrel-0.3-0.8.noarch.rpm\", \"buildhost\": \"dhcp-26-118.brq.redhat.com\", \"epoch\": \"0\", \"version\": \"0.3\", \"relativepath\": \"squirrel-0.3-0.8.noarch.rpm\", \"provides\": [[\"squirrel\", \"EQ\", [\"0\", \"0.3\", \"0.8\"]]], \"_content_type_id\": \"rpm\", \"release\": \"0.8\", \"vendor\": \"\", \"_id\": \"7a24cad3-d51d-4bb1-961a-b5de977f0bcf\", \"arch\": \"noarch\", \"name\": \"squirrel\", \"description\": \"A dummy package of squirrel\", \"_href\": \"/pulp/api/v2/content/units/rpm/7a24cad3-d51d-4bb1-961a-b5de977f0bcf/\", \"children\": {}, \"repository_memberships\": [\"1\"]}, {\"requires\": [[\"/bin/sh\", null, [null, null, null]]], \"_storage_path\": \"/var/lib/pulp/content/rpm/.//elephant/0.3/0.8/noarch/3e1c70cd1b421328acaf6397cb3d16145306bb95f65d1b095fc31372a0a701f3/elephant-0.3-0.8.noarch.rpm\", \"repodata\": {\"filelists\": \"\\n<package pkgid=\\\"3e1c70cd1b421328acaf6397cb3d16145306bb95f65d1b095fc31372a0a701f3\\\" name=\\\"elephant\\\" arch=\\\"noarch\\\">\\n    <version epoch=\\\"0\\\" ver=\\\"0.3\\\" rel=\\\"0.8\\\"/>\\n\\n    <file>//elephant.txt</file>\\n</package>\\n\", \"other\": \"\\n<package pkgid=\\\"3e1c70cd1b421328acaf6397cb3d16145306bb95f65d1b095fc31372a0a701f3\\\" name=\\\"elephant\\\" arch=\\\"noarch\\\">\\n    <version epoch=\\\"0\\\" ver=\\\"0.3\\\" rel=\\\"0.8\\\"/>\\n\\n</package>\\n\", \"primary\": \"\\n<package type=\\\"rpm\\\">\\n  <name>elephant</name>\\n  <arch>noarch</arch>\\n  <version epoch=\\\"0\\\" ver=\\\"0.3\\\" rel=\\\"0.8\\\"/>\\n  <checksum type=\\\"sha256\\\" pkgid=\\\"YES\\\">3e1c70cd1b421328acaf6397cb3d16145306bb95f65d1b095fc31372a0a701f3</checksum>\\n  <summary>A dummy package of elephant</summary>\\n  <description>A dummy package of elephant</description>\\n  <packager></packager>\\n  <url>http://tstrachota.fedorapeople.org</url>\\n  <time file=\\\"1321891027\\\" build=\\\"1308257466\\\"/>\\n  <size package=\\\"2244\\\" installed=\\\"42\\\" archive=\\\"296\\\"/>\\n<location xml:base=\\\"file:///home/jlsherri/katello/src/test/fixtures/zoo5\\\" href=\\\"elephant-0.3-0.8.noarch.rpm\\\"/>\\n  <format>\\n    <rpm:license>GPLv2</rpm:license>\\n    <rpm:vendor/>\\n    <rpm:group>Internet/Applications</rpm:group>\\n    <rpm:buildhost>dhcp-26-118.brq.redhat.com</rpm:buildhost>\\n    <rpm:sourcerpm>elephant-0.3-0.8.src.rpm</rpm:sourcerpm>\\n    <rpm:header-range start=\\\"280\\\" end=\\\"2028\\\"/>\\n    <rpm:provides>\\n      <rpm:entry name=\\\"elephant\\\" flags=\\\"EQ\\\" epoch=\\\"0\\\" ver=\\\"0.3\\\" rel=\\\"0.8\\\"/>\\n    </rpm:provides>\\n    <rpm:requires>\\n      <rpm:entry name=\\\"/bin/sh\\\" pre=\\\"1\\\"/>\\n    </rpm:requires>\\n  </format>\\n</package>\"}, \"checksumtype\": \"sha256\", \"license\": \"GPLv2\", \"checksum\": \"3e1c70cd1b421328acaf6397cb3d16145306bb95f65d1b095fc31372a0a701f3\", \"filename\": \"elephant-0.3-0.8.noarch.rpm\", \"buildhost\": \"dhcp-26-118.brq.redhat.com\", \"epoch\": \"0\", \"version\": \"0.3\", \"relativepath\": \"elephant-0.3-0.8.noarch.rpm\", \"provides\": [[\"elephant\", \"EQ\", [\"0\", \"0.3\", \"0.8\"]]], \"_content_type_id\": \"rpm\", \"release\": \"0.8\", \"vendor\": \"\", \"_id\": \"a81c57b0-8834-4922-8318-f4368f0b7b97\", \"arch\": \"noarch\", \"name\": \"elephant\", \"description\": \"A dummy package of elephant\", \"_href\": \"/pulp/api/v2/content/units/rpm/a81c57b0-8834-4922-8318-f4368f0b7b97/\", \"children\": {}, \"repository_memberships\": [\"1\"]}, {\"requires\": [[\"/bin/sh\", null, [null, null, null]]], \"_storage_path\": \"/var/lib/pulp/content/rpm/.//lion/0.3/0.8/noarch/12400dc95c23a4c160725a908716cd3fcdd7a8981585437ab64cd62efa3e4ae4/lion-0.3-0.8.noarch.rpm\", \"repodata\": {\"filelists\": \"\\n<package pkgid=\\\"12400dc95c23a4c160725a908716cd3fcdd7a8981585437ab64cd62efa3e4ae4\\\" name=\\\"lion\\\" arch=\\\"noarch\\\">\\n    <version epoch=\\\"0\\\" ver=\\\"0.3\\\" rel=\\\"0.8\\\"/>\\n\\n    <file>//lion.txt</file>\\n</package>\\n\", \"other\": \"\\n<package pkgid=\\\"12400dc95c23a4c160725a908716cd3fcdd7a8981585437ab64cd62efa3e4ae4\\\" name=\\\"lion\\\" arch=\\\"noarch\\\">\\n    <version epoch=\\\"0\\\" ver=\\\"0.3\\\" rel=\\\"0.8\\\"/>\\n\\n</package>\\n\", \"primary\": \"\\n<package type=\\\"rpm\\\">\\n  <name>lion</name>\\n  <arch>noarch</arch>\\n  <version epoch=\\\"0\\\" ver=\\\"0.3\\\" rel=\\\"0.8\\\"/>\\n  <checksum type=\\\"sha256\\\" pkgid=\\\"YES\\\">12400dc95c23a4c160725a908716cd3fcdd7a8981585437ab64cd62efa3e4ae4</checksum>\\n  <summary>A dummy package of lion</summary>\\n  <description>A dummy package of lion</description>\\n  <packager></packager>\\n  <url>http://tstrachota.fedorapeople.org</url>\\n  <time file=\\\"1321891028\\\" build=\\\"1308257455\\\"/>\\n  <size package=\\\"2212\\\" installed=\\\"42\\\" archive=\\\"292\\\"/>\\n<location xml:base=\\\"file:///home/jlsherri/katello/src/test/fixtures/zoo5\\\" href=\\\"lion-0.3-0.8.noarch.rpm\\\"/>\\n  <format>\\n    <rpm:license>GPLv2</rpm:license>\\n    <rpm:vendor/>\\n    <rpm:group>Internet/Applications</rpm:group>\\n    <rpm:buildhost>dhcp-26-118.brq.redhat.com</rpm:buildhost>\\n    <rpm:sourcerpm>lion-0.3-0.8.src.rpm</rpm:sourcerpm>\\n    <rpm:header-range start=\\\"280\\\" end=\\\"2000\\\"/>\\n    <rpm:provides>\\n      <rpm:entry name=\\\"lion\\\" flags=\\\"EQ\\\" epoch=\\\"0\\\" ver=\\\"0.3\\\" rel=\\\"0.8\\\"/>\\n    </rpm:provides>\\n    <rpm:requires>\\n      <rpm:entry name=\\\"/bin/sh\\\" pre=\\\"1\\\"/>\\n    </rpm:requires>\\n  </format>\\n</package>\"}, \"checksumtype\": \"sha256\", \"license\": \"GPLv2\", \"checksum\": \"12400dc95c23a4c160725a908716cd3fcdd7a8981585437ab64cd62efa3e4ae4\", \"filename\": \"lion-0.3-0.8.noarch.rpm\", \"buildhost\": \"dhcp-26-118.brq.redhat.com\", \"epoch\": \"0\", \"version\": \"0.3\", \"relativepath\": \"lion-0.3-0.8.noarch.rpm\", \"provides\": [[\"lion\", \"EQ\", [\"0\", \"0.3\", \"0.8\"]]], \"_content_type_id\": \"rpm\", \"release\": \"0.8\", \"vendor\": \"\", \"_id\": \"c041a6d5-0199-4271-ad1d-d60962420924\", \"arch\": \"noarch\", \"name\": \"lion\", \"description\": \"A dummy package of lion\", \"_href\": \"/pulp/api/v2/content/units/rpm/c041a6d5-0199-4271-ad1d-d60962420924/\", \"children\": {}, \"repository_memberships\": [\"1\"]}, {\"requires\": [[\"/bin/sh\", null, [null, null, null]]], \"_storage_path\": \"/var/lib/pulp/content/rpm/.//monkey/0.3/0.8/noarch/0e8fa50d0128fbabc7ccc5632e3fa25d39b0280169f6166cb8e2c84de8501db1/monkey-0.3-0.8.noarch.rpm\", \"repodata\": {\"filelists\": \"\\n<package pkgid=\\\"0e8fa50d0128fbabc7ccc5632e3fa25d39b0280169f6166cb8e2c84de8501db1\\\" name=\\\"monkey\\\" arch=\\\"noarch\\\">\\n    <version epoch=\\\"0\\\" ver=\\\"0.3\\\" rel=\\\"0.8\\\"/>\\n\\n    <file>//monkey.txt</file>\\n</package>\\n\", \"other\": \"\\n<package pkgid=\\\"0e8fa50d0128fbabc7ccc5632e3fa25d39b0280169f6166cb8e2c84de8501db1\\\" name=\\\"monkey\\\" arch=\\\"noarch\\\">\\n    <version epoch=\\\"0\\\" ver=\\\"0.3\\\" rel=\\\"0.8\\\"/>\\n\\n</package>\\n\", \"primary\": \"\\n<package type=\\\"rpm\\\">\\n  <name>monkey</name>\\n  <arch>noarch</arch>\\n  <version epoch=\\\"0\\\" ver=\\\"0.3\\\" rel=\\\"0.8\\\"/>\\n  <checksum type=\\\"sha256\\\" pkgid=\\\"YES\\\">0e8fa50d0128fbabc7ccc5632e3fa25d39b0280169f6166cb8e2c84de8501db1</checksum>\\n  <summary>A dummy package of monkey</summary>\\n  <description>A dummy package of monkey</description>\\n  <packager></packager>\\n  <url>http://tstrachota.fedorapeople.org</url>\\n  <time file=\\\"1321891029\\\" build=\\\"1308257260\\\"/>\\n  <size package=\\\"2232\\\" installed=\\\"42\\\" archive=\\\"292\\\"/>\\n<location xml:base=\\\"file:///home/jlsherri/katello/src/test/fixtures/zoo5\\\" href=\\\"monkey-0.3-0.8.noarch.rpm\\\"/>\\n  <format>\\n    <rpm:license>GPLv2</rpm:license>\\n    <rpm:vendor/>\\n    <rpm:group>Internet/Applications</rpm:group>\\n    <rpm:buildhost>dhcp-26-118.brq.redhat.com</rpm:buildhost>\\n    <rpm:sourcerpm>monkey-0.3-0.8.src.rpm</rpm:sourcerpm>\\n    <rpm:header-range start=\\\"280\\\" end=\\\"2016\\\"/>\\n    <rpm:provides>\\n      <rpm:entry name=\\\"monkey\\\" flags=\\\"EQ\\\" epoch=\\\"0\\\" ver=\\\"0.3\\\" rel=\\\"0.8\\\"/>\\n    </rpm:provides>\\n    <rpm:requires>\\n      <rpm:entry name=\\\"/bin/sh\\\" pre=\\\"1\\\"/>\\n    </rpm:requires>\\n  </format>\\n</package>\"}, \"checksumtype\": \"sha256\", \"license\": \"GPLv2\", \"checksum\": \"0e8fa50d0128fbabc7ccc5632e3fa25d39b0280169f6166cb8e2c84de8501db1\", \"filename\": \"monkey-0.3-0.8.noarch.rpm\", \"buildhost\": \"dhcp-26-118.brq.redhat.com\", \"epoch\": \"0\", \"version\": \"0.3\", \"relativepath\": \"monkey-0.3-0.8.noarch.rpm\", \"provides\": [[\"monkey\", \"EQ\", [\"0\", \"0.3\", \"0.8\"]]], \"_content_type_id\": \"rpm\", \"release\": \"0.8\", \"vendor\": \"\", \"_id\": \"ed1db5aa-b1fc-4295-926c-e71e78a13955\", \"arch\": \"noarch\", \"name\": \"monkey\", \"description\": \"A dummy package of monkey\", \"_href\": \"/pulp/api/v2/content/units/rpm/ed1db5aa-b1fc-4295-926c-e71e78a13955/\", \"children\": {}, \"repository_memberships\": [\"1\"]}]"
    http_version: 
  recorded_at: Mon, 19 Nov 2012 16:57:39 GMT
- request: 
    method: post
    uri: https://dhcp231-16.rdu.redhat.com/pulp/api/v2/repositories/acme_corporation_label-staging_label-staging_label-fedora_label-fedora_17_x86_64_label/actions/associate/
    body: 
      string: "{\"criteria\":{\"type_ids\":[\"rpm\"],\"filters\":{\"unit\":{\"name\":{\"$not\":{\"$in\":[]}}}}},\"source_repo_id\":\"1\"}"
    headers: 
      Content-Length: 
      - "102"
      Accept-Encoding: 
      - gzip, deflate
      Authorization: 
      - OAuth oauth_body_hash="2jmj7l5rSw0yVb%2FvlWAYkK%2FYBwk%3D", oauth_consumer_key="katello", oauth_nonce="c5ye7fV06G7Z1aahgdrjtvXhw3DDCKXTMKlhxJpWQMY", oauth_signature="z92kddhKD1vdypC44twL1bKBxtw%3D", oauth_signature_method="HMAC-SHA1", oauth_timestamp="1353344260", oauth_version="1.0"
      Pulp-User: 
      - admin
      Content-Type: 
      - application/json
      Accept: 
      - application/json
=======
      Server: 
      - Apache/2.2.22 (Fedora)
      Content-Encoding: 
      - utf-8
      Date: 
      - Sat, 17 Nov 2012 03:31:31 GMT
      Content-Length: 
      - "600"
      Content-Type: 
      - application/json
    body: 
      string: "{\"task_group_id\": null, \"exception\": null, \"traceback\": null, \"_href\": \"/pulp/api/v2/tasks/6e8f2974-cc49-4628-8ab9-12c725b53a89/\", \"task_id\": \"6e8f2974-cc49-4628-8ab9-12c725b53a89\", \"call_request_tags\": [\"pulp:repository:1\", \"pulp:action:publish\"], \"reasons\": [], \"start_time\": null, \"tags\": [\"pulp:repository:1\", \"pulp:action:publish\"], \"state\": \"waiting\", \"finish_time\": null, \"dependency_failures\": {}, \"schedule_id\": null, \"progress\": {}, \"call_request_group_id\": null, \"call_request_id\": \"6e8f2974-cc49-4628-8ab9-12c725b53a89\", \"principal_login\": \"admin\", \"response\": \"accepted\", \"result\": null}"
    http_version: 
  recorded_at: Sat, 17 Nov 2012 03:31:31 GMT
- request: 
    method: get
    uri: https://dhcp231-16.rdu.redhat.com/pulp/api/v2/repositories/1/?details=true
    body: 
      string: ""
    headers: 
      Accept-Encoding: 
      - gzip, deflate
      Accept: 
      - application/json
      Authorization: 
      - OAuth oauth_consumer_key="katello", oauth_nonce="jVs90fYFyeOBe5ooha9v9ERhXa0BCMNCpafsJKjM", oauth_signature="lmTOifB8Z60gOFruMcdIbexpP8w%3D", oauth_signature_method="HMAC-SHA1", oauth_timestamp="1353123093", oauth_version="1.0"
      Content-Type: 
      - application/json
      Pulp-User: 
      - admin
>>>>>>> ab04154c
  response: 
    status: 
      code: 200
      message: OK
    headers: 
<<<<<<< HEAD
      Content-Length: 
      - "816"
      Server: 
      - Apache/2.2.22 (Fedora)
      Content-Encoding: 
      - utf-8
      Content-Type: 
      - application/json
      Date: 
      - Mon, 19 Nov 2012 16:57:40 GMT
    body: 
      string: "{\"task_group_id\": null, \"exception\": null, \"traceback\": null, \"_href\": \"/pulp/api/v2/tasks/138b1ed7-c554-4ba4-894c-27a76513cc8b/\", \"task_id\": \"138b1ed7-c554-4ba4-894c-27a76513cc8b\", \"call_request_tags\": [\"pulp:repository:acme_corporation_label-staging_label-staging_label-fedora_label-fedora_17_x86_64_label\", \"pulp:repository:1\", \"pulp:action:associate\"], \"reasons\": [], \"start_time\": null, \"tags\": [\"pulp:repository:acme_corporation_label-staging_label-staging_label-fedora_label-fedora_17_x86_64_label\", \"pulp:repository:1\", \"pulp:action:associate\"], \"state\": \"waiting\", \"finish_time\": null, \"dependency_failures\": {}, \"schedule_id\": null, \"progress\": {}, \"call_request_group_id\": null, \"call_request_id\": \"138b1ed7-c554-4ba4-894c-27a76513cc8b\", \"principal_login\": \"admin\", \"response\": \"accepted\", \"result\": null}"
    http_version: 
  recorded_at: Mon, 19 Nov 2012 16:57:40 GMT
- request: 
    method: post
    uri: https://dhcp231-16.rdu.redhat.com/pulp/api/v2/repositories/acme_corporation_label-staging_label-staging_label-fedora_label-fedora_17_x86_64_label/actions/associate/
    body: 
      string: "{\"criteria\":{\"type_ids\":[\"erratum\"],\"filters\":{}},\"source_repo_id\":\"1\"}"
    headers: 
      Content-Length: 
      - "71"
      Accept-Encoding: 
      - gzip, deflate
      Authorization: 
      - OAuth oauth_body_hash="2jmj7l5rSw0yVb%2FvlWAYkK%2FYBwk%3D", oauth_consumer_key="katello", oauth_nonce="YG5sIBYEL0peGe5Cbz8uUThg4uhJOmgKeHSp445O7iM", oauth_signature="VWeYNapGvC2%2FiTET6pEwXKjmOVs%3D", oauth_signature_method="HMAC-SHA1", oauth_timestamp="1353344260", oauth_version="1.0"
      Pulp-User: 
      - admin
      Content-Type: 
      - application/json
      Accept: 
      - application/json
=======
      Server: 
      - Apache/2.2.22 (Fedora)
      Date: 
      - Sat, 17 Nov 2012 03:31:33 GMT
      Content-Length: 
      - "963"
      Content-Type: 
      - application/json
    body: 
      string: "{\"scratchpad\": {\"checksum_type\": \"sha256\", \"repodata\": {}}, \"display_name\": \"Fedora 17 x86_64\", \"description\": null, \"_ns\": \"repos\", \"notes\": {}, \"content_unit_count\": 14, \"_id\": {\"$oid\": \"50a7050f9c60ed289c0020a4\"}, \"id\": \"1\", \"_href\": \"/pulp/api/v2/repositories/1/\", \"importers\": [{\"repo_id\": \"1\", \"_ns\": \"repo_importers\", \"importer_type_id\": \"yum_importer\", \"last_sync\": \"2012-11-16T22:31:29-05:00\", \"scheduled_syncs\": [], \"scratchpad\": null, \"_id\": {\"$oid\": \"50a7050f9c60ed289c0020a5\"}, \"config\": {\"feed_url\": \"file:///home/jlsherri/katello/src/test/fixtures/zoo5\"}, \"id\": \"yum_importer\"}], \"distributors\": [{\"repo_id\": \"1\", \"_ns\": \"repo_distributors\", \"last_publish\": \"2012-11-16T22:31:32-05:00\", \"auto_publish\": false, \"scheduled_publishes\": [], \"distributor_type_id\": \"yum_distributor\", \"scratchpad\": null, \"_id\": {\"$oid\": \"50a7050f9c60ed289c0020a6\"}, \"config\": {\"protected\": true, \"http\": false, \"relative_url\": \"/test_path/\", \"https\": true}, \"id\": \"1\"}]}"
    http_version: 
  recorded_at: Sat, 17 Nov 2012 03:31:33 GMT
- request: 
    method: post
    uri: https://dhcp231-16.rdu.redhat.com/pulp/api/v2/content/units/rpm/search/
    body: 
      string: "{\"criteria\":{\"filters\":{\"_id\":{\"$in\":[\"e4c93521-c065-4864-a64c-0a2169da7954\",\"89c68092-6231-4e2b-b29d-5280363b49f8\",\"ecd03b56-467b-4aa3-a4ac-3dba37459837\",\"ff8f19a6-5290-4a8b-b1bf-1d8d3888f58b\",\"01958e50-329c-46a8-aa03-9016b5fa8f06\",\"dcd3c376-ae96-4a75-a664-927883d458d0\",\"528e6c41-1e7e-44c9-ad76-6062df85a367\",\"182c1bf8-2c37-4d02-a0c4-80ec36b71e71\"]}}},\"include_repos\":true}"
    headers: 
      Accept-Encoding: 
      - gzip, deflate
      Accept: 
      - application/json
      Authorization: 
      - OAuth oauth_body_hash="2jmj7l5rSw0yVb%2FvlWAYkK%2FYBwk%3D", oauth_consumer_key="katello", oauth_nonce="0VkH2EwGySnGW9EYka4RzLmxYYbnW4U0LqRrh9z4pPc", oauth_signature="NS01XDdEZqxmi91jX%2B9Evg8X344%3D", oauth_signature_method="HMAC-SHA1", oauth_timestamp="1353123095", oauth_version="1.0"
      Content-Length: 
      - "375"
      Content-Type: 
      - application/json
      Pulp-User: 
      - admin
>>>>>>> ab04154c
  response: 
    status: 
      code: 200
      message: OK
    headers: 
<<<<<<< HEAD
      Content-Length: 
      - "816"
      Server: 
      - Apache/2.2.22 (Fedora)
      Content-Encoding: 
      - utf-8
      Content-Type: 
      - application/json
      Date: 
      - Mon, 19 Nov 2012 16:57:40 GMT
    body: 
      string: "{\"task_group_id\": null, \"exception\": null, \"traceback\": null, \"_href\": \"/pulp/api/v2/tasks/883b6361-ee03-49f8-951b-f8522938c1a9/\", \"task_id\": \"883b6361-ee03-49f8-951b-f8522938c1a9\", \"call_request_tags\": [\"pulp:repository:acme_corporation_label-staging_label-staging_label-fedora_label-fedora_17_x86_64_label\", \"pulp:repository:1\", \"pulp:action:associate\"], \"reasons\": [], \"start_time\": null, \"tags\": [\"pulp:repository:acme_corporation_label-staging_label-staging_label-fedora_label-fedora_17_x86_64_label\", \"pulp:repository:1\", \"pulp:action:associate\"], \"state\": \"waiting\", \"finish_time\": null, \"dependency_failures\": {}, \"schedule_id\": null, \"progress\": {}, \"call_request_group_id\": null, \"call_request_id\": \"883b6361-ee03-49f8-951b-f8522938c1a9\", \"principal_login\": \"admin\", \"response\": \"accepted\", \"result\": null}"
    http_version: 
  recorded_at: Mon, 19 Nov 2012 16:57:41 GMT
- request: 
    method: post
    uri: https://dhcp231-16.rdu.redhat.com/pulp/api/v2/repositories/acme_corporation_label-staging_label-staging_label-fedora_label-fedora_17_x86_64_label/actions/associate/
    body: 
      string: "{\"criteria\":{\"type_ids\":[\"distribution\"],\"filters\":{}},\"source_repo_id\":\"1\"}"
    headers: 
      Content-Length: 
      - "76"
      Accept-Encoding: 
      - gzip, deflate
      Authorization: 
      - OAuth oauth_body_hash="2jmj7l5rSw0yVb%2FvlWAYkK%2FYBwk%3D", oauth_consumer_key="katello", oauth_nonce="QFnOuzUBtFnT4uE0YtSpm5qOnPxPVcfKUAWugND8", oauth_signature="6S45kDQZB%2B4qU9kNNOv4CnX%2BArQ%3D", oauth_signature_method="HMAC-SHA1", oauth_timestamp="1353344261", oauth_version="1.0"
      Pulp-User: 
      - admin
      Content-Type: 
      - application/json
      Accept: 
      - application/json
=======
      Server: 
      - Apache/2.2.22 (Fedora)
      Date: 
      - Sat, 17 Nov 2012 03:31:35 GMT
      Content-Length: 
      - "20168"
      Content-Type: 
      - application/json
    body: 
      string: "[{\"requires\": [[\"/bin/sh\", null, [null, null, null]]], \"_storage_path\": \"/var/lib/pulp/content/rpm/.//monkey/0.3/0.8/noarch/0e8fa50d0128fbabc7ccc5632e3fa25d39b0280169f6166cb8e2c84de8501db1/monkey-0.3-0.8.noarch.rpm\", \"repodata\": {\"filelists\": \"\\n<package pkgid=\\\"0e8fa50d0128fbabc7ccc5632e3fa25d39b0280169f6166cb8e2c84de8501db1\\\" name=\\\"monkey\\\" arch=\\\"noarch\\\">\\n    <version epoch=\\\"0\\\" ver=\\\"0.3\\\" rel=\\\"0.8\\\"/>\\n\\n    <file>//monkey.txt</file>\\n</package>\\n\", \"other\": \"\\n<package pkgid=\\\"0e8fa50d0128fbabc7ccc5632e3fa25d39b0280169f6166cb8e2c84de8501db1\\\" name=\\\"monkey\\\" arch=\\\"noarch\\\">\\n    <version epoch=\\\"0\\\" ver=\\\"0.3\\\" rel=\\\"0.8\\\"/>\\n\\n</package>\\n\", \"primary\": \"\\n<package type=\\\"rpm\\\">\\n  <name>monkey</name>\\n  <arch>noarch</arch>\\n  <version epoch=\\\"0\\\" ver=\\\"0.3\\\" rel=\\\"0.8\\\"/>\\n  <checksum type=\\\"sha256\\\" pkgid=\\\"YES\\\">0e8fa50d0128fbabc7ccc5632e3fa25d39b0280169f6166cb8e2c84de8501db1</checksum>\\n  <summary>A dummy package of monkey</summary>\\n  <description>A dummy package of monkey</description>\\n  <packager></packager>\\n  <url>http://tstrachota.fedorapeople.org</url>\\n  <time file=\\\"1321891029\\\" build=\\\"1308257260\\\"/>\\n  <size package=\\\"2232\\\" installed=\\\"42\\\" archive=\\\"292\\\"/>\\n<location xml:base=\\\"file:///home/jlsherri/katello/src/test/fixtures/zoo5\\\" href=\\\"monkey-0.3-0.8.noarch.rpm\\\"/>\\n  <format>\\n    <rpm:license>GPLv2</rpm:license>\\n    <rpm:vendor/>\\n    <rpm:group>Internet/Applications</rpm:group>\\n    <rpm:buildhost>dhcp-26-118.brq.redhat.com</rpm:buildhost>\\n    <rpm:sourcerpm>monkey-0.3-0.8.src.rpm</rpm:sourcerpm>\\n    <rpm:header-range start=\\\"280\\\" end=\\\"2016\\\"/>\\n    <rpm:provides>\\n      <rpm:entry name=\\\"monkey\\\" flags=\\\"EQ\\\" epoch=\\\"0\\\" ver=\\\"0.3\\\" rel=\\\"0.8\\\"/>\\n    </rpm:provides>\\n    <rpm:requires>\\n      <rpm:entry name=\\\"/bin/sh\\\" pre=\\\"1\\\"/>\\n    </rpm:requires>\\n  </format>\\n</package>\"}, \"checksumtype\": \"sha256\", \"license\": \"GPLv2\", \"checksum\": \"0e8fa50d0128fbabc7ccc5632e3fa25d39b0280169f6166cb8e2c84de8501db1\", \"filename\": \"monkey-0.3-0.8.noarch.rpm\", \"buildhost\": \"dhcp-26-118.brq.redhat.com\", \"epoch\": \"0\", \"version\": \"0.3\", \"relativepath\": \"monkey-0.3-0.8.noarch.rpm\", \"provides\": [[\"monkey\", \"EQ\", [\"0\", \"0.3\", \"0.8\"]]], \"_content_type_id\": \"rpm\", \"release\": \"0.8\", \"vendor\": \"\", \"_id\": \"01958e50-329c-46a8-aa03-9016b5fa8f06\", \"arch\": \"noarch\", \"name\": \"monkey\", \"description\": \"A dummy package of monkey\", \"_href\": \"/pulp/api/v2/content/units/rpm/01958e50-329c-46a8-aa03-9016b5fa8f06/\", \"children\": {}, \"repository_memberships\": [\"1\"]}, {\"requires\": [[\"/bin/sh\", null, [null, null, null]]], \"_storage_path\": \"/var/lib/pulp/content/rpm/.//walrus/0.3/0.8/noarch/6e8d6dc057e3e2c9819f0dc7e6c7b7f86bf2e8571bba414adec7fb621a461dfd/walrus-0.3-0.8.noarch.rpm\", \"repodata\": {\"filelists\": \"\\n<package pkgid=\\\"6e8d6dc057e3e2c9819f0dc7e6c7b7f86bf2e8571bba414adec7fb621a461dfd\\\" name=\\\"walrus\\\" arch=\\\"noarch\\\">\\n    <version epoch=\\\"0\\\" ver=\\\"0.3\\\" rel=\\\"0.8\\\"/>\\n\\n    <file>//walrus.txt</file>\\n</package>\\n\", \"other\": \"\\n<package pkgid=\\\"6e8d6dc057e3e2c9819f0dc7e6c7b7f86bf2e8571bba414adec7fb621a461dfd\\\" name=\\\"walrus\\\" arch=\\\"noarch\\\">\\n    <version epoch=\\\"0\\\" ver=\\\"0.3\\\" rel=\\\"0.8\\\"/>\\n\\n</package>\\n\", \"primary\": \"\\n<package type=\\\"rpm\\\">\\n  <name>walrus</name>\\n  <arch>noarch</arch>\\n  <version epoch=\\\"0\\\" ver=\\\"0.3\\\" rel=\\\"0.8\\\"/>\\n  <checksum type=\\\"sha256\\\" pkgid=\\\"YES\\\">6e8d6dc057e3e2c9819f0dc7e6c7b7f86bf2e8571bba414adec7fb621a461dfd</checksum>\\n  <summary>A dummy package of walrus</summary>\\n  <description>A dummy package of walrus</description>\\n  <packager></packager>\\n  <url>http://tstrachota.fedorapeople.org</url>\\n  <time file=\\\"1321891030\\\" build=\\\"1308257449\\\"/>\\n  <size package=\\\"2236\\\" installed=\\\"42\\\" archive=\\\"292\\\"/>\\n<location xml:base=\\\"file:///home/jlsherri/katello/src/test/fixtures/zoo5\\\" href=\\\"walrus-0.3-0.8.noarch.rpm\\\"/>\\n  <format>\\n    <rpm:license>GPLv2</rpm:license>\\n    <rpm:vendor/>\\n    <rpm:group>Internet/Applications</rpm:group>\\n    <rpm:buildhost>dhcp-26-118.brq.redhat.com</rpm:buildhost>\\n    <rpm:sourcerpm>walrus-0.3-0.8.src.rpm</rpm:sourcerpm>\\n    <rpm:header-range start=\\\"280\\\" end=\\\"2016\\\"/>\\n    <rpm:provides>\\n      <rpm:entry name=\\\"walrus\\\" flags=\\\"EQ\\\" epoch=\\\"0\\\" ver=\\\"0.3\\\" rel=\\\"0.8\\\"/>\\n    </rpm:provides>\\n    <rpm:requires>\\n      <rpm:entry name=\\\"/bin/sh\\\" pre=\\\"1\\\"/>\\n    </rpm:requires>\\n  </format>\\n</package>\"}, \"checksumtype\": \"sha256\", \"license\": \"GPLv2\", \"checksum\": \"6e8d6dc057e3e2c9819f0dc7e6c7b7f86bf2e8571bba414adec7fb621a461dfd\", \"filename\": \"walrus-0.3-0.8.noarch.rpm\", \"buildhost\": \"dhcp-26-118.brq.redhat.com\", \"epoch\": \"0\", \"version\": \"0.3\", \"relativepath\": \"walrus-0.3-0.8.noarch.rpm\", \"provides\": [[\"walrus\", \"EQ\", [\"0\", \"0.3\", \"0.8\"]]], \"_content_type_id\": \"rpm\", \"release\": \"0.8\", \"vendor\": \"\", \"_id\": \"182c1bf8-2c37-4d02-a0c4-80ec36b71e71\", \"arch\": \"noarch\", \"name\": \"walrus\", \"description\": \"A dummy package of walrus\", \"_href\": \"/pulp/api/v2/content/units/rpm/182c1bf8-2c37-4d02-a0c4-80ec36b71e71/\", \"children\": {}, \"repository_memberships\": [\"1\"]}, {\"requires\": [[\"/bin/sh\", null, [null, null, null]]], \"_storage_path\": \"/var/lib/pulp/content/rpm/.//squirrel/0.3/0.8/noarch/251768bdd15f13d78487c27638aa6aecd01551e253756093cde1c0ae878a17d2/squirrel-0.3-0.8.noarch.rpm\", \"repodata\": {\"filelists\": \"\\n<package pkgid=\\\"251768bdd15f13d78487c27638aa6aecd01551e253756093cde1c0ae878a17d2\\\" name=\\\"squirrel\\\" arch=\\\"noarch\\\">\\n    <version epoch=\\\"0\\\" ver=\\\"0.3\\\" rel=\\\"0.8\\\"/>\\n\\n    <file>//squirrel.txt</file>\\n</package>\\n\", \"other\": \"\\n<package pkgid=\\\"251768bdd15f13d78487c27638aa6aecd01551e253756093cde1c0ae878a17d2\\\" name=\\\"squirrel\\\" arch=\\\"noarch\\\">\\n    <version epoch=\\\"0\\\" ver=\\\"0.3\\\" rel=\\\"0.8\\\"/>\\n\\n</package>\\n\", \"primary\": \"\\n<package type=\\\"rpm\\\">\\n  <name>squirrel</name>\\n  <arch>noarch</arch>\\n  <version epoch=\\\"0\\\" ver=\\\"0.3\\\" rel=\\\"0.8\\\"/>\\n  <checksum type=\\\"sha256\\\" pkgid=\\\"YES\\\">251768bdd15f13d78487c27638aa6aecd01551e253756093cde1c0ae878a17d2</checksum>\\n  <summary>A dummy package of squirrel</summary>\\n  <description>A dummy package of squirrel</description>\\n  <packager></packager>\\n  <url>http://tstrachota.fedorapeople.org</url>\\n  <time file=\\\"1321891029\\\" build=\\\"1308257502\\\"/>\\n  <size package=\\\"2248\\\" installed=\\\"42\\\" archive=\\\"296\\\"/>\\n<location xml:base=\\\"file:///home/jlsherri/katello/src/test/fixtures/zoo5\\\" href=\\\"squirrel-0.3-0.8.noarch.rpm\\\"/>\\n  <format>\\n    <rpm:license>GPLv2</rpm:license>\\n    <rpm:vendor/>\\n    <rpm:group>Internet/Applications</rpm:group>\\n    <rpm:buildhost>dhcp-26-118.brq.redhat.com</rpm:buildhost>\\n    <rpm:sourcerpm>squirrel-0.3-0.8.src.rpm</rpm:sourcerpm>\\n    <rpm:header-range start=\\\"280\\\" end=\\\"2028\\\"/>\\n    <rpm:provides>\\n      <rpm:entry name=\\\"squirrel\\\" flags=\\\"EQ\\\" epoch=\\\"0\\\" ver=\\\"0.3\\\" rel=\\\"0.8\\\"/>\\n    </rpm:provides>\\n    <rpm:requires>\\n      <rpm:entry name=\\\"/bin/sh\\\" pre=\\\"1\\\"/>\\n    </rpm:requires>\\n  </format>\\n</package>\"}, \"checksumtype\": \"sha256\", \"license\": \"GPLv2\", \"checksum\": \"251768bdd15f13d78487c27638aa6aecd01551e253756093cde1c0ae878a17d2\", \"filename\": \"squirrel-0.3-0.8.noarch.rpm\", \"buildhost\": \"dhcp-26-118.brq.redhat.com\", \"epoch\": \"0\", \"version\": \"0.3\", \"relativepath\": \"squirrel-0.3-0.8.noarch.rpm\", \"provides\": [[\"squirrel\", \"EQ\", [\"0\", \"0.3\", \"0.8\"]]], \"_content_type_id\": \"rpm\", \"release\": \"0.8\", \"vendor\": \"\", \"_id\": \"528e6c41-1e7e-44c9-ad76-6062df85a367\", \"arch\": \"noarch\", \"name\": \"squirrel\", \"description\": \"A dummy package of squirrel\", \"_href\": \"/pulp/api/v2/content/units/rpm/528e6c41-1e7e-44c9-ad76-6062df85a367/\", \"children\": {}, \"repository_memberships\": [\"1\"]}, {\"requires\": [[\"/bin/sh\", null, [null, null, null]]], \"_storage_path\": \"/var/lib/pulp/content/rpm/.//elephant/0.3/0.8/noarch/3e1c70cd1b421328acaf6397cb3d16145306bb95f65d1b095fc31372a0a701f3/elephant-0.3-0.8.noarch.rpm\", \"repodata\": {\"filelists\": \"\\n<package pkgid=\\\"3e1c70cd1b421328acaf6397cb3d16145306bb95f65d1b095fc31372a0a701f3\\\" name=\\\"elephant\\\" arch=\\\"noarch\\\">\\n    <version epoch=\\\"0\\\" ver=\\\"0.3\\\" rel=\\\"0.8\\\"/>\\n\\n    <file>//elephant.txt</file>\\n</package>\\n\", \"other\": \"\\n<package pkgid=\\\"3e1c70cd1b421328acaf6397cb3d16145306bb95f65d1b095fc31372a0a701f3\\\" name=\\\"elephant\\\" arch=\\\"noarch\\\">\\n    <version epoch=\\\"0\\\" ver=\\\"0.3\\\" rel=\\\"0.8\\\"/>\\n\\n</package>\\n\", \"primary\": \"\\n<package type=\\\"rpm\\\">\\n  <name>elephant</name>\\n  <arch>noarch</arch>\\n  <version epoch=\\\"0\\\" ver=\\\"0.3\\\" rel=\\\"0.8\\\"/>\\n  <checksum type=\\\"sha256\\\" pkgid=\\\"YES\\\">3e1c70cd1b421328acaf6397cb3d16145306bb95f65d1b095fc31372a0a701f3</checksum>\\n  <summary>A dummy package of elephant</summary>\\n  <description>A dummy package of elephant</description>\\n  <packager></packager>\\n  <url>http://tstrachota.fedorapeople.org</url>\\n  <time file=\\\"1321891027\\\" build=\\\"1308257466\\\"/>\\n  <size package=\\\"2244\\\" installed=\\\"42\\\" archive=\\\"296\\\"/>\\n<location xml:base=\\\"file:///home/jlsherri/katello/src/test/fixtures/zoo5\\\" href=\\\"elephant-0.3-0.8.noarch.rpm\\\"/>\\n  <format>\\n    <rpm:license>GPLv2</rpm:license>\\n    <rpm:vendor/>\\n    <rpm:group>Internet/Applications</rpm:group>\\n    <rpm:buildhost>dhcp-26-118.brq.redhat.com</rpm:buildhost>\\n    <rpm:sourcerpm>elephant-0.3-0.8.src.rpm</rpm:sourcerpm>\\n    <rpm:header-range start=\\\"280\\\" end=\\\"2028\\\"/>\\n    <rpm:provides>\\n      <rpm:entry name=\\\"elephant\\\" flags=\\\"EQ\\\" epoch=\\\"0\\\" ver=\\\"0.3\\\" rel=\\\"0.8\\\"/>\\n    </rpm:provides>\\n    <rpm:requires>\\n      <rpm:entry name=\\\"/bin/sh\\\" pre=\\\"1\\\"/>\\n    </rpm:requires>\\n  </format>\\n</package>\"}, \"checksumtype\": \"sha256\", \"license\": \"GPLv2\", \"checksum\": \"3e1c70cd1b421328acaf6397cb3d16145306bb95f65d1b095fc31372a0a701f3\", \"filename\": \"elephant-0.3-0.8.noarch.rpm\", \"buildhost\": \"dhcp-26-118.brq.redhat.com\", \"epoch\": \"0\", \"version\": \"0.3\", \"relativepath\": \"elephant-0.3-0.8.noarch.rpm\", \"provides\": [[\"elephant\", \"EQ\", [\"0\", \"0.3\", \"0.8\"]]], \"_content_type_id\": \"rpm\", \"release\": \"0.8\", \"vendor\": \"\", \"_id\": \"89c68092-6231-4e2b-b29d-5280363b49f8\", \"arch\": \"noarch\", \"name\": \"elephant\", \"description\": \"A dummy package of elephant\", \"_href\": \"/pulp/api/v2/content/units/rpm/89c68092-6231-4e2b-b29d-5280363b49f8/\", \"children\": {}, \"repository_memberships\": [\"1\"]}, {\"requires\": [[\"/bin/sh\", null, [null, null, null]]], \"_storage_path\": \"/var/lib/pulp/content/rpm/.//penguin/0.3/0.8/noarch/3fcb2c927de9e13bf68469032a28b139d3e5ad2e58564fc210fd6e48635be694/penguin-0.3-0.8.noarch.rpm\", \"repodata\": {\"filelists\": \"\\n<package pkgid=\\\"3fcb2c927de9e13bf68469032a28b139d3e5ad2e58564fc210fd6e48635be694\\\" name=\\\"penguin\\\" arch=\\\"noarch\\\">\\n    <version epoch=\\\"0\\\" ver=\\\"0.3\\\" rel=\\\"0.8\\\"/>\\n\\n    <file>//penguin.txt</file>\\n</package>\\n\", \"other\": \"\\n<package pkgid=\\\"3fcb2c927de9e13bf68469032a28b139d3e5ad2e58564fc210fd6e48635be694\\\" name=\\\"penguin\\\" arch=\\\"noarch\\\">\\n    <version epoch=\\\"0\\\" ver=\\\"0.3\\\" rel=\\\"0.8\\\"/>\\n\\n</package>\\n\", \"primary\": \"\\n<package type=\\\"rpm\\\">\\n  <name>penguin</name>\\n  <arch>noarch</arch>\\n  <version epoch=\\\"0\\\" ver=\\\"0.3\\\" rel=\\\"0.8\\\"/>\\n  <checksum type=\\\"sha256\\\" pkgid=\\\"YES\\\">3fcb2c927de9e13bf68469032a28b139d3e5ad2e58564fc210fd6e48635be694</checksum>\\n  <summary>A dummy package of penguin</summary>\\n  <description>A dummy package of penguin</description>\\n  <packager></packager>\\n  <url>http://tstrachota.fedorapeople.org</url>\\n  <time file=\\\"1321891029\\\" build=\\\"1308257460\\\"/>\\n  <size package=\\\"2232\\\" installed=\\\"42\\\" archive=\\\"292\\\"/>\\n<location xml:base=\\\"file:///home/jlsherri/katello/src/test/fixtures/zoo5\\\" href=\\\"penguin-0.3-0.8.noarch.rpm\\\"/>\\n  <format>\\n    <rpm:license>GPLv2</rpm:license>\\n    <rpm:vendor/>\\n    <rpm:group>Internet/Applications</rpm:group>\\n    <rpm:buildhost>dhcp-26-118.brq.redhat.com</rpm:buildhost>\\n    <rpm:sourcerpm>penguin-0.3-0.8.src.rpm</rpm:sourcerpm>\\n    <rpm:header-range start=\\\"280\\\" end=\\\"2016\\\"/>\\n    <rpm:provides>\\n      <rpm:entry name=\\\"penguin\\\" flags=\\\"EQ\\\" epoch=\\\"0\\\" ver=\\\"0.3\\\" rel=\\\"0.8\\\"/>\\n    </rpm:provides>\\n    <rpm:requires>\\n      <rpm:entry name=\\\"/bin/sh\\\" pre=\\\"1\\\"/>\\n    </rpm:requires>\\n  </format>\\n</package>\"}, \"checksumtype\": \"sha256\", \"license\": \"GPLv2\", \"checksum\": \"3fcb2c927de9e13bf68469032a28b139d3e5ad2e58564fc210fd6e48635be694\", \"filename\": \"penguin-0.3-0.8.noarch.rpm\", \"buildhost\": \"dhcp-26-118.brq.redhat.com\", \"epoch\": \"0\", \"version\": \"0.3\", \"relativepath\": \"penguin-0.3-0.8.noarch.rpm\", \"provides\": [[\"penguin\", \"EQ\", [\"0\", \"0.3\", \"0.8\"]]], \"_content_type_id\": \"rpm\", \"release\": \"0.8\", \"vendor\": \"\", \"_id\": \"dcd3c376-ae96-4a75-a664-927883d458d0\", \"arch\": \"noarch\", \"name\": \"penguin\", \"description\": \"A dummy package of penguin\", \"_href\": \"/pulp/api/v2/content/units/rpm/dcd3c376-ae96-4a75-a664-927883d458d0/\", \"children\": {}, \"repository_memberships\": [\"1\"]}, {\"requires\": [[\"/bin/sh\", null, [null, null, null]]], \"_storage_path\": \"/var/lib/pulp/content/rpm/.//cheetah/0.3/0.8/noarch/422d0baa0cd9d7713ae796e886a23e17f578f924f74880debdbb7d65fb368dae/cheetah-0.3-0.8.noarch.rpm\", \"repodata\": {\"filelists\": \"\\n<package pkgid=\\\"422d0baa0cd9d7713ae796e886a23e17f578f924f74880debdbb7d65fb368dae\\\" name=\\\"cheetah\\\" arch=\\\"noarch\\\">\\n    <version epoch=\\\"0\\\" ver=\\\"0.3\\\" rel=\\\"0.8\\\"/>\\n\\n    <file>//cheetah.txt</file>\\n</package>\\n\", \"other\": \"\\n<package pkgid=\\\"422d0baa0cd9d7713ae796e886a23e17f578f924f74880debdbb7d65fb368dae\\\" name=\\\"cheetah\\\" arch=\\\"noarch\\\">\\n    <version epoch=\\\"0\\\" ver=\\\"0.3\\\" rel=\\\"0.8\\\"/>\\n\\n</package>\\n\", \"primary\": \"\\n<package type=\\\"rpm\\\">\\n  <name>cheetah</name>\\n  <arch>noarch</arch>\\n  <version epoch=\\\"0\\\" ver=\\\"0.3\\\" rel=\\\"0.8\\\"/>\\n  <checksum type=\\\"sha256\\\" pkgid=\\\"YES\\\">422d0baa0cd9d7713ae796e886a23e17f578f924f74880debdbb7d65fb368dae</checksum>\\n  <summary>A dummy package of cheetah</summary>\\n  <description>A dummy package of cheetah</description>\\n  <packager></packager>\\n  <url>http://tstrachota.fedorapeople.org</url>\\n  <time file=\\\"1321891028\\\" build=\\\"1308257472\\\"/>\\n  <size package=\\\"2232\\\" installed=\\\"42\\\" archive=\\\"292\\\"/>\\n<location xml:base=\\\"file:///home/jlsherri/katello/src/test/fixtures/zoo5\\\" href=\\\"cheetah-0.3-0.8.noarch.rpm\\\"/>\\n  <format>\\n    <rpm:license>GPLv2</rpm:license>\\n    <rpm:vendor/>\\n    <rpm:group>Internet/Applications</rpm:group>\\n    <rpm:buildhost>dhcp-26-118.brq.redhat.com</rpm:buildhost>\\n    <rpm:sourcerpm>cheetah-0.3-0.8.src.rpm</rpm:sourcerpm>\\n    <rpm:header-range start=\\\"280\\\" end=\\\"2016\\\"/>\\n    <rpm:provides>\\n      <rpm:entry name=\\\"cheetah\\\" flags=\\\"EQ\\\" epoch=\\\"0\\\" ver=\\\"0.3\\\" rel=\\\"0.8\\\"/>\\n    </rpm:provides>\\n    <rpm:requires>\\n      <rpm:entry name=\\\"/bin/sh\\\" pre=\\\"1\\\"/>\\n    </rpm:requires>\\n  </format>\\n</package>\"}, \"checksumtype\": \"sha256\", \"license\": \"GPLv2\", \"checksum\": \"422d0baa0cd9d7713ae796e886a23e17f578f924f74880debdbb7d65fb368dae\", \"filename\": \"cheetah-0.3-0.8.noarch.rpm\", \"buildhost\": \"dhcp-26-118.brq.redhat.com\", \"epoch\": \"0\", \"version\": \"0.3\", \"relativepath\": \"cheetah-0.3-0.8.noarch.rpm\", \"provides\": [[\"cheetah\", \"EQ\", [\"0\", \"0.3\", \"0.8\"]]], \"_content_type_id\": \"rpm\", \"release\": \"0.8\", \"vendor\": \"\", \"_id\": \"e4c93521-c065-4864-a64c-0a2169da7954\", \"arch\": \"noarch\", \"name\": \"cheetah\", \"description\": \"A dummy package of cheetah\", \"_href\": \"/pulp/api/v2/content/units/rpm/e4c93521-c065-4864-a64c-0a2169da7954/\", \"children\": {}, \"repository_memberships\": [\"1\"]}, {\"requires\": [[\"/bin/sh\", null, [null, null, null]]], \"_storage_path\": \"/var/lib/pulp/content/rpm/.//giraffe/0.3/0.8/noarch/f25d67d1d9da04f12e57ca323247b43891ac46533e355b82de6d1922009f9f14/giraffe-0.3-0.8.noarch.rpm\", \"repodata\": {\"filelists\": \"\\n<package pkgid=\\\"f25d67d1d9da04f12e57ca323247b43891ac46533e355b82de6d1922009f9f14\\\" name=\\\"giraffe\\\" arch=\\\"noarch\\\">\\n    <version epoch=\\\"0\\\" ver=\\\"0.3\\\" rel=\\\"0.8\\\"/>\\n\\n    <file>//giraffe.txt</file>\\n</package>\\n\", \"other\": \"\\n<package pkgid=\\\"f25d67d1d9da04f12e57ca323247b43891ac46533e355b82de6d1922009f9f14\\\" name=\\\"giraffe\\\" arch=\\\"noarch\\\">\\n    <version epoch=\\\"0\\\" ver=\\\"0.3\\\" rel=\\\"0.8\\\"/>\\n\\n</package>\\n\", \"primary\": \"\\n<package type=\\\"rpm\\\">\\n  <name>giraffe</name>\\n  <arch>noarch</arch>\\n  <version epoch=\\\"0\\\" ver=\\\"0.3\\\" rel=\\\"0.8\\\"/>\\n  <checksum type=\\\"sha256\\\" pkgid=\\\"YES\\\">f25d67d1d9da04f12e57ca323247b43891ac46533e355b82de6d1922009f9f14</checksum>\\n  <summary>A dummy package of giraffe</summary>\\n  <description>A dummy package of giraffe</description>\\n  <packager></packager>\\n  <url>http://tstrachota.fedorapeople.org</url>\\n  <time file=\\\"1321891027\\\" build=\\\"1308257414\\\"/>\\n  <size package=\\\"2236\\\" installed=\\\"42\\\" archive=\\\"292\\\"/>\\n<location xml:base=\\\"file:///home/jlsherri/katello/src/test/fixtures/zoo5\\\" href=\\\"giraffe-0.3-0.8.noarch.rpm\\\"/>\\n  <format>\\n    <rpm:license>GPLv2</rpm:license>\\n    <rpm:vendor/>\\n    <rpm:group>Internet/Applications</rpm:group>\\n    <rpm:buildhost>dhcp-26-118.brq.redhat.com</rpm:buildhost>\\n    <rpm:sourcerpm>giraffe-0.3-0.8.src.rpm</rpm:sourcerpm>\\n    <rpm:header-range start=\\\"280\\\" end=\\\"2016\\\"/>\\n    <rpm:provides>\\n      <rpm:entry name=\\\"giraffe\\\" flags=\\\"EQ\\\" epoch=\\\"0\\\" ver=\\\"0.3\\\" rel=\\\"0.8\\\"/>\\n    </rpm:provides>\\n    <rpm:requires>\\n      <rpm:entry name=\\\"/bin/sh\\\" pre=\\\"1\\\"/>\\n    </rpm:requires>\\n  </format>\\n</package>\"}, \"checksumtype\": \"sha256\", \"license\": \"GPLv2\", \"checksum\": \"f25d67d1d9da04f12e57ca323247b43891ac46533e355b82de6d1922009f9f14\", \"filename\": \"giraffe-0.3-0.8.noarch.rpm\", \"buildhost\": \"dhcp-26-118.brq.redhat.com\", \"epoch\": \"0\", \"version\": \"0.3\", \"relativepath\": \"giraffe-0.3-0.8.noarch.rpm\", \"provides\": [[\"giraffe\", \"EQ\", [\"0\", \"0.3\", \"0.8\"]]], \"_content_type_id\": \"rpm\", \"release\": \"0.8\", \"vendor\": \"\", \"_id\": \"ecd03b56-467b-4aa3-a4ac-3dba37459837\", \"arch\": \"noarch\", \"name\": \"giraffe\", \"description\": \"A dummy package of giraffe\", \"_href\": \"/pulp/api/v2/content/units/rpm/ecd03b56-467b-4aa3-a4ac-3dba37459837/\", \"children\": {}, \"repository_memberships\": [\"1\"]}, {\"requires\": [[\"/bin/sh\", null, [null, null, null]]], \"_storage_path\": \"/var/lib/pulp/content/rpm/.//lion/0.3/0.8/noarch/12400dc95c23a4c160725a908716cd3fcdd7a8981585437ab64cd62efa3e4ae4/lion-0.3-0.8.noarch.rpm\", \"repodata\": {\"filelists\": \"\\n<package pkgid=\\\"12400dc95c23a4c160725a908716cd3fcdd7a8981585437ab64cd62efa3e4ae4\\\" name=\\\"lion\\\" arch=\\\"noarch\\\">\\n    <version epoch=\\\"0\\\" ver=\\\"0.3\\\" rel=\\\"0.8\\\"/>\\n\\n    <file>//lion.txt</file>\\n</package>\\n\", \"other\": \"\\n<package pkgid=\\\"12400dc95c23a4c160725a908716cd3fcdd7a8981585437ab64cd62efa3e4ae4\\\" name=\\\"lion\\\" arch=\\\"noarch\\\">\\n    <version epoch=\\\"0\\\" ver=\\\"0.3\\\" rel=\\\"0.8\\\"/>\\n\\n</package>\\n\", \"primary\": \"\\n<package type=\\\"rpm\\\">\\n  <name>lion</name>\\n  <arch>noarch</arch>\\n  <version epoch=\\\"0\\\" ver=\\\"0.3\\\" rel=\\\"0.8\\\"/>\\n  <checksum type=\\\"sha256\\\" pkgid=\\\"YES\\\">12400dc95c23a4c160725a908716cd3fcdd7a8981585437ab64cd62efa3e4ae4</checksum>\\n  <summary>A dummy package of lion</summary>\\n  <description>A dummy package of lion</description>\\n  <packager></packager>\\n  <url>http://tstrachota.fedorapeople.org</url>\\n  <time file=\\\"1321891028\\\" build=\\\"1308257455\\\"/>\\n  <size package=\\\"2212\\\" installed=\\\"42\\\" archive=\\\"292\\\"/>\\n<location xml:base=\\\"file:///home/jlsherri/katello/src/test/fixtures/zoo5\\\" href=\\\"lion-0.3-0.8.noarch.rpm\\\"/>\\n  <format>\\n    <rpm:license>GPLv2</rpm:license>\\n    <rpm:vendor/>\\n    <rpm:group>Internet/Applications</rpm:group>\\n    <rpm:buildhost>dhcp-26-118.brq.redhat.com</rpm:buildhost>\\n    <rpm:sourcerpm>lion-0.3-0.8.src.rpm</rpm:sourcerpm>\\n    <rpm:header-range start=\\\"280\\\" end=\\\"2000\\\"/>\\n    <rpm:provides>\\n      <rpm:entry name=\\\"lion\\\" flags=\\\"EQ\\\" epoch=\\\"0\\\" ver=\\\"0.3\\\" rel=\\\"0.8\\\"/>\\n    </rpm:provides>\\n    <rpm:requires>\\n      <rpm:entry name=\\\"/bin/sh\\\" pre=\\\"1\\\"/>\\n    </rpm:requires>\\n  </format>\\n</package>\"}, \"checksumtype\": \"sha256\", \"license\": \"GPLv2\", \"checksum\": \"12400dc95c23a4c160725a908716cd3fcdd7a8981585437ab64cd62efa3e4ae4\", \"filename\": \"lion-0.3-0.8.noarch.rpm\", \"buildhost\": \"dhcp-26-118.brq.redhat.com\", \"epoch\": \"0\", \"version\": \"0.3\", \"relativepath\": \"lion-0.3-0.8.noarch.rpm\", \"provides\": [[\"lion\", \"EQ\", [\"0\", \"0.3\", \"0.8\"]]], \"_content_type_id\": \"rpm\", \"release\": \"0.8\", \"vendor\": \"\", \"_id\": \"ff8f19a6-5290-4a8b-b1bf-1d8d3888f58b\", \"arch\": \"noarch\", \"name\": \"lion\", \"description\": \"A dummy package of lion\", \"_href\": \"/pulp/api/v2/content/units/rpm/ff8f19a6-5290-4a8b-b1bf-1d8d3888f58b/\", \"children\": {}, \"repository_memberships\": [\"1\"]}]"
    http_version: 
  recorded_at: Sat, 17 Nov 2012 03:31:35 GMT
- request: 
    method: post
    uri: https://dhcp231-16.rdu.redhat.com/pulp/api/v2/repositories/2/actions/associate/
    body: 
      string: "{\"criteria\":{\"type_ids\":[\"rpm\"],\"filters\":{\"unit\":{\"name\":{\"$not\":{\"$in\":[]}}}}},\"source_repo_id\":\"1\"}"
    headers: 
      Accept-Encoding: 
      - gzip, deflate
      Accept: 
      - application/json
      Authorization: 
      - OAuth oauth_body_hash="2jmj7l5rSw0yVb%2FvlWAYkK%2FYBwk%3D", oauth_consumer_key="katello", oauth_nonce="4yt4lDTJg12A7N81JQnsz6vFXg43k2zE4BE9U3IV5g", oauth_signature="RJVIx41yU%2FXYCl8Fmb8aRBRgYeM%3D", oauth_signature_method="HMAC-SHA1", oauth_timestamp="1353123097", oauth_version="1.0"
      Content-Length: 
      - "102"
      Content-Type: 
      - application/json
      Pulp-User: 
      - admin
>>>>>>> ab04154c
  response: 
    status: 
      code: 202
      message: Accepted
    headers: 
<<<<<<< HEAD
      Content-Length: 
      - "816"
=======
>>>>>>> ab04154c
      Server: 
      - Apache/2.2.22 (Fedora)
      Content-Encoding: 
      - utf-8
      Date: 
      - Sat, 17 Nov 2012 03:31:37 GMT
      Content-Length: 
      - "646"
      Content-Type: 
      - application/json
<<<<<<< HEAD
      Date: 
      - Mon, 19 Nov 2012 16:57:41 GMT
    body: 
      string: "{\"task_group_id\": null, \"exception\": null, \"traceback\": null, \"_href\": \"/pulp/api/v2/tasks/8d74ca19-c893-42d0-aff3-0409f38a6e19/\", \"task_id\": \"8d74ca19-c893-42d0-aff3-0409f38a6e19\", \"call_request_tags\": [\"pulp:repository:acme_corporation_label-staging_label-staging_label-fedora_label-fedora_17_x86_64_label\", \"pulp:repository:1\", \"pulp:action:associate\"], \"reasons\": [], \"start_time\": null, \"tags\": [\"pulp:repository:acme_corporation_label-staging_label-staging_label-fedora_label-fedora_17_x86_64_label\", \"pulp:repository:1\", \"pulp:action:associate\"], \"state\": \"waiting\", \"finish_time\": null, \"dependency_failures\": {}, \"schedule_id\": null, \"progress\": {}, \"call_request_group_id\": null, \"call_request_id\": \"8d74ca19-c893-42d0-aff3-0409f38a6e19\", \"principal_login\": \"admin\", \"response\": \"accepted\", \"result\": null}"
    http_version: 
  recorded_at: Mon, 19 Nov 2012 16:57:41 GMT
- request: 
    method: get
    uri: https://dhcp231-16.rdu.redhat.com/pulp/api/v2/repositories/1/?details=true
    body: 
      string: ""
    headers: 
      Accept-Encoding: 
      - gzip, deflate
      Authorization: 
      - OAuth oauth_consumer_key="katello", oauth_nonce="SVFumHvAlC6SJ4dJjJpdNbbuv3832JKQrkCYpLCxuQ", oauth_signature="8qWlXJbkjqGJVJKyeeWwr0jLwJc%3D", oauth_signature_method="HMAC-SHA1", oauth_timestamp="1353344266", oauth_version="1.0"
      Pulp-User: 
      - admin
      Content-Type: 
      - application/json
      Accept: 
      - application/json
=======
    body: 
      string: "{\"task_group_id\": null, \"exception\": null, \"traceback\": null, \"_href\": \"/pulp/api/v2/tasks/c32170cc-fc45-4f00-ba63-f712da78ae61/\", \"task_id\": \"c32170cc-fc45-4f00-ba63-f712da78ae61\", \"call_request_tags\": [\"pulp:repository:2\", \"pulp:repository:1\", \"pulp:action:associate\"], \"reasons\": [], \"start_time\": null, \"tags\": [\"pulp:repository:2\", \"pulp:repository:1\", \"pulp:action:associate\"], \"state\": \"waiting\", \"finish_time\": null, \"dependency_failures\": {}, \"schedule_id\": null, \"progress\": {}, \"call_request_group_id\": null, \"call_request_id\": \"c32170cc-fc45-4f00-ba63-f712da78ae61\", \"principal_login\": \"admin\", \"response\": \"accepted\", \"result\": null}"
    http_version: 
  recorded_at: Sat, 17 Nov 2012 03:31:37 GMT
- request: 
    method: post
    uri: https://dhcp231-16.rdu.redhat.com/pulp/api/v2/repositories/2/actions/associate/
    body: 
      string: "{\"criteria\":{\"type_ids\":[\"erratum\"],\"filters\":{}},\"source_repo_id\":\"1\"}"
    headers: 
      Accept-Encoding: 
      - gzip, deflate
      Accept: 
      - application/json
      Authorization: 
      - OAuth oauth_body_hash="2jmj7l5rSw0yVb%2FvlWAYkK%2FYBwk%3D", oauth_consumer_key="katello", oauth_nonce="10IkuQeqobCzBLosgtxJ6fsubF1m4VvQtiXpXRwpnA", oauth_signature="xJq6aT83BSWXHksBvWIC4cY2I6E%3D", oauth_signature_method="HMAC-SHA1", oauth_timestamp="1353123097", oauth_version="1.0"
      Content-Length: 
      - "71"
      Content-Type: 
      - application/json
      Pulp-User: 
      - admin
>>>>>>> ab04154c
  response: 
    status: 
      code: 202
      message: Accepted
    headers: 
<<<<<<< HEAD
      Content-Length: 
      - "940"
      Server: 
      - Apache/2.2.22 (Fedora)
      Content-Type: 
      - application/json
      Date: 
      - Mon, 19 Nov 2012 16:57:46 GMT
    body: 
      string: "{\"scratchpad\": {\"checksum_type\": \"sha256\", \"repodata\": {}}, \"display_name\": \"Fedora 17 x86_64\", \"description\": null, \"_ns\": \"repos\", \"notes\": {}, \"content_unit_count\": 14, \"_id\": {\"$oid\": \"50aa64ff9c60ed4cf00015d7\"}, \"id\": \"1\", \"_href\": \"/pulp/api/v2/repositories/1/\", \"importers\": [{\"repo_id\": \"1\", \"_ns\": \"repo_importers\", \"importer_type_id\": \"yum_importer\", \"last_sync\": \"2012-11-19T11:57:37-05:00\", \"scheduled_syncs\": [], \"scratchpad\": null, \"_id\": {\"$oid\": \"50aa64ff9c60ed4cf00015d8\"}, \"config\": {\"feed_url\": \"file:///home/jlsherri/katello/src/test/fixtures/zoo5\"}, \"id\": \"yum_importer\"}], \"distributors\": [{\"repo_id\": \"1\", \"_ns\": \"repo_distributors\", \"last_publish\": null, \"auto_publish\": false, \"scheduled_publishes\": [], \"distributor_type_id\": \"yum_distributor\", \"scratchpad\": null, \"_id\": {\"$oid\": \"50aa64ff9c60ed4cf00015d9\"}, \"config\": {\"protected\": true, \"http\": false, \"relative_url\": \"/test_path/\", \"https\": true}, \"id\": \"1\"}]}"
    http_version: 
  recorded_at: Mon, 19 Nov 2012 16:57:46 GMT
- request: 
    method: post
    uri: https://dhcp231-16.rdu.redhat.com/pulp/api/v2/repositories/1/actions/publish/
    body: 
      string: "{\"id\":\"1\"}"
    headers: 
      Content-Length: 
      - "10"
      Accept-Encoding: 
      - gzip, deflate
      Authorization: 
      - OAuth oauth_body_hash="2jmj7l5rSw0yVb%2FvlWAYkK%2FYBwk%3D", oauth_consumer_key="katello", oauth_nonce="tJ1y3mtEgikSONQYo8exElFljh1eKY3fshfS73vR0vo", oauth_signature="Zhb8ohueB9vmgigaldTtjqQB%2BCg%3D", oauth_signature_method="HMAC-SHA1", oauth_timestamp="1353344266", oauth_version="1.0"
      Pulp-User: 
      - admin
      Content-Type: 
      - application/json
      Accept: 
      - application/json
=======
      Server: 
      - Apache/2.2.22 (Fedora)
      Content-Encoding: 
      - utf-8
      Date: 
      - Sat, 17 Nov 2012 03:31:37 GMT
      Content-Length: 
      - "646"
      Content-Type: 
      - application/json
    body: 
      string: "{\"task_group_id\": null, \"exception\": null, \"traceback\": null, \"_href\": \"/pulp/api/v2/tasks/96dd3821-74cc-4999-81b0-bb08f52ec4b7/\", \"task_id\": \"96dd3821-74cc-4999-81b0-bb08f52ec4b7\", \"call_request_tags\": [\"pulp:repository:2\", \"pulp:repository:1\", \"pulp:action:associate\"], \"reasons\": [], \"start_time\": null, \"tags\": [\"pulp:repository:2\", \"pulp:repository:1\", \"pulp:action:associate\"], \"state\": \"waiting\", \"finish_time\": null, \"dependency_failures\": {}, \"schedule_id\": null, \"progress\": {}, \"call_request_group_id\": null, \"call_request_id\": \"96dd3821-74cc-4999-81b0-bb08f52ec4b7\", \"principal_login\": \"admin\", \"response\": \"accepted\", \"result\": null}"
    http_version: 
  recorded_at: Sat, 17 Nov 2012 03:31:37 GMT
- request: 
    method: post
    uri: https://dhcp231-16.rdu.redhat.com/pulp/api/v2/repositories/2/actions/associate/
    body: 
      string: "{\"criteria\":{\"type_ids\":[\"distribution\"],\"filters\":{}},\"source_repo_id\":\"1\"}"
    headers: 
      Accept-Encoding: 
      - gzip, deflate
      Accept: 
      - application/json
      Authorization: 
      - OAuth oauth_body_hash="2jmj7l5rSw0yVb%2FvlWAYkK%2FYBwk%3D", oauth_consumer_key="katello", oauth_nonce="YGn7dwfXXre0nNAvFblpMxG8sGr3qUbRFeiQClg", oauth_signature="yewrPewuzmH4yh7dbeklinCq3GQ%3D", oauth_signature_method="HMAC-SHA1", oauth_timestamp="1353123097", oauth_version="1.0"
      Content-Length: 
      - "76"
      Content-Type: 
      - application/json
      Pulp-User: 
      - admin
>>>>>>> ab04154c
  response: 
    status: 
      code: 202
      message: Accepted
    headers: 
<<<<<<< HEAD
      Content-Length: 
      - "600"
=======
>>>>>>> ab04154c
      Server: 
      - Apache/2.2.22 (Fedora)
      Content-Encoding: 
      - utf-8
<<<<<<< HEAD
      Content-Type: 
      - application/json
      Date: 
      - Mon, 19 Nov 2012 16:57:46 GMT
    body: 
      string: "{\"task_group_id\": null, \"exception\": null, \"traceback\": null, \"_href\": \"/pulp/api/v2/tasks/3cd52d85-e192-44f3-8d33-a38871bbc7f5/\", \"task_id\": \"3cd52d85-e192-44f3-8d33-a38871bbc7f5\", \"call_request_tags\": [\"pulp:repository:1\", \"pulp:action:publish\"], \"reasons\": [], \"start_time\": null, \"tags\": [\"pulp:repository:1\", \"pulp:action:publish\"], \"state\": \"waiting\", \"finish_time\": null, \"dependency_failures\": {}, \"schedule_id\": null, \"progress\": {}, \"call_request_group_id\": null, \"call_request_id\": \"3cd52d85-e192-44f3-8d33-a38871bbc7f5\", \"principal_login\": \"admin\", \"response\": \"accepted\", \"result\": null}"
    http_version: 
  recorded_at: Mon, 19 Nov 2012 16:57:46 GMT
- request: 
    method: get
    uri: https://dhcp231-16.rdu.redhat.com/pulp/api/v2/tasks/?tag=pulp:action:sync
=======
      Date: 
      - Sat, 17 Nov 2012 03:31:37 GMT
      Content-Length: 
      - "646"
      Content-Type: 
      - application/json
    body: 
      string: "{\"task_group_id\": null, \"exception\": null, \"traceback\": null, \"_href\": \"/pulp/api/v2/tasks/15535a37-f0ab-4ed2-b794-3201d02d0640/\", \"task_id\": \"15535a37-f0ab-4ed2-b794-3201d02d0640\", \"call_request_tags\": [\"pulp:repository:2\", \"pulp:repository:1\", \"pulp:action:associate\"], \"reasons\": [], \"start_time\": null, \"tags\": [\"pulp:repository:2\", \"pulp:repository:1\", \"pulp:action:associate\"], \"state\": \"waiting\", \"finish_time\": null, \"dependency_failures\": {}, \"schedule_id\": null, \"progress\": {}, \"call_request_group_id\": null, \"call_request_id\": \"15535a37-f0ab-4ed2-b794-3201d02d0640\", \"principal_login\": \"admin\", \"response\": \"accepted\", \"result\": null}"
    http_version: 
  recorded_at: Sat, 17 Nov 2012 03:31:37 GMT
- request: 
    method: delete
    uri: https://dhcp231-16.rdu.redhat.com/pulp/api/v2/repositories/2/
>>>>>>> ab04154c
    body: 
      string: ""
    headers: 
      Accept-Encoding: 
      - gzip, deflate
<<<<<<< HEAD
      Authorization: 
      - OAuth oauth_consumer_key="katello", oauth_nonce="pwLJaLgvOvSVf78ItFOC6ouw9a8T90IBJ52jRHBCCU", oauth_signature="Mwv7lqD1999DO6U6M%2BmdAZ8OuoQ%3D", oauth_signature_method="HMAC-SHA1", oauth_timestamp="1353344267", oauth_version="1.0"
      Pulp-User: 
      - admin
      Content-Type: 
      - application/json
      Accept: 
      - application/json
=======
      Accept: 
      - application/json
      Authorization: 
      - OAuth oauth_consumer_key="katello", oauth_nonce="jBm74bVJ199tzpbw4EIUqoNq4sF0kGrXkdyLaN6iM", oauth_signature="Q5qt6t0tO16DVroFcTMLuQUGJIA%3D", oauth_signature_method="HMAC-SHA1", oauth_timestamp="1353123100", oauth_version="1.0"
      Content-Type: 
      - application/json
      Pulp-User: 
      - admin
>>>>>>> ab04154c
  response: 
    status: 
      code: 202
      message: Accepted
    headers: 
<<<<<<< HEAD
      Content-Length: 
      - "2804"
      Server: 
      - Apache/2.2.22 (Fedora)
      Content-Type: 
      - application/json
      Date: 
      - Mon, 19 Nov 2012 16:57:47 GMT
    body: 
      string: "[{\"task_group_id\": \"3b60b79b-073a-42c2-bf43-1d2dd01e74dc\", \"exception\": null, \"traceback\": null, \"task_id\": \"da417b54-e248-4049-bf56-db135381c2d9\", \"call_request_tags\": [\"pulp:repository:1\", \"pulp:action:sync\"], \"reasons\": [], \"start_time\": \"2012-11-19T16:57:28Z\", \"tags\": [\"pulp:repository:1\", \"pulp:action:sync\"], \"state\": \"finished\", \"finish_time\": \"2012-11-19T16:57:29Z\", \"dependency_failures\": {}, \"schedule_id\": null, \"progress\": {\"yum_importer\": {\"content\": {\"num_success\": 11, \"size_total\": 17872, \"items_left\": 0, \"items_total\": 11, \"state\": \"FINISHED\", \"size_left\": 0, \"details\": {\"tree_file\": {\"num_success\": 3, \"size_total\": 0, \"items_left\": 0, \"items_total\": 3, \"size_left\": 0, \"num_error\": 0}, \"rpm\": {\"num_success\": 8, \"size_total\": 17872, \"items_left\": 0, \"items_total\": 8, \"size_left\": 0, \"num_error\": 0}, \"delta_rpm\": {\"num_success\": 0, \"size_total\": 0, \"items_left\": 0, \"items_total\": 0, \"size_left\": 0, \"num_error\": 0}, \"file\": {\"num_success\": 0, \"size_total\": 0, \"items_left\": 0, \"items_total\": 0, \"size_left\": 0, \"num_error\": 0}}, \"error_details\": [], \"num_error\": 0}, \"comps\": {\"state\": \"FINISHED\"}, \"errata\": {\"state\": \"FINISHED\", \"num_errata\": 2}, \"metadata\": {\"state\": \"FINISHED\"}}}, \"call_request_group_id\": \"3b60b79b-073a-42c2-bf43-1d2dd01e74dc\", \"call_request_id\": \"da417b54-e248-4049-bf56-db135381c2d9\", \"principal_login\": \"admin\", \"response\": \"accepted\", \"result\": null}, {\"task_group_id\": \"eb795b09-acf6-4cbe-8a43-94cbe2741073\", \"exception\": null, \"traceback\": null, \"task_id\": \"bf904e97-f04a-4e01-ae69-ac2ac263d3f2\", \"call_request_tags\": [\"pulp:repository:1\", \"pulp:action:sync\"], \"reasons\": [], \"start_time\": \"2012-11-19T16:57:35Z\", \"tags\": [\"pulp:repository:1\", \"pulp:action:sync\"], \"state\": \"finished\", \"finish_time\": \"2012-11-19T16:57:37Z\", \"dependency_failures\": {}, \"schedule_id\": null, \"progress\": {\"yum_importer\": {\"content\": {\"num_success\": 11, \"size_total\": 17872, \"items_left\": 0, \"items_total\": 11, \"state\": \"FINISHED\", \"size_left\": 0, \"details\": {\"tree_file\": {\"num_success\": 3, \"size_total\": 0, \"items_left\": 0, \"items_total\": 3, \"size_left\": 0, \"num_error\": 0}, \"rpm\": {\"num_success\": 8, \"size_total\": 17872, \"items_left\": 0, \"items_total\": 8, \"size_left\": 0, \"num_error\": 0}, \"delta_rpm\": {\"num_success\": 0, \"size_total\": 0, \"items_left\": 0, \"items_total\": 0, \"size_left\": 0, \"num_error\": 0}, \"file\": {\"num_success\": 0, \"size_total\": 0, \"items_left\": 0, \"items_total\": 0, \"size_left\": 0, \"num_error\": 0}}, \"error_details\": [], \"num_error\": 0}, \"comps\": {\"state\": \"FINISHED\"}, \"errata\": {\"state\": \"FINISHED\", \"num_errata\": 2}, \"metadata\": {\"state\": \"FINISHED\"}}}, \"call_request_group_id\": \"eb795b09-acf6-4cbe-8a43-94cbe2741073\", \"call_request_id\": \"bf904e97-f04a-4e01-ae69-ac2ac263d3f2\", \"principal_login\": \"admin\", \"response\": \"accepted\", \"result\": null}]"
    http_version: 
  recorded_at: Mon, 19 Nov 2012 16:57:47 GMT
- request: 
    method: post
    uri: https://dhcp231-16.rdu.redhat.com/pulp/api/v2/repositories/1/search/units/
=======
      Server: 
      - Apache/2.2.22 (Fedora)
      Content-Encoding: 
      - utf-8
      Date: 
      - Sat, 17 Nov 2012 03:31:40 GMT
      Content-Length: 
      - "674"
      Content-Type: 
      - application/json
    body: 
      string: "[{\"task_group_id\": \"5a35d99c-584d-4a21-b532-eb0623aa1ef5\", \"exception\": null, \"traceback\": null, \"_href\": \"/pulp/api/v2/task_groups/5a35d99c-584d-4a21-b532-eb0623aa1ef5/\", \"task_id\": \"d577699e-f60c-470d-b308-4478c8180f07\", \"call_request_tags\": [\"pulp:repository:2\", \"pulp:action:delete\"], \"reasons\": [], \"start_time\": null, \"tags\": [\"pulp:repository:2\", \"pulp:action:delete\"], \"state\": \"waiting\", \"finish_time\": null, \"dependency_failures\": {}, \"schedule_id\": null, \"progress\": {}, \"call_request_group_id\": \"5a35d99c-584d-4a21-b532-eb0623aa1ef5\", \"call_request_id\": \"d577699e-f60c-470d-b308-4478c8180f07\", \"principal_login\": \"admin\", \"response\": \"accepted\", \"result\": null}]"
    http_version: 
  recorded_at: Sat, 17 Nov 2012 03:31:40 GMT
- request: 
    method: post
    uri: https://dhcp231-16.rdu.redhat.com/pulp/api/v2/repositories/acme_corporation_label-staging_label-fedora_label-fedora_17_x86_64_label/actions/associate/
>>>>>>> ab04154c
    body: 
      string: "{\"criteria\":{\"type_ids\":[\"rpm\"],\"filters\":{\"unit\":{\"name\":{\"$not\":{\"$in\":[]}}}}},\"source_repo_id\":\"1\"}"
    headers: 
<<<<<<< HEAD
      Content-Length: 
      - "147"
      Accept-Encoding: 
      - gzip, deflate
      Authorization: 
      - OAuth oauth_body_hash="2jmj7l5rSw0yVb%2FvlWAYkK%2FYBwk%3D", oauth_consumer_key="katello", oauth_nonce="9z9da2nNdfdmYlInF4KyjGOQLvA3rdFqstY3nSqz4", oauth_signature="ir%2FC%2B%2BMCwA8DqM7yGj7QHZsgbkk%3D", oauth_signature_method="HMAC-SHA1", oauth_timestamp="1353344268", oauth_version="1.0"
      Pulp-User: 
      - admin
      Content-Type: 
      - application/json
      Accept: 
      - application/json
  response: 
    status: 
      code: 200
      message: OK
    headers: 
      Content-Length: 
      - "2769"
      Server: 
      - Apache/2.2.22 (Fedora)
      Content-Type: 
      - application/json
      Date: 
      - Mon, 19 Nov 2012 16:57:48 GMT
    body: 
      string: "[{\"updated\": \"2012-11-19T21:57:36Z\", \"repo_id\": \"1\", \"created\": \"2012-11-19T21:57:36Z\", \"_ns\": \"repo_content_units\", \"unit_id\": \"a81c57b0-8834-4922-8318-f4368f0b7b97\", \"unit_type_id\": \"rpm\", \"owner_type\": \"importer\", \"_id\": {\"$oid\": \"50aa65009c60ed4cf00015eb\"}, \"id\": \"50aa65009c60ed4cf00015eb\", \"owner_id\": \"yum_importer\", \"metadata\": {\"requires\": [[\"/bin/sh\", null, [null, null, null]]], \"_storage_path\": \"/var/lib/pulp/content/rpm/.//elephant/0.3/0.8/noarch/3e1c70cd1b421328acaf6397cb3d16145306bb95f65d1b095fc31372a0a701f3/elephant-0.3-0.8.noarch.rpm\", \"repodata\": {\"filelists\": \"\\n<package pkgid=\\\"3e1c70cd1b421328acaf6397cb3d16145306bb95f65d1b095fc31372a0a701f3\\\" name=\\\"elephant\\\" arch=\\\"noarch\\\">\\n    <version epoch=\\\"0\\\" ver=\\\"0.3\\\" rel=\\\"0.8\\\"/>\\n\\n    <file>//elephant.txt</file>\\n</package>\\n\", \"other\": \"\\n<package pkgid=\\\"3e1c70cd1b421328acaf6397cb3d16145306bb95f65d1b095fc31372a0a701f3\\\" name=\\\"elephant\\\" arch=\\\"noarch\\\">\\n    <version epoch=\\\"0\\\" ver=\\\"0.3\\\" rel=\\\"0.8\\\"/>\\n\\n</package>\\n\", \"primary\": \"\\n<package type=\\\"rpm\\\">\\n  <name>elephant</name>\\n  <arch>noarch</arch>\\n  <version epoch=\\\"0\\\" ver=\\\"0.3\\\" rel=\\\"0.8\\\"/>\\n  <checksum type=\\\"sha256\\\" pkgid=\\\"YES\\\">3e1c70cd1b421328acaf6397cb3d16145306bb95f65d1b095fc31372a0a701f3</checksum>\\n  <summary>A dummy package of elephant</summary>\\n  <description>A dummy package of elephant</description>\\n  <packager></packager>\\n  <url>http://tstrachota.fedorapeople.org</url>\\n  <time file=\\\"1321891027\\\" build=\\\"1308257466\\\"/>\\n  <size package=\\\"2244\\\" installed=\\\"42\\\" archive=\\\"296\\\"/>\\n<location xml:base=\\\"file:///home/jlsherri/katello/src/test/fixtures/zoo5\\\" href=\\\"elephant-0.3-0.8.noarch.rpm\\\"/>\\n  <format>\\n    <rpm:license>GPLv2</rpm:license>\\n    <rpm:vendor/>\\n    <rpm:group>Internet/Applications</rpm:group>\\n    <rpm:buildhost>dhcp-26-118.brq.redhat.com</rpm:buildhost>\\n    <rpm:sourcerpm>elephant-0.3-0.8.src.rpm</rpm:sourcerpm>\\n    <rpm:header-range start=\\\"280\\\" end=\\\"2028\\\"/>\\n    <rpm:provides>\\n      <rpm:entry name=\\\"elephant\\\" flags=\\\"EQ\\\" epoch=\\\"0\\\" ver=\\\"0.3\\\" rel=\\\"0.8\\\"/>\\n    </rpm:provides>\\n    <rpm:requires>\\n      <rpm:entry name=\\\"/bin/sh\\\" pre=\\\"1\\\"/>\\n    </rpm:requires>\\n  </format>\\n</package>\"}, \"checksumtype\": \"sha256\", \"license\": \"GPLv2\", \"_ns\": \"units_rpm\", \"checksum\": \"3e1c70cd1b421328acaf6397cb3d16145306bb95f65d1b095fc31372a0a701f3\", \"filename\": \"elephant-0.3-0.8.noarch.rpm\", \"buildhost\": \"dhcp-26-118.brq.redhat.com\", \"epoch\": \"0\", \"version\": \"0.3\", \"relativepath\": \"elephant-0.3-0.8.noarch.rpm\", \"provides\": [[\"elephant\", \"EQ\", [\"0\", \"0.3\", \"0.8\"]]], \"_content_type_id\": \"rpm\", \"release\": \"0.8\", \"vendor\": \"\", \"_id\": \"a81c57b0-8834-4922-8318-f4368f0b7b97\", \"arch\": \"noarch\", \"name\": \"elephant\", \"description\": \"A dummy package of elephant\"}}]"
    http_version: 
  recorded_at: Mon, 19 Nov 2012 16:57:48 GMT
- request: 
    method: post
    uri: https://dhcp231-16.rdu.redhat.com/pulp/api/v2/repositories/2/actions/associate/
    body: 
      string: "{\"criteria\":{\"type_ids\":[\"rpm\"],\"filters\":{\"unit\":{\"name\":{\"$not\":{\"$in\":[]}}}}},\"source_repo_id\":\"1\"}"
    headers: 
      Content-Length: 
      - "102"
      Accept-Encoding: 
      - gzip, deflate
      Authorization: 
      - OAuth oauth_body_hash="2jmj7l5rSw0yVb%2FvlWAYkK%2FYBwk%3D", oauth_consumer_key="katello", oauth_nonce="uSu8aeBRmSy0cD575n58GdaZOTjpZixT7vPEEjNU", oauth_signature="yJe33D9ZHWCjX4KSsDgeBh2a6Hw%3D", oauth_signature_method="HMAC-SHA1", oauth_timestamp="1353344268", oauth_version="1.0"
      Pulp-User: 
      - admin
      Content-Type: 
      - application/json
      Accept: 
      - application/json
=======
      Accept-Encoding: 
      - gzip, deflate
      Accept: 
      - application/json
      Authorization: 
      - OAuth oauth_body_hash="2jmj7l5rSw0yVb%2FvlWAYkK%2FYBwk%3D", oauth_consumer_key="katello", oauth_nonce="YVV9lxHEqndFliBVRkUSR9OfjHL7q6jTKn7euXmsrFI", oauth_signature="aKxTaqOZX%2Bow1czW12ZtYaSSkRA%3D", oauth_signature_method="HMAC-SHA1", oauth_timestamp="1353123101", oauth_version="1.0"
      Content-Length: 
      - "102"
      Content-Type: 
      - application/json
      Pulp-User: 
      - admin
  response: 
    status: 
      code: 202
      message: Accepted
    headers: 
      Server: 
      - Apache/2.2.22 (Fedora)
      Content-Encoding: 
      - utf-8
      Date: 
      - Sat, 17 Nov 2012 03:31:41 GMT
      Content-Length: 
      - "788"
      Content-Type: 
      - application/json
    body: 
      string: "{\"task_group_id\": null, \"exception\": null, \"traceback\": null, \"_href\": \"/pulp/api/v2/tasks/05817cff-48e2-47f9-9fbd-052b1461bd24/\", \"task_id\": \"05817cff-48e2-47f9-9fbd-052b1461bd24\", \"call_request_tags\": [\"pulp:repository:acme_corporation_label-staging_label-fedora_label-fedora_17_x86_64_label\", \"pulp:repository:1\", \"pulp:action:associate\"], \"reasons\": [], \"start_time\": null, \"tags\": [\"pulp:repository:acme_corporation_label-staging_label-fedora_label-fedora_17_x86_64_label\", \"pulp:repository:1\", \"pulp:action:associate\"], \"state\": \"waiting\", \"finish_time\": null, \"dependency_failures\": {}, \"schedule_id\": null, \"progress\": {}, \"call_request_group_id\": null, \"call_request_id\": \"05817cff-48e2-47f9-9fbd-052b1461bd24\", \"principal_login\": \"admin\", \"response\": \"accepted\", \"result\": null}"
    http_version: 
  recorded_at: Sat, 17 Nov 2012 03:31:41 GMT
- request: 
    method: post
    uri: https://dhcp231-16.rdu.redhat.com/pulp/api/v2/repositories/acme_corporation_label-staging_label-fedora_label-fedora_17_x86_64_label/actions/associate/
    body: 
      string: "{\"criteria\":{\"type_ids\":[\"erratum\"],\"filters\":{}},\"source_repo_id\":\"1\"}"
    headers: 
      Accept-Encoding: 
      - gzip, deflate
      Accept: 
      - application/json
      Authorization: 
      - OAuth oauth_body_hash="2jmj7l5rSw0yVb%2FvlWAYkK%2FYBwk%3D", oauth_consumer_key="katello", oauth_nonce="zqaLxWtTXEcRLB51tcrRlCILUUPIUlkUI5114CIQ", oauth_signature="qgilTKwS68oyNuVRSwR7iOul%2FPA%3D", oauth_signature_method="HMAC-SHA1", oauth_timestamp="1353123101", oauth_version="1.0"
      Content-Length: 
      - "71"
      Content-Type: 
      - application/json
      Pulp-User: 
      - admin
>>>>>>> ab04154c
  response: 
    status: 
      code: 202
      message: Accepted
    headers: 
<<<<<<< HEAD
      Content-Length: 
      - "646"
=======
>>>>>>> ab04154c
      Server: 
      - Apache/2.2.22 (Fedora)
      Content-Encoding: 
      - utf-8
      Date: 
      - Sat, 17 Nov 2012 03:31:41 GMT
      Content-Length: 
      - "788"
      Content-Type: 
      - application/json
<<<<<<< HEAD
      Date: 
      - Mon, 19 Nov 2012 16:57:48 GMT
    body: 
      string: "{\"task_group_id\": null, \"exception\": null, \"traceback\": null, \"_href\": \"/pulp/api/v2/tasks/83f684ab-e79e-4136-b64b-d66f2161a43f/\", \"task_id\": \"83f684ab-e79e-4136-b64b-d66f2161a43f\", \"call_request_tags\": [\"pulp:repository:2\", \"pulp:repository:1\", \"pulp:action:associate\"], \"reasons\": [], \"start_time\": null, \"tags\": [\"pulp:repository:2\", \"pulp:repository:1\", \"pulp:action:associate\"], \"state\": \"waiting\", \"finish_time\": null, \"dependency_failures\": {}, \"schedule_id\": null, \"progress\": {}, \"call_request_group_id\": null, \"call_request_id\": \"83f684ab-e79e-4136-b64b-d66f2161a43f\", \"principal_login\": \"admin\", \"response\": \"accepted\", \"result\": null}"
    http_version: 
  recorded_at: Mon, 19 Nov 2012 16:57:48 GMT
- request: 
    method: post
    uri: https://dhcp231-16.rdu.redhat.com/pulp/api/v2/repositories/2/actions/associate/
    body: 
      string: "{\"criteria\":{\"type_ids\":[\"erratum\"],\"filters\":{}},\"source_repo_id\":\"1\"}"
    headers: 
      Content-Length: 
      - "71"
      Accept-Encoding: 
      - gzip, deflate
      Authorization: 
      - OAuth oauth_body_hash="2jmj7l5rSw0yVb%2FvlWAYkK%2FYBwk%3D", oauth_consumer_key="katello", oauth_nonce="zxVJcDO2fyJ3Tbgujyalh2JNYkSaGA8fYOiU55vkVAc", oauth_signature="bkroFueBnBXWzl%2FvmU5kGuEdp0I%3D", oauth_signature_method="HMAC-SHA1", oauth_timestamp="1353344268", oauth_version="1.0"
      Pulp-User: 
      - admin
      Content-Type: 
      - application/json
      Accept: 
      - application/json
=======
    body: 
      string: "{\"task_group_id\": null, \"exception\": null, \"traceback\": null, \"_href\": \"/pulp/api/v2/tasks/e32d307a-1e37-4b42-9b6f-8c7c31164ece/\", \"task_id\": \"e32d307a-1e37-4b42-9b6f-8c7c31164ece\", \"call_request_tags\": [\"pulp:repository:acme_corporation_label-staging_label-fedora_label-fedora_17_x86_64_label\", \"pulp:repository:1\", \"pulp:action:associate\"], \"reasons\": [], \"start_time\": null, \"tags\": [\"pulp:repository:acme_corporation_label-staging_label-fedora_label-fedora_17_x86_64_label\", \"pulp:repository:1\", \"pulp:action:associate\"], \"state\": \"waiting\", \"finish_time\": null, \"dependency_failures\": {}, \"schedule_id\": null, \"progress\": {}, \"call_request_group_id\": null, \"call_request_id\": \"e32d307a-1e37-4b42-9b6f-8c7c31164ece\", \"principal_login\": \"admin\", \"response\": \"accepted\", \"result\": null}"
    http_version: 
  recorded_at: Sat, 17 Nov 2012 03:31:41 GMT
- request: 
    method: post
    uri: https://dhcp231-16.rdu.redhat.com/pulp/api/v2/repositories/acme_corporation_label-staging_label-fedora_label-fedora_17_x86_64_label/actions/associate/
    body: 
      string: "{\"criteria\":{\"type_ids\":[\"distribution\"],\"filters\":{}},\"source_repo_id\":\"1\"}"
    headers: 
      Accept-Encoding: 
      - gzip, deflate
      Accept: 
      - application/json
      Authorization: 
      - OAuth oauth_body_hash="2jmj7l5rSw0yVb%2FvlWAYkK%2FYBwk%3D", oauth_consumer_key="katello", oauth_nonce="xPznzjluGIbQSE92woAJeCorJWTGdCabs09ADt6dMg", oauth_signature="AZUWwG2XfQUuw2VO4UyIimVATOo%3D", oauth_signature_method="HMAC-SHA1", oauth_timestamp="1353123101", oauth_version="1.0"
      Content-Length: 
      - "76"
      Content-Type: 
      - application/json
      Pulp-User: 
      - admin
>>>>>>> ab04154c
  response: 
    status: 
      code: 202
      message: Accepted
    headers: 
<<<<<<< HEAD
      Content-Length: 
      - "646"
=======
>>>>>>> ab04154c
      Server: 
      - Apache/2.2.22 (Fedora)
      Content-Encoding: 
      - utf-8
      Date: 
      - Sat, 17 Nov 2012 03:31:41 GMT
      Content-Length: 
      - "788"
      Content-Type: 
      - application/json
<<<<<<< HEAD
      Date: 
      - Mon, 19 Nov 2012 16:57:48 GMT
    body: 
      string: "{\"task_group_id\": null, \"exception\": null, \"traceback\": null, \"_href\": \"/pulp/api/v2/tasks/675dd754-cc4c-486a-b50c-4986487c4386/\", \"task_id\": \"675dd754-cc4c-486a-b50c-4986487c4386\", \"call_request_tags\": [\"pulp:repository:2\", \"pulp:repository:1\", \"pulp:action:associate\"], \"reasons\": [], \"start_time\": null, \"tags\": [\"pulp:repository:2\", \"pulp:repository:1\", \"pulp:action:associate\"], \"state\": \"waiting\", \"finish_time\": null, \"dependency_failures\": {}, \"schedule_id\": null, \"progress\": {}, \"call_request_group_id\": null, \"call_request_id\": \"675dd754-cc4c-486a-b50c-4986487c4386\", \"principal_login\": \"admin\", \"response\": \"accepted\", \"result\": null}"
    http_version: 
  recorded_at: Mon, 19 Nov 2012 16:57:49 GMT
- request: 
    method: post
    uri: https://dhcp231-16.rdu.redhat.com/pulp/api/v2/repositories/2/actions/associate/
    body: 
      string: "{\"criteria\":{\"type_ids\":[\"distribution\"],\"filters\":{}},\"source_repo_id\":\"1\"}"
    headers: 
      Content-Length: 
      - "76"
      Accept-Encoding: 
      - gzip, deflate
      Authorization: 
      - OAuth oauth_body_hash="2jmj7l5rSw0yVb%2FvlWAYkK%2FYBwk%3D", oauth_consumer_key="katello", oauth_nonce="HkYdepOzY2XYUSElfyunn7LBPOuEZhXMhc7g2d7fQnc", oauth_signature="tOoxAfs%2FMYBeA0O42hyAm2AtwuQ%3D", oauth_signature_method="HMAC-SHA1", oauth_timestamp="1353344269", oauth_version="1.0"
      Pulp-User: 
      - admin
      Content-Type: 
      - application/json
      Accept: 
      - application/json
=======
    body: 
      string: "{\"task_group_id\": null, \"exception\": null, \"traceback\": null, \"_href\": \"/pulp/api/v2/tasks/7b8dcb78-f6a5-4df7-b88b-a6bd632b27eb/\", \"task_id\": \"7b8dcb78-f6a5-4df7-b88b-a6bd632b27eb\", \"call_request_tags\": [\"pulp:repository:acme_corporation_label-staging_label-fedora_label-fedora_17_x86_64_label\", \"pulp:repository:1\", \"pulp:action:associate\"], \"reasons\": [], \"start_time\": null, \"tags\": [\"pulp:repository:acme_corporation_label-staging_label-fedora_label-fedora_17_x86_64_label\", \"pulp:repository:1\", \"pulp:action:associate\"], \"state\": \"waiting\", \"finish_time\": null, \"dependency_failures\": {}, \"schedule_id\": null, \"progress\": {}, \"call_request_group_id\": null, \"call_request_id\": \"7b8dcb78-f6a5-4df7-b88b-a6bd632b27eb\", \"principal_login\": \"admin\", \"response\": \"accepted\", \"result\": null}"
    http_version: 
  recorded_at: Sat, 17 Nov 2012 03:31:41 GMT
- request: 
    method: delete
    uri: https://dhcp231-16.rdu.redhat.com/pulp/api/v2/repositories/acme_corporation_label-staging_label-fedora_label-fedora_17_x86_64_label/
    body: 
      string: ""
    headers: 
      Accept-Encoding: 
      - gzip, deflate
      Accept: 
      - application/json
      Authorization: 
      - OAuth oauth_consumer_key="katello", oauth_nonce="Oe9TDKTkFPjGuUO3DhljpnlyhqkuOsEwTs1RixasP5w", oauth_signature="ZKdKZEBC171nxMMq3zo93IxD20A%3D", oauth_signature_method="HMAC-SHA1", oauth_timestamp="1353123104", oauth_version="1.0"
      Content-Type: 
      - application/json
      Pulp-User: 
      - admin
>>>>>>> ab04154c
  response: 
    status: 
      code: 202
      message: Accepted
    headers: 
<<<<<<< HEAD
      Content-Length: 
      - "646"
=======
>>>>>>> ab04154c
      Server: 
      - Apache/2.2.22 (Fedora)
      Content-Encoding: 
      - utf-8
      Date: 
      - Sat, 17 Nov 2012 03:31:44 GMT
      Content-Length: 
      - "816"
      Content-Type: 
      - application/json
<<<<<<< HEAD
      Date: 
      - Mon, 19 Nov 2012 16:57:49 GMT
    body: 
      string: "{\"task_group_id\": null, \"exception\": null, \"traceback\": null, \"_href\": \"/pulp/api/v2/tasks/84c863aa-10c6-4e15-ad98-310c5b3ac2ef/\", \"task_id\": \"84c863aa-10c6-4e15-ad98-310c5b3ac2ef\", \"call_request_tags\": [\"pulp:repository:2\", \"pulp:repository:1\", \"pulp:action:associate\"], \"reasons\": [], \"start_time\": null, \"tags\": [\"pulp:repository:2\", \"pulp:repository:1\", \"pulp:action:associate\"], \"state\": \"waiting\", \"finish_time\": null, \"dependency_failures\": {}, \"schedule_id\": null, \"progress\": {}, \"call_request_group_id\": null, \"call_request_id\": \"84c863aa-10c6-4e15-ad98-310c5b3ac2ef\", \"principal_login\": \"admin\", \"response\": \"accepted\", \"result\": null}"
    http_version: 
  recorded_at: Mon, 19 Nov 2012 16:57:49 GMT
- request: 
    method: delete
    uri: https://dhcp231-16.rdu.redhat.com/pulp/api/v2/repositories/2/
    body: 
      string: ""
    headers: 
      Accept-Encoding: 
      - gzip, deflate
      Authorization: 
      - OAuth oauth_consumer_key="katello", oauth_nonce="nhmhyxH4JKvQCetSpbTCeJGF40hjgf9DFHcDlvBueuI", oauth_signature="Uqc7cEr7oXlPl%2FQMTEXad40rS6Q%3D", oauth_signature_method="HMAC-SHA1", oauth_timestamp="1353344271", oauth_version="1.0"
      Pulp-User: 
      - admin
      Content-Type: 
      - application/json
      Accept: 
      - application/json
=======
    body: 
      string: "[{\"task_group_id\": \"a5d11499-cc73-4545-beed-a2b1ba957f7b\", \"exception\": null, \"traceback\": null, \"_href\": \"/pulp/api/v2/task_groups/a5d11499-cc73-4545-beed-a2b1ba957f7b/\", \"task_id\": \"92568c89-3009-4c4b-81f9-40c465a5c52c\", \"call_request_tags\": [\"pulp:repository:acme_corporation_label-staging_label-fedora_label-fedora_17_x86_64_label\", \"pulp:action:delete\"], \"reasons\": [], \"start_time\": null, \"tags\": [\"pulp:repository:acme_corporation_label-staging_label-fedora_label-fedora_17_x86_64_label\", \"pulp:action:delete\"], \"state\": \"waiting\", \"finish_time\": null, \"dependency_failures\": {}, \"schedule_id\": null, \"progress\": {}, \"call_request_group_id\": \"a5d11499-cc73-4545-beed-a2b1ba957f7b\", \"call_request_id\": \"92568c89-3009-4c4b-81f9-40c465a5c52c\", \"principal_login\": \"admin\", \"response\": \"accepted\", \"result\": null}]"
    http_version: 
  recorded_at: Sat, 17 Nov 2012 03:31:44 GMT
- request: 
    method: post
    uri: https://dhcp231-16.rdu.redhat.com/pulp/api/v2/repositories/1/search/units/
    body: 
      string: "{\"criteria\":{\"sort\":{\"unit\":[[\"name\",\"ascending\"],[\"version\",\"descending\"]]},\"type_ids\":[\"rpm\"],\"filters\":{\"unit\":{\"$and\":[{\"name\":\"elephant\"}]}}}}"
    headers: 
      Accept-Encoding: 
      - gzip, deflate
      Accept: 
      - application/json
      Authorization: 
      - OAuth oauth_body_hash="2jmj7l5rSw0yVb%2FvlWAYkK%2FYBwk%3D", oauth_consumer_key="katello", oauth_nonce="ZO79bmxIsGuhReCjomcBzAlTvNR9wqfwVoOd5bjz8", oauth_signature="%2FpPLCbJmWLS0wJHjTfS7eLjsRGA%3D", oauth_signature_method="HMAC-SHA1", oauth_timestamp="1353123105", oauth_version="1.0"
      Content-Length: 
      - "147"
      Content-Type: 
      - application/json
      Pulp-User: 
      - admin
>>>>>>> ab04154c
  response: 
    status: 
      code: 200
      message: OK
    headers: 
<<<<<<< HEAD
      Content-Length: 
      - "674"
      Server: 
      - Apache/2.2.22 (Fedora)
      Content-Encoding: 
      - utf-8
      Content-Type: 
      - application/json
      Date: 
      - Mon, 19 Nov 2012 16:57:51 GMT
    body: 
      string: "[{\"task_group_id\": \"d7ecd0b1-5e25-4354-a7ce-af8d4d0a3fa2\", \"exception\": null, \"traceback\": null, \"_href\": \"/pulp/api/v2/task_groups/d7ecd0b1-5e25-4354-a7ce-af8d4d0a3fa2/\", \"task_id\": \"e29c6f4c-4415-4b36-b7c6-4be14872912c\", \"call_request_tags\": [\"pulp:repository:2\", \"pulp:action:delete\"], \"reasons\": [], \"start_time\": null, \"tags\": [\"pulp:repository:2\", \"pulp:action:delete\"], \"state\": \"waiting\", \"finish_time\": null, \"dependency_failures\": {}, \"schedule_id\": null, \"progress\": {}, \"call_request_group_id\": \"d7ecd0b1-5e25-4354-a7ce-af8d4d0a3fa2\", \"call_request_id\": \"e29c6f4c-4415-4b36-b7c6-4be14872912c\", \"principal_login\": \"admin\", \"response\": \"accepted\", \"result\": null}]"
    http_version: 
  recorded_at: Mon, 19 Nov 2012 16:57:51 GMT
- request: 
    method: delete
    uri: https://dhcp231-16.rdu.redhat.com/pulp/api/v2/repositories/acme_corporation_label-staging_label-staging_label-fedora_label-fedora_17_x86_64_label/
=======
      Server: 
      - Apache/2.2.22 (Fedora)
      Date: 
      - Sat, 17 Nov 2012 03:31:45 GMT
      Content-Length: 
      - "2769"
      Content-Type: 
      - application/json
    body: 
      string: "[{\"updated\": \"2012-11-17T08:31:29Z\", \"repo_id\": \"1\", \"created\": \"2012-11-17T08:31:29Z\", \"_ns\": \"repo_content_units\", \"unit_id\": \"89c68092-6231-4e2b-b29d-5280363b49f8\", \"unit_type_id\": \"rpm\", \"owner_type\": \"importer\", \"_id\": {\"$oid\": \"50a705119c60ed289c0020b5\"}, \"id\": \"50a705119c60ed289c0020b5\", \"owner_id\": \"yum_importer\", \"metadata\": {\"requires\": [[\"/bin/sh\", null, [null, null, null]]], \"_storage_path\": \"/var/lib/pulp/content/rpm/.//elephant/0.3/0.8/noarch/3e1c70cd1b421328acaf6397cb3d16145306bb95f65d1b095fc31372a0a701f3/elephant-0.3-0.8.noarch.rpm\", \"repodata\": {\"filelists\": \"\\n<package pkgid=\\\"3e1c70cd1b421328acaf6397cb3d16145306bb95f65d1b095fc31372a0a701f3\\\" name=\\\"elephant\\\" arch=\\\"noarch\\\">\\n    <version epoch=\\\"0\\\" ver=\\\"0.3\\\" rel=\\\"0.8\\\"/>\\n\\n    <file>//elephant.txt</file>\\n</package>\\n\", \"other\": \"\\n<package pkgid=\\\"3e1c70cd1b421328acaf6397cb3d16145306bb95f65d1b095fc31372a0a701f3\\\" name=\\\"elephant\\\" arch=\\\"noarch\\\">\\n    <version epoch=\\\"0\\\" ver=\\\"0.3\\\" rel=\\\"0.8\\\"/>\\n\\n</package>\\n\", \"primary\": \"\\n<package type=\\\"rpm\\\">\\n  <name>elephant</name>\\n  <arch>noarch</arch>\\n  <version epoch=\\\"0\\\" ver=\\\"0.3\\\" rel=\\\"0.8\\\"/>\\n  <checksum type=\\\"sha256\\\" pkgid=\\\"YES\\\">3e1c70cd1b421328acaf6397cb3d16145306bb95f65d1b095fc31372a0a701f3</checksum>\\n  <summary>A dummy package of elephant</summary>\\n  <description>A dummy package of elephant</description>\\n  <packager></packager>\\n  <url>http://tstrachota.fedorapeople.org</url>\\n  <time file=\\\"1321891027\\\" build=\\\"1308257466\\\"/>\\n  <size package=\\\"2244\\\" installed=\\\"42\\\" archive=\\\"296\\\"/>\\n<location xml:base=\\\"file:///home/jlsherri/katello/src/test/fixtures/zoo5\\\" href=\\\"elephant-0.3-0.8.noarch.rpm\\\"/>\\n  <format>\\n    <rpm:license>GPLv2</rpm:license>\\n    <rpm:vendor/>\\n    <rpm:group>Internet/Applications</rpm:group>\\n    <rpm:buildhost>dhcp-26-118.brq.redhat.com</rpm:buildhost>\\n    <rpm:sourcerpm>elephant-0.3-0.8.src.rpm</rpm:sourcerpm>\\n    <rpm:header-range start=\\\"280\\\" end=\\\"2028\\\"/>\\n    <rpm:provides>\\n      <rpm:entry name=\\\"elephant\\\" flags=\\\"EQ\\\" epoch=\\\"0\\\" ver=\\\"0.3\\\" rel=\\\"0.8\\\"/>\\n    </rpm:provides>\\n    <rpm:requires>\\n      <rpm:entry name=\\\"/bin/sh\\\" pre=\\\"1\\\"/>\\n    </rpm:requires>\\n  </format>\\n</package>\"}, \"checksumtype\": \"sha256\", \"license\": \"GPLv2\", \"_ns\": \"units_rpm\", \"checksum\": \"3e1c70cd1b421328acaf6397cb3d16145306bb95f65d1b095fc31372a0a701f3\", \"filename\": \"elephant-0.3-0.8.noarch.rpm\", \"buildhost\": \"dhcp-26-118.brq.redhat.com\", \"epoch\": \"0\", \"version\": \"0.3\", \"relativepath\": \"elephant-0.3-0.8.noarch.rpm\", \"provides\": [[\"elephant\", \"EQ\", [\"0\", \"0.3\", \"0.8\"]]], \"_content_type_id\": \"rpm\", \"release\": \"0.8\", \"vendor\": \"\", \"_id\": \"89c68092-6231-4e2b-b29d-5280363b49f8\", \"arch\": \"noarch\", \"name\": \"elephant\", \"description\": \"A dummy package of elephant\"}}]"
    http_version: 
  recorded_at: Sat, 17 Nov 2012 03:31:45 GMT
- request: 
    method: get
    uri: https://dhcp231-16.rdu.redhat.com/pulp/api/v2/tasks/?tag=pulp:action:sync
>>>>>>> ab04154c
    body: 
      string: ""
    headers: 
      Accept-Encoding: 
      - gzip, deflate
<<<<<<< HEAD
      Authorization: 
      - OAuth oauth_consumer_key="katello", oauth_nonce="HL6mxiUyBkZVruU5csIYDW4LgwjrFaSnXmjUo94dE", oauth_signature="qyD0yUkMrzBplvLy6MUooufP3w4%3D", oauth_signature_method="HMAC-SHA1", oauth_timestamp="1353344272", oauth_version="1.0"
      Pulp-User: 
      - admin
      Content-Type: 
      - application/json
      Accept: 
      - application/json
=======
      Accept: 
      - application/json
      Authorization: 
      - OAuth oauth_consumer_key="katello", oauth_nonce="gI5EQDFTyOGvRmart8TpVxR5RHiLlHzym2k3x8Q5ho", oauth_signature="cjIAxA2chCM%2B9ogHgT2Rg9li4z8%3D", oauth_signature_method="HMAC-SHA1", oauth_timestamp="1353123106", oauth_version="1.0"
      Content-Type: 
      - application/json
      Pulp-User: 
      - admin
>>>>>>> ab04154c
  response: 
    status: 
      code: 200
      message: OK
    headers: 
<<<<<<< HEAD
      Content-Length: 
      - "844"
      Server: 
      - Apache/2.2.22 (Fedora)
      Content-Encoding: 
      - utf-8
      Content-Type: 
      - application/json
      Date: 
      - Mon, 19 Nov 2012 16:57:52 GMT
    body: 
      string: "[{\"task_group_id\": \"94d646fc-8b6c-4f75-90f8-2952c07bcd75\", \"exception\": null, \"traceback\": null, \"_href\": \"/pulp/api/v2/task_groups/94d646fc-8b6c-4f75-90f8-2952c07bcd75/\", \"task_id\": \"1a6291fa-57f3-4ebc-8a98-5487ece0cb0f\", \"call_request_tags\": [\"pulp:repository:acme_corporation_label-staging_label-staging_label-fedora_label-fedora_17_x86_64_label\", \"pulp:action:delete\"], \"reasons\": [], \"start_time\": null, \"tags\": [\"pulp:repository:acme_corporation_label-staging_label-staging_label-fedora_label-fedora_17_x86_64_label\", \"pulp:action:delete\"], \"state\": \"waiting\", \"finish_time\": null, \"dependency_failures\": {}, \"schedule_id\": null, \"progress\": {}, \"call_request_group_id\": \"94d646fc-8b6c-4f75-90f8-2952c07bcd75\", \"call_request_id\": \"1a6291fa-57f3-4ebc-8a98-5487ece0cb0f\", \"principal_login\": \"admin\", \"response\": \"accepted\", \"result\": null}]"
    http_version: 
  recorded_at: Mon, 19 Nov 2012 16:57:52 GMT
=======
      Server: 
      - Apache/2.2.22 (Fedora)
      Date: 
      - Sat, 17 Nov 2012 03:31:46 GMT
      Content-Length: 
      - "1402"
      Content-Type: 
      - application/json
    body: 
      string: "[{\"task_group_id\": \"5880ac57-a3ad-42fc-8682-10eef6720eda\", \"exception\": null, \"traceback\": null, \"task_id\": \"c5a6ce43-1085-4b0c-8222-88f1b19f7a31\", \"call_request_tags\": [\"pulp:repository:1\", \"pulp:action:sync\"], \"reasons\": [], \"start_time\": \"2012-11-17T03:31:28Z\", \"tags\": [\"pulp:repository:1\", \"pulp:action:sync\"], \"state\": \"finished\", \"finish_time\": \"2012-11-17T03:31:29Z\", \"dependency_failures\": {}, \"schedule_id\": null, \"progress\": {\"yum_importer\": {\"content\": {\"num_success\": 11, \"size_total\": 17872, \"items_left\": 0, \"items_total\": 11, \"state\": \"FINISHED\", \"size_left\": 0, \"details\": {\"tree_file\": {\"num_success\": 3, \"size_total\": 0, \"items_left\": 0, \"items_total\": 3, \"size_left\": 0, \"num_error\": 0}, \"rpm\": {\"num_success\": 8, \"size_total\": 17872, \"items_left\": 0, \"items_total\": 8, \"size_left\": 0, \"num_error\": 0}, \"delta_rpm\": {\"num_success\": 0, \"size_total\": 0, \"items_left\": 0, \"items_total\": 0, \"size_left\": 0, \"num_error\": 0}, \"file\": {\"num_success\": 0, \"size_total\": 0, \"items_left\": 0, \"items_total\": 0, \"size_left\": 0, \"num_error\": 0}}, \"error_details\": [], \"num_error\": 0}, \"comps\": {\"state\": \"FINISHED\"}, \"errata\": {\"state\": \"FINISHED\", \"num_errata\": 2}, \"metadata\": {\"state\": \"FINISHED\"}}}, \"call_request_group_id\": \"5880ac57-a3ad-42fc-8682-10eef6720eda\", \"call_request_id\": \"c5a6ce43-1085-4b0c-8222-88f1b19f7a31\", \"principal_login\": \"admin\", \"response\": \"accepted\", \"result\": null}]"
    http_version: 
  recorded_at: Sat, 17 Nov 2012 03:31:46 GMT
>>>>>>> ab04154c
- request: 
    method: post
    uri: https://dhcp231-16.rdu.redhat.com/pulp/api/v2/repositories/1/actions/sync/
    body: 
      string: "{\"num_threads\":4}"
    headers: 
<<<<<<< HEAD
      Content-Length: 
      - "17"
      Accept-Encoding: 
      - gzip, deflate
      Authorization: 
      - OAuth oauth_body_hash="2jmj7l5rSw0yVb%2FvlWAYkK%2FYBwk%3D", oauth_consumer_key="katello", oauth_nonce="6z0hoDpvOiekVSSM0LJlT5sV0iQR59aaan5HggCfs", oauth_signature="5Xex63PuobBYsSw3oJPrVjOkclQ%3D", oauth_signature_method="HMAC-SHA1", oauth_timestamp="1353344273", oauth_version="1.0"
      Pulp-User: 
      - admin
      Content-Type: 
      - application/json
      Accept: 
      - application/json
=======
      Accept-Encoding: 
      - gzip, deflate
      Accept: 
      - application/json
      Authorization: 
      - OAuth oauth_body_hash="2jmj7l5rSw0yVb%2FvlWAYkK%2FYBwk%3D", oauth_consumer_key="katello", oauth_nonce="J7Xsz5H51t1aera5oqh4uP8XwXonHCLlxNg2UAnuKU", oauth_signature="Q1BvCERXtJ43p96f3fRVcnvvp60%3D", oauth_signature_method="HMAC-SHA1", oauth_timestamp="1353123107", oauth_version="1.0"
      Content-Length: 
      - "17"
      Content-Type: 
      - application/json
      Pulp-User: 
      - admin
>>>>>>> ab04154c
  response: 
    status: 
      code: 202
      message: Accepted
    headers: 
<<<<<<< HEAD
      Content-Length: 
      - "670"
=======
>>>>>>> ab04154c
      Server: 
      - Apache/2.2.22 (Fedora)
      Content-Encoding: 
      - utf-8
<<<<<<< HEAD
      Content-Type: 
      - application/json
      Date: 
      - Mon, 19 Nov 2012 16:57:53 GMT
    body: 
      string: "[{\"task_group_id\": \"8ab9a127-c7a8-4a00-a6da-6922d7271baa\", \"exception\": null, \"traceback\": null, \"_href\": \"/pulp/api/v2/task_groups/8ab9a127-c7a8-4a00-a6da-6922d7271baa/\", \"task_id\": \"5edfd7b0-1f1d-4ba8-8bd0-4d6282b9d423\", \"call_request_tags\": [\"pulp:repository:1\", \"pulp:action:sync\"], \"reasons\": [], \"start_time\": null, \"tags\": [\"pulp:repository:1\", \"pulp:action:sync\"], \"state\": \"waiting\", \"finish_time\": null, \"dependency_failures\": {}, \"schedule_id\": null, \"progress\": {}, \"call_request_group_id\": \"8ab9a127-c7a8-4a00-a6da-6922d7271baa\", \"call_request_id\": \"5edfd7b0-1f1d-4ba8-8bd0-4d6282b9d423\", \"principal_login\": \"admin\", \"response\": \"accepted\", \"result\": null}]"
    http_version: 
  recorded_at: Mon, 19 Nov 2012 16:57:53 GMT
=======
      Date: 
      - Sat, 17 Nov 2012 03:31:47 GMT
      Content-Length: 
      - "670"
      Content-Type: 
      - application/json
    body: 
      string: "[{\"task_group_id\": \"5f539b14-183d-4fd0-947d-cda6288bce1a\", \"exception\": null, \"traceback\": null, \"_href\": \"/pulp/api/v2/task_groups/5f539b14-183d-4fd0-947d-cda6288bce1a/\", \"task_id\": \"b37bfb5a-2b2e-4f0b-836e-0274f86f4569\", \"call_request_tags\": [\"pulp:repository:1\", \"pulp:action:sync\"], \"reasons\": [], \"start_time\": null, \"tags\": [\"pulp:repository:1\", \"pulp:action:sync\"], \"state\": \"waiting\", \"finish_time\": null, \"dependency_failures\": {}, \"schedule_id\": null, \"progress\": {}, \"call_request_group_id\": \"5f539b14-183d-4fd0-947d-cda6288bce1a\", \"call_request_id\": \"b37bfb5a-2b2e-4f0b-836e-0274f86f4569\", \"principal_login\": \"admin\", \"response\": \"accepted\", \"result\": null}]"
    http_version: 
  recorded_at: Sat, 17 Nov 2012 03:31:47 GMT
>>>>>>> ab04154c
- request: 
    method: post
    uri: https://dhcp231-16.rdu.redhat.com/pulp/api/v2/repositories/
    body: 
<<<<<<< HEAD
      string: "{\"display_name\":\"Fedora 17 x86_64\",\"distributors\":[{\"auto_publish\":false,\"distributor_type\":\"yum_distributor\",\"distributor_config\":{\"relative_url\":\"/test_path/\",\"protected\":true,\"https\":true,\"http\":false},\"distributor_id\":\"1\"}],\"importer_config\":{\"feed_url\":\"file:///home/jlsherri/katello/src/test/fixtures/zoo5\",\"ssl_client_cert\":null,\"ssl_ca_cert\":null,\"ssl_client_key\":null},\"id\":\"1\",\"importer_type_id\":\"yum_importer\"}"
    headers: 
      Content-Length: 
      - "421"
      Accept-Encoding: 
      - gzip, deflate
      Authorization: 
      - OAuth oauth_body_hash="2jmj7l5rSw0yVb%2FvlWAYkK%2FYBwk%3D", oauth_consumer_key="katello", oauth_nonce="VtMfWxAtHUNWSwpyJrFviADY1Lj0atOLzY1lLKFg", oauth_signature="R0Oyk6O1xQg%2BU2dKD%2FV2%2BF0SBWM%3D", oauth_signature_method="HMAC-SHA1", oauth_timestamp="1353344278", oauth_version="1.0"
      Pulp-User: 
      - admin
      Content-Type: 
      - application/json
      Accept: 
      - application/json
=======
      string: "{\"display_name\":\"Fedora 17 x86_64\",\"importer_config\":{\"ssl_client_cert\":null,\"ssl_client_key\":null,\"feed_url\":\"file:///home/jlsherri/katello/src/test/fixtures/zoo5\",\"ssl_ca_cert\":null},\"importer_type_id\":\"yum_importer\",\"id\":\"1\",\"distributors\":[{\"distributor_config\":{\"protected\":true,\"http\":false,\"https\":true,\"relative_url\":\"/test_path/\"},\"distributor_id\":\"1\",\"auto_publish\":false,\"distributor_type\":\"yum_distributor\"}]}"
    headers: 
      Accept-Encoding: 
      - gzip, deflate
      Accept: 
      - application/json
      Authorization: 
      - OAuth oauth_body_hash="2jmj7l5rSw0yVb%2FvlWAYkK%2FYBwk%3D", oauth_consumer_key="katello", oauth_nonce="fa8tVVo7l1jU3Ry8bjNNTNfjio3wzaTtsT5HpVMU6I", oauth_signature="jeZb%2Fwz4qjVGhZTKDoz4MtOZBOM%3D", oauth_signature_method="HMAC-SHA1", oauth_timestamp="1353123111", oauth_version="1.0"
      Content-Length: 
      - "421"
      Content-Type: 
      - application/json
      Pulp-User: 
      - admin
>>>>>>> ab04154c
  response: 
    status: 
      code: 201
      message: Created
    headers: 
<<<<<<< HEAD
      Content-Length: 
      - "226"
=======
>>>>>>> ab04154c
      Server: 
      - Apache/2.2.22 (Fedora)
      Location: 
      - "1"
<<<<<<< HEAD
      Content-Type: 
      - application/json
      Date: 
      - Mon, 19 Nov 2012 16:57:58 GMT
    body: 
      string: "{\"scratchpad\": {}, \"display_name\": \"Fedora 17 x86_64\", \"description\": null, \"_ns\": \"repos\", \"notes\": {}, \"content_unit_count\": 0, \"_id\": {\"$oid\": \"50aa65169c60ed4cf000172c\"}, \"id\": \"1\", \"_href\": \"/pulp/api/v2/repositories/1/\"}"
    http_version: 
  recorded_at: Mon, 19 Nov 2012 16:57:58 GMT
=======
      Date: 
      - Sat, 17 Nov 2012 03:31:51 GMT
      Content-Length: 
      - "226"
      Content-Type: 
      - application/json
    body: 
      string: "{\"scratchpad\": {}, \"display_name\": \"Fedora 17 x86_64\", \"description\": null, \"_ns\": \"repos\", \"notes\": {}, \"content_unit_count\": 0, \"_id\": {\"$oid\": \"50a705279c60ed289c0021f7\"}, \"id\": \"1\", \"_href\": \"/pulp/api/v2/repositories/1/\"}"
    http_version: 
  recorded_at: Sat, 17 Nov 2012 03:31:51 GMT
>>>>>>> ab04154c
- request: 
    method: delete
    uri: https://dhcp231-16.rdu.redhat.com/pulp/api/v2/repositories/1/
    body: 
      string: ""
    headers: 
      Accept-Encoding: 
      - gzip, deflate
<<<<<<< HEAD
      Authorization: 
      - OAuth oauth_consumer_key="katello", oauth_nonce="TDBAG0nODVqVL5ynZ5tMBt7eWQAt2bz6sHGyXaVrtsA", oauth_signature="RG66mMcl%2FoApDhxQiIZrbx7JkO8%3D", oauth_signature_method="HMAC-SHA1", oauth_timestamp="1353344278", oauth_version="1.0"
      Pulp-User: 
      - admin
      Content-Type: 
      - application/json
      Accept: 
      - application/json
=======
      Accept: 
      - application/json
      Authorization: 
      - OAuth oauth_consumer_key="katello", oauth_nonce="WdAVLL5XKhWOlufmsn1vhUF2A50nReLXXgW0FSkfo", oauth_signature="GXJUimuUvkkxnQ5SCT9dSh2dii0%3D", oauth_signature_method="HMAC-SHA1", oauth_timestamp="1353123111", oauth_version="1.0"
      Content-Type: 
      - application/json
      Pulp-User: 
      - admin
>>>>>>> ab04154c
  response: 
    status: 
      code: 202
      message: Accepted
    headers: 
<<<<<<< HEAD
      Content-Length: 
      - "674"
=======
>>>>>>> ab04154c
      Server: 
      - Apache/2.2.22 (Fedora)
      Content-Encoding: 
      - utf-8
<<<<<<< HEAD
      Content-Type: 
      - application/json
      Date: 
      - Mon, 19 Nov 2012 16:57:58 GMT
    body: 
      string: "[{\"task_group_id\": \"e1af541d-328e-40bb-9726-3d94346ce098\", \"exception\": null, \"traceback\": null, \"_href\": \"/pulp/api/v2/task_groups/e1af541d-328e-40bb-9726-3d94346ce098/\", \"task_id\": \"317369ca-0502-4746-9ab0-73e25a09eb32\", \"call_request_tags\": [\"pulp:repository:1\", \"pulp:action:delete\"], \"reasons\": [], \"start_time\": null, \"tags\": [\"pulp:repository:1\", \"pulp:action:delete\"], \"state\": \"waiting\", \"finish_time\": null, \"dependency_failures\": {}, \"schedule_id\": null, \"progress\": {}, \"call_request_group_id\": \"e1af541d-328e-40bb-9726-3d94346ce098\", \"call_request_id\": \"317369ca-0502-4746-9ab0-73e25a09eb32\", \"principal_login\": \"admin\", \"response\": \"accepted\", \"result\": null}]"
    http_version: 
  recorded_at: Mon, 19 Nov 2012 16:57:58 GMT
=======
      Date: 
      - Sat, 17 Nov 2012 03:31:52 GMT
      Content-Length: 
      - "674"
      Content-Type: 
      - application/json
    body: 
      string: "[{\"task_group_id\": \"46d17e57-f198-4b8b-a710-96578b8637fc\", \"exception\": null, \"traceback\": null, \"_href\": \"/pulp/api/v2/task_groups/46d17e57-f198-4b8b-a710-96578b8637fc/\", \"task_id\": \"07cfb289-09c6-4e1b-869f-602e5351f501\", \"call_request_tags\": [\"pulp:repository:1\", \"pulp:action:delete\"], \"reasons\": [], \"start_time\": null, \"tags\": [\"pulp:repository:1\", \"pulp:action:delete\"], \"state\": \"waiting\", \"finish_time\": null, \"dependency_failures\": {}, \"schedule_id\": null, \"progress\": {}, \"call_request_group_id\": \"46d17e57-f198-4b8b-a710-96578b8637fc\", \"call_request_id\": \"07cfb289-09c6-4e1b-869f-602e5351f501\", \"principal_login\": \"admin\", \"response\": \"accepted\", \"result\": null}]"
    http_version: 
  recorded_at: Sat, 17 Nov 2012 03:31:52 GMT
>>>>>>> ab04154c
<|MERGE_RESOLUTION|>--- conflicted
+++ resolved
@@ -1,1164 +1,614 @@
 --- 
-recorded_with: VCR 2.2.5
 http_interactions: 
 - request: 
     method: post
-<<<<<<< HEAD
     uri: https://dhcp231-16.rdu.redhat.com/pulp/api/v2/repositories/acme_corporation_label-staging_label-staging_label-fedora_label-fedora_17_x86_64_label/actions/unassociate/
-=======
-    uri: https://dhcp231-16.rdu.redhat.com/pulp/api/v2/repositories/acme_corporation_label-staging_label-fedora_label-fedora_17_x86_64_label/actions/unassociate/
->>>>>>> ab04154c
-    body: 
-      string: "{\"criteria\":{\"type_ids\":[\"distribution\"],\"filters\":{\"unit\":{\"id\":{\"$in\":[\"ks-Test Family-TestVariant-16-x86_64\"]}}}}}"
-    headers: 
-<<<<<<< HEAD
-      Content-Length: 
-      - "117"
-      Accept-Encoding: 
-      - gzip, deflate
-      Authorization: 
-      - OAuth oauth_body_hash="2jmj7l5rSw0yVb%2FvlWAYkK%2FYBwk%3D", oauth_consumer_key="katello", oauth_nonce="zEmRi35kc6FPxcIf5qgsUpMdxKTgJgeXZA0n6qlbpM", oauth_signature="CaQN9WclLZtALEsAs4Oc1QBnSGs%3D", oauth_signature_method="HMAC-SHA1", oauth_timestamp="1353344254", oauth_version="1.0"
-      Pulp-User: 
-      - admin
-      Content-Type: 
-      - application/json
-      Accept: 
-      - application/json
-=======
-      Accept-Encoding: 
-      - gzip, deflate
-      Accept: 
-      - application/json
-      Authorization: 
-      - OAuth oauth_body_hash="2jmj7l5rSw0yVb%2FvlWAYkK%2FYBwk%3D", oauth_consumer_key="katello", oauth_nonce="VcOWDJkBrKo0jP185o0BrXdUkFivvn7FkBTzSozjis", oauth_signature="s8W7ZsY3Z%2BQPFH74OTife%2BYERRo%3D", oauth_signature_method="HMAC-SHA1", oauth_timestamp="1353123086", oauth_version="1.0"
+    body: 
+      string: "{\"criteria\":{\"filters\":{\"association\":{\"unit_id\":{\"$in\":[null]}}},\"type_ids\":[\"rpm\"]}}"
+    headers: 
+      Accept: 
+      - application/json
+      Content-Type: 
+      - application/json
+      Accept-Encoding: 
+      - gzip, deflate
+      Pulp-User: 
+      - admin
+      Authorization: 
+      - OAuth oauth_body_hash="2jmj7l5rSw0yVb%2FvlWAYkK%2FYBwk%3D", oauth_consumer_key="katello", oauth_nonce="Tsz8pcUNEvBGlSveZmPS2zo9zkC55CWcb0Vi4JWZRE", oauth_signature="OGLxGMvXnG26Vol9xnwNi66Z%2Fd8%3D", oauth_signature_method="HMAC-SHA1", oauth_timestamp="1353453698", oauth_version="1.0"
       Content-Length: 
       - "86"
-      Content-Type: 
-      - application/json
-      Pulp-User: 
-      - admin
->>>>>>> ab04154c
-  response: 
-    status: 
-      code: 202
-      message: Accepted
-    headers: 
-<<<<<<< HEAD
+  response: 
+    status: 
+      code: 202
+      message: Accepted
+    headers: 
+      Date: 
+      - Tue, 20 Nov 2012 23:21:39 GMT
+      Content-Type: 
+      - application/json
+      Content-Encoding: 
+      - utf-8
+      Server: 
+      - Apache/2.2.22 (Fedora)
       Content-Length: 
       - "778"
-=======
->>>>>>> ab04154c
-      Server: 
-      - Apache/2.2.22 (Fedora)
-      Content-Encoding: 
-      - utf-8
-<<<<<<< HEAD
-      Content-Type: 
-      - application/json
-      Date: 
-      - Mon, 19 Nov 2012 16:57:34 GMT
-    body: 
-      string: "{\"task_group_id\": null, \"exception\": null, \"traceback\": null, \"_href\": \"/pulp/api/v2/tasks/c97fc13b-743a-4430-923f-edbdb8467346/\", \"task_id\": \"c97fc13b-743a-4430-923f-edbdb8467346\", \"call_request_tags\": [\"pulp:repository:acme_corporation_label-staging_label-staging_label-fedora_label-fedora_17_x86_64_label\", \"pulp:action:unassociate\"], \"reasons\": [], \"start_time\": null, \"tags\": [\"pulp:repository:acme_corporation_label-staging_label-staging_label-fedora_label-fedora_17_x86_64_label\", \"pulp:action:unassociate\"], \"state\": \"waiting\", \"finish_time\": null, \"dependency_failures\": {}, \"schedule_id\": null, \"progress\": {}, \"call_request_group_id\": null, \"call_request_id\": \"c97fc13b-743a-4430-923f-edbdb8467346\", \"principal_login\": \"admin\", \"response\": \"accepted\", \"result\": null}"
-    http_version: 
-  recorded_at: Mon, 19 Nov 2012 16:57:34 GMT
+    body: 
+      string: "{\"task_group_id\": null, \"exception\": null, \"traceback\": null, \"_href\": \"/pulp/api/v2/tasks/e6731226-b6a6-4aa1-9f07-d348f00b4511/\", \"task_id\": \"e6731226-b6a6-4aa1-9f07-d348f00b4511\", \"call_request_tags\": [\"pulp:repository:acme_corporation_label-staging_label-staging_label-fedora_label-fedora_17_x86_64_label\", \"pulp:action:unassociate\"], \"reasons\": [], \"start_time\": null, \"tags\": [\"pulp:repository:acme_corporation_label-staging_label-staging_label-fedora_label-fedora_17_x86_64_label\", \"pulp:action:unassociate\"], \"state\": \"waiting\", \"finish_time\": null, \"dependency_failures\": {}, \"schedule_id\": null, \"progress\": {}, \"call_request_group_id\": null, \"call_request_id\": \"e6731226-b6a6-4aa1-9f07-d348f00b4511\", \"principal_login\": \"admin\", \"response\": \"accepted\", \"result\": null}"
+    http_version: 
+  recorded_at: Tue, 20 Nov 2012 23:21:39 GMT
+- request: 
+    method: post
+    uri: https://dhcp231-16.rdu.redhat.com/pulp/api/v2/repositories/1/actions/publish/
+    body: 
+      string: "{\"id\":\"1\"}"
+    headers: 
+      Accept: 
+      - application/json
+      Content-Type: 
+      - application/json
+      Accept-Encoding: 
+      - gzip, deflate
+      Pulp-User: 
+      - admin
+      Authorization: 
+      - OAuth oauth_body_hash="2jmj7l5rSw0yVb%2FvlWAYkK%2FYBwk%3D", oauth_consumer_key="katello", oauth_nonce="MZmfO1y6ceEXxuWk6j0iXDFUOZuH9MW8Z2DVEprjs", oauth_signature="hQlqOEM8jhE68PBaQ8v7xJ05iIc%3D", oauth_signature_method="HMAC-SHA1", oauth_timestamp="1353453704", oauth_version="1.0"
+      Content-Length: 
+      - "10"
+  response: 
+    status: 
+      code: 202
+      message: Accepted
+    headers: 
+      Date: 
+      - Tue, 20 Nov 2012 23:21:44 GMT
+      Content-Type: 
+      - application/json
+      Content-Encoding: 
+      - utf-8
+      Server: 
+      - Apache/2.2.22 (Fedora)
+      Content-Length: 
+      - "600"
+    body: 
+      string: "{\"task_group_id\": null, \"exception\": null, \"traceback\": null, \"_href\": \"/pulp/api/v2/tasks/373c95f2-f21c-4bc3-849b-6d86e9ab84b3/\", \"task_id\": \"373c95f2-f21c-4bc3-849b-6d86e9ab84b3\", \"call_request_tags\": [\"pulp:repository:1\", \"pulp:action:publish\"], \"reasons\": [], \"start_time\": null, \"tags\": [\"pulp:repository:1\", \"pulp:action:publish\"], \"state\": \"waiting\", \"finish_time\": null, \"dependency_failures\": {}, \"schedule_id\": null, \"progress\": {}, \"call_request_group_id\": null, \"call_request_id\": \"373c95f2-f21c-4bc3-849b-6d86e9ab84b3\", \"principal_login\": \"admin\", \"response\": \"accepted\", \"result\": null}"
+    http_version: 
+  recorded_at: Tue, 20 Nov 2012 23:21:44 GMT
 - request: 
     method: post
     uri: https://dhcp231-16.rdu.redhat.com/pulp/api/v2/content/units/rpm/search/
-=======
-      Date: 
-      - Sat, 17 Nov 2012 03:31:27 GMT
-      Content-Length: 
-      - "750"
-      Content-Type: 
-      - application/json
-    body: 
-      string: "{\"task_group_id\": null, \"exception\": null, \"traceback\": null, \"_href\": \"/pulp/api/v2/tasks/ac77a68b-2963-41cf-8f3c-85a082121e2b/\", \"task_id\": \"ac77a68b-2963-41cf-8f3c-85a082121e2b\", \"call_request_tags\": [\"pulp:repository:acme_corporation_label-staging_label-fedora_label-fedora_17_x86_64_label\", \"pulp:action:unassociate\"], \"reasons\": [], \"start_time\": null, \"tags\": [\"pulp:repository:acme_corporation_label-staging_label-fedora_label-fedora_17_x86_64_label\", \"pulp:action:unassociate\"], \"state\": \"waiting\", \"finish_time\": null, \"dependency_failures\": {}, \"schedule_id\": null, \"progress\": {}, \"call_request_group_id\": null, \"call_request_id\": \"ac77a68b-2963-41cf-8f3c-85a082121e2b\", \"principal_login\": \"admin\", \"response\": \"accepted\", \"result\": null}"
-    http_version: 
-  recorded_at: Sat, 17 Nov 2012 03:31:27 GMT
-- request: 
-    method: post
-    uri: https://dhcp231-16.rdu.redhat.com/pulp/api/v2/repositories/1/actions/publish/
->>>>>>> ab04154c
-    body: 
-      string: "{\"include_repos\":true,\"criteria\":{\"filters\":{\"_id\":{\"$in\":[\"30c65b3f-bc7a-433c-abf5-13ae9aa49e8d\",\"a81c57b0-8834-4922-8318-f4368f0b7b97\",\"1710b487-ff8a-4809-bec7-e2796cd83ec4\",\"c041a6d5-0199-4271-ad1d-d60962420924\",\"ed1db5aa-b1fc-4295-926c-e71e78a13955\",\"64e4a7a7-0247-4153-90de-0e1ddb73ad4f\",\"7a24cad3-d51d-4bb1-961a-b5de977f0bcf\",\"35c9e9a8-fa32-4dfa-b234-e6ad29d614d5\"]}}}}"
-    headers: 
-<<<<<<< HEAD
+    body: 
+      string: "{\"include_repos\":true,\"criteria\":{\"filters\":{\"_id\":{\"$in\":[\"bb3d6e55-1a0c-4441-84f7-bf86a327d5ab\",\"53455ae9-fdd8-42f1-842e-649956689c48\",\"59a6ab2a-e645-4fb5-a189-04101ea3620b\",\"c82f7cec-52c8-4fc1-a48d-3f1c76d89b44\",\"8f138a8c-046b-4dc2-9464-94738acd0481\",\"a6a2b8f9-9f09-4fb3-b706-a5685065de24\",\"5d2d21a7-0a29-4652-af6c-2f537098b7aa\",\"b7195f08-828a-44e8-993e-e5f2ef8467a8\"]}}}}"
+    headers: 
+      Accept: 
+      - application/json
+      Content-Type: 
+      - application/json
+      Accept-Encoding: 
+      - gzip, deflate
+      Pulp-User: 
+      - admin
+      Authorization: 
+      - OAuth oauth_body_hash="2jmj7l5rSw0yVb%2FvlWAYkK%2FYBwk%3D", oauth_consumer_key="katello", oauth_nonce="lH3bJ9omR16ivFnpgO4K042ik3qQiah5vdtna8z4", oauth_signature="xM8W5RwbFUldC9DD8rAdH%2FSv95Q%3D", oauth_signature_method="HMAC-SHA1", oauth_timestamp="1353453705", oauth_version="1.0"
       Content-Length: 
       - "375"
-      Accept-Encoding: 
-      - gzip, deflate
-      Authorization: 
-      - OAuth oauth_body_hash="2jmj7l5rSw0yVb%2FvlWAYkK%2FYBwk%3D", oauth_consumer_key="katello", oauth_nonce="Qba7sUn3rzhilx0AUr5tGd41HSAyjYmHV4ulHlEQ", oauth_signature="FYOTAgq5hmMcqpsXWl7tojIe8qA%3D", oauth_signature_method="HMAC-SHA1", oauth_timestamp="1353344258", oauth_version="1.0"
-      Pulp-User: 
-      - admin
-      Content-Type: 
-      - application/json
-      Accept: 
-      - application/json
-=======
-      Accept-Encoding: 
-      - gzip, deflate
-      Accept: 
-      - application/json
-      Authorization: 
-      - OAuth oauth_body_hash="2jmj7l5rSw0yVb%2FvlWAYkK%2FYBwk%3D", oauth_consumer_key="katello", oauth_nonce="bXa8o4RZYfUDCgMFy1J2lehfJyGye4QFlJCiuT1BbRw", oauth_signature="Dt1HICtZXJHELOXiXniabWt2ho8%3D", oauth_signature_method="HMAC-SHA1", oauth_timestamp="1353123091", oauth_version="1.0"
-      Content-Length: 
-      - "10"
-      Content-Type: 
-      - application/json
-      Pulp-User: 
-      - admin
->>>>>>> ab04154c
   response: 
     status: 
       code: 200
       message: OK
     headers: 
-<<<<<<< HEAD
+      Date: 
+      - Tue, 20 Nov 2012 23:21:45 GMT
+      Content-Type: 
+      - application/json
+      Server: 
+      - Apache/2.2.22 (Fedora)
       Content-Length: 
       - "20168"
-      Server: 
-      - Apache/2.2.22 (Fedora)
-      Content-Type: 
-      - application/json
-      Date: 
-      - Mon, 19 Nov 2012 16:57:38 GMT
-    body: 
-      string: "[{\"requires\": [[\"/bin/sh\", null, [null, null, null]]], \"_storage_path\": \"/var/lib/pulp/content/rpm/.//giraffe/0.3/0.8/noarch/f25d67d1d9da04f12e57ca323247b43891ac46533e355b82de6d1922009f9f14/giraffe-0.3-0.8.noarch.rpm\", \"repodata\": {\"filelists\": \"\\n<package pkgid=\\\"f25d67d1d9da04f12e57ca323247b43891ac46533e355b82de6d1922009f9f14\\\" name=\\\"giraffe\\\" arch=\\\"noarch\\\">\\n    <version epoch=\\\"0\\\" ver=\\\"0.3\\\" rel=\\\"0.8\\\"/>\\n\\n    <file>//giraffe.txt</file>\\n</package>\\n\", \"other\": \"\\n<package pkgid=\\\"f25d67d1d9da04f12e57ca323247b43891ac46533e355b82de6d1922009f9f14\\\" name=\\\"giraffe\\\" arch=\\\"noarch\\\">\\n    <version epoch=\\\"0\\\" ver=\\\"0.3\\\" rel=\\\"0.8\\\"/>\\n\\n</package>\\n\", \"primary\": \"\\n<package type=\\\"rpm\\\">\\n  <name>giraffe</name>\\n  <arch>noarch</arch>\\n  <version epoch=\\\"0\\\" ver=\\\"0.3\\\" rel=\\\"0.8\\\"/>\\n  <checksum type=\\\"sha256\\\" pkgid=\\\"YES\\\">f25d67d1d9da04f12e57ca323247b43891ac46533e355b82de6d1922009f9f14</checksum>\\n  <summary>A dummy package of giraffe</summary>\\n  <description>A dummy package of giraffe</description>\\n  <packager></packager>\\n  <url>http://tstrachota.fedorapeople.org</url>\\n  <time file=\\\"1321891027\\\" build=\\\"1308257414\\\"/>\\n  <size package=\\\"2236\\\" installed=\\\"42\\\" archive=\\\"292\\\"/>\\n<location xml:base=\\\"file:///home/jlsherri/katello/src/test/fixtures/zoo5\\\" href=\\\"giraffe-0.3-0.8.noarch.rpm\\\"/>\\n  <format>\\n    <rpm:license>GPLv2</rpm:license>\\n    <rpm:vendor/>\\n    <rpm:group>Internet/Applications</rpm:group>\\n    <rpm:buildhost>dhcp-26-118.brq.redhat.com</rpm:buildhost>\\n    <rpm:sourcerpm>giraffe-0.3-0.8.src.rpm</rpm:sourcerpm>\\n    <rpm:header-range start=\\\"280\\\" end=\\\"2016\\\"/>\\n    <rpm:provides>\\n      <rpm:entry name=\\\"giraffe\\\" flags=\\\"EQ\\\" epoch=\\\"0\\\" ver=\\\"0.3\\\" rel=\\\"0.8\\\"/>\\n    </rpm:provides>\\n    <rpm:requires>\\n      <rpm:entry name=\\\"/bin/sh\\\" pre=\\\"1\\\"/>\\n    </rpm:requires>\\n  </format>\\n</package>\"}, \"checksumtype\": \"sha256\", \"license\": \"GPLv2\", \"checksum\": \"f25d67d1d9da04f12e57ca323247b43891ac46533e355b82de6d1922009f9f14\", \"filename\": \"giraffe-0.3-0.8.noarch.rpm\", \"buildhost\": \"dhcp-26-118.brq.redhat.com\", \"epoch\": \"0\", \"version\": \"0.3\", \"relativepath\": \"giraffe-0.3-0.8.noarch.rpm\", \"provides\": [[\"giraffe\", \"EQ\", [\"0\", \"0.3\", \"0.8\"]]], \"_content_type_id\": \"rpm\", \"release\": \"0.8\", \"vendor\": \"\", \"_id\": \"1710b487-ff8a-4809-bec7-e2796cd83ec4\", \"arch\": \"noarch\", \"name\": \"giraffe\", \"description\": \"A dummy package of giraffe\", \"_href\": \"/pulp/api/v2/content/units/rpm/1710b487-ff8a-4809-bec7-e2796cd83ec4/\", \"children\": {}, \"repository_memberships\": [\"1\"]}, {\"requires\": [[\"/bin/sh\", null, [null, null, null]]], \"_storage_path\": \"/var/lib/pulp/content/rpm/.//cheetah/0.3/0.8/noarch/422d0baa0cd9d7713ae796e886a23e17f578f924f74880debdbb7d65fb368dae/cheetah-0.3-0.8.noarch.rpm\", \"repodata\": {\"filelists\": \"\\n<package pkgid=\\\"422d0baa0cd9d7713ae796e886a23e17f578f924f74880debdbb7d65fb368dae\\\" name=\\\"cheetah\\\" arch=\\\"noarch\\\">\\n    <version epoch=\\\"0\\\" ver=\\\"0.3\\\" rel=\\\"0.8\\\"/>\\n\\n    <file>//cheetah.txt</file>\\n</package>\\n\", \"other\": \"\\n<package pkgid=\\\"422d0baa0cd9d7713ae796e886a23e17f578f924f74880debdbb7d65fb368dae\\\" name=\\\"cheetah\\\" arch=\\\"noarch\\\">\\n    <version epoch=\\\"0\\\" ver=\\\"0.3\\\" rel=\\\"0.8\\\"/>\\n\\n</package>\\n\", \"primary\": \"\\n<package type=\\\"rpm\\\">\\n  <name>cheetah</name>\\n  <arch>noarch</arch>\\n  <version epoch=\\\"0\\\" ver=\\\"0.3\\\" rel=\\\"0.8\\\"/>\\n  <checksum type=\\\"sha256\\\" pkgid=\\\"YES\\\">422d0baa0cd9d7713ae796e886a23e17f578f924f74880debdbb7d65fb368dae</checksum>\\n  <summary>A dummy package of cheetah</summary>\\n  <description>A dummy package of cheetah</description>\\n  <packager></packager>\\n  <url>http://tstrachota.fedorapeople.org</url>\\n  <time file=\\\"1321891028\\\" build=\\\"1308257472\\\"/>\\n  <size package=\\\"2232\\\" installed=\\\"42\\\" archive=\\\"292\\\"/>\\n<location xml:base=\\\"file:///home/jlsherri/katello/src/test/fixtures/zoo5\\\" href=\\\"cheetah-0.3-0.8.noarch.rpm\\\"/>\\n  <format>\\n    <rpm:license>GPLv2</rpm:license>\\n    <rpm:vendor/>\\n    <rpm:group>Internet/Applications</rpm:group>\\n    <rpm:buildhost>dhcp-26-118.brq.redhat.com</rpm:buildhost>\\n    <rpm:sourcerpm>cheetah-0.3-0.8.src.rpm</rpm:sourcerpm>\\n    <rpm:header-range start=\\\"280\\\" end=\\\"2016\\\"/>\\n    <rpm:provides>\\n      <rpm:entry name=\\\"cheetah\\\" flags=\\\"EQ\\\" epoch=\\\"0\\\" ver=\\\"0.3\\\" rel=\\\"0.8\\\"/>\\n    </rpm:provides>\\n    <rpm:requires>\\n      <rpm:entry name=\\\"/bin/sh\\\" pre=\\\"1\\\"/>\\n    </rpm:requires>\\n  </format>\\n</package>\"}, \"checksumtype\": \"sha256\", \"license\": \"GPLv2\", \"checksum\": \"422d0baa0cd9d7713ae796e886a23e17f578f924f74880debdbb7d65fb368dae\", \"filename\": \"cheetah-0.3-0.8.noarch.rpm\", \"buildhost\": \"dhcp-26-118.brq.redhat.com\", \"epoch\": \"0\", \"version\": \"0.3\", \"relativepath\": \"cheetah-0.3-0.8.noarch.rpm\", \"provides\": [[\"cheetah\", \"EQ\", [\"0\", \"0.3\", \"0.8\"]]], \"_content_type_id\": \"rpm\", \"release\": \"0.8\", \"vendor\": \"\", \"_id\": \"30c65b3f-bc7a-433c-abf5-13ae9aa49e8d\", \"arch\": \"noarch\", \"name\": \"cheetah\", \"description\": \"A dummy package of cheetah\", \"_href\": \"/pulp/api/v2/content/units/rpm/30c65b3f-bc7a-433c-abf5-13ae9aa49e8d/\", \"children\": {}, \"repository_memberships\": [\"1\"]}, {\"requires\": [[\"/bin/sh\", null, [null, null, null]]], \"_storage_path\": \"/var/lib/pulp/content/rpm/.//walrus/0.3/0.8/noarch/6e8d6dc057e3e2c9819f0dc7e6c7b7f86bf2e8571bba414adec7fb621a461dfd/walrus-0.3-0.8.noarch.rpm\", \"repodata\": {\"filelists\": \"\\n<package pkgid=\\\"6e8d6dc057e3e2c9819f0dc7e6c7b7f86bf2e8571bba414adec7fb621a461dfd\\\" name=\\\"walrus\\\" arch=\\\"noarch\\\">\\n    <version epoch=\\\"0\\\" ver=\\\"0.3\\\" rel=\\\"0.8\\\"/>\\n\\n    <file>//walrus.txt</file>\\n</package>\\n\", \"other\": \"\\n<package pkgid=\\\"6e8d6dc057e3e2c9819f0dc7e6c7b7f86bf2e8571bba414adec7fb621a461dfd\\\" name=\\\"walrus\\\" arch=\\\"noarch\\\">\\n    <version epoch=\\\"0\\\" ver=\\\"0.3\\\" rel=\\\"0.8\\\"/>\\n\\n</package>\\n\", \"primary\": \"\\n<package type=\\\"rpm\\\">\\n  <name>walrus</name>\\n  <arch>noarch</arch>\\n  <version epoch=\\\"0\\\" ver=\\\"0.3\\\" rel=\\\"0.8\\\"/>\\n  <checksum type=\\\"sha256\\\" pkgid=\\\"YES\\\">6e8d6dc057e3e2c9819f0dc7e6c7b7f86bf2e8571bba414adec7fb621a461dfd</checksum>\\n  <summary>A dummy package of walrus</summary>\\n  <description>A dummy package of walrus</description>\\n  <packager></packager>\\n  <url>http://tstrachota.fedorapeople.org</url>\\n  <time file=\\\"1321891030\\\" build=\\\"1308257449\\\"/>\\n  <size package=\\\"2236\\\" installed=\\\"42\\\" archive=\\\"292\\\"/>\\n<location xml:base=\\\"file:///home/jlsherri/katello/src/test/fixtures/zoo5\\\" href=\\\"walrus-0.3-0.8.noarch.rpm\\\"/>\\n  <format>\\n    <rpm:license>GPLv2</rpm:license>\\n    <rpm:vendor/>\\n    <rpm:group>Internet/Applications</rpm:group>\\n    <rpm:buildhost>dhcp-26-118.brq.redhat.com</rpm:buildhost>\\n    <rpm:sourcerpm>walrus-0.3-0.8.src.rpm</rpm:sourcerpm>\\n    <rpm:header-range start=\\\"280\\\" end=\\\"2016\\\"/>\\n    <rpm:provides>\\n      <rpm:entry name=\\\"walrus\\\" flags=\\\"EQ\\\" epoch=\\\"0\\\" ver=\\\"0.3\\\" rel=\\\"0.8\\\"/>\\n    </rpm:provides>\\n    <rpm:requires>\\n      <rpm:entry name=\\\"/bin/sh\\\" pre=\\\"1\\\"/>\\n    </rpm:requires>\\n  </format>\\n</package>\"}, \"checksumtype\": \"sha256\", \"license\": \"GPLv2\", \"checksum\": \"6e8d6dc057e3e2c9819f0dc7e6c7b7f86bf2e8571bba414adec7fb621a461dfd\", \"filename\": \"walrus-0.3-0.8.noarch.rpm\", \"buildhost\": \"dhcp-26-118.brq.redhat.com\", \"epoch\": \"0\", \"version\": \"0.3\", \"relativepath\": \"walrus-0.3-0.8.noarch.rpm\", \"provides\": [[\"walrus\", \"EQ\", [\"0\", \"0.3\", \"0.8\"]]], \"_content_type_id\": \"rpm\", \"release\": \"0.8\", \"vendor\": \"\", \"_id\": \"35c9e9a8-fa32-4dfa-b234-e6ad29d614d5\", \"arch\": \"noarch\", \"name\": \"walrus\", \"description\": \"A dummy package of walrus\", \"_href\": \"/pulp/api/v2/content/units/rpm/35c9e9a8-fa32-4dfa-b234-e6ad29d614d5/\", \"children\": {}, \"repository_memberships\": [\"1\"]}, {\"requires\": [[\"/bin/sh\", null, [null, null, null]]], \"_storage_path\": \"/var/lib/pulp/content/rpm/.//penguin/0.3/0.8/noarch/3fcb2c927de9e13bf68469032a28b139d3e5ad2e58564fc210fd6e48635be694/penguin-0.3-0.8.noarch.rpm\", \"repodata\": {\"filelists\": \"\\n<package pkgid=\\\"3fcb2c927de9e13bf68469032a28b139d3e5ad2e58564fc210fd6e48635be694\\\" name=\\\"penguin\\\" arch=\\\"noarch\\\">\\n    <version epoch=\\\"0\\\" ver=\\\"0.3\\\" rel=\\\"0.8\\\"/>\\n\\n    <file>//penguin.txt</file>\\n</package>\\n\", \"other\": \"\\n<package pkgid=\\\"3fcb2c927de9e13bf68469032a28b139d3e5ad2e58564fc210fd6e48635be694\\\" name=\\\"penguin\\\" arch=\\\"noarch\\\">\\n    <version epoch=\\\"0\\\" ver=\\\"0.3\\\" rel=\\\"0.8\\\"/>\\n\\n</package>\\n\", \"primary\": \"\\n<package type=\\\"rpm\\\">\\n  <name>penguin</name>\\n  <arch>noarch</arch>\\n  <version epoch=\\\"0\\\" ver=\\\"0.3\\\" rel=\\\"0.8\\\"/>\\n  <checksum type=\\\"sha256\\\" pkgid=\\\"YES\\\">3fcb2c927de9e13bf68469032a28b139d3e5ad2e58564fc210fd6e48635be694</checksum>\\n  <summary>A dummy package of penguin</summary>\\n  <description>A dummy package of penguin</description>\\n  <packager></packager>\\n  <url>http://tstrachota.fedorapeople.org</url>\\n  <time file=\\\"1321891029\\\" build=\\\"1308257460\\\"/>\\n  <size package=\\\"2232\\\" installed=\\\"42\\\" archive=\\\"292\\\"/>\\n<location xml:base=\\\"file:///home/jlsherri/katello/src/test/fixtures/zoo5\\\" href=\\\"penguin-0.3-0.8.noarch.rpm\\\"/>\\n  <format>\\n    <rpm:license>GPLv2</rpm:license>\\n    <rpm:vendor/>\\n    <rpm:group>Internet/Applications</rpm:group>\\n    <rpm:buildhost>dhcp-26-118.brq.redhat.com</rpm:buildhost>\\n    <rpm:sourcerpm>penguin-0.3-0.8.src.rpm</rpm:sourcerpm>\\n    <rpm:header-range start=\\\"280\\\" end=\\\"2016\\\"/>\\n    <rpm:provides>\\n      <rpm:entry name=\\\"penguin\\\" flags=\\\"EQ\\\" epoch=\\\"0\\\" ver=\\\"0.3\\\" rel=\\\"0.8\\\"/>\\n    </rpm:provides>\\n    <rpm:requires>\\n      <rpm:entry name=\\\"/bin/sh\\\" pre=\\\"1\\\"/>\\n    </rpm:requires>\\n  </format>\\n</package>\"}, \"checksumtype\": \"sha256\", \"license\": \"GPLv2\", \"checksum\": \"3fcb2c927de9e13bf68469032a28b139d3e5ad2e58564fc210fd6e48635be694\", \"filename\": \"penguin-0.3-0.8.noarch.rpm\", \"buildhost\": \"dhcp-26-118.brq.redhat.com\", \"epoch\": \"0\", \"version\": \"0.3\", \"relativepath\": \"penguin-0.3-0.8.noarch.rpm\", \"provides\": [[\"penguin\", \"EQ\", [\"0\", \"0.3\", \"0.8\"]]], \"_content_type_id\": \"rpm\", \"release\": \"0.8\", \"vendor\": \"\", \"_id\": \"64e4a7a7-0247-4153-90de-0e1ddb73ad4f\", \"arch\": \"noarch\", \"name\": \"penguin\", \"description\": \"A dummy package of penguin\", \"_href\": \"/pulp/api/v2/content/units/rpm/64e4a7a7-0247-4153-90de-0e1ddb73ad4f/\", \"children\": {}, \"repository_memberships\": [\"1\"]}, {\"requires\": [[\"/bin/sh\", null, [null, null, null]]], \"_storage_path\": \"/var/lib/pulp/content/rpm/.//squirrel/0.3/0.8/noarch/251768bdd15f13d78487c27638aa6aecd01551e253756093cde1c0ae878a17d2/squirrel-0.3-0.8.noarch.rpm\", \"repodata\": {\"filelists\": \"\\n<package pkgid=\\\"251768bdd15f13d78487c27638aa6aecd01551e253756093cde1c0ae878a17d2\\\" name=\\\"squirrel\\\" arch=\\\"noarch\\\">\\n    <version epoch=\\\"0\\\" ver=\\\"0.3\\\" rel=\\\"0.8\\\"/>\\n\\n    <file>//squirrel.txt</file>\\n</package>\\n\", \"other\": \"\\n<package pkgid=\\\"251768bdd15f13d78487c27638aa6aecd01551e253756093cde1c0ae878a17d2\\\" name=\\\"squirrel\\\" arch=\\\"noarch\\\">\\n    <version epoch=\\\"0\\\" ver=\\\"0.3\\\" rel=\\\"0.8\\\"/>\\n\\n</package>\\n\", \"primary\": \"\\n<package type=\\\"rpm\\\">\\n  <name>squirrel</name>\\n  <arch>noarch</arch>\\n  <version epoch=\\\"0\\\" ver=\\\"0.3\\\" rel=\\\"0.8\\\"/>\\n  <checksum type=\\\"sha256\\\" pkgid=\\\"YES\\\">251768bdd15f13d78487c27638aa6aecd01551e253756093cde1c0ae878a17d2</checksum>\\n  <summary>A dummy package of squirrel</summary>\\n  <description>A dummy package of squirrel</description>\\n  <packager></packager>\\n  <url>http://tstrachota.fedorapeople.org</url>\\n  <time file=\\\"1321891029\\\" build=\\\"1308257502\\\"/>\\n  <size package=\\\"2248\\\" installed=\\\"42\\\" archive=\\\"296\\\"/>\\n<location xml:base=\\\"file:///home/jlsherri/katello/src/test/fixtures/zoo5\\\" href=\\\"squirrel-0.3-0.8.noarch.rpm\\\"/>\\n  <format>\\n    <rpm:license>GPLv2</rpm:license>\\n    <rpm:vendor/>\\n    <rpm:group>Internet/Applications</rpm:group>\\n    <rpm:buildhost>dhcp-26-118.brq.redhat.com</rpm:buildhost>\\n    <rpm:sourcerpm>squirrel-0.3-0.8.src.rpm</rpm:sourcerpm>\\n    <rpm:header-range start=\\\"280\\\" end=\\\"2028\\\"/>\\n    <rpm:provides>\\n      <rpm:entry name=\\\"squirrel\\\" flags=\\\"EQ\\\" epoch=\\\"0\\\" ver=\\\"0.3\\\" rel=\\\"0.8\\\"/>\\n    </rpm:provides>\\n    <rpm:requires>\\n      <rpm:entry name=\\\"/bin/sh\\\" pre=\\\"1\\\"/>\\n    </rpm:requires>\\n  </format>\\n</package>\"}, \"checksumtype\": \"sha256\", \"license\": \"GPLv2\", \"checksum\": \"251768bdd15f13d78487c27638aa6aecd01551e253756093cde1c0ae878a17d2\", \"filename\": \"squirrel-0.3-0.8.noarch.rpm\", \"buildhost\": \"dhcp-26-118.brq.redhat.com\", \"epoch\": \"0\", \"version\": \"0.3\", \"relativepath\": \"squirrel-0.3-0.8.noarch.rpm\", \"provides\": [[\"squirrel\", \"EQ\", [\"0\", \"0.3\", \"0.8\"]]], \"_content_type_id\": \"rpm\", \"release\": \"0.8\", \"vendor\": \"\", \"_id\": \"7a24cad3-d51d-4bb1-961a-b5de977f0bcf\", \"arch\": \"noarch\", \"name\": \"squirrel\", \"description\": \"A dummy package of squirrel\", \"_href\": \"/pulp/api/v2/content/units/rpm/7a24cad3-d51d-4bb1-961a-b5de977f0bcf/\", \"children\": {}, \"repository_memberships\": [\"1\"]}, {\"requires\": [[\"/bin/sh\", null, [null, null, null]]], \"_storage_path\": \"/var/lib/pulp/content/rpm/.//elephant/0.3/0.8/noarch/3e1c70cd1b421328acaf6397cb3d16145306bb95f65d1b095fc31372a0a701f3/elephant-0.3-0.8.noarch.rpm\", \"repodata\": {\"filelists\": \"\\n<package pkgid=\\\"3e1c70cd1b421328acaf6397cb3d16145306bb95f65d1b095fc31372a0a701f3\\\" name=\\\"elephant\\\" arch=\\\"noarch\\\">\\n    <version epoch=\\\"0\\\" ver=\\\"0.3\\\" rel=\\\"0.8\\\"/>\\n\\n    <file>//elephant.txt</file>\\n</package>\\n\", \"other\": \"\\n<package pkgid=\\\"3e1c70cd1b421328acaf6397cb3d16145306bb95f65d1b095fc31372a0a701f3\\\" name=\\\"elephant\\\" arch=\\\"noarch\\\">\\n    <version epoch=\\\"0\\\" ver=\\\"0.3\\\" rel=\\\"0.8\\\"/>\\n\\n</package>\\n\", \"primary\": \"\\n<package type=\\\"rpm\\\">\\n  <name>elephant</name>\\n  <arch>noarch</arch>\\n  <version epoch=\\\"0\\\" ver=\\\"0.3\\\" rel=\\\"0.8\\\"/>\\n  <checksum type=\\\"sha256\\\" pkgid=\\\"YES\\\">3e1c70cd1b421328acaf6397cb3d16145306bb95f65d1b095fc31372a0a701f3</checksum>\\n  <summary>A dummy package of elephant</summary>\\n  <description>A dummy package of elephant</description>\\n  <packager></packager>\\n  <url>http://tstrachota.fedorapeople.org</url>\\n  <time file=\\\"1321891027\\\" build=\\\"1308257466\\\"/>\\n  <size package=\\\"2244\\\" installed=\\\"42\\\" archive=\\\"296\\\"/>\\n<location xml:base=\\\"file:///home/jlsherri/katello/src/test/fixtures/zoo5\\\" href=\\\"elephant-0.3-0.8.noarch.rpm\\\"/>\\n  <format>\\n    <rpm:license>GPLv2</rpm:license>\\n    <rpm:vendor/>\\n    <rpm:group>Internet/Applications</rpm:group>\\n    <rpm:buildhost>dhcp-26-118.brq.redhat.com</rpm:buildhost>\\n    <rpm:sourcerpm>elephant-0.3-0.8.src.rpm</rpm:sourcerpm>\\n    <rpm:header-range start=\\\"280\\\" end=\\\"2028\\\"/>\\n    <rpm:provides>\\n      <rpm:entry name=\\\"elephant\\\" flags=\\\"EQ\\\" epoch=\\\"0\\\" ver=\\\"0.3\\\" rel=\\\"0.8\\\"/>\\n    </rpm:provides>\\n    <rpm:requires>\\n      <rpm:entry name=\\\"/bin/sh\\\" pre=\\\"1\\\"/>\\n    </rpm:requires>\\n  </format>\\n</package>\"}, \"checksumtype\": \"sha256\", \"license\": \"GPLv2\", \"checksum\": \"3e1c70cd1b421328acaf6397cb3d16145306bb95f65d1b095fc31372a0a701f3\", \"filename\": \"elephant-0.3-0.8.noarch.rpm\", \"buildhost\": \"dhcp-26-118.brq.redhat.com\", \"epoch\": \"0\", \"version\": \"0.3\", \"relativepath\": \"elephant-0.3-0.8.noarch.rpm\", \"provides\": [[\"elephant\", \"EQ\", [\"0\", \"0.3\", \"0.8\"]]], \"_content_type_id\": \"rpm\", \"release\": \"0.8\", \"vendor\": \"\", \"_id\": \"a81c57b0-8834-4922-8318-f4368f0b7b97\", \"arch\": \"noarch\", \"name\": \"elephant\", \"description\": \"A dummy package of elephant\", \"_href\": \"/pulp/api/v2/content/units/rpm/a81c57b0-8834-4922-8318-f4368f0b7b97/\", \"children\": {}, \"repository_memberships\": [\"1\"]}, {\"requires\": [[\"/bin/sh\", null, [null, null, null]]], \"_storage_path\": \"/var/lib/pulp/content/rpm/.//lion/0.3/0.8/noarch/12400dc95c23a4c160725a908716cd3fcdd7a8981585437ab64cd62efa3e4ae4/lion-0.3-0.8.noarch.rpm\", \"repodata\": {\"filelists\": \"\\n<package pkgid=\\\"12400dc95c23a4c160725a908716cd3fcdd7a8981585437ab64cd62efa3e4ae4\\\" name=\\\"lion\\\" arch=\\\"noarch\\\">\\n    <version epoch=\\\"0\\\" ver=\\\"0.3\\\" rel=\\\"0.8\\\"/>\\n\\n    <file>//lion.txt</file>\\n</package>\\n\", \"other\": \"\\n<package pkgid=\\\"12400dc95c23a4c160725a908716cd3fcdd7a8981585437ab64cd62efa3e4ae4\\\" name=\\\"lion\\\" arch=\\\"noarch\\\">\\n    <version epoch=\\\"0\\\" ver=\\\"0.3\\\" rel=\\\"0.8\\\"/>\\n\\n</package>\\n\", \"primary\": \"\\n<package type=\\\"rpm\\\">\\n  <name>lion</name>\\n  <arch>noarch</arch>\\n  <version epoch=\\\"0\\\" ver=\\\"0.3\\\" rel=\\\"0.8\\\"/>\\n  <checksum type=\\\"sha256\\\" pkgid=\\\"YES\\\">12400dc95c23a4c160725a908716cd3fcdd7a8981585437ab64cd62efa3e4ae4</checksum>\\n  <summary>A dummy package of lion</summary>\\n  <description>A dummy package of lion</description>\\n  <packager></packager>\\n  <url>http://tstrachota.fedorapeople.org</url>\\n  <time file=\\\"1321891028\\\" build=\\\"1308257455\\\"/>\\n  <size package=\\\"2212\\\" installed=\\\"42\\\" archive=\\\"292\\\"/>\\n<location xml:base=\\\"file:///home/jlsherri/katello/src/test/fixtures/zoo5\\\" href=\\\"lion-0.3-0.8.noarch.rpm\\\"/>\\n  <format>\\n    <rpm:license>GPLv2</rpm:license>\\n    <rpm:vendor/>\\n    <rpm:group>Internet/Applications</rpm:group>\\n    <rpm:buildhost>dhcp-26-118.brq.redhat.com</rpm:buildhost>\\n    <rpm:sourcerpm>lion-0.3-0.8.src.rpm</rpm:sourcerpm>\\n    <rpm:header-range start=\\\"280\\\" end=\\\"2000\\\"/>\\n    <rpm:provides>\\n      <rpm:entry name=\\\"lion\\\" flags=\\\"EQ\\\" epoch=\\\"0\\\" ver=\\\"0.3\\\" rel=\\\"0.8\\\"/>\\n    </rpm:provides>\\n    <rpm:requires>\\n      <rpm:entry name=\\\"/bin/sh\\\" pre=\\\"1\\\"/>\\n    </rpm:requires>\\n  </format>\\n</package>\"}, \"checksumtype\": \"sha256\", \"license\": \"GPLv2\", \"checksum\": \"12400dc95c23a4c160725a908716cd3fcdd7a8981585437ab64cd62efa3e4ae4\", \"filename\": \"lion-0.3-0.8.noarch.rpm\", \"buildhost\": \"dhcp-26-118.brq.redhat.com\", \"epoch\": \"0\", \"version\": \"0.3\", \"relativepath\": \"lion-0.3-0.8.noarch.rpm\", \"provides\": [[\"lion\", \"EQ\", [\"0\", \"0.3\", \"0.8\"]]], \"_content_type_id\": \"rpm\", \"release\": \"0.8\", \"vendor\": \"\", \"_id\": \"c041a6d5-0199-4271-ad1d-d60962420924\", \"arch\": \"noarch\", \"name\": \"lion\", \"description\": \"A dummy package of lion\", \"_href\": \"/pulp/api/v2/content/units/rpm/c041a6d5-0199-4271-ad1d-d60962420924/\", \"children\": {}, \"repository_memberships\": [\"1\"]}, {\"requires\": [[\"/bin/sh\", null, [null, null, null]]], \"_storage_path\": \"/var/lib/pulp/content/rpm/.//monkey/0.3/0.8/noarch/0e8fa50d0128fbabc7ccc5632e3fa25d39b0280169f6166cb8e2c84de8501db1/monkey-0.3-0.8.noarch.rpm\", \"repodata\": {\"filelists\": \"\\n<package pkgid=\\\"0e8fa50d0128fbabc7ccc5632e3fa25d39b0280169f6166cb8e2c84de8501db1\\\" name=\\\"monkey\\\" arch=\\\"noarch\\\">\\n    <version epoch=\\\"0\\\" ver=\\\"0.3\\\" rel=\\\"0.8\\\"/>\\n\\n    <file>//monkey.txt</file>\\n</package>\\n\", \"other\": \"\\n<package pkgid=\\\"0e8fa50d0128fbabc7ccc5632e3fa25d39b0280169f6166cb8e2c84de8501db1\\\" name=\\\"monkey\\\" arch=\\\"noarch\\\">\\n    <version epoch=\\\"0\\\" ver=\\\"0.3\\\" rel=\\\"0.8\\\"/>\\n\\n</package>\\n\", \"primary\": \"\\n<package type=\\\"rpm\\\">\\n  <name>monkey</name>\\n  <arch>noarch</arch>\\n  <version epoch=\\\"0\\\" ver=\\\"0.3\\\" rel=\\\"0.8\\\"/>\\n  <checksum type=\\\"sha256\\\" pkgid=\\\"YES\\\">0e8fa50d0128fbabc7ccc5632e3fa25d39b0280169f6166cb8e2c84de8501db1</checksum>\\n  <summary>A dummy package of monkey</summary>\\n  <description>A dummy package of monkey</description>\\n  <packager></packager>\\n  <url>http://tstrachota.fedorapeople.org</url>\\n  <time file=\\\"1321891029\\\" build=\\\"1308257260\\\"/>\\n  <size package=\\\"2232\\\" installed=\\\"42\\\" archive=\\\"292\\\"/>\\n<location xml:base=\\\"file:///home/jlsherri/katello/src/test/fixtures/zoo5\\\" href=\\\"monkey-0.3-0.8.noarch.rpm\\\"/>\\n  <format>\\n    <rpm:license>GPLv2</rpm:license>\\n    <rpm:vendor/>\\n    <rpm:group>Internet/Applications</rpm:group>\\n    <rpm:buildhost>dhcp-26-118.brq.redhat.com</rpm:buildhost>\\n    <rpm:sourcerpm>monkey-0.3-0.8.src.rpm</rpm:sourcerpm>\\n    <rpm:header-range start=\\\"280\\\" end=\\\"2016\\\"/>\\n    <rpm:provides>\\n      <rpm:entry name=\\\"monkey\\\" flags=\\\"EQ\\\" epoch=\\\"0\\\" ver=\\\"0.3\\\" rel=\\\"0.8\\\"/>\\n    </rpm:provides>\\n    <rpm:requires>\\n      <rpm:entry name=\\\"/bin/sh\\\" pre=\\\"1\\\"/>\\n    </rpm:requires>\\n  </format>\\n</package>\"}, \"checksumtype\": \"sha256\", \"license\": \"GPLv2\", \"checksum\": \"0e8fa50d0128fbabc7ccc5632e3fa25d39b0280169f6166cb8e2c84de8501db1\", \"filename\": \"monkey-0.3-0.8.noarch.rpm\", \"buildhost\": \"dhcp-26-118.brq.redhat.com\", \"epoch\": \"0\", \"version\": \"0.3\", \"relativepath\": \"monkey-0.3-0.8.noarch.rpm\", \"provides\": [[\"monkey\", \"EQ\", [\"0\", \"0.3\", \"0.8\"]]], \"_content_type_id\": \"rpm\", \"release\": \"0.8\", \"vendor\": \"\", \"_id\": \"ed1db5aa-b1fc-4295-926c-e71e78a13955\", \"arch\": \"noarch\", \"name\": \"monkey\", \"description\": \"A dummy package of monkey\", \"_href\": \"/pulp/api/v2/content/units/rpm/ed1db5aa-b1fc-4295-926c-e71e78a13955/\", \"children\": {}, \"repository_memberships\": [\"1\"]}]"
-    http_version: 
-  recorded_at: Mon, 19 Nov 2012 16:57:39 GMT
-- request: 
-    method: post
-    uri: https://dhcp231-16.rdu.redhat.com/pulp/api/v2/repositories/acme_corporation_label-staging_label-staging_label-fedora_label-fedora_17_x86_64_label/actions/associate/
-    body: 
-      string: "{\"criteria\":{\"type_ids\":[\"rpm\"],\"filters\":{\"unit\":{\"name\":{\"$not\":{\"$in\":[]}}}}},\"source_repo_id\":\"1\"}"
-    headers: 
+    body: 
+      string: "[{\"requires\": [[\"/bin/sh\", null, [null, null, null]]], \"_storage_path\": \"/var/lib/pulp/content/rpm/.//elephant/0.3/0.8/noarch/3e1c70cd1b421328acaf6397cb3d16145306bb95f65d1b095fc31372a0a701f3/elephant-0.3-0.8.noarch.rpm\", \"repodata\": {\"filelists\": \"\\n<package pkgid=\\\"3e1c70cd1b421328acaf6397cb3d16145306bb95f65d1b095fc31372a0a701f3\\\" name=\\\"elephant\\\" arch=\\\"noarch\\\">\\n    <version epoch=\\\"0\\\" ver=\\\"0.3\\\" rel=\\\"0.8\\\"/>\\n\\n    <file>//elephant.txt</file>\\n</package>\\n\", \"other\": \"\\n<package pkgid=\\\"3e1c70cd1b421328acaf6397cb3d16145306bb95f65d1b095fc31372a0a701f3\\\" name=\\\"elephant\\\" arch=\\\"noarch\\\">\\n    <version epoch=\\\"0\\\" ver=\\\"0.3\\\" rel=\\\"0.8\\\"/>\\n\\n</package>\\n\", \"primary\": \"\\n<package type=\\\"rpm\\\">\\n  <name>elephant</name>\\n  <arch>noarch</arch>\\n  <version epoch=\\\"0\\\" ver=\\\"0.3\\\" rel=\\\"0.8\\\"/>\\n  <checksum type=\\\"sha256\\\" pkgid=\\\"YES\\\">3e1c70cd1b421328acaf6397cb3d16145306bb95f65d1b095fc31372a0a701f3</checksum>\\n  <summary>A dummy package of elephant</summary>\\n  <description>A dummy package of elephant</description>\\n  <packager></packager>\\n  <url>http://tstrachota.fedorapeople.org</url>\\n  <time file=\\\"1321891027\\\" build=\\\"1308257466\\\"/>\\n  <size package=\\\"2244\\\" installed=\\\"42\\\" archive=\\\"296\\\"/>\\n<location xml:base=\\\"file:///home/jlsherri/katello/src/test/fixtures/zoo5\\\" href=\\\"elephant-0.3-0.8.noarch.rpm\\\"/>\\n  <format>\\n    <rpm:license>GPLv2</rpm:license>\\n    <rpm:vendor/>\\n    <rpm:group>Internet/Applications</rpm:group>\\n    <rpm:buildhost>dhcp-26-118.brq.redhat.com</rpm:buildhost>\\n    <rpm:sourcerpm>elephant-0.3-0.8.src.rpm</rpm:sourcerpm>\\n    <rpm:header-range start=\\\"280\\\" end=\\\"2028\\\"/>\\n    <rpm:provides>\\n      <rpm:entry name=\\\"elephant\\\" flags=\\\"EQ\\\" epoch=\\\"0\\\" ver=\\\"0.3\\\" rel=\\\"0.8\\\"/>\\n    </rpm:provides>\\n    <rpm:requires>\\n      <rpm:entry name=\\\"/bin/sh\\\" pre=\\\"1\\\"/>\\n    </rpm:requires>\\n  </format>\\n</package>\"}, \"checksumtype\": \"sha256\", \"license\": \"GPLv2\", \"checksum\": \"3e1c70cd1b421328acaf6397cb3d16145306bb95f65d1b095fc31372a0a701f3\", \"filename\": \"elephant-0.3-0.8.noarch.rpm\", \"buildhost\": \"dhcp-26-118.brq.redhat.com\", \"epoch\": \"0\", \"version\": \"0.3\", \"relativepath\": \"elephant-0.3-0.8.noarch.rpm\", \"provides\": [[\"elephant\", \"EQ\", [\"0\", \"0.3\", \"0.8\"]]], \"_content_type_id\": \"rpm\", \"release\": \"0.8\", \"vendor\": \"\", \"_id\": \"53455ae9-fdd8-42f1-842e-649956689c48\", \"arch\": \"noarch\", \"name\": \"elephant\", \"description\": \"A dummy package of elephant\", \"_href\": \"/pulp/api/v2/content/units/rpm/53455ae9-fdd8-42f1-842e-649956689c48/\", \"children\": {}, \"repository_memberships\": [\"1\"]}, {\"requires\": [[\"/bin/sh\", null, [null, null, null]]], \"_storage_path\": \"/var/lib/pulp/content/rpm/.//giraffe/0.3/0.8/noarch/f25d67d1d9da04f12e57ca323247b43891ac46533e355b82de6d1922009f9f14/giraffe-0.3-0.8.noarch.rpm\", \"repodata\": {\"filelists\": \"\\n<package pkgid=\\\"f25d67d1d9da04f12e57ca323247b43891ac46533e355b82de6d1922009f9f14\\\" name=\\\"giraffe\\\" arch=\\\"noarch\\\">\\n    <version epoch=\\\"0\\\" ver=\\\"0.3\\\" rel=\\\"0.8\\\"/>\\n\\n    <file>//giraffe.txt</file>\\n</package>\\n\", \"other\": \"\\n<package pkgid=\\\"f25d67d1d9da04f12e57ca323247b43891ac46533e355b82de6d1922009f9f14\\\" name=\\\"giraffe\\\" arch=\\\"noarch\\\">\\n    <version epoch=\\\"0\\\" ver=\\\"0.3\\\" rel=\\\"0.8\\\"/>\\n\\n</package>\\n\", \"primary\": \"\\n<package type=\\\"rpm\\\">\\n  <name>giraffe</name>\\n  <arch>noarch</arch>\\n  <version epoch=\\\"0\\\" ver=\\\"0.3\\\" rel=\\\"0.8\\\"/>\\n  <checksum type=\\\"sha256\\\" pkgid=\\\"YES\\\">f25d67d1d9da04f12e57ca323247b43891ac46533e355b82de6d1922009f9f14</checksum>\\n  <summary>A dummy package of giraffe</summary>\\n  <description>A dummy package of giraffe</description>\\n  <packager></packager>\\n  <url>http://tstrachota.fedorapeople.org</url>\\n  <time file=\\\"1321891027\\\" build=\\\"1308257414\\\"/>\\n  <size package=\\\"2236\\\" installed=\\\"42\\\" archive=\\\"292\\\"/>\\n<location xml:base=\\\"file:///home/jlsherri/katello/src/test/fixtures/zoo5\\\" href=\\\"giraffe-0.3-0.8.noarch.rpm\\\"/>\\n  <format>\\n    <rpm:license>GPLv2</rpm:license>\\n    <rpm:vendor/>\\n    <rpm:group>Internet/Applications</rpm:group>\\n    <rpm:buildhost>dhcp-26-118.brq.redhat.com</rpm:buildhost>\\n    <rpm:sourcerpm>giraffe-0.3-0.8.src.rpm</rpm:sourcerpm>\\n    <rpm:header-range start=\\\"280\\\" end=\\\"2016\\\"/>\\n    <rpm:provides>\\n      <rpm:entry name=\\\"giraffe\\\" flags=\\\"EQ\\\" epoch=\\\"0\\\" ver=\\\"0.3\\\" rel=\\\"0.8\\\"/>\\n    </rpm:provides>\\n    <rpm:requires>\\n      <rpm:entry name=\\\"/bin/sh\\\" pre=\\\"1\\\"/>\\n    </rpm:requires>\\n  </format>\\n</package>\"}, \"checksumtype\": \"sha256\", \"license\": \"GPLv2\", \"checksum\": \"f25d67d1d9da04f12e57ca323247b43891ac46533e355b82de6d1922009f9f14\", \"filename\": \"giraffe-0.3-0.8.noarch.rpm\", \"buildhost\": \"dhcp-26-118.brq.redhat.com\", \"epoch\": \"0\", \"version\": \"0.3\", \"relativepath\": \"giraffe-0.3-0.8.noarch.rpm\", \"provides\": [[\"giraffe\", \"EQ\", [\"0\", \"0.3\", \"0.8\"]]], \"_content_type_id\": \"rpm\", \"release\": \"0.8\", \"vendor\": \"\", \"_id\": \"59a6ab2a-e645-4fb5-a189-04101ea3620b\", \"arch\": \"noarch\", \"name\": \"giraffe\", \"description\": \"A dummy package of giraffe\", \"_href\": \"/pulp/api/v2/content/units/rpm/59a6ab2a-e645-4fb5-a189-04101ea3620b/\", \"children\": {}, \"repository_memberships\": [\"1\"]}, {\"requires\": [[\"/bin/sh\", null, [null, null, null]]], \"_storage_path\": \"/var/lib/pulp/content/rpm/.//squirrel/0.3/0.8/noarch/251768bdd15f13d78487c27638aa6aecd01551e253756093cde1c0ae878a17d2/squirrel-0.3-0.8.noarch.rpm\", \"repodata\": {\"filelists\": \"\\n<package pkgid=\\\"251768bdd15f13d78487c27638aa6aecd01551e253756093cde1c0ae878a17d2\\\" name=\\\"squirrel\\\" arch=\\\"noarch\\\">\\n    <version epoch=\\\"0\\\" ver=\\\"0.3\\\" rel=\\\"0.8\\\"/>\\n\\n    <file>//squirrel.txt</file>\\n</package>\\n\", \"other\": \"\\n<package pkgid=\\\"251768bdd15f13d78487c27638aa6aecd01551e253756093cde1c0ae878a17d2\\\" name=\\\"squirrel\\\" arch=\\\"noarch\\\">\\n    <version epoch=\\\"0\\\" ver=\\\"0.3\\\" rel=\\\"0.8\\\"/>\\n\\n</package>\\n\", \"primary\": \"\\n<package type=\\\"rpm\\\">\\n  <name>squirrel</name>\\n  <arch>noarch</arch>\\n  <version epoch=\\\"0\\\" ver=\\\"0.3\\\" rel=\\\"0.8\\\"/>\\n  <checksum type=\\\"sha256\\\" pkgid=\\\"YES\\\">251768bdd15f13d78487c27638aa6aecd01551e253756093cde1c0ae878a17d2</checksum>\\n  <summary>A dummy package of squirrel</summary>\\n  <description>A dummy package of squirrel</description>\\n  <packager></packager>\\n  <url>http://tstrachota.fedorapeople.org</url>\\n  <time file=\\\"1321891029\\\" build=\\\"1308257502\\\"/>\\n  <size package=\\\"2248\\\" installed=\\\"42\\\" archive=\\\"296\\\"/>\\n<location xml:base=\\\"file:///home/jlsherri/katello/src/test/fixtures/zoo5\\\" href=\\\"squirrel-0.3-0.8.noarch.rpm\\\"/>\\n  <format>\\n    <rpm:license>GPLv2</rpm:license>\\n    <rpm:vendor/>\\n    <rpm:group>Internet/Applications</rpm:group>\\n    <rpm:buildhost>dhcp-26-118.brq.redhat.com</rpm:buildhost>\\n    <rpm:sourcerpm>squirrel-0.3-0.8.src.rpm</rpm:sourcerpm>\\n    <rpm:header-range start=\\\"280\\\" end=\\\"2028\\\"/>\\n    <rpm:provides>\\n      <rpm:entry name=\\\"squirrel\\\" flags=\\\"EQ\\\" epoch=\\\"0\\\" ver=\\\"0.3\\\" rel=\\\"0.8\\\"/>\\n    </rpm:provides>\\n    <rpm:requires>\\n      <rpm:entry name=\\\"/bin/sh\\\" pre=\\\"1\\\"/>\\n    </rpm:requires>\\n  </format>\\n</package>\"}, \"checksumtype\": \"sha256\", \"license\": \"GPLv2\", \"checksum\": \"251768bdd15f13d78487c27638aa6aecd01551e253756093cde1c0ae878a17d2\", \"filename\": \"squirrel-0.3-0.8.noarch.rpm\", \"buildhost\": \"dhcp-26-118.brq.redhat.com\", \"epoch\": \"0\", \"version\": \"0.3\", \"relativepath\": \"squirrel-0.3-0.8.noarch.rpm\", \"provides\": [[\"squirrel\", \"EQ\", [\"0\", \"0.3\", \"0.8\"]]], \"_content_type_id\": \"rpm\", \"release\": \"0.8\", \"vendor\": \"\", \"_id\": \"5d2d21a7-0a29-4652-af6c-2f537098b7aa\", \"arch\": \"noarch\", \"name\": \"squirrel\", \"description\": \"A dummy package of squirrel\", \"_href\": \"/pulp/api/v2/content/units/rpm/5d2d21a7-0a29-4652-af6c-2f537098b7aa/\", \"children\": {}, \"repository_memberships\": [\"1\"]}, {\"requires\": [[\"/bin/sh\", null, [null, null, null]]], \"_storage_path\": \"/var/lib/pulp/content/rpm/.//monkey/0.3/0.8/noarch/0e8fa50d0128fbabc7ccc5632e3fa25d39b0280169f6166cb8e2c84de8501db1/monkey-0.3-0.8.noarch.rpm\", \"repodata\": {\"filelists\": \"\\n<package pkgid=\\\"0e8fa50d0128fbabc7ccc5632e3fa25d39b0280169f6166cb8e2c84de8501db1\\\" name=\\\"monkey\\\" arch=\\\"noarch\\\">\\n    <version epoch=\\\"0\\\" ver=\\\"0.3\\\" rel=\\\"0.8\\\"/>\\n\\n    <file>//monkey.txt</file>\\n</package>\\n\", \"other\": \"\\n<package pkgid=\\\"0e8fa50d0128fbabc7ccc5632e3fa25d39b0280169f6166cb8e2c84de8501db1\\\" name=\\\"monkey\\\" arch=\\\"noarch\\\">\\n    <version epoch=\\\"0\\\" ver=\\\"0.3\\\" rel=\\\"0.8\\\"/>\\n\\n</package>\\n\", \"primary\": \"\\n<package type=\\\"rpm\\\">\\n  <name>monkey</name>\\n  <arch>noarch</arch>\\n  <version epoch=\\\"0\\\" ver=\\\"0.3\\\" rel=\\\"0.8\\\"/>\\n  <checksum type=\\\"sha256\\\" pkgid=\\\"YES\\\">0e8fa50d0128fbabc7ccc5632e3fa25d39b0280169f6166cb8e2c84de8501db1</checksum>\\n  <summary>A dummy package of monkey</summary>\\n  <description>A dummy package of monkey</description>\\n  <packager></packager>\\n  <url>http://tstrachota.fedorapeople.org</url>\\n  <time file=\\\"1321891029\\\" build=\\\"1308257260\\\"/>\\n  <size package=\\\"2232\\\" installed=\\\"42\\\" archive=\\\"292\\\"/>\\n<location xml:base=\\\"file:///home/jlsherri/katello/src/test/fixtures/zoo5\\\" href=\\\"monkey-0.3-0.8.noarch.rpm\\\"/>\\n  <format>\\n    <rpm:license>GPLv2</rpm:license>\\n    <rpm:vendor/>\\n    <rpm:group>Internet/Applications</rpm:group>\\n    <rpm:buildhost>dhcp-26-118.brq.redhat.com</rpm:buildhost>\\n    <rpm:sourcerpm>monkey-0.3-0.8.src.rpm</rpm:sourcerpm>\\n    <rpm:header-range start=\\\"280\\\" end=\\\"2016\\\"/>\\n    <rpm:provides>\\n      <rpm:entry name=\\\"monkey\\\" flags=\\\"EQ\\\" epoch=\\\"0\\\" ver=\\\"0.3\\\" rel=\\\"0.8\\\"/>\\n    </rpm:provides>\\n    <rpm:requires>\\n      <rpm:entry name=\\\"/bin/sh\\\" pre=\\\"1\\\"/>\\n    </rpm:requires>\\n  </format>\\n</package>\"}, \"checksumtype\": \"sha256\", \"license\": \"GPLv2\", \"checksum\": \"0e8fa50d0128fbabc7ccc5632e3fa25d39b0280169f6166cb8e2c84de8501db1\", \"filename\": \"monkey-0.3-0.8.noarch.rpm\", \"buildhost\": \"dhcp-26-118.brq.redhat.com\", \"epoch\": \"0\", \"version\": \"0.3\", \"relativepath\": \"monkey-0.3-0.8.noarch.rpm\", \"provides\": [[\"monkey\", \"EQ\", [\"0\", \"0.3\", \"0.8\"]]], \"_content_type_id\": \"rpm\", \"release\": \"0.8\", \"vendor\": \"\", \"_id\": \"8f138a8c-046b-4dc2-9464-94738acd0481\", \"arch\": \"noarch\", \"name\": \"monkey\", \"description\": \"A dummy package of monkey\", \"_href\": \"/pulp/api/v2/content/units/rpm/8f138a8c-046b-4dc2-9464-94738acd0481/\", \"children\": {}, \"repository_memberships\": [\"1\"]}, {\"requires\": [[\"/bin/sh\", null, [null, null, null]]], \"_storage_path\": \"/var/lib/pulp/content/rpm/.//penguin/0.3/0.8/noarch/3fcb2c927de9e13bf68469032a28b139d3e5ad2e58564fc210fd6e48635be694/penguin-0.3-0.8.noarch.rpm\", \"repodata\": {\"filelists\": \"\\n<package pkgid=\\\"3fcb2c927de9e13bf68469032a28b139d3e5ad2e58564fc210fd6e48635be694\\\" name=\\\"penguin\\\" arch=\\\"noarch\\\">\\n    <version epoch=\\\"0\\\" ver=\\\"0.3\\\" rel=\\\"0.8\\\"/>\\n\\n    <file>//penguin.txt</file>\\n</package>\\n\", \"other\": \"\\n<package pkgid=\\\"3fcb2c927de9e13bf68469032a28b139d3e5ad2e58564fc210fd6e48635be694\\\" name=\\\"penguin\\\" arch=\\\"noarch\\\">\\n    <version epoch=\\\"0\\\" ver=\\\"0.3\\\" rel=\\\"0.8\\\"/>\\n\\n</package>\\n\", \"primary\": \"\\n<package type=\\\"rpm\\\">\\n  <name>penguin</name>\\n  <arch>noarch</arch>\\n  <version epoch=\\\"0\\\" ver=\\\"0.3\\\" rel=\\\"0.8\\\"/>\\n  <checksum type=\\\"sha256\\\" pkgid=\\\"YES\\\">3fcb2c927de9e13bf68469032a28b139d3e5ad2e58564fc210fd6e48635be694</checksum>\\n  <summary>A dummy package of penguin</summary>\\n  <description>A dummy package of penguin</description>\\n  <packager></packager>\\n  <url>http://tstrachota.fedorapeople.org</url>\\n  <time file=\\\"1321891029\\\" build=\\\"1308257460\\\"/>\\n  <size package=\\\"2232\\\" installed=\\\"42\\\" archive=\\\"292\\\"/>\\n<location xml:base=\\\"file:///home/jlsherri/katello/src/test/fixtures/zoo5\\\" href=\\\"penguin-0.3-0.8.noarch.rpm\\\"/>\\n  <format>\\n    <rpm:license>GPLv2</rpm:license>\\n    <rpm:vendor/>\\n    <rpm:group>Internet/Applications</rpm:group>\\n    <rpm:buildhost>dhcp-26-118.brq.redhat.com</rpm:buildhost>\\n    <rpm:sourcerpm>penguin-0.3-0.8.src.rpm</rpm:sourcerpm>\\n    <rpm:header-range start=\\\"280\\\" end=\\\"2016\\\"/>\\n    <rpm:provides>\\n      <rpm:entry name=\\\"penguin\\\" flags=\\\"EQ\\\" epoch=\\\"0\\\" ver=\\\"0.3\\\" rel=\\\"0.8\\\"/>\\n    </rpm:provides>\\n    <rpm:requires>\\n      <rpm:entry name=\\\"/bin/sh\\\" pre=\\\"1\\\"/>\\n    </rpm:requires>\\n  </format>\\n</package>\"}, \"checksumtype\": \"sha256\", \"license\": \"GPLv2\", \"checksum\": \"3fcb2c927de9e13bf68469032a28b139d3e5ad2e58564fc210fd6e48635be694\", \"filename\": \"penguin-0.3-0.8.noarch.rpm\", \"buildhost\": \"dhcp-26-118.brq.redhat.com\", \"epoch\": \"0\", \"version\": \"0.3\", \"relativepath\": \"penguin-0.3-0.8.noarch.rpm\", \"provides\": [[\"penguin\", \"EQ\", [\"0\", \"0.3\", \"0.8\"]]], \"_content_type_id\": \"rpm\", \"release\": \"0.8\", \"vendor\": \"\", \"_id\": \"a6a2b8f9-9f09-4fb3-b706-a5685065de24\", \"arch\": \"noarch\", \"name\": \"penguin\", \"description\": \"A dummy package of penguin\", \"_href\": \"/pulp/api/v2/content/units/rpm/a6a2b8f9-9f09-4fb3-b706-a5685065de24/\", \"children\": {}, \"repository_memberships\": [\"1\"]}, {\"requires\": [[\"/bin/sh\", null, [null, null, null]]], \"_storage_path\": \"/var/lib/pulp/content/rpm/.//walrus/0.3/0.8/noarch/6e8d6dc057e3e2c9819f0dc7e6c7b7f86bf2e8571bba414adec7fb621a461dfd/walrus-0.3-0.8.noarch.rpm\", \"repodata\": {\"filelists\": \"\\n<package pkgid=\\\"6e8d6dc057e3e2c9819f0dc7e6c7b7f86bf2e8571bba414adec7fb621a461dfd\\\" name=\\\"walrus\\\" arch=\\\"noarch\\\">\\n    <version epoch=\\\"0\\\" ver=\\\"0.3\\\" rel=\\\"0.8\\\"/>\\n\\n    <file>//walrus.txt</file>\\n</package>\\n\", \"other\": \"\\n<package pkgid=\\\"6e8d6dc057e3e2c9819f0dc7e6c7b7f86bf2e8571bba414adec7fb621a461dfd\\\" name=\\\"walrus\\\" arch=\\\"noarch\\\">\\n    <version epoch=\\\"0\\\" ver=\\\"0.3\\\" rel=\\\"0.8\\\"/>\\n\\n</package>\\n\", \"primary\": \"\\n<package type=\\\"rpm\\\">\\n  <name>walrus</name>\\n  <arch>noarch</arch>\\n  <version epoch=\\\"0\\\" ver=\\\"0.3\\\" rel=\\\"0.8\\\"/>\\n  <checksum type=\\\"sha256\\\" pkgid=\\\"YES\\\">6e8d6dc057e3e2c9819f0dc7e6c7b7f86bf2e8571bba414adec7fb621a461dfd</checksum>\\n  <summary>A dummy package of walrus</summary>\\n  <description>A dummy package of walrus</description>\\n  <packager></packager>\\n  <url>http://tstrachota.fedorapeople.org</url>\\n  <time file=\\\"1321891030\\\" build=\\\"1308257449\\\"/>\\n  <size package=\\\"2236\\\" installed=\\\"42\\\" archive=\\\"292\\\"/>\\n<location xml:base=\\\"file:///home/jlsherri/katello/src/test/fixtures/zoo5\\\" href=\\\"walrus-0.3-0.8.noarch.rpm\\\"/>\\n  <format>\\n    <rpm:license>GPLv2</rpm:license>\\n    <rpm:vendor/>\\n    <rpm:group>Internet/Applications</rpm:group>\\n    <rpm:buildhost>dhcp-26-118.brq.redhat.com</rpm:buildhost>\\n    <rpm:sourcerpm>walrus-0.3-0.8.src.rpm</rpm:sourcerpm>\\n    <rpm:header-range start=\\\"280\\\" end=\\\"2016\\\"/>\\n    <rpm:provides>\\n      <rpm:entry name=\\\"walrus\\\" flags=\\\"EQ\\\" epoch=\\\"0\\\" ver=\\\"0.3\\\" rel=\\\"0.8\\\"/>\\n    </rpm:provides>\\n    <rpm:requires>\\n      <rpm:entry name=\\\"/bin/sh\\\" pre=\\\"1\\\"/>\\n    </rpm:requires>\\n  </format>\\n</package>\"}, \"checksumtype\": \"sha256\", \"license\": \"GPLv2\", \"checksum\": \"6e8d6dc057e3e2c9819f0dc7e6c7b7f86bf2e8571bba414adec7fb621a461dfd\", \"filename\": \"walrus-0.3-0.8.noarch.rpm\", \"buildhost\": \"dhcp-26-118.brq.redhat.com\", \"epoch\": \"0\", \"version\": \"0.3\", \"relativepath\": \"walrus-0.3-0.8.noarch.rpm\", \"provides\": [[\"walrus\", \"EQ\", [\"0\", \"0.3\", \"0.8\"]]], \"_content_type_id\": \"rpm\", \"release\": \"0.8\", \"vendor\": \"\", \"_id\": \"b7195f08-828a-44e8-993e-e5f2ef8467a8\", \"arch\": \"noarch\", \"name\": \"walrus\", \"description\": \"A dummy package of walrus\", \"_href\": \"/pulp/api/v2/content/units/rpm/b7195f08-828a-44e8-993e-e5f2ef8467a8/\", \"children\": {}, \"repository_memberships\": [\"1\"]}, {\"requires\": [[\"/bin/sh\", null, [null, null, null]]], \"_storage_path\": \"/var/lib/pulp/content/rpm/.//cheetah/0.3/0.8/noarch/422d0baa0cd9d7713ae796e886a23e17f578f924f74880debdbb7d65fb368dae/cheetah-0.3-0.8.noarch.rpm\", \"repodata\": {\"filelists\": \"\\n<package pkgid=\\\"422d0baa0cd9d7713ae796e886a23e17f578f924f74880debdbb7d65fb368dae\\\" name=\\\"cheetah\\\" arch=\\\"noarch\\\">\\n    <version epoch=\\\"0\\\" ver=\\\"0.3\\\" rel=\\\"0.8\\\"/>\\n\\n    <file>//cheetah.txt</file>\\n</package>\\n\", \"other\": \"\\n<package pkgid=\\\"422d0baa0cd9d7713ae796e886a23e17f578f924f74880debdbb7d65fb368dae\\\" name=\\\"cheetah\\\" arch=\\\"noarch\\\">\\n    <version epoch=\\\"0\\\" ver=\\\"0.3\\\" rel=\\\"0.8\\\"/>\\n\\n</package>\\n\", \"primary\": \"\\n<package type=\\\"rpm\\\">\\n  <name>cheetah</name>\\n  <arch>noarch</arch>\\n  <version epoch=\\\"0\\\" ver=\\\"0.3\\\" rel=\\\"0.8\\\"/>\\n  <checksum type=\\\"sha256\\\" pkgid=\\\"YES\\\">422d0baa0cd9d7713ae796e886a23e17f578f924f74880debdbb7d65fb368dae</checksum>\\n  <summary>A dummy package of cheetah</summary>\\n  <description>A dummy package of cheetah</description>\\n  <packager></packager>\\n  <url>http://tstrachota.fedorapeople.org</url>\\n  <time file=\\\"1321891028\\\" build=\\\"1308257472\\\"/>\\n  <size package=\\\"2232\\\" installed=\\\"42\\\" archive=\\\"292\\\"/>\\n<location xml:base=\\\"file:///home/jlsherri/katello/src/test/fixtures/zoo5\\\" href=\\\"cheetah-0.3-0.8.noarch.rpm\\\"/>\\n  <format>\\n    <rpm:license>GPLv2</rpm:license>\\n    <rpm:vendor/>\\n    <rpm:group>Internet/Applications</rpm:group>\\n    <rpm:buildhost>dhcp-26-118.brq.redhat.com</rpm:buildhost>\\n    <rpm:sourcerpm>cheetah-0.3-0.8.src.rpm</rpm:sourcerpm>\\n    <rpm:header-range start=\\\"280\\\" end=\\\"2016\\\"/>\\n    <rpm:provides>\\n      <rpm:entry name=\\\"cheetah\\\" flags=\\\"EQ\\\" epoch=\\\"0\\\" ver=\\\"0.3\\\" rel=\\\"0.8\\\"/>\\n    </rpm:provides>\\n    <rpm:requires>\\n      <rpm:entry name=\\\"/bin/sh\\\" pre=\\\"1\\\"/>\\n    </rpm:requires>\\n  </format>\\n</package>\"}, \"checksumtype\": \"sha256\", \"license\": \"GPLv2\", \"checksum\": \"422d0baa0cd9d7713ae796e886a23e17f578f924f74880debdbb7d65fb368dae\", \"filename\": \"cheetah-0.3-0.8.noarch.rpm\", \"buildhost\": \"dhcp-26-118.brq.redhat.com\", \"epoch\": \"0\", \"version\": \"0.3\", \"relativepath\": \"cheetah-0.3-0.8.noarch.rpm\", \"provides\": [[\"cheetah\", \"EQ\", [\"0\", \"0.3\", \"0.8\"]]], \"_content_type_id\": \"rpm\", \"release\": \"0.8\", \"vendor\": \"\", \"_id\": \"bb3d6e55-1a0c-4441-84f7-bf86a327d5ab\", \"arch\": \"noarch\", \"name\": \"cheetah\", \"description\": \"A dummy package of cheetah\", \"_href\": \"/pulp/api/v2/content/units/rpm/bb3d6e55-1a0c-4441-84f7-bf86a327d5ab/\", \"children\": {}, \"repository_memberships\": [\"1\"]}, {\"requires\": [[\"/bin/sh\", null, [null, null, null]]], \"_storage_path\": \"/var/lib/pulp/content/rpm/.//lion/0.3/0.8/noarch/12400dc95c23a4c160725a908716cd3fcdd7a8981585437ab64cd62efa3e4ae4/lion-0.3-0.8.noarch.rpm\", \"repodata\": {\"filelists\": \"\\n<package pkgid=\\\"12400dc95c23a4c160725a908716cd3fcdd7a8981585437ab64cd62efa3e4ae4\\\" name=\\\"lion\\\" arch=\\\"noarch\\\">\\n    <version epoch=\\\"0\\\" ver=\\\"0.3\\\" rel=\\\"0.8\\\"/>\\n\\n    <file>//lion.txt</file>\\n</package>\\n\", \"other\": \"\\n<package pkgid=\\\"12400dc95c23a4c160725a908716cd3fcdd7a8981585437ab64cd62efa3e4ae4\\\" name=\\\"lion\\\" arch=\\\"noarch\\\">\\n    <version epoch=\\\"0\\\" ver=\\\"0.3\\\" rel=\\\"0.8\\\"/>\\n\\n</package>\\n\", \"primary\": \"\\n<package type=\\\"rpm\\\">\\n  <name>lion</name>\\n  <arch>noarch</arch>\\n  <version epoch=\\\"0\\\" ver=\\\"0.3\\\" rel=\\\"0.8\\\"/>\\n  <checksum type=\\\"sha256\\\" pkgid=\\\"YES\\\">12400dc95c23a4c160725a908716cd3fcdd7a8981585437ab64cd62efa3e4ae4</checksum>\\n  <summary>A dummy package of lion</summary>\\n  <description>A dummy package of lion</description>\\n  <packager></packager>\\n  <url>http://tstrachota.fedorapeople.org</url>\\n  <time file=\\\"1321891028\\\" build=\\\"1308257455\\\"/>\\n  <size package=\\\"2212\\\" installed=\\\"42\\\" archive=\\\"292\\\"/>\\n<location xml:base=\\\"file:///home/jlsherri/katello/src/test/fixtures/zoo5\\\" href=\\\"lion-0.3-0.8.noarch.rpm\\\"/>\\n  <format>\\n    <rpm:license>GPLv2</rpm:license>\\n    <rpm:vendor/>\\n    <rpm:group>Internet/Applications</rpm:group>\\n    <rpm:buildhost>dhcp-26-118.brq.redhat.com</rpm:buildhost>\\n    <rpm:sourcerpm>lion-0.3-0.8.src.rpm</rpm:sourcerpm>\\n    <rpm:header-range start=\\\"280\\\" end=\\\"2000\\\"/>\\n    <rpm:provides>\\n      <rpm:entry name=\\\"lion\\\" flags=\\\"EQ\\\" epoch=\\\"0\\\" ver=\\\"0.3\\\" rel=\\\"0.8\\\"/>\\n    </rpm:provides>\\n    <rpm:requires>\\n      <rpm:entry name=\\\"/bin/sh\\\" pre=\\\"1\\\"/>\\n    </rpm:requires>\\n  </format>\\n</package>\"}, \"checksumtype\": \"sha256\", \"license\": \"GPLv2\", \"checksum\": \"12400dc95c23a4c160725a908716cd3fcdd7a8981585437ab64cd62efa3e4ae4\", \"filename\": \"lion-0.3-0.8.noarch.rpm\", \"buildhost\": \"dhcp-26-118.brq.redhat.com\", \"epoch\": \"0\", \"version\": \"0.3\", \"relativepath\": \"lion-0.3-0.8.noarch.rpm\", \"provides\": [[\"lion\", \"EQ\", [\"0\", \"0.3\", \"0.8\"]]], \"_content_type_id\": \"rpm\", \"release\": \"0.8\", \"vendor\": \"\", \"_id\": \"c82f7cec-52c8-4fc1-a48d-3f1c76d89b44\", \"arch\": \"noarch\", \"name\": \"lion\", \"description\": \"A dummy package of lion\", \"_href\": \"/pulp/api/v2/content/units/rpm/c82f7cec-52c8-4fc1-a48d-3f1c76d89b44/\", \"children\": {}, \"repository_memberships\": [\"1\"]}]"
+    http_version: 
+  recorded_at: Tue, 20 Nov 2012 23:21:45 GMT
+- request: 
+    method: post
+    uri: https://dhcp231-16.rdu.redhat.com/pulp/api/v2/repositories/2/actions/associate/
+    body: 
+      string: "{\"criteria\":{\"filters\":{\"unit\":{\"name\":{\"$not\":{\"$in\":[]}}}},\"type_ids\":[\"rpm\"]},\"source_repo_id\":\"1\"}"
+    headers: 
+      Accept: 
+      - application/json
+      Content-Type: 
+      - application/json
+      Accept-Encoding: 
+      - gzip, deflate
+      Pulp-User: 
+      - admin
+      Authorization: 
+      - OAuth oauth_body_hash="2jmj7l5rSw0yVb%2FvlWAYkK%2FYBwk%3D", oauth_consumer_key="katello", oauth_nonce="NQTOySlzrLXbJ3AqpOYGrIdUGuLrJzY2UtNoPemlP0I", oauth_signature="ZXtlRUumDZNUx%2FoS5u%2B8PvLkumM%3D", oauth_signature_method="HMAC-SHA1", oauth_timestamp="1353453706", oauth_version="1.0"
       Content-Length: 
       - "102"
-      Accept-Encoding: 
-      - gzip, deflate
-      Authorization: 
-      - OAuth oauth_body_hash="2jmj7l5rSw0yVb%2FvlWAYkK%2FYBwk%3D", oauth_consumer_key="katello", oauth_nonce="c5ye7fV06G7Z1aahgdrjtvXhw3DDCKXTMKlhxJpWQMY", oauth_signature="z92kddhKD1vdypC44twL1bKBxtw%3D", oauth_signature_method="HMAC-SHA1", oauth_timestamp="1353344260", oauth_version="1.0"
-      Pulp-User: 
-      - admin
-      Content-Type: 
-      - application/json
-      Accept: 
-      - application/json
-=======
-      Server: 
-      - Apache/2.2.22 (Fedora)
-      Content-Encoding: 
-      - utf-8
-      Date: 
-      - Sat, 17 Nov 2012 03:31:31 GMT
-      Content-Length: 
-      - "600"
-      Content-Type: 
-      - application/json
-    body: 
-      string: "{\"task_group_id\": null, \"exception\": null, \"traceback\": null, \"_href\": \"/pulp/api/v2/tasks/6e8f2974-cc49-4628-8ab9-12c725b53a89/\", \"task_id\": \"6e8f2974-cc49-4628-8ab9-12c725b53a89\", \"call_request_tags\": [\"pulp:repository:1\", \"pulp:action:publish\"], \"reasons\": [], \"start_time\": null, \"tags\": [\"pulp:repository:1\", \"pulp:action:publish\"], \"state\": \"waiting\", \"finish_time\": null, \"dependency_failures\": {}, \"schedule_id\": null, \"progress\": {}, \"call_request_group_id\": null, \"call_request_id\": \"6e8f2974-cc49-4628-8ab9-12c725b53a89\", \"principal_login\": \"admin\", \"response\": \"accepted\", \"result\": null}"
-    http_version: 
-  recorded_at: Sat, 17 Nov 2012 03:31:31 GMT
+  response: 
+    status: 
+      code: 202
+      message: Accepted
+    headers: 
+      Date: 
+      - Tue, 20 Nov 2012 23:21:46 GMT
+      Content-Type: 
+      - application/json
+      Content-Encoding: 
+      - utf-8
+      Server: 
+      - Apache/2.2.22 (Fedora)
+      Content-Length: 
+      - "646"
+    body: 
+      string: "{\"task_group_id\": null, \"exception\": null, \"traceback\": null, \"_href\": \"/pulp/api/v2/tasks/fa96d970-7cdb-4ff6-b928-c6b90821b90c/\", \"task_id\": \"fa96d970-7cdb-4ff6-b928-c6b90821b90c\", \"call_request_tags\": [\"pulp:repository:2\", \"pulp:repository:1\", \"pulp:action:associate\"], \"reasons\": [], \"start_time\": null, \"tags\": [\"pulp:repository:2\", \"pulp:repository:1\", \"pulp:action:associate\"], \"state\": \"waiting\", \"finish_time\": null, \"dependency_failures\": {}, \"schedule_id\": null, \"progress\": {}, \"call_request_group_id\": null, \"call_request_id\": \"fa96d970-7cdb-4ff6-b928-c6b90821b90c\", \"principal_login\": \"admin\", \"response\": \"accepted\", \"result\": null}"
+    http_version: 
+  recorded_at: Tue, 20 Nov 2012 23:21:46 GMT
+- request: 
+    method: post
+    uri: https://dhcp231-16.rdu.redhat.com/pulp/api/v2/repositories/2/actions/associate/
+    body: 
+      string: "{\"criteria\":{\"filters\":{},\"type_ids\":[\"erratum\"]},\"source_repo_id\":\"1\"}"
+    headers: 
+      Accept: 
+      - application/json
+      Content-Type: 
+      - application/json
+      Accept-Encoding: 
+      - gzip, deflate
+      Pulp-User: 
+      - admin
+      Authorization: 
+      - OAuth oauth_body_hash="2jmj7l5rSw0yVb%2FvlWAYkK%2FYBwk%3D", oauth_consumer_key="katello", oauth_nonce="2Ta3DNpurUAJ9Ph4j05PTWfOu4zt9ogPpPHJxJaE", oauth_signature="4YLzuPR1pP%2FD5ZICKIV%2FFlf374o%3D", oauth_signature_method="HMAC-SHA1", oauth_timestamp="1353453706", oauth_version="1.0"
+      Content-Length: 
+      - "71"
+  response: 
+    status: 
+      code: 202
+      message: Accepted
+    headers: 
+      Date: 
+      - Tue, 20 Nov 2012 23:21:46 GMT
+      Content-Type: 
+      - application/json
+      Content-Encoding: 
+      - utf-8
+      Server: 
+      - Apache/2.2.22 (Fedora)
+      Content-Length: 
+      - "646"
+    body: 
+      string: "{\"task_group_id\": null, \"exception\": null, \"traceback\": null, \"_href\": \"/pulp/api/v2/tasks/9fd9fc79-49aa-4187-9acb-281f2bd8b354/\", \"task_id\": \"9fd9fc79-49aa-4187-9acb-281f2bd8b354\", \"call_request_tags\": [\"pulp:repository:2\", \"pulp:repository:1\", \"pulp:action:associate\"], \"reasons\": [], \"start_time\": null, \"tags\": [\"pulp:repository:2\", \"pulp:repository:1\", \"pulp:action:associate\"], \"state\": \"waiting\", \"finish_time\": null, \"dependency_failures\": {}, \"schedule_id\": null, \"progress\": {}, \"call_request_group_id\": null, \"call_request_id\": \"9fd9fc79-49aa-4187-9acb-281f2bd8b354\", \"principal_login\": \"admin\", \"response\": \"accepted\", \"result\": null}"
+    http_version: 
+  recorded_at: Tue, 20 Nov 2012 23:21:46 GMT
+- request: 
+    method: post
+    uri: https://dhcp231-16.rdu.redhat.com/pulp/api/v2/repositories/2/actions/associate/
+    body: 
+      string: "{\"criteria\":{\"filters\":{},\"type_ids\":[\"distribution\"]},\"source_repo_id\":\"1\"}"
+    headers: 
+      Accept: 
+      - application/json
+      Content-Type: 
+      - application/json
+      Accept-Encoding: 
+      - gzip, deflate
+      Pulp-User: 
+      - admin
+      Authorization: 
+      - OAuth oauth_body_hash="2jmj7l5rSw0yVb%2FvlWAYkK%2FYBwk%3D", oauth_consumer_key="katello", oauth_nonce="pYUe1BkvT8rxUj7i4dsaz4uBpZv02vwvmebnZAlDg", oauth_signature="2PYl9ZSgQktPfC5OFUdWrm%2BcHnQ%3D", oauth_signature_method="HMAC-SHA1", oauth_timestamp="1353453706", oauth_version="1.0"
+      Content-Length: 
+      - "76"
+  response: 
+    status: 
+      code: 202
+      message: Accepted
+    headers: 
+      Date: 
+      - Tue, 20 Nov 2012 23:21:46 GMT
+      Content-Type: 
+      - application/json
+      Content-Encoding: 
+      - utf-8
+      Server: 
+      - Apache/2.2.22 (Fedora)
+      Content-Length: 
+      - "646"
+    body: 
+      string: "{\"task_group_id\": null, \"exception\": null, \"traceback\": null, \"_href\": \"/pulp/api/v2/tasks/df9062cf-593b-443a-9ea8-2de6bd70924b/\", \"task_id\": \"df9062cf-593b-443a-9ea8-2de6bd70924b\", \"call_request_tags\": [\"pulp:repository:2\", \"pulp:repository:1\", \"pulp:action:associate\"], \"reasons\": [], \"start_time\": null, \"tags\": [\"pulp:repository:2\", \"pulp:repository:1\", \"pulp:action:associate\"], \"state\": \"waiting\", \"finish_time\": null, \"dependency_failures\": {}, \"schedule_id\": null, \"progress\": {}, \"call_request_group_id\": null, \"call_request_id\": \"df9062cf-593b-443a-9ea8-2de6bd70924b\", \"principal_login\": \"admin\", \"response\": \"accepted\", \"result\": null}"
+    http_version: 
+  recorded_at: Tue, 20 Nov 2012 23:21:46 GMT
+- request: 
+    method: delete
+    uri: https://dhcp231-16.rdu.redhat.com/pulp/api/v2/repositories/2/
+    body: 
+      string: ""
+    headers: 
+      Accept: 
+      - application/json
+      Content-Type: 
+      - application/json
+      Accept-Encoding: 
+      - gzip, deflate
+      Pulp-User: 
+      - admin
+      Authorization: 
+      - OAuth oauth_consumer_key="katello", oauth_nonce="u3a9X7U3GwAVe7KyHW8ilT4W3gYTkuaTCvbcLJAKM", oauth_signature="ABtdpeeXVEBhi%2FYObUgAtXpoOXE%3D", oauth_signature_method="HMAC-SHA1", oauth_timestamp="1353453709", oauth_version="1.0"
+  response: 
+    status: 
+      code: 202
+      message: Accepted
+    headers: 
+      Date: 
+      - Tue, 20 Nov 2012 23:21:49 GMT
+      Content-Type: 
+      - application/json
+      Content-Encoding: 
+      - utf-8
+      Server: 
+      - Apache/2.2.22 (Fedora)
+      Content-Length: 
+      - "674"
+    body: 
+      string: "[{\"task_group_id\": \"bfe5102e-a397-414c-a49d-670ff9692e2b\", \"exception\": null, \"traceback\": null, \"_href\": \"/pulp/api/v2/task_groups/bfe5102e-a397-414c-a49d-670ff9692e2b/\", \"task_id\": \"71a21884-39b3-4108-96ba-9cd5017c3d40\", \"call_request_tags\": [\"pulp:repository:2\", \"pulp:action:delete\"], \"reasons\": [], \"start_time\": null, \"tags\": [\"pulp:repository:2\", \"pulp:action:delete\"], \"state\": \"waiting\", \"finish_time\": null, \"dependency_failures\": {}, \"schedule_id\": null, \"progress\": {}, \"call_request_group_id\": \"bfe5102e-a397-414c-a49d-670ff9692e2b\", \"call_request_id\": \"71a21884-39b3-4108-96ba-9cd5017c3d40\", \"principal_login\": \"admin\", \"response\": \"accepted\", \"result\": null}]"
+    http_version: 
+  recorded_at: Tue, 20 Nov 2012 23:21:49 GMT
+- request: 
+    method: post
+    uri: https://dhcp231-16.rdu.redhat.com/pulp/api/v2/repositories/1/search/units/
+    body: 
+      string: "{\"criteria\":{\"filters\":{\"unit\":{\"$and\":[{\"name\":\"elephant\"}]}},\"sort\":{\"unit\":[[\"name\",\"ascending\"],[\"version\",\"descending\"]]},\"type_ids\":[\"rpm\"]}}"
+    headers: 
+      Accept: 
+      - application/json
+      Content-Type: 
+      - application/json
+      Accept-Encoding: 
+      - gzip, deflate
+      Pulp-User: 
+      - admin
+      Authorization: 
+      - OAuth oauth_body_hash="2jmj7l5rSw0yVb%2FvlWAYkK%2FYBwk%3D", oauth_consumer_key="katello", oauth_nonce="bgDpdbbt83WZ0wti4nOPuMRhpmRbbKV3DWWhqAwUo", oauth_signature="prC5RlRvZCmGRr1xVeM12eb0oyM%3D", oauth_signature_method="HMAC-SHA1", oauth_timestamp="1353453710", oauth_version="1.0"
+      Content-Length: 
+      - "147"
+  response: 
+    status: 
+      code: 200
+      message: OK
+    headers: 
+      Date: 
+      - Tue, 20 Nov 2012 23:21:50 GMT
+      Content-Type: 
+      - application/json
+      Server: 
+      - Apache/2.2.22 (Fedora)
+      Content-Length: 
+      - "2769"
+    body: 
+      string: "[{\"updated\": \"2012-11-21T04:21:41Z\", \"repo_id\": \"1\", \"created\": \"2012-11-21T04:21:41Z\", \"_ns\": \"repo_content_units\", \"unit_id\": \"53455ae9-fdd8-42f1-842e-649956689c48\", \"unit_type_id\": \"rpm\", \"owner_type\": \"importer\", \"_id\": {\"$oid\": \"50ac10859c60ed50b900049c\"}, \"id\": \"50ac10859c60ed50b900049c\", \"owner_id\": \"yum_importer\", \"metadata\": {\"requires\": [[\"/bin/sh\", null, [null, null, null]]], \"_storage_path\": \"/var/lib/pulp/content/rpm/.//elephant/0.3/0.8/noarch/3e1c70cd1b421328acaf6397cb3d16145306bb95f65d1b095fc31372a0a701f3/elephant-0.3-0.8.noarch.rpm\", \"repodata\": {\"filelists\": \"\\n<package pkgid=\\\"3e1c70cd1b421328acaf6397cb3d16145306bb95f65d1b095fc31372a0a701f3\\\" name=\\\"elephant\\\" arch=\\\"noarch\\\">\\n    <version epoch=\\\"0\\\" ver=\\\"0.3\\\" rel=\\\"0.8\\\"/>\\n\\n    <file>//elephant.txt</file>\\n</package>\\n\", \"other\": \"\\n<package pkgid=\\\"3e1c70cd1b421328acaf6397cb3d16145306bb95f65d1b095fc31372a0a701f3\\\" name=\\\"elephant\\\" arch=\\\"noarch\\\">\\n    <version epoch=\\\"0\\\" ver=\\\"0.3\\\" rel=\\\"0.8\\\"/>\\n\\n</package>\\n\", \"primary\": \"\\n<package type=\\\"rpm\\\">\\n  <name>elephant</name>\\n  <arch>noarch</arch>\\n  <version epoch=\\\"0\\\" ver=\\\"0.3\\\" rel=\\\"0.8\\\"/>\\n  <checksum type=\\\"sha256\\\" pkgid=\\\"YES\\\">3e1c70cd1b421328acaf6397cb3d16145306bb95f65d1b095fc31372a0a701f3</checksum>\\n  <summary>A dummy package of elephant</summary>\\n  <description>A dummy package of elephant</description>\\n  <packager></packager>\\n  <url>http://tstrachota.fedorapeople.org</url>\\n  <time file=\\\"1321891027\\\" build=\\\"1308257466\\\"/>\\n  <size package=\\\"2244\\\" installed=\\\"42\\\" archive=\\\"296\\\"/>\\n<location xml:base=\\\"file:///home/jlsherri/katello/src/test/fixtures/zoo5\\\" href=\\\"elephant-0.3-0.8.noarch.rpm\\\"/>\\n  <format>\\n    <rpm:license>GPLv2</rpm:license>\\n    <rpm:vendor/>\\n    <rpm:group>Internet/Applications</rpm:group>\\n    <rpm:buildhost>dhcp-26-118.brq.redhat.com</rpm:buildhost>\\n    <rpm:sourcerpm>elephant-0.3-0.8.src.rpm</rpm:sourcerpm>\\n    <rpm:header-range start=\\\"280\\\" end=\\\"2028\\\"/>\\n    <rpm:provides>\\n      <rpm:entry name=\\\"elephant\\\" flags=\\\"EQ\\\" epoch=\\\"0\\\" ver=\\\"0.3\\\" rel=\\\"0.8\\\"/>\\n    </rpm:provides>\\n    <rpm:requires>\\n      <rpm:entry name=\\\"/bin/sh\\\" pre=\\\"1\\\"/>\\n    </rpm:requires>\\n  </format>\\n</package>\"}, \"checksumtype\": \"sha256\", \"license\": \"GPLv2\", \"_ns\": \"units_rpm\", \"checksum\": \"3e1c70cd1b421328acaf6397cb3d16145306bb95f65d1b095fc31372a0a701f3\", \"filename\": \"elephant-0.3-0.8.noarch.rpm\", \"buildhost\": \"dhcp-26-118.brq.redhat.com\", \"epoch\": \"0\", \"version\": \"0.3\", \"relativepath\": \"elephant-0.3-0.8.noarch.rpm\", \"provides\": [[\"elephant\", \"EQ\", [\"0\", \"0.3\", \"0.8\"]]], \"_content_type_id\": \"rpm\", \"release\": \"0.8\", \"vendor\": \"\", \"_id\": \"53455ae9-fdd8-42f1-842e-649956689c48\", \"arch\": \"noarch\", \"name\": \"elephant\", \"description\": \"A dummy package of elephant\"}}]"
+    http_version: 
+  recorded_at: Tue, 20 Nov 2012 23:21:50 GMT
 - request: 
     method: get
     uri: https://dhcp231-16.rdu.redhat.com/pulp/api/v2/repositories/1/?details=true
     body: 
       string: ""
     headers: 
-      Accept-Encoding: 
-      - gzip, deflate
-      Accept: 
-      - application/json
-      Authorization: 
-      - OAuth oauth_consumer_key="katello", oauth_nonce="jVs90fYFyeOBe5ooha9v9ERhXa0BCMNCpafsJKjM", oauth_signature="lmTOifB8Z60gOFruMcdIbexpP8w%3D", oauth_signature_method="HMAC-SHA1", oauth_timestamp="1353123093", oauth_version="1.0"
-      Content-Type: 
-      - application/json
-      Pulp-User: 
-      - admin
->>>>>>> ab04154c
+      Accept: 
+      - application/json
+      Content-Type: 
+      - application/json
+      Accept-Encoding: 
+      - gzip, deflate
+      Pulp-User: 
+      - admin
+      Authorization: 
+      - OAuth oauth_consumer_key="katello", oauth_nonce="EXIP2hpBZUQulIHUAuKTs2v1W7VtVOzLysYdq7dqxs", oauth_signature="q%2FlTIf5XtL9%2FYohaNRu9ES%2B7mjc%3D", oauth_signature_method="HMAC-SHA1", oauth_timestamp="1353453711", oauth_version="1.0"
   response: 
     status: 
       code: 200
       message: OK
     headers: 
-<<<<<<< HEAD
-      Content-Length: 
-      - "816"
-      Server: 
-      - Apache/2.2.22 (Fedora)
-      Content-Encoding: 
-      - utf-8
-      Content-Type: 
-      - application/json
-      Date: 
-      - Mon, 19 Nov 2012 16:57:40 GMT
-    body: 
-      string: "{\"task_group_id\": null, \"exception\": null, \"traceback\": null, \"_href\": \"/pulp/api/v2/tasks/138b1ed7-c554-4ba4-894c-27a76513cc8b/\", \"task_id\": \"138b1ed7-c554-4ba4-894c-27a76513cc8b\", \"call_request_tags\": [\"pulp:repository:acme_corporation_label-staging_label-staging_label-fedora_label-fedora_17_x86_64_label\", \"pulp:repository:1\", \"pulp:action:associate\"], \"reasons\": [], \"start_time\": null, \"tags\": [\"pulp:repository:acme_corporation_label-staging_label-staging_label-fedora_label-fedora_17_x86_64_label\", \"pulp:repository:1\", \"pulp:action:associate\"], \"state\": \"waiting\", \"finish_time\": null, \"dependency_failures\": {}, \"schedule_id\": null, \"progress\": {}, \"call_request_group_id\": null, \"call_request_id\": \"138b1ed7-c554-4ba4-894c-27a76513cc8b\", \"principal_login\": \"admin\", \"response\": \"accepted\", \"result\": null}"
-    http_version: 
-  recorded_at: Mon, 19 Nov 2012 16:57:40 GMT
-- request: 
-    method: post
-    uri: https://dhcp231-16.rdu.redhat.com/pulp/api/v2/repositories/acme_corporation_label-staging_label-staging_label-fedora_label-fedora_17_x86_64_label/actions/associate/
-    body: 
-      string: "{\"criteria\":{\"type_ids\":[\"erratum\"],\"filters\":{}},\"source_repo_id\":\"1\"}"
-    headers: 
-      Content-Length: 
-      - "71"
-      Accept-Encoding: 
-      - gzip, deflate
-      Authorization: 
-      - OAuth oauth_body_hash="2jmj7l5rSw0yVb%2FvlWAYkK%2FYBwk%3D", oauth_consumer_key="katello", oauth_nonce="YG5sIBYEL0peGe5Cbz8uUThg4uhJOmgKeHSp445O7iM", oauth_signature="VWeYNapGvC2%2FiTET6pEwXKjmOVs%3D", oauth_signature_method="HMAC-SHA1", oauth_timestamp="1353344260", oauth_version="1.0"
-      Pulp-User: 
-      - admin
-      Content-Type: 
-      - application/json
-      Accept: 
-      - application/json
-=======
-      Server: 
-      - Apache/2.2.22 (Fedora)
-      Date: 
-      - Sat, 17 Nov 2012 03:31:33 GMT
+      Date: 
+      - Tue, 20 Nov 2012 23:21:51 GMT
+      Content-Type: 
+      - application/json
+      Server: 
+      - Apache/2.2.22 (Fedora)
       Content-Length: 
       - "963"
-      Content-Type: 
-      - application/json
-    body: 
-      string: "{\"scratchpad\": {\"checksum_type\": \"sha256\", \"repodata\": {}}, \"display_name\": \"Fedora 17 x86_64\", \"description\": null, \"_ns\": \"repos\", \"notes\": {}, \"content_unit_count\": 14, \"_id\": {\"$oid\": \"50a7050f9c60ed289c0020a4\"}, \"id\": \"1\", \"_href\": \"/pulp/api/v2/repositories/1/\", \"importers\": [{\"repo_id\": \"1\", \"_ns\": \"repo_importers\", \"importer_type_id\": \"yum_importer\", \"last_sync\": \"2012-11-16T22:31:29-05:00\", \"scheduled_syncs\": [], \"scratchpad\": null, \"_id\": {\"$oid\": \"50a7050f9c60ed289c0020a5\"}, \"config\": {\"feed_url\": \"file:///home/jlsherri/katello/src/test/fixtures/zoo5\"}, \"id\": \"yum_importer\"}], \"distributors\": [{\"repo_id\": \"1\", \"_ns\": \"repo_distributors\", \"last_publish\": \"2012-11-16T22:31:32-05:00\", \"auto_publish\": false, \"scheduled_publishes\": [], \"distributor_type_id\": \"yum_distributor\", \"scratchpad\": null, \"_id\": {\"$oid\": \"50a7050f9c60ed289c0020a6\"}, \"config\": {\"protected\": true, \"http\": false, \"relative_url\": \"/test_path/\", \"https\": true}, \"id\": \"1\"}]}"
-    http_version: 
-  recorded_at: Sat, 17 Nov 2012 03:31:33 GMT
-- request: 
-    method: post
-    uri: https://dhcp231-16.rdu.redhat.com/pulp/api/v2/content/units/rpm/search/
-    body: 
-      string: "{\"criteria\":{\"filters\":{\"_id\":{\"$in\":[\"e4c93521-c065-4864-a64c-0a2169da7954\",\"89c68092-6231-4e2b-b29d-5280363b49f8\",\"ecd03b56-467b-4aa3-a4ac-3dba37459837\",\"ff8f19a6-5290-4a8b-b1bf-1d8d3888f58b\",\"01958e50-329c-46a8-aa03-9016b5fa8f06\",\"dcd3c376-ae96-4a75-a664-927883d458d0\",\"528e6c41-1e7e-44c9-ad76-6062df85a367\",\"182c1bf8-2c37-4d02-a0c4-80ec36b71e71\"]}}},\"include_repos\":true}"
-    headers: 
-      Accept-Encoding: 
-      - gzip, deflate
-      Accept: 
-      - application/json
-      Authorization: 
-      - OAuth oauth_body_hash="2jmj7l5rSw0yVb%2FvlWAYkK%2FYBwk%3D", oauth_consumer_key="katello", oauth_nonce="0VkH2EwGySnGW9EYka4RzLmxYYbnW4U0LqRrh9z4pPc", oauth_signature="NS01XDdEZqxmi91jX%2B9Evg8X344%3D", oauth_signature_method="HMAC-SHA1", oauth_timestamp="1353123095", oauth_version="1.0"
-      Content-Length: 
-      - "375"
-      Content-Type: 
-      - application/json
-      Pulp-User: 
-      - admin
->>>>>>> ab04154c
+    body: 
+      string: "{\"scratchpad\": {\"checksum_type\": \"sha256\", \"repodata\": {}}, \"display_name\": \"Fedora 17 x86_64\", \"description\": null, \"_ns\": \"repos\", \"notes\": {}, \"content_unit_count\": 14, \"_id\": {\"$oid\": \"50ac10839c60ed50b900048b\"}, \"id\": \"1\", \"_href\": \"/pulp/api/v2/repositories/1/\", \"importers\": [{\"repo_id\": \"1\", \"_ns\": \"repo_importers\", \"importer_type_id\": \"yum_importer\", \"last_sync\": \"2012-11-20T18:21:41-05:00\", \"scheduled_syncs\": [], \"scratchpad\": null, \"_id\": {\"$oid\": \"50ac10839c60ed50b900048c\"}, \"config\": {\"feed_url\": \"file:///home/jlsherri/katello/src/test/fixtures/zoo5\"}, \"id\": \"yum_importer\"}], \"distributors\": [{\"repo_id\": \"1\", \"_ns\": \"repo_distributors\", \"last_publish\": \"2012-11-20T18:21:46-05:00\", \"auto_publish\": false, \"scheduled_publishes\": [], \"distributor_type_id\": \"yum_distributor\", \"scratchpad\": null, \"_id\": {\"$oid\": \"50ac10839c60ed50b900048d\"}, \"config\": {\"protected\": true, \"http\": false, \"relative_url\": \"/test_path/\", \"https\": true}, \"id\": \"1\"}]}"
+    http_version: 
+  recorded_at: Tue, 20 Nov 2012 23:21:51 GMT
+- request: 
+    method: get
+    uri: https://dhcp231-16.rdu.redhat.com/pulp/api/v2/tasks/?tag=pulp:action:sync
+    body: 
+      string: ""
+    headers: 
+      Accept: 
+      - application/json
+      Content-Type: 
+      - application/json
+      Accept-Encoding: 
+      - gzip, deflate
+      Pulp-User: 
+      - admin
+      Authorization: 
+      - OAuth oauth_consumer_key="katello", oauth_nonce="T0ZG7gBBCXCBjDeYizqiw9bAE6ldul3PorUG0ghWf28", oauth_signature="gYh%2FmfBoD%2B0uR4SSkXO8RiY7Hls%3D", oauth_signature_method="HMAC-SHA1", oauth_timestamp="1353453711", oauth_version="1.0"
   response: 
     status: 
       code: 200
       message: OK
     headers: 
-<<<<<<< HEAD
+      Date: 
+      - Tue, 20 Nov 2012 23:21:51 GMT
+      Content-Type: 
+      - application/json
+      Server: 
+      - Apache/2.2.22 (Fedora)
+      Content-Length: 
+      - "2804"
+    body: 
+      string: "[{\"task_group_id\": \"a0d6239f-6387-4ed1-9908-1d0f1fd89e46\", \"exception\": null, \"traceback\": null, \"task_id\": \"bb91ccac-0923-4b24-a4f2-c6e0d22397de\", \"call_request_tags\": [\"pulp:repository:1\", \"pulp:action:sync\"], \"reasons\": [], \"start_time\": \"2012-11-20T23:21:32Z\", \"tags\": [\"pulp:repository:1\", \"pulp:action:sync\"], \"state\": \"finished\", \"finish_time\": \"2012-11-20T23:21:34Z\", \"dependency_failures\": {}, \"schedule_id\": null, \"progress\": {\"yum_importer\": {\"content\": {\"num_success\": 11, \"size_total\": 17872, \"items_left\": 0, \"items_total\": 11, \"state\": \"FINISHED\", \"size_left\": 0, \"details\": {\"tree_file\": {\"num_success\": 3, \"size_total\": 0, \"items_left\": 0, \"items_total\": 3, \"size_left\": 0, \"num_error\": 0}, \"rpm\": {\"num_success\": 8, \"size_total\": 17872, \"items_left\": 0, \"items_total\": 8, \"size_left\": 0, \"num_error\": 0}, \"delta_rpm\": {\"num_success\": 0, \"size_total\": 0, \"items_left\": 0, \"items_total\": 0, \"size_left\": 0, \"num_error\": 0}, \"file\": {\"num_success\": 0, \"size_total\": 0, \"items_left\": 0, \"items_total\": 0, \"size_left\": 0, \"num_error\": 0}}, \"error_details\": [], \"num_error\": 0}, \"comps\": {\"state\": \"FINISHED\"}, \"errata\": {\"state\": \"FINISHED\", \"num_errata\": 2}, \"metadata\": {\"state\": \"FINISHED\"}}}, \"call_request_group_id\": \"a0d6239f-6387-4ed1-9908-1d0f1fd89e46\", \"call_request_id\": \"bb91ccac-0923-4b24-a4f2-c6e0d22397de\", \"principal_login\": \"admin\", \"response\": \"accepted\", \"result\": null}, {\"task_group_id\": \"c8f5d0ff-4603-41b9-ab42-3297196a98b2\", \"exception\": null, \"traceback\": null, \"task_id\": \"05cf1fda-c7e5-4b87-b17a-8c59392f04bd\", \"call_request_tags\": [\"pulp:repository:1\", \"pulp:action:sync\"], \"reasons\": [], \"start_time\": \"2012-11-20T23:21:39Z\", \"tags\": [\"pulp:repository:1\", \"pulp:action:sync\"], \"state\": \"finished\", \"finish_time\": \"2012-11-20T23:21:41Z\", \"dependency_failures\": {}, \"schedule_id\": null, \"progress\": {\"yum_importer\": {\"content\": {\"num_success\": 11, \"size_total\": 17872, \"items_left\": 0, \"items_total\": 11, \"state\": \"FINISHED\", \"size_left\": 0, \"details\": {\"tree_file\": {\"num_success\": 3, \"size_total\": 0, \"items_left\": 0, \"items_total\": 3, \"size_left\": 0, \"num_error\": 0}, \"rpm\": {\"num_success\": 8, \"size_total\": 17872, \"items_left\": 0, \"items_total\": 8, \"size_left\": 0, \"num_error\": 0}, \"delta_rpm\": {\"num_success\": 0, \"size_total\": 0, \"items_left\": 0, \"items_total\": 0, \"size_left\": 0, \"num_error\": 0}, \"file\": {\"num_success\": 0, \"size_total\": 0, \"items_left\": 0, \"items_total\": 0, \"size_left\": 0, \"num_error\": 0}}, \"error_details\": [], \"num_error\": 0}, \"comps\": {\"state\": \"FINISHED\"}, \"errata\": {\"state\": \"FINISHED\", \"num_errata\": 2}, \"metadata\": {\"state\": \"FINISHED\"}}}, \"call_request_group_id\": \"c8f5d0ff-4603-41b9-ab42-3297196a98b2\", \"call_request_id\": \"05cf1fda-c7e5-4b87-b17a-8c59392f04bd\", \"principal_login\": \"admin\", \"response\": \"accepted\", \"result\": null}]"
+    http_version: 
+  recorded_at: Tue, 20 Nov 2012 23:21:51 GMT
+- request: 
+    method: post
+    uri: https://dhcp231-16.rdu.redhat.com/pulp/api/v2/repositories/acme_corporation_label-staging_label-staging_label-fedora_label-fedora_17_x86_64_label/actions/associate/
+    body: 
+      string: "{\"criteria\":{\"filters\":{\"unit\":{\"name\":{\"$not\":{\"$in\":[]}}}},\"type_ids\":[\"rpm\"]},\"source_repo_id\":\"1\"}"
+    headers: 
+      Accept: 
+      - application/json
+      Content-Type: 
+      - application/json
+      Accept-Encoding: 
+      - gzip, deflate
+      Pulp-User: 
+      - admin
+      Authorization: 
+      - OAuth oauth_body_hash="2jmj7l5rSw0yVb%2FvlWAYkK%2FYBwk%3D", oauth_consumer_key="katello", oauth_nonce="7MWzfab8ic1Ge91qKD4jWajd3d9No4Cx43OBlO6EP8", oauth_signature="WwZ2IdnhQYaT3fw9xOyAIo1%2BFMA%3D", oauth_signature_method="HMAC-SHA1", oauth_timestamp="1353453712", oauth_version="1.0"
+      Content-Length: 
+      - "102"
+  response: 
+    status: 
+      code: 202
+      message: Accepted
+    headers: 
+      Date: 
+      - Tue, 20 Nov 2012 23:21:52 GMT
+      Content-Type: 
+      - application/json
+      Content-Encoding: 
+      - utf-8
+      Server: 
+      - Apache/2.2.22 (Fedora)
       Content-Length: 
       - "816"
-      Server: 
-      - Apache/2.2.22 (Fedora)
-      Content-Encoding: 
-      - utf-8
-      Content-Type: 
-      - application/json
-      Date: 
-      - Mon, 19 Nov 2012 16:57:40 GMT
-    body: 
-      string: "{\"task_group_id\": null, \"exception\": null, \"traceback\": null, \"_href\": \"/pulp/api/v2/tasks/883b6361-ee03-49f8-951b-f8522938c1a9/\", \"task_id\": \"883b6361-ee03-49f8-951b-f8522938c1a9\", \"call_request_tags\": [\"pulp:repository:acme_corporation_label-staging_label-staging_label-fedora_label-fedora_17_x86_64_label\", \"pulp:repository:1\", \"pulp:action:associate\"], \"reasons\": [], \"start_time\": null, \"tags\": [\"pulp:repository:acme_corporation_label-staging_label-staging_label-fedora_label-fedora_17_x86_64_label\", \"pulp:repository:1\", \"pulp:action:associate\"], \"state\": \"waiting\", \"finish_time\": null, \"dependency_failures\": {}, \"schedule_id\": null, \"progress\": {}, \"call_request_group_id\": null, \"call_request_id\": \"883b6361-ee03-49f8-951b-f8522938c1a9\", \"principal_login\": \"admin\", \"response\": \"accepted\", \"result\": null}"
-    http_version: 
-  recorded_at: Mon, 19 Nov 2012 16:57:41 GMT
+    body: 
+      string: "{\"task_group_id\": null, \"exception\": null, \"traceback\": null, \"_href\": \"/pulp/api/v2/tasks/9d0cfd4a-4b64-49a1-810a-b4dc1a3dc745/\", \"task_id\": \"9d0cfd4a-4b64-49a1-810a-b4dc1a3dc745\", \"call_request_tags\": [\"pulp:repository:acme_corporation_label-staging_label-staging_label-fedora_label-fedora_17_x86_64_label\", \"pulp:repository:1\", \"pulp:action:associate\"], \"reasons\": [], \"start_time\": null, \"tags\": [\"pulp:repository:acme_corporation_label-staging_label-staging_label-fedora_label-fedora_17_x86_64_label\", \"pulp:repository:1\", \"pulp:action:associate\"], \"state\": \"waiting\", \"finish_time\": null, \"dependency_failures\": {}, \"schedule_id\": null, \"progress\": {}, \"call_request_group_id\": null, \"call_request_id\": \"9d0cfd4a-4b64-49a1-810a-b4dc1a3dc745\", \"principal_login\": \"admin\", \"response\": \"accepted\", \"result\": null}"
+    http_version: 
+  recorded_at: Tue, 20 Nov 2012 23:21:52 GMT
 - request: 
     method: post
     uri: https://dhcp231-16.rdu.redhat.com/pulp/api/v2/repositories/acme_corporation_label-staging_label-staging_label-fedora_label-fedora_17_x86_64_label/actions/associate/
     body: 
-      string: "{\"criteria\":{\"type_ids\":[\"distribution\"],\"filters\":{}},\"source_repo_id\":\"1\"}"
-    headers: 
+      string: "{\"criteria\":{\"filters\":{},\"type_ids\":[\"erratum\"]},\"source_repo_id\":\"1\"}"
+    headers: 
+      Accept: 
+      - application/json
+      Content-Type: 
+      - application/json
+      Accept-Encoding: 
+      - gzip, deflate
+      Pulp-User: 
+      - admin
+      Authorization: 
+      - OAuth oauth_body_hash="2jmj7l5rSw0yVb%2FvlWAYkK%2FYBwk%3D", oauth_consumer_key="katello", oauth_nonce="YIJVkIbCIzc0B1CVDN32ZcikubdnR1kPYVaPqy7nf8", oauth_signature="0JNJ4tlIQaTR3FTTC7uYSRHyxO4%3D", oauth_signature_method="HMAC-SHA1", oauth_timestamp="1353453712", oauth_version="1.0"
+      Content-Length: 
+      - "71"
+  response: 
+    status: 
+      code: 202
+      message: Accepted
+    headers: 
+      Date: 
+      - Tue, 20 Nov 2012 23:21:52 GMT
+      Content-Type: 
+      - application/json
+      Content-Encoding: 
+      - utf-8
+      Server: 
+      - Apache/2.2.22 (Fedora)
+      Content-Length: 
+      - "816"
+    body: 
+      string: "{\"task_group_id\": null, \"exception\": null, \"traceback\": null, \"_href\": \"/pulp/api/v2/tasks/9e2291f8-7e07-4af1-b28d-c2230227ca11/\", \"task_id\": \"9e2291f8-7e07-4af1-b28d-c2230227ca11\", \"call_request_tags\": [\"pulp:repository:acme_corporation_label-staging_label-staging_label-fedora_label-fedora_17_x86_64_label\", \"pulp:repository:1\", \"pulp:action:associate\"], \"reasons\": [], \"start_time\": null, \"tags\": [\"pulp:repository:acme_corporation_label-staging_label-staging_label-fedora_label-fedora_17_x86_64_label\", \"pulp:repository:1\", \"pulp:action:associate\"], \"state\": \"waiting\", \"finish_time\": null, \"dependency_failures\": {}, \"schedule_id\": null, \"progress\": {}, \"call_request_group_id\": null, \"call_request_id\": \"9e2291f8-7e07-4af1-b28d-c2230227ca11\", \"principal_login\": \"admin\", \"response\": \"accepted\", \"result\": null}"
+    http_version: 
+  recorded_at: Tue, 20 Nov 2012 23:21:53 GMT
+- request: 
+    method: post
+    uri: https://dhcp231-16.rdu.redhat.com/pulp/api/v2/repositories/acme_corporation_label-staging_label-staging_label-fedora_label-fedora_17_x86_64_label/actions/associate/
+    body: 
+      string: "{\"criteria\":{\"filters\":{},\"type_ids\":[\"distribution\"]},\"source_repo_id\":\"1\"}"
+    headers: 
+      Accept: 
+      - application/json
+      Content-Type: 
+      - application/json
+      Accept-Encoding: 
+      - gzip, deflate
+      Pulp-User: 
+      - admin
+      Authorization: 
+      - OAuth oauth_body_hash="2jmj7l5rSw0yVb%2FvlWAYkK%2FYBwk%3D", oauth_consumer_key="katello", oauth_nonce="feW8PUmxSYSBnwogq9OcgW8QJdVRD6tWklQILv6RtZk", oauth_signature="jAiBQ3K7mr3iWAWzJW9SEdfm8iw%3D", oauth_signature_method="HMAC-SHA1", oauth_timestamp="1353453713", oauth_version="1.0"
       Content-Length: 
       - "76"
-      Accept-Encoding: 
-      - gzip, deflate
-      Authorization: 
-      - OAuth oauth_body_hash="2jmj7l5rSw0yVb%2FvlWAYkK%2FYBwk%3D", oauth_consumer_key="katello", oauth_nonce="QFnOuzUBtFnT4uE0YtSpm5qOnPxPVcfKUAWugND8", oauth_signature="6S45kDQZB%2B4qU9kNNOv4CnX%2BArQ%3D", oauth_signature_method="HMAC-SHA1", oauth_timestamp="1353344261", oauth_version="1.0"
-      Pulp-User: 
-      - admin
-      Content-Type: 
-      - application/json
-      Accept: 
-      - application/json
-=======
-      Server: 
-      - Apache/2.2.22 (Fedora)
-      Date: 
-      - Sat, 17 Nov 2012 03:31:35 GMT
-      Content-Length: 
-      - "20168"
-      Content-Type: 
-      - application/json
-    body: 
-      string: "[{\"requires\": [[\"/bin/sh\", null, [null, null, null]]], \"_storage_path\": \"/var/lib/pulp/content/rpm/.//monkey/0.3/0.8/noarch/0e8fa50d0128fbabc7ccc5632e3fa25d39b0280169f6166cb8e2c84de8501db1/monkey-0.3-0.8.noarch.rpm\", \"repodata\": {\"filelists\": \"\\n<package pkgid=\\\"0e8fa50d0128fbabc7ccc5632e3fa25d39b0280169f6166cb8e2c84de8501db1\\\" name=\\\"monkey\\\" arch=\\\"noarch\\\">\\n    <version epoch=\\\"0\\\" ver=\\\"0.3\\\" rel=\\\"0.8\\\"/>\\n\\n    <file>//monkey.txt</file>\\n</package>\\n\", \"other\": \"\\n<package pkgid=\\\"0e8fa50d0128fbabc7ccc5632e3fa25d39b0280169f6166cb8e2c84de8501db1\\\" name=\\\"monkey\\\" arch=\\\"noarch\\\">\\n    <version epoch=\\\"0\\\" ver=\\\"0.3\\\" rel=\\\"0.8\\\"/>\\n\\n</package>\\n\", \"primary\": \"\\n<package type=\\\"rpm\\\">\\n  <name>monkey</name>\\n  <arch>noarch</arch>\\n  <version epoch=\\\"0\\\" ver=\\\"0.3\\\" rel=\\\"0.8\\\"/>\\n  <checksum type=\\\"sha256\\\" pkgid=\\\"YES\\\">0e8fa50d0128fbabc7ccc5632e3fa25d39b0280169f6166cb8e2c84de8501db1</checksum>\\n  <summary>A dummy package of monkey</summary>\\n  <description>A dummy package of monkey</description>\\n  <packager></packager>\\n  <url>http://tstrachota.fedorapeople.org</url>\\n  <time file=\\\"1321891029\\\" build=\\\"1308257260\\\"/>\\n  <size package=\\\"2232\\\" installed=\\\"42\\\" archive=\\\"292\\\"/>\\n<location xml:base=\\\"file:///home/jlsherri/katello/src/test/fixtures/zoo5\\\" href=\\\"monkey-0.3-0.8.noarch.rpm\\\"/>\\n  <format>\\n    <rpm:license>GPLv2</rpm:license>\\n    <rpm:vendor/>\\n    <rpm:group>Internet/Applications</rpm:group>\\n    <rpm:buildhost>dhcp-26-118.brq.redhat.com</rpm:buildhost>\\n    <rpm:sourcerpm>monkey-0.3-0.8.src.rpm</rpm:sourcerpm>\\n    <rpm:header-range start=\\\"280\\\" end=\\\"2016\\\"/>\\n    <rpm:provides>\\n      <rpm:entry name=\\\"monkey\\\" flags=\\\"EQ\\\" epoch=\\\"0\\\" ver=\\\"0.3\\\" rel=\\\"0.8\\\"/>\\n    </rpm:provides>\\n    <rpm:requires>\\n      <rpm:entry name=\\\"/bin/sh\\\" pre=\\\"1\\\"/>\\n    </rpm:requires>\\n  </format>\\n</package>\"}, \"checksumtype\": \"sha256\", \"license\": \"GPLv2\", \"checksum\": \"0e8fa50d0128fbabc7ccc5632e3fa25d39b0280169f6166cb8e2c84de8501db1\", \"filename\": \"monkey-0.3-0.8.noarch.rpm\", \"buildhost\": \"dhcp-26-118.brq.redhat.com\", \"epoch\": \"0\", \"version\": \"0.3\", \"relativepath\": \"monkey-0.3-0.8.noarch.rpm\", \"provides\": [[\"monkey\", \"EQ\", [\"0\", \"0.3\", \"0.8\"]]], \"_content_type_id\": \"rpm\", \"release\": \"0.8\", \"vendor\": \"\", \"_id\": \"01958e50-329c-46a8-aa03-9016b5fa8f06\", \"arch\": \"noarch\", \"name\": \"monkey\", \"description\": \"A dummy package of monkey\", \"_href\": \"/pulp/api/v2/content/units/rpm/01958e50-329c-46a8-aa03-9016b5fa8f06/\", \"children\": {}, \"repository_memberships\": [\"1\"]}, {\"requires\": [[\"/bin/sh\", null, [null, null, null]]], \"_storage_path\": \"/var/lib/pulp/content/rpm/.//walrus/0.3/0.8/noarch/6e8d6dc057e3e2c9819f0dc7e6c7b7f86bf2e8571bba414adec7fb621a461dfd/walrus-0.3-0.8.noarch.rpm\", \"repodata\": {\"filelists\": \"\\n<package pkgid=\\\"6e8d6dc057e3e2c9819f0dc7e6c7b7f86bf2e8571bba414adec7fb621a461dfd\\\" name=\\\"walrus\\\" arch=\\\"noarch\\\">\\n    <version epoch=\\\"0\\\" ver=\\\"0.3\\\" rel=\\\"0.8\\\"/>\\n\\n    <file>//walrus.txt</file>\\n</package>\\n\", \"other\": \"\\n<package pkgid=\\\"6e8d6dc057e3e2c9819f0dc7e6c7b7f86bf2e8571bba414adec7fb621a461dfd\\\" name=\\\"walrus\\\" arch=\\\"noarch\\\">\\n    <version epoch=\\\"0\\\" ver=\\\"0.3\\\" rel=\\\"0.8\\\"/>\\n\\n</package>\\n\", \"primary\": \"\\n<package type=\\\"rpm\\\">\\n  <name>walrus</name>\\n  <arch>noarch</arch>\\n  <version epoch=\\\"0\\\" ver=\\\"0.3\\\" rel=\\\"0.8\\\"/>\\n  <checksum type=\\\"sha256\\\" pkgid=\\\"YES\\\">6e8d6dc057e3e2c9819f0dc7e6c7b7f86bf2e8571bba414adec7fb621a461dfd</checksum>\\n  <summary>A dummy package of walrus</summary>\\n  <description>A dummy package of walrus</description>\\n  <packager></packager>\\n  <url>http://tstrachota.fedorapeople.org</url>\\n  <time file=\\\"1321891030\\\" build=\\\"1308257449\\\"/>\\n  <size package=\\\"2236\\\" installed=\\\"42\\\" archive=\\\"292\\\"/>\\n<location xml:base=\\\"file:///home/jlsherri/katello/src/test/fixtures/zoo5\\\" href=\\\"walrus-0.3-0.8.noarch.rpm\\\"/>\\n  <format>\\n    <rpm:license>GPLv2</rpm:license>\\n    <rpm:vendor/>\\n    <rpm:group>Internet/Applications</rpm:group>\\n    <rpm:buildhost>dhcp-26-118.brq.redhat.com</rpm:buildhost>\\n    <rpm:sourcerpm>walrus-0.3-0.8.src.rpm</rpm:sourcerpm>\\n    <rpm:header-range start=\\\"280\\\" end=\\\"2016\\\"/>\\n    <rpm:provides>\\n      <rpm:entry name=\\\"walrus\\\" flags=\\\"EQ\\\" epoch=\\\"0\\\" ver=\\\"0.3\\\" rel=\\\"0.8\\\"/>\\n    </rpm:provides>\\n    <rpm:requires>\\n      <rpm:entry name=\\\"/bin/sh\\\" pre=\\\"1\\\"/>\\n    </rpm:requires>\\n  </format>\\n</package>\"}, \"checksumtype\": \"sha256\", \"license\": \"GPLv2\", \"checksum\": \"6e8d6dc057e3e2c9819f0dc7e6c7b7f86bf2e8571bba414adec7fb621a461dfd\", \"filename\": \"walrus-0.3-0.8.noarch.rpm\", \"buildhost\": \"dhcp-26-118.brq.redhat.com\", \"epoch\": \"0\", \"version\": \"0.3\", \"relativepath\": \"walrus-0.3-0.8.noarch.rpm\", \"provides\": [[\"walrus\", \"EQ\", [\"0\", \"0.3\", \"0.8\"]]], \"_content_type_id\": \"rpm\", \"release\": \"0.8\", \"vendor\": \"\", \"_id\": \"182c1bf8-2c37-4d02-a0c4-80ec36b71e71\", \"arch\": \"noarch\", \"name\": \"walrus\", \"description\": \"A dummy package of walrus\", \"_href\": \"/pulp/api/v2/content/units/rpm/182c1bf8-2c37-4d02-a0c4-80ec36b71e71/\", \"children\": {}, \"repository_memberships\": [\"1\"]}, {\"requires\": [[\"/bin/sh\", null, [null, null, null]]], \"_storage_path\": \"/var/lib/pulp/content/rpm/.//squirrel/0.3/0.8/noarch/251768bdd15f13d78487c27638aa6aecd01551e253756093cde1c0ae878a17d2/squirrel-0.3-0.8.noarch.rpm\", \"repodata\": {\"filelists\": \"\\n<package pkgid=\\\"251768bdd15f13d78487c27638aa6aecd01551e253756093cde1c0ae878a17d2\\\" name=\\\"squirrel\\\" arch=\\\"noarch\\\">\\n    <version epoch=\\\"0\\\" ver=\\\"0.3\\\" rel=\\\"0.8\\\"/>\\n\\n    <file>//squirrel.txt</file>\\n</package>\\n\", \"other\": \"\\n<package pkgid=\\\"251768bdd15f13d78487c27638aa6aecd01551e253756093cde1c0ae878a17d2\\\" name=\\\"squirrel\\\" arch=\\\"noarch\\\">\\n    <version epoch=\\\"0\\\" ver=\\\"0.3\\\" rel=\\\"0.8\\\"/>\\n\\n</package>\\n\", \"primary\": \"\\n<package type=\\\"rpm\\\">\\n  <name>squirrel</name>\\n  <arch>noarch</arch>\\n  <version epoch=\\\"0\\\" ver=\\\"0.3\\\" rel=\\\"0.8\\\"/>\\n  <checksum type=\\\"sha256\\\" pkgid=\\\"YES\\\">251768bdd15f13d78487c27638aa6aecd01551e253756093cde1c0ae878a17d2</checksum>\\n  <summary>A dummy package of squirrel</summary>\\n  <description>A dummy package of squirrel</description>\\n  <packager></packager>\\n  <url>http://tstrachota.fedorapeople.org</url>\\n  <time file=\\\"1321891029\\\" build=\\\"1308257502\\\"/>\\n  <size package=\\\"2248\\\" installed=\\\"42\\\" archive=\\\"296\\\"/>\\n<location xml:base=\\\"file:///home/jlsherri/katello/src/test/fixtures/zoo5\\\" href=\\\"squirrel-0.3-0.8.noarch.rpm\\\"/>\\n  <format>\\n    <rpm:license>GPLv2</rpm:license>\\n    <rpm:vendor/>\\n    <rpm:group>Internet/Applications</rpm:group>\\n    <rpm:buildhost>dhcp-26-118.brq.redhat.com</rpm:buildhost>\\n    <rpm:sourcerpm>squirrel-0.3-0.8.src.rpm</rpm:sourcerpm>\\n    <rpm:header-range start=\\\"280\\\" end=\\\"2028\\\"/>\\n    <rpm:provides>\\n      <rpm:entry name=\\\"squirrel\\\" flags=\\\"EQ\\\" epoch=\\\"0\\\" ver=\\\"0.3\\\" rel=\\\"0.8\\\"/>\\n    </rpm:provides>\\n    <rpm:requires>\\n      <rpm:entry name=\\\"/bin/sh\\\" pre=\\\"1\\\"/>\\n    </rpm:requires>\\n  </format>\\n</package>\"}, \"checksumtype\": \"sha256\", \"license\": \"GPLv2\", \"checksum\": \"251768bdd15f13d78487c27638aa6aecd01551e253756093cde1c0ae878a17d2\", \"filename\": \"squirrel-0.3-0.8.noarch.rpm\", \"buildhost\": \"dhcp-26-118.brq.redhat.com\", \"epoch\": \"0\", \"version\": \"0.3\", \"relativepath\": \"squirrel-0.3-0.8.noarch.rpm\", \"provides\": [[\"squirrel\", \"EQ\", [\"0\", \"0.3\", \"0.8\"]]], \"_content_type_id\": \"rpm\", \"release\": \"0.8\", \"vendor\": \"\", \"_id\": \"528e6c41-1e7e-44c9-ad76-6062df85a367\", \"arch\": \"noarch\", \"name\": \"squirrel\", \"description\": \"A dummy package of squirrel\", \"_href\": \"/pulp/api/v2/content/units/rpm/528e6c41-1e7e-44c9-ad76-6062df85a367/\", \"children\": {}, \"repository_memberships\": [\"1\"]}, {\"requires\": [[\"/bin/sh\", null, [null, null, null]]], \"_storage_path\": \"/var/lib/pulp/content/rpm/.//elephant/0.3/0.8/noarch/3e1c70cd1b421328acaf6397cb3d16145306bb95f65d1b095fc31372a0a701f3/elephant-0.3-0.8.noarch.rpm\", \"repodata\": {\"filelists\": \"\\n<package pkgid=\\\"3e1c70cd1b421328acaf6397cb3d16145306bb95f65d1b095fc31372a0a701f3\\\" name=\\\"elephant\\\" arch=\\\"noarch\\\">\\n    <version epoch=\\\"0\\\" ver=\\\"0.3\\\" rel=\\\"0.8\\\"/>\\n\\n    <file>//elephant.txt</file>\\n</package>\\n\", \"other\": \"\\n<package pkgid=\\\"3e1c70cd1b421328acaf6397cb3d16145306bb95f65d1b095fc31372a0a701f3\\\" name=\\\"elephant\\\" arch=\\\"noarch\\\">\\n    <version epoch=\\\"0\\\" ver=\\\"0.3\\\" rel=\\\"0.8\\\"/>\\n\\n</package>\\n\", \"primary\": \"\\n<package type=\\\"rpm\\\">\\n  <name>elephant</name>\\n  <arch>noarch</arch>\\n  <version epoch=\\\"0\\\" ver=\\\"0.3\\\" rel=\\\"0.8\\\"/>\\n  <checksum type=\\\"sha256\\\" pkgid=\\\"YES\\\">3e1c70cd1b421328acaf6397cb3d16145306bb95f65d1b095fc31372a0a701f3</checksum>\\n  <summary>A dummy package of elephant</summary>\\n  <description>A dummy package of elephant</description>\\n  <packager></packager>\\n  <url>http://tstrachota.fedorapeople.org</url>\\n  <time file=\\\"1321891027\\\" build=\\\"1308257466\\\"/>\\n  <size package=\\\"2244\\\" installed=\\\"42\\\" archive=\\\"296\\\"/>\\n<location xml:base=\\\"file:///home/jlsherri/katello/src/test/fixtures/zoo5\\\" href=\\\"elephant-0.3-0.8.noarch.rpm\\\"/>\\n  <format>\\n    <rpm:license>GPLv2</rpm:license>\\n    <rpm:vendor/>\\n    <rpm:group>Internet/Applications</rpm:group>\\n    <rpm:buildhost>dhcp-26-118.brq.redhat.com</rpm:buildhost>\\n    <rpm:sourcerpm>elephant-0.3-0.8.src.rpm</rpm:sourcerpm>\\n    <rpm:header-range start=\\\"280\\\" end=\\\"2028\\\"/>\\n    <rpm:provides>\\n      <rpm:entry name=\\\"elephant\\\" flags=\\\"EQ\\\" epoch=\\\"0\\\" ver=\\\"0.3\\\" rel=\\\"0.8\\\"/>\\n    </rpm:provides>\\n    <rpm:requires>\\n      <rpm:entry name=\\\"/bin/sh\\\" pre=\\\"1\\\"/>\\n    </rpm:requires>\\n  </format>\\n</package>\"}, \"checksumtype\": \"sha256\", \"license\": \"GPLv2\", \"checksum\": \"3e1c70cd1b421328acaf6397cb3d16145306bb95f65d1b095fc31372a0a701f3\", \"filename\": \"elephant-0.3-0.8.noarch.rpm\", \"buildhost\": \"dhcp-26-118.brq.redhat.com\", \"epoch\": \"0\", \"version\": \"0.3\", \"relativepath\": \"elephant-0.3-0.8.noarch.rpm\", \"provides\": [[\"elephant\", \"EQ\", [\"0\", \"0.3\", \"0.8\"]]], \"_content_type_id\": \"rpm\", \"release\": \"0.8\", \"vendor\": \"\", \"_id\": \"89c68092-6231-4e2b-b29d-5280363b49f8\", \"arch\": \"noarch\", \"name\": \"elephant\", \"description\": \"A dummy package of elephant\", \"_href\": \"/pulp/api/v2/content/units/rpm/89c68092-6231-4e2b-b29d-5280363b49f8/\", \"children\": {}, \"repository_memberships\": [\"1\"]}, {\"requires\": [[\"/bin/sh\", null, [null, null, null]]], \"_storage_path\": \"/var/lib/pulp/content/rpm/.//penguin/0.3/0.8/noarch/3fcb2c927de9e13bf68469032a28b139d3e5ad2e58564fc210fd6e48635be694/penguin-0.3-0.8.noarch.rpm\", \"repodata\": {\"filelists\": \"\\n<package pkgid=\\\"3fcb2c927de9e13bf68469032a28b139d3e5ad2e58564fc210fd6e48635be694\\\" name=\\\"penguin\\\" arch=\\\"noarch\\\">\\n    <version epoch=\\\"0\\\" ver=\\\"0.3\\\" rel=\\\"0.8\\\"/>\\n\\n    <file>//penguin.txt</file>\\n</package>\\n\", \"other\": \"\\n<package pkgid=\\\"3fcb2c927de9e13bf68469032a28b139d3e5ad2e58564fc210fd6e48635be694\\\" name=\\\"penguin\\\" arch=\\\"noarch\\\">\\n    <version epoch=\\\"0\\\" ver=\\\"0.3\\\" rel=\\\"0.8\\\"/>\\n\\n</package>\\n\", \"primary\": \"\\n<package type=\\\"rpm\\\">\\n  <name>penguin</name>\\n  <arch>noarch</arch>\\n  <version epoch=\\\"0\\\" ver=\\\"0.3\\\" rel=\\\"0.8\\\"/>\\n  <checksum type=\\\"sha256\\\" pkgid=\\\"YES\\\">3fcb2c927de9e13bf68469032a28b139d3e5ad2e58564fc210fd6e48635be694</checksum>\\n  <summary>A dummy package of penguin</summary>\\n  <description>A dummy package of penguin</description>\\n  <packager></packager>\\n  <url>http://tstrachota.fedorapeople.org</url>\\n  <time file=\\\"1321891029\\\" build=\\\"1308257460\\\"/>\\n  <size package=\\\"2232\\\" installed=\\\"42\\\" archive=\\\"292\\\"/>\\n<location xml:base=\\\"file:///home/jlsherri/katello/src/test/fixtures/zoo5\\\" href=\\\"penguin-0.3-0.8.noarch.rpm\\\"/>\\n  <format>\\n    <rpm:license>GPLv2</rpm:license>\\n    <rpm:vendor/>\\n    <rpm:group>Internet/Applications</rpm:group>\\n    <rpm:buildhost>dhcp-26-118.brq.redhat.com</rpm:buildhost>\\n    <rpm:sourcerpm>penguin-0.3-0.8.src.rpm</rpm:sourcerpm>\\n    <rpm:header-range start=\\\"280\\\" end=\\\"2016\\\"/>\\n    <rpm:provides>\\n      <rpm:entry name=\\\"penguin\\\" flags=\\\"EQ\\\" epoch=\\\"0\\\" ver=\\\"0.3\\\" rel=\\\"0.8\\\"/>\\n    </rpm:provides>\\n    <rpm:requires>\\n      <rpm:entry name=\\\"/bin/sh\\\" pre=\\\"1\\\"/>\\n    </rpm:requires>\\n  </format>\\n</package>\"}, \"checksumtype\": \"sha256\", \"license\": \"GPLv2\", \"checksum\": \"3fcb2c927de9e13bf68469032a28b139d3e5ad2e58564fc210fd6e48635be694\", \"filename\": \"penguin-0.3-0.8.noarch.rpm\", \"buildhost\": \"dhcp-26-118.brq.redhat.com\", \"epoch\": \"0\", \"version\": \"0.3\", \"relativepath\": \"penguin-0.3-0.8.noarch.rpm\", \"provides\": [[\"penguin\", \"EQ\", [\"0\", \"0.3\", \"0.8\"]]], \"_content_type_id\": \"rpm\", \"release\": \"0.8\", \"vendor\": \"\", \"_id\": \"dcd3c376-ae96-4a75-a664-927883d458d0\", \"arch\": \"noarch\", \"name\": \"penguin\", \"description\": \"A dummy package of penguin\", \"_href\": \"/pulp/api/v2/content/units/rpm/dcd3c376-ae96-4a75-a664-927883d458d0/\", \"children\": {}, \"repository_memberships\": [\"1\"]}, {\"requires\": [[\"/bin/sh\", null, [null, null, null]]], \"_storage_path\": \"/var/lib/pulp/content/rpm/.//cheetah/0.3/0.8/noarch/422d0baa0cd9d7713ae796e886a23e17f578f924f74880debdbb7d65fb368dae/cheetah-0.3-0.8.noarch.rpm\", \"repodata\": {\"filelists\": \"\\n<package pkgid=\\\"422d0baa0cd9d7713ae796e886a23e17f578f924f74880debdbb7d65fb368dae\\\" name=\\\"cheetah\\\" arch=\\\"noarch\\\">\\n    <version epoch=\\\"0\\\" ver=\\\"0.3\\\" rel=\\\"0.8\\\"/>\\n\\n    <file>//cheetah.txt</file>\\n</package>\\n\", \"other\": \"\\n<package pkgid=\\\"422d0baa0cd9d7713ae796e886a23e17f578f924f74880debdbb7d65fb368dae\\\" name=\\\"cheetah\\\" arch=\\\"noarch\\\">\\n    <version epoch=\\\"0\\\" ver=\\\"0.3\\\" rel=\\\"0.8\\\"/>\\n\\n</package>\\n\", \"primary\": \"\\n<package type=\\\"rpm\\\">\\n  <name>cheetah</name>\\n  <arch>noarch</arch>\\n  <version epoch=\\\"0\\\" ver=\\\"0.3\\\" rel=\\\"0.8\\\"/>\\n  <checksum type=\\\"sha256\\\" pkgid=\\\"YES\\\">422d0baa0cd9d7713ae796e886a23e17f578f924f74880debdbb7d65fb368dae</checksum>\\n  <summary>A dummy package of cheetah</summary>\\n  <description>A dummy package of cheetah</description>\\n  <packager></packager>\\n  <url>http://tstrachota.fedorapeople.org</url>\\n  <time file=\\\"1321891028\\\" build=\\\"1308257472\\\"/>\\n  <size package=\\\"2232\\\" installed=\\\"42\\\" archive=\\\"292\\\"/>\\n<location xml:base=\\\"file:///home/jlsherri/katello/src/test/fixtures/zoo5\\\" href=\\\"cheetah-0.3-0.8.noarch.rpm\\\"/>\\n  <format>\\n    <rpm:license>GPLv2</rpm:license>\\n    <rpm:vendor/>\\n    <rpm:group>Internet/Applications</rpm:group>\\n    <rpm:buildhost>dhcp-26-118.brq.redhat.com</rpm:buildhost>\\n    <rpm:sourcerpm>cheetah-0.3-0.8.src.rpm</rpm:sourcerpm>\\n    <rpm:header-range start=\\\"280\\\" end=\\\"2016\\\"/>\\n    <rpm:provides>\\n      <rpm:entry name=\\\"cheetah\\\" flags=\\\"EQ\\\" epoch=\\\"0\\\" ver=\\\"0.3\\\" rel=\\\"0.8\\\"/>\\n    </rpm:provides>\\n    <rpm:requires>\\n      <rpm:entry name=\\\"/bin/sh\\\" pre=\\\"1\\\"/>\\n    </rpm:requires>\\n  </format>\\n</package>\"}, \"checksumtype\": \"sha256\", \"license\": \"GPLv2\", \"checksum\": \"422d0baa0cd9d7713ae796e886a23e17f578f924f74880debdbb7d65fb368dae\", \"filename\": \"cheetah-0.3-0.8.noarch.rpm\", \"buildhost\": \"dhcp-26-118.brq.redhat.com\", \"epoch\": \"0\", \"version\": \"0.3\", \"relativepath\": \"cheetah-0.3-0.8.noarch.rpm\", \"provides\": [[\"cheetah\", \"EQ\", [\"0\", \"0.3\", \"0.8\"]]], \"_content_type_id\": \"rpm\", \"release\": \"0.8\", \"vendor\": \"\", \"_id\": \"e4c93521-c065-4864-a64c-0a2169da7954\", \"arch\": \"noarch\", \"name\": \"cheetah\", \"description\": \"A dummy package of cheetah\", \"_href\": \"/pulp/api/v2/content/units/rpm/e4c93521-c065-4864-a64c-0a2169da7954/\", \"children\": {}, \"repository_memberships\": [\"1\"]}, {\"requires\": [[\"/bin/sh\", null, [null, null, null]]], \"_storage_path\": \"/var/lib/pulp/content/rpm/.//giraffe/0.3/0.8/noarch/f25d67d1d9da04f12e57ca323247b43891ac46533e355b82de6d1922009f9f14/giraffe-0.3-0.8.noarch.rpm\", \"repodata\": {\"filelists\": \"\\n<package pkgid=\\\"f25d67d1d9da04f12e57ca323247b43891ac46533e355b82de6d1922009f9f14\\\" name=\\\"giraffe\\\" arch=\\\"noarch\\\">\\n    <version epoch=\\\"0\\\" ver=\\\"0.3\\\" rel=\\\"0.8\\\"/>\\n\\n    <file>//giraffe.txt</file>\\n</package>\\n\", \"other\": \"\\n<package pkgid=\\\"f25d67d1d9da04f12e57ca323247b43891ac46533e355b82de6d1922009f9f14\\\" name=\\\"giraffe\\\" arch=\\\"noarch\\\">\\n    <version epoch=\\\"0\\\" ver=\\\"0.3\\\" rel=\\\"0.8\\\"/>\\n\\n</package>\\n\", \"primary\": \"\\n<package type=\\\"rpm\\\">\\n  <name>giraffe</name>\\n  <arch>noarch</arch>\\n  <version epoch=\\\"0\\\" ver=\\\"0.3\\\" rel=\\\"0.8\\\"/>\\n  <checksum type=\\\"sha256\\\" pkgid=\\\"YES\\\">f25d67d1d9da04f12e57ca323247b43891ac46533e355b82de6d1922009f9f14</checksum>\\n  <summary>A dummy package of giraffe</summary>\\n  <description>A dummy package of giraffe</description>\\n  <packager></packager>\\n  <url>http://tstrachota.fedorapeople.org</url>\\n  <time file=\\\"1321891027\\\" build=\\\"1308257414\\\"/>\\n  <size package=\\\"2236\\\" installed=\\\"42\\\" archive=\\\"292\\\"/>\\n<location xml:base=\\\"file:///home/jlsherri/katello/src/test/fixtures/zoo5\\\" href=\\\"giraffe-0.3-0.8.noarch.rpm\\\"/>\\n  <format>\\n    <rpm:license>GPLv2</rpm:license>\\n    <rpm:vendor/>\\n    <rpm:group>Internet/Applications</rpm:group>\\n    <rpm:buildhost>dhcp-26-118.brq.redhat.com</rpm:buildhost>\\n    <rpm:sourcerpm>giraffe-0.3-0.8.src.rpm</rpm:sourcerpm>\\n    <rpm:header-range start=\\\"280\\\" end=\\\"2016\\\"/>\\n    <rpm:provides>\\n      <rpm:entry name=\\\"giraffe\\\" flags=\\\"EQ\\\" epoch=\\\"0\\\" ver=\\\"0.3\\\" rel=\\\"0.8\\\"/>\\n    </rpm:provides>\\n    <rpm:requires>\\n      <rpm:entry name=\\\"/bin/sh\\\" pre=\\\"1\\\"/>\\n    </rpm:requires>\\n  </format>\\n</package>\"}, \"checksumtype\": \"sha256\", \"license\": \"GPLv2\", \"checksum\": \"f25d67d1d9da04f12e57ca323247b43891ac46533e355b82de6d1922009f9f14\", \"filename\": \"giraffe-0.3-0.8.noarch.rpm\", \"buildhost\": \"dhcp-26-118.brq.redhat.com\", \"epoch\": \"0\", \"version\": \"0.3\", \"relativepath\": \"giraffe-0.3-0.8.noarch.rpm\", \"provides\": [[\"giraffe\", \"EQ\", [\"0\", \"0.3\", \"0.8\"]]], \"_content_type_id\": \"rpm\", \"release\": \"0.8\", \"vendor\": \"\", \"_id\": \"ecd03b56-467b-4aa3-a4ac-3dba37459837\", \"arch\": \"noarch\", \"name\": \"giraffe\", \"description\": \"A dummy package of giraffe\", \"_href\": \"/pulp/api/v2/content/units/rpm/ecd03b56-467b-4aa3-a4ac-3dba37459837/\", \"children\": {}, \"repository_memberships\": [\"1\"]}, {\"requires\": [[\"/bin/sh\", null, [null, null, null]]], \"_storage_path\": \"/var/lib/pulp/content/rpm/.//lion/0.3/0.8/noarch/12400dc95c23a4c160725a908716cd3fcdd7a8981585437ab64cd62efa3e4ae4/lion-0.3-0.8.noarch.rpm\", \"repodata\": {\"filelists\": \"\\n<package pkgid=\\\"12400dc95c23a4c160725a908716cd3fcdd7a8981585437ab64cd62efa3e4ae4\\\" name=\\\"lion\\\" arch=\\\"noarch\\\">\\n    <version epoch=\\\"0\\\" ver=\\\"0.3\\\" rel=\\\"0.8\\\"/>\\n\\n    <file>//lion.txt</file>\\n</package>\\n\", \"other\": \"\\n<package pkgid=\\\"12400dc95c23a4c160725a908716cd3fcdd7a8981585437ab64cd62efa3e4ae4\\\" name=\\\"lion\\\" arch=\\\"noarch\\\">\\n    <version epoch=\\\"0\\\" ver=\\\"0.3\\\" rel=\\\"0.8\\\"/>\\n\\n</package>\\n\", \"primary\": \"\\n<package type=\\\"rpm\\\">\\n  <name>lion</name>\\n  <arch>noarch</arch>\\n  <version epoch=\\\"0\\\" ver=\\\"0.3\\\" rel=\\\"0.8\\\"/>\\n  <checksum type=\\\"sha256\\\" pkgid=\\\"YES\\\">12400dc95c23a4c160725a908716cd3fcdd7a8981585437ab64cd62efa3e4ae4</checksum>\\n  <summary>A dummy package of lion</summary>\\n  <description>A dummy package of lion</description>\\n  <packager></packager>\\n  <url>http://tstrachota.fedorapeople.org</url>\\n  <time file=\\\"1321891028\\\" build=\\\"1308257455\\\"/>\\n  <size package=\\\"2212\\\" installed=\\\"42\\\" archive=\\\"292\\\"/>\\n<location xml:base=\\\"file:///home/jlsherri/katello/src/test/fixtures/zoo5\\\" href=\\\"lion-0.3-0.8.noarch.rpm\\\"/>\\n  <format>\\n    <rpm:license>GPLv2</rpm:license>\\n    <rpm:vendor/>\\n    <rpm:group>Internet/Applications</rpm:group>\\n    <rpm:buildhost>dhcp-26-118.brq.redhat.com</rpm:buildhost>\\n    <rpm:sourcerpm>lion-0.3-0.8.src.rpm</rpm:sourcerpm>\\n    <rpm:header-range start=\\\"280\\\" end=\\\"2000\\\"/>\\n    <rpm:provides>\\n      <rpm:entry name=\\\"lion\\\" flags=\\\"EQ\\\" epoch=\\\"0\\\" ver=\\\"0.3\\\" rel=\\\"0.8\\\"/>\\n    </rpm:provides>\\n    <rpm:requires>\\n      <rpm:entry name=\\\"/bin/sh\\\" pre=\\\"1\\\"/>\\n    </rpm:requires>\\n  </format>\\n</package>\"}, \"checksumtype\": \"sha256\", \"license\": \"GPLv2\", \"checksum\": \"12400dc95c23a4c160725a908716cd3fcdd7a8981585437ab64cd62efa3e4ae4\", \"filename\": \"lion-0.3-0.8.noarch.rpm\", \"buildhost\": \"dhcp-26-118.brq.redhat.com\", \"epoch\": \"0\", \"version\": \"0.3\", \"relativepath\": \"lion-0.3-0.8.noarch.rpm\", \"provides\": [[\"lion\", \"EQ\", [\"0\", \"0.3\", \"0.8\"]]], \"_content_type_id\": \"rpm\", \"release\": \"0.8\", \"vendor\": \"\", \"_id\": \"ff8f19a6-5290-4a8b-b1bf-1d8d3888f58b\", \"arch\": \"noarch\", \"name\": \"lion\", \"description\": \"A dummy package of lion\", \"_href\": \"/pulp/api/v2/content/units/rpm/ff8f19a6-5290-4a8b-b1bf-1d8d3888f58b/\", \"children\": {}, \"repository_memberships\": [\"1\"]}]"
-    http_version: 
-  recorded_at: Sat, 17 Nov 2012 03:31:35 GMT
-- request: 
-    method: post
-    uri: https://dhcp231-16.rdu.redhat.com/pulp/api/v2/repositories/2/actions/associate/
-    body: 
-      string: "{\"criteria\":{\"type_ids\":[\"rpm\"],\"filters\":{\"unit\":{\"name\":{\"$not\":{\"$in\":[]}}}}},\"source_repo_id\":\"1\"}"
-    headers: 
-      Accept-Encoding: 
-      - gzip, deflate
-      Accept: 
-      - application/json
-      Authorization: 
-      - OAuth oauth_body_hash="2jmj7l5rSw0yVb%2FvlWAYkK%2FYBwk%3D", oauth_consumer_key="katello", oauth_nonce="4yt4lDTJg12A7N81JQnsz6vFXg43k2zE4BE9U3IV5g", oauth_signature="RJVIx41yU%2FXYCl8Fmb8aRBRgYeM%3D", oauth_signature_method="HMAC-SHA1", oauth_timestamp="1353123097", oauth_version="1.0"
-      Content-Length: 
-      - "102"
-      Content-Type: 
-      - application/json
-      Pulp-User: 
-      - admin
->>>>>>> ab04154c
-  response: 
-    status: 
-      code: 202
-      message: Accepted
-    headers: 
-<<<<<<< HEAD
+  response: 
+    status: 
+      code: 202
+      message: Accepted
+    headers: 
+      Date: 
+      - Tue, 20 Nov 2012 23:21:53 GMT
+      Content-Type: 
+      - application/json
+      Content-Encoding: 
+      - utf-8
+      Server: 
+      - Apache/2.2.22 (Fedora)
       Content-Length: 
       - "816"
-=======
->>>>>>> ab04154c
-      Server: 
-      - Apache/2.2.22 (Fedora)
-      Content-Encoding: 
-      - utf-8
-      Date: 
-      - Sat, 17 Nov 2012 03:31:37 GMT
-      Content-Length: 
-      - "646"
-      Content-Type: 
-      - application/json
-<<<<<<< HEAD
-      Date: 
-      - Mon, 19 Nov 2012 16:57:41 GMT
-    body: 
-      string: "{\"task_group_id\": null, \"exception\": null, \"traceback\": null, \"_href\": \"/pulp/api/v2/tasks/8d74ca19-c893-42d0-aff3-0409f38a6e19/\", \"task_id\": \"8d74ca19-c893-42d0-aff3-0409f38a6e19\", \"call_request_tags\": [\"pulp:repository:acme_corporation_label-staging_label-staging_label-fedora_label-fedora_17_x86_64_label\", \"pulp:repository:1\", \"pulp:action:associate\"], \"reasons\": [], \"start_time\": null, \"tags\": [\"pulp:repository:acme_corporation_label-staging_label-staging_label-fedora_label-fedora_17_x86_64_label\", \"pulp:repository:1\", \"pulp:action:associate\"], \"state\": \"waiting\", \"finish_time\": null, \"dependency_failures\": {}, \"schedule_id\": null, \"progress\": {}, \"call_request_group_id\": null, \"call_request_id\": \"8d74ca19-c893-42d0-aff3-0409f38a6e19\", \"principal_login\": \"admin\", \"response\": \"accepted\", \"result\": null}"
-    http_version: 
-  recorded_at: Mon, 19 Nov 2012 16:57:41 GMT
-- request: 
-    method: get
-    uri: https://dhcp231-16.rdu.redhat.com/pulp/api/v2/repositories/1/?details=true
-    body: 
-      string: ""
-    headers: 
-      Accept-Encoding: 
-      - gzip, deflate
-      Authorization: 
-      - OAuth oauth_consumer_key="katello", oauth_nonce="SVFumHvAlC6SJ4dJjJpdNbbuv3832JKQrkCYpLCxuQ", oauth_signature="8qWlXJbkjqGJVJKyeeWwr0jLwJc%3D", oauth_signature_method="HMAC-SHA1", oauth_timestamp="1353344266", oauth_version="1.0"
-      Pulp-User: 
-      - admin
-      Content-Type: 
-      - application/json
-      Accept: 
-      - application/json
-=======
-    body: 
-      string: "{\"task_group_id\": null, \"exception\": null, \"traceback\": null, \"_href\": \"/pulp/api/v2/tasks/c32170cc-fc45-4f00-ba63-f712da78ae61/\", \"task_id\": \"c32170cc-fc45-4f00-ba63-f712da78ae61\", \"call_request_tags\": [\"pulp:repository:2\", \"pulp:repository:1\", \"pulp:action:associate\"], \"reasons\": [], \"start_time\": null, \"tags\": [\"pulp:repository:2\", \"pulp:repository:1\", \"pulp:action:associate\"], \"state\": \"waiting\", \"finish_time\": null, \"dependency_failures\": {}, \"schedule_id\": null, \"progress\": {}, \"call_request_group_id\": null, \"call_request_id\": \"c32170cc-fc45-4f00-ba63-f712da78ae61\", \"principal_login\": \"admin\", \"response\": \"accepted\", \"result\": null}"
-    http_version: 
-  recorded_at: Sat, 17 Nov 2012 03:31:37 GMT
-- request: 
-    method: post
-    uri: https://dhcp231-16.rdu.redhat.com/pulp/api/v2/repositories/2/actions/associate/
-    body: 
-      string: "{\"criteria\":{\"type_ids\":[\"erratum\"],\"filters\":{}},\"source_repo_id\":\"1\"}"
-    headers: 
-      Accept-Encoding: 
-      - gzip, deflate
-      Accept: 
-      - application/json
-      Authorization: 
-      - OAuth oauth_body_hash="2jmj7l5rSw0yVb%2FvlWAYkK%2FYBwk%3D", oauth_consumer_key="katello", oauth_nonce="10IkuQeqobCzBLosgtxJ6fsubF1m4VvQtiXpXRwpnA", oauth_signature="xJq6aT83BSWXHksBvWIC4cY2I6E%3D", oauth_signature_method="HMAC-SHA1", oauth_timestamp="1353123097", oauth_version="1.0"
-      Content-Length: 
-      - "71"
-      Content-Type: 
-      - application/json
-      Pulp-User: 
-      - admin
->>>>>>> ab04154c
-  response: 
-    status: 
-      code: 202
-      message: Accepted
-    headers: 
-<<<<<<< HEAD
-      Content-Length: 
-      - "940"
-      Server: 
-      - Apache/2.2.22 (Fedora)
-      Content-Type: 
-      - application/json
-      Date: 
-      - Mon, 19 Nov 2012 16:57:46 GMT
-    body: 
-      string: "{\"scratchpad\": {\"checksum_type\": \"sha256\", \"repodata\": {}}, \"display_name\": \"Fedora 17 x86_64\", \"description\": null, \"_ns\": \"repos\", \"notes\": {}, \"content_unit_count\": 14, \"_id\": {\"$oid\": \"50aa64ff9c60ed4cf00015d7\"}, \"id\": \"1\", \"_href\": \"/pulp/api/v2/repositories/1/\", \"importers\": [{\"repo_id\": \"1\", \"_ns\": \"repo_importers\", \"importer_type_id\": \"yum_importer\", \"last_sync\": \"2012-11-19T11:57:37-05:00\", \"scheduled_syncs\": [], \"scratchpad\": null, \"_id\": {\"$oid\": \"50aa64ff9c60ed4cf00015d8\"}, \"config\": {\"feed_url\": \"file:///home/jlsherri/katello/src/test/fixtures/zoo5\"}, \"id\": \"yum_importer\"}], \"distributors\": [{\"repo_id\": \"1\", \"_ns\": \"repo_distributors\", \"last_publish\": null, \"auto_publish\": false, \"scheduled_publishes\": [], \"distributor_type_id\": \"yum_distributor\", \"scratchpad\": null, \"_id\": {\"$oid\": \"50aa64ff9c60ed4cf00015d9\"}, \"config\": {\"protected\": true, \"http\": false, \"relative_url\": \"/test_path/\", \"https\": true}, \"id\": \"1\"}]}"
-    http_version: 
-  recorded_at: Mon, 19 Nov 2012 16:57:46 GMT
-- request: 
-    method: post
-    uri: https://dhcp231-16.rdu.redhat.com/pulp/api/v2/repositories/1/actions/publish/
-    body: 
-      string: "{\"id\":\"1\"}"
-    headers: 
-      Content-Length: 
-      - "10"
-      Accept-Encoding: 
-      - gzip, deflate
-      Authorization: 
-      - OAuth oauth_body_hash="2jmj7l5rSw0yVb%2FvlWAYkK%2FYBwk%3D", oauth_consumer_key="katello", oauth_nonce="tJ1y3mtEgikSONQYo8exElFljh1eKY3fshfS73vR0vo", oauth_signature="Zhb8ohueB9vmgigaldTtjqQB%2BCg%3D", oauth_signature_method="HMAC-SHA1", oauth_timestamp="1353344266", oauth_version="1.0"
-      Pulp-User: 
-      - admin
-      Content-Type: 
-      - application/json
-      Accept: 
-      - application/json
-=======
-      Server: 
-      - Apache/2.2.22 (Fedora)
-      Content-Encoding: 
-      - utf-8
-      Date: 
-      - Sat, 17 Nov 2012 03:31:37 GMT
-      Content-Length: 
-      - "646"
-      Content-Type: 
-      - application/json
-    body: 
-      string: "{\"task_group_id\": null, \"exception\": null, \"traceback\": null, \"_href\": \"/pulp/api/v2/tasks/96dd3821-74cc-4999-81b0-bb08f52ec4b7/\", \"task_id\": \"96dd3821-74cc-4999-81b0-bb08f52ec4b7\", \"call_request_tags\": [\"pulp:repository:2\", \"pulp:repository:1\", \"pulp:action:associate\"], \"reasons\": [], \"start_time\": null, \"tags\": [\"pulp:repository:2\", \"pulp:repository:1\", \"pulp:action:associate\"], \"state\": \"waiting\", \"finish_time\": null, \"dependency_failures\": {}, \"schedule_id\": null, \"progress\": {}, \"call_request_group_id\": null, \"call_request_id\": \"96dd3821-74cc-4999-81b0-bb08f52ec4b7\", \"principal_login\": \"admin\", \"response\": \"accepted\", \"result\": null}"
-    http_version: 
-  recorded_at: Sat, 17 Nov 2012 03:31:37 GMT
-- request: 
-    method: post
-    uri: https://dhcp231-16.rdu.redhat.com/pulp/api/v2/repositories/2/actions/associate/
-    body: 
-      string: "{\"criteria\":{\"type_ids\":[\"distribution\"],\"filters\":{}},\"source_repo_id\":\"1\"}"
-    headers: 
-      Accept-Encoding: 
-      - gzip, deflate
-      Accept: 
-      - application/json
-      Authorization: 
-      - OAuth oauth_body_hash="2jmj7l5rSw0yVb%2FvlWAYkK%2FYBwk%3D", oauth_consumer_key="katello", oauth_nonce="YGn7dwfXXre0nNAvFblpMxG8sGr3qUbRFeiQClg", oauth_signature="yewrPewuzmH4yh7dbeklinCq3GQ%3D", oauth_signature_method="HMAC-SHA1", oauth_timestamp="1353123097", oauth_version="1.0"
-      Content-Length: 
-      - "76"
-      Content-Type: 
-      - application/json
-      Pulp-User: 
-      - admin
->>>>>>> ab04154c
-  response: 
-    status: 
-      code: 202
-      message: Accepted
-    headers: 
-<<<<<<< HEAD
-      Content-Length: 
-      - "600"
-=======
->>>>>>> ab04154c
-      Server: 
-      - Apache/2.2.22 (Fedora)
-      Content-Encoding: 
-      - utf-8
-<<<<<<< HEAD
-      Content-Type: 
-      - application/json
-      Date: 
-      - Mon, 19 Nov 2012 16:57:46 GMT
-    body: 
-      string: "{\"task_group_id\": null, \"exception\": null, \"traceback\": null, \"_href\": \"/pulp/api/v2/tasks/3cd52d85-e192-44f3-8d33-a38871bbc7f5/\", \"task_id\": \"3cd52d85-e192-44f3-8d33-a38871bbc7f5\", \"call_request_tags\": [\"pulp:repository:1\", \"pulp:action:publish\"], \"reasons\": [], \"start_time\": null, \"tags\": [\"pulp:repository:1\", \"pulp:action:publish\"], \"state\": \"waiting\", \"finish_time\": null, \"dependency_failures\": {}, \"schedule_id\": null, \"progress\": {}, \"call_request_group_id\": null, \"call_request_id\": \"3cd52d85-e192-44f3-8d33-a38871bbc7f5\", \"principal_login\": \"admin\", \"response\": \"accepted\", \"result\": null}"
-    http_version: 
-  recorded_at: Mon, 19 Nov 2012 16:57:46 GMT
-- request: 
-    method: get
-    uri: https://dhcp231-16.rdu.redhat.com/pulp/api/v2/tasks/?tag=pulp:action:sync
-=======
-      Date: 
-      - Sat, 17 Nov 2012 03:31:37 GMT
-      Content-Length: 
-      - "646"
-      Content-Type: 
-      - application/json
-    body: 
-      string: "{\"task_group_id\": null, \"exception\": null, \"traceback\": null, \"_href\": \"/pulp/api/v2/tasks/15535a37-f0ab-4ed2-b794-3201d02d0640/\", \"task_id\": \"15535a37-f0ab-4ed2-b794-3201d02d0640\", \"call_request_tags\": [\"pulp:repository:2\", \"pulp:repository:1\", \"pulp:action:associate\"], \"reasons\": [], \"start_time\": null, \"tags\": [\"pulp:repository:2\", \"pulp:repository:1\", \"pulp:action:associate\"], \"state\": \"waiting\", \"finish_time\": null, \"dependency_failures\": {}, \"schedule_id\": null, \"progress\": {}, \"call_request_group_id\": null, \"call_request_id\": \"15535a37-f0ab-4ed2-b794-3201d02d0640\", \"principal_login\": \"admin\", \"response\": \"accepted\", \"result\": null}"
-    http_version: 
-  recorded_at: Sat, 17 Nov 2012 03:31:37 GMT
-- request: 
-    method: delete
-    uri: https://dhcp231-16.rdu.redhat.com/pulp/api/v2/repositories/2/
->>>>>>> ab04154c
-    body: 
-      string: ""
-    headers: 
-      Accept-Encoding: 
-      - gzip, deflate
-<<<<<<< HEAD
-      Authorization: 
-      - OAuth oauth_consumer_key="katello", oauth_nonce="pwLJaLgvOvSVf78ItFOC6ouw9a8T90IBJ52jRHBCCU", oauth_signature="Mwv7lqD1999DO6U6M%2BmdAZ8OuoQ%3D", oauth_signature_method="HMAC-SHA1", oauth_timestamp="1353344267", oauth_version="1.0"
-      Pulp-User: 
-      - admin
-      Content-Type: 
-      - application/json
-      Accept: 
-      - application/json
-=======
-      Accept: 
-      - application/json
-      Authorization: 
-      - OAuth oauth_consumer_key="katello", oauth_nonce="jBm74bVJ199tzpbw4EIUqoNq4sF0kGrXkdyLaN6iM", oauth_signature="Q5qt6t0tO16DVroFcTMLuQUGJIA%3D", oauth_signature_method="HMAC-SHA1", oauth_timestamp="1353123100", oauth_version="1.0"
-      Content-Type: 
-      - application/json
-      Pulp-User: 
-      - admin
->>>>>>> ab04154c
-  response: 
-    status: 
-      code: 202
-      message: Accepted
-    headers: 
-<<<<<<< HEAD
-      Content-Length: 
-      - "2804"
-      Server: 
-      - Apache/2.2.22 (Fedora)
-      Content-Type: 
-      - application/json
-      Date: 
-      - Mon, 19 Nov 2012 16:57:47 GMT
-    body: 
-      string: "[{\"task_group_id\": \"3b60b79b-073a-42c2-bf43-1d2dd01e74dc\", \"exception\": null, \"traceback\": null, \"task_id\": \"da417b54-e248-4049-bf56-db135381c2d9\", \"call_request_tags\": [\"pulp:repository:1\", \"pulp:action:sync\"], \"reasons\": [], \"start_time\": \"2012-11-19T16:57:28Z\", \"tags\": [\"pulp:repository:1\", \"pulp:action:sync\"], \"state\": \"finished\", \"finish_time\": \"2012-11-19T16:57:29Z\", \"dependency_failures\": {}, \"schedule_id\": null, \"progress\": {\"yum_importer\": {\"content\": {\"num_success\": 11, \"size_total\": 17872, \"items_left\": 0, \"items_total\": 11, \"state\": \"FINISHED\", \"size_left\": 0, \"details\": {\"tree_file\": {\"num_success\": 3, \"size_total\": 0, \"items_left\": 0, \"items_total\": 3, \"size_left\": 0, \"num_error\": 0}, \"rpm\": {\"num_success\": 8, \"size_total\": 17872, \"items_left\": 0, \"items_total\": 8, \"size_left\": 0, \"num_error\": 0}, \"delta_rpm\": {\"num_success\": 0, \"size_total\": 0, \"items_left\": 0, \"items_total\": 0, \"size_left\": 0, \"num_error\": 0}, \"file\": {\"num_success\": 0, \"size_total\": 0, \"items_left\": 0, \"items_total\": 0, \"size_left\": 0, \"num_error\": 0}}, \"error_details\": [], \"num_error\": 0}, \"comps\": {\"state\": \"FINISHED\"}, \"errata\": {\"state\": \"FINISHED\", \"num_errata\": 2}, \"metadata\": {\"state\": \"FINISHED\"}}}, \"call_request_group_id\": \"3b60b79b-073a-42c2-bf43-1d2dd01e74dc\", \"call_request_id\": \"da417b54-e248-4049-bf56-db135381c2d9\", \"principal_login\": \"admin\", \"response\": \"accepted\", \"result\": null}, {\"task_group_id\": \"eb795b09-acf6-4cbe-8a43-94cbe2741073\", \"exception\": null, \"traceback\": null, \"task_id\": \"bf904e97-f04a-4e01-ae69-ac2ac263d3f2\", \"call_request_tags\": [\"pulp:repository:1\", \"pulp:action:sync\"], \"reasons\": [], \"start_time\": \"2012-11-19T16:57:35Z\", \"tags\": [\"pulp:repository:1\", \"pulp:action:sync\"], \"state\": \"finished\", \"finish_time\": \"2012-11-19T16:57:37Z\", \"dependency_failures\": {}, \"schedule_id\": null, \"progress\": {\"yum_importer\": {\"content\": {\"num_success\": 11, \"size_total\": 17872, \"items_left\": 0, \"items_total\": 11, \"state\": \"FINISHED\", \"size_left\": 0, \"details\": {\"tree_file\": {\"num_success\": 3, \"size_total\": 0, \"items_left\": 0, \"items_total\": 3, \"size_left\": 0, \"num_error\": 0}, \"rpm\": {\"num_success\": 8, \"size_total\": 17872, \"items_left\": 0, \"items_total\": 8, \"size_left\": 0, \"num_error\": 0}, \"delta_rpm\": {\"num_success\": 0, \"size_total\": 0, \"items_left\": 0, \"items_total\": 0, \"size_left\": 0, \"num_error\": 0}, \"file\": {\"num_success\": 0, \"size_total\": 0, \"items_left\": 0, \"items_total\": 0, \"size_left\": 0, \"num_error\": 0}}, \"error_details\": [], \"num_error\": 0}, \"comps\": {\"state\": \"FINISHED\"}, \"errata\": {\"state\": \"FINISHED\", \"num_errata\": 2}, \"metadata\": {\"state\": \"FINISHED\"}}}, \"call_request_group_id\": \"eb795b09-acf6-4cbe-8a43-94cbe2741073\", \"call_request_id\": \"bf904e97-f04a-4e01-ae69-ac2ac263d3f2\", \"principal_login\": \"admin\", \"response\": \"accepted\", \"result\": null}]"
-    http_version: 
-  recorded_at: Mon, 19 Nov 2012 16:57:47 GMT
-- request: 
-    method: post
-    uri: https://dhcp231-16.rdu.redhat.com/pulp/api/v2/repositories/1/search/units/
-=======
-      Server: 
-      - Apache/2.2.22 (Fedora)
-      Content-Encoding: 
-      - utf-8
-      Date: 
-      - Sat, 17 Nov 2012 03:31:40 GMT
-      Content-Length: 
-      - "674"
-      Content-Type: 
-      - application/json
-    body: 
-      string: "[{\"task_group_id\": \"5a35d99c-584d-4a21-b532-eb0623aa1ef5\", \"exception\": null, \"traceback\": null, \"_href\": \"/pulp/api/v2/task_groups/5a35d99c-584d-4a21-b532-eb0623aa1ef5/\", \"task_id\": \"d577699e-f60c-470d-b308-4478c8180f07\", \"call_request_tags\": [\"pulp:repository:2\", \"pulp:action:delete\"], \"reasons\": [], \"start_time\": null, \"tags\": [\"pulp:repository:2\", \"pulp:action:delete\"], \"state\": \"waiting\", \"finish_time\": null, \"dependency_failures\": {}, \"schedule_id\": null, \"progress\": {}, \"call_request_group_id\": \"5a35d99c-584d-4a21-b532-eb0623aa1ef5\", \"call_request_id\": \"d577699e-f60c-470d-b308-4478c8180f07\", \"principal_login\": \"admin\", \"response\": \"accepted\", \"result\": null}]"
-    http_version: 
-  recorded_at: Sat, 17 Nov 2012 03:31:40 GMT
-- request: 
-    method: post
-    uri: https://dhcp231-16.rdu.redhat.com/pulp/api/v2/repositories/acme_corporation_label-staging_label-fedora_label-fedora_17_x86_64_label/actions/associate/
->>>>>>> ab04154c
-    body: 
-      string: "{\"criteria\":{\"type_ids\":[\"rpm\"],\"filters\":{\"unit\":{\"name\":{\"$not\":{\"$in\":[]}}}}},\"source_repo_id\":\"1\"}"
-    headers: 
-<<<<<<< HEAD
-      Content-Length: 
-      - "147"
-      Accept-Encoding: 
-      - gzip, deflate
-      Authorization: 
-      - OAuth oauth_body_hash="2jmj7l5rSw0yVb%2FvlWAYkK%2FYBwk%3D", oauth_consumer_key="katello", oauth_nonce="9z9da2nNdfdmYlInF4KyjGOQLvA3rdFqstY3nSqz4", oauth_signature="ir%2FC%2B%2BMCwA8DqM7yGj7QHZsgbkk%3D", oauth_signature_method="HMAC-SHA1", oauth_timestamp="1353344268", oauth_version="1.0"
-      Pulp-User: 
-      - admin
-      Content-Type: 
-      - application/json
-      Accept: 
-      - application/json
-  response: 
-    status: 
-      code: 200
-      message: OK
-    headers: 
-      Content-Length: 
-      - "2769"
-      Server: 
-      - Apache/2.2.22 (Fedora)
-      Content-Type: 
-      - application/json
-      Date: 
-      - Mon, 19 Nov 2012 16:57:48 GMT
-    body: 
-      string: "[{\"updated\": \"2012-11-19T21:57:36Z\", \"repo_id\": \"1\", \"created\": \"2012-11-19T21:57:36Z\", \"_ns\": \"repo_content_units\", \"unit_id\": \"a81c57b0-8834-4922-8318-f4368f0b7b97\", \"unit_type_id\": \"rpm\", \"owner_type\": \"importer\", \"_id\": {\"$oid\": \"50aa65009c60ed4cf00015eb\"}, \"id\": \"50aa65009c60ed4cf00015eb\", \"owner_id\": \"yum_importer\", \"metadata\": {\"requires\": [[\"/bin/sh\", null, [null, null, null]]], \"_storage_path\": \"/var/lib/pulp/content/rpm/.//elephant/0.3/0.8/noarch/3e1c70cd1b421328acaf6397cb3d16145306bb95f65d1b095fc31372a0a701f3/elephant-0.3-0.8.noarch.rpm\", \"repodata\": {\"filelists\": \"\\n<package pkgid=\\\"3e1c70cd1b421328acaf6397cb3d16145306bb95f65d1b095fc31372a0a701f3\\\" name=\\\"elephant\\\" arch=\\\"noarch\\\">\\n    <version epoch=\\\"0\\\" ver=\\\"0.3\\\" rel=\\\"0.8\\\"/>\\n\\n    <file>//elephant.txt</file>\\n</package>\\n\", \"other\": \"\\n<package pkgid=\\\"3e1c70cd1b421328acaf6397cb3d16145306bb95f65d1b095fc31372a0a701f3\\\" name=\\\"elephant\\\" arch=\\\"noarch\\\">\\n    <version epoch=\\\"0\\\" ver=\\\"0.3\\\" rel=\\\"0.8\\\"/>\\n\\n</package>\\n\", \"primary\": \"\\n<package type=\\\"rpm\\\">\\n  <name>elephant</name>\\n  <arch>noarch</arch>\\n  <version epoch=\\\"0\\\" ver=\\\"0.3\\\" rel=\\\"0.8\\\"/>\\n  <checksum type=\\\"sha256\\\" pkgid=\\\"YES\\\">3e1c70cd1b421328acaf6397cb3d16145306bb95f65d1b095fc31372a0a701f3</checksum>\\n  <summary>A dummy package of elephant</summary>\\n  <description>A dummy package of elephant</description>\\n  <packager></packager>\\n  <url>http://tstrachota.fedorapeople.org</url>\\n  <time file=\\\"1321891027\\\" build=\\\"1308257466\\\"/>\\n  <size package=\\\"2244\\\" installed=\\\"42\\\" archive=\\\"296\\\"/>\\n<location xml:base=\\\"file:///home/jlsherri/katello/src/test/fixtures/zoo5\\\" href=\\\"elephant-0.3-0.8.noarch.rpm\\\"/>\\n  <format>\\n    <rpm:license>GPLv2</rpm:license>\\n    <rpm:vendor/>\\n    <rpm:group>Internet/Applications</rpm:group>\\n    <rpm:buildhost>dhcp-26-118.brq.redhat.com</rpm:buildhost>\\n    <rpm:sourcerpm>elephant-0.3-0.8.src.rpm</rpm:sourcerpm>\\n    <rpm:header-range start=\\\"280\\\" end=\\\"2028\\\"/>\\n    <rpm:provides>\\n      <rpm:entry name=\\\"elephant\\\" flags=\\\"EQ\\\" epoch=\\\"0\\\" ver=\\\"0.3\\\" rel=\\\"0.8\\\"/>\\n    </rpm:provides>\\n    <rpm:requires>\\n      <rpm:entry name=\\\"/bin/sh\\\" pre=\\\"1\\\"/>\\n    </rpm:requires>\\n  </format>\\n</package>\"}, \"checksumtype\": \"sha256\", \"license\": \"GPLv2\", \"_ns\": \"units_rpm\", \"checksum\": \"3e1c70cd1b421328acaf6397cb3d16145306bb95f65d1b095fc31372a0a701f3\", \"filename\": \"elephant-0.3-0.8.noarch.rpm\", \"buildhost\": \"dhcp-26-118.brq.redhat.com\", \"epoch\": \"0\", \"version\": \"0.3\", \"relativepath\": \"elephant-0.3-0.8.noarch.rpm\", \"provides\": [[\"elephant\", \"EQ\", [\"0\", \"0.3\", \"0.8\"]]], \"_content_type_id\": \"rpm\", \"release\": \"0.8\", \"vendor\": \"\", \"_id\": \"a81c57b0-8834-4922-8318-f4368f0b7b97\", \"arch\": \"noarch\", \"name\": \"elephant\", \"description\": \"A dummy package of elephant\"}}]"
-    http_version: 
-  recorded_at: Mon, 19 Nov 2012 16:57:48 GMT
-- request: 
-    method: post
-    uri: https://dhcp231-16.rdu.redhat.com/pulp/api/v2/repositories/2/actions/associate/
-    body: 
-      string: "{\"criteria\":{\"type_ids\":[\"rpm\"],\"filters\":{\"unit\":{\"name\":{\"$not\":{\"$in\":[]}}}}},\"source_repo_id\":\"1\"}"
-    headers: 
-      Content-Length: 
-      - "102"
-      Accept-Encoding: 
-      - gzip, deflate
-      Authorization: 
-      - OAuth oauth_body_hash="2jmj7l5rSw0yVb%2FvlWAYkK%2FYBwk%3D", oauth_consumer_key="katello", oauth_nonce="uSu8aeBRmSy0cD575n58GdaZOTjpZixT7vPEEjNU", oauth_signature="yJe33D9ZHWCjX4KSsDgeBh2a6Hw%3D", oauth_signature_method="HMAC-SHA1", oauth_timestamp="1353344268", oauth_version="1.0"
-      Pulp-User: 
-      - admin
-      Content-Type: 
-      - application/json
-      Accept: 
-      - application/json
-=======
-      Accept-Encoding: 
-      - gzip, deflate
-      Accept: 
-      - application/json
-      Authorization: 
-      - OAuth oauth_body_hash="2jmj7l5rSw0yVb%2FvlWAYkK%2FYBwk%3D", oauth_consumer_key="katello", oauth_nonce="YVV9lxHEqndFliBVRkUSR9OfjHL7q6jTKn7euXmsrFI", oauth_signature="aKxTaqOZX%2Bow1czW12ZtYaSSkRA%3D", oauth_signature_method="HMAC-SHA1", oauth_timestamp="1353123101", oauth_version="1.0"
-      Content-Length: 
-      - "102"
-      Content-Type: 
-      - application/json
-      Pulp-User: 
-      - admin
-  response: 
-    status: 
-      code: 202
-      message: Accepted
-    headers: 
-      Server: 
-      - Apache/2.2.22 (Fedora)
-      Content-Encoding: 
-      - utf-8
-      Date: 
-      - Sat, 17 Nov 2012 03:31:41 GMT
-      Content-Length: 
-      - "788"
-      Content-Type: 
-      - application/json
-    body: 
-      string: "{\"task_group_id\": null, \"exception\": null, \"traceback\": null, \"_href\": \"/pulp/api/v2/tasks/05817cff-48e2-47f9-9fbd-052b1461bd24/\", \"task_id\": \"05817cff-48e2-47f9-9fbd-052b1461bd24\", \"call_request_tags\": [\"pulp:repository:acme_corporation_label-staging_label-fedora_label-fedora_17_x86_64_label\", \"pulp:repository:1\", \"pulp:action:associate\"], \"reasons\": [], \"start_time\": null, \"tags\": [\"pulp:repository:acme_corporation_label-staging_label-fedora_label-fedora_17_x86_64_label\", \"pulp:repository:1\", \"pulp:action:associate\"], \"state\": \"waiting\", \"finish_time\": null, \"dependency_failures\": {}, \"schedule_id\": null, \"progress\": {}, \"call_request_group_id\": null, \"call_request_id\": \"05817cff-48e2-47f9-9fbd-052b1461bd24\", \"principal_login\": \"admin\", \"response\": \"accepted\", \"result\": null}"
-    http_version: 
-  recorded_at: Sat, 17 Nov 2012 03:31:41 GMT
-- request: 
-    method: post
-    uri: https://dhcp231-16.rdu.redhat.com/pulp/api/v2/repositories/acme_corporation_label-staging_label-fedora_label-fedora_17_x86_64_label/actions/associate/
-    body: 
-      string: "{\"criteria\":{\"type_ids\":[\"erratum\"],\"filters\":{}},\"source_repo_id\":\"1\"}"
-    headers: 
-      Accept-Encoding: 
-      - gzip, deflate
-      Accept: 
-      - application/json
-      Authorization: 
-      - OAuth oauth_body_hash="2jmj7l5rSw0yVb%2FvlWAYkK%2FYBwk%3D", oauth_consumer_key="katello", oauth_nonce="zqaLxWtTXEcRLB51tcrRlCILUUPIUlkUI5114CIQ", oauth_signature="qgilTKwS68oyNuVRSwR7iOul%2FPA%3D", oauth_signature_method="HMAC-SHA1", oauth_timestamp="1353123101", oauth_version="1.0"
-      Content-Length: 
-      - "71"
-      Content-Type: 
-      - application/json
-      Pulp-User: 
-      - admin
->>>>>>> ab04154c
-  response: 
-    status: 
-      code: 202
-      message: Accepted
-    headers: 
-<<<<<<< HEAD
-      Content-Length: 
-      - "646"
-=======
->>>>>>> ab04154c
-      Server: 
-      - Apache/2.2.22 (Fedora)
-      Content-Encoding: 
-      - utf-8
-      Date: 
-      - Sat, 17 Nov 2012 03:31:41 GMT
-      Content-Length: 
-      - "788"
-      Content-Type: 
-      - application/json
-<<<<<<< HEAD
-      Date: 
-      - Mon, 19 Nov 2012 16:57:48 GMT
-    body: 
-      string: "{\"task_group_id\": null, \"exception\": null, \"traceback\": null, \"_href\": \"/pulp/api/v2/tasks/83f684ab-e79e-4136-b64b-d66f2161a43f/\", \"task_id\": \"83f684ab-e79e-4136-b64b-d66f2161a43f\", \"call_request_tags\": [\"pulp:repository:2\", \"pulp:repository:1\", \"pulp:action:associate\"], \"reasons\": [], \"start_time\": null, \"tags\": [\"pulp:repository:2\", \"pulp:repository:1\", \"pulp:action:associate\"], \"state\": \"waiting\", \"finish_time\": null, \"dependency_failures\": {}, \"schedule_id\": null, \"progress\": {}, \"call_request_group_id\": null, \"call_request_id\": \"83f684ab-e79e-4136-b64b-d66f2161a43f\", \"principal_login\": \"admin\", \"response\": \"accepted\", \"result\": null}"
-    http_version: 
-  recorded_at: Mon, 19 Nov 2012 16:57:48 GMT
-- request: 
-    method: post
-    uri: https://dhcp231-16.rdu.redhat.com/pulp/api/v2/repositories/2/actions/associate/
-    body: 
-      string: "{\"criteria\":{\"type_ids\":[\"erratum\"],\"filters\":{}},\"source_repo_id\":\"1\"}"
-    headers: 
-      Content-Length: 
-      - "71"
-      Accept-Encoding: 
-      - gzip, deflate
-      Authorization: 
-      - OAuth oauth_body_hash="2jmj7l5rSw0yVb%2FvlWAYkK%2FYBwk%3D", oauth_consumer_key="katello", oauth_nonce="zxVJcDO2fyJ3Tbgujyalh2JNYkSaGA8fYOiU55vkVAc", oauth_signature="bkroFueBnBXWzl%2FvmU5kGuEdp0I%3D", oauth_signature_method="HMAC-SHA1", oauth_timestamp="1353344268", oauth_version="1.0"
-      Pulp-User: 
-      - admin
-      Content-Type: 
-      - application/json
-      Accept: 
-      - application/json
-=======
-    body: 
-      string: "{\"task_group_id\": null, \"exception\": null, \"traceback\": null, \"_href\": \"/pulp/api/v2/tasks/e32d307a-1e37-4b42-9b6f-8c7c31164ece/\", \"task_id\": \"e32d307a-1e37-4b42-9b6f-8c7c31164ece\", \"call_request_tags\": [\"pulp:repository:acme_corporation_label-staging_label-fedora_label-fedora_17_x86_64_label\", \"pulp:repository:1\", \"pulp:action:associate\"], \"reasons\": [], \"start_time\": null, \"tags\": [\"pulp:repository:acme_corporation_label-staging_label-fedora_label-fedora_17_x86_64_label\", \"pulp:repository:1\", \"pulp:action:associate\"], \"state\": \"waiting\", \"finish_time\": null, \"dependency_failures\": {}, \"schedule_id\": null, \"progress\": {}, \"call_request_group_id\": null, \"call_request_id\": \"e32d307a-1e37-4b42-9b6f-8c7c31164ece\", \"principal_login\": \"admin\", \"response\": \"accepted\", \"result\": null}"
-    http_version: 
-  recorded_at: Sat, 17 Nov 2012 03:31:41 GMT
-- request: 
-    method: post
-    uri: https://dhcp231-16.rdu.redhat.com/pulp/api/v2/repositories/acme_corporation_label-staging_label-fedora_label-fedora_17_x86_64_label/actions/associate/
-    body: 
-      string: "{\"criteria\":{\"type_ids\":[\"distribution\"],\"filters\":{}},\"source_repo_id\":\"1\"}"
-    headers: 
-      Accept-Encoding: 
-      - gzip, deflate
-      Accept: 
-      - application/json
-      Authorization: 
-      - OAuth oauth_body_hash="2jmj7l5rSw0yVb%2FvlWAYkK%2FYBwk%3D", oauth_consumer_key="katello", oauth_nonce="xPznzjluGIbQSE92woAJeCorJWTGdCabs09ADt6dMg", oauth_signature="AZUWwG2XfQUuw2VO4UyIimVATOo%3D", oauth_signature_method="HMAC-SHA1", oauth_timestamp="1353123101", oauth_version="1.0"
-      Content-Length: 
-      - "76"
-      Content-Type: 
-      - application/json
-      Pulp-User: 
-      - admin
->>>>>>> ab04154c
-  response: 
-    status: 
-      code: 202
-      message: Accepted
-    headers: 
-<<<<<<< HEAD
-      Content-Length: 
-      - "646"
-=======
->>>>>>> ab04154c
-      Server: 
-      - Apache/2.2.22 (Fedora)
-      Content-Encoding: 
-      - utf-8
-      Date: 
-      - Sat, 17 Nov 2012 03:31:41 GMT
-      Content-Length: 
-      - "788"
-      Content-Type: 
-      - application/json
-<<<<<<< HEAD
-      Date: 
-      - Mon, 19 Nov 2012 16:57:48 GMT
-    body: 
-      string: "{\"task_group_id\": null, \"exception\": null, \"traceback\": null, \"_href\": \"/pulp/api/v2/tasks/675dd754-cc4c-486a-b50c-4986487c4386/\", \"task_id\": \"675dd754-cc4c-486a-b50c-4986487c4386\", \"call_request_tags\": [\"pulp:repository:2\", \"pulp:repository:1\", \"pulp:action:associate\"], \"reasons\": [], \"start_time\": null, \"tags\": [\"pulp:repository:2\", \"pulp:repository:1\", \"pulp:action:associate\"], \"state\": \"waiting\", \"finish_time\": null, \"dependency_failures\": {}, \"schedule_id\": null, \"progress\": {}, \"call_request_group_id\": null, \"call_request_id\": \"675dd754-cc4c-486a-b50c-4986487c4386\", \"principal_login\": \"admin\", \"response\": \"accepted\", \"result\": null}"
-    http_version: 
-  recorded_at: Mon, 19 Nov 2012 16:57:49 GMT
-- request: 
-    method: post
-    uri: https://dhcp231-16.rdu.redhat.com/pulp/api/v2/repositories/2/actions/associate/
-    body: 
-      string: "{\"criteria\":{\"type_ids\":[\"distribution\"],\"filters\":{}},\"source_repo_id\":\"1\"}"
-    headers: 
-      Content-Length: 
-      - "76"
-      Accept-Encoding: 
-      - gzip, deflate
-      Authorization: 
-      - OAuth oauth_body_hash="2jmj7l5rSw0yVb%2FvlWAYkK%2FYBwk%3D", oauth_consumer_key="katello", oauth_nonce="HkYdepOzY2XYUSElfyunn7LBPOuEZhXMhc7g2d7fQnc", oauth_signature="tOoxAfs%2FMYBeA0O42hyAm2AtwuQ%3D", oauth_signature_method="HMAC-SHA1", oauth_timestamp="1353344269", oauth_version="1.0"
-      Pulp-User: 
-      - admin
-      Content-Type: 
-      - application/json
-      Accept: 
-      - application/json
-=======
-    body: 
-      string: "{\"task_group_id\": null, \"exception\": null, \"traceback\": null, \"_href\": \"/pulp/api/v2/tasks/7b8dcb78-f6a5-4df7-b88b-a6bd632b27eb/\", \"task_id\": \"7b8dcb78-f6a5-4df7-b88b-a6bd632b27eb\", \"call_request_tags\": [\"pulp:repository:acme_corporation_label-staging_label-fedora_label-fedora_17_x86_64_label\", \"pulp:repository:1\", \"pulp:action:associate\"], \"reasons\": [], \"start_time\": null, \"tags\": [\"pulp:repository:acme_corporation_label-staging_label-fedora_label-fedora_17_x86_64_label\", \"pulp:repository:1\", \"pulp:action:associate\"], \"state\": \"waiting\", \"finish_time\": null, \"dependency_failures\": {}, \"schedule_id\": null, \"progress\": {}, \"call_request_group_id\": null, \"call_request_id\": \"7b8dcb78-f6a5-4df7-b88b-a6bd632b27eb\", \"principal_login\": \"admin\", \"response\": \"accepted\", \"result\": null}"
-    http_version: 
-  recorded_at: Sat, 17 Nov 2012 03:31:41 GMT
-- request: 
-    method: delete
-    uri: https://dhcp231-16.rdu.redhat.com/pulp/api/v2/repositories/acme_corporation_label-staging_label-fedora_label-fedora_17_x86_64_label/
-    body: 
-      string: ""
-    headers: 
-      Accept-Encoding: 
-      - gzip, deflate
-      Accept: 
-      - application/json
-      Authorization: 
-      - OAuth oauth_consumer_key="katello", oauth_nonce="Oe9TDKTkFPjGuUO3DhljpnlyhqkuOsEwTs1RixasP5w", oauth_signature="ZKdKZEBC171nxMMq3zo93IxD20A%3D", oauth_signature_method="HMAC-SHA1", oauth_timestamp="1353123104", oauth_version="1.0"
-      Content-Type: 
-      - application/json
-      Pulp-User: 
-      - admin
->>>>>>> ab04154c
-  response: 
-    status: 
-      code: 202
-      message: Accepted
-    headers: 
-<<<<<<< HEAD
-      Content-Length: 
-      - "646"
-=======
->>>>>>> ab04154c
-      Server: 
-      - Apache/2.2.22 (Fedora)
-      Content-Encoding: 
-      - utf-8
-      Date: 
-      - Sat, 17 Nov 2012 03:31:44 GMT
-      Content-Length: 
-      - "816"
-      Content-Type: 
-      - application/json
-<<<<<<< HEAD
-      Date: 
-      - Mon, 19 Nov 2012 16:57:49 GMT
-    body: 
-      string: "{\"task_group_id\": null, \"exception\": null, \"traceback\": null, \"_href\": \"/pulp/api/v2/tasks/84c863aa-10c6-4e15-ad98-310c5b3ac2ef/\", \"task_id\": \"84c863aa-10c6-4e15-ad98-310c5b3ac2ef\", \"call_request_tags\": [\"pulp:repository:2\", \"pulp:repository:1\", \"pulp:action:associate\"], \"reasons\": [], \"start_time\": null, \"tags\": [\"pulp:repository:2\", \"pulp:repository:1\", \"pulp:action:associate\"], \"state\": \"waiting\", \"finish_time\": null, \"dependency_failures\": {}, \"schedule_id\": null, \"progress\": {}, \"call_request_group_id\": null, \"call_request_id\": \"84c863aa-10c6-4e15-ad98-310c5b3ac2ef\", \"principal_login\": \"admin\", \"response\": \"accepted\", \"result\": null}"
-    http_version: 
-  recorded_at: Mon, 19 Nov 2012 16:57:49 GMT
-- request: 
-    method: delete
-    uri: https://dhcp231-16.rdu.redhat.com/pulp/api/v2/repositories/2/
-    body: 
-      string: ""
-    headers: 
-      Accept-Encoding: 
-      - gzip, deflate
-      Authorization: 
-      - OAuth oauth_consumer_key="katello", oauth_nonce="nhmhyxH4JKvQCetSpbTCeJGF40hjgf9DFHcDlvBueuI", oauth_signature="Uqc7cEr7oXlPl%2FQMTEXad40rS6Q%3D", oauth_signature_method="HMAC-SHA1", oauth_timestamp="1353344271", oauth_version="1.0"
-      Pulp-User: 
-      - admin
-      Content-Type: 
-      - application/json
-      Accept: 
-      - application/json
-=======
-    body: 
-      string: "[{\"task_group_id\": \"a5d11499-cc73-4545-beed-a2b1ba957f7b\", \"exception\": null, \"traceback\": null, \"_href\": \"/pulp/api/v2/task_groups/a5d11499-cc73-4545-beed-a2b1ba957f7b/\", \"task_id\": \"92568c89-3009-4c4b-81f9-40c465a5c52c\", \"call_request_tags\": [\"pulp:repository:acme_corporation_label-staging_label-fedora_label-fedora_17_x86_64_label\", \"pulp:action:delete\"], \"reasons\": [], \"start_time\": null, \"tags\": [\"pulp:repository:acme_corporation_label-staging_label-fedora_label-fedora_17_x86_64_label\", \"pulp:action:delete\"], \"state\": \"waiting\", \"finish_time\": null, \"dependency_failures\": {}, \"schedule_id\": null, \"progress\": {}, \"call_request_group_id\": \"a5d11499-cc73-4545-beed-a2b1ba957f7b\", \"call_request_id\": \"92568c89-3009-4c4b-81f9-40c465a5c52c\", \"principal_login\": \"admin\", \"response\": \"accepted\", \"result\": null}]"
-    http_version: 
-  recorded_at: Sat, 17 Nov 2012 03:31:44 GMT
-- request: 
-    method: post
-    uri: https://dhcp231-16.rdu.redhat.com/pulp/api/v2/repositories/1/search/units/
-    body: 
-      string: "{\"criteria\":{\"sort\":{\"unit\":[[\"name\",\"ascending\"],[\"version\",\"descending\"]]},\"type_ids\":[\"rpm\"],\"filters\":{\"unit\":{\"$and\":[{\"name\":\"elephant\"}]}}}}"
-    headers: 
-      Accept-Encoding: 
-      - gzip, deflate
-      Accept: 
-      - application/json
-      Authorization: 
-      - OAuth oauth_body_hash="2jmj7l5rSw0yVb%2FvlWAYkK%2FYBwk%3D", oauth_consumer_key="katello", oauth_nonce="ZO79bmxIsGuhReCjomcBzAlTvNR9wqfwVoOd5bjz8", oauth_signature="%2FpPLCbJmWLS0wJHjTfS7eLjsRGA%3D", oauth_signature_method="HMAC-SHA1", oauth_timestamp="1353123105", oauth_version="1.0"
-      Content-Length: 
-      - "147"
-      Content-Type: 
-      - application/json
-      Pulp-User: 
-      - admin
->>>>>>> ab04154c
-  response: 
-    status: 
-      code: 200
-      message: OK
-    headers: 
-<<<<<<< HEAD
-      Content-Length: 
-      - "674"
-      Server: 
-      - Apache/2.2.22 (Fedora)
-      Content-Encoding: 
-      - utf-8
-      Content-Type: 
-      - application/json
-      Date: 
-      - Mon, 19 Nov 2012 16:57:51 GMT
-    body: 
-      string: "[{\"task_group_id\": \"d7ecd0b1-5e25-4354-a7ce-af8d4d0a3fa2\", \"exception\": null, \"traceback\": null, \"_href\": \"/pulp/api/v2/task_groups/d7ecd0b1-5e25-4354-a7ce-af8d4d0a3fa2/\", \"task_id\": \"e29c6f4c-4415-4b36-b7c6-4be14872912c\", \"call_request_tags\": [\"pulp:repository:2\", \"pulp:action:delete\"], \"reasons\": [], \"start_time\": null, \"tags\": [\"pulp:repository:2\", \"pulp:action:delete\"], \"state\": \"waiting\", \"finish_time\": null, \"dependency_failures\": {}, \"schedule_id\": null, \"progress\": {}, \"call_request_group_id\": \"d7ecd0b1-5e25-4354-a7ce-af8d4d0a3fa2\", \"call_request_id\": \"e29c6f4c-4415-4b36-b7c6-4be14872912c\", \"principal_login\": \"admin\", \"response\": \"accepted\", \"result\": null}]"
-    http_version: 
-  recorded_at: Mon, 19 Nov 2012 16:57:51 GMT
+    body: 
+      string: "{\"task_group_id\": null, \"exception\": null, \"traceback\": null, \"_href\": \"/pulp/api/v2/tasks/6866aebc-83ec-4c14-ab89-5c802c670004/\", \"task_id\": \"6866aebc-83ec-4c14-ab89-5c802c670004\", \"call_request_tags\": [\"pulp:repository:acme_corporation_label-staging_label-staging_label-fedora_label-fedora_17_x86_64_label\", \"pulp:repository:1\", \"pulp:action:associate\"], \"reasons\": [], \"start_time\": null, \"tags\": [\"pulp:repository:acme_corporation_label-staging_label-staging_label-fedora_label-fedora_17_x86_64_label\", \"pulp:repository:1\", \"pulp:action:associate\"], \"state\": \"waiting\", \"finish_time\": null, \"dependency_failures\": {}, \"schedule_id\": null, \"progress\": {}, \"call_request_group_id\": null, \"call_request_id\": \"6866aebc-83ec-4c14-ab89-5c802c670004\", \"principal_login\": \"admin\", \"response\": \"accepted\", \"result\": null}"
+    http_version: 
+  recorded_at: Tue, 20 Nov 2012 23:21:53 GMT
 - request: 
     method: delete
     uri: https://dhcp231-16.rdu.redhat.com/pulp/api/v2/repositories/acme_corporation_label-staging_label-staging_label-fedora_label-fedora_17_x86_64_label/
-=======
-      Server: 
-      - Apache/2.2.22 (Fedora)
-      Date: 
-      - Sat, 17 Nov 2012 03:31:45 GMT
-      Content-Length: 
-      - "2769"
-      Content-Type: 
-      - application/json
-    body: 
-      string: "[{\"updated\": \"2012-11-17T08:31:29Z\", \"repo_id\": \"1\", \"created\": \"2012-11-17T08:31:29Z\", \"_ns\": \"repo_content_units\", \"unit_id\": \"89c68092-6231-4e2b-b29d-5280363b49f8\", \"unit_type_id\": \"rpm\", \"owner_type\": \"importer\", \"_id\": {\"$oid\": \"50a705119c60ed289c0020b5\"}, \"id\": \"50a705119c60ed289c0020b5\", \"owner_id\": \"yum_importer\", \"metadata\": {\"requires\": [[\"/bin/sh\", null, [null, null, null]]], \"_storage_path\": \"/var/lib/pulp/content/rpm/.//elephant/0.3/0.8/noarch/3e1c70cd1b421328acaf6397cb3d16145306bb95f65d1b095fc31372a0a701f3/elephant-0.3-0.8.noarch.rpm\", \"repodata\": {\"filelists\": \"\\n<package pkgid=\\\"3e1c70cd1b421328acaf6397cb3d16145306bb95f65d1b095fc31372a0a701f3\\\" name=\\\"elephant\\\" arch=\\\"noarch\\\">\\n    <version epoch=\\\"0\\\" ver=\\\"0.3\\\" rel=\\\"0.8\\\"/>\\n\\n    <file>//elephant.txt</file>\\n</package>\\n\", \"other\": \"\\n<package pkgid=\\\"3e1c70cd1b421328acaf6397cb3d16145306bb95f65d1b095fc31372a0a701f3\\\" name=\\\"elephant\\\" arch=\\\"noarch\\\">\\n    <version epoch=\\\"0\\\" ver=\\\"0.3\\\" rel=\\\"0.8\\\"/>\\n\\n</package>\\n\", \"primary\": \"\\n<package type=\\\"rpm\\\">\\n  <name>elephant</name>\\n  <arch>noarch</arch>\\n  <version epoch=\\\"0\\\" ver=\\\"0.3\\\" rel=\\\"0.8\\\"/>\\n  <checksum type=\\\"sha256\\\" pkgid=\\\"YES\\\">3e1c70cd1b421328acaf6397cb3d16145306bb95f65d1b095fc31372a0a701f3</checksum>\\n  <summary>A dummy package of elephant</summary>\\n  <description>A dummy package of elephant</description>\\n  <packager></packager>\\n  <url>http://tstrachota.fedorapeople.org</url>\\n  <time file=\\\"1321891027\\\" build=\\\"1308257466\\\"/>\\n  <size package=\\\"2244\\\" installed=\\\"42\\\" archive=\\\"296\\\"/>\\n<location xml:base=\\\"file:///home/jlsherri/katello/src/test/fixtures/zoo5\\\" href=\\\"elephant-0.3-0.8.noarch.rpm\\\"/>\\n  <format>\\n    <rpm:license>GPLv2</rpm:license>\\n    <rpm:vendor/>\\n    <rpm:group>Internet/Applications</rpm:group>\\n    <rpm:buildhost>dhcp-26-118.brq.redhat.com</rpm:buildhost>\\n    <rpm:sourcerpm>elephant-0.3-0.8.src.rpm</rpm:sourcerpm>\\n    <rpm:header-range start=\\\"280\\\" end=\\\"2028\\\"/>\\n    <rpm:provides>\\n      <rpm:entry name=\\\"elephant\\\" flags=\\\"EQ\\\" epoch=\\\"0\\\" ver=\\\"0.3\\\" rel=\\\"0.8\\\"/>\\n    </rpm:provides>\\n    <rpm:requires>\\n      <rpm:entry name=\\\"/bin/sh\\\" pre=\\\"1\\\"/>\\n    </rpm:requires>\\n  </format>\\n</package>\"}, \"checksumtype\": \"sha256\", \"license\": \"GPLv2\", \"_ns\": \"units_rpm\", \"checksum\": \"3e1c70cd1b421328acaf6397cb3d16145306bb95f65d1b095fc31372a0a701f3\", \"filename\": \"elephant-0.3-0.8.noarch.rpm\", \"buildhost\": \"dhcp-26-118.brq.redhat.com\", \"epoch\": \"0\", \"version\": \"0.3\", \"relativepath\": \"elephant-0.3-0.8.noarch.rpm\", \"provides\": [[\"elephant\", \"EQ\", [\"0\", \"0.3\", \"0.8\"]]], \"_content_type_id\": \"rpm\", \"release\": \"0.8\", \"vendor\": \"\", \"_id\": \"89c68092-6231-4e2b-b29d-5280363b49f8\", \"arch\": \"noarch\", \"name\": \"elephant\", \"description\": \"A dummy package of elephant\"}}]"
-    http_version: 
-  recorded_at: Sat, 17 Nov 2012 03:31:45 GMT
-- request: 
-    method: get
-    uri: https://dhcp231-16.rdu.redhat.com/pulp/api/v2/tasks/?tag=pulp:action:sync
->>>>>>> ab04154c
     body: 
       string: ""
     headers: 
-      Accept-Encoding: 
-      - gzip, deflate
-<<<<<<< HEAD
-      Authorization: 
-      - OAuth oauth_consumer_key="katello", oauth_nonce="HL6mxiUyBkZVruU5csIYDW4LgwjrFaSnXmjUo94dE", oauth_signature="qyD0yUkMrzBplvLy6MUooufP3w4%3D", oauth_signature_method="HMAC-SHA1", oauth_timestamp="1353344272", oauth_version="1.0"
-      Pulp-User: 
-      - admin
-      Content-Type: 
-      - application/json
-      Accept: 
-      - application/json
-=======
-      Accept: 
-      - application/json
-      Authorization: 
-      - OAuth oauth_consumer_key="katello", oauth_nonce="gI5EQDFTyOGvRmart8TpVxR5RHiLlHzym2k3x8Q5ho", oauth_signature="cjIAxA2chCM%2B9ogHgT2Rg9li4z8%3D", oauth_signature_method="HMAC-SHA1", oauth_timestamp="1353123106", oauth_version="1.0"
-      Content-Type: 
-      - application/json
-      Pulp-User: 
-      - admin
->>>>>>> ab04154c
-  response: 
-    status: 
-      code: 200
-      message: OK
-    headers: 
-<<<<<<< HEAD
+      Accept: 
+      - application/json
+      Content-Type: 
+      - application/json
+      Accept-Encoding: 
+      - gzip, deflate
+      Pulp-User: 
+      - admin
+      Authorization: 
+      - OAuth oauth_consumer_key="katello", oauth_nonce="0GMiXOujxEl2J9ll9bYHmvwT1oewrcm8oaRRgSCje4", oauth_signature="eUhpmt4HsDqIQj3XDCXC1vGwiAk%3D", oauth_signature_method="HMAC-SHA1", oauth_timestamp="1353453715", oauth_version="1.0"
+  response: 
+    status: 
+      code: 202
+      message: Accepted
+    headers: 
+      Date: 
+      - Tue, 20 Nov 2012 23:21:55 GMT
+      Content-Type: 
+      - application/json
+      Content-Encoding: 
+      - utf-8
+      Server: 
+      - Apache/2.2.22 (Fedora)
       Content-Length: 
       - "844"
-      Server: 
-      - Apache/2.2.22 (Fedora)
-      Content-Encoding: 
-      - utf-8
-      Content-Type: 
-      - application/json
-      Date: 
-      - Mon, 19 Nov 2012 16:57:52 GMT
-    body: 
-      string: "[{\"task_group_id\": \"94d646fc-8b6c-4f75-90f8-2952c07bcd75\", \"exception\": null, \"traceback\": null, \"_href\": \"/pulp/api/v2/task_groups/94d646fc-8b6c-4f75-90f8-2952c07bcd75/\", \"task_id\": \"1a6291fa-57f3-4ebc-8a98-5487ece0cb0f\", \"call_request_tags\": [\"pulp:repository:acme_corporation_label-staging_label-staging_label-fedora_label-fedora_17_x86_64_label\", \"pulp:action:delete\"], \"reasons\": [], \"start_time\": null, \"tags\": [\"pulp:repository:acme_corporation_label-staging_label-staging_label-fedora_label-fedora_17_x86_64_label\", \"pulp:action:delete\"], \"state\": \"waiting\", \"finish_time\": null, \"dependency_failures\": {}, \"schedule_id\": null, \"progress\": {}, \"call_request_group_id\": \"94d646fc-8b6c-4f75-90f8-2952c07bcd75\", \"call_request_id\": \"1a6291fa-57f3-4ebc-8a98-5487ece0cb0f\", \"principal_login\": \"admin\", \"response\": \"accepted\", \"result\": null}]"
-    http_version: 
-  recorded_at: Mon, 19 Nov 2012 16:57:52 GMT
-=======
-      Server: 
-      - Apache/2.2.22 (Fedora)
-      Date: 
-      - Sat, 17 Nov 2012 03:31:46 GMT
-      Content-Length: 
-      - "1402"
-      Content-Type: 
-      - application/json
-    body: 
-      string: "[{\"task_group_id\": \"5880ac57-a3ad-42fc-8682-10eef6720eda\", \"exception\": null, \"traceback\": null, \"task_id\": \"c5a6ce43-1085-4b0c-8222-88f1b19f7a31\", \"call_request_tags\": [\"pulp:repository:1\", \"pulp:action:sync\"], \"reasons\": [], \"start_time\": \"2012-11-17T03:31:28Z\", \"tags\": [\"pulp:repository:1\", \"pulp:action:sync\"], \"state\": \"finished\", \"finish_time\": \"2012-11-17T03:31:29Z\", \"dependency_failures\": {}, \"schedule_id\": null, \"progress\": {\"yum_importer\": {\"content\": {\"num_success\": 11, \"size_total\": 17872, \"items_left\": 0, \"items_total\": 11, \"state\": \"FINISHED\", \"size_left\": 0, \"details\": {\"tree_file\": {\"num_success\": 3, \"size_total\": 0, \"items_left\": 0, \"items_total\": 3, \"size_left\": 0, \"num_error\": 0}, \"rpm\": {\"num_success\": 8, \"size_total\": 17872, \"items_left\": 0, \"items_total\": 8, \"size_left\": 0, \"num_error\": 0}, \"delta_rpm\": {\"num_success\": 0, \"size_total\": 0, \"items_left\": 0, \"items_total\": 0, \"size_left\": 0, \"num_error\": 0}, \"file\": {\"num_success\": 0, \"size_total\": 0, \"items_left\": 0, \"items_total\": 0, \"size_left\": 0, \"num_error\": 0}}, \"error_details\": [], \"num_error\": 0}, \"comps\": {\"state\": \"FINISHED\"}, \"errata\": {\"state\": \"FINISHED\", \"num_errata\": 2}, \"metadata\": {\"state\": \"FINISHED\"}}}, \"call_request_group_id\": \"5880ac57-a3ad-42fc-8682-10eef6720eda\", \"call_request_id\": \"c5a6ce43-1085-4b0c-8222-88f1b19f7a31\", \"principal_login\": \"admin\", \"response\": \"accepted\", \"result\": null}]"
-    http_version: 
-  recorded_at: Sat, 17 Nov 2012 03:31:46 GMT
->>>>>>> ab04154c
+    body: 
+      string: "[{\"task_group_id\": \"7f900401-e712-4a88-bf5b-a33326724923\", \"exception\": null, \"traceback\": null, \"_href\": \"/pulp/api/v2/task_groups/7f900401-e712-4a88-bf5b-a33326724923/\", \"task_id\": \"49686f5d-cb04-4f1f-aaac-f74eec893573\", \"call_request_tags\": [\"pulp:repository:acme_corporation_label-staging_label-staging_label-fedora_label-fedora_17_x86_64_label\", \"pulp:action:delete\"], \"reasons\": [], \"start_time\": null, \"tags\": [\"pulp:repository:acme_corporation_label-staging_label-staging_label-fedora_label-fedora_17_x86_64_label\", \"pulp:action:delete\"], \"state\": \"waiting\", \"finish_time\": null, \"dependency_failures\": {}, \"schedule_id\": null, \"progress\": {}, \"call_request_group_id\": \"7f900401-e712-4a88-bf5b-a33326724923\", \"call_request_id\": \"49686f5d-cb04-4f1f-aaac-f74eec893573\", \"principal_login\": \"admin\", \"response\": \"accepted\", \"result\": null}]"
+    http_version: 
+  recorded_at: Tue, 20 Nov 2012 23:21:55 GMT
 - request: 
     method: post
     uri: https://dhcp231-16.rdu.redhat.com/pulp/api/v2/repositories/1/actions/sync/
     body: 
       string: "{\"num_threads\":4}"
     headers: 
-<<<<<<< HEAD
+      Accept: 
+      - application/json
+      Content-Type: 
+      - application/json
+      Accept-Encoding: 
+      - gzip, deflate
+      Pulp-User: 
+      - admin
+      Authorization: 
+      - OAuth oauth_body_hash="2jmj7l5rSw0yVb%2FvlWAYkK%2FYBwk%3D", oauth_consumer_key="katello", oauth_nonce="nARQnmnFspXuk2MXPbABfXQjs5kJzRuqc8gIZpgjI", oauth_signature="VsicmAzHPFLbZdXaVUFXIx8PHI8%3D", oauth_signature_method="HMAC-SHA1", oauth_timestamp="1353453716", oauth_version="1.0"
       Content-Length: 
       - "17"
-      Accept-Encoding: 
-      - gzip, deflate
-      Authorization: 
-      - OAuth oauth_body_hash="2jmj7l5rSw0yVb%2FvlWAYkK%2FYBwk%3D", oauth_consumer_key="katello", oauth_nonce="6z0hoDpvOiekVSSM0LJlT5sV0iQR59aaan5HggCfs", oauth_signature="5Xex63PuobBYsSw3oJPrVjOkclQ%3D", oauth_signature_method="HMAC-SHA1", oauth_timestamp="1353344273", oauth_version="1.0"
-      Pulp-User: 
-      - admin
-      Content-Type: 
-      - application/json
-      Accept: 
-      - application/json
-=======
-      Accept-Encoding: 
-      - gzip, deflate
-      Accept: 
-      - application/json
-      Authorization: 
-      - OAuth oauth_body_hash="2jmj7l5rSw0yVb%2FvlWAYkK%2FYBwk%3D", oauth_consumer_key="katello", oauth_nonce="J7Xsz5H51t1aera5oqh4uP8XwXonHCLlxNg2UAnuKU", oauth_signature="Q1BvCERXtJ43p96f3fRVcnvvp60%3D", oauth_signature_method="HMAC-SHA1", oauth_timestamp="1353123107", oauth_version="1.0"
-      Content-Length: 
-      - "17"
-      Content-Type: 
-      - application/json
-      Pulp-User: 
-      - admin
->>>>>>> ab04154c
-  response: 
-    status: 
-      code: 202
-      message: Accepted
-    headers: 
-<<<<<<< HEAD
+  response: 
+    status: 
+      code: 202
+      message: Accepted
+    headers: 
+      Date: 
+      - Tue, 20 Nov 2012 23:21:56 GMT
+      Content-Type: 
+      - application/json
+      Content-Encoding: 
+      - utf-8
+      Server: 
+      - Apache/2.2.22 (Fedora)
       Content-Length: 
       - "670"
-=======
->>>>>>> ab04154c
-      Server: 
-      - Apache/2.2.22 (Fedora)
-      Content-Encoding: 
-      - utf-8
-<<<<<<< HEAD
-      Content-Type: 
-      - application/json
-      Date: 
-      - Mon, 19 Nov 2012 16:57:53 GMT
-    body: 
-      string: "[{\"task_group_id\": \"8ab9a127-c7a8-4a00-a6da-6922d7271baa\", \"exception\": null, \"traceback\": null, \"_href\": \"/pulp/api/v2/task_groups/8ab9a127-c7a8-4a00-a6da-6922d7271baa/\", \"task_id\": \"5edfd7b0-1f1d-4ba8-8bd0-4d6282b9d423\", \"call_request_tags\": [\"pulp:repository:1\", \"pulp:action:sync\"], \"reasons\": [], \"start_time\": null, \"tags\": [\"pulp:repository:1\", \"pulp:action:sync\"], \"state\": \"waiting\", \"finish_time\": null, \"dependency_failures\": {}, \"schedule_id\": null, \"progress\": {}, \"call_request_group_id\": \"8ab9a127-c7a8-4a00-a6da-6922d7271baa\", \"call_request_id\": \"5edfd7b0-1f1d-4ba8-8bd0-4d6282b9d423\", \"principal_login\": \"admin\", \"response\": \"accepted\", \"result\": null}]"
-    http_version: 
-  recorded_at: Mon, 19 Nov 2012 16:57:53 GMT
-=======
-      Date: 
-      - Sat, 17 Nov 2012 03:31:47 GMT
-      Content-Length: 
-      - "670"
-      Content-Type: 
-      - application/json
-    body: 
-      string: "[{\"task_group_id\": \"5f539b14-183d-4fd0-947d-cda6288bce1a\", \"exception\": null, \"traceback\": null, \"_href\": \"/pulp/api/v2/task_groups/5f539b14-183d-4fd0-947d-cda6288bce1a/\", \"task_id\": \"b37bfb5a-2b2e-4f0b-836e-0274f86f4569\", \"call_request_tags\": [\"pulp:repository:1\", \"pulp:action:sync\"], \"reasons\": [], \"start_time\": null, \"tags\": [\"pulp:repository:1\", \"pulp:action:sync\"], \"state\": \"waiting\", \"finish_time\": null, \"dependency_failures\": {}, \"schedule_id\": null, \"progress\": {}, \"call_request_group_id\": \"5f539b14-183d-4fd0-947d-cda6288bce1a\", \"call_request_id\": \"b37bfb5a-2b2e-4f0b-836e-0274f86f4569\", \"principal_login\": \"admin\", \"response\": \"accepted\", \"result\": null}]"
-    http_version: 
-  recorded_at: Sat, 17 Nov 2012 03:31:47 GMT
->>>>>>> ab04154c
+    body: 
+      string: "[{\"task_group_id\": \"c64e80c8-7722-4a62-a292-36b3e99e8d5f\", \"exception\": null, \"traceback\": null, \"_href\": \"/pulp/api/v2/task_groups/c64e80c8-7722-4a62-a292-36b3e99e8d5f/\", \"task_id\": \"b576e71d-9f1c-4c36-9fde-9e8cd6dbbb5a\", \"call_request_tags\": [\"pulp:repository:1\", \"pulp:action:sync\"], \"reasons\": [], \"start_time\": null, \"tags\": [\"pulp:repository:1\", \"pulp:action:sync\"], \"state\": \"waiting\", \"finish_time\": null, \"dependency_failures\": {}, \"schedule_id\": null, \"progress\": {}, \"call_request_group_id\": \"c64e80c8-7722-4a62-a292-36b3e99e8d5f\", \"call_request_id\": \"b576e71d-9f1c-4c36-9fde-9e8cd6dbbb5a\", \"principal_login\": \"admin\", \"response\": \"accepted\", \"result\": null}]"
+    http_version: 
+  recorded_at: Tue, 20 Nov 2012 23:21:56 GMT
 - request: 
     method: post
     uri: https://dhcp231-16.rdu.redhat.com/pulp/api/v2/repositories/
     body: 
-<<<<<<< HEAD
-      string: "{\"display_name\":\"Fedora 17 x86_64\",\"distributors\":[{\"auto_publish\":false,\"distributor_type\":\"yum_distributor\",\"distributor_config\":{\"relative_url\":\"/test_path/\",\"protected\":true,\"https\":true,\"http\":false},\"distributor_id\":\"1\"}],\"importer_config\":{\"feed_url\":\"file:///home/jlsherri/katello/src/test/fixtures/zoo5\",\"ssl_client_cert\":null,\"ssl_ca_cert\":null,\"ssl_client_key\":null},\"id\":\"1\",\"importer_type_id\":\"yum_importer\"}"
-    headers: 
+      string: "{\"importer_type_id\":\"yum_importer\",\"importer_config\":{\"ssl_ca_cert\":null,\"ssl_client_cert\":null,\"ssl_client_key\":null,\"feed_url\":\"file:///home/jlsherri/katello/src/test/fixtures/zoo5\"},\"id\":\"1\",\"display_name\":\"Fedora 17 x86_64\",\"distributors\":[{\"auto_publish\":false,\"distributor_id\":\"1\",\"distributor_type\":\"yum_distributor\",\"distributor_config\":{\"https\":true,\"protected\":true,\"http\":false,\"relative_url\":\"/test_path/\"}}]}"
+    headers: 
+      Accept: 
+      - application/json
+      Content-Type: 
+      - application/json
+      Accept-Encoding: 
+      - gzip, deflate
+      Pulp-User: 
+      - admin
+      Authorization: 
+      - OAuth oauth_body_hash="2jmj7l5rSw0yVb%2FvlWAYkK%2FYBwk%3D", oauth_consumer_key="katello", oauth_nonce="A5JCRD0oJMuvNxT4GD99RFUp7NU0Oix7YehEF60NgTU", oauth_signature="0Jjz5NhyChlSUfGrm78NDX97D4k%3D", oauth_signature_method="HMAC-SHA1", oauth_timestamp="1353453721", oauth_version="1.0"
       Content-Length: 
       - "421"
-      Accept-Encoding: 
-      - gzip, deflate
-      Authorization: 
-      - OAuth oauth_body_hash="2jmj7l5rSw0yVb%2FvlWAYkK%2FYBwk%3D", oauth_consumer_key="katello", oauth_nonce="VtMfWxAtHUNWSwpyJrFviADY1Lj0atOLzY1lLKFg", oauth_signature="R0Oyk6O1xQg%2BU2dKD%2FV2%2BF0SBWM%3D", oauth_signature_method="HMAC-SHA1", oauth_timestamp="1353344278", oauth_version="1.0"
-      Pulp-User: 
-      - admin
-      Content-Type: 
-      - application/json
-      Accept: 
-      - application/json
-=======
-      string: "{\"display_name\":\"Fedora 17 x86_64\",\"importer_config\":{\"ssl_client_cert\":null,\"ssl_client_key\":null,\"feed_url\":\"file:///home/jlsherri/katello/src/test/fixtures/zoo5\",\"ssl_ca_cert\":null},\"importer_type_id\":\"yum_importer\",\"id\":\"1\",\"distributors\":[{\"distributor_config\":{\"protected\":true,\"http\":false,\"https\":true,\"relative_url\":\"/test_path/\"},\"distributor_id\":\"1\",\"auto_publish\":false,\"distributor_type\":\"yum_distributor\"}]}"
-    headers: 
-      Accept-Encoding: 
-      - gzip, deflate
-      Accept: 
-      - application/json
-      Authorization: 
-      - OAuth oauth_body_hash="2jmj7l5rSw0yVb%2FvlWAYkK%2FYBwk%3D", oauth_consumer_key="katello", oauth_nonce="fa8tVVo7l1jU3Ry8bjNNTNfjio3wzaTtsT5HpVMU6I", oauth_signature="jeZb%2Fwz4qjVGhZTKDoz4MtOZBOM%3D", oauth_signature_method="HMAC-SHA1", oauth_timestamp="1353123111", oauth_version="1.0"
-      Content-Length: 
-      - "421"
-      Content-Type: 
-      - application/json
-      Pulp-User: 
-      - admin
->>>>>>> ab04154c
   response: 
     status: 
       code: 201
       message: Created
     headers: 
-<<<<<<< HEAD
-      Content-Length: 
-      - "226"
-=======
->>>>>>> ab04154c
-      Server: 
-      - Apache/2.2.22 (Fedora)
       Location: 
       - "1"
-<<<<<<< HEAD
-      Content-Type: 
-      - application/json
-      Date: 
-      - Mon, 19 Nov 2012 16:57:58 GMT
-    body: 
-      string: "{\"scratchpad\": {}, \"display_name\": \"Fedora 17 x86_64\", \"description\": null, \"_ns\": \"repos\", \"notes\": {}, \"content_unit_count\": 0, \"_id\": {\"$oid\": \"50aa65169c60ed4cf000172c\"}, \"id\": \"1\", \"_href\": \"/pulp/api/v2/repositories/1/\"}"
-    http_version: 
-  recorded_at: Mon, 19 Nov 2012 16:57:58 GMT
-=======
-      Date: 
-      - Sat, 17 Nov 2012 03:31:51 GMT
+      Date: 
+      - Tue, 20 Nov 2012 23:22:01 GMT
+      Content-Type: 
+      - application/json
+      Server: 
+      - Apache/2.2.22 (Fedora)
       Content-Length: 
       - "226"
-      Content-Type: 
-      - application/json
-    body: 
-      string: "{\"scratchpad\": {}, \"display_name\": \"Fedora 17 x86_64\", \"description\": null, \"_ns\": \"repos\", \"notes\": {}, \"content_unit_count\": 0, \"_id\": {\"$oid\": \"50a705279c60ed289c0021f7\"}, \"id\": \"1\", \"_href\": \"/pulp/api/v2/repositories/1/\"}"
-    http_version: 
-  recorded_at: Sat, 17 Nov 2012 03:31:51 GMT
->>>>>>> ab04154c
+    body: 
+      string: "{\"scratchpad\": {}, \"display_name\": \"Fedora 17 x86_64\", \"description\": null, \"_ns\": \"repos\", \"notes\": {}, \"content_unit_count\": 0, \"_id\": {\"$oid\": \"50ac10999c60ed50b90005de\"}, \"id\": \"1\", \"_href\": \"/pulp/api/v2/repositories/1/\"}"
+    http_version: 
+  recorded_at: Tue, 20 Nov 2012 23:22:01 GMT
 - request: 
     method: delete
     uri: https://dhcp231-16.rdu.redhat.com/pulp/api/v2/repositories/1/
     body: 
       string: ""
     headers: 
-      Accept-Encoding: 
-      - gzip, deflate
-<<<<<<< HEAD
-      Authorization: 
-      - OAuth oauth_consumer_key="katello", oauth_nonce="TDBAG0nODVqVL5ynZ5tMBt7eWQAt2bz6sHGyXaVrtsA", oauth_signature="RG66mMcl%2FoApDhxQiIZrbx7JkO8%3D", oauth_signature_method="HMAC-SHA1", oauth_timestamp="1353344278", oauth_version="1.0"
-      Pulp-User: 
-      - admin
-      Content-Type: 
-      - application/json
-      Accept: 
-      - application/json
-=======
-      Accept: 
-      - application/json
-      Authorization: 
-      - OAuth oauth_consumer_key="katello", oauth_nonce="WdAVLL5XKhWOlufmsn1vhUF2A50nReLXXgW0FSkfo", oauth_signature="GXJUimuUvkkxnQ5SCT9dSh2dii0%3D", oauth_signature_method="HMAC-SHA1", oauth_timestamp="1353123111", oauth_version="1.0"
-      Content-Type: 
-      - application/json
-      Pulp-User: 
-      - admin
->>>>>>> ab04154c
-  response: 
-    status: 
-      code: 202
-      message: Accepted
-    headers: 
-<<<<<<< HEAD
+      Accept: 
+      - application/json
+      Content-Type: 
+      - application/json
+      Accept-Encoding: 
+      - gzip, deflate
+      Pulp-User: 
+      - admin
+      Authorization: 
+      - OAuth oauth_consumer_key="katello", oauth_nonce="SDwhNkTfmxPoRYJe8wiLVSMCi5E5WXXOFAzXtvsQ8", oauth_signature="FacD4SVdagXV15tZzz5Fgro5yTg%3D", oauth_signature_method="HMAC-SHA1", oauth_timestamp="1353453721", oauth_version="1.0"
+  response: 
+    status: 
+      code: 202
+      message: Accepted
+    headers: 
+      Date: 
+      - Tue, 20 Nov 2012 23:22:01 GMT
+      Content-Type: 
+      - application/json
+      Content-Encoding: 
+      - utf-8
+      Server: 
+      - Apache/2.2.22 (Fedora)
       Content-Length: 
       - "674"
-=======
->>>>>>> ab04154c
-      Server: 
-      - Apache/2.2.22 (Fedora)
-      Content-Encoding: 
-      - utf-8
-<<<<<<< HEAD
-      Content-Type: 
-      - application/json
-      Date: 
-      - Mon, 19 Nov 2012 16:57:58 GMT
-    body: 
-      string: "[{\"task_group_id\": \"e1af541d-328e-40bb-9726-3d94346ce098\", \"exception\": null, \"traceback\": null, \"_href\": \"/pulp/api/v2/task_groups/e1af541d-328e-40bb-9726-3d94346ce098/\", \"task_id\": \"317369ca-0502-4746-9ab0-73e25a09eb32\", \"call_request_tags\": [\"pulp:repository:1\", \"pulp:action:delete\"], \"reasons\": [], \"start_time\": null, \"tags\": [\"pulp:repository:1\", \"pulp:action:delete\"], \"state\": \"waiting\", \"finish_time\": null, \"dependency_failures\": {}, \"schedule_id\": null, \"progress\": {}, \"call_request_group_id\": \"e1af541d-328e-40bb-9726-3d94346ce098\", \"call_request_id\": \"317369ca-0502-4746-9ab0-73e25a09eb32\", \"principal_login\": \"admin\", \"response\": \"accepted\", \"result\": null}]"
-    http_version: 
-  recorded_at: Mon, 19 Nov 2012 16:57:58 GMT
-=======
-      Date: 
-      - Sat, 17 Nov 2012 03:31:52 GMT
-      Content-Length: 
-      - "674"
-      Content-Type: 
-      - application/json
-    body: 
-      string: "[{\"task_group_id\": \"46d17e57-f198-4b8b-a710-96578b8637fc\", \"exception\": null, \"traceback\": null, \"_href\": \"/pulp/api/v2/task_groups/46d17e57-f198-4b8b-a710-96578b8637fc/\", \"task_id\": \"07cfb289-09c6-4e1b-869f-602e5351f501\", \"call_request_tags\": [\"pulp:repository:1\", \"pulp:action:delete\"], \"reasons\": [], \"start_time\": null, \"tags\": [\"pulp:repository:1\", \"pulp:action:delete\"], \"state\": \"waiting\", \"finish_time\": null, \"dependency_failures\": {}, \"schedule_id\": null, \"progress\": {}, \"call_request_group_id\": \"46d17e57-f198-4b8b-a710-96578b8637fc\", \"call_request_id\": \"07cfb289-09c6-4e1b-869f-602e5351f501\", \"principal_login\": \"admin\", \"response\": \"accepted\", \"result\": null}]"
-    http_version: 
-  recorded_at: Sat, 17 Nov 2012 03:31:52 GMT
->>>>>>> ab04154c
+    body: 
+      string: "[{\"task_group_id\": \"fe45dd91-b23e-4f0f-88b9-1edf8320032f\", \"exception\": null, \"traceback\": null, \"_href\": \"/pulp/api/v2/task_groups/fe45dd91-b23e-4f0f-88b9-1edf8320032f/\", \"task_id\": \"9348aa0f-680f-48a5-97b8-ede4a2678db6\", \"call_request_tags\": [\"pulp:repository:1\", \"pulp:action:delete\"], \"reasons\": [], \"start_time\": null, \"tags\": [\"pulp:repository:1\", \"pulp:action:delete\"], \"state\": \"waiting\", \"finish_time\": null, \"dependency_failures\": {}, \"schedule_id\": null, \"progress\": {}, \"call_request_group_id\": \"fe45dd91-b23e-4f0f-88b9-1edf8320032f\", \"call_request_id\": \"9348aa0f-680f-48a5-97b8-ede4a2678db6\", \"principal_login\": \"admin\", \"response\": \"accepted\", \"result\": null}]"
+    http_version: 
+  recorded_at: Tue, 20 Nov 2012 23:22:01 GMT
+recorded_with: VCR 2.2.5