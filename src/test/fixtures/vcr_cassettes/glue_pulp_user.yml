--- conflicted
+++ resolved
@@ -3,120 +3,68 @@
 http_interactions: 
 - request: 
     method: post
-<<<<<<< HEAD
     uri: https://kafka.usersys.redhat.com/pulp/api/v2/users/
     body: 
-      string: "{\"name\":\"batman\",\"password\":\"Lppd4x3irO5kp64I\",\"login\":\"batman\"}"
+      string: "{\"login\":\"batman\",\"password\":\"5SLBoDmHPSBaNfa8\",\"name\":\"batman\"}"
     headers: 
+      Authorization: 
+      - OAuth oauth_body_hash="2jmj7l5rSw0yVb%2FvlWAYkK%2FYBwk%3D", oauth_consumer_key="katello", oauth_nonce="HxdGwVJApbulfFFY0U391TDPEv28ncWEYn4NgTLEsps", oauth_signature="NDWzZzX9k%2FrabSQVev3nW5UYudM%3D", oauth_signature_method="HMAC-SHA1", oauth_timestamp="1358201269", oauth_version="1.0"
+      Pulp-User: 
+      - admin
+      Content-Length: 
+      - "64"
+      Accept-Encoding: 
+      - gzip, deflate
+      Content-Type: 
+      - application/json
       Accept: 
       - application/json
-      Pulp-User: 
-      - admin
-      Authorization: 
-      - OAuth oauth_body_hash="2jmj7l5rSw0yVb%2FvlWAYkK%2FYBwk%3D", oauth_consumer_key="katello", oauth_nonce="NUl8231FmZhH56MfHUNnRXfToUqGGjdjnUTbrQqDzmk", oauth_signature="KYg%2F3jnI6Jda%2Bqxs3sgUDGPWVIo%3D", oauth_signature_method="HMAC-SHA1", oauth_timestamp="1358179729", oauth_version="1.0"
-      Accept-Encoding: 
-      - gzip, deflate
-      Content-Length: 
-      - "64"
-      Content-Type: 
-      - application/json
-=======
-    uri: https://dhcp231-16.rdu.redhat.com/pulp/api/v2/users/
-    body: 
-      string: "{\"name\":\"batman\",\"login\":\"batman\",\"password\":\"dkFZnwowXNl9oOOQ\"}"
-    headers: 
-      Content-Length: 
-      - "64"
-      Content-Type: 
-      - application/json
-      Accept-Encoding: 
-      - gzip, deflate
-      Accept: 
-      - application/json
-      Pulp-User: 
-      - admin
-      Authorization: 
-      - OAuth oauth_body_hash="2jmj7l5rSw0yVb%2FvlWAYkK%2FYBwk%3D", oauth_consumer_key="katello", oauth_nonce="mzGdCDV1I9bHclFYYDZtozNK4IdmyUfLblGKsEb9PE", oauth_signature="w8msWkK6BZqQ6od7w8fk%2FPj3rY8%3D", oauth_signature_method="HMAC-SHA1", oauth_timestamp="1357954323", oauth_version="1.0"
->>>>>>> f739f88f
   response: 
     status: 
       code: 201
       message: Created
     headers: 
-<<<<<<< HEAD
       Server: 
       - Apache/2.2.22 (Fedora)
       Date: 
-      - Mon, 14 Jan 2013 16:08:49 GMT
+      - Mon, 14 Jan 2013 22:07:49 GMT
       Content-Length: 
       - "184"
-=======
-      Content-Length: 
-      - "184"
-      Date: 
-      - Sat, 12 Jan 2013 01:32:03 GMT
->>>>>>> f739f88f
+      Content-Type: 
+      - application/json
       Location: 
       - batman
-      Content-Type: 
-      - application/json
-<<<<<<< HEAD
     body: 
-      string: "{\"_id\": {\"$oid\": \"50f42d92196cbe47d70019b7\"}, \"name\": \"batman\", \"roles\": [], \"_ns\": \"users\", \"login\": \"batman\", \"id\": \"50f42d92196cbe47d70019b7\", \"_href\": \"/pulp/api/v2/users/batman/\"}"
+      string: "{\"_id\": {\"$oid\": \"50f481b5196cbe557b000d2a\"}, \"name\": \"batman\", \"roles\": [], \"_ns\": \"users\", \"login\": \"batman\", \"id\": \"50f481b5196cbe557b000d2a\", \"_href\": \"/pulp/api/v2/users/batman/\"}"
     http_version: 
-  recorded_at: Mon, 14 Jan 2013 16:08:50 GMT
-- request: 
-    method: delete
-    uri: https://kafka.usersys.redhat.com/pulp/api/v2/users/batman/
-=======
-      Server: 
-      - Apache/2.2.22 (Fedora)
-    body: 
-      string: "{\"_id\": {\"$oid\": \"50f0bd139c60ed09210052c1\"}, \"name\": \"batman\", \"roles\": [], \"_ns\": \"users\", \"login\": \"batman\", \"id\": \"50f0bd139c60ed09210052c1\", \"_href\": \"/pulp/api/v2/users/batman/\"}"
-    http_version: 
-  recorded_at: Sat, 12 Jan 2013 01:32:03 GMT
+  recorded_at: Mon, 14 Jan 2013 22:07:49 GMT
 - request: 
     method: post
-    uri: https://dhcp231-16.rdu.redhat.com/pulp/api/v2/roles/super-users/users/
->>>>>>> f739f88f
+    uri: https://kafka.usersys.redhat.com/pulp/api/v2/roles/super-users/users/
     body: 
       string: "{\"login\":\"batman\"}"
     headers: 
-<<<<<<< HEAD
-      Accept: 
-      - application/json
+      Authorization: 
+      - OAuth oauth_body_hash="2jmj7l5rSw0yVb%2FvlWAYkK%2FYBwk%3D", oauth_consumer_key="katello", oauth_nonce="dKPKr5U968k6hNk5tnQSSTDciZsVp63cLwGUEhUKxo", oauth_signature="Mhq4roSs1TSr%2FhIDGpJAxjQBQ%2Bg%3D", oauth_signature_method="HMAC-SHA1", oauth_timestamp="1358201271", oauth_version="1.0"
       Pulp-User: 
       - admin
-      Authorization: 
-      - OAuth oauth_consumer_key="katello", oauth_nonce="P5JdDr7Z7bwNANR4iIlKYAAKMNBH9diKEHk3m1pZpE", oauth_signature="Ru5A3YY9FrSd3Co3and9X1240v0%3D", oauth_signature_method="HMAC-SHA1", oauth_timestamp="1358179730", oauth_version="1.0"
+      Content-Length: 
+      - "18"
       Accept-Encoding: 
       - gzip, deflate
       Content-Type: 
       - application/json
-=======
-      Content-Length: 
-      - "18"
-      Content-Type: 
-      - application/json
-      Accept-Encoding: 
-      - gzip, deflate
       Accept: 
       - application/json
-      Pulp-User: 
-      - admin
-      Authorization: 
-      - OAuth oauth_body_hash="2jmj7l5rSw0yVb%2FvlWAYkK%2FYBwk%3D", oauth_consumer_key="katello", oauth_nonce="eHpZCoVzCnb5y7DocMp0hSpVs7keYhVsEBIu5DGo", oauth_signature="o3x7x0ERhRcbhOwuGp49B4eWDAA%3D", oauth_signature_method="HMAC-SHA1", oauth_timestamp="1357954325", oauth_version="1.0"
->>>>>>> f739f88f
   response: 
     status: 
       code: 200
       message: OK
     headers: 
-<<<<<<< HEAD
       Server: 
       - Apache/2.2.22 (Fedora)
       Date: 
-      - Mon, 14 Jan 2013 16:08:50 GMT
+      - Mon, 14 Jan 2013 22:07:51 GMT
       Content-Length: 
       - "4"
       Content-Type: 
@@ -124,65 +72,32 @@
     body: 
       string: "null"
     http_version: 
-  recorded_at: Mon, 14 Jan 2013 16:08:51 GMT
+  recorded_at: Mon, 14 Jan 2013 22:07:52 GMT
 - request: 
-    method: post
-    uri: https://kafka.usersys.redhat.com/pulp/api/v2/roles/super-users/users/
-=======
-      Content-Length: 
-      - "4"
-      Date: 
-      - Sat, 12 Jan 2013 01:32:05 GMT
+    method: delete
+    uri: https://kafka.usersys.redhat.com/pulp/api/v2/roles/super-users/users/batman/
+    body: 
+      string: ""
+    headers: 
+      Authorization: 
+      - OAuth oauth_consumer_key="katello", oauth_nonce="Hzo1Yak4qdnlcZlo0zXYLhlbwy3TgIfzgixjkvGZB4", oauth_signature="3iFbSvH9qOj%2FzkorNRUiVlF61fM%3D", oauth_signature_method="HMAC-SHA1", oauth_timestamp="1358201272", oauth_version="1.0"
+      Pulp-User: 
+      - admin
+      Accept-Encoding: 
+      - gzip, deflate
       Content-Type: 
       - application/json
-      Server: 
-      - Apache/2.2.22 (Fedora)
-    body: 
-      string: "null"
-    http_version: 
-  recorded_at: Sat, 12 Jan 2013 01:32:05 GMT
-- request: 
-    method: delete
-    uri: https://dhcp231-16.rdu.redhat.com/pulp/api/v2/roles/super-users/users/batman/
->>>>>>> f739f88f
-    body: 
-      string: "{\"login\":\"batman\"}"
-    headers: 
-<<<<<<< HEAD
       Accept: 
       - application/json
-      Pulp-User: 
-      - admin
-      Authorization: 
-      - OAuth oauth_body_hash="2jmj7l5rSw0yVb%2FvlWAYkK%2FYBwk%3D", oauth_consumer_key="katello", oauth_nonce="K2fzfeXr6xNlomjidbfiCKyaS4ZEQLfwWw3gxsOQPZA", oauth_signature="OSvvsWm3%2BJK8C0I0W1k9znH80E0%3D", oauth_signature_method="HMAC-SHA1", oauth_timestamp="1358179732", oauth_version="1.0"
-      Accept-Encoding: 
-      - gzip, deflate
-      Content-Length: 
-      - "18"
-      Content-Type: 
-      - application/json
-=======
-      Content-Type: 
-      - application/json
-      Accept-Encoding: 
-      - gzip, deflate
-      Accept: 
-      - application/json
-      Pulp-User: 
-      - admin
-      Authorization: 
-      - OAuth oauth_consumer_key="katello", oauth_nonce="6bmKUXFfVNmGhYt8EZMHjfZOuEgmtqDN5tLRXggJ08", oauth_signature="8JlvoNWJenzvzSfg398IuAfV%2BKI%3D", oauth_signature_method="HMAC-SHA1", oauth_timestamp="1357954325", oauth_version="1.0"
->>>>>>> f739f88f
   response: 
     status: 
       code: 200
       message: OK
     headers: 
-<<<<<<< HEAD
       Server: 
       - Apache/2.2.22 (Fedora)
       Date: 
-      - Mon, 14 Jan 2013 16:08:52 GMT
+      - Mon, 14 Jan 2013 22:07:52 GMT
       Content-Length: 
       - "4"
       Content-Type: 
@@ -190,63 +105,32 @@
     body: 
       string: "null"
     http_version: 
-  recorded_at: Mon, 14 Jan 2013 16:08:53 GMT
+  recorded_at: Mon, 14 Jan 2013 22:07:52 GMT
 - request: 
     method: delete
-    uri: https://kafka.usersys.redhat.com/pulp/api/v2/roles/super-users/users/batman/
+    uri: https://kafka.usersys.redhat.com/pulp/api/v2/users/batman/
     body: 
       string: ""
     headers: 
-      Accept: 
-      - application/json
+      Authorization: 
+      - OAuth oauth_consumer_key="katello", oauth_nonce="U3JyNAIw0CPohvewkqRh3z06xgnUrG3vys3owizZc", oauth_signature="R%2FkdOwYzQgokU1SHO5TLbVPX2iU%3D", oauth_signature_method="HMAC-SHA1", oauth_timestamp="1358201274", oauth_version="1.0"
       Pulp-User: 
       - admin
-      Authorization: 
-      - OAuth oauth_consumer_key="katello", oauth_nonce="CuAFHDjvpoMArA7wnpwUj8MlfbRL8j9sVicggUixX58", oauth_signature="px4thGB4GhJ3ZI49u8BVq3Sv1ys%3D", oauth_signature_method="HMAC-SHA1", oauth_timestamp="1358179733", oauth_version="1.0"
       Accept-Encoding: 
       - gzip, deflate
       Content-Type: 
       - application/json
-=======
-      Content-Length: 
-      - "4"
-      Date: 
-      - Sat, 12 Jan 2013 01:32:05 GMT
-      Content-Type: 
-      - application/json
-      Server: 
-      - Apache/2.2.22 (Fedora)
-    body: 
-      string: "null"
-    http_version: 
-  recorded_at: Sat, 12 Jan 2013 01:32:06 GMT
-- request: 
-    method: delete
-    uri: https://dhcp231-16.rdu.redhat.com/pulp/api/v2/users/batman/
-    body: 
-      string: ""
-    headers: 
-      Content-Type: 
-      - application/json
-      Accept-Encoding: 
-      - gzip, deflate
       Accept: 
       - application/json
-      Pulp-User: 
-      - admin
-      Authorization: 
-      - OAuth oauth_consumer_key="katello", oauth_nonce="UuqKk11el2gVKRAwEBCDwl2JGnWcgiUdVOibdCLb6c", oauth_signature="EjCoL%2Bn2ZP5ojKGrMTXiFd7Z%2Fsw%3D", oauth_signature_method="HMAC-SHA1", oauth_timestamp="1357954327", oauth_version="1.0"
->>>>>>> f739f88f
   response: 
     status: 
       code: 200
       message: OK
     headers: 
-<<<<<<< HEAD
       Server: 
       - Apache/2.2.22 (Fedora)
       Date: 
-      - Mon, 14 Jan 2013 16:08:53 GMT
+      - Mon, 14 Jan 2013 22:07:54 GMT
       Content-Length: 
       - "4"
       Content-Type: 
@@ -254,19 +138,4 @@
     body: 
       string: "null"
     http_version: 
-  recorded_at: Mon, 14 Jan 2013 16:08:53 GMT
-recorded_with: VCR 2.4.0
-=======
-      Content-Length: 
-      - "4"
-      Date: 
-      - Sat, 12 Jan 2013 01:32:07 GMT
-      Content-Type: 
-      - application/json
-      Server: 
-      - Apache/2.2.22 (Fedora)
-    body: 
-      string: "null"
-    http_version: 
-  recorded_at: Sat, 12 Jan 2013 01:32:07 GMT
->>>>>>> f739f88f
+  recorded_at: Mon, 14 Jan 2013 22:07:54 GMT