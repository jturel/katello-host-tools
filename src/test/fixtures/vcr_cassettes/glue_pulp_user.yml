--- conflicted
+++ resolved
@@ -1,269 +1,141 @@
 --- 
-recorded_with: VCR 2.3.0
 http_interactions: 
 - request: 
     method: post
-<<<<<<< HEAD
     uri: https://kafka.usersys.redhat.com/pulp/api/v2/users/
     body: 
-      string: "{\"password\":\"ksWI0mi5QytqbLIc\",\"login\":\"batman\",\"name\":\"batman\"}"
-=======
-    uri: https://knifeparty.localdomain/pulp/api/v2/users/
-    body: 
-      string: "{\"password\":\"fefi3f4YPQUUeig0\",\"login\":\"batman\",\"name\":\"batman\"}"
->>>>>>> c99eacdf
+      string: "{\"name\":\"batman\",\"login\":\"batman\",\"password\":\"P3Gx5EDPiiu3VCNc\"}"
     headers: 
+      Accept: 
+      - application/json
       Authorization: 
-<<<<<<< HEAD
-      - OAuth oauth_body_hash="2jmj7l5rSw0yVb%2FvlWAYkK%2FYBwk%3D", oauth_consumer_key="katello", oauth_nonce="NN4AZtPBqX67i3DiDSxzuzMRAR06vAcX5QY5bhZ9k", oauth_signature="tAGoC0xqWJ4y%2BB2N9H%2BEEfZCmcI%3D", oauth_signature_method="HMAC-SHA1", oauth_timestamp="1356116400", oauth_version="1.0"
-      Pulp-User: 
-      - admin
-      Content-Length: 
-      - "64"
-      Content-Type: 
-      - application/json
+      - OAuth oauth_body_hash="2jmj7l5rSw0yVb%2FvlWAYkK%2FYBwk%3D", oauth_consumer_key="katello", oauth_nonce="B7jFGcZbc9HWhDzupG5ecRNV4Pk6CFJIkqpM2EQ5CJQ", oauth_signature="ZAq35hWtWv8a3YcOeFoIEhBtEWo%3D", oauth_signature_method="HMAC-SHA1", oauth_timestamp="1357950451", oauth_version="1.0"
       Accept-Encoding: 
       - gzip, deflate
-      Accept: 
-      - application/json
-=======
-      - OAuth oauth_body_hash="2jmj7l5rSw0yVb%2FvlWAYkK%2FYBwk%3D", oauth_consumer_key="katello", oauth_nonce="KadhZbcG0xizvoce1RtGkcDIju3tU54j0kzPZI2IqY", oauth_signature="92U%2FBshUE9n8BnY%2BNTRHL%2BKLIx4%3D", oauth_signature_method="HMAC-SHA1", oauth_timestamp="1357780527", oauth_version="1.0"
-      Pulp-User: 
-      - admin
       Content-Type: 
       - application/json
       Content-Length: 
       - "64"
-      Accept-Encoding: 
-      - gzip, deflate
->>>>>>> c99eacdf
+      Pulp-User: 
+      - admin
   response: 
     status: 
-      code: 201
-      message: Created
+      code: 409
+      message: Conflict
     headers: 
-<<<<<<< HEAD
-      Server: 
-      - Apache/2.2.22 (Fedora)
-      Location: 
-      - batman
-      Content-Length: 
-      - "184"
-      Content-Type: 
-      - application/json
+      Content-Encoding: 
+      - utf-8
       Date: 
-      - Fri, 21 Dec 2012 19:00:00 GMT
-    body: 
-      string: "{\"_id\": {\"$oid\": \"50d4b1b1196cbe42f9000c9d\"}, \"name\": \"batman\", \"roles\": [], \"_ns\": \"users\", \"login\": \"batman\", \"id\": \"50d4b1b1196cbe42f9000c9d\", \"_href\": \"/pulp/api/v2/users/batman/\"}"
-    http_version: 
-  recorded_at: Fri, 21 Dec 2012 19:00:01 GMT
-- request: 
-    method: delete
-    uri: https://kafka.usersys.redhat.com/pulp/api/v2/users/batman/
-=======
-      Connection: 
-      - close
+      - Sat, 12 Jan 2013 00:27:31 GMT
       Server: 
       - Apache/2.2.22 (Fedora)
       Content-Type: 
       - application/json
       Content-Length: 
-      - "184"
-      Date: 
-      - Thu, 10 Jan 2013 01:15:27 GMT
-      Location: 
-      - batman
+      - "193"
     body: 
-      string: "{\"_id\": {\"$oid\": \"50ee162fdc792129cb0029d2\"}, \"name\": \"batman\", \"roles\": [], \"_ns\": \"users\", \"login\": \"batman\", \"id\": \"50ee162fdc792129cb0029d2\", \"_href\": \"/pulp/api/v2/users/batman/\"}"
+      string: "{\"http_request_method\": \"POST\", \"exception\": null, \"error_message\": \"Duplicate resource: batman\", \"_href\": \"/pulp/api/v2/users/\", \"http_status\": 409, \"resource_id\": \"batman\", \"traceback\": null}"
     http_version: 
-  recorded_at: Thu, 10 Jan 2013 01:15:27 GMT
+  recorded_at: Sat, 12 Jan 2013 00:27:31 GMT
 - request: 
-    method: delete
-    uri: https://knifeparty.localdomain/pulp/api/v2/users/batman/
->>>>>>> c99eacdf
+    method: post
+    uri: https://kafka.usersys.redhat.com/pulp/api/v2/roles/super-users/users/
     body: 
-      string: ""
+      string: "{\"login\":\"batman\"}"
     headers: 
+      Accept: 
+      - application/json
       Authorization: 
-<<<<<<< HEAD
-      - OAuth oauth_consumer_key="katello", oauth_nonce="fv48nZwSSUyv7M8QnlpdAWvroKaIS1M5qYBtX3fO4wQ", oauth_signature="xfkqhIhIhpkdRr0ecHByexR6fpE%3D", oauth_signature_method="HMAC-SHA1", oauth_timestamp="1356116401", oauth_version="1.0"
+      - OAuth oauth_body_hash="2jmj7l5rSw0yVb%2FvlWAYkK%2FYBwk%3D", oauth_consumer_key="katello", oauth_nonce="sXVQiuDIzZRPzvXWSCSWrFeE5FBWyagvTfgfU7Xop8k", oauth_signature="uF6Kl6Jmw%2FHh5WEqpgMyJrGRj4Y%3D", oauth_signature_method="HMAC-SHA1", oauth_timestamp="1357950455", oauth_version="1.0"
+      Accept-Encoding: 
+      - gzip, deflate
+      Content-Type: 
+      - application/json
+      Content-Length: 
+      - "18"
       Pulp-User: 
       - admin
-      Content-Type: 
-      - application/json
-      Accept-Encoding: 
-      - gzip, deflate
-      Accept: 
-=======
-      - OAuth oauth_consumer_key="katello", oauth_nonce="3dKXO76SAWFMan97WYyh22mkSx07mTTGG4zZc1GOrk", oauth_signature="LgntHvZI1zpNcnCw31Tya3dkVxw%3D", oauth_signature_method="HMAC-SHA1", oauth_timestamp="1357780528", oauth_version="1.0"
-      Pulp-User: 
-      - admin
-      Content-Type: 
->>>>>>> c99eacdf
-      - application/json
-      Accept-Encoding: 
-      - gzip, deflate
   response: 
     status: 
       code: 200
       message: OK
     headers: 
-<<<<<<< HEAD
-      Server: 
-      - Apache/2.2.22 (Fedora)
-      Content-Length: 
-      - "4"
-      Content-Type: 
-      - application/json
       Date: 
-      - Fri, 21 Dec 2012 19:00:01 GMT
-    body: 
-      string: "null"
-    http_version: 
-  recorded_at: Fri, 21 Dec 2012 19:00:02 GMT
-- request: 
-    method: delete
-    uri: https://kafka.usersys.redhat.com/pulp/api/v2/roles/super-users/users/batman/
-=======
-      Connection: 
-      - close
+      - Sat, 12 Jan 2013 00:27:35 GMT
       Server: 
       - Apache/2.2.22 (Fedora)
       Content-Type: 
       - application/json
       Content-Length: 
       - "4"
-      Date: 
-      - Thu, 10 Jan 2013 01:15:28 GMT
     body: 
       string: "null"
     http_version: 
-  recorded_at: Thu, 10 Jan 2013 01:15:28 GMT
+  recorded_at: Sat, 12 Jan 2013 00:27:35 GMT
 - request: 
     method: delete
-    uri: https://knifeparty.localdomain/pulp/api/v2/roles/super-users/users/batman/
->>>>>>> c99eacdf
+    uri: https://kafka.usersys.redhat.com/pulp/api/v2/roles/super-users/users/batman/
     body: 
       string: ""
     headers: 
+      Accept: 
+      - application/json
       Authorization: 
-<<<<<<< HEAD
-      - OAuth oauth_consumer_key="katello", oauth_nonce="F8ZeJCm45yh0KJhyp0ApsRm57yQDPQWgOKmRMdMCc", oauth_signature="Piv5G2F92kERMLfGw%2BlyOly%2FxHE%3D", oauth_signature_method="HMAC-SHA1", oauth_timestamp="1356116402", oauth_version="1.0"
+      - OAuth oauth_consumer_key="katello", oauth_nonce="vUCRZ0HZtBiLj0h3fPiBceX2biNCK18RiUvV2spNw", oauth_signature="AVv3eJdwB8%2B8Aorwge1N1d6UKmU%3D", oauth_signature_method="HMAC-SHA1", oauth_timestamp="1357950455", oauth_version="1.0"
+      Accept-Encoding: 
+      - gzip, deflate
+      Content-Type: 
+      - application/json
       Pulp-User: 
       - admin
-      Content-Type: 
-      - application/json
-      Accept-Encoding: 
-      - gzip, deflate
-      Accept: 
-=======
-      - OAuth oauth_consumer_key="katello", oauth_nonce="QQzIQ4F2wsra0kc2MS70XFIzt6cNvyU0lpl59ki90", oauth_signature="V0wHB1DhgOaX8I1HRhaF0uRjze0%3D", oauth_signature_method="HMAC-SHA1", oauth_timestamp="1357780529", oauth_version="1.0"
-      Pulp-User: 
-      - admin
-      Content-Type: 
->>>>>>> c99eacdf
-      - application/json
-      Accept-Encoding: 
-      - gzip, deflate
   response: 
     status: 
       code: 200
       message: OK
     headers: 
-<<<<<<< HEAD
-      Server: 
-      - Apache/2.2.22 (Fedora)
-      Content-Length: 
-      - "4"
-      Content-Type: 
-      - application/json
       Date: 
-      - Fri, 21 Dec 2012 19:00:03 GMT
-    body: 
-      string: "null"
-    http_version: 
-  recorded_at: Fri, 21 Dec 2012 19:00:03 GMT
-- request: 
-    method: post
-    uri: https://kafka.usersys.redhat.com/pulp/api/v2/roles/super-users/users/
-=======
-      Connection: 
-      - close
+      - Sat, 12 Jan 2013 00:27:35 GMT
       Server: 
       - Apache/2.2.22 (Fedora)
       Content-Type: 
       - application/json
       Content-Length: 
       - "4"
-      Date: 
-      - Thu, 10 Jan 2013 01:15:29 GMT
     body: 
       string: "null"
     http_version: 
-  recorded_at: Thu, 10 Jan 2013 01:15:29 GMT
+  recorded_at: Sat, 12 Jan 2013 00:27:35 GMT
 - request: 
-    method: post
-    uri: https://knifeparty.localdomain/pulp/api/v2/roles/super-users/users/
->>>>>>> c99eacdf
+    method: delete
+    uri: https://kafka.usersys.redhat.com/pulp/api/v2/users/batman/
     body: 
-      string: "{\"login\":\"batman\"}"
+      string: ""
     headers: 
+      Accept: 
+      - application/json
       Authorization: 
-<<<<<<< HEAD
-      - OAuth oauth_body_hash="2jmj7l5rSw0yVb%2FvlWAYkK%2FYBwk%3D", oauth_consumer_key="katello", oauth_nonce="SuG4gAtSnHw41KMV5ZjNH2vZkHXXhdmcb07sjpep4", oauth_signature="ThKJGj2r%2FMyp8MkqL3%2BoLvy%2Bfz0%3D", oauth_signature_method="HMAC-SHA1", oauth_timestamp="1356116405", oauth_version="1.0"
+      - OAuth oauth_consumer_key="katello", oauth_nonce="pmakzGEQ7zKM0rxxsEZibnPeLHIMxIogGJqIkDgGMyU", oauth_signature="TWgsEuAhxmMSHpSpit5v84PLBFw%3D", oauth_signature_method="HMAC-SHA1", oauth_timestamp="1357950456", oauth_version="1.0"
+      Accept-Encoding: 
+      - gzip, deflate
+      Content-Type: 
+      - application/json
       Pulp-User: 
       - admin
-      Content-Length: 
-      - "18"
-      Content-Type: 
-      - application/json
-      Accept-Encoding: 
-      - gzip, deflate
-      Accept: 
-      - application/json
-=======
-      - OAuth oauth_body_hash="2jmj7l5rSw0yVb%2FvlWAYkK%2FYBwk%3D", oauth_consumer_key="katello", oauth_nonce="nVjZXkwtRIVVDnLVBFf4C9YMqs4qCxMpwEbIdFy8B0", oauth_signature="l3bxyl8GZd4Elso2aQLaDl1JF8Y%3D", oauth_signature_method="HMAC-SHA1", oauth_timestamp="1357780530", oauth_version="1.0"
-      Pulp-User: 
-      - admin
-      Content-Type: 
-      - application/json
-      Content-Length: 
-      - "18"
-      Accept-Encoding: 
-      - gzip, deflate
->>>>>>> c99eacdf
   response: 
     status: 
       code: 200
       message: OK
     headers: 
-<<<<<<< HEAD
-      Server: 
-      - Apache/2.2.22 (Fedora)
-      Content-Length: 
-      - "4"
-      Content-Type: 
-      - application/json
       Date: 
-      - Fri, 21 Dec 2012 19:00:05 GMT
-    body: 
-      string: "null"
-    http_version: 
-  recorded_at: Fri, 21 Dec 2012 19:00:05 GMT
-=======
-      Connection: 
-      - close
+      - Sat, 12 Jan 2013 00:27:36 GMT
       Server: 
       - Apache/2.2.22 (Fedora)
       Content-Type: 
       - application/json
       Content-Length: 
       - "4"
-      Date: 
-      - Thu, 10 Jan 2013 01:15:30 GMT
     body: 
       string: "null"
     http_version: 
-  recorded_at: Thu, 10 Jan 2013 01:15:31 GMT
-recorded_with: VCR 2.4.0
->>>>>>> c99eacdf
+  recorded_at: Sat, 12 Jan 2013 00:27:36 GMT
+recorded_with: VCR 2.4.0