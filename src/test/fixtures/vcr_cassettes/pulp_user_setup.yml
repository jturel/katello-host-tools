--- conflicted
+++ resolved
@@ -1,215 +1,114 @@
 --- 
-recorded_with: VCR 2.2.5
 http_interactions: 
 - request: 
     method: delete
-<<<<<<< HEAD
     uri: https://dhcp231-16.rdu.redhat.com/pulp/api/v2/users/
-=======
-    uri: https://dhcp231-16.rdu.redhat.com/pulp/api/v2/users/batman/
->>>>>>> ab04154c
     body: 
       string: ""
     headers: 
+      Accept: 
+      - application/json
+      Content-Type: 
+      - application/json
       Accept-Encoding: 
       - gzip, deflate
-<<<<<<< HEAD
-      Authorization: 
-      - OAuth oauth_consumer_key="katello", oauth_nonce="rrGCUnszixFfRRZ0zXYIOkJm4RZdBeZwAfHD5yXnaY", oauth_signature="P2GYsmCLfEgXr97hdSJtNRtrSZs%3D", oauth_signature_method="HMAC-SHA1", oauth_timestamp="1353344283", oauth_version="1.0"
       Pulp-User: 
       - admin
+      Authorization: 
+      - OAuth oauth_consumer_key="katello", oauth_nonce="1f4VHpuN5VpL7TqHC7hIm1lW3NqTnMoRXeqbGEUyQ", oauth_signature="9%2Fm8cXp7dd5lC9khrsj1w9UrkVk%3D", oauth_signature_method="HMAC-SHA1", oauth_timestamp="1353453725", oauth_version="1.0"
+  response: 
+    status: 
+      code: 405
+      message: Method Not Allowed
+    headers: 
+      Vary: 
+      - Accept-Encoding
+      Date: 
+      - Tue, 20 Nov 2012 23:22:05 GMT
+      Content-Type: 
+      - text/html; charset=UTF-8
+      Allow: 
+      - GET, POST
+      Content-Encoding: 
+      - gzip
+      Server: 
+      - Apache/2.2.22 (Fedora)
+      Content-Length: 
+      - "24"
+    body: 
+      string: !binary |
+        H4sIAAAAAAAAA/PLz0sFAPGvot8EAAAA
+
+    http_version: 
+  recorded_at: Tue, 20 Nov 2012 23:22:05 GMT
+- request: 
+    method: post
+    uri: https://dhcp231-16.rdu.redhat.com/pulp/api/v2/users/
+    body: 
+      string: "{\"name\":\"batman\",\"password\":\"bGYIaWAQcXww5wbL\",\"login\":\"batman\"}"
+    headers: 
+      Accept: 
+      - application/json
       Content-Type: 
       - application/json
+      Accept-Encoding: 
+      - gzip, deflate
+      Pulp-User: 
+      - admin
+      Authorization: 
+      - OAuth oauth_body_hash="2jmj7l5rSw0yVb%2FvlWAYkK%2FYBwk%3D", oauth_consumer_key="katello", oauth_nonce="OWOVajMTbPdD2MhbxoRFSlbpL36aAS9T9fC65zse2UM", oauth_signature="cNP7p6%2FhhY%2Fqx6LESKUl%2BGR2YL8%3D", oauth_signature_method="HMAC-SHA1", oauth_timestamp="1353453725", oauth_version="1.0"
+      Content-Length: 
+      - "64"
+  response: 
+    status: 
+      code: 409
+      message: Conflict
+    headers: 
+      Date: 
+      - Tue, 20 Nov 2012 23:22:05 GMT
+      Content-Type: 
+      - application/json
+      Content-Encoding: 
+      - utf-8
+      Server: 
+      - Apache/2.2.22 (Fedora)
+      Content-Length: 
+      - "193"
+    body: 
+      string: "{\"http_request_method\": \"POST\", \"exception\": null, \"error_message\": \"Duplicate resource: batman\", \"_href\": \"/pulp/api/v2/users/\", \"http_status\": 409, \"resource_id\": \"batman\", \"traceback\": null}"
+    http_version: 
+  recorded_at: Tue, 20 Nov 2012 23:22:05 GMT
+- request: 
+    method: delete
+    uri: https://dhcp231-16.rdu.redhat.com/pulp/api/v2/users/batman/
+    body: 
+      string: ""
+    headers: 
       Accept: 
       - application/json
-=======
-      Accept: 
-      - application/json
-      Authorization: 
-      - OAuth oauth_consumer_key="katello", oauth_nonce="SysZPIq5of6F2tNmnZrfefrbvtkD7prXEDWxGlVbnw", oauth_signature="STYUjI4zmCE69A5H5G4yoLktZbE%3D", oauth_signature_method="HMAC-SHA1", oauth_timestamp="1353123116", oauth_version="1.0"
       Content-Type: 
       - application/json
+      Accept-Encoding: 
+      - gzip, deflate
       Pulp-User: 
       - admin
->>>>>>> ab04154c
+      Authorization: 
+      - OAuth oauth_consumer_key="katello", oauth_nonce="c4eskx2eB027xEgcEahOygEXSFIwnMe5aN9mgvXv4", oauth_signature="cp80KeO7iqYmp9nHTjpkcbnjJMY%3D", oauth_signature_method="HMAC-SHA1", oauth_timestamp="1353453726", oauth_version="1.0"
   response: 
     status: 
       code: 200
       message: OK
     headers: 
-<<<<<<< HEAD
-      Content-Length: 
-      - "24"
+      Date: 
+      - Tue, 20 Nov 2012 23:22:06 GMT
+      Content-Type: 
+      - application/json
       Server: 
       - Apache/2.2.22 (Fedora)
-      Vary: 
-      - Accept-Encoding
-      Content-Encoding: 
-      - gzip
-      Allow: 
-      - GET, POST
-      Content-Type: 
-      - text/html; charset=UTF-8
-      Date: 
-      - Mon, 19 Nov 2012 16:58:03 GMT
-    body: 
-      string: !binary |
-        H4sIAAAAAAAAA/PLz0sFAPGvot8EAAAA
-
-    http_version: 
-  recorded_at: Mon, 19 Nov 2012 16:58:03 GMT
-=======
-      Server: 
-      - Apache/2.2.22 (Fedora)
-      Date: 
-      - Sat, 17 Nov 2012 03:31:56 GMT
       Content-Length: 
       - "4"
-      Content-Type: 
-      - application/json
     body: 
       string: "null"
     http_version: 
-  recorded_at: Sat, 17 Nov 2012 03:31:57 GMT
->>>>>>> ab04154c
-- request: 
-    method: post
-    uri: https://dhcp231-16.rdu.redhat.com/pulp/api/v2/users/
-    body: 
-<<<<<<< HEAD
-      string: "{\"name\":\"batman\",\"login\":\"batman\",\"password\":\"cK0HdFLfcfpHHRgd\"}"
-    headers: 
-      Content-Length: 
-      - "64"
-      Accept-Encoding: 
-      - gzip, deflate
-      Authorization: 
-      - OAuth oauth_body_hash="2jmj7l5rSw0yVb%2FvlWAYkK%2FYBwk%3D", oauth_consumer_key="katello", oauth_nonce="frC6Thy2Fhp11BZ8Gvy8C9STcG1KTdx1lTo12yWwS4", oauth_signature="RsoAEL5%2B15SeepToGBSRrP%2FzQKA%3D", oauth_signature_method="HMAC-SHA1", oauth_timestamp="1353344283", oauth_version="1.0"
-      Pulp-User: 
-      - admin
-      Content-Type: 
-      - application/json
-      Accept: 
-      - application/json
-=======
-      string: "{\"login\":\"batman\",\"password\":\"9N8MXdq5SSHAMkNo\",\"name\":\"batman\"}"
-    headers: 
-      Accept-Encoding: 
-      - gzip, deflate
-      Accept: 
-      - application/json
-      Authorization: 
-      - OAuth oauth_body_hash="2jmj7l5rSw0yVb%2FvlWAYkK%2FYBwk%3D", oauth_consumer_key="katello", oauth_nonce="3nvcrte0tgarJKFNmjqTZrFmcsx4k4pQQ6Q2v81o", oauth_signature="TFNeJ6lk3h7uT2Qw1rtEpBMVOKY%3D", oauth_signature_method="HMAC-SHA1", oauth_timestamp="1353123117", oauth_version="1.0"
-      Content-Length: 
-      - "64"
-      Content-Type: 
-      - application/json
-      Pulp-User: 
-      - admin
->>>>>>> ab04154c
-  response: 
-    status: 
-      code: 201
-      message: Created
-    headers: 
-<<<<<<< HEAD
-      Content-Length: 
-      - "193"
-      Server: 
-      - Apache/2.2.22 (Fedora)
-      Content-Encoding: 
-      - utf-8
-      Content-Type: 
-      - application/json
-      Date: 
-      - Mon, 19 Nov 2012 16:58:03 GMT
-=======
-      Server: 
-      - Apache/2.2.22 (Fedora)
-      Location: 
-      - batman
-      Date: 
-      - Sat, 17 Nov 2012 03:31:57 GMT
-      Content-Length: 
-      - "184"
-      Content-Type: 
-      - application/json
->>>>>>> ab04154c
-    body: 
-      string: "{\"_id\": {\"$oid\": \"50a7052d9c60ed289c002295\"}, \"name\": \"batman\", \"roles\": [], \"_ns\": \"users\", \"login\": \"batman\", \"id\": \"50a7052d9c60ed289c002295\", \"_href\": \"/pulp/api/v2/users/batman/\"}"
-    http_version: 
-<<<<<<< HEAD
-  recorded_at: Mon, 19 Nov 2012 16:58:03 GMT
-- request: 
-    method: delete
-    uri: https://dhcp231-16.rdu.redhat.com/pulp/api/v2/users/batman/
-=======
-  recorded_at: Sat, 17 Nov 2012 03:31:57 GMT
-- request: 
-    method: delete
-    uri: https://dhcp231-16.rdu.redhat.com/pulp/api/v2/users/
->>>>>>> ab04154c
-    body: 
-      string: ""
-    headers: 
-      Accept-Encoding: 
-      - gzip, deflate
-<<<<<<< HEAD
-      Authorization: 
-      - OAuth oauth_consumer_key="katello", oauth_nonce="3CH1gEHIqPFuHqXlx6suUTd34UAtWjcDOOcApY1zAmU", oauth_signature="81wS3MXkrIjgLgeJ%2ByWsnPF23Tg%3D", oauth_signature_method="HMAC-SHA1", oauth_timestamp="1353344284", oauth_version="1.0"
-      Pulp-User: 
-      - admin
-      Content-Type: 
-      - application/json
-      Accept: 
-      - application/json
-=======
-      Accept: 
-      - application/json
-      Authorization: 
-      - OAuth oauth_consumer_key="katello", oauth_nonce="tgO45ySMvBZY3CuYVk4wu1g8ocgaiYjmOwnMM17gM", oauth_signature="7IfXBSEBwz9j39vmpWKHvcG6Y%2Fg%3D", oauth_signature_method="HMAC-SHA1", oauth_timestamp="1353123117", oauth_version="1.0"
-      Content-Type: 
-      - application/json
-      Pulp-User: 
-      - admin
->>>>>>> ab04154c
-  response: 
-    status: 
-      code: 405
-      message: Method Not Allowed
-    headers: 
-<<<<<<< HEAD
-      Content-Length: 
-      - "4"
-      Server: 
-      - Apache/2.2.22 (Fedora)
-      Content-Type: 
-      - application/json
-      Date: 
-      - Mon, 19 Nov 2012 16:58:04 GMT
-=======
-      Vary: 
-      - Accept-Encoding
-      Server: 
-      - Apache/2.2.22 (Fedora)
-      Content-Encoding: 
-      - gzip
-      Date: 
-      - Sat, 17 Nov 2012 03:31:57 GMT
-      Content-Length: 
-      - "24"
-      Allow: 
-      - GET, POST
-      Content-Type: 
-      - text/html; charset=UTF-8
->>>>>>> ab04154c
-    body: 
-      string: !binary |
-        H4sIAAAAAAAAA/PLz0sFAPGvot8EAAAA
-
-    http_version: 
-<<<<<<< HEAD
-  recorded_at: Mon, 19 Nov 2012 16:58:04 GMT
-=======
-  recorded_at: Sat, 17 Nov 2012 03:31:57 GMT
->>>>>>> ab04154c
+  recorded_at: Tue, 20 Nov 2012 23:22:06 GMT
+recorded_with: VCR 2.2.5