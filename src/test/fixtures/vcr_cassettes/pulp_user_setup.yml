--- 
recorded_with: VCR 2.4.0
http_interactions: 
- request: 
    method: delete
    uri: https://kafka.usersys.redhat.com/pulp/api/v2/users/
    body: 
      string: ""
    headers: 
<<<<<<< HEAD
      Authorization: 
      - OAuth oauth_consumer_key="katello", oauth_nonce="pzZhxrhdI9oEN9ao5kRXQSZJgEYSSV2EeHVBcUwZDPQ", oauth_signature="xX6nPNXqzwi3YSdNiD0rR6pIQ5s%3D", oauth_signature_method="HMAC-SHA1", oauth_timestamp="1358201273", oauth_version="1.0"
      Pulp-User: 
      - admin
      Accept-Encoding: 
      - gzip, deflate
      Content-Type: 
      - application/json
      Accept: 
      - application/json
=======
      Accept: 
      - application/json
      Authorization: 
      - OAuth oauth_consumer_key="katello", oauth_nonce="IOFxsttB7OHXHmgw7jSiv7gA0iJ1uXyzqy9ZRaas7A", oauth_signature="H9nRpVHwKk3LQdtCSVS85jEqm%2Bo%3D", oauth_signature_method="HMAC-SHA1", oauth_timestamp="1358377528", oauth_version="1.0"
      Content-Type: 
      - application/json
      Accept-Encoding: 
      - gzip, deflate
      Pulp-User: 
      - admin
>>>>>>> fd910802
  response: 
    status: 
      code: 405
      message: Method Not Allowed
    headers: 
      Allow: 
      - GET, POST
      Server: 
      - Apache/2.2.22 (Fedora)
      Date: 
      - Mon, 14 Jan 2013 22:07:53 GMT
      Content-Length: 
      - "24"
<<<<<<< HEAD
      Content-Encoding: 
      - gzip
      Content-Type: 
      - text/html; charset=UTF-8
      Vary: 
      - Accept-Encoding
=======
      Vary: 
      - Accept-Encoding
      Allow: 
      - GET, POST
      Date: 
      - Wed, 16 Jan 2013 23:05:28 GMT
      Content-Encoding: 
      - gzip
      Content-Type: 
      - text/html; charset=UTF-8
      Server: 
      - Apache/2.2.22 (Fedora)
>>>>>>> fd910802
    body: 
      string: !binary |
        H4sIAAAAAAAAA/PLz0sFAPGvot8EAAAA

    http_version: 
<<<<<<< HEAD
  recorded_at: Mon, 14 Jan 2013 22:07:53 GMT
=======
  recorded_at: Wed, 16 Jan 2013 23:05:28 GMT
>>>>>>> fd910802
- request: 
    method: post
    uri: https://kafka.usersys.redhat.com/pulp/api/v2/users/
    body: 
<<<<<<< HEAD
      string: "{\"login\":\"batman\",\"password\":\"5vJSfuPiNXP5euxM\",\"name\":\"batman\"}"
    headers: 
      Authorization: 
      - OAuth oauth_body_hash="2jmj7l5rSw0yVb%2FvlWAYkK%2FYBwk%3D", oauth_consumer_key="katello", oauth_nonce="ofyPIhFhPqG6kdAX8TeXiErcNvhVGje8TIPRKbUhCko", oauth_signature="Xwnad8855%2F0D6IiC%2FSI4PKvGEEs%3D", oauth_signature_method="HMAC-SHA1", oauth_timestamp="1358201273", oauth_version="1.0"
      Pulp-User: 
      - admin
=======
      string: "{\"name\":\"batman\",\"password\":\"tCS4RXErRg60BoJ2\",\"login\":\"batman\"}"
    headers: 
      Accept: 
      - application/json
      Authorization: 
      - OAuth oauth_body_hash="2jmj7l5rSw0yVb%2FvlWAYkK%2FYBwk%3D", oauth_consumer_key="katello", oauth_nonce="YJG6cDdCEKjwkDdtMYgTbJp2m9PMhGJrPVV5yvlKpiA", oauth_signature="YvF1NiLXUVsSeeyw%2FKOPk5F2ZMM%3D", oauth_signature_method="HMAC-SHA1", oauth_timestamp="1358377530", oauth_version="1.0"
>>>>>>> fd910802
      Content-Length: 
      - "64"
      Accept-Encoding: 
      - gzip, deflate
<<<<<<< HEAD
      Content-Type: 
      - application/json
      Accept: 
      - application/json
=======
      Pulp-User: 
      - admin
>>>>>>> fd910802
  response: 
    status: 
      code: 201
      message: Created
    headers: 
<<<<<<< HEAD
      Server: 
      - Apache/2.2.22 (Fedora)
      Date: 
      - Mon, 14 Jan 2013 22:07:53 GMT
      Content-Length: 
      - "184"
      Content-Type: 
      - application/json
      Location: 
      - batman
    body: 
      string: "{\"_id\": {\"$oid\": \"50f481ba196cbe557b000da3\"}, \"name\": \"batman\", \"roles\": [], \"_ns\": \"users\", \"login\": \"batman\", \"id\": \"50f481ba196cbe557b000da3\", \"_href\": \"/pulp/api/v2/users/batman/\"}"
    http_version: 
  recorded_at: Mon, 14 Jan 2013 22:07:54 GMT
=======
      Content-Length: 
      - "184"
      Location: 
      - batman
      Date: 
      - Wed, 16 Jan 2013 23:05:30 GMT
      Content-Type: 
      - application/json
      Server: 
      - Apache/2.2.22 (Fedora)
    body: 
      string: "{\"_id\": {\"$oid\": \"50f7323a9c60ed27ce003880\"}, \"name\": \"batman\", \"roles\": [], \"_ns\": \"users\", \"login\": \"batman\", \"id\": \"50f7323a9c60ed27ce003880\", \"_href\": \"/pulp/api/v2/users/batman/\"}"
    http_version: 
  recorded_at: Wed, 16 Jan 2013 23:05:30 GMT
>>>>>>> fd910802
- request: 
    method: delete
    uri: https://kafka.usersys.redhat.com/pulp/api/v2/users/batman/
    body: 
      string: ""
    headers: 
<<<<<<< HEAD
      Authorization: 
      - OAuth oauth_consumer_key="katello", oauth_nonce="hHxw3m3CIH2eSfCRosqNYAyqviE8PlqSDwRrKZY", oauth_signature="ORSgG53oSdUwhiX2vdnf7GkidiQ%3D", oauth_signature_method="HMAC-SHA1", oauth_timestamp="1358201274", oauth_version="1.0"
      Pulp-User: 
      - admin
      Accept-Encoding: 
      - gzip, deflate
      Content-Type: 
      - application/json
      Accept: 
      - application/json
=======
      Accept: 
      - application/json
      Authorization: 
      - OAuth oauth_consumer_key="katello", oauth_nonce="a1EETq8NuC3RYrOQjRMYdqbkrCKIB05lLDTtN2e7vM", oauth_signature="exwnSwXb5qyobbXkc%2FHDGyh4JYo%3D", oauth_signature_method="HMAC-SHA1", oauth_timestamp="1358377530", oauth_version="1.0"
      Content-Type: 
      - application/json
      Accept-Encoding: 
      - gzip, deflate
      Pulp-User: 
      - admin
>>>>>>> fd910802
  response: 
    status: 
      code: 200
      message: OK
    headers: 
      Server: 
      - Apache/2.2.22 (Fedora)
      Date: 
      - Mon, 14 Jan 2013 22:07:54 GMT
      Content-Length: 
<<<<<<< HEAD
      - "230"
      Content-Encoding: 
      - utf-8
      Content-Type: 
      - application/json
=======
      - "4"
      Date: 
      - Wed, 16 Jan 2013 23:05:30 GMT
      Content-Type: 
      - application/json
      Server: 
      - Apache/2.2.22 (Fedora)
>>>>>>> fd910802
    body: 
      string: "null"
    http_version: 
<<<<<<< HEAD
  recorded_at: Mon, 14 Jan 2013 22:07:54 GMT
=======
  recorded_at: Wed, 16 Jan 2013 23:05:30 GMT
>>>>>>> fd910802
<|MERGE_RESOLUTION|>--- conflicted
+++ resolved
@@ -7,29 +7,16 @@
     body: 
       string: ""
     headers: 
-<<<<<<< HEAD
-      Authorization: 
-      - OAuth oauth_consumer_key="katello", oauth_nonce="pzZhxrhdI9oEN9ao5kRXQSZJgEYSSV2EeHVBcUwZDPQ", oauth_signature="xX6nPNXqzwi3YSdNiD0rR6pIQ5s%3D", oauth_signature_method="HMAC-SHA1", oauth_timestamp="1358201273", oauth_version="1.0"
+      Content-Type: 
+      - application/json
+      Accept: 
+      - application/json
       Pulp-User: 
       - admin
       Accept-Encoding: 
       - gzip, deflate
-      Content-Type: 
-      - application/json
-      Accept: 
-      - application/json
-=======
-      Accept: 
-      - application/json
       Authorization: 
-      - OAuth oauth_consumer_key="katello", oauth_nonce="IOFxsttB7OHXHmgw7jSiv7gA0iJ1uXyzqy9ZRaas7A", oauth_signature="H9nRpVHwKk3LQdtCSVS85jEqm%2Bo%3D", oauth_signature_method="HMAC-SHA1", oauth_timestamp="1358377528", oauth_version="1.0"
-      Content-Type: 
-      - application/json
-      Accept-Encoding: 
-      - gzip, deflate
-      Pulp-User: 
-      - admin
->>>>>>> fd910802
+      - OAuth oauth_consumer_key="katello", oauth_nonce="vnJQWejALC1ULV7tjecsNQ7tGmZduUpA4JTFYeBUPk", oauth_signature="bmqSeJ0b5CX44uAx%2FHaQUZGhZmI%3D", oauth_signature_method="HMAC-SHA1", oauth_timestamp="1359493691", oauth_version="1.0"
   response: 
     status: 
       code: 405
@@ -37,170 +24,91 @@
     headers: 
       Allow: 
       - GET, POST
+      Content-Length: 
+      - "24"
+      Content-Type: 
+      - text/html; charset=UTF-8
+      Content-Encoding: 
+      - gzip
+      Vary: 
+      - Accept-Encoding
       Server: 
       - Apache/2.2.22 (Fedora)
       Date: 
-      - Mon, 14 Jan 2013 22:07:53 GMT
-      Content-Length: 
-      - "24"
-<<<<<<< HEAD
-      Content-Encoding: 
-      - gzip
-      Content-Type: 
-      - text/html; charset=UTF-8
-      Vary: 
-      - Accept-Encoding
-=======
-      Vary: 
-      - Accept-Encoding
-      Allow: 
-      - GET, POST
-      Date: 
-      - Wed, 16 Jan 2013 23:05:28 GMT
-      Content-Encoding: 
-      - gzip
-      Content-Type: 
-      - text/html; charset=UTF-8
-      Server: 
-      - Apache/2.2.22 (Fedora)
->>>>>>> fd910802
+      - Tue, 29 Jan 2013 21:08:11 GMT
     body: 
       string: !binary |
         H4sIAAAAAAAAA/PLz0sFAPGvot8EAAAA
 
     http_version: 
-<<<<<<< HEAD
-  recorded_at: Mon, 14 Jan 2013 22:07:53 GMT
-=======
-  recorded_at: Wed, 16 Jan 2013 23:05:28 GMT
->>>>>>> fd910802
+  recorded_at: Tue, 29 Jan 2013 21:08:11 GMT
 - request: 
     method: post
     uri: https://kafka.usersys.redhat.com/pulp/api/v2/users/
     body: 
-<<<<<<< HEAD
-      string: "{\"login\":\"batman\",\"password\":\"5vJSfuPiNXP5euxM\",\"name\":\"batman\"}"
+      string: "{\"name\":\"batman\",\"password\":\"H9dZ5Fqlui7Ouz3v\",\"login\":\"batman\"}"
     headers: 
-      Authorization: 
-      - OAuth oauth_body_hash="2jmj7l5rSw0yVb%2FvlWAYkK%2FYBwk%3D", oauth_consumer_key="katello", oauth_nonce="ofyPIhFhPqG6kdAX8TeXiErcNvhVGje8TIPRKbUhCko", oauth_signature="Xwnad8855%2F0D6IiC%2FSI4PKvGEEs%3D", oauth_signature_method="HMAC-SHA1", oauth_timestamp="1358201273", oauth_version="1.0"
-      Pulp-User: 
-      - admin
-=======
-      string: "{\"name\":\"batman\",\"password\":\"tCS4RXErRg60BoJ2\",\"login\":\"batman\"}"
-    headers: 
-      Accept: 
-      - application/json
-      Authorization: 
-      - OAuth oauth_body_hash="2jmj7l5rSw0yVb%2FvlWAYkK%2FYBwk%3D", oauth_consumer_key="katello", oauth_nonce="YJG6cDdCEKjwkDdtMYgTbJp2m9PMhGJrPVV5yvlKpiA", oauth_signature="YvF1NiLXUVsSeeyw%2FKOPk5F2ZMM%3D", oauth_signature_method="HMAC-SHA1", oauth_timestamp="1358377530", oauth_version="1.0"
->>>>>>> fd910802
       Content-Length: 
       - "64"
-      Accept-Encoding: 
-      - gzip, deflate
-<<<<<<< HEAD
       Content-Type: 
       - application/json
       Accept: 
       - application/json
-=======
       Pulp-User: 
       - admin
->>>>>>> fd910802
+      Accept-Encoding: 
+      - gzip, deflate
+      Authorization: 
+      - OAuth oauth_body_hash="2jmj7l5rSw0yVb%2FvlWAYkK%2FYBwk%3D", oauth_consumer_key="katello", oauth_nonce="mZgRVDuotcVGeM638rU7r9G85DTvXSFpOWzzC2Jxk", oauth_signature="ua712luoEoY07VIwrilBIt4FlWA%3D", oauth_signature_method="HMAC-SHA1", oauth_timestamp="1359493691", oauth_version="1.0"
   response: 
     status: 
-      code: 201
-      message: Created
+      code: 409
+      message: Conflict
     headers: 
-<<<<<<< HEAD
+      Content-Length: 
+      - "193"
+      Content-Type: 
+      - application/json
+      Content-Encoding: 
+      - utf-8
       Server: 
       - Apache/2.2.22 (Fedora)
       Date: 
-      - Mon, 14 Jan 2013 22:07:53 GMT
-      Content-Length: 
-      - "184"
-      Content-Type: 
-      - application/json
-      Location: 
-      - batman
+      - Tue, 29 Jan 2013 21:08:11 GMT
     body: 
-      string: "{\"_id\": {\"$oid\": \"50f481ba196cbe557b000da3\"}, \"name\": \"batman\", \"roles\": [], \"_ns\": \"users\", \"login\": \"batman\", \"id\": \"50f481ba196cbe557b000da3\", \"_href\": \"/pulp/api/v2/users/batman/\"}"
+      string: "{\"http_request_method\": \"POST\", \"exception\": null, \"error_message\": \"Duplicate resource: batman\", \"_href\": \"/pulp/api/v2/users/\", \"http_status\": 409, \"resource_id\": \"batman\", \"traceback\": null}"
     http_version: 
-  recorded_at: Mon, 14 Jan 2013 22:07:54 GMT
-=======
-      Content-Length: 
-      - "184"
-      Location: 
-      - batman
-      Date: 
-      - Wed, 16 Jan 2013 23:05:30 GMT
-      Content-Type: 
-      - application/json
-      Server: 
-      - Apache/2.2.22 (Fedora)
-    body: 
-      string: "{\"_id\": {\"$oid\": \"50f7323a9c60ed27ce003880\"}, \"name\": \"batman\", \"roles\": [], \"_ns\": \"users\", \"login\": \"batman\", \"id\": \"50f7323a9c60ed27ce003880\", \"_href\": \"/pulp/api/v2/users/batman/\"}"
-    http_version: 
-  recorded_at: Wed, 16 Jan 2013 23:05:30 GMT
->>>>>>> fd910802
+  recorded_at: Tue, 29 Jan 2013 21:08:11 GMT
 - request: 
     method: delete
     uri: https://kafka.usersys.redhat.com/pulp/api/v2/users/batman/
     body: 
       string: ""
     headers: 
-<<<<<<< HEAD
-      Authorization: 
-      - OAuth oauth_consumer_key="katello", oauth_nonce="hHxw3m3CIH2eSfCRosqNYAyqviE8PlqSDwRrKZY", oauth_signature="ORSgG53oSdUwhiX2vdnf7GkidiQ%3D", oauth_signature_method="HMAC-SHA1", oauth_timestamp="1358201274", oauth_version="1.0"
+      Content-Type: 
+      - application/json
+      Accept: 
+      - application/json
       Pulp-User: 
       - admin
       Accept-Encoding: 
       - gzip, deflate
-      Content-Type: 
-      - application/json
-      Accept: 
-      - application/json
-=======
-      Accept: 
-      - application/json
       Authorization: 
-      - OAuth oauth_consumer_key="katello", oauth_nonce="a1EETq8NuC3RYrOQjRMYdqbkrCKIB05lLDTtN2e7vM", oauth_signature="exwnSwXb5qyobbXkc%2FHDGyh4JYo%3D", oauth_signature_method="HMAC-SHA1", oauth_timestamp="1358377530", oauth_version="1.0"
-      Content-Type: 
-      - application/json
-      Accept-Encoding: 
-      - gzip, deflate
-      Pulp-User: 
-      - admin
->>>>>>> fd910802
+      - OAuth oauth_consumer_key="katello", oauth_nonce="0PqeshUIKYFXQ4D0srR85g447DzjihmT9ZVffodfKU", oauth_signature="cPfCl0uqJQrhyFBFDL7QM98%2FlSI%3D", oauth_signature_method="HMAC-SHA1", oauth_timestamp="1359493692", oauth_version="1.0"
   response: 
     status: 
       code: 200
       message: OK
     headers: 
-      Server: 
-      - Apache/2.2.22 (Fedora)
-      Date: 
-      - Mon, 14 Jan 2013 22:07:54 GMT
       Content-Length: 
-<<<<<<< HEAD
-      - "230"
-      Content-Encoding: 
-      - utf-8
-      Content-Type: 
-      - application/json
-=======
       - "4"
-      Date: 
-      - Wed, 16 Jan 2013 23:05:30 GMT
       Content-Type: 
       - application/json
       Server: 
       - Apache/2.2.22 (Fedora)
->>>>>>> fd910802
+      Date: 
+      - Tue, 29 Jan 2013 21:08:12 GMT
     body: 
       string: "null"
     http_version: 
-<<<<<<< HEAD
-  recorded_at: Mon, 14 Jan 2013 22:07:54 GMT
-=======
-  recorded_at: Wed, 16 Jan 2013 23:05:30 GMT
->>>>>>> fd910802
+  recorded_at: Tue, 29 Jan 2013 21:08:12 GMT