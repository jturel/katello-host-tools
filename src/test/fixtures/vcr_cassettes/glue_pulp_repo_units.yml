--- 
recorded_with: VCR 2.4.0
http_interactions: 
- request: 
    method: post
<<<<<<< HEAD
    uri: https://kafka.usersys.redhat.com/pulp/api/v2/repositories/1/search/units/
    body: 
      string: "{\"criteria\":{\"type_ids\":[\"erratum\"]}}"
    headers: 
      Accept: 
      - application/json
      Pulp-User: 
      - admin
      Authorization: 
      - OAuth oauth_body_hash="2jmj7l5rSw0yVb%2FvlWAYkK%2FYBwk%3D", oauth_consumer_key="katello", oauth_nonce="JDEtuG0HOdtZR61oWhjXpTL8pkiUjIjW1sECGZjCm0", oauth_signature="wXBUiSw79yyho%2BkEt2UF4eXUzoo%3D", oauth_signature_method="HMAC-SHA1", oauth_timestamp="1358179704", oauth_version="1.0"
      Accept-Encoding: 
      - gzip, deflate
      Content-Length: 
      - "37"
      Content-Type: 
      - application/json
=======
    uri: https://dhcp231-16.rdu.redhat.com/pulp/api/v2/repositories/1/search/units/
    body: 
      string: "{\"criteria\":{\"type_ids\":[\"erratum\"]}}"
    headers: 
      Content-Length: 
      - "37"
      Content-Type: 
      - application/json
      Accept-Encoding: 
      - gzip, deflate
      Accept: 
      - application/json
      Pulp-User: 
      - admin
      Authorization: 
      - OAuth oauth_body_hash="2jmj7l5rSw0yVb%2FvlWAYkK%2FYBwk%3D", oauth_consumer_key="katello", oauth_nonce="xCWgUYbVSvhYg2DBSW9GoTdnJEsLn8AorWhraLGfmeM", oauth_signature="qukhYjJg1wIpKsjTm5ADjMoc0Rs%3D", oauth_signature_method="HMAC-SHA1", oauth_timestamp="1357954300", oauth_version="1.0"
>>>>>>> f739f88f
  response: 
    status: 
      code: 200
      message: OK
    headers: 
<<<<<<< HEAD
      Server: 
      - Apache/2.2.22 (Fedora)
      Date: 
      - Mon, 14 Jan 2013 16:08:24 GMT
      Content-Length: 
      - "1903"
      Content-Type: 
      - application/json
    body: 
      string: "[{\"updated\": \"2013-01-14T21:08:22Z\", \"repo_id\": \"1\", \"created\": \"2013-01-14T21:08:22Z\", \"_ns\": \"repo_content_units\", \"unit_id\": \"03fa2519-b8fe-4a95-9b34-9f5ee056a75a\", \"unit_type_id\": \"erratum\", \"owner_type\": \"importer\", \"_id\": {\"$oid\": \"50f42d76196cbe47d7001835\"}, \"id\": \"50f42d76196cbe47d7001835\", \"owner_id\": \"yum_importer\", \"metadata\": {\"issued\": \"2010-01-01 01:01:01\", \"references\": [], \"_content_type_id\": \"erratum\", \"id\": \"RHEA-2010:0001\", \"severity\": \"\", \"title\": \"Empty errata\", \"_ns\": \"units_erratum\", \"version\": \"1\", \"reboot_suggested\": false, \"type\": \"security\", \"pkglist\": [], \"status\": \"stable\", \"updated\": \"\", \"description\": \"Empty errata\", \"pushcount\": 1, \"from_str\": \"lzap+pub@redhat.com\", \"_storage_path\": null, \"rights\": \"\", \"solution\": \"\", \"summary\": \"\", \"release\": \"1\", \"_id\": \"03fa2519-b8fe-4a95-9b34-9f5ee056a75a\"}}, {\"updated\": \"2013-01-14T21:08:22Z\", \"repo_id\": \"1\", \"created\": \"2013-01-14T21:08:22Z\", \"_ns\": \"repo_content_units\", \"unit_id\": \"c8f2e8fa-9c83-472a-93e3-78261f0e7833\", \"unit_type_id\": \"erratum\", \"owner_type\": \"importer\", \"_id\": {\"$oid\": \"50f42d76196cbe47d7001837\"}, \"id\": \"50f42d76196cbe47d7001837\", \"owner_id\": \"yum_importer\", \"metadata\": {\"issued\": \"2010-01-01 01:01:01\", \"references\": [], \"_content_type_id\": \"erratum\", \"id\": \"RHEA-2010:0002\", \"severity\": \"\", \"title\": \"One package errata\", \"_ns\": \"units_erratum\", \"version\": \"1\", \"reboot_suggested\": false, \"type\": \"security\", \"pkglist\": [{\"packages\": [{\"src\": \"http://www.fedoraproject.org\", \"name\": \"elephant\", \"filename\": \"elephant-0.3-0.8.noarch.rpm\", \"epoch\": null, \"version\": \"0.3\", \"release\": \"0.8\", \"arch\": \"noarch\"}], \"name\": \"1\", \"short\": \"\"}], \"status\": \"stable\", \"updated\": \"\", \"description\": \"One package errata\", \"pushcount\": 1, \"from_str\": \"lzap+pub@redhat.com\", \"_storage_path\": null, \"rights\": \"\", \"solution\": \"\", \"summary\": \"\", \"release\": \"1\", \"_id\": \"c8f2e8fa-9c83-472a-93e3-78261f0e7833\"}}]"
    http_version: 
  recorded_at: Mon, 14 Jan 2013 16:08:24 GMT
- request: 
    method: post
    uri: https://kafka.usersys.redhat.com/pulp/api/v2/content/units/erratum/search/
    body: 
      string: "{\"criteria\":{\"filters\":{\"_id\":{\"$in\":[\"03fa2519-b8fe-4a95-9b34-9f5ee056a75a\",\"c8f2e8fa-9c83-472a-93e3-78261f0e7833\"]}}}}"
    headers: 
      Accept: 
      - application/json
      Pulp-User: 
      - admin
      Authorization: 
      - OAuth oauth_body_hash="2jmj7l5rSw0yVb%2FvlWAYkK%2FYBwk%3D", oauth_consumer_key="katello", oauth_nonce="b2OrYJ59tHMGiNhpxnXEMGugYHybVO9CgJrToSmFUI", oauth_signature="JKEO7Ohb647DrN62eyiNa%2Fenwyc%3D", oauth_signature_method="HMAC-SHA1", oauth_timestamp="1358179704", oauth_version="1.0"
      Accept-Encoding: 
      - gzip, deflate
      Content-Length: 
      - "120"
      Content-Type: 
      - application/json
=======
      Content-Length: 
      - "1903"
      Date: 
      - Sat, 12 Jan 2013 01:31:40 GMT
      Content-Type: 
      - application/json
      Server: 
      - Apache/2.2.22 (Fedora)
    body: 
      string: "[{\"updated\": \"2013-01-12T06:31:39Z\", \"repo_id\": \"1\", \"created\": \"2013-01-12T06:31:39Z\", \"_ns\": \"repo_content_units\", \"unit_id\": \"ee16e3ac-5172-498b-93df-c1c31dc816fc\", \"unit_type_id\": \"erratum\", \"owner_type\": \"importer\", \"_id\": {\"$oid\": \"50f0bcfb9c60ed092100514d\"}, \"id\": \"50f0bcfb9c60ed092100514d\", \"owner_id\": \"yum_importer\", \"metadata\": {\"issued\": \"2010-01-01 01:01:01\", \"references\": [], \"_content_type_id\": \"erratum\", \"id\": \"RHEA-2010:0001\", \"severity\": \"\", \"title\": \"Empty errata\", \"_ns\": \"units_erratum\", \"version\": \"1\", \"reboot_suggested\": false, \"type\": \"security\", \"pkglist\": [], \"status\": \"stable\", \"updated\": \"\", \"description\": \"Empty errata\", \"pushcount\": 1, \"from_str\": \"lzap+pub@redhat.com\", \"_storage_path\": null, \"rights\": \"\", \"solution\": \"\", \"summary\": \"\", \"release\": \"1\", \"_id\": \"ee16e3ac-5172-498b-93df-c1c31dc816fc\"}}, {\"updated\": \"2013-01-12T06:31:39Z\", \"repo_id\": \"1\", \"created\": \"2013-01-12T06:31:39Z\", \"_ns\": \"repo_content_units\", \"unit_id\": \"0805e846-e713-4976-a493-586792f16ecd\", \"unit_type_id\": \"erratum\", \"owner_type\": \"importer\", \"_id\": {\"$oid\": \"50f0bcfb9c60ed092100514f\"}, \"id\": \"50f0bcfb9c60ed092100514f\", \"owner_id\": \"yum_importer\", \"metadata\": {\"issued\": \"2010-01-01 01:01:01\", \"references\": [], \"_content_type_id\": \"erratum\", \"id\": \"RHEA-2010:0002\", \"severity\": \"\", \"title\": \"One package errata\", \"_ns\": \"units_erratum\", \"version\": \"1\", \"reboot_suggested\": false, \"type\": \"security\", \"pkglist\": [{\"packages\": [{\"src\": \"http://www.fedoraproject.org\", \"name\": \"elephant\", \"filename\": \"elephant-0.3-0.8.noarch.rpm\", \"epoch\": null, \"version\": \"0.3\", \"release\": \"0.8\", \"arch\": \"noarch\"}], \"name\": \"1\", \"short\": \"\"}], \"status\": \"stable\", \"updated\": \"\", \"description\": \"One package errata\", \"pushcount\": 1, \"from_str\": \"lzap+pub@redhat.com\", \"_storage_path\": null, \"rights\": \"\", \"solution\": \"\", \"summary\": \"\", \"release\": \"1\", \"_id\": \"0805e846-e713-4976-a493-586792f16ecd\"}}]"
    http_version: 
  recorded_at: Sat, 12 Jan 2013 01:31:40 GMT
- request: 
    method: post
    uri: https://dhcp231-16.rdu.redhat.com/pulp/api/v2/content/units/erratum/search/
    body: 
      string: "{\"criteria\":{\"filters\":{\"_id\":{\"$in\":[\"ee16e3ac-5172-498b-93df-c1c31dc816fc\",\"0805e846-e713-4976-a493-586792f16ecd\"]}}}}"
    headers: 
      Content-Length: 
      - "120"
      Content-Type: 
      - application/json
      Accept-Encoding: 
      - gzip, deflate
      Accept: 
      - application/json
      Pulp-User: 
      - admin
      Authorization: 
      - OAuth oauth_body_hash="2jmj7l5rSw0yVb%2FvlWAYkK%2FYBwk%3D", oauth_consumer_key="katello", oauth_nonce="8f9veaHcJnUjaCf9XiJB6TgpnST3vlYY6dRhwo3fVSc", oauth_signature="%2B3QGsAv90hzz%2BJHFhsJeQCj0Wz0%3D", oauth_signature_method="HMAC-SHA1", oauth_timestamp="1357954300", oauth_version="1.0"
>>>>>>> f739f88f
  response: 
    status: 
      code: 200
      message: OK
    headers: 
<<<<<<< HEAD
      Server: 
      - Apache/2.2.22 (Fedora)
      Date: 
      - Mon, 14 Jan 2013 16:08:24 GMT
      Content-Length: 
      - "1377"
      Content-Type: 
      - application/json
    body: 
      string: "[{\"issued\": \"2010-01-01 01:01:01\", \"references\": [], \"_content_type_id\": \"erratum\", \"id\": \"RHEA-2010:0001\", \"severity\": \"\", \"title\": \"Empty errata\", \"version\": \"1\", \"reboot_suggested\": false, \"type\": \"security\", \"pkglist\": [], \"status\": \"stable\", \"updated\": \"\", \"description\": \"Empty errata\", \"pushcount\": 1, \"from_str\": \"lzap+pub@redhat.com\", \"_storage_path\": null, \"rights\": \"\", \"solution\": \"\", \"summary\": \"\", \"release\": \"1\", \"_id\": \"03fa2519-b8fe-4a95-9b34-9f5ee056a75a\", \"_href\": \"/pulp/api/v2/content/units/erratum/03fa2519-b8fe-4a95-9b34-9f5ee056a75a/\", \"children\": {}}, {\"issued\": \"2010-01-01 01:01:01\", \"references\": [], \"_content_type_id\": \"erratum\", \"id\": \"RHEA-2010:0002\", \"severity\": \"\", \"title\": \"One package errata\", \"version\": \"1\", \"reboot_suggested\": false, \"type\": \"security\", \"pkglist\": [{\"packages\": [{\"src\": \"http://www.fedoraproject.org\", \"name\": \"elephant\", \"filename\": \"elephant-0.3-0.8.noarch.rpm\", \"epoch\": null, \"version\": \"0.3\", \"release\": \"0.8\", \"arch\": \"noarch\"}], \"name\": \"1\", \"short\": \"\"}], \"status\": \"stable\", \"updated\": \"\", \"description\": \"One package errata\", \"pushcount\": 1, \"from_str\": \"lzap+pub@redhat.com\", \"_storage_path\": null, \"rights\": \"\", \"solution\": \"\", \"summary\": \"\", \"release\": \"1\", \"_id\": \"c8f2e8fa-9c83-472a-93e3-78261f0e7833\", \"_href\": \"/pulp/api/v2/content/units/erratum/c8f2e8fa-9c83-472a-93e3-78261f0e7833/\", \"children\": {}}]"
    http_version: 
  recorded_at: Mon, 14 Jan 2013 16:08:24 GMT
- request: 
    method: post
    uri: https://kafka.usersys.redhat.com/pulp/api/v2/repositories/1/search/units/
    body: 
      string: "{\"criteria\":{\"type_ids\":[\"package_group\"]}}"
    headers: 
      Accept: 
      - application/json
      Pulp-User: 
      - admin
      Authorization: 
      - OAuth oauth_body_hash="2jmj7l5rSw0yVb%2FvlWAYkK%2FYBwk%3D", oauth_consumer_key="katello", oauth_nonce="pFYbMSXgnoAtoQ2ZC1V6Ri7XrM9xY3de1dmLlefxM", oauth_signature="YSb7yNLCx1HqvzR5AJVI8XDDSgc%3D", oauth_signature_method="HMAC-SHA1", oauth_timestamp="1358179706", oauth_version="1.0"
      Accept-Encoding: 
      - gzip, deflate
      Content-Length: 
      - "43"
      Content-Type: 
      - application/json
=======
      Content-Length: 
      - "1377"
      Date: 
      - Sat, 12 Jan 2013 01:31:40 GMT
      Content-Type: 
      - application/json
      Server: 
      - Apache/2.2.22 (Fedora)
    body: 
      string: "[{\"issued\": \"2010-01-01 01:01:01\", \"references\": [], \"_content_type_id\": \"erratum\", \"id\": \"RHEA-2010:0002\", \"severity\": \"\", \"title\": \"One package errata\", \"version\": \"1\", \"reboot_suggested\": false, \"type\": \"security\", \"pkglist\": [{\"packages\": [{\"src\": \"http://www.fedoraproject.org\", \"name\": \"elephant\", \"filename\": \"elephant-0.3-0.8.noarch.rpm\", \"epoch\": null, \"version\": \"0.3\", \"release\": \"0.8\", \"arch\": \"noarch\"}], \"name\": \"1\", \"short\": \"\"}], \"status\": \"stable\", \"updated\": \"\", \"description\": \"One package errata\", \"pushcount\": 1, \"from_str\": \"lzap+pub@redhat.com\", \"_storage_path\": null, \"rights\": \"\", \"solution\": \"\", \"summary\": \"\", \"release\": \"1\", \"_id\": \"0805e846-e713-4976-a493-586792f16ecd\", \"_href\": \"/pulp/api/v2/content/units/erratum/0805e846-e713-4976-a493-586792f16ecd/\", \"children\": {}}, {\"issued\": \"2010-01-01 01:01:01\", \"references\": [], \"_content_type_id\": \"erratum\", \"id\": \"RHEA-2010:0001\", \"severity\": \"\", \"title\": \"Empty errata\", \"version\": \"1\", \"reboot_suggested\": false, \"type\": \"security\", \"pkglist\": [], \"status\": \"stable\", \"updated\": \"\", \"description\": \"Empty errata\", \"pushcount\": 1, \"from_str\": \"lzap+pub@redhat.com\", \"_storage_path\": null, \"rights\": \"\", \"solution\": \"\", \"summary\": \"\", \"release\": \"1\", \"_id\": \"ee16e3ac-5172-498b-93df-c1c31dc816fc\", \"_href\": \"/pulp/api/v2/content/units/erratum/ee16e3ac-5172-498b-93df-c1c31dc816fc/\", \"children\": {}}]"
    http_version: 
  recorded_at: Sat, 12 Jan 2013 01:31:40 GMT
- request: 
    method: post
    uri: https://dhcp231-16.rdu.redhat.com/pulp/api/v2/repositories/1/search/units/
    body: 
      string: "{\"criteria\":{\"type_ids\":[\"package_group\"]}}"
    headers: 
      Content-Length: 
      - "43"
      Content-Type: 
      - application/json
      Accept-Encoding: 
      - gzip, deflate
      Accept: 
      - application/json
      Pulp-User: 
      - admin
      Authorization: 
      - OAuth oauth_body_hash="2jmj7l5rSw0yVb%2FvlWAYkK%2FYBwk%3D", oauth_consumer_key="katello", oauth_nonce="supVVGsU7B2TRbBJH2so8vSL1P5coOIRmxLGXsGMBg", oauth_signature="F6Q66N6CdZvLsnYccSLxugbCYck%3D", oauth_signature_method="HMAC-SHA1", oauth_timestamp="1357954308", oauth_version="1.0"
>>>>>>> f739f88f
  response: 
    status: 
      code: 200
      message: OK
    headers: 
<<<<<<< HEAD
      Server: 
      - Apache/2.2.22 (Fedora)
      Date: 
      - Mon, 14 Jan 2013 16:08:26 GMT
      Content-Length: 
      - "1698"
      Content-Type: 
      - application/json
    body: 
      string: "[{\"updated\": \"2013-01-14T21:08:22Z\", \"repo_id\": \"1\", \"created\": \"2013-01-14T21:08:22Z\", \"_ns\": \"repo_content_units\", \"unit_id\": \"e2af37f6-e2fd-4cfa-8b49-4d47c711c63f\", \"unit_type_id\": \"package_group\", \"owner_type\": \"importer\", \"_id\": {\"$oid\": \"50f42d76196cbe47d700183c\"}, \"id\": \"50f42d76196cbe47d700183c\", \"owner_id\": \"yum_importer\", \"metadata\": {\"_storage_path\": null, \"mandatory_package_names\": [\"penguin\"], \"repo_id\": \"1\", \"description\": \"\", \"user_visible\": true, \"default\": true, \"_ns\": \"units_package_group\", \"display_order\": 1024, \"optional_package_names\": [], \"translated_name\": {}, \"translated_description\": {}, \"conditional_package_names\": [], \"default_package_names\": [], \"_content_type_id\": \"package_group\", \"langonly\": null, \"_id\": \"e2af37f6-e2fd-4cfa-8b49-4d47c711c63f\", \"id\": \"bird\", \"name\": \"bird\"}}, {\"updated\": \"2013-01-14T21:08:22Z\", \"repo_id\": \"1\", \"created\": \"2013-01-14T21:08:22Z\", \"_ns\": \"repo_content_units\", \"unit_id\": \"c3444679-7177-49b4-abcc-c0ef8637c5e9\", \"unit_type_id\": \"package_group\", \"owner_type\": \"importer\", \"_id\": {\"$oid\": \"50f42d76196cbe47d700183b\"}, \"id\": \"50f42d76196cbe47d700183b\", \"owner_id\": \"yum_importer\", \"metadata\": {\"_storage_path\": null, \"mandatory_package_names\": [\"elephant,giraffe,cheetah,lion,monkey,penguin,squirrel,walrus\", \"penguin\"], \"repo_id\": \"1\", \"description\": \"\", \"user_visible\": true, \"default\": true, \"_ns\": \"units_package_group\", \"display_order\": 1024, \"optional_package_names\": [], \"translated_name\": {}, \"translated_description\": {}, \"conditional_package_names\": [], \"default_package_names\": [], \"_content_type_id\": \"package_group\", \"langonly\": null, \"_id\": \"c3444679-7177-49b4-abcc-c0ef8637c5e9\", \"id\": \"mammal\", \"name\": \"mammal\"}}]"
    http_version: 
  recorded_at: Mon, 14 Jan 2013 16:08:26 GMT
- request: 
    method: post
    uri: https://kafka.usersys.redhat.com/pulp/api/v2/repositories/1/search/units/
    body: 
      string: "{\"criteria\":{\"type_ids\":[\"package_category\"]}}"
    headers: 
      Accept: 
      - application/json
      Pulp-User: 
      - admin
      Authorization: 
      - OAuth oauth_body_hash="2jmj7l5rSw0yVb%2FvlWAYkK%2FYBwk%3D", oauth_consumer_key="katello", oauth_nonce="DkUwYx6ErI5dmyyjThpn3hwXEDCRmFaXjU8UZIQ", oauth_signature="6qGN5vtnzosplm3Wlvgl0XsPoF4%3D", oauth_signature_method="HMAC-SHA1", oauth_timestamp="1358179712", oauth_version="1.0"
      Accept-Encoding: 
      - gzip, deflate
      Content-Length: 
      - "46"
      Content-Type: 
      - application/json
=======
      Content-Length: 
      - "1698"
      Date: 
      - Sat, 12 Jan 2013 01:31:48 GMT
      Content-Type: 
      - application/json
      Server: 
      - Apache/2.2.22 (Fedora)
    body: 
      string: "[{\"updated\": \"2013-01-12T06:31:39Z\", \"repo_id\": \"1\", \"created\": \"2013-01-12T06:31:39Z\", \"_ns\": \"repo_content_units\", \"unit_id\": \"751c31b7-d084-4f5d-a2b4-6f044edfe3ba\", \"unit_type_id\": \"package_group\", \"owner_type\": \"importer\", \"_id\": {\"$oid\": \"50f0bcfb9c60ed0921005154\"}, \"id\": \"50f0bcfb9c60ed0921005154\", \"owner_id\": \"yum_importer\", \"metadata\": {\"_storage_path\": null, \"mandatory_package_names\": [\"penguin\"], \"repo_id\": \"1\", \"description\": \"\", \"user_visible\": true, \"default\": true, \"_ns\": \"units_package_group\", \"display_order\": 1024, \"optional_package_names\": [], \"translated_name\": {}, \"translated_description\": {}, \"conditional_package_names\": [], \"default_package_names\": [], \"_content_type_id\": \"package_group\", \"langonly\": null, \"_id\": \"751c31b7-d084-4f5d-a2b4-6f044edfe3ba\", \"id\": \"bird\", \"name\": \"bird\"}}, {\"updated\": \"2013-01-12T06:31:39Z\", \"repo_id\": \"1\", \"created\": \"2013-01-12T06:31:39Z\", \"_ns\": \"repo_content_units\", \"unit_id\": \"ccb23c8e-45d5-4726-97e2-b3377263173c\", \"unit_type_id\": \"package_group\", \"owner_type\": \"importer\", \"_id\": {\"$oid\": \"50f0bcfb9c60ed0921005153\"}, \"id\": \"50f0bcfb9c60ed0921005153\", \"owner_id\": \"yum_importer\", \"metadata\": {\"_storage_path\": null, \"mandatory_package_names\": [\"elephant,giraffe,cheetah,lion,monkey,penguin,squirrel,walrus\", \"penguin\"], \"repo_id\": \"1\", \"description\": \"\", \"user_visible\": true, \"default\": true, \"_ns\": \"units_package_group\", \"display_order\": 1024, \"optional_package_names\": [], \"translated_name\": {}, \"translated_description\": {}, \"conditional_package_names\": [], \"default_package_names\": [], \"_content_type_id\": \"package_group\", \"langonly\": null, \"_id\": \"ccb23c8e-45d5-4726-97e2-b3377263173c\", \"id\": \"mammal\", \"name\": \"mammal\"}}]"
    http_version: 
  recorded_at: Sat, 12 Jan 2013 01:31:48 GMT
- request: 
    method: post
    uri: https://dhcp231-16.rdu.redhat.com/pulp/api/v2/repositories/1/search/units/
    body: 
      string: "{\"criteria\":{\"type_ids\":[\"distribution\"]}}"
    headers: 
      Content-Length: 
      - "42"
      Content-Type: 
      - application/json
      Accept-Encoding: 
      - gzip, deflate
      Accept: 
      - application/json
      Pulp-User: 
      - admin
      Authorization: 
      - OAuth oauth_body_hash="2jmj7l5rSw0yVb%2FvlWAYkK%2FYBwk%3D", oauth_consumer_key="katello", oauth_nonce="TkqiOG73EFoWd55VJWqvlt4tbZSvZ2HgxmzIeOOo", oauth_signature="%2Fd32KToeN2SrDa5vZIYlr%2Fs%2F05I%3D", oauth_signature_method="HMAC-SHA1", oauth_timestamp="1357954313", oauth_version="1.0"
>>>>>>> f739f88f
  response: 
    status: 
      code: 200
      message: OK
    headers: 
<<<<<<< HEAD
      Server: 
      - Apache/2.2.22 (Fedora)
      Date: 
      - Mon, 14 Jan 2013 16:08:32 GMT
      Content-Length: 
      - "672"
      Content-Type: 
      - application/json
    body: 
      string: "[{\"updated\": \"2013-01-14T21:08:22Z\", \"repo_id\": \"1\", \"created\": \"2013-01-14T21:08:22Z\", \"_ns\": \"repo_content_units\", \"unit_id\": \"11695611-482c-4fa1-b2e4-1cdaece97625\", \"unit_type_id\": \"package_category\", \"owner_type\": \"importer\", \"_id\": {\"$oid\": \"50f42d76196cbe47d700183d\"}, \"id\": \"50f42d76196cbe47d700183d\", \"owner_id\": \"yum_importer\", \"metadata\": {\"_storage_path\": null, \"repo_id\": \"1\", \"description\": null, \"_ns\": \"units_package_category\", \"display_order\": 99, \"translated_name\": {}, \"packagegroupids\": [\"mammal\", \"bird\"], \"translated_description\": {}, \"_content_type_id\": \"package_category\", \"_id\": \"11695611-482c-4fa1-b2e4-1cdaece97625\", \"id\": \"all\", \"name\": \"all\"}}]"
    http_version: 
  recorded_at: Mon, 14 Jan 2013 16:08:32 GMT
- request: 
    method: post
    uri: https://kafka.usersys.redhat.com/pulp/api/v2/repositories/1/search/units/
    body: 
      string: "{\"criteria\":{\"type_ids\":[\"distribution\"]}}"
    headers: 
      Accept: 
      - application/json
      Pulp-User: 
      - admin
      Authorization: 
      - OAuth oauth_body_hash="2jmj7l5rSw0yVb%2FvlWAYkK%2FYBwk%3D", oauth_consumer_key="katello", oauth_nonce="zpWPhvy6GpwQBB8NVpAoD0DAmCDQWwEKcBnZNdmzwk", oauth_signature="RGPEidKCvjkkdaWxVen96cbEDpM%3D", oauth_signature_method="HMAC-SHA1", oauth_timestamp="1358179714", oauth_version="1.0"
      Accept-Encoding: 
      - gzip, deflate
      Content-Length: 
      - "42"
      Content-Type: 
      - application/json
=======
      Content-Length: 
      - "2134"
      Date: 
      - Sat, 12 Jan 2013 01:31:54 GMT
      Content-Type: 
      - application/json
      Server: 
      - Apache/2.2.22 (Fedora)
    body: 
      string: "[{\"updated\": \"2013-01-12T06:31:39Z\", \"repo_id\": \"1\", \"created\": \"2013-01-12T06:31:39Z\", \"_ns\": \"repo_content_units\", \"unit_id\": \"f9b5a1e7-a013-4064-ac11-6c3bbd278bc4\", \"unit_type_id\": \"distribution\", \"owner_type\": \"importer\", \"_id\": {\"$oid\": \"50f0bcfb9c60ed092100514a\"}, \"id\": \"50f0bcfb9c60ed092100514a\", \"owner_id\": \"yum_importer\", \"metadata\": {\"files\": [{\"checksumtype\": \"sha256\", \"relativepath\": \"images/test2.img\", \"fileName\": \"test2.img\", \"downloadurl\": \"file:///home/jlsherri/katello/src/test/fixtures/zoo5/images/test2.img\", \"item_type\": \"tree_file\", \"savepath\": \"/var/lib/pulp/working/repos/1/importers/yum_importer/1/images\", \"checksum\": \"e3b0c44298fc1c149afbf4c8996fb92427ae41e4649b934ca495991b7852b855\", \"filename\": \"test2.img\", \"pkgpath\": \"/var/lib/pulp/content/distribution/ks-Test Family-TestVariant-16-x86_64/images\", \"size\": 0}, {\"checksumtype\": \"sha256\", \"relativepath\": \"empty.iso\", \"fileName\": \"empty.iso\", \"downloadurl\": \"file:///home/jlsherri/katello/src/test/fixtures/zoo5/empty.iso\", \"item_type\": \"tree_file\", \"savepath\": \"/var/lib/pulp/working/repos/1/importers/yum_importer/1/\", \"checksum\": \"e3b0c44298fc1c149afbf4c8996fb92427ae41e4649b934ca495991b7852b855\", \"filename\": \"empty.iso\", \"pkgpath\": \"/var/lib/pulp/content/distribution/ks-Test Family-TestVariant-16-x86_64\", \"size\": 0}, {\"checksumtype\": \"sha256\", \"relativepath\": \"images/test1.img\", \"fileName\": \"test1.img\", \"downloadurl\": \"file:///home/jlsherri/katello/src/test/fixtures/zoo5/images/test1.img\", \"item_type\": \"tree_file\", \"savepath\": \"/var/lib/pulp/working/repos/1/importers/yum_importer/1/images\", \"checksum\": \"e3b0c44298fc1c149afbf4c8996fb92427ae41e4649b934ca495991b7852b855\", \"filename\": \"test1.img\", \"pkgpath\": \"/var/lib/pulp/content/distribution/ks-Test Family-TestVariant-16-x86_64/images\", \"size\": 0}], \"_storage_path\": \"/var/lib/pulp/content/distribution/ks-Test Family-TestVariant-16-x86_64\", \"family\": \"Test Family\", \"_ns\": \"units_distribution\", \"variant\": \"TestVariant\", \"version\": \"16\", \"_content_type_id\": \"distribution\", \"_id\": \"f9b5a1e7-a013-4064-ac11-6c3bbd278bc4\", \"arch\": \"x86_64\", \"id\": \"ks-Test Family-TestVariant-16-x86_64\"}}]"
    http_version: 
  recorded_at: Sat, 12 Jan 2013 01:31:54 GMT
- request: 
    method: post
    uri: https://dhcp231-16.rdu.redhat.com/pulp/api/v2/repositories/1/search/units/
    body: 
      string: "{\"criteria\":{\"type_ids\":[\"package_category\"]}}"
    headers: 
      Content-Length: 
      - "46"
      Content-Type: 
      - application/json
      Accept-Encoding: 
      - gzip, deflate
      Accept: 
      - application/json
      Pulp-User: 
      - admin
      Authorization: 
      - OAuth oauth_body_hash="2jmj7l5rSw0yVb%2FvlWAYkK%2FYBwk%3D", oauth_consumer_key="katello", oauth_nonce="lWTZCw7ocXKzrGpq5xS5xECUdrYipJIoRFJR2hoUMw", oauth_signature="wihyN1yYc6CzZTDAbX7KcJKBovM%3D", oauth_signature_method="HMAC-SHA1", oauth_timestamp="1357954314", oauth_version="1.0"
>>>>>>> f739f88f
  response: 
    status: 
      code: 200
      message: OK
    headers: 
<<<<<<< HEAD
      Server: 
      - Apache/2.2.22 (Fedora)
      Date: 
      - Mon, 14 Jan 2013 16:08:34 GMT
      Content-Length: 
      - "2146"
      Content-Type: 
      - application/json
    body: 
      string: "[{\"updated\": \"2013-01-14T21:08:22Z\", \"repo_id\": \"1\", \"created\": \"2013-01-14T21:08:22Z\", \"_ns\": \"repo_content_units\", \"unit_id\": \"60b178e6-7a2d-491b-83e9-a1807efa1a62\", \"unit_type_id\": \"distribution\", \"owner_type\": \"importer\", \"_id\": {\"$oid\": \"50f42d76196cbe47d7001832\"}, \"id\": \"50f42d76196cbe47d7001832\", \"owner_id\": \"yum_importer\", \"metadata\": {\"files\": [{\"checksumtype\": \"sha256\", \"relativepath\": \"images/test2.img\", \"fileName\": \"test2.img\", \"downloadurl\": \"file:///home/paji/katello/katello/src/test/fixtures/zoo5/images/test2.img\", \"item_type\": \"tree_file\", \"savepath\": \"/var/lib/pulp/working/repos/1/importers/yum_importer/1/images\", \"checksum\": \"e3b0c44298fc1c149afbf4c8996fb92427ae41e4649b934ca495991b7852b855\", \"filename\": \"test2.img\", \"pkgpath\": \"/var/lib/pulp/content/distribution/ks-Test Family-TestVariant-16-x86_64/images\", \"size\": 0}, {\"checksumtype\": \"sha256\", \"relativepath\": \"empty.iso\", \"fileName\": \"empty.iso\", \"downloadurl\": \"file:///home/paji/katello/katello/src/test/fixtures/zoo5/empty.iso\", \"item_type\": \"tree_file\", \"savepath\": \"/var/lib/pulp/working/repos/1/importers/yum_importer/1/\", \"checksum\": \"e3b0c44298fc1c149afbf4c8996fb92427ae41e4649b934ca495991b7852b855\", \"filename\": \"empty.iso\", \"pkgpath\": \"/var/lib/pulp/content/distribution/ks-Test Family-TestVariant-16-x86_64\", \"size\": 0}, {\"checksumtype\": \"sha256\", \"relativepath\": \"images/test1.img\", \"fileName\": \"test1.img\", \"downloadurl\": \"file:///home/paji/katello/katello/src/test/fixtures/zoo5/images/test1.img\", \"item_type\": \"tree_file\", \"savepath\": \"/var/lib/pulp/working/repos/1/importers/yum_importer/1/images\", \"checksum\": \"e3b0c44298fc1c149afbf4c8996fb92427ae41e4649b934ca495991b7852b855\", \"filename\": \"test1.img\", \"pkgpath\": \"/var/lib/pulp/content/distribution/ks-Test Family-TestVariant-16-x86_64/images\", \"size\": 0}], \"_storage_path\": \"/var/lib/pulp/content/distribution/ks-Test Family-TestVariant-16-x86_64\", \"family\": \"Test Family\", \"_ns\": \"units_distribution\", \"variant\": \"TestVariant\", \"version\": \"16\", \"_content_type_id\": \"distribution\", \"_id\": \"60b178e6-7a2d-491b-83e9-a1807efa1a62\", \"arch\": \"x86_64\", \"id\": \"ks-Test Family-TestVariant-16-x86_64\"}}]"
    http_version: 
  recorded_at: Mon, 14 Jan 2013 16:08:34 GMT
recorded_with: VCR 2.4.0
=======
      Content-Length: 
      - "672"
      Date: 
      - Sat, 12 Jan 2013 01:31:54 GMT
      Content-Type: 
      - application/json
      Server: 
      - Apache/2.2.22 (Fedora)
    body: 
      string: "[{\"updated\": \"2013-01-12T06:31:39Z\", \"repo_id\": \"1\", \"created\": \"2013-01-12T06:31:39Z\", \"_ns\": \"repo_content_units\", \"unit_id\": \"1a03e164-e713-4c16-a6b4-14e059427ebd\", \"unit_type_id\": \"package_category\", \"owner_type\": \"importer\", \"_id\": {\"$oid\": \"50f0bcfb9c60ed0921005155\"}, \"id\": \"50f0bcfb9c60ed0921005155\", \"owner_id\": \"yum_importer\", \"metadata\": {\"_storage_path\": null, \"repo_id\": \"1\", \"description\": null, \"_ns\": \"units_package_category\", \"display_order\": 99, \"translated_name\": {}, \"packagegroupids\": [\"mammal\", \"bird\"], \"translated_description\": {}, \"_content_type_id\": \"package_category\", \"_id\": \"1a03e164-e713-4c16-a6b4-14e059427ebd\", \"id\": \"all\", \"name\": \"all\"}}]"
    http_version: 
  recorded_at: Sat, 12 Jan 2013 01:31:54 GMT
>>>>>>> f739f88f
<|MERGE_RESOLUTION|>--- conflicted
+++ resolved
@@ -3,119 +3,101 @@
 http_interactions: 
 - request: 
     method: post
-<<<<<<< HEAD
     uri: https://kafka.usersys.redhat.com/pulp/api/v2/repositories/1/search/units/
     body: 
-      string: "{\"criteria\":{\"type_ids\":[\"erratum\"]}}"
+      string: "{\"criteria\":{\"type_ids\":[\"package_group\"]}}"
     headers: 
+      Authorization: 
+      - OAuth oauth_body_hash="2jmj7l5rSw0yVb%2FvlWAYkK%2FYBwk%3D", oauth_consumer_key="katello", oauth_nonce="WYq3VwnTkHIUSU4g6y5tZFqSAkdtyfpUoQyJJR9Q0po", oauth_signature="2zlp5ov9dgXGFYAmvByMqL%2FsTIM%3D", oauth_signature_method="HMAC-SHA1", oauth_timestamp="1358201239", oauth_version="1.0"
+      Pulp-User: 
+      - admin
+      Content-Length: 
+      - "43"
+      Accept-Encoding: 
+      - gzip, deflate
+      Content-Type: 
+      - application/json
       Accept: 
       - application/json
-      Pulp-User: 
-      - admin
-      Authorization: 
-      - OAuth oauth_body_hash="2jmj7l5rSw0yVb%2FvlWAYkK%2FYBwk%3D", oauth_consumer_key="katello", oauth_nonce="JDEtuG0HOdtZR61oWhjXpTL8pkiUjIjW1sECGZjCm0", oauth_signature="wXBUiSw79yyho%2BkEt2UF4eXUzoo%3D", oauth_signature_method="HMAC-SHA1", oauth_timestamp="1358179704", oauth_version="1.0"
-      Accept-Encoding: 
-      - gzip, deflate
-      Content-Length: 
-      - "37"
-      Content-Type: 
-      - application/json
-=======
-    uri: https://dhcp231-16.rdu.redhat.com/pulp/api/v2/repositories/1/search/units/
-    body: 
-      string: "{\"criteria\":{\"type_ids\":[\"erratum\"]}}"
-    headers: 
-      Content-Length: 
-      - "37"
-      Content-Type: 
-      - application/json
-      Accept-Encoding: 
-      - gzip, deflate
-      Accept: 
-      - application/json
-      Pulp-User: 
-      - admin
-      Authorization: 
-      - OAuth oauth_body_hash="2jmj7l5rSw0yVb%2FvlWAYkK%2FYBwk%3D", oauth_consumer_key="katello", oauth_nonce="xCWgUYbVSvhYg2DBSW9GoTdnJEsLn8AorWhraLGfmeM", oauth_signature="qukhYjJg1wIpKsjTm5ADjMoc0Rs%3D", oauth_signature_method="HMAC-SHA1", oauth_timestamp="1357954300", oauth_version="1.0"
->>>>>>> f739f88f
   response: 
     status: 
       code: 200
       message: OK
     headers: 
-<<<<<<< HEAD
       Server: 
       - Apache/2.2.22 (Fedora)
       Date: 
-      - Mon, 14 Jan 2013 16:08:24 GMT
+      - Mon, 14 Jan 2013 22:07:19 GMT
+      Content-Length: 
+      - "1698"
+      Content-Type: 
+      - application/json
+    body: 
+      string: "[{\"updated\": \"2013-01-15T03:07:15Z\", \"repo_id\": \"1\", \"created\": \"2013-01-15T03:07:15Z\", \"_ns\": \"repo_content_units\", \"unit_id\": \"e2af37f6-e2fd-4cfa-8b49-4d47c711c63f\", \"unit_type_id\": \"package_group\", \"owner_type\": \"importer\", \"_id\": {\"$oid\": \"50f48193196cbe557b000baf\"}, \"id\": \"50f48193196cbe557b000baf\", \"owner_id\": \"yum_importer\", \"metadata\": {\"_storage_path\": null, \"mandatory_package_names\": [\"penguin\"], \"repo_id\": \"1\", \"description\": \"\", \"user_visible\": true, \"default\": true, \"_ns\": \"units_package_group\", \"display_order\": 1024, \"optional_package_names\": [], \"translated_name\": {}, \"translated_description\": {}, \"conditional_package_names\": [], \"default_package_names\": [], \"_content_type_id\": \"package_group\", \"langonly\": null, \"_id\": \"e2af37f6-e2fd-4cfa-8b49-4d47c711c63f\", \"id\": \"bird\", \"name\": \"bird\"}}, {\"updated\": \"2013-01-15T03:07:15Z\", \"repo_id\": \"1\", \"created\": \"2013-01-15T03:07:15Z\", \"_ns\": \"repo_content_units\", \"unit_id\": \"c3444679-7177-49b4-abcc-c0ef8637c5e9\", \"unit_type_id\": \"package_group\", \"owner_type\": \"importer\", \"_id\": {\"$oid\": \"50f48193196cbe557b000bae\"}, \"id\": \"50f48193196cbe557b000bae\", \"owner_id\": \"yum_importer\", \"metadata\": {\"_storage_path\": null, \"mandatory_package_names\": [\"elephant,giraffe,cheetah,lion,monkey,penguin,squirrel,walrus\", \"penguin\"], \"repo_id\": \"1\", \"description\": \"\", \"user_visible\": true, \"default\": true, \"_ns\": \"units_package_group\", \"display_order\": 1024, \"optional_package_names\": [], \"translated_name\": {}, \"translated_description\": {}, \"conditional_package_names\": [], \"default_package_names\": [], \"_content_type_id\": \"package_group\", \"langonly\": null, \"_id\": \"c3444679-7177-49b4-abcc-c0ef8637c5e9\", \"id\": \"mammal\", \"name\": \"mammal\"}}]"
+    http_version: 
+  recorded_at: Mon, 14 Jan 2013 22:07:19 GMT
+- request: 
+    method: post
+    uri: https://kafka.usersys.redhat.com/pulp/api/v2/repositories/1/search/units/
+    body: 
+      string: "{\"criteria\":{\"type_ids\":[\"erratum\"]}}"
+    headers: 
+      Authorization: 
+      - OAuth oauth_body_hash="2jmj7l5rSw0yVb%2FvlWAYkK%2FYBwk%3D", oauth_consumer_key="katello", oauth_nonce="e7om5uJPehTch4dYA4uU7JVOtXG3NBmoif8VOm6LA", oauth_signature="n8HOCRX8NmamaxeKiItpTrp25EM%3D", oauth_signature_method="HMAC-SHA1", oauth_timestamp="1358201247", oauth_version="1.0"
+      Pulp-User: 
+      - admin
+      Content-Length: 
+      - "37"
+      Accept-Encoding: 
+      - gzip, deflate
+      Content-Type: 
+      - application/json
+      Accept: 
+      - application/json
+  response: 
+    status: 
+      code: 200
+      message: OK
+    headers: 
+      Server: 
+      - Apache/2.2.22 (Fedora)
+      Date: 
+      - Mon, 14 Jan 2013 22:07:27 GMT
       Content-Length: 
       - "1903"
       Content-Type: 
       - application/json
     body: 
-      string: "[{\"updated\": \"2013-01-14T21:08:22Z\", \"repo_id\": \"1\", \"created\": \"2013-01-14T21:08:22Z\", \"_ns\": \"repo_content_units\", \"unit_id\": \"03fa2519-b8fe-4a95-9b34-9f5ee056a75a\", \"unit_type_id\": \"erratum\", \"owner_type\": \"importer\", \"_id\": {\"$oid\": \"50f42d76196cbe47d7001835\"}, \"id\": \"50f42d76196cbe47d7001835\", \"owner_id\": \"yum_importer\", \"metadata\": {\"issued\": \"2010-01-01 01:01:01\", \"references\": [], \"_content_type_id\": \"erratum\", \"id\": \"RHEA-2010:0001\", \"severity\": \"\", \"title\": \"Empty errata\", \"_ns\": \"units_erratum\", \"version\": \"1\", \"reboot_suggested\": false, \"type\": \"security\", \"pkglist\": [], \"status\": \"stable\", \"updated\": \"\", \"description\": \"Empty errata\", \"pushcount\": 1, \"from_str\": \"lzap+pub@redhat.com\", \"_storage_path\": null, \"rights\": \"\", \"solution\": \"\", \"summary\": \"\", \"release\": \"1\", \"_id\": \"03fa2519-b8fe-4a95-9b34-9f5ee056a75a\"}}, {\"updated\": \"2013-01-14T21:08:22Z\", \"repo_id\": \"1\", \"created\": \"2013-01-14T21:08:22Z\", \"_ns\": \"repo_content_units\", \"unit_id\": \"c8f2e8fa-9c83-472a-93e3-78261f0e7833\", \"unit_type_id\": \"erratum\", \"owner_type\": \"importer\", \"_id\": {\"$oid\": \"50f42d76196cbe47d7001837\"}, \"id\": \"50f42d76196cbe47d7001837\", \"owner_id\": \"yum_importer\", \"metadata\": {\"issued\": \"2010-01-01 01:01:01\", \"references\": [], \"_content_type_id\": \"erratum\", \"id\": \"RHEA-2010:0002\", \"severity\": \"\", \"title\": \"One package errata\", \"_ns\": \"units_erratum\", \"version\": \"1\", \"reboot_suggested\": false, \"type\": \"security\", \"pkglist\": [{\"packages\": [{\"src\": \"http://www.fedoraproject.org\", \"name\": \"elephant\", \"filename\": \"elephant-0.3-0.8.noarch.rpm\", \"epoch\": null, \"version\": \"0.3\", \"release\": \"0.8\", \"arch\": \"noarch\"}], \"name\": \"1\", \"short\": \"\"}], \"status\": \"stable\", \"updated\": \"\", \"description\": \"One package errata\", \"pushcount\": 1, \"from_str\": \"lzap+pub@redhat.com\", \"_storage_path\": null, \"rights\": \"\", \"solution\": \"\", \"summary\": \"\", \"release\": \"1\", \"_id\": \"c8f2e8fa-9c83-472a-93e3-78261f0e7833\"}}]"
+      string: "[{\"updated\": \"2013-01-15T03:07:15Z\", \"repo_id\": \"1\", \"created\": \"2013-01-15T03:07:15Z\", \"_ns\": \"repo_content_units\", \"unit_id\": \"03fa2519-b8fe-4a95-9b34-9f5ee056a75a\", \"unit_type_id\": \"erratum\", \"owner_type\": \"importer\", \"_id\": {\"$oid\": \"50f48193196cbe557b000ba8\"}, \"id\": \"50f48193196cbe557b000ba8\", \"owner_id\": \"yum_importer\", \"metadata\": {\"issued\": \"2010-01-01 01:01:01\", \"references\": [], \"_content_type_id\": \"erratum\", \"id\": \"RHEA-2010:0001\", \"severity\": \"\", \"title\": \"Empty errata\", \"_ns\": \"units_erratum\", \"version\": \"1\", \"reboot_suggested\": false, \"type\": \"security\", \"pkglist\": [], \"status\": \"stable\", \"updated\": \"\", \"description\": \"Empty errata\", \"pushcount\": 1, \"from_str\": \"lzap+pub@redhat.com\", \"_storage_path\": null, \"rights\": \"\", \"solution\": \"\", \"summary\": \"\", \"release\": \"1\", \"_id\": \"03fa2519-b8fe-4a95-9b34-9f5ee056a75a\"}}, {\"updated\": \"2013-01-15T03:07:15Z\", \"repo_id\": \"1\", \"created\": \"2013-01-15T03:07:15Z\", \"_ns\": \"repo_content_units\", \"unit_id\": \"c8f2e8fa-9c83-472a-93e3-78261f0e7833\", \"unit_type_id\": \"erratum\", \"owner_type\": \"importer\", \"_id\": {\"$oid\": \"50f48193196cbe557b000baa\"}, \"id\": \"50f48193196cbe557b000baa\", \"owner_id\": \"yum_importer\", \"metadata\": {\"issued\": \"2010-01-01 01:01:01\", \"references\": [], \"_content_type_id\": \"erratum\", \"id\": \"RHEA-2010:0002\", \"severity\": \"\", \"title\": \"One package errata\", \"_ns\": \"units_erratum\", \"version\": \"1\", \"reboot_suggested\": false, \"type\": \"security\", \"pkglist\": [{\"packages\": [{\"src\": \"http://www.fedoraproject.org\", \"name\": \"elephant\", \"filename\": \"elephant-0.3-0.8.noarch.rpm\", \"epoch\": null, \"version\": \"0.3\", \"release\": \"0.8\", \"arch\": \"noarch\"}], \"name\": \"1\", \"short\": \"\"}], \"status\": \"stable\", \"updated\": \"\", \"description\": \"One package errata\", \"pushcount\": 1, \"from_str\": \"lzap+pub@redhat.com\", \"_storage_path\": null, \"rights\": \"\", \"solution\": \"\", \"summary\": \"\", \"release\": \"1\", \"_id\": \"c8f2e8fa-9c83-472a-93e3-78261f0e7833\"}}]"
     http_version: 
-  recorded_at: Mon, 14 Jan 2013 16:08:24 GMT
+  recorded_at: Mon, 14 Jan 2013 22:07:27 GMT
 - request: 
     method: post
     uri: https://kafka.usersys.redhat.com/pulp/api/v2/content/units/erratum/search/
     body: 
       string: "{\"criteria\":{\"filters\":{\"_id\":{\"$in\":[\"03fa2519-b8fe-4a95-9b34-9f5ee056a75a\",\"c8f2e8fa-9c83-472a-93e3-78261f0e7833\"]}}}}"
     headers: 
+      Authorization: 
+      - OAuth oauth_body_hash="2jmj7l5rSw0yVb%2FvlWAYkK%2FYBwk%3D", oauth_consumer_key="katello", oauth_nonce="yMjw3Mh5VT2FwKjh0Ome9PDJQNb5jJiX1exX8f73Fo", oauth_signature="FCStLE9wVMap19uYWi0upWXss2o%3D", oauth_signature_method="HMAC-SHA1", oauth_timestamp="1358201247", oauth_version="1.0"
+      Pulp-User: 
+      - admin
+      Content-Length: 
+      - "120"
+      Accept-Encoding: 
+      - gzip, deflate
+      Content-Type: 
+      - application/json
       Accept: 
       - application/json
-      Pulp-User: 
-      - admin
-      Authorization: 
-      - OAuth oauth_body_hash="2jmj7l5rSw0yVb%2FvlWAYkK%2FYBwk%3D", oauth_consumer_key="katello", oauth_nonce="b2OrYJ59tHMGiNhpxnXEMGugYHybVO9CgJrToSmFUI", oauth_signature="JKEO7Ohb647DrN62eyiNa%2Fenwyc%3D", oauth_signature_method="HMAC-SHA1", oauth_timestamp="1358179704", oauth_version="1.0"
-      Accept-Encoding: 
-      - gzip, deflate
-      Content-Length: 
-      - "120"
-      Content-Type: 
-      - application/json
-=======
-      Content-Length: 
-      - "1903"
-      Date: 
-      - Sat, 12 Jan 2013 01:31:40 GMT
-      Content-Type: 
-      - application/json
-      Server: 
-      - Apache/2.2.22 (Fedora)
-    body: 
-      string: "[{\"updated\": \"2013-01-12T06:31:39Z\", \"repo_id\": \"1\", \"created\": \"2013-01-12T06:31:39Z\", \"_ns\": \"repo_content_units\", \"unit_id\": \"ee16e3ac-5172-498b-93df-c1c31dc816fc\", \"unit_type_id\": \"erratum\", \"owner_type\": \"importer\", \"_id\": {\"$oid\": \"50f0bcfb9c60ed092100514d\"}, \"id\": \"50f0bcfb9c60ed092100514d\", \"owner_id\": \"yum_importer\", \"metadata\": {\"issued\": \"2010-01-01 01:01:01\", \"references\": [], \"_content_type_id\": \"erratum\", \"id\": \"RHEA-2010:0001\", \"severity\": \"\", \"title\": \"Empty errata\", \"_ns\": \"units_erratum\", \"version\": \"1\", \"reboot_suggested\": false, \"type\": \"security\", \"pkglist\": [], \"status\": \"stable\", \"updated\": \"\", \"description\": \"Empty errata\", \"pushcount\": 1, \"from_str\": \"lzap+pub@redhat.com\", \"_storage_path\": null, \"rights\": \"\", \"solution\": \"\", \"summary\": \"\", \"release\": \"1\", \"_id\": \"ee16e3ac-5172-498b-93df-c1c31dc816fc\"}}, {\"updated\": \"2013-01-12T06:31:39Z\", \"repo_id\": \"1\", \"created\": \"2013-01-12T06:31:39Z\", \"_ns\": \"repo_content_units\", \"unit_id\": \"0805e846-e713-4976-a493-586792f16ecd\", \"unit_type_id\": \"erratum\", \"owner_type\": \"importer\", \"_id\": {\"$oid\": \"50f0bcfb9c60ed092100514f\"}, \"id\": \"50f0bcfb9c60ed092100514f\", \"owner_id\": \"yum_importer\", \"metadata\": {\"issued\": \"2010-01-01 01:01:01\", \"references\": [], \"_content_type_id\": \"erratum\", \"id\": \"RHEA-2010:0002\", \"severity\": \"\", \"title\": \"One package errata\", \"_ns\": \"units_erratum\", \"version\": \"1\", \"reboot_suggested\": false, \"type\": \"security\", \"pkglist\": [{\"packages\": [{\"src\": \"http://www.fedoraproject.org\", \"name\": \"elephant\", \"filename\": \"elephant-0.3-0.8.noarch.rpm\", \"epoch\": null, \"version\": \"0.3\", \"release\": \"0.8\", \"arch\": \"noarch\"}], \"name\": \"1\", \"short\": \"\"}], \"status\": \"stable\", \"updated\": \"\", \"description\": \"One package errata\", \"pushcount\": 1, \"from_str\": \"lzap+pub@redhat.com\", \"_storage_path\": null, \"rights\": \"\", \"solution\": \"\", \"summary\": \"\", \"release\": \"1\", \"_id\": \"0805e846-e713-4976-a493-586792f16ecd\"}}]"
-    http_version: 
-  recorded_at: Sat, 12 Jan 2013 01:31:40 GMT
-- request: 
-    method: post
-    uri: https://dhcp231-16.rdu.redhat.com/pulp/api/v2/content/units/erratum/search/
-    body: 
-      string: "{\"criteria\":{\"filters\":{\"_id\":{\"$in\":[\"ee16e3ac-5172-498b-93df-c1c31dc816fc\",\"0805e846-e713-4976-a493-586792f16ecd\"]}}}}"
-    headers: 
-      Content-Length: 
-      - "120"
-      Content-Type: 
-      - application/json
-      Accept-Encoding: 
-      - gzip, deflate
-      Accept: 
-      - application/json
-      Pulp-User: 
-      - admin
-      Authorization: 
-      - OAuth oauth_body_hash="2jmj7l5rSw0yVb%2FvlWAYkK%2FYBwk%3D", oauth_consumer_key="katello", oauth_nonce="8f9veaHcJnUjaCf9XiJB6TgpnST3vlYY6dRhwo3fVSc", oauth_signature="%2B3QGsAv90hzz%2BJHFhsJeQCj0Wz0%3D", oauth_signature_method="HMAC-SHA1", oauth_timestamp="1357954300", oauth_version="1.0"
->>>>>>> f739f88f
   response: 
     status: 
       code: 200
       message: OK
     headers: 
-<<<<<<< HEAD
       Server: 
       - Apache/2.2.22 (Fedora)
       Date: 
-      - Mon, 14 Jan 2013 16:08:24 GMT
+      - Mon, 14 Jan 2013 22:07:27 GMT
       Content-Length: 
       - "1377"
       Content-Type: 
@@ -123,223 +105,74 @@
     body: 
       string: "[{\"issued\": \"2010-01-01 01:01:01\", \"references\": [], \"_content_type_id\": \"erratum\", \"id\": \"RHEA-2010:0001\", \"severity\": \"\", \"title\": \"Empty errata\", \"version\": \"1\", \"reboot_suggested\": false, \"type\": \"security\", \"pkglist\": [], \"status\": \"stable\", \"updated\": \"\", \"description\": \"Empty errata\", \"pushcount\": 1, \"from_str\": \"lzap+pub@redhat.com\", \"_storage_path\": null, \"rights\": \"\", \"solution\": \"\", \"summary\": \"\", \"release\": \"1\", \"_id\": \"03fa2519-b8fe-4a95-9b34-9f5ee056a75a\", \"_href\": \"/pulp/api/v2/content/units/erratum/03fa2519-b8fe-4a95-9b34-9f5ee056a75a/\", \"children\": {}}, {\"issued\": \"2010-01-01 01:01:01\", \"references\": [], \"_content_type_id\": \"erratum\", \"id\": \"RHEA-2010:0002\", \"severity\": \"\", \"title\": \"One package errata\", \"version\": \"1\", \"reboot_suggested\": false, \"type\": \"security\", \"pkglist\": [{\"packages\": [{\"src\": \"http://www.fedoraproject.org\", \"name\": \"elephant\", \"filename\": \"elephant-0.3-0.8.noarch.rpm\", \"epoch\": null, \"version\": \"0.3\", \"release\": \"0.8\", \"arch\": \"noarch\"}], \"name\": \"1\", \"short\": \"\"}], \"status\": \"stable\", \"updated\": \"\", \"description\": \"One package errata\", \"pushcount\": 1, \"from_str\": \"lzap+pub@redhat.com\", \"_storage_path\": null, \"rights\": \"\", \"solution\": \"\", \"summary\": \"\", \"release\": \"1\", \"_id\": \"c8f2e8fa-9c83-472a-93e3-78261f0e7833\", \"_href\": \"/pulp/api/v2/content/units/erratum/c8f2e8fa-9c83-472a-93e3-78261f0e7833/\", \"children\": {}}]"
     http_version: 
-  recorded_at: Mon, 14 Jan 2013 16:08:24 GMT
+  recorded_at: Mon, 14 Jan 2013 22:07:27 GMT
 - request: 
     method: post
     uri: https://kafka.usersys.redhat.com/pulp/api/v2/repositories/1/search/units/
     body: 
-      string: "{\"criteria\":{\"type_ids\":[\"package_group\"]}}"
+      string: "{\"criteria\":{\"type_ids\":[\"distribution\"]}}"
     headers: 
+      Authorization: 
+      - OAuth oauth_body_hash="2jmj7l5rSw0yVb%2FvlWAYkK%2FYBwk%3D", oauth_consumer_key="katello", oauth_nonce="Wp1uZwosxDuzpret6rwFr8WBIqyuHneY5eL6wBV09Cc", oauth_signature="Ga1pvgdup4SFIO56wuGbW6bslOE%3D", oauth_signature_method="HMAC-SHA1", oauth_timestamp="1358201248", oauth_version="1.0"
+      Pulp-User: 
+      - admin
+      Content-Length: 
+      - "42"
+      Accept-Encoding: 
+      - gzip, deflate
+      Content-Type: 
+      - application/json
       Accept: 
       - application/json
-      Pulp-User: 
-      - admin
-      Authorization: 
-      - OAuth oauth_body_hash="2jmj7l5rSw0yVb%2FvlWAYkK%2FYBwk%3D", oauth_consumer_key="katello", oauth_nonce="pFYbMSXgnoAtoQ2ZC1V6Ri7XrM9xY3de1dmLlefxM", oauth_signature="YSb7yNLCx1HqvzR5AJVI8XDDSgc%3D", oauth_signature_method="HMAC-SHA1", oauth_timestamp="1358179706", oauth_version="1.0"
-      Accept-Encoding: 
-      - gzip, deflate
-      Content-Length: 
-      - "43"
-      Content-Type: 
-      - application/json
-=======
-      Content-Length: 
-      - "1377"
-      Date: 
-      - Sat, 12 Jan 2013 01:31:40 GMT
-      Content-Type: 
-      - application/json
-      Server: 
-      - Apache/2.2.22 (Fedora)
-    body: 
-      string: "[{\"issued\": \"2010-01-01 01:01:01\", \"references\": [], \"_content_type_id\": \"erratum\", \"id\": \"RHEA-2010:0002\", \"severity\": \"\", \"title\": \"One package errata\", \"version\": \"1\", \"reboot_suggested\": false, \"type\": \"security\", \"pkglist\": [{\"packages\": [{\"src\": \"http://www.fedoraproject.org\", \"name\": \"elephant\", \"filename\": \"elephant-0.3-0.8.noarch.rpm\", \"epoch\": null, \"version\": \"0.3\", \"release\": \"0.8\", \"arch\": \"noarch\"}], \"name\": \"1\", \"short\": \"\"}], \"status\": \"stable\", \"updated\": \"\", \"description\": \"One package errata\", \"pushcount\": 1, \"from_str\": \"lzap+pub@redhat.com\", \"_storage_path\": null, \"rights\": \"\", \"solution\": \"\", \"summary\": \"\", \"release\": \"1\", \"_id\": \"0805e846-e713-4976-a493-586792f16ecd\", \"_href\": \"/pulp/api/v2/content/units/erratum/0805e846-e713-4976-a493-586792f16ecd/\", \"children\": {}}, {\"issued\": \"2010-01-01 01:01:01\", \"references\": [], \"_content_type_id\": \"erratum\", \"id\": \"RHEA-2010:0001\", \"severity\": \"\", \"title\": \"Empty errata\", \"version\": \"1\", \"reboot_suggested\": false, \"type\": \"security\", \"pkglist\": [], \"status\": \"stable\", \"updated\": \"\", \"description\": \"Empty errata\", \"pushcount\": 1, \"from_str\": \"lzap+pub@redhat.com\", \"_storage_path\": null, \"rights\": \"\", \"solution\": \"\", \"summary\": \"\", \"release\": \"1\", \"_id\": \"ee16e3ac-5172-498b-93df-c1c31dc816fc\", \"_href\": \"/pulp/api/v2/content/units/erratum/ee16e3ac-5172-498b-93df-c1c31dc816fc/\", \"children\": {}}]"
-    http_version: 
-  recorded_at: Sat, 12 Jan 2013 01:31:40 GMT
-- request: 
-    method: post
-    uri: https://dhcp231-16.rdu.redhat.com/pulp/api/v2/repositories/1/search/units/
-    body: 
-      string: "{\"criteria\":{\"type_ids\":[\"package_group\"]}}"
-    headers: 
-      Content-Length: 
-      - "43"
-      Content-Type: 
-      - application/json
-      Accept-Encoding: 
-      - gzip, deflate
-      Accept: 
-      - application/json
-      Pulp-User: 
-      - admin
-      Authorization: 
-      - OAuth oauth_body_hash="2jmj7l5rSw0yVb%2FvlWAYkK%2FYBwk%3D", oauth_consumer_key="katello", oauth_nonce="supVVGsU7B2TRbBJH2so8vSL1P5coOIRmxLGXsGMBg", oauth_signature="F6Q66N6CdZvLsnYccSLxugbCYck%3D", oauth_signature_method="HMAC-SHA1", oauth_timestamp="1357954308", oauth_version="1.0"
->>>>>>> f739f88f
   response: 
     status: 
       code: 200
       message: OK
     headers: 
-<<<<<<< HEAD
       Server: 
       - Apache/2.2.22 (Fedora)
       Date: 
-      - Mon, 14 Jan 2013 16:08:26 GMT
+      - Mon, 14 Jan 2013 22:07:28 GMT
       Content-Length: 
-      - "1698"
+      - "2146"
       Content-Type: 
       - application/json
     body: 
-      string: "[{\"updated\": \"2013-01-14T21:08:22Z\", \"repo_id\": \"1\", \"created\": \"2013-01-14T21:08:22Z\", \"_ns\": \"repo_content_units\", \"unit_id\": \"e2af37f6-e2fd-4cfa-8b49-4d47c711c63f\", \"unit_type_id\": \"package_group\", \"owner_type\": \"importer\", \"_id\": {\"$oid\": \"50f42d76196cbe47d700183c\"}, \"id\": \"50f42d76196cbe47d700183c\", \"owner_id\": \"yum_importer\", \"metadata\": {\"_storage_path\": null, \"mandatory_package_names\": [\"penguin\"], \"repo_id\": \"1\", \"description\": \"\", \"user_visible\": true, \"default\": true, \"_ns\": \"units_package_group\", \"display_order\": 1024, \"optional_package_names\": [], \"translated_name\": {}, \"translated_description\": {}, \"conditional_package_names\": [], \"default_package_names\": [], \"_content_type_id\": \"package_group\", \"langonly\": null, \"_id\": \"e2af37f6-e2fd-4cfa-8b49-4d47c711c63f\", \"id\": \"bird\", \"name\": \"bird\"}}, {\"updated\": \"2013-01-14T21:08:22Z\", \"repo_id\": \"1\", \"created\": \"2013-01-14T21:08:22Z\", \"_ns\": \"repo_content_units\", \"unit_id\": \"c3444679-7177-49b4-abcc-c0ef8637c5e9\", \"unit_type_id\": \"package_group\", \"owner_type\": \"importer\", \"_id\": {\"$oid\": \"50f42d76196cbe47d700183b\"}, \"id\": \"50f42d76196cbe47d700183b\", \"owner_id\": \"yum_importer\", \"metadata\": {\"_storage_path\": null, \"mandatory_package_names\": [\"elephant,giraffe,cheetah,lion,monkey,penguin,squirrel,walrus\", \"penguin\"], \"repo_id\": \"1\", \"description\": \"\", \"user_visible\": true, \"default\": true, \"_ns\": \"units_package_group\", \"display_order\": 1024, \"optional_package_names\": [], \"translated_name\": {}, \"translated_description\": {}, \"conditional_package_names\": [], \"default_package_names\": [], \"_content_type_id\": \"package_group\", \"langonly\": null, \"_id\": \"c3444679-7177-49b4-abcc-c0ef8637c5e9\", \"id\": \"mammal\", \"name\": \"mammal\"}}]"
+      string: "[{\"updated\": \"2013-01-15T03:07:15Z\", \"repo_id\": \"1\", \"created\": \"2013-01-15T03:07:15Z\", \"_ns\": \"repo_content_units\", \"unit_id\": \"60b178e6-7a2d-491b-83e9-a1807efa1a62\", \"unit_type_id\": \"distribution\", \"owner_type\": \"importer\", \"_id\": {\"$oid\": \"50f48193196cbe557b000ba5\"}, \"id\": \"50f48193196cbe557b000ba5\", \"owner_id\": \"yum_importer\", \"metadata\": {\"files\": [{\"checksumtype\": \"sha256\", \"relativepath\": \"images/test2.img\", \"fileName\": \"test2.img\", \"downloadurl\": \"file:///home/paji/katello/katello/src/test/fixtures/zoo5/images/test2.img\", \"item_type\": \"tree_file\", \"savepath\": \"/var/lib/pulp/working/repos/1/importers/yum_importer/1/images\", \"checksum\": \"e3b0c44298fc1c149afbf4c8996fb92427ae41e4649b934ca495991b7852b855\", \"filename\": \"test2.img\", \"pkgpath\": \"/var/lib/pulp/content/distribution/ks-Test Family-TestVariant-16-x86_64/images\", \"size\": 0}, {\"checksumtype\": \"sha256\", \"relativepath\": \"empty.iso\", \"fileName\": \"empty.iso\", \"downloadurl\": \"file:///home/paji/katello/katello/src/test/fixtures/zoo5/empty.iso\", \"item_type\": \"tree_file\", \"savepath\": \"/var/lib/pulp/working/repos/1/importers/yum_importer/1/\", \"checksum\": \"e3b0c44298fc1c149afbf4c8996fb92427ae41e4649b934ca495991b7852b855\", \"filename\": \"empty.iso\", \"pkgpath\": \"/var/lib/pulp/content/distribution/ks-Test Family-TestVariant-16-x86_64\", \"size\": 0}, {\"checksumtype\": \"sha256\", \"relativepath\": \"images/test1.img\", \"fileName\": \"test1.img\", \"downloadurl\": \"file:///home/paji/katello/katello/src/test/fixtures/zoo5/images/test1.img\", \"item_type\": \"tree_file\", \"savepath\": \"/var/lib/pulp/working/repos/1/importers/yum_importer/1/images\", \"checksum\": \"e3b0c44298fc1c149afbf4c8996fb92427ae41e4649b934ca495991b7852b855\", \"filename\": \"test1.img\", \"pkgpath\": \"/var/lib/pulp/content/distribution/ks-Test Family-TestVariant-16-x86_64/images\", \"size\": 0}], \"_storage_path\": \"/var/lib/pulp/content/distribution/ks-Test Family-TestVariant-16-x86_64\", \"family\": \"Test Family\", \"_ns\": \"units_distribution\", \"variant\": \"TestVariant\", \"version\": \"16\", \"_content_type_id\": \"distribution\", \"_id\": \"60b178e6-7a2d-491b-83e9-a1807efa1a62\", \"arch\": \"x86_64\", \"id\": \"ks-Test Family-TestVariant-16-x86_64\"}}]"
     http_version: 
-  recorded_at: Mon, 14 Jan 2013 16:08:26 GMT
+  recorded_at: Mon, 14 Jan 2013 22:07:28 GMT
 - request: 
     method: post
     uri: https://kafka.usersys.redhat.com/pulp/api/v2/repositories/1/search/units/
     body: 
       string: "{\"criteria\":{\"type_ids\":[\"package_category\"]}}"
     headers: 
+      Authorization: 
+      - OAuth oauth_body_hash="2jmj7l5rSw0yVb%2FvlWAYkK%2FYBwk%3D", oauth_consumer_key="katello", oauth_nonce="foaBnutpfH8MjLVVc0ZciMvkaFDXUkYzrMgl35Uksc", oauth_signature="bVXZgQcPRzbhDpDMHOS5emV8ocU%3D", oauth_signature_method="HMAC-SHA1", oauth_timestamp="1358201253", oauth_version="1.0"
+      Pulp-User: 
+      - admin
+      Content-Length: 
+      - "46"
+      Accept-Encoding: 
+      - gzip, deflate
+      Content-Type: 
+      - application/json
       Accept: 
       - application/json
-      Pulp-User: 
-      - admin
-      Authorization: 
-      - OAuth oauth_body_hash="2jmj7l5rSw0yVb%2FvlWAYkK%2FYBwk%3D", oauth_consumer_key="katello", oauth_nonce="DkUwYx6ErI5dmyyjThpn3hwXEDCRmFaXjU8UZIQ", oauth_signature="6qGN5vtnzosplm3Wlvgl0XsPoF4%3D", oauth_signature_method="HMAC-SHA1", oauth_timestamp="1358179712", oauth_version="1.0"
-      Accept-Encoding: 
-      - gzip, deflate
-      Content-Length: 
-      - "46"
-      Content-Type: 
-      - application/json
-=======
-      Content-Length: 
-      - "1698"
-      Date: 
-      - Sat, 12 Jan 2013 01:31:48 GMT
-      Content-Type: 
-      - application/json
-      Server: 
-      - Apache/2.2.22 (Fedora)
-    body: 
-      string: "[{\"updated\": \"2013-01-12T06:31:39Z\", \"repo_id\": \"1\", \"created\": \"2013-01-12T06:31:39Z\", \"_ns\": \"repo_content_units\", \"unit_id\": \"751c31b7-d084-4f5d-a2b4-6f044edfe3ba\", \"unit_type_id\": \"package_group\", \"owner_type\": \"importer\", \"_id\": {\"$oid\": \"50f0bcfb9c60ed0921005154\"}, \"id\": \"50f0bcfb9c60ed0921005154\", \"owner_id\": \"yum_importer\", \"metadata\": {\"_storage_path\": null, \"mandatory_package_names\": [\"penguin\"], \"repo_id\": \"1\", \"description\": \"\", \"user_visible\": true, \"default\": true, \"_ns\": \"units_package_group\", \"display_order\": 1024, \"optional_package_names\": [], \"translated_name\": {}, \"translated_description\": {}, \"conditional_package_names\": [], \"default_package_names\": [], \"_content_type_id\": \"package_group\", \"langonly\": null, \"_id\": \"751c31b7-d084-4f5d-a2b4-6f044edfe3ba\", \"id\": \"bird\", \"name\": \"bird\"}}, {\"updated\": \"2013-01-12T06:31:39Z\", \"repo_id\": \"1\", \"created\": \"2013-01-12T06:31:39Z\", \"_ns\": \"repo_content_units\", \"unit_id\": \"ccb23c8e-45d5-4726-97e2-b3377263173c\", \"unit_type_id\": \"package_group\", \"owner_type\": \"importer\", \"_id\": {\"$oid\": \"50f0bcfb9c60ed0921005153\"}, \"id\": \"50f0bcfb9c60ed0921005153\", \"owner_id\": \"yum_importer\", \"metadata\": {\"_storage_path\": null, \"mandatory_package_names\": [\"elephant,giraffe,cheetah,lion,monkey,penguin,squirrel,walrus\", \"penguin\"], \"repo_id\": \"1\", \"description\": \"\", \"user_visible\": true, \"default\": true, \"_ns\": \"units_package_group\", \"display_order\": 1024, \"optional_package_names\": [], \"translated_name\": {}, \"translated_description\": {}, \"conditional_package_names\": [], \"default_package_names\": [], \"_content_type_id\": \"package_group\", \"langonly\": null, \"_id\": \"ccb23c8e-45d5-4726-97e2-b3377263173c\", \"id\": \"mammal\", \"name\": \"mammal\"}}]"
-    http_version: 
-  recorded_at: Sat, 12 Jan 2013 01:31:48 GMT
-- request: 
-    method: post
-    uri: https://dhcp231-16.rdu.redhat.com/pulp/api/v2/repositories/1/search/units/
-    body: 
-      string: "{\"criteria\":{\"type_ids\":[\"distribution\"]}}"
-    headers: 
-      Content-Length: 
-      - "42"
-      Content-Type: 
-      - application/json
-      Accept-Encoding: 
-      - gzip, deflate
-      Accept: 
-      - application/json
-      Pulp-User: 
-      - admin
-      Authorization: 
-      - OAuth oauth_body_hash="2jmj7l5rSw0yVb%2FvlWAYkK%2FYBwk%3D", oauth_consumer_key="katello", oauth_nonce="TkqiOG73EFoWd55VJWqvlt4tbZSvZ2HgxmzIeOOo", oauth_signature="%2Fd32KToeN2SrDa5vZIYlr%2Fs%2F05I%3D", oauth_signature_method="HMAC-SHA1", oauth_timestamp="1357954313", oauth_version="1.0"
->>>>>>> f739f88f
   response: 
     status: 
       code: 200
       message: OK
     headers: 
-<<<<<<< HEAD
       Server: 
       - Apache/2.2.22 (Fedora)
       Date: 
-      - Mon, 14 Jan 2013 16:08:32 GMT
+      - Mon, 14 Jan 2013 22:07:33 GMT
       Content-Length: 
       - "672"
       Content-Type: 
       - application/json
     body: 
-      string: "[{\"updated\": \"2013-01-14T21:08:22Z\", \"repo_id\": \"1\", \"created\": \"2013-01-14T21:08:22Z\", \"_ns\": \"repo_content_units\", \"unit_id\": \"11695611-482c-4fa1-b2e4-1cdaece97625\", \"unit_type_id\": \"package_category\", \"owner_type\": \"importer\", \"_id\": {\"$oid\": \"50f42d76196cbe47d700183d\"}, \"id\": \"50f42d76196cbe47d700183d\", \"owner_id\": \"yum_importer\", \"metadata\": {\"_storage_path\": null, \"repo_id\": \"1\", \"description\": null, \"_ns\": \"units_package_category\", \"display_order\": 99, \"translated_name\": {}, \"packagegroupids\": [\"mammal\", \"bird\"], \"translated_description\": {}, \"_content_type_id\": \"package_category\", \"_id\": \"11695611-482c-4fa1-b2e4-1cdaece97625\", \"id\": \"all\", \"name\": \"all\"}}]"
+      string: "[{\"updated\": \"2013-01-15T03:07:15Z\", \"repo_id\": \"1\", \"created\": \"2013-01-15T03:07:15Z\", \"_ns\": \"repo_content_units\", \"unit_id\": \"11695611-482c-4fa1-b2e4-1cdaece97625\", \"unit_type_id\": \"package_category\", \"owner_type\": \"importer\", \"_id\": {\"$oid\": \"50f48193196cbe557b000bb0\"}, \"id\": \"50f48193196cbe557b000bb0\", \"owner_id\": \"yum_importer\", \"metadata\": {\"_storage_path\": null, \"repo_id\": \"1\", \"description\": null, \"_ns\": \"units_package_category\", \"display_order\": 99, \"translated_name\": {}, \"packagegroupids\": [\"mammal\", \"bird\"], \"translated_description\": {}, \"_content_type_id\": \"package_category\", \"_id\": \"11695611-482c-4fa1-b2e4-1cdaece97625\", \"id\": \"all\", \"name\": \"all\"}}]"
     http_version: 
-  recorded_at: Mon, 14 Jan 2013 16:08:32 GMT
-- request: 
-    method: post
-    uri: https://kafka.usersys.redhat.com/pulp/api/v2/repositories/1/search/units/
-    body: 
-      string: "{\"criteria\":{\"type_ids\":[\"distribution\"]}}"
-    headers: 
-      Accept: 
-      - application/json
-      Pulp-User: 
-      - admin
-      Authorization: 
-      - OAuth oauth_body_hash="2jmj7l5rSw0yVb%2FvlWAYkK%2FYBwk%3D", oauth_consumer_key="katello", oauth_nonce="zpWPhvy6GpwQBB8NVpAoD0DAmCDQWwEKcBnZNdmzwk", oauth_signature="RGPEidKCvjkkdaWxVen96cbEDpM%3D", oauth_signature_method="HMAC-SHA1", oauth_timestamp="1358179714", oauth_version="1.0"
-      Accept-Encoding: 
-      - gzip, deflate
-      Content-Length: 
-      - "42"
-      Content-Type: 
-      - application/json
-=======
-      Content-Length: 
-      - "2134"
-      Date: 
-      - Sat, 12 Jan 2013 01:31:54 GMT
-      Content-Type: 
-      - application/json
-      Server: 
-      - Apache/2.2.22 (Fedora)
-    body: 
-      string: "[{\"updated\": \"2013-01-12T06:31:39Z\", \"repo_id\": \"1\", \"created\": \"2013-01-12T06:31:39Z\", \"_ns\": \"repo_content_units\", \"unit_id\": \"f9b5a1e7-a013-4064-ac11-6c3bbd278bc4\", \"unit_type_id\": \"distribution\", \"owner_type\": \"importer\", \"_id\": {\"$oid\": \"50f0bcfb9c60ed092100514a\"}, \"id\": \"50f0bcfb9c60ed092100514a\", \"owner_id\": \"yum_importer\", \"metadata\": {\"files\": [{\"checksumtype\": \"sha256\", \"relativepath\": \"images/test2.img\", \"fileName\": \"test2.img\", \"downloadurl\": \"file:///home/jlsherri/katello/src/test/fixtures/zoo5/images/test2.img\", \"item_type\": \"tree_file\", \"savepath\": \"/var/lib/pulp/working/repos/1/importers/yum_importer/1/images\", \"checksum\": \"e3b0c44298fc1c149afbf4c8996fb92427ae41e4649b934ca495991b7852b855\", \"filename\": \"test2.img\", \"pkgpath\": \"/var/lib/pulp/content/distribution/ks-Test Family-TestVariant-16-x86_64/images\", \"size\": 0}, {\"checksumtype\": \"sha256\", \"relativepath\": \"empty.iso\", \"fileName\": \"empty.iso\", \"downloadurl\": \"file:///home/jlsherri/katello/src/test/fixtures/zoo5/empty.iso\", \"item_type\": \"tree_file\", \"savepath\": \"/var/lib/pulp/working/repos/1/importers/yum_importer/1/\", \"checksum\": \"e3b0c44298fc1c149afbf4c8996fb92427ae41e4649b934ca495991b7852b855\", \"filename\": \"empty.iso\", \"pkgpath\": \"/var/lib/pulp/content/distribution/ks-Test Family-TestVariant-16-x86_64\", \"size\": 0}, {\"checksumtype\": \"sha256\", \"relativepath\": \"images/test1.img\", \"fileName\": \"test1.img\", \"downloadurl\": \"file:///home/jlsherri/katello/src/test/fixtures/zoo5/images/test1.img\", \"item_type\": \"tree_file\", \"savepath\": \"/var/lib/pulp/working/repos/1/importers/yum_importer/1/images\", \"checksum\": \"e3b0c44298fc1c149afbf4c8996fb92427ae41e4649b934ca495991b7852b855\", \"filename\": \"test1.img\", \"pkgpath\": \"/var/lib/pulp/content/distribution/ks-Test Family-TestVariant-16-x86_64/images\", \"size\": 0}], \"_storage_path\": \"/var/lib/pulp/content/distribution/ks-Test Family-TestVariant-16-x86_64\", \"family\": \"Test Family\", \"_ns\": \"units_distribution\", \"variant\": \"TestVariant\", \"version\": \"16\", \"_content_type_id\": \"distribution\", \"_id\": \"f9b5a1e7-a013-4064-ac11-6c3bbd278bc4\", \"arch\": \"x86_64\", \"id\": \"ks-Test Family-TestVariant-16-x86_64\"}}]"
-    http_version: 
-  recorded_at: Sat, 12 Jan 2013 01:31:54 GMT
-- request: 
-    method: post
-    uri: https://dhcp231-16.rdu.redhat.com/pulp/api/v2/repositories/1/search/units/
-    body: 
-      string: "{\"criteria\":{\"type_ids\":[\"package_category\"]}}"
-    headers: 
-      Content-Length: 
-      - "46"
-      Content-Type: 
-      - application/json
-      Accept-Encoding: 
-      - gzip, deflate
-      Accept: 
-      - application/json
-      Pulp-User: 
-      - admin
-      Authorization: 
-      - OAuth oauth_body_hash="2jmj7l5rSw0yVb%2FvlWAYkK%2FYBwk%3D", oauth_consumer_key="katello", oauth_nonce="lWTZCw7ocXKzrGpq5xS5xECUdrYipJIoRFJR2hoUMw", oauth_signature="wihyN1yYc6CzZTDAbX7KcJKBovM%3D", oauth_signature_method="HMAC-SHA1", oauth_timestamp="1357954314", oauth_version="1.0"
->>>>>>> f739f88f
-  response: 
-    status: 
-      code: 200
-      message: OK
-    headers: 
-<<<<<<< HEAD
-      Server: 
-      - Apache/2.2.22 (Fedora)
-      Date: 
-      - Mon, 14 Jan 2013 16:08:34 GMT
-      Content-Length: 
-      - "2146"
-      Content-Type: 
-      - application/json
-    body: 
-      string: "[{\"updated\": \"2013-01-14T21:08:22Z\", \"repo_id\": \"1\", \"created\": \"2013-01-14T21:08:22Z\", \"_ns\": \"repo_content_units\", \"unit_id\": \"60b178e6-7a2d-491b-83e9-a1807efa1a62\", \"unit_type_id\": \"distribution\", \"owner_type\": \"importer\", \"_id\": {\"$oid\": \"50f42d76196cbe47d7001832\"}, \"id\": \"50f42d76196cbe47d7001832\", \"owner_id\": \"yum_importer\", \"metadata\": {\"files\": [{\"checksumtype\": \"sha256\", \"relativepath\": \"images/test2.img\", \"fileName\": \"test2.img\", \"downloadurl\": \"file:///home/paji/katello/katello/src/test/fixtures/zoo5/images/test2.img\", \"item_type\": \"tree_file\", \"savepath\": \"/var/lib/pulp/working/repos/1/importers/yum_importer/1/images\", \"checksum\": \"e3b0c44298fc1c149afbf4c8996fb92427ae41e4649b934ca495991b7852b855\", \"filename\": \"test2.img\", \"pkgpath\": \"/var/lib/pulp/content/distribution/ks-Test Family-TestVariant-16-x86_64/images\", \"size\": 0}, {\"checksumtype\": \"sha256\", \"relativepath\": \"empty.iso\", \"fileName\": \"empty.iso\", \"downloadurl\": \"file:///home/paji/katello/katello/src/test/fixtures/zoo5/empty.iso\", \"item_type\": \"tree_file\", \"savepath\": \"/var/lib/pulp/working/repos/1/importers/yum_importer/1/\", \"checksum\": \"e3b0c44298fc1c149afbf4c8996fb92427ae41e4649b934ca495991b7852b855\", \"filename\": \"empty.iso\", \"pkgpath\": \"/var/lib/pulp/content/distribution/ks-Test Family-TestVariant-16-x86_64\", \"size\": 0}, {\"checksumtype\": \"sha256\", \"relativepath\": \"images/test1.img\", \"fileName\": \"test1.img\", \"downloadurl\": \"file:///home/paji/katello/katello/src/test/fixtures/zoo5/images/test1.img\", \"item_type\": \"tree_file\", \"savepath\": \"/var/lib/pulp/working/repos/1/importers/yum_importer/1/images\", \"checksum\": \"e3b0c44298fc1c149afbf4c8996fb92427ae41e4649b934ca495991b7852b855\", \"filename\": \"test1.img\", \"pkgpath\": \"/var/lib/pulp/content/distribution/ks-Test Family-TestVariant-16-x86_64/images\", \"size\": 0}], \"_storage_path\": \"/var/lib/pulp/content/distribution/ks-Test Family-TestVariant-16-x86_64\", \"family\": \"Test Family\", \"_ns\": \"units_distribution\", \"variant\": \"TestVariant\", \"version\": \"16\", \"_content_type_id\": \"distribution\", \"_id\": \"60b178e6-7a2d-491b-83e9-a1807efa1a62\", \"arch\": \"x86_64\", \"id\": \"ks-Test Family-TestVariant-16-x86_64\"}}]"
-    http_version: 
-  recorded_at: Mon, 14 Jan 2013 16:08:34 GMT
-recorded_with: VCR 2.4.0
-=======
-      Content-Length: 
-      - "672"
-      Date: 
-      - Sat, 12 Jan 2013 01:31:54 GMT
-      Content-Type: 
-      - application/json
-      Server: 
-      - Apache/2.2.22 (Fedora)
-    body: 
-      string: "[{\"updated\": \"2013-01-12T06:31:39Z\", \"repo_id\": \"1\", \"created\": \"2013-01-12T06:31:39Z\", \"_ns\": \"repo_content_units\", \"unit_id\": \"1a03e164-e713-4c16-a6b4-14e059427ebd\", \"unit_type_id\": \"package_category\", \"owner_type\": \"importer\", \"_id\": {\"$oid\": \"50f0bcfb9c60ed0921005155\"}, \"id\": \"50f0bcfb9c60ed0921005155\", \"owner_id\": \"yum_importer\", \"metadata\": {\"_storage_path\": null, \"repo_id\": \"1\", \"description\": null, \"_ns\": \"units_package_category\", \"display_order\": 99, \"translated_name\": {}, \"packagegroupids\": [\"mammal\", \"bird\"], \"translated_description\": {}, \"_content_type_id\": \"package_category\", \"_id\": \"1a03e164-e713-4c16-a6b4-14e059427ebd\", \"id\": \"all\", \"name\": \"all\"}}]"
-    http_version: 
-  recorded_at: Sat, 12 Jan 2013 01:31:54 GMT
->>>>>>> f739f88f
+  recorded_at: Mon, 14 Jan 2013 22:07:33 GMT