--- 
recorded_with: VCR 2.3.0
http_interactions: 
- request: 
    method: post
<<<<<<< HEAD
    uri: https://kafka.usersys.redhat.com/pulp/api/v2/repositories/1/search/units/
=======
    uri: https://knifeparty.localdomain/pulp/api/v2/repositories/1/search/units/
>>>>>>> c99eacdf
    body: 
      string: "{\"criteria\":{\"type_ids\":[\"erratum\"]}}"
    headers: 
      Authorization: 
<<<<<<< HEAD
      - OAuth oauth_body_hash="2jmj7l5rSw0yVb%2FvlWAYkK%2FYBwk%3D", oauth_consumer_key="katello", oauth_nonce="Mic2LGWYRdDYFkW3A6Gv5IKOmT38CZ73bGIAL7UO4M", oauth_signature="lc2OYDLMD1gOyyHQmO9eGtlXdc8%3D", oauth_signature_method="HMAC-SHA1", oauth_timestamp="1356116376", oauth_version="1.0"
      Pulp-User: 
      - admin
      Content-Length: 
      - "37"
      Content-Type: 
      - application/json
      Accept-Encoding: 
      - gzip, deflate
      Accept: 
      - application/json
=======
      - OAuth oauth_body_hash="2jmj7l5rSw0yVb%2FvlWAYkK%2FYBwk%3D", oauth_consumer_key="katello", oauth_nonce="1BMJz6LQKQRKBDCgJALd3tRz5J6s0688pH7EwJuomc", oauth_signature="AHiD%2Bqm1j3%2FcOU20vaoab5O9vOc%3D", oauth_signature_method="HMAC-SHA1", oauth_timestamp="1357780509", oauth_version="1.0"
      Pulp-User: 
      - admin
      Content-Type: 
      - application/json
      Content-Length: 
      - "42"
      Accept-Encoding: 
      - gzip, deflate
>>>>>>> c99eacdf
  response: 
    status: 
      code: 200
      message: OK
    headers: 
<<<<<<< HEAD
      Server: 
      - Apache/2.2.22 (Fedora)
      Content-Length: 
      - "1903"
      Content-Type: 
      - application/json
      Date: 
      - Fri, 21 Dec 2012 18:59:36 GMT
    body: 
      string: "[{\"updated\": \"2012-12-21T23:59:34Z\", \"repo_id\": \"1\", \"created\": \"2012-12-21T23:59:34Z\", \"_ns\": \"repo_content_units\", \"unit_id\": \"863b0820-63bf-49f1-b259-01cf5f4d579a\", \"unit_type_id\": \"erratum\", \"owner_type\": \"importer\", \"_id\": {\"$oid\": \"50d4b196196cbe42f9000b24\"}, \"id\": \"50d4b196196cbe42f9000b24\", \"owner_id\": \"yum_importer\", \"metadata\": {\"issued\": \"2010-01-01 01:01:01\", \"references\": [], \"_content_type_id\": \"erratum\", \"id\": \"RHEA-2010:0001\", \"severity\": \"\", \"title\": \"Empty errata\", \"_ns\": \"units_erratum\", \"version\": \"1\", \"reboot_suggested\": false, \"type\": \"security\", \"pkglist\": [], \"status\": \"stable\", \"updated\": \"\", \"description\": \"Empty errata\", \"pushcount\": 1, \"from_str\": \"lzap+pub@redhat.com\", \"_storage_path\": null, \"rights\": \"\", \"solution\": \"\", \"summary\": \"\", \"release\": \"1\", \"_id\": \"863b0820-63bf-49f1-b259-01cf5f4d579a\"}}, {\"updated\": \"2012-12-21T23:59:34Z\", \"repo_id\": \"1\", \"created\": \"2012-12-21T23:59:34Z\", \"_ns\": \"repo_content_units\", \"unit_id\": \"8bb4323b-9e04-4a2b-add7-de53840eeb91\", \"unit_type_id\": \"erratum\", \"owner_type\": \"importer\", \"_id\": {\"$oid\": \"50d4b196196cbe42f9000b26\"}, \"id\": \"50d4b196196cbe42f9000b26\", \"owner_id\": \"yum_importer\", \"metadata\": {\"issued\": \"2010-01-01 01:01:01\", \"references\": [], \"_content_type_id\": \"erratum\", \"id\": \"RHEA-2010:0002\", \"severity\": \"\", \"title\": \"One package errata\", \"_ns\": \"units_erratum\", \"version\": \"1\", \"reboot_suggested\": false, \"type\": \"security\", \"pkglist\": [{\"packages\": [{\"src\": \"http://www.fedoraproject.org\", \"name\": \"elephant\", \"filename\": \"elephant-0.3-0.8.noarch.rpm\", \"epoch\": null, \"version\": \"0.3\", \"release\": \"0.8\", \"arch\": \"noarch\"}], \"name\": \"1\", \"short\": \"\"}], \"status\": \"stable\", \"updated\": \"\", \"description\": \"One package errata\", \"pushcount\": 1, \"from_str\": \"lzap+pub@redhat.com\", \"_storage_path\": null, \"rights\": \"\", \"solution\": \"\", \"summary\": \"\", \"release\": \"1\", \"_id\": \"8bb4323b-9e04-4a2b-add7-de53840eeb91\"}}]"
    http_version: 
  recorded_at: Fri, 21 Dec 2012 18:59:36 GMT
- request: 
    method: post
    uri: https://kafka.usersys.redhat.com/pulp/api/v2/content/units/erratum/search/
    body: 
      string: "{\"include_repos\":true,\"criteria\":{\"filters\":{\"_id\":{\"$in\":[\"863b0820-63bf-49f1-b259-01cf5f4d579a\",\"8bb4323b-9e04-4a2b-add7-de53840eeb91\"]}}}}"
=======
      Connection: 
      - close
      Server: 
      - Apache/2.2.22 (Fedora)
      Content-Type: 
      - application/json
      Content-Length: 
      - "2158"
      Date: 
      - Thu, 10 Jan 2013 01:15:09 GMT
    body: 
      string: "[{\"updated\": \"2013-01-10T06:15:08Z\", \"repo_id\": \"1\", \"created\": \"2013-01-10T06:15:08Z\", \"_ns\": \"repo_content_units\", \"unit_id\": \"0532b5a5-adf2-4f09-a2a5-d1aed7f5fded\", \"unit_type_id\": \"distribution\", \"owner_type\": \"importer\", \"_id\": {\"$oid\": \"50ee161cdc792129cb00284d\"}, \"id\": \"50ee161cdc792129cb00284d\", \"owner_id\": \"yum_importer\", \"metadata\": {\"files\": [{\"checksumtype\": \"sha256\", \"relativepath\": \"images/test2.img\", \"fileName\": \"test2.img\", \"downloadurl\": \"file:///home/ehelms/workspace/katello/src/test/fixtures/zoo5/images/test2.img\", \"item_type\": \"tree_file\", \"savepath\": \"/var/lib/pulp/working/repos/1/importers/yum_importer/1/images\", \"checksum\": \"e3b0c44298fc1c149afbf4c8996fb92427ae41e4649b934ca495991b7852b855\", \"filename\": \"test2.img\", \"pkgpath\": \"/var/lib/pulp/content/distribution/ks-Test Family-TestVariant-16-x86_64/images\", \"size\": 0}, {\"checksumtype\": \"sha256\", \"relativepath\": \"empty.iso\", \"fileName\": \"empty.iso\", \"downloadurl\": \"file:///home/ehelms/workspace/katello/src/test/fixtures/zoo5/empty.iso\", \"item_type\": \"tree_file\", \"savepath\": \"/var/lib/pulp/working/repos/1/importers/yum_importer/1/\", \"checksum\": \"e3b0c44298fc1c149afbf4c8996fb92427ae41e4649b934ca495991b7852b855\", \"filename\": \"empty.iso\", \"pkgpath\": \"/var/lib/pulp/content/distribution/ks-Test Family-TestVariant-16-x86_64\", \"size\": 0}, {\"checksumtype\": \"sha256\", \"relativepath\": \"images/test1.img\", \"fileName\": \"test1.img\", \"downloadurl\": \"file:///home/ehelms/workspace/katello/src/test/fixtures/zoo5/images/test1.img\", \"item_type\": \"tree_file\", \"savepath\": \"/var/lib/pulp/working/repos/1/importers/yum_importer/1/images\", \"checksum\": \"e3b0c44298fc1c149afbf4c8996fb92427ae41e4649b934ca495991b7852b855\", \"filename\": \"test1.img\", \"pkgpath\": \"/var/lib/pulp/content/distribution/ks-Test Family-TestVariant-16-x86_64/images\", \"size\": 0}], \"_storage_path\": \"/var/lib/pulp/content/distribution/ks-Test Family-TestVariant-16-x86_64\", \"family\": \"Test Family\", \"_ns\": \"units_distribution\", \"variant\": \"TestVariant\", \"version\": \"16\", \"_content_type_id\": \"distribution\", \"_id\": \"0532b5a5-adf2-4f09-a2a5-d1aed7f5fded\", \"arch\": \"x86_64\", \"id\": \"ks-Test Family-TestVariant-16-x86_64\"}}]"
    http_version: 
  recorded_at: Thu, 10 Jan 2013 01:15:09 GMT
- request: 
    method: post
    uri: https://knifeparty.localdomain/pulp/api/v2/repositories/1/search/units/
    body: 
      string: "{\"criteria\":{\"type_ids\":[\"package_group\"]}}"
>>>>>>> c99eacdf
    headers: 
      Authorization: 
<<<<<<< HEAD
      - OAuth oauth_body_hash="2jmj7l5rSw0yVb%2FvlWAYkK%2FYBwk%3D", oauth_consumer_key="katello", oauth_nonce="zBih6tVjnE1ekD4o6QLfcxEpepr2szqkq79k63x2g", oauth_signature="5JSKLkbi%2BbzyDvba71AU1y%2B0q%2BY%3D", oauth_signature_method="HMAC-SHA1", oauth_timestamp="1356116376", oauth_version="1.0"
      Pulp-User: 
      - admin
      Content-Length: 
      - "141"
      Content-Type: 
      - application/json
      Accept-Encoding: 
      - gzip, deflate
      Accept: 
      - application/json
=======
      - OAuth oauth_body_hash="2jmj7l5rSw0yVb%2FvlWAYkK%2FYBwk%3D", oauth_consumer_key="katello", oauth_nonce="4H2D7G00tF4NrvCnswxJX41qEOwwKS4KIIMeq2UuU4", oauth_signature="QPjeFnV3MkIb5AFJQehyDaRFQyw%3D", oauth_signature_method="HMAC-SHA1", oauth_timestamp="1357780509", oauth_version="1.0"
      Pulp-User: 
      - admin
      Content-Type: 
      - application/json
      Content-Length: 
      - "43"
      Accept-Encoding: 
      - gzip, deflate
>>>>>>> c99eacdf
  response: 
    status: 
      code: 200
      message: OK
    headers: 
<<<<<<< HEAD
      Server: 
      - Apache/2.2.22 (Fedora)
      Content-Length: 
      - "1443"
      Content-Type: 
      - application/json
      Date: 
      - Fri, 21 Dec 2012 18:59:36 GMT
    body: 
      string: "[{\"issued\": \"2010-01-01 01:01:01\", \"references\": [], \"_content_type_id\": \"erratum\", \"id\": \"RHEA-2010:0001\", \"severity\": \"\", \"title\": \"Empty errata\", \"version\": \"1\", \"reboot_suggested\": false, \"type\": \"security\", \"pkglist\": [], \"status\": \"stable\", \"updated\": \"\", \"description\": \"Empty errata\", \"pushcount\": 1, \"from_str\": \"lzap+pub@redhat.com\", \"_storage_path\": null, \"rights\": \"\", \"solution\": \"\", \"summary\": \"\", \"release\": \"1\", \"_id\": \"863b0820-63bf-49f1-b259-01cf5f4d579a\", \"_href\": \"/pulp/api/v2/content/units/erratum/863b0820-63bf-49f1-b259-01cf5f4d579a/\", \"children\": {}, \"repository_memberships\": [\"1\"]}, {\"issued\": \"2010-01-01 01:01:01\", \"references\": [], \"_content_type_id\": \"erratum\", \"id\": \"RHEA-2010:0002\", \"severity\": \"\", \"title\": \"One package errata\", \"version\": \"1\", \"reboot_suggested\": false, \"type\": \"security\", \"pkglist\": [{\"packages\": [{\"src\": \"http://www.fedoraproject.org\", \"name\": \"elephant\", \"filename\": \"elephant-0.3-0.8.noarch.rpm\", \"epoch\": null, \"version\": \"0.3\", \"release\": \"0.8\", \"arch\": \"noarch\"}], \"name\": \"1\", \"short\": \"\"}], \"status\": \"stable\", \"updated\": \"\", \"description\": \"One package errata\", \"pushcount\": 1, \"from_str\": \"lzap+pub@redhat.com\", \"_storage_path\": null, \"rights\": \"\", \"solution\": \"\", \"summary\": \"\", \"release\": \"1\", \"_id\": \"8bb4323b-9e04-4a2b-add7-de53840eeb91\", \"_href\": \"/pulp/api/v2/content/units/erratum/8bb4323b-9e04-4a2b-add7-de53840eeb91/\", \"children\": {}, \"repository_memberships\": [\"1\"]}]"
    http_version: 
  recorded_at: Fri, 21 Dec 2012 18:59:36 GMT
- request: 
    method: post
    uri: https://kafka.usersys.redhat.com/pulp/api/v2/repositories/1/search/units/
    body: 
      string: "{\"criteria\":{\"type_ids\":[\"distribution\"]}}"
=======
      Connection: 
      - close
      Server: 
      - Apache/2.2.22 (Fedora)
      Content-Type: 
      - application/json
      Content-Length: 
      - "1698"
      Date: 
      - Thu, 10 Jan 2013 01:15:09 GMT
    body: 
      string: "[{\"updated\": \"2013-01-10T06:15:08Z\", \"repo_id\": \"1\", \"created\": \"2013-01-10T06:15:08Z\", \"_ns\": \"repo_content_units\", \"unit_id\": \"fc387f23-bc4a-4094-9255-19f676c010bb\", \"unit_type_id\": \"package_group\", \"owner_type\": \"importer\", \"_id\": {\"$oid\": \"50ee161cdc792129cb002857\"}, \"id\": \"50ee161cdc792129cb002857\", \"owner_id\": \"yum_importer\", \"metadata\": {\"_storage_path\": null, \"mandatory_package_names\": [\"penguin\"], \"repo_id\": \"1\", \"description\": \"\", \"user_visible\": true, \"default\": true, \"_ns\": \"units_package_group\", \"display_order\": 1024, \"optional_package_names\": [], \"translated_name\": {}, \"translated_description\": {}, \"conditional_package_names\": [], \"default_package_names\": [], \"_content_type_id\": \"package_group\", \"langonly\": null, \"_id\": \"fc387f23-bc4a-4094-9255-19f676c010bb\", \"id\": \"bird\", \"name\": \"bird\"}}, {\"updated\": \"2013-01-10T06:15:08Z\", \"repo_id\": \"1\", \"created\": \"2013-01-10T06:15:08Z\", \"_ns\": \"repo_content_units\", \"unit_id\": \"e031ad26-efc7-4577-9673-0c047e8c8118\", \"unit_type_id\": \"package_group\", \"owner_type\": \"importer\", \"_id\": {\"$oid\": \"50ee161cdc792129cb002856\"}, \"id\": \"50ee161cdc792129cb002856\", \"owner_id\": \"yum_importer\", \"metadata\": {\"_storage_path\": null, \"mandatory_package_names\": [\"elephant,giraffe,cheetah,lion,monkey,penguin,squirrel,walrus\", \"penguin\"], \"repo_id\": \"1\", \"description\": \"\", \"user_visible\": true, \"default\": true, \"_ns\": \"units_package_group\", \"display_order\": 1024, \"optional_package_names\": [], \"translated_name\": {}, \"translated_description\": {}, \"conditional_package_names\": [], \"default_package_names\": [], \"_content_type_id\": \"package_group\", \"langonly\": null, \"_id\": \"e031ad26-efc7-4577-9673-0c047e8c8118\", \"id\": \"mammal\", \"name\": \"mammal\"}}]"
    http_version: 
  recorded_at: Thu, 10 Jan 2013 01:15:09 GMT
- request: 
    method: post
    uri: https://knifeparty.localdomain/pulp/api/v2/repositories/1/search/units/
    body: 
      string: "{\"criteria\":{\"type_ids\":[\"package_category\"]}}"
>>>>>>> c99eacdf
    headers: 
      Authorization: 
<<<<<<< HEAD
      - OAuth oauth_body_hash="2jmj7l5rSw0yVb%2FvlWAYkK%2FYBwk%3D", oauth_consumer_key="katello", oauth_nonce="xNrozKafTOffxlzjMKoknqRqKvu0nHuoy0kiiv3dQ4", oauth_signature="mfzLfxctNrOqRuxOfm4thywuPwM%3D", oauth_signature_method="HMAC-SHA1", oauth_timestamp="1356116376", oauth_version="1.0"
      Pulp-User: 
      - admin
      Content-Length: 
      - "42"
      Content-Type: 
      - application/json
      Accept-Encoding: 
      - gzip, deflate
      Accept: 
      - application/json
=======
      - OAuth oauth_body_hash="2jmj7l5rSw0yVb%2FvlWAYkK%2FYBwk%3D", oauth_consumer_key="katello", oauth_nonce="TZJGtjcJU4tAnJyivupZf0Vo9IDAeQAy9m5t8pTlBiM", oauth_signature="mFgTsNa9X8HJVJx58tmF4vqy7Ak%3D", oauth_signature_method="HMAC-SHA1", oauth_timestamp="1357780516", oauth_version="1.0"
      Pulp-User: 
      - admin
      Content-Type: 
      - application/json
      Content-Length: 
      - "46"
      Accept-Encoding: 
      - gzip, deflate
>>>>>>> c99eacdf
  response: 
    status: 
      code: 200
      message: OK
    headers: 
<<<<<<< HEAD
      Server: 
      - Apache/2.2.22 (Fedora)
      Content-Length: 
      - "2146"
      Content-Type: 
      - application/json
      Date: 
      - Fri, 21 Dec 2012 18:59:37 GMT
    body: 
      string: "[{\"updated\": \"2012-12-21T23:59:33Z\", \"repo_id\": \"1\", \"created\": \"2012-12-21T23:59:33Z\", \"_ns\": \"repo_content_units\", \"unit_id\": \"4f80a1ae-d606-4c02-8b64-6f7e4447d867\", \"unit_type_id\": \"distribution\", \"owner_type\": \"importer\", \"_id\": {\"$oid\": \"50d4b195196cbe42f9000b21\"}, \"id\": \"50d4b195196cbe42f9000b21\", \"owner_id\": \"yum_importer\", \"metadata\": {\"files\": [{\"checksumtype\": \"sha256\", \"relativepath\": \"images/test2.img\", \"fileName\": \"test2.img\", \"downloadurl\": \"file:///home/paji/katello/katello/src/test/fixtures/zoo5/images/test2.img\", \"item_type\": \"tree_file\", \"savepath\": \"/var/lib/pulp/working/repos/1/importers/yum_importer/1/images\", \"checksum\": \"e3b0c44298fc1c149afbf4c8996fb92427ae41e4649b934ca495991b7852b855\", \"filename\": \"test2.img\", \"pkgpath\": \"/var/lib/pulp/content/distribution/ks-Test Family-TestVariant-16-x86_64/images\", \"size\": 0}, {\"checksumtype\": \"sha256\", \"relativepath\": \"empty.iso\", \"fileName\": \"empty.iso\", \"downloadurl\": \"file:///home/paji/katello/katello/src/test/fixtures/zoo5/empty.iso\", \"item_type\": \"tree_file\", \"savepath\": \"/var/lib/pulp/working/repos/1/importers/yum_importer/1/\", \"checksum\": \"e3b0c44298fc1c149afbf4c8996fb92427ae41e4649b934ca495991b7852b855\", \"filename\": \"empty.iso\", \"pkgpath\": \"/var/lib/pulp/content/distribution/ks-Test Family-TestVariant-16-x86_64\", \"size\": 0}, {\"checksumtype\": \"sha256\", \"relativepath\": \"images/test1.img\", \"fileName\": \"test1.img\", \"downloadurl\": \"file:///home/paji/katello/katello/src/test/fixtures/zoo5/images/test1.img\", \"item_type\": \"tree_file\", \"savepath\": \"/var/lib/pulp/working/repos/1/importers/yum_importer/1/images\", \"checksum\": \"e3b0c44298fc1c149afbf4c8996fb92427ae41e4649b934ca495991b7852b855\", \"filename\": \"test1.img\", \"pkgpath\": \"/var/lib/pulp/content/distribution/ks-Test Family-TestVariant-16-x86_64/images\", \"size\": 0}], \"_storage_path\": \"/var/lib/pulp/content/distribution/ks-Test Family-TestVariant-16-x86_64\", \"family\": \"Test Family\", \"_ns\": \"units_distribution\", \"variant\": \"TestVariant\", \"version\": \"16\", \"_content_type_id\": \"distribution\", \"_id\": \"4f80a1ae-d606-4c02-8b64-6f7e4447d867\", \"arch\": \"x86_64\", \"id\": \"ks-Test Family-TestVariant-16-x86_64\"}}]"
    http_version: 
  recorded_at: Fri, 21 Dec 2012 18:59:37 GMT
- request: 
    method: post
    uri: https://kafka.usersys.redhat.com/pulp/api/v2/repositories/1/search/units/
    body: 
      string: "{\"criteria\":{\"type_ids\":[\"package_group\"]}}"
=======
      Connection: 
      - close
      Server: 
      - Apache/2.2.22 (Fedora)
      Content-Type: 
      - application/json
      Content-Length: 
      - "672"
      Date: 
      - Thu, 10 Jan 2013 01:15:16 GMT
    body: 
      string: "[{\"updated\": \"2013-01-10T06:15:08Z\", \"repo_id\": \"1\", \"created\": \"2013-01-10T06:15:08Z\", \"_ns\": \"repo_content_units\", \"unit_id\": \"e0b100af-e670-4e70-a992-82651868c18c\", \"unit_type_id\": \"package_category\", \"owner_type\": \"importer\", \"_id\": {\"$oid\": \"50ee161cdc792129cb002858\"}, \"id\": \"50ee161cdc792129cb002858\", \"owner_id\": \"yum_importer\", \"metadata\": {\"_storage_path\": null, \"repo_id\": \"1\", \"description\": null, \"_ns\": \"units_package_category\", \"display_order\": 99, \"translated_name\": {}, \"packagegroupids\": [\"mammal\", \"bird\"], \"translated_description\": {}, \"_content_type_id\": \"package_category\", \"_id\": \"e0b100af-e670-4e70-a992-82651868c18c\", \"id\": \"all\", \"name\": \"all\"}}]"
    http_version: 
  recorded_at: Thu, 10 Jan 2013 01:15:16 GMT
- request: 
    method: post
    uri: https://knifeparty.localdomain/pulp/api/v2/repositories/1/search/units/
    body: 
      string: "{\"criteria\":{\"type_ids\":[\"erratum\"]}}"
>>>>>>> c99eacdf
    headers: 
      Authorization: 
<<<<<<< HEAD
      - OAuth oauth_body_hash="2jmj7l5rSw0yVb%2FvlWAYkK%2FYBwk%3D", oauth_consumer_key="katello", oauth_nonce="K09hDWtCoDONOy9rOCvfcbFazRT5NGDGz9gR16TYjI", oauth_signature="MvKxn7XmBk0o9uB%2F7HzpSUO1JoI%3D", oauth_signature_method="HMAC-SHA1", oauth_timestamp="1356116381", oauth_version="1.0"
      Pulp-User: 
      - admin
      Content-Length: 
      - "43"
      Content-Type: 
      - application/json
      Accept-Encoding: 
      - gzip, deflate
      Accept: 
      - application/json
=======
      - OAuth oauth_body_hash="2jmj7l5rSw0yVb%2FvlWAYkK%2FYBwk%3D", oauth_consumer_key="katello", oauth_nonce="Sm0FGMLrhiU3LdcEWAauv4tXXXmEg8AdHh2zr4naTo", oauth_signature="BUi5Zvz7wg6AnmkulrPE3uVWVTE%3D", oauth_signature_method="HMAC-SHA1", oauth_timestamp="1357780521", oauth_version="1.0"
      Pulp-User: 
      - admin
      Content-Type: 
      - application/json
      Content-Length: 
      - "37"
      Accept-Encoding: 
      - gzip, deflate
>>>>>>> c99eacdf
  response: 
    status: 
      code: 200
      message: OK
    headers: 
<<<<<<< HEAD
      Server: 
      - Apache/2.2.22 (Fedora)
      Content-Length: 
      - "1698"
      Content-Type: 
      - application/json
      Date: 
      - Fri, 21 Dec 2012 18:59:41 GMT
    body: 
      string: "[{\"updated\": \"2012-12-21T23:59:34Z\", \"repo_id\": \"1\", \"created\": \"2012-12-21T23:59:34Z\", \"_ns\": \"repo_content_units\", \"unit_id\": \"9b2cdea3-c35c-4d78-a83e-f3c2bfbcc4ef\", \"unit_type_id\": \"package_group\", \"owner_type\": \"importer\", \"_id\": {\"$oid\": \"50d4b196196cbe42f9000b2b\"}, \"id\": \"50d4b196196cbe42f9000b2b\", \"owner_id\": \"yum_importer\", \"metadata\": {\"_storage_path\": null, \"mandatory_package_names\": [\"penguin\"], \"repo_id\": \"1\", \"description\": \"\", \"user_visible\": true, \"default\": true, \"_ns\": \"units_package_group\", \"display_order\": 1024, \"optional_package_names\": [], \"translated_name\": {}, \"translated_description\": {}, \"conditional_package_names\": [], \"default_package_names\": [], \"_content_type_id\": \"package_group\", \"langonly\": null, \"_id\": \"9b2cdea3-c35c-4d78-a83e-f3c2bfbcc4ef\", \"id\": \"bird\", \"name\": \"bird\"}}, {\"updated\": \"2012-12-21T23:59:34Z\", \"repo_id\": \"1\", \"created\": \"2012-12-21T23:59:34Z\", \"_ns\": \"repo_content_units\", \"unit_id\": \"acd044fd-4793-4852-b29d-7e579cca7c7d\", \"unit_type_id\": \"package_group\", \"owner_type\": \"importer\", \"_id\": {\"$oid\": \"50d4b196196cbe42f9000b2a\"}, \"id\": \"50d4b196196cbe42f9000b2a\", \"owner_id\": \"yum_importer\", \"metadata\": {\"_storage_path\": null, \"mandatory_package_names\": [\"elephant,giraffe,cheetah,lion,monkey,penguin,squirrel,walrus\", \"penguin\"], \"repo_id\": \"1\", \"description\": \"\", \"user_visible\": true, \"default\": true, \"_ns\": \"units_package_group\", \"display_order\": 1024, \"optional_package_names\": [], \"translated_name\": {}, \"translated_description\": {}, \"conditional_package_names\": [], \"default_package_names\": [], \"_content_type_id\": \"package_group\", \"langonly\": null, \"_id\": \"acd044fd-4793-4852-b29d-7e579cca7c7d\", \"id\": \"mammal\", \"name\": \"mammal\"}}]"
    http_version: 
  recorded_at: Fri, 21 Dec 2012 18:59:41 GMT
- request: 
    method: post
    uri: https://kafka.usersys.redhat.com/pulp/api/v2/repositories/1/search/units/
    body: 
      string: "{\"criteria\":{\"type_ids\":[\"package_category\"]}}"
=======
      Connection: 
      - close
      Server: 
      - Apache/2.2.22 (Fedora)
      Content-Type: 
      - application/json
      Content-Length: 
      - "1903"
      Date: 
      - Thu, 10 Jan 2013 01:15:21 GMT
    body: 
      string: "[{\"updated\": \"2013-01-10T06:15:08Z\", \"repo_id\": \"1\", \"created\": \"2013-01-10T06:15:08Z\", \"_ns\": \"repo_content_units\", \"unit_id\": \"1cffd4f3-dfba-4e06-92ff-fbc9873dd7e5\", \"unit_type_id\": \"erratum\", \"owner_type\": \"importer\", \"_id\": {\"$oid\": \"50ee161cdc792129cb002850\"}, \"id\": \"50ee161cdc792129cb002850\", \"owner_id\": \"yum_importer\", \"metadata\": {\"issued\": \"2010-01-01 01:01:01\", \"references\": [], \"_content_type_id\": \"erratum\", \"id\": \"RHEA-2010:0001\", \"severity\": \"\", \"title\": \"Empty errata\", \"_ns\": \"units_erratum\", \"version\": \"1\", \"reboot_suggested\": false, \"type\": \"security\", \"pkglist\": [], \"status\": \"stable\", \"updated\": \"\", \"description\": \"Empty errata\", \"pushcount\": 1, \"from_str\": \"lzap+pub@redhat.com\", \"_storage_path\": null, \"rights\": \"\", \"solution\": \"\", \"summary\": \"\", \"release\": \"1\", \"_id\": \"1cffd4f3-dfba-4e06-92ff-fbc9873dd7e5\"}}, {\"updated\": \"2013-01-10T06:15:08Z\", \"repo_id\": \"1\", \"created\": \"2013-01-10T06:15:08Z\", \"_ns\": \"repo_content_units\", \"unit_id\": \"c68ae302-e2fb-4e94-8b12-262ecefc7950\", \"unit_type_id\": \"erratum\", \"owner_type\": \"importer\", \"_id\": {\"$oid\": \"50ee161cdc792129cb002852\"}, \"id\": \"50ee161cdc792129cb002852\", \"owner_id\": \"yum_importer\", \"metadata\": {\"issued\": \"2010-01-01 01:01:01\", \"references\": [], \"_content_type_id\": \"erratum\", \"id\": \"RHEA-2010:0002\", \"severity\": \"\", \"title\": \"One package errata\", \"_ns\": \"units_erratum\", \"version\": \"1\", \"reboot_suggested\": false, \"type\": \"security\", \"pkglist\": [{\"packages\": [{\"src\": \"http://www.fedoraproject.org\", \"name\": \"elephant\", \"filename\": \"elephant-0.3-0.8.noarch.rpm\", \"epoch\": null, \"version\": \"0.3\", \"release\": \"0.8\", \"arch\": \"noarch\"}], \"name\": \"1\", \"short\": \"\"}], \"status\": \"stable\", \"updated\": \"\", \"description\": \"One package errata\", \"pushcount\": 1, \"from_str\": \"lzap+pub@redhat.com\", \"_storage_path\": null, \"rights\": \"\", \"solution\": \"\", \"summary\": \"\", \"release\": \"1\", \"_id\": \"c68ae302-e2fb-4e94-8b12-262ecefc7950\"}}]"
    http_version: 
  recorded_at: Thu, 10 Jan 2013 01:15:21 GMT
- request: 
    method: post
    uri: https://knifeparty.localdomain/pulp/api/v2/content/units/erratum/search/
    body: 
      string: "{\"criteria\":{\"filters\":{\"_id\":{\"$in\":[\"1cffd4f3-dfba-4e06-92ff-fbc9873dd7e5\",\"c68ae302-e2fb-4e94-8b12-262ecefc7950\"]}}}}"
>>>>>>> c99eacdf
    headers: 
      Authorization: 
<<<<<<< HEAD
      - OAuth oauth_body_hash="2jmj7l5rSw0yVb%2FvlWAYkK%2FYBwk%3D", oauth_consumer_key="katello", oauth_nonce="y7CehehvJirLqItBCaUBxO7WUsORdkrOrDEOexY7Q", oauth_signature="Mng0LkNas5k4FnJedJyGyXVqvFQ%3D", oauth_signature_method="HMAC-SHA1", oauth_timestamp="1356116381", oauth_version="1.0"
      Pulp-User: 
      - admin
      Content-Length: 
      - "46"
      Content-Type: 
      - application/json
      Accept-Encoding: 
      - gzip, deflate
      Accept: 
      - application/json
=======
      - OAuth oauth_body_hash="2jmj7l5rSw0yVb%2FvlWAYkK%2FYBwk%3D", oauth_consumer_key="katello", oauth_nonce="8NIxhsOmr5SQ906ZoyMuINS5IWPYE7pAb8jzEtNB1o", oauth_signature="5FPm2Z5TBQQrWBXJV9goRuzaV3Y%3D", oauth_signature_method="HMAC-SHA1", oauth_timestamp="1357780521", oauth_version="1.0"
      Pulp-User: 
      - admin
      Content-Type: 
      - application/json
      Content-Length: 
      - "120"
      Accept-Encoding: 
      - gzip, deflate
>>>>>>> c99eacdf
  response: 
    status: 
      code: 200
      message: OK
    headers: 
<<<<<<< HEAD
      Server: 
      - Apache/2.2.22 (Fedora)
      Content-Length: 
      - "672"
      Content-Type: 
      - application/json
      Date: 
      - Fri, 21 Dec 2012 18:59:42 GMT
    body: 
      string: "[{\"updated\": \"2012-12-21T23:59:34Z\", \"repo_id\": \"1\", \"created\": \"2012-12-21T23:59:34Z\", \"_ns\": \"repo_content_units\", \"unit_id\": \"6de6157a-a022-44d8-b3d8-94076a763d09\", \"unit_type_id\": \"package_category\", \"owner_type\": \"importer\", \"_id\": {\"$oid\": \"50d4b196196cbe42f9000b2c\"}, \"id\": \"50d4b196196cbe42f9000b2c\", \"owner_id\": \"yum_importer\", \"metadata\": {\"_storage_path\": null, \"repo_id\": \"1\", \"description\": null, \"_ns\": \"units_package_category\", \"display_order\": 99, \"translated_name\": {}, \"packagegroupids\": [\"mammal\", \"bird\"], \"translated_description\": {}, \"_content_type_id\": \"package_category\", \"_id\": \"6de6157a-a022-44d8-b3d8-94076a763d09\", \"id\": \"all\", \"name\": \"all\"}}]"
    http_version: 
  recorded_at: Fri, 21 Dec 2012 18:59:42 GMT
=======
      Connection: 
      - close
      Server: 
      - Apache/2.2.22 (Fedora)
      Content-Type: 
      - application/json
      Content-Length: 
      - "1377"
      Date: 
      - Thu, 10 Jan 2013 01:15:21 GMT
    body: 
      string: "[{\"issued\": \"2010-01-01 01:01:01\", \"references\": [], \"_content_type_id\": \"erratum\", \"id\": \"RHEA-2010:0001\", \"severity\": \"\", \"title\": \"Empty errata\", \"version\": \"1\", \"reboot_suggested\": false, \"type\": \"security\", \"pkglist\": [], \"status\": \"stable\", \"updated\": \"\", \"description\": \"Empty errata\", \"pushcount\": 1, \"from_str\": \"lzap+pub@redhat.com\", \"_storage_path\": null, \"rights\": \"\", \"solution\": \"\", \"summary\": \"\", \"release\": \"1\", \"_id\": \"1cffd4f3-dfba-4e06-92ff-fbc9873dd7e5\", \"_href\": \"/pulp/api/v2/content/units/erratum/1cffd4f3-dfba-4e06-92ff-fbc9873dd7e5/\", \"children\": {}}, {\"issued\": \"2010-01-01 01:01:01\", \"references\": [], \"_content_type_id\": \"erratum\", \"id\": \"RHEA-2010:0002\", \"severity\": \"\", \"title\": \"One package errata\", \"version\": \"1\", \"reboot_suggested\": false, \"type\": \"security\", \"pkglist\": [{\"packages\": [{\"src\": \"http://www.fedoraproject.org\", \"name\": \"elephant\", \"filename\": \"elephant-0.3-0.8.noarch.rpm\", \"epoch\": null, \"version\": \"0.3\", \"release\": \"0.8\", \"arch\": \"noarch\"}], \"name\": \"1\", \"short\": \"\"}], \"status\": \"stable\", \"updated\": \"\", \"description\": \"One package errata\", \"pushcount\": 1, \"from_str\": \"lzap+pub@redhat.com\", \"_storage_path\": null, \"rights\": \"\", \"solution\": \"\", \"summary\": \"\", \"release\": \"1\", \"_id\": \"c68ae302-e2fb-4e94-8b12-262ecefc7950\", \"_href\": \"/pulp/api/v2/content/units/erratum/c68ae302-e2fb-4e94-8b12-262ecefc7950/\", \"children\": {}}]"
    http_version: 
  recorded_at: Thu, 10 Jan 2013 01:15:21 GMT
recorded_with: VCR 2.4.0
>>>>>>> c99eacdf
<|MERGE_RESOLUTION|>--- conflicted
+++ resolved
@@ -1,348 +1,178 @@
 --- 
-recorded_with: VCR 2.3.0
 http_interactions: 
 - request: 
     method: post
-<<<<<<< HEAD
     uri: https://kafka.usersys.redhat.com/pulp/api/v2/repositories/1/search/units/
-=======
-    uri: https://knifeparty.localdomain/pulp/api/v2/repositories/1/search/units/
->>>>>>> c99eacdf
     body: 
-      string: "{\"criteria\":{\"type_ids\":[\"erratum\"]}}"
+      string: "{\"criteria\":{\"type_ids\":[\"package_group\"]}}"
     headers: 
+      Accept: 
+      - application/json
       Authorization: 
-<<<<<<< HEAD
-      - OAuth oauth_body_hash="2jmj7l5rSw0yVb%2FvlWAYkK%2FYBwk%3D", oauth_consumer_key="katello", oauth_nonce="Mic2LGWYRdDYFkW3A6Gv5IKOmT38CZ73bGIAL7UO4M", oauth_signature="lc2OYDLMD1gOyyHQmO9eGtlXdc8%3D", oauth_signature_method="HMAC-SHA1", oauth_timestamp="1356116376", oauth_version="1.0"
-      Pulp-User: 
-      - admin
-      Content-Length: 
-      - "37"
-      Content-Type: 
-      - application/json
+      - OAuth oauth_body_hash="2jmj7l5rSw0yVb%2FvlWAYkK%2FYBwk%3D", oauth_consumer_key="katello", oauth_nonce="fTZh7NKjMxzHQCQ88GJCOH6iObMkWivo9LNgfQzA", oauth_signature="erIltQZcpemi0CiGhVzdX4a2gAY%3D", oauth_signature_method="HMAC-SHA1", oauth_timestamp="1357950427", oauth_version="1.0"
       Accept-Encoding: 
       - gzip, deflate
-      Accept: 
-      - application/json
-=======
-      - OAuth oauth_body_hash="2jmj7l5rSw0yVb%2FvlWAYkK%2FYBwk%3D", oauth_consumer_key="katello", oauth_nonce="1BMJz6LQKQRKBDCgJALd3tRz5J6s0688pH7EwJuomc", oauth_signature="AHiD%2Bqm1j3%2FcOU20vaoab5O9vOc%3D", oauth_signature_method="HMAC-SHA1", oauth_timestamp="1357780509", oauth_version="1.0"
-      Pulp-User: 
-      - admin
       Content-Type: 
       - application/json
       Content-Length: 
-      - "42"
-      Accept-Encoding: 
-      - gzip, deflate
->>>>>>> c99eacdf
+      - "43"
+      Pulp-User: 
+      - admin
   response: 
     status: 
       code: 200
       message: OK
     headers: 
-<<<<<<< HEAD
-      Server: 
-      - Apache/2.2.22 (Fedora)
-      Content-Length: 
-      - "1903"
-      Content-Type: 
-      - application/json
       Date: 
-      - Fri, 21 Dec 2012 18:59:36 GMT
-    body: 
-      string: "[{\"updated\": \"2012-12-21T23:59:34Z\", \"repo_id\": \"1\", \"created\": \"2012-12-21T23:59:34Z\", \"_ns\": \"repo_content_units\", \"unit_id\": \"863b0820-63bf-49f1-b259-01cf5f4d579a\", \"unit_type_id\": \"erratum\", \"owner_type\": \"importer\", \"_id\": {\"$oid\": \"50d4b196196cbe42f9000b24\"}, \"id\": \"50d4b196196cbe42f9000b24\", \"owner_id\": \"yum_importer\", \"metadata\": {\"issued\": \"2010-01-01 01:01:01\", \"references\": [], \"_content_type_id\": \"erratum\", \"id\": \"RHEA-2010:0001\", \"severity\": \"\", \"title\": \"Empty errata\", \"_ns\": \"units_erratum\", \"version\": \"1\", \"reboot_suggested\": false, \"type\": \"security\", \"pkglist\": [], \"status\": \"stable\", \"updated\": \"\", \"description\": \"Empty errata\", \"pushcount\": 1, \"from_str\": \"lzap+pub@redhat.com\", \"_storage_path\": null, \"rights\": \"\", \"solution\": \"\", \"summary\": \"\", \"release\": \"1\", \"_id\": \"863b0820-63bf-49f1-b259-01cf5f4d579a\"}}, {\"updated\": \"2012-12-21T23:59:34Z\", \"repo_id\": \"1\", \"created\": \"2012-12-21T23:59:34Z\", \"_ns\": \"repo_content_units\", \"unit_id\": \"8bb4323b-9e04-4a2b-add7-de53840eeb91\", \"unit_type_id\": \"erratum\", \"owner_type\": \"importer\", \"_id\": {\"$oid\": \"50d4b196196cbe42f9000b26\"}, \"id\": \"50d4b196196cbe42f9000b26\", \"owner_id\": \"yum_importer\", \"metadata\": {\"issued\": \"2010-01-01 01:01:01\", \"references\": [], \"_content_type_id\": \"erratum\", \"id\": \"RHEA-2010:0002\", \"severity\": \"\", \"title\": \"One package errata\", \"_ns\": \"units_erratum\", \"version\": \"1\", \"reboot_suggested\": false, \"type\": \"security\", \"pkglist\": [{\"packages\": [{\"src\": \"http://www.fedoraproject.org\", \"name\": \"elephant\", \"filename\": \"elephant-0.3-0.8.noarch.rpm\", \"epoch\": null, \"version\": \"0.3\", \"release\": \"0.8\", \"arch\": \"noarch\"}], \"name\": \"1\", \"short\": \"\"}], \"status\": \"stable\", \"updated\": \"\", \"description\": \"One package errata\", \"pushcount\": 1, \"from_str\": \"lzap+pub@redhat.com\", \"_storage_path\": null, \"rights\": \"\", \"solution\": \"\", \"summary\": \"\", \"release\": \"1\", \"_id\": \"8bb4323b-9e04-4a2b-add7-de53840eeb91\"}}]"
-    http_version: 
-  recorded_at: Fri, 21 Dec 2012 18:59:36 GMT
-- request: 
-    method: post
-    uri: https://kafka.usersys.redhat.com/pulp/api/v2/content/units/erratum/search/
-    body: 
-      string: "{\"include_repos\":true,\"criteria\":{\"filters\":{\"_id\":{\"$in\":[\"863b0820-63bf-49f1-b259-01cf5f4d579a\",\"8bb4323b-9e04-4a2b-add7-de53840eeb91\"]}}}}"
-=======
-      Connection: 
-      - close
-      Server: 
-      - Apache/2.2.22 (Fedora)
-      Content-Type: 
-      - application/json
-      Content-Length: 
-      - "2158"
-      Date: 
-      - Thu, 10 Jan 2013 01:15:09 GMT
-    body: 
-      string: "[{\"updated\": \"2013-01-10T06:15:08Z\", \"repo_id\": \"1\", \"created\": \"2013-01-10T06:15:08Z\", \"_ns\": \"repo_content_units\", \"unit_id\": \"0532b5a5-adf2-4f09-a2a5-d1aed7f5fded\", \"unit_type_id\": \"distribution\", \"owner_type\": \"importer\", \"_id\": {\"$oid\": \"50ee161cdc792129cb00284d\"}, \"id\": \"50ee161cdc792129cb00284d\", \"owner_id\": \"yum_importer\", \"metadata\": {\"files\": [{\"checksumtype\": \"sha256\", \"relativepath\": \"images/test2.img\", \"fileName\": \"test2.img\", \"downloadurl\": \"file:///home/ehelms/workspace/katello/src/test/fixtures/zoo5/images/test2.img\", \"item_type\": \"tree_file\", \"savepath\": \"/var/lib/pulp/working/repos/1/importers/yum_importer/1/images\", \"checksum\": \"e3b0c44298fc1c149afbf4c8996fb92427ae41e4649b934ca495991b7852b855\", \"filename\": \"test2.img\", \"pkgpath\": \"/var/lib/pulp/content/distribution/ks-Test Family-TestVariant-16-x86_64/images\", \"size\": 0}, {\"checksumtype\": \"sha256\", \"relativepath\": \"empty.iso\", \"fileName\": \"empty.iso\", \"downloadurl\": \"file:///home/ehelms/workspace/katello/src/test/fixtures/zoo5/empty.iso\", \"item_type\": \"tree_file\", \"savepath\": \"/var/lib/pulp/working/repos/1/importers/yum_importer/1/\", \"checksum\": \"e3b0c44298fc1c149afbf4c8996fb92427ae41e4649b934ca495991b7852b855\", \"filename\": \"empty.iso\", \"pkgpath\": \"/var/lib/pulp/content/distribution/ks-Test Family-TestVariant-16-x86_64\", \"size\": 0}, {\"checksumtype\": \"sha256\", \"relativepath\": \"images/test1.img\", \"fileName\": \"test1.img\", \"downloadurl\": \"file:///home/ehelms/workspace/katello/src/test/fixtures/zoo5/images/test1.img\", \"item_type\": \"tree_file\", \"savepath\": \"/var/lib/pulp/working/repos/1/importers/yum_importer/1/images\", \"checksum\": \"e3b0c44298fc1c149afbf4c8996fb92427ae41e4649b934ca495991b7852b855\", \"filename\": \"test1.img\", \"pkgpath\": \"/var/lib/pulp/content/distribution/ks-Test Family-TestVariant-16-x86_64/images\", \"size\": 0}], \"_storage_path\": \"/var/lib/pulp/content/distribution/ks-Test Family-TestVariant-16-x86_64\", \"family\": \"Test Family\", \"_ns\": \"units_distribution\", \"variant\": \"TestVariant\", \"version\": \"16\", \"_content_type_id\": \"distribution\", \"_id\": \"0532b5a5-adf2-4f09-a2a5-d1aed7f5fded\", \"arch\": \"x86_64\", \"id\": \"ks-Test Family-TestVariant-16-x86_64\"}}]"
-    http_version: 
-  recorded_at: Thu, 10 Jan 2013 01:15:09 GMT
-- request: 
-    method: post
-    uri: https://knifeparty.localdomain/pulp/api/v2/repositories/1/search/units/
-    body: 
-      string: "{\"criteria\":{\"type_ids\":[\"package_group\"]}}"
->>>>>>> c99eacdf
-    headers: 
-      Authorization: 
-<<<<<<< HEAD
-      - OAuth oauth_body_hash="2jmj7l5rSw0yVb%2FvlWAYkK%2FYBwk%3D", oauth_consumer_key="katello", oauth_nonce="zBih6tVjnE1ekD4o6QLfcxEpepr2szqkq79k63x2g", oauth_signature="5JSKLkbi%2BbzyDvba71AU1y%2B0q%2BY%3D", oauth_signature_method="HMAC-SHA1", oauth_timestamp="1356116376", oauth_version="1.0"
-      Pulp-User: 
-      - admin
-      Content-Length: 
-      - "141"
-      Content-Type: 
-      - application/json
-      Accept-Encoding: 
-      - gzip, deflate
-      Accept: 
-      - application/json
-=======
-      - OAuth oauth_body_hash="2jmj7l5rSw0yVb%2FvlWAYkK%2FYBwk%3D", oauth_consumer_key="katello", oauth_nonce="4H2D7G00tF4NrvCnswxJX41qEOwwKS4KIIMeq2UuU4", oauth_signature="QPjeFnV3MkIb5AFJQehyDaRFQyw%3D", oauth_signature_method="HMAC-SHA1", oauth_timestamp="1357780509", oauth_version="1.0"
-      Pulp-User: 
-      - admin
-      Content-Type: 
-      - application/json
-      Content-Length: 
-      - "43"
-      Accept-Encoding: 
-      - gzip, deflate
->>>>>>> c99eacdf
-  response: 
-    status: 
-      code: 200
-      message: OK
-    headers: 
-<<<<<<< HEAD
-      Server: 
-      - Apache/2.2.22 (Fedora)
-      Content-Length: 
-      - "1443"
-      Content-Type: 
-      - application/json
-      Date: 
-      - Fri, 21 Dec 2012 18:59:36 GMT
-    body: 
-      string: "[{\"issued\": \"2010-01-01 01:01:01\", \"references\": [], \"_content_type_id\": \"erratum\", \"id\": \"RHEA-2010:0001\", \"severity\": \"\", \"title\": \"Empty errata\", \"version\": \"1\", \"reboot_suggested\": false, \"type\": \"security\", \"pkglist\": [], \"status\": \"stable\", \"updated\": \"\", \"description\": \"Empty errata\", \"pushcount\": 1, \"from_str\": \"lzap+pub@redhat.com\", \"_storage_path\": null, \"rights\": \"\", \"solution\": \"\", \"summary\": \"\", \"release\": \"1\", \"_id\": \"863b0820-63bf-49f1-b259-01cf5f4d579a\", \"_href\": \"/pulp/api/v2/content/units/erratum/863b0820-63bf-49f1-b259-01cf5f4d579a/\", \"children\": {}, \"repository_memberships\": [\"1\"]}, {\"issued\": \"2010-01-01 01:01:01\", \"references\": [], \"_content_type_id\": \"erratum\", \"id\": \"RHEA-2010:0002\", \"severity\": \"\", \"title\": \"One package errata\", \"version\": \"1\", \"reboot_suggested\": false, \"type\": \"security\", \"pkglist\": [{\"packages\": [{\"src\": \"http://www.fedoraproject.org\", \"name\": \"elephant\", \"filename\": \"elephant-0.3-0.8.noarch.rpm\", \"epoch\": null, \"version\": \"0.3\", \"release\": \"0.8\", \"arch\": \"noarch\"}], \"name\": \"1\", \"short\": \"\"}], \"status\": \"stable\", \"updated\": \"\", \"description\": \"One package errata\", \"pushcount\": 1, \"from_str\": \"lzap+pub@redhat.com\", \"_storage_path\": null, \"rights\": \"\", \"solution\": \"\", \"summary\": \"\", \"release\": \"1\", \"_id\": \"8bb4323b-9e04-4a2b-add7-de53840eeb91\", \"_href\": \"/pulp/api/v2/content/units/erratum/8bb4323b-9e04-4a2b-add7-de53840eeb91/\", \"children\": {}, \"repository_memberships\": [\"1\"]}]"
-    http_version: 
-  recorded_at: Fri, 21 Dec 2012 18:59:36 GMT
-- request: 
-    method: post
-    uri: https://kafka.usersys.redhat.com/pulp/api/v2/repositories/1/search/units/
-    body: 
-      string: "{\"criteria\":{\"type_ids\":[\"distribution\"]}}"
-=======
-      Connection: 
-      - close
+      - Sat, 12 Jan 2013 00:27:07 GMT
       Server: 
       - Apache/2.2.22 (Fedora)
       Content-Type: 
       - application/json
       Content-Length: 
       - "1698"
-      Date: 
-      - Thu, 10 Jan 2013 01:15:09 GMT
     body: 
-      string: "[{\"updated\": \"2013-01-10T06:15:08Z\", \"repo_id\": \"1\", \"created\": \"2013-01-10T06:15:08Z\", \"_ns\": \"repo_content_units\", \"unit_id\": \"fc387f23-bc4a-4094-9255-19f676c010bb\", \"unit_type_id\": \"package_group\", \"owner_type\": \"importer\", \"_id\": {\"$oid\": \"50ee161cdc792129cb002857\"}, \"id\": \"50ee161cdc792129cb002857\", \"owner_id\": \"yum_importer\", \"metadata\": {\"_storage_path\": null, \"mandatory_package_names\": [\"penguin\"], \"repo_id\": \"1\", \"description\": \"\", \"user_visible\": true, \"default\": true, \"_ns\": \"units_package_group\", \"display_order\": 1024, \"optional_package_names\": [], \"translated_name\": {}, \"translated_description\": {}, \"conditional_package_names\": [], \"default_package_names\": [], \"_content_type_id\": \"package_group\", \"langonly\": null, \"_id\": \"fc387f23-bc4a-4094-9255-19f676c010bb\", \"id\": \"bird\", \"name\": \"bird\"}}, {\"updated\": \"2013-01-10T06:15:08Z\", \"repo_id\": \"1\", \"created\": \"2013-01-10T06:15:08Z\", \"_ns\": \"repo_content_units\", \"unit_id\": \"e031ad26-efc7-4577-9673-0c047e8c8118\", \"unit_type_id\": \"package_group\", \"owner_type\": \"importer\", \"_id\": {\"$oid\": \"50ee161cdc792129cb002856\"}, \"id\": \"50ee161cdc792129cb002856\", \"owner_id\": \"yum_importer\", \"metadata\": {\"_storage_path\": null, \"mandatory_package_names\": [\"elephant,giraffe,cheetah,lion,monkey,penguin,squirrel,walrus\", \"penguin\"], \"repo_id\": \"1\", \"description\": \"\", \"user_visible\": true, \"default\": true, \"_ns\": \"units_package_group\", \"display_order\": 1024, \"optional_package_names\": [], \"translated_name\": {}, \"translated_description\": {}, \"conditional_package_names\": [], \"default_package_names\": [], \"_content_type_id\": \"package_group\", \"langonly\": null, \"_id\": \"e031ad26-efc7-4577-9673-0c047e8c8118\", \"id\": \"mammal\", \"name\": \"mammal\"}}]"
+      string: "[{\"updated\": \"2013-01-12T05:27:03Z\", \"repo_id\": \"1\", \"created\": \"2013-01-12T05:27:03Z\", \"_ns\": \"repo_content_units\", \"unit_id\": \"e2af37f6-e2fd-4cfa-8b49-4d47c711c63f\", \"unit_type_id\": \"package_group\", \"owner_type\": \"importer\", \"_id\": {\"$oid\": \"50f0add7196cbe47d7000b44\"}, \"id\": \"50f0add7196cbe47d7000b44\", \"owner_id\": \"yum_importer\", \"metadata\": {\"_storage_path\": null, \"mandatory_package_names\": [\"penguin\"], \"repo_id\": \"1\", \"description\": \"\", \"user_visible\": true, \"default\": true, \"_ns\": \"units_package_group\", \"display_order\": 1024, \"optional_package_names\": [], \"translated_name\": {}, \"translated_description\": {}, \"conditional_package_names\": [], \"default_package_names\": [], \"_content_type_id\": \"package_group\", \"langonly\": null, \"_id\": \"e2af37f6-e2fd-4cfa-8b49-4d47c711c63f\", \"id\": \"bird\", \"name\": \"bird\"}}, {\"updated\": \"2013-01-12T05:27:03Z\", \"repo_id\": \"1\", \"created\": \"2013-01-12T05:27:03Z\", \"_ns\": \"repo_content_units\", \"unit_id\": \"c3444679-7177-49b4-abcc-c0ef8637c5e9\", \"unit_type_id\": \"package_group\", \"owner_type\": \"importer\", \"_id\": {\"$oid\": \"50f0add7196cbe47d7000b43\"}, \"id\": \"50f0add7196cbe47d7000b43\", \"owner_id\": \"yum_importer\", \"metadata\": {\"_storage_path\": null, \"mandatory_package_names\": [\"elephant,giraffe,cheetah,lion,monkey,penguin,squirrel,walrus\", \"penguin\"], \"repo_id\": \"1\", \"description\": \"\", \"user_visible\": true, \"default\": true, \"_ns\": \"units_package_group\", \"display_order\": 1024, \"optional_package_names\": [], \"translated_name\": {}, \"translated_description\": {}, \"conditional_package_names\": [], \"default_package_names\": [], \"_content_type_id\": \"package_group\", \"langonly\": null, \"_id\": \"c3444679-7177-49b4-abcc-c0ef8637c5e9\", \"id\": \"mammal\", \"name\": \"mammal\"}}]"
     http_version: 
-  recorded_at: Thu, 10 Jan 2013 01:15:09 GMT
+  recorded_at: Sat, 12 Jan 2013 00:27:07 GMT
 - request: 
     method: post
-    uri: https://knifeparty.localdomain/pulp/api/v2/repositories/1/search/units/
+    uri: https://kafka.usersys.redhat.com/pulp/api/v2/repositories/1/search/units/
     body: 
-      string: "{\"criteria\":{\"type_ids\":[\"package_category\"]}}"
->>>>>>> c99eacdf
+      string: "{\"criteria\":{\"type_ids\":[\"erratum\"]}}"
     headers: 
+      Accept: 
+      - application/json
       Authorization: 
-<<<<<<< HEAD
-      - OAuth oauth_body_hash="2jmj7l5rSw0yVb%2FvlWAYkK%2FYBwk%3D", oauth_consumer_key="katello", oauth_nonce="xNrozKafTOffxlzjMKoknqRqKvu0nHuoy0kiiv3dQ4", oauth_signature="mfzLfxctNrOqRuxOfm4thywuPwM%3D", oauth_signature_method="HMAC-SHA1", oauth_timestamp="1356116376", oauth_version="1.0"
-      Pulp-User: 
-      - admin
-      Content-Length: 
-      - "42"
-      Content-Type: 
-      - application/json
+      - OAuth oauth_body_hash="2jmj7l5rSw0yVb%2FvlWAYkK%2FYBwk%3D", oauth_consumer_key="katello", oauth_nonce="iN2JcaABxMbX2xvVMixwmkXPM0iUG8HoToSxSeYipOQ", oauth_signature="D%2BhISByyWkNeJ6kvNMHTuvARNQQ%3D", oauth_signature_method="HMAC-SHA1", oauth_timestamp="1357950428", oauth_version="1.0"
       Accept-Encoding: 
       - gzip, deflate
-      Accept: 
-      - application/json
-=======
-      - OAuth oauth_body_hash="2jmj7l5rSw0yVb%2FvlWAYkK%2FYBwk%3D", oauth_consumer_key="katello", oauth_nonce="TZJGtjcJU4tAnJyivupZf0Vo9IDAeQAy9m5t8pTlBiM", oauth_signature="mFgTsNa9X8HJVJx58tmF4vqy7Ak%3D", oauth_signature_method="HMAC-SHA1", oauth_timestamp="1357780516", oauth_version="1.0"
-      Pulp-User: 
-      - admin
       Content-Type: 
       - application/json
       Content-Length: 
-      - "46"
-      Accept-Encoding: 
-      - gzip, deflate
->>>>>>> c99eacdf
+      - "37"
+      Pulp-User: 
+      - admin
   response: 
     status: 
       code: 200
       message: OK
     headers: 
-<<<<<<< HEAD
+      Date: 
+      - Sat, 12 Jan 2013 00:27:08 GMT
       Server: 
       - Apache/2.2.22 (Fedora)
-      Content-Length: 
-      - "2146"
       Content-Type: 
       - application/json
+      Content-Length: 
+      - "1903"
+    body: 
+      string: "[{\"updated\": \"2013-01-12T05:27:03Z\", \"repo_id\": \"1\", \"created\": \"2013-01-12T05:27:03Z\", \"_ns\": \"repo_content_units\", \"unit_id\": \"03fa2519-b8fe-4a95-9b34-9f5ee056a75a\", \"unit_type_id\": \"erratum\", \"owner_type\": \"importer\", \"_id\": {\"$oid\": \"50f0add7196cbe47d7000b3d\"}, \"id\": \"50f0add7196cbe47d7000b3d\", \"owner_id\": \"yum_importer\", \"metadata\": {\"issued\": \"2010-01-01 01:01:01\", \"references\": [], \"_content_type_id\": \"erratum\", \"id\": \"RHEA-2010:0001\", \"severity\": \"\", \"title\": \"Empty errata\", \"_ns\": \"units_erratum\", \"version\": \"1\", \"reboot_suggested\": false, \"type\": \"security\", \"pkglist\": [], \"status\": \"stable\", \"updated\": \"\", \"description\": \"Empty errata\", \"pushcount\": 1, \"from_str\": \"lzap+pub@redhat.com\", \"_storage_path\": null, \"rights\": \"\", \"solution\": \"\", \"summary\": \"\", \"release\": \"1\", \"_id\": \"03fa2519-b8fe-4a95-9b34-9f5ee056a75a\"}}, {\"updated\": \"2013-01-12T05:27:03Z\", \"repo_id\": \"1\", \"created\": \"2013-01-12T05:27:03Z\", \"_ns\": \"repo_content_units\", \"unit_id\": \"c8f2e8fa-9c83-472a-93e3-78261f0e7833\", \"unit_type_id\": \"erratum\", \"owner_type\": \"importer\", \"_id\": {\"$oid\": \"50f0add7196cbe47d7000b3f\"}, \"id\": \"50f0add7196cbe47d7000b3f\", \"owner_id\": \"yum_importer\", \"metadata\": {\"issued\": \"2010-01-01 01:01:01\", \"references\": [], \"_content_type_id\": \"erratum\", \"id\": \"RHEA-2010:0002\", \"severity\": \"\", \"title\": \"One package errata\", \"_ns\": \"units_erratum\", \"version\": \"1\", \"reboot_suggested\": false, \"type\": \"security\", \"pkglist\": [{\"packages\": [{\"src\": \"http://www.fedoraproject.org\", \"name\": \"elephant\", \"filename\": \"elephant-0.3-0.8.noarch.rpm\", \"epoch\": null, \"version\": \"0.3\", \"release\": \"0.8\", \"arch\": \"noarch\"}], \"name\": \"1\", \"short\": \"\"}], \"status\": \"stable\", \"updated\": \"\", \"description\": \"One package errata\", \"pushcount\": 1, \"from_str\": \"lzap+pub@redhat.com\", \"_storage_path\": null, \"rights\": \"\", \"solution\": \"\", \"summary\": \"\", \"release\": \"1\", \"_id\": \"c8f2e8fa-9c83-472a-93e3-78261f0e7833\"}}]"
+    http_version: 
+  recorded_at: Sat, 12 Jan 2013 00:27:08 GMT
+- request: 
+    method: post
+    uri: https://kafka.usersys.redhat.com/pulp/api/v2/content/units/erratum/search/
+    body: 
+      string: "{\"criteria\":{\"filters\":{\"_id\":{\"$in\":[\"03fa2519-b8fe-4a95-9b34-9f5ee056a75a\",\"c8f2e8fa-9c83-472a-93e3-78261f0e7833\"]}}}}"
+    headers: 
+      Accept: 
+      - application/json
+      Authorization: 
+      - OAuth oauth_body_hash="2jmj7l5rSw0yVb%2FvlWAYkK%2FYBwk%3D", oauth_consumer_key="katello", oauth_nonce="deed07sckVLpewooZxr326lR16SWleNXDPvEtFM3M", oauth_signature="Q3jRi%2B%2BvUGtf5VLBWR7C7W2JhV4%3D", oauth_signature_method="HMAC-SHA1", oauth_timestamp="1357950428", oauth_version="1.0"
+      Accept-Encoding: 
+      - gzip, deflate
+      Content-Type: 
+      - application/json
+      Content-Length: 
+      - "120"
+      Pulp-User: 
+      - admin
+  response: 
+    status: 
+      code: 200
+      message: OK
+    headers: 
       Date: 
-      - Fri, 21 Dec 2012 18:59:37 GMT
+      - Sat, 12 Jan 2013 00:27:08 GMT
+      Server: 
+      - Apache/2.2.22 (Fedora)
+      Content-Type: 
+      - application/json
+      Content-Length: 
+      - "1377"
     body: 
-      string: "[{\"updated\": \"2012-12-21T23:59:33Z\", \"repo_id\": \"1\", \"created\": \"2012-12-21T23:59:33Z\", \"_ns\": \"repo_content_units\", \"unit_id\": \"4f80a1ae-d606-4c02-8b64-6f7e4447d867\", \"unit_type_id\": \"distribution\", \"owner_type\": \"importer\", \"_id\": {\"$oid\": \"50d4b195196cbe42f9000b21\"}, \"id\": \"50d4b195196cbe42f9000b21\", \"owner_id\": \"yum_importer\", \"metadata\": {\"files\": [{\"checksumtype\": \"sha256\", \"relativepath\": \"images/test2.img\", \"fileName\": \"test2.img\", \"downloadurl\": \"file:///home/paji/katello/katello/src/test/fixtures/zoo5/images/test2.img\", \"item_type\": \"tree_file\", \"savepath\": \"/var/lib/pulp/working/repos/1/importers/yum_importer/1/images\", \"checksum\": \"e3b0c44298fc1c149afbf4c8996fb92427ae41e4649b934ca495991b7852b855\", \"filename\": \"test2.img\", \"pkgpath\": \"/var/lib/pulp/content/distribution/ks-Test Family-TestVariant-16-x86_64/images\", \"size\": 0}, {\"checksumtype\": \"sha256\", \"relativepath\": \"empty.iso\", \"fileName\": \"empty.iso\", \"downloadurl\": \"file:///home/paji/katello/katello/src/test/fixtures/zoo5/empty.iso\", \"item_type\": \"tree_file\", \"savepath\": \"/var/lib/pulp/working/repos/1/importers/yum_importer/1/\", \"checksum\": \"e3b0c44298fc1c149afbf4c8996fb92427ae41e4649b934ca495991b7852b855\", \"filename\": \"empty.iso\", \"pkgpath\": \"/var/lib/pulp/content/distribution/ks-Test Family-TestVariant-16-x86_64\", \"size\": 0}, {\"checksumtype\": \"sha256\", \"relativepath\": \"images/test1.img\", \"fileName\": \"test1.img\", \"downloadurl\": \"file:///home/paji/katello/katello/src/test/fixtures/zoo5/images/test1.img\", \"item_type\": \"tree_file\", \"savepath\": \"/var/lib/pulp/working/repos/1/importers/yum_importer/1/images\", \"checksum\": \"e3b0c44298fc1c149afbf4c8996fb92427ae41e4649b934ca495991b7852b855\", \"filename\": \"test1.img\", \"pkgpath\": \"/var/lib/pulp/content/distribution/ks-Test Family-TestVariant-16-x86_64/images\", \"size\": 0}], \"_storage_path\": \"/var/lib/pulp/content/distribution/ks-Test Family-TestVariant-16-x86_64\", \"family\": \"Test Family\", \"_ns\": \"units_distribution\", \"variant\": \"TestVariant\", \"version\": \"16\", \"_content_type_id\": \"distribution\", \"_id\": \"4f80a1ae-d606-4c02-8b64-6f7e4447d867\", \"arch\": \"x86_64\", \"id\": \"ks-Test Family-TestVariant-16-x86_64\"}}]"
+      string: "[{\"issued\": \"2010-01-01 01:01:01\", \"references\": [], \"_content_type_id\": \"erratum\", \"id\": \"RHEA-2010:0001\", \"severity\": \"\", \"title\": \"Empty errata\", \"version\": \"1\", \"reboot_suggested\": false, \"type\": \"security\", \"pkglist\": [], \"status\": \"stable\", \"updated\": \"\", \"description\": \"Empty errata\", \"pushcount\": 1, \"from_str\": \"lzap+pub@redhat.com\", \"_storage_path\": null, \"rights\": \"\", \"solution\": \"\", \"summary\": \"\", \"release\": \"1\", \"_id\": \"03fa2519-b8fe-4a95-9b34-9f5ee056a75a\", \"_href\": \"/pulp/api/v2/content/units/erratum/03fa2519-b8fe-4a95-9b34-9f5ee056a75a/\", \"children\": {}}, {\"issued\": \"2010-01-01 01:01:01\", \"references\": [], \"_content_type_id\": \"erratum\", \"id\": \"RHEA-2010:0002\", \"severity\": \"\", \"title\": \"One package errata\", \"version\": \"1\", \"reboot_suggested\": false, \"type\": \"security\", \"pkglist\": [{\"packages\": [{\"src\": \"http://www.fedoraproject.org\", \"name\": \"elephant\", \"filename\": \"elephant-0.3-0.8.noarch.rpm\", \"epoch\": null, \"version\": \"0.3\", \"release\": \"0.8\", \"arch\": \"noarch\"}], \"name\": \"1\", \"short\": \"\"}], \"status\": \"stable\", \"updated\": \"\", \"description\": \"One package errata\", \"pushcount\": 1, \"from_str\": \"lzap+pub@redhat.com\", \"_storage_path\": null, \"rights\": \"\", \"solution\": \"\", \"summary\": \"\", \"release\": \"1\", \"_id\": \"c8f2e8fa-9c83-472a-93e3-78261f0e7833\", \"_href\": \"/pulp/api/v2/content/units/erratum/c8f2e8fa-9c83-472a-93e3-78261f0e7833/\", \"children\": {}}]"
     http_version: 
-  recorded_at: Fri, 21 Dec 2012 18:59:37 GMT
+  recorded_at: Sat, 12 Jan 2013 00:27:08 GMT
 - request: 
     method: post
     uri: https://kafka.usersys.redhat.com/pulp/api/v2/repositories/1/search/units/
     body: 
-      string: "{\"criteria\":{\"type_ids\":[\"package_group\"]}}"
-=======
-      Connection: 
-      - close
+      string: "{\"criteria\":{\"type_ids\":[\"package_category\"]}}"
+    headers: 
+      Accept: 
+      - application/json
+      Authorization: 
+      - OAuth oauth_body_hash="2jmj7l5rSw0yVb%2FvlWAYkK%2FYBwk%3D", oauth_consumer_key="katello", oauth_nonce="yWYci4PbHrh27UNBgkHfrIj4OKA64ocTn1Hw4UUHpk", oauth_signature="18QotltoZcUwzkQuGb6zr0GboEI%3D", oauth_signature_method="HMAC-SHA1", oauth_timestamp="1357950430", oauth_version="1.0"
+      Accept-Encoding: 
+      - gzip, deflate
+      Content-Type: 
+      - application/json
+      Content-Length: 
+      - "46"
+      Pulp-User: 
+      - admin
+  response: 
+    status: 
+      code: 200
+      message: OK
+    headers: 
+      Date: 
+      - Sat, 12 Jan 2013 00:27:10 GMT
       Server: 
       - Apache/2.2.22 (Fedora)
       Content-Type: 
       - application/json
       Content-Length: 
       - "672"
-      Date: 
-      - Thu, 10 Jan 2013 01:15:16 GMT
     body: 
-      string: "[{\"updated\": \"2013-01-10T06:15:08Z\", \"repo_id\": \"1\", \"created\": \"2013-01-10T06:15:08Z\", \"_ns\": \"repo_content_units\", \"unit_id\": \"e0b100af-e670-4e70-a992-82651868c18c\", \"unit_type_id\": \"package_category\", \"owner_type\": \"importer\", \"_id\": {\"$oid\": \"50ee161cdc792129cb002858\"}, \"id\": \"50ee161cdc792129cb002858\", \"owner_id\": \"yum_importer\", \"metadata\": {\"_storage_path\": null, \"repo_id\": \"1\", \"description\": null, \"_ns\": \"units_package_category\", \"display_order\": 99, \"translated_name\": {}, \"packagegroupids\": [\"mammal\", \"bird\"], \"translated_description\": {}, \"_content_type_id\": \"package_category\", \"_id\": \"e0b100af-e670-4e70-a992-82651868c18c\", \"id\": \"all\", \"name\": \"all\"}}]"
+      string: "[{\"updated\": \"2013-01-12T05:27:03Z\", \"repo_id\": \"1\", \"created\": \"2013-01-12T05:27:03Z\", \"_ns\": \"repo_content_units\", \"unit_id\": \"11695611-482c-4fa1-b2e4-1cdaece97625\", \"unit_type_id\": \"package_category\", \"owner_type\": \"importer\", \"_id\": {\"$oid\": \"50f0add7196cbe47d7000b45\"}, \"id\": \"50f0add7196cbe47d7000b45\", \"owner_id\": \"yum_importer\", \"metadata\": {\"_storage_path\": null, \"repo_id\": \"1\", \"description\": null, \"_ns\": \"units_package_category\", \"display_order\": 99, \"translated_name\": {}, \"packagegroupids\": [\"mammal\", \"bird\"], \"translated_description\": {}, \"_content_type_id\": \"package_category\", \"_id\": \"11695611-482c-4fa1-b2e4-1cdaece97625\", \"id\": \"all\", \"name\": \"all\"}}]"
     http_version: 
-  recorded_at: Thu, 10 Jan 2013 01:15:16 GMT
+  recorded_at: Sat, 12 Jan 2013 00:27:10 GMT
 - request: 
     method: post
-    uri: https://knifeparty.localdomain/pulp/api/v2/repositories/1/search/units/
+    uri: https://kafka.usersys.redhat.com/pulp/api/v2/repositories/1/search/units/
     body: 
-      string: "{\"criteria\":{\"type_ids\":[\"erratum\"]}}"
->>>>>>> c99eacdf
+      string: "{\"criteria\":{\"type_ids\":[\"distribution\"]}}"
     headers: 
+      Accept: 
+      - application/json
       Authorization: 
-<<<<<<< HEAD
-      - OAuth oauth_body_hash="2jmj7l5rSw0yVb%2FvlWAYkK%2FYBwk%3D", oauth_consumer_key="katello", oauth_nonce="K09hDWtCoDONOy9rOCvfcbFazRT5NGDGz9gR16TYjI", oauth_signature="MvKxn7XmBk0o9uB%2F7HzpSUO1JoI%3D", oauth_signature_method="HMAC-SHA1", oauth_timestamp="1356116381", oauth_version="1.0"
-      Pulp-User: 
-      - admin
-      Content-Length: 
-      - "43"
-      Content-Type: 
-      - application/json
+      - OAuth oauth_body_hash="2jmj7l5rSw0yVb%2FvlWAYkK%2FYBwk%3D", oauth_consumer_key="katello", oauth_nonce="edgTRdaPpncBi6OqFIZwXmnj6D1NMJK2A6zXTlM", oauth_signature="S4Imm8pvnqWfkUdtbspc9wudgcg%3D", oauth_signature_method="HMAC-SHA1", oauth_timestamp="1357950430", oauth_version="1.0"
       Accept-Encoding: 
       - gzip, deflate
-      Accept: 
-      - application/json
-=======
-      - OAuth oauth_body_hash="2jmj7l5rSw0yVb%2FvlWAYkK%2FYBwk%3D", oauth_consumer_key="katello", oauth_nonce="Sm0FGMLrhiU3LdcEWAauv4tXXXmEg8AdHh2zr4naTo", oauth_signature="BUi5Zvz7wg6AnmkulrPE3uVWVTE%3D", oauth_signature_method="HMAC-SHA1", oauth_timestamp="1357780521", oauth_version="1.0"
-      Pulp-User: 
-      - admin
       Content-Type: 
       - application/json
       Content-Length: 
-      - "37"
-      Accept-Encoding: 
-      - gzip, deflate
->>>>>>> c99eacdf
+      - "42"
+      Pulp-User: 
+      - admin
   response: 
     status: 
       code: 200
       message: OK
     headers: 
-<<<<<<< HEAD
-      Server: 
-      - Apache/2.2.22 (Fedora)
-      Content-Length: 
-      - "1698"
-      Content-Type: 
-      - application/json
       Date: 
-      - Fri, 21 Dec 2012 18:59:41 GMT
-    body: 
-      string: "[{\"updated\": \"2012-12-21T23:59:34Z\", \"repo_id\": \"1\", \"created\": \"2012-12-21T23:59:34Z\", \"_ns\": \"repo_content_units\", \"unit_id\": \"9b2cdea3-c35c-4d78-a83e-f3c2bfbcc4ef\", \"unit_type_id\": \"package_group\", \"owner_type\": \"importer\", \"_id\": {\"$oid\": \"50d4b196196cbe42f9000b2b\"}, \"id\": \"50d4b196196cbe42f9000b2b\", \"owner_id\": \"yum_importer\", \"metadata\": {\"_storage_path\": null, \"mandatory_package_names\": [\"penguin\"], \"repo_id\": \"1\", \"description\": \"\", \"user_visible\": true, \"default\": true, \"_ns\": \"units_package_group\", \"display_order\": 1024, \"optional_package_names\": [], \"translated_name\": {}, \"translated_description\": {}, \"conditional_package_names\": [], \"default_package_names\": [], \"_content_type_id\": \"package_group\", \"langonly\": null, \"_id\": \"9b2cdea3-c35c-4d78-a83e-f3c2bfbcc4ef\", \"id\": \"bird\", \"name\": \"bird\"}}, {\"updated\": \"2012-12-21T23:59:34Z\", \"repo_id\": \"1\", \"created\": \"2012-12-21T23:59:34Z\", \"_ns\": \"repo_content_units\", \"unit_id\": \"acd044fd-4793-4852-b29d-7e579cca7c7d\", \"unit_type_id\": \"package_group\", \"owner_type\": \"importer\", \"_id\": {\"$oid\": \"50d4b196196cbe42f9000b2a\"}, \"id\": \"50d4b196196cbe42f9000b2a\", \"owner_id\": \"yum_importer\", \"metadata\": {\"_storage_path\": null, \"mandatory_package_names\": [\"elephant,giraffe,cheetah,lion,monkey,penguin,squirrel,walrus\", \"penguin\"], \"repo_id\": \"1\", \"description\": \"\", \"user_visible\": true, \"default\": true, \"_ns\": \"units_package_group\", \"display_order\": 1024, \"optional_package_names\": [], \"translated_name\": {}, \"translated_description\": {}, \"conditional_package_names\": [], \"default_package_names\": [], \"_content_type_id\": \"package_group\", \"langonly\": null, \"_id\": \"acd044fd-4793-4852-b29d-7e579cca7c7d\", \"id\": \"mammal\", \"name\": \"mammal\"}}]"
-    http_version: 
-  recorded_at: Fri, 21 Dec 2012 18:59:41 GMT
-- request: 
-    method: post
-    uri: https://kafka.usersys.redhat.com/pulp/api/v2/repositories/1/search/units/
-    body: 
-      string: "{\"criteria\":{\"type_ids\":[\"package_category\"]}}"
-=======
-      Connection: 
-      - close
+      - Sat, 12 Jan 2013 00:27:10 GMT
       Server: 
       - Apache/2.2.22 (Fedora)
       Content-Type: 
       - application/json
       Content-Length: 
-      - "1903"
-      Date: 
-      - Thu, 10 Jan 2013 01:15:21 GMT
+      - "2146"
     body: 
-      string: "[{\"updated\": \"2013-01-10T06:15:08Z\", \"repo_id\": \"1\", \"created\": \"2013-01-10T06:15:08Z\", \"_ns\": \"repo_content_units\", \"unit_id\": \"1cffd4f3-dfba-4e06-92ff-fbc9873dd7e5\", \"unit_type_id\": \"erratum\", \"owner_type\": \"importer\", \"_id\": {\"$oid\": \"50ee161cdc792129cb002850\"}, \"id\": \"50ee161cdc792129cb002850\", \"owner_id\": \"yum_importer\", \"metadata\": {\"issued\": \"2010-01-01 01:01:01\", \"references\": [], \"_content_type_id\": \"erratum\", \"id\": \"RHEA-2010:0001\", \"severity\": \"\", \"title\": \"Empty errata\", \"_ns\": \"units_erratum\", \"version\": \"1\", \"reboot_suggested\": false, \"type\": \"security\", \"pkglist\": [], \"status\": \"stable\", \"updated\": \"\", \"description\": \"Empty errata\", \"pushcount\": 1, \"from_str\": \"lzap+pub@redhat.com\", \"_storage_path\": null, \"rights\": \"\", \"solution\": \"\", \"summary\": \"\", \"release\": \"1\", \"_id\": \"1cffd4f3-dfba-4e06-92ff-fbc9873dd7e5\"}}, {\"updated\": \"2013-01-10T06:15:08Z\", \"repo_id\": \"1\", \"created\": \"2013-01-10T06:15:08Z\", \"_ns\": \"repo_content_units\", \"unit_id\": \"c68ae302-e2fb-4e94-8b12-262ecefc7950\", \"unit_type_id\": \"erratum\", \"owner_type\": \"importer\", \"_id\": {\"$oid\": \"50ee161cdc792129cb002852\"}, \"id\": \"50ee161cdc792129cb002852\", \"owner_id\": \"yum_importer\", \"metadata\": {\"issued\": \"2010-01-01 01:01:01\", \"references\": [], \"_content_type_id\": \"erratum\", \"id\": \"RHEA-2010:0002\", \"severity\": \"\", \"title\": \"One package errata\", \"_ns\": \"units_erratum\", \"version\": \"1\", \"reboot_suggested\": false, \"type\": \"security\", \"pkglist\": [{\"packages\": [{\"src\": \"http://www.fedoraproject.org\", \"name\": \"elephant\", \"filename\": \"elephant-0.3-0.8.noarch.rpm\", \"epoch\": null, \"version\": \"0.3\", \"release\": \"0.8\", \"arch\": \"noarch\"}], \"name\": \"1\", \"short\": \"\"}], \"status\": \"stable\", \"updated\": \"\", \"description\": \"One package errata\", \"pushcount\": 1, \"from_str\": \"lzap+pub@redhat.com\", \"_storage_path\": null, \"rights\": \"\", \"solution\": \"\", \"summary\": \"\", \"release\": \"1\", \"_id\": \"c68ae302-e2fb-4e94-8b12-262ecefc7950\"}}]"
+      string: "[{\"updated\": \"2013-01-12T05:27:03Z\", \"repo_id\": \"1\", \"created\": \"2013-01-12T05:27:03Z\", \"_ns\": \"repo_content_units\", \"unit_id\": \"60b178e6-7a2d-491b-83e9-a1807efa1a62\", \"unit_type_id\": \"distribution\", \"owner_type\": \"importer\", \"_id\": {\"$oid\": \"50f0add7196cbe47d7000b3a\"}, \"id\": \"50f0add7196cbe47d7000b3a\", \"owner_id\": \"yum_importer\", \"metadata\": {\"files\": [{\"checksumtype\": \"sha256\", \"relativepath\": \"images/test2.img\", \"fileName\": \"test2.img\", \"downloadurl\": \"file:///home/paji/katello/katello/src/test/fixtures/zoo5/images/test2.img\", \"item_type\": \"tree_file\", \"savepath\": \"/var/lib/pulp/working/repos/1/importers/yum_importer/1/images\", \"checksum\": \"e3b0c44298fc1c149afbf4c8996fb92427ae41e4649b934ca495991b7852b855\", \"filename\": \"test2.img\", \"pkgpath\": \"/var/lib/pulp/content/distribution/ks-Test Family-TestVariant-16-x86_64/images\", \"size\": 0}, {\"checksumtype\": \"sha256\", \"relativepath\": \"empty.iso\", \"fileName\": \"empty.iso\", \"downloadurl\": \"file:///home/paji/katello/katello/src/test/fixtures/zoo5/empty.iso\", \"item_type\": \"tree_file\", \"savepath\": \"/var/lib/pulp/working/repos/1/importers/yum_importer/1/\", \"checksum\": \"e3b0c44298fc1c149afbf4c8996fb92427ae41e4649b934ca495991b7852b855\", \"filename\": \"empty.iso\", \"pkgpath\": \"/var/lib/pulp/content/distribution/ks-Test Family-TestVariant-16-x86_64\", \"size\": 0}, {\"checksumtype\": \"sha256\", \"relativepath\": \"images/test1.img\", \"fileName\": \"test1.img\", \"downloadurl\": \"file:///home/paji/katello/katello/src/test/fixtures/zoo5/images/test1.img\", \"item_type\": \"tree_file\", \"savepath\": \"/var/lib/pulp/working/repos/1/importers/yum_importer/1/images\", \"checksum\": \"e3b0c44298fc1c149afbf4c8996fb92427ae41e4649b934ca495991b7852b855\", \"filename\": \"test1.img\", \"pkgpath\": \"/var/lib/pulp/content/distribution/ks-Test Family-TestVariant-16-x86_64/images\", \"size\": 0}], \"_storage_path\": \"/var/lib/pulp/content/distribution/ks-Test Family-TestVariant-16-x86_64\", \"family\": \"Test Family\", \"_ns\": \"units_distribution\", \"variant\": \"TestVariant\", \"version\": \"16\", \"_content_type_id\": \"distribution\", \"_id\": \"60b178e6-7a2d-491b-83e9-a1807efa1a62\", \"arch\": \"x86_64\", \"id\": \"ks-Test Family-TestVariant-16-x86_64\"}}]"
     http_version: 
-  recorded_at: Thu, 10 Jan 2013 01:15:21 GMT
-- request: 
-    method: post
-    uri: https://knifeparty.localdomain/pulp/api/v2/content/units/erratum/search/
-    body: 
-      string: "{\"criteria\":{\"filters\":{\"_id\":{\"$in\":[\"1cffd4f3-dfba-4e06-92ff-fbc9873dd7e5\",\"c68ae302-e2fb-4e94-8b12-262ecefc7950\"]}}}}"
->>>>>>> c99eacdf
-    headers: 
-      Authorization: 
-<<<<<<< HEAD
-      - OAuth oauth_body_hash="2jmj7l5rSw0yVb%2FvlWAYkK%2FYBwk%3D", oauth_consumer_key="katello", oauth_nonce="y7CehehvJirLqItBCaUBxO7WUsORdkrOrDEOexY7Q", oauth_signature="Mng0LkNas5k4FnJedJyGyXVqvFQ%3D", oauth_signature_method="HMAC-SHA1", oauth_timestamp="1356116381", oauth_version="1.0"
-      Pulp-User: 
-      - admin
-      Content-Length: 
-      - "46"
-      Content-Type: 
-      - application/json
-      Accept-Encoding: 
-      - gzip, deflate
-      Accept: 
-      - application/json
-=======
-      - OAuth oauth_body_hash="2jmj7l5rSw0yVb%2FvlWAYkK%2FYBwk%3D", oauth_consumer_key="katello", oauth_nonce="8NIxhsOmr5SQ906ZoyMuINS5IWPYE7pAb8jzEtNB1o", oauth_signature="5FPm2Z5TBQQrWBXJV9goRuzaV3Y%3D", oauth_signature_method="HMAC-SHA1", oauth_timestamp="1357780521", oauth_version="1.0"
-      Pulp-User: 
-      - admin
-      Content-Type: 
-      - application/json
-      Content-Length: 
-      - "120"
-      Accept-Encoding: 
-      - gzip, deflate
->>>>>>> c99eacdf
-  response: 
-    status: 
-      code: 200
-      message: OK
-    headers: 
-<<<<<<< HEAD
-      Server: 
-      - Apache/2.2.22 (Fedora)
-      Content-Length: 
-      - "672"
-      Content-Type: 
-      - application/json
-      Date: 
-      - Fri, 21 Dec 2012 18:59:42 GMT
-    body: 
-      string: "[{\"updated\": \"2012-12-21T23:59:34Z\", \"repo_id\": \"1\", \"created\": \"2012-12-21T23:59:34Z\", \"_ns\": \"repo_content_units\", \"unit_id\": \"6de6157a-a022-44d8-b3d8-94076a763d09\", \"unit_type_id\": \"package_category\", \"owner_type\": \"importer\", \"_id\": {\"$oid\": \"50d4b196196cbe42f9000b2c\"}, \"id\": \"50d4b196196cbe42f9000b2c\", \"owner_id\": \"yum_importer\", \"metadata\": {\"_storage_path\": null, \"repo_id\": \"1\", \"description\": null, \"_ns\": \"units_package_category\", \"display_order\": 99, \"translated_name\": {}, \"packagegroupids\": [\"mammal\", \"bird\"], \"translated_description\": {}, \"_content_type_id\": \"package_category\", \"_id\": \"6de6157a-a022-44d8-b3d8-94076a763d09\", \"id\": \"all\", \"name\": \"all\"}}]"
-    http_version: 
-  recorded_at: Fri, 21 Dec 2012 18:59:42 GMT
-=======
-      Connection: 
-      - close
-      Server: 
-      - Apache/2.2.22 (Fedora)
-      Content-Type: 
-      - application/json
-      Content-Length: 
-      - "1377"
-      Date: 
-      - Thu, 10 Jan 2013 01:15:21 GMT
-    body: 
-      string: "[{\"issued\": \"2010-01-01 01:01:01\", \"references\": [], \"_content_type_id\": \"erratum\", \"id\": \"RHEA-2010:0001\", \"severity\": \"\", \"title\": \"Empty errata\", \"version\": \"1\", \"reboot_suggested\": false, \"type\": \"security\", \"pkglist\": [], \"status\": \"stable\", \"updated\": \"\", \"description\": \"Empty errata\", \"pushcount\": 1, \"from_str\": \"lzap+pub@redhat.com\", \"_storage_path\": null, \"rights\": \"\", \"solution\": \"\", \"summary\": \"\", \"release\": \"1\", \"_id\": \"1cffd4f3-dfba-4e06-92ff-fbc9873dd7e5\", \"_href\": \"/pulp/api/v2/content/units/erratum/1cffd4f3-dfba-4e06-92ff-fbc9873dd7e5/\", \"children\": {}}, {\"issued\": \"2010-01-01 01:01:01\", \"references\": [], \"_content_type_id\": \"erratum\", \"id\": \"RHEA-2010:0002\", \"severity\": \"\", \"title\": \"One package errata\", \"version\": \"1\", \"reboot_suggested\": false, \"type\": \"security\", \"pkglist\": [{\"packages\": [{\"src\": \"http://www.fedoraproject.org\", \"name\": \"elephant\", \"filename\": \"elephant-0.3-0.8.noarch.rpm\", \"epoch\": null, \"version\": \"0.3\", \"release\": \"0.8\", \"arch\": \"noarch\"}], \"name\": \"1\", \"short\": \"\"}], \"status\": \"stable\", \"updated\": \"\", \"description\": \"One package errata\", \"pushcount\": 1, \"from_str\": \"lzap+pub@redhat.com\", \"_storage_path\": null, \"rights\": \"\", \"solution\": \"\", \"summary\": \"\", \"release\": \"1\", \"_id\": \"c68ae302-e2fb-4e94-8b12-262ecefc7950\", \"_href\": \"/pulp/api/v2/content/units/erratum/c68ae302-e2fb-4e94-8b12-262ecefc7950/\", \"children\": {}}]"
-    http_version: 
-  recorded_at: Thu, 10 Jan 2013 01:15:21 GMT
-recorded_with: VCR 2.4.0
->>>>>>> c99eacdf
+  recorded_at: Sat, 12 Jan 2013 00:27:10 GMT
+recorded_with: VCR 2.4.0