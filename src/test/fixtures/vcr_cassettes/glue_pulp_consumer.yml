--- 
recorded_with: VCR 2.4.0
http_interactions: 
- request: 
    method: get
<<<<<<< HEAD
    uri: https://kafka.usersys.redhat.com/pulp/api/v2/repositories/1/?details=true
    body: 
      string: ""
    headers: 
      Accept: 
      - application/json
      Pulp-User: 
      - admin
      Authorization: 
      - OAuth oauth_consumer_key="katello", oauth_nonce="EVABKWWsvtsmFOB4tgXaXW7aBTSvVgCd2NPWXTZWQ", oauth_signature="LYLTyt9GSv6odD7fFP8Lw5ejRqY%3D", oauth_signature_method="HMAC-SHA1", oauth_timestamp="1358179630", oauth_version="1.0"
      Accept-Encoding: 
      - gzip, deflate
      Content-Type: 
      - application/json
=======
    uri: https://dhcp231-16.rdu.redhat.com/pulp/api/v2/tasks/723549d3-bc3f-4514-9ff3-96b8a74e32f3/
    body: 
      string: ""
    headers: 
      Content-Type: 
      - application/json
      Accept-Encoding: 
      - gzip, deflate
      Accept: 
      - application/json
      Pulp-User: 
      - hidden
      Authorization: 
      - OAuth oauth_consumer_key="katello", oauth_nonce="6wJW4aiVoTdMyDJNKbU8tdJfJS0jI4qhk3bxrc0", oauth_signature="7%2BMbDJCkpRixxXjaIgD8ntcBy3s%3D", oauth_signature_method="HMAC-SHA1", oauth_timestamp="1357954197", oauth_version="1.0"
>>>>>>> f739f88f
  response: 
    status: 
      code: 200
      message: OK
    headers: 
<<<<<<< HEAD
      Server: 
      - Apache/2.2.22 (Fedora)
      Date: 
      - Mon, 14 Jan 2013 16:07:10 GMT
      Content-Length: 
      - "904"
      Content-Type: 
      - application/json
    body: 
      string: "{\"scratchpad\": {\"checksum_type\": \"sha256\", \"repodata\": {}}, \"display_name\": \"Fedora 17 x86_64\", \"description\": null, \"_ns\": \"repos\", \"notes\": {}, \"content_unit_count\": 14, \"_id\": {\"$oid\": \"50f42d2a196cbe47d70013ce\"}, \"id\": \"1\", \"_href\": \"/pulp/api/v2/repositories/1/\", \"importers\": [{\"repo_id\": \"1\", \"_ns\": \"repo_importers\", \"importer_type_id\": \"yum_importer\", \"last_sync\": \"2013-01-14T11:07:08-05:00\", \"scheduled_syncs\": [], \"_id\": {\"$oid\": \"50f42d2a196cbe47d70013cf\"}, \"config\": {\"feed_url\": \"file:///home/paji/katello/katello/src/test/fixtures/zoo5\"}, \"id\": \"yum_importer\"}], \"distributors\": [{\"repo_id\": \"1\", \"_ns\": \"repo_distributors\", \"last_publish\": null, \"auto_publish\": false, \"scheduled_publishes\": [], \"distributor_type_id\": \"yum_distributor\", \"_id\": {\"$oid\": \"50f42d2a196cbe47d70013d0\"}, \"config\": {\"protected\": true, \"http\": false, \"relative_url\": \"/test_path/\", \"https\": true}, \"id\": \"1\"}]}"
    http_version: 
  recorded_at: Mon, 14 Jan 2013 16:07:10 GMT
- request: 
    method: post
    uri: https://kafka.usersys.redhat.com/pulp/api/v2/consumers/010E99C0-3276-11E2-81C1-0800200C9A66/bindings//
    body: 
      string: "{\"distributor_id\":\"1\",\"repo_id\":\"1\"}"
    headers: 
      Accept: 
      - application/json
      Pulp-User: 
      - admin
      Authorization: 
      - OAuth oauth_body_hash="2jmj7l5rSw0yVb%2FvlWAYkK%2FYBwk%3D", oauth_consumer_key="katello", oauth_nonce="lgme6qNs6BzK3TNFsQNfA5pdeGxA4CNa00iu9nagSA", oauth_signature="slQsSB6gxjaoE7JErD2PQ6FQ4Xc%3D", oauth_signature_method="HMAC-SHA1", oauth_timestamp="1358179630", oauth_version="1.0"
      Accept-Encoding: 
      - gzip, deflate
      Content-Length: 
      - "36"
      Content-Type: 
      - application/json
  response: 
    status: 
      code: 202
      message: Accepted
    headers: 
      Server: 
      - Apache/2.2.22 (Fedora)
      Content-Encoding: 
      - utf-8
      Date: 
      - Mon, 14 Jan 2013 16:07:10 GMT
      Content-Length: 
      - "1700"
      Content-Type: 
      - application/json
    body: 
      string: "[{\"task_group_id\": \"69d31296-5c23-41f0-9867-f33f5330e1a7\", \"exception\": null, \"traceback\": null, \"_href\": \"/pulp/api/v2/task_groups/69d31296-5c23-41f0-9867-f33f5330e1a7/\", \"task_id\": \"4156a71e-357e-4492-8279-2bb0378d33ce\", \"call_request_tags\": [\"pulp:consumer:010E99C0-3276-11E2-81C1-0800200C9A66\", \"pulp:repository:1\", \"pulp:repository_distributor:1\", \"pulp:action:bind\"], \"reasons\": [], \"start_time\": null, \"tags\": [\"pulp:consumer:010E99C0-3276-11E2-81C1-0800200C9A66\", \"pulp:repository:1\", \"pulp:repository_distributor:1\", \"pulp:action:bind\"], \"state\": \"waiting\", \"finish_time\": null, \"dependency_failures\": {}, \"schedule_id\": null, \"progress\": {}, \"call_request_group_id\": \"69d31296-5c23-41f0-9867-f33f5330e1a7\", \"call_request_id\": \"4156a71e-357e-4492-8279-2bb0378d33ce\", \"principal_login\": \"admin\", \"response\": \"accepted\", \"result\": null}, {\"task_group_id\": \"69d31296-5c23-41f0-9867-f33f5330e1a7\", \"exception\": null, \"traceback\": null, \"_href\": \"/pulp/api/v2/task_groups/69d31296-5c23-41f0-9867-f33f5330e1a7/\", \"task_id\": \"937e99e8-8885-40e9-890b-941157a42361\", \"call_request_tags\": [\"pulp:consumer:010E99C0-3276-11E2-81C1-0800200C9A66\", \"pulp:repository:1\", \"pulp:repository_distributor:1\", \"pulp:action:agent_bind\"], \"reasons\": [], \"start_time\": null, \"tags\": [\"pulp:consumer:010E99C0-3276-11E2-81C1-0800200C9A66\", \"pulp:repository:1\", \"pulp:repository_distributor:1\", \"pulp:action:agent_bind\"], \"state\": \"waiting\", \"finish_time\": null, \"dependency_failures\": {}, \"schedule_id\": null, \"progress\": {}, \"call_request_group_id\": \"69d31296-5c23-41f0-9867-f33f5330e1a7\", \"call_request_id\": \"937e99e8-8885-40e9-890b-941157a42361\", \"principal_login\": \"admin\", \"response\": \"accepted\", \"result\": null}]"
    http_version: 
  recorded_at: Mon, 14 Jan 2013 16:07:10 GMT
- request: 
    method: get
    uri: https://kafka.usersys.redhat.com/pulp/api/v2/consumers/010E99C0-3276-11E2-81C1-0800200C9A66/bindings//
    body: 
      string: ""
    headers: 
      Accept: 
      - application/json
      Pulp-User: 
      - admin
      Authorization: 
      - OAuth oauth_consumer_key="katello", oauth_nonce="olXGaguTEcVVB3cIkD0YFQZjfn40oKP30Ed7QntWas", oauth_signature="PBGDBkbudR0NM00cfBpvOTg2jzo%3D", oauth_signature_method="HMAC-SHA1", oauth_timestamp="1358179634", oauth_version="1.0"
      Accept-Encoding: 
      - gzip, deflate
      Content-Type: 
      - application/json
=======
      Content-Length: 
      - "1112"
      Date: 
      - Sat, 12 Jan 2013 01:29:57 GMT
      Content-Type: 
      - application/json
      Server: 
      - Apache/2.2.22 (Fedora)
    body: 
      string: "{\"task_group_id\": \"a19a0bb3-2abf-4776-be4e-10c3c9ae173c\", \"exception\": null, \"traceback\": null, \"_href\": \"/pulp/api/v2/tasks/723549d3-bc3f-4514-9ff3-96b8a74e32f3/\", \"task_id\": \"723549d3-bc3f-4514-9ff3-96b8a74e32f3\", \"call_request_tags\": [\"pulp:consumer:010E99C0-3276-11E2-81C1-0800200C9A66\", \"pulp:repository:1\", \"pulp:repository_distributor:1\", \"pulp:action:bind\"], \"reasons\": [], \"start_time\": \"2013-01-12T01:29:57Z\", \"tags\": [\"pulp:consumer:010E99C0-3276-11E2-81C1-0800200C9A66\", \"pulp:repository:1\", \"pulp:repository_distributor:1\", \"pulp:action:bind\"], \"state\": \"finished\", \"finish_time\": \"2013-01-12T01:29:57Z\", \"dependency_failures\": {}, \"schedule_id\": null, \"progress\": {}, \"call_request_group_id\": \"a19a0bb3-2abf-4776-be4e-10c3c9ae173c\", \"call_request_id\": \"723549d3-bc3f-4514-9ff3-96b8a74e32f3\", \"principal_login\": \"admin\", \"response\": \"accepted\", \"result\": {\"repo_id\": \"1\", \"consumer_actions\": [], \"_ns\": \"consumer_bindings\", \"distributor_id\": \"1\", \"consumer_id\": \"010E99C0-3276-11E2-81C1-0800200C9A66\", \"deleted\": false, \"_id\": {\"$oid\": \"50f0bc959c60ed0921004ce0\"}, \"id\": \"50f0bc959c60ed0921004ce0\"}}"
    http_version: 
  recorded_at: Sat, 12 Jan 2013 01:29:57 GMT
- request: 
    method: get
    uri: https://dhcp231-16.rdu.redhat.com/pulp/api/v2/consumers/010E99C0-3276-11E2-81C1-0800200C9A66/bindings//
    body: 
      string: ""
    headers: 
      Content-Type: 
      - application/json
      Accept-Encoding: 
      - gzip, deflate
      Accept: 
      - application/json
      Pulp-User: 
      - admin
      Authorization: 
      - OAuth oauth_consumer_key="katello", oauth_nonce="ZMbLQjwSJ0LBnyKfrm0jWxrUsr4zvWeCrz1eb1Uso", oauth_signature="o9rHgPUXp9%2BliY421fsOwoJe458%3D", oauth_signature_method="HMAC-SHA1", oauth_timestamp="1357954203", oauth_version="1.0"
>>>>>>> f739f88f
  response: 
    status: 
      code: 200
      message: OK
    headers: 
<<<<<<< HEAD
      Server: 
      - Apache/2.2.22 (Fedora)
      Date: 
      - Mon, 14 Jan 2013 16:07:15 GMT
      Content-Length: 
      - "2"
      Content-Type: 
      - application/json
    body: 
      string: "[]"
    http_version: 
  recorded_at: Mon, 14 Jan 2013 16:07:15 GMT
- request: 
    method: get
    uri: https://kafka.usersys.redhat.com/pulp/api/v2/repositories/367202338/?details=true
    body: 
      string: ""
    headers: 
      Accept: 
      - application/json
      Pulp-User: 
      - admin
      Authorization: 
      - OAuth oauth_consumer_key="katello", oauth_nonce="hv9tU5BvtFpEa1ura3mwqgTYbZcJL3mdYSpJBHMjQQ", oauth_signature="QddIc5FnSzJnWNBe1c4gx7Oh3ds%3D", oauth_signature_method="HMAC-SHA1", oauth_timestamp="1358179635", oauth_version="1.0"
      Accept-Encoding: 
      - gzip, deflate
      Content-Type: 
      - application/json
=======
      Content-Length: 
      - "2"
      Date: 
      - Sat, 12 Jan 2013 01:30:03 GMT
      Content-Type: 
      - application/json
      Server: 
      - Apache/2.2.22 (Fedora)
    body: 
      string: "[]"
    http_version: 
  recorded_at: Sat, 12 Jan 2013 01:30:03 GMT
- request: 
    method: get
    uri: https://dhcp231-16.rdu.redhat.com/pulp/api/v2/repositories/1/?details=true
    body: 
      string: ""
    headers: 
      Content-Type: 
      - application/json
      Accept-Encoding: 
      - gzip, deflate
      Accept: 
      - application/json
      Pulp-User: 
      - admin
      Authorization: 
      - OAuth oauth_consumer_key="katello", oauth_nonce="P0t7yBgTlCOqKGLne91WRCytGkJNIZaHhjxYYgV6nM", oauth_signature="DizmL6aMDmWpwV8iErjKLC6rOlw%3D", oauth_signature_method="HMAC-SHA1", oauth_timestamp="1357954236", oauth_version="1.0"
>>>>>>> f739f88f
  response: 
    status: 
      code: 200
      message: OK
    headers: 
<<<<<<< HEAD
      Server: 
      - Apache/2.2.22 (Fedora)
      Content-Encoding: 
      - utf-8
      Date: 
      - Mon, 14 Jan 2013 16:07:15 GMT
      Content-Length: 
      - "243"
      Content-Type: 
      - application/json
=======
      Content-Length: 
      - "900"
      Date: 
      - Sat, 12 Jan 2013 01:30:36 GMT
      Content-Type: 
      - application/json
      Server: 
      - Apache/2.2.22 (Fedora)
>>>>>>> f739f88f
    body: 
      string: "{\"scratchpad\": {\"checksum_type\": \"sha256\", \"repodata\": {}}, \"display_name\": \"Fedora 17 x86_64\", \"description\": null, \"_ns\": \"repos\", \"notes\": {}, \"content_unit_count\": 14, \"_id\": {\"$oid\": \"50f0bc989c60ed0921004d2e\"}, \"id\": \"1\", \"_href\": \"/pulp/api/v2/repositories/1/\", \"importers\": [{\"repo_id\": \"1\", \"_ns\": \"repo_importers\", \"importer_type_id\": \"yum_importer\", \"last_sync\": \"2013-01-11T20:30:02-05:00\", \"scheduled_syncs\": [], \"_id\": {\"$oid\": \"50f0bc989c60ed0921004d2f\"}, \"config\": {\"feed_url\": \"file:///home/jlsherri/katello/src/test/fixtures/zoo5\"}, \"id\": \"yum_importer\"}], \"distributors\": [{\"repo_id\": \"1\", \"_ns\": \"repo_distributors\", \"last_publish\": null, \"auto_publish\": false, \"scheduled_publishes\": [], \"distributor_type_id\": \"yum_distributor\", \"_id\": {\"$oid\": \"50f0bc989c60ed0921004d30\"}, \"config\": {\"protected\": true, \"http\": false, \"relative_url\": \"/test_path/\", \"https\": true}, \"id\": \"1\"}]}"
    http_version: 
<<<<<<< HEAD
  recorded_at: Mon, 14 Jan 2013 16:07:15 GMT
- request: 
    method: post
    uri: https://kafka.usersys.redhat.com/pulp/api/v2/consumers/010E99C0-3276-11E2-81C1-0800200C9A66/actions/content/install//
    body: 
      string: "{\"options\":{},\"units\":[{\"unit_key\":{\"name\":\"mammals\"},\"type_id\":\"package_group\"}]}"
    headers: 
      Accept: 
      - application/json
      Pulp-User: 
      - admin
      Authorization: 
      - OAuth oauth_body_hash="2jmj7l5rSw0yVb%2FvlWAYkK%2FYBwk%3D", oauth_consumer_key="katello", oauth_nonce="p2bTXEXazc7x14HxH2D6MKdwBcxXJQxoeTlray8tmOU", oauth_signature="tNdbCRLUQMzuO9xrzz35XpkLnjg%3D", oauth_signature_method="HMAC-SHA1", oauth_timestamp="1358179635", oauth_version="1.0"
      Accept-Encoding: 
      - gzip, deflate
      Content-Length: 
      - "82"
      Content-Type: 
      - application/json
=======
  recorded_at: Sat, 12 Jan 2013 01:30:36 GMT
- request: 
    method: post
    uri: https://dhcp231-16.rdu.redhat.com/pulp/api/v2/consumers/010E99C0-3276-11E2-81C1-0800200C9A66/bindings//
    body: 
      string: "{\"repo_id\":\"1\",\"distributor_id\":\"1\"}"
    headers: 
      Content-Length: 
      - "36"
      Content-Type: 
      - application/json
      Accept-Encoding: 
      - gzip, deflate
      Accept: 
      - application/json
      Pulp-User: 
      - admin
      Authorization: 
      - OAuth oauth_body_hash="2jmj7l5rSw0yVb%2FvlWAYkK%2FYBwk%3D", oauth_consumer_key="katello", oauth_nonce="9y3TJVUV8H6hauVlb7pfB0SVKawLU21zPl1HFQpVw3s", oauth_signature="uPAaPMhFhhg5v%2BV40Mo4H3%2BCswk%3D", oauth_signature_method="HMAC-SHA1", oauth_timestamp="1357954236", oauth_version="1.0"
>>>>>>> f739f88f
  response: 
    status: 
      code: 202
      message: Accepted
    headers: 
<<<<<<< HEAD
      Server: 
      - Apache/2.2.22 (Fedora)
      Content-Encoding: 
      - utf-8
      Date: 
      - Mon, 14 Jan 2013 16:07:15 GMT
      Content-Length: 
      - "676"
      Content-Type: 
      - application/json
    body: 
      string: "{\"task_group_id\": null, \"exception\": null, \"traceback\": null, \"_href\": \"/pulp/api/v2/tasks/6a6ced93-d37d-48b0-bdbd-c24c9e138b12/\", \"task_id\": \"6a6ced93-d37d-48b0-bdbd-c24c9e138b12\", \"call_request_tags\": [\"pulp:consumer:010E99C0-3276-11E2-81C1-0800200C9A66\", \"pulp:action:unit_install\"], \"reasons\": [], \"start_time\": null, \"tags\": [\"pulp:consumer:010E99C0-3276-11E2-81C1-0800200C9A66\", \"pulp:action:unit_install\"], \"state\": \"waiting\", \"finish_time\": null, \"dependency_failures\": {}, \"schedule_id\": null, \"progress\": {}, \"call_request_group_id\": null, \"call_request_id\": \"6a6ced93-d37d-48b0-bdbd-c24c9e138b12\", \"principal_login\": \"admin\", \"response\": \"accepted\", \"result\": null}"
    http_version: 
  recorded_at: Mon, 14 Jan 2013 16:07:15 GMT
- request: 
    method: post
    uri: https://kafka.usersys.redhat.com/pulp/api/v2/consumers/010E99C0-3276-11E2-81C1-0800200C9A66/actions/content/uninstall//
    body: 
      string: "{\"options\":{},\"units\":[{\"unit_key\":{\"name\":\"mammals\"},\"type_id\":\"package_group\"}]}"
    headers: 
      Accept: 
      - application/json
      Pulp-User: 
      - admin
      Authorization: 
      - OAuth oauth_body_hash="2jmj7l5rSw0yVb%2FvlWAYkK%2FYBwk%3D", oauth_consumer_key="katello", oauth_nonce="CrO4aPRDXWSx8eb8OGcdiwAVsypHn3DQescckFv4wzY", oauth_signature="%2B9LdlvtfTTN9SZKdkCT9uXlwHgY%3D", oauth_signature_method="HMAC-SHA1", oauth_timestamp="1358179636", oauth_version="1.0"
      Accept-Encoding: 
      - gzip, deflate
      Content-Length: 
      - "82"
      Content-Type: 
      - application/json
=======
      Content-Length: 
      - "1700"
      Date: 
      - Sat, 12 Jan 2013 01:30:36 GMT
      Content-Type: 
      - application/json
      Content-Encoding: 
      - utf-8
      Server: 
      - Apache/2.2.22 (Fedora)
    body: 
      string: "[{\"task_group_id\": \"43227e55-5c7e-459c-b832-9295a1190f1c\", \"exception\": null, \"traceback\": null, \"_href\": \"/pulp/api/v2/task_groups/43227e55-5c7e-459c-b832-9295a1190f1c/\", \"task_id\": \"c7759168-7fe7-468b-a9b8-9ae94d4d0415\", \"call_request_tags\": [\"pulp:consumer:010E99C0-3276-11E2-81C1-0800200C9A66\", \"pulp:repository:1\", \"pulp:repository_distributor:1\", \"pulp:action:bind\"], \"reasons\": [], \"start_time\": null, \"tags\": [\"pulp:consumer:010E99C0-3276-11E2-81C1-0800200C9A66\", \"pulp:repository:1\", \"pulp:repository_distributor:1\", \"pulp:action:bind\"], \"state\": \"waiting\", \"finish_time\": null, \"dependency_failures\": {}, \"schedule_id\": null, \"progress\": {}, \"call_request_group_id\": \"43227e55-5c7e-459c-b832-9295a1190f1c\", \"call_request_id\": \"c7759168-7fe7-468b-a9b8-9ae94d4d0415\", \"principal_login\": \"admin\", \"response\": \"accepted\", \"result\": null}, {\"task_group_id\": \"43227e55-5c7e-459c-b832-9295a1190f1c\", \"exception\": null, \"traceback\": null, \"_href\": \"/pulp/api/v2/task_groups/43227e55-5c7e-459c-b832-9295a1190f1c/\", \"task_id\": \"a7f745d7-a87a-4f66-9271-f617ba558c18\", \"call_request_tags\": [\"pulp:consumer:010E99C0-3276-11E2-81C1-0800200C9A66\", \"pulp:repository:1\", \"pulp:repository_distributor:1\", \"pulp:action:agent_bind\"], \"reasons\": [], \"start_time\": null, \"tags\": [\"pulp:consumer:010E99C0-3276-11E2-81C1-0800200C9A66\", \"pulp:repository:1\", \"pulp:repository_distributor:1\", \"pulp:action:agent_bind\"], \"state\": \"waiting\", \"finish_time\": null, \"dependency_failures\": {}, \"schedule_id\": null, \"progress\": {}, \"call_request_group_id\": \"43227e55-5c7e-459c-b832-9295a1190f1c\", \"call_request_id\": \"a7f745d7-a87a-4f66-9271-f617ba558c18\", \"principal_login\": \"admin\", \"response\": \"accepted\", \"result\": null}]"
    http_version: 
  recorded_at: Sat, 12 Jan 2013 01:30:36 GMT
- request: 
    method: get
    uri: https://dhcp231-16.rdu.redhat.com/pulp/api/v2/tasks/c7759168-7fe7-468b-a9b8-9ae94d4d0415/
    body: 
      string: ""
    headers: 
      Content-Type: 
      - application/json
      Accept-Encoding: 
      - gzip, deflate
      Accept: 
      - application/json
      Pulp-User: 
      - hidden
      Authorization: 
      - OAuth oauth_consumer_key="katello", oauth_nonce="JeSRXM1nkDJwRT2Cj9tOMRPozfi9ILw9Wq6NWHQceY", oauth_signature="G7fy9Ud5lq0rgYHExNXCykT%2Frdo%3D", oauth_signature_method="HMAC-SHA1", oauth_timestamp="1357954236", oauth_version="1.0"
>>>>>>> f739f88f
  response: 
    status: 
      code: 200
      message: OK
    headers: 
<<<<<<< HEAD
      Server: 
      - Apache/2.2.22 (Fedora)
      Content-Encoding: 
      - utf-8
      Date: 
      - Mon, 14 Jan 2013 16:07:16 GMT
      Content-Length: 
      - "680"
      Content-Type: 
      - application/json
    body: 
      string: "{\"task_group_id\": null, \"exception\": null, \"traceback\": null, \"_href\": \"/pulp/api/v2/tasks/de4d3860-fc6f-45c7-9951-f19e6fcb0150/\", \"task_id\": \"de4d3860-fc6f-45c7-9951-f19e6fcb0150\", \"call_request_tags\": [\"pulp:consumer:010E99C0-3276-11E2-81C1-0800200C9A66\", \"pulp:action:unit_uninstall\"], \"reasons\": [], \"start_time\": null, \"tags\": [\"pulp:consumer:010E99C0-3276-11E2-81C1-0800200C9A66\", \"pulp:action:unit_uninstall\"], \"state\": \"waiting\", \"finish_time\": null, \"dependency_failures\": {}, \"schedule_id\": null, \"progress\": {}, \"call_request_group_id\": null, \"call_request_id\": \"de4d3860-fc6f-45c7-9951-f19e6fcb0150\", \"principal_login\": \"admin\", \"response\": \"accepted\", \"result\": null}"
    http_version: 
  recorded_at: Mon, 14 Jan 2013 16:07:16 GMT
- request: 
    method: post
    uri: https://kafka.usersys.redhat.com/pulp/api/v2/consumers/010E99C0-3276-11E2-81C1-0800200C9A66/actions/content/install//
    body: 
      string: "{\"options\":{},\"units\":[{\"unit_key\":{\"name\":\"elephant\"},\"type_id\":\"rpm\"}]}"
    headers: 
      Accept: 
      - application/json
      Pulp-User: 
      - admin
      Authorization: 
      - OAuth oauth_body_hash="2jmj7l5rSw0yVb%2FvlWAYkK%2FYBwk%3D", oauth_consumer_key="katello", oauth_nonce="RBi6EGijlOffA5NoeBWinRCtQzGjH5NSZ91sZav5AE", oauth_signature="qSoYzRrADKm5WfzwoauhNv7Bqho%3D", oauth_signature_method="HMAC-SHA1", oauth_timestamp="1358179637", oauth_version="1.0"
      Accept-Encoding: 
      - gzip, deflate
      Content-Length: 
      - "73"
      Content-Type: 
      - application/json
=======
      Content-Length: 
      - "1112"
      Date: 
      - Sat, 12 Jan 2013 01:30:36 GMT
      Content-Type: 
      - application/json
      Server: 
      - Apache/2.2.22 (Fedora)
    body: 
      string: "{\"task_group_id\": \"43227e55-5c7e-459c-b832-9295a1190f1c\", \"exception\": null, \"traceback\": null, \"_href\": \"/pulp/api/v2/tasks/c7759168-7fe7-468b-a9b8-9ae94d4d0415/\", \"task_id\": \"c7759168-7fe7-468b-a9b8-9ae94d4d0415\", \"call_request_tags\": [\"pulp:consumer:010E99C0-3276-11E2-81C1-0800200C9A66\", \"pulp:repository:1\", \"pulp:repository_distributor:1\", \"pulp:action:bind\"], \"reasons\": [], \"start_time\": \"2013-01-12T01:30:36Z\", \"tags\": [\"pulp:consumer:010E99C0-3276-11E2-81C1-0800200C9A66\", \"pulp:repository:1\", \"pulp:repository_distributor:1\", \"pulp:action:bind\"], \"state\": \"finished\", \"finish_time\": \"2013-01-12T01:30:36Z\", \"dependency_failures\": {}, \"schedule_id\": null, \"progress\": {}, \"call_request_group_id\": \"43227e55-5c7e-459c-b832-9295a1190f1c\", \"call_request_id\": \"c7759168-7fe7-468b-a9b8-9ae94d4d0415\", \"principal_login\": \"admin\", \"response\": \"accepted\", \"result\": {\"repo_id\": \"1\", \"consumer_actions\": [], \"_ns\": \"consumer_bindings\", \"distributor_id\": \"1\", \"consumer_id\": \"010E99C0-3276-11E2-81C1-0800200C9A66\", \"deleted\": false, \"_id\": {\"$oid\": \"50f0bcbc9c60ed0921004d75\"}, \"id\": \"50f0bcbc9c60ed0921004d75\"}}"
    http_version: 
  recorded_at: Sat, 12 Jan 2013 01:30:37 GMT
- request: 
    method: post
    uri: https://dhcp231-16.rdu.redhat.com/pulp/api/v2/consumers/010E99C0-3276-11E2-81C1-0800200C9A66/actions/content/install//
    body: 
      string: "{\"options\":{},\"units\":[{\"unit_key\":{\"name\":\"cheetah\"},\"type_id\":\"rpm\"}]}"
    headers: 
      Content-Length: 
      - "72"
      Content-Type: 
      - application/json
      Accept-Encoding: 
      - gzip, deflate
      Accept: 
      - application/json
      Pulp-User: 
      - admin
      Authorization: 
      - OAuth oauth_body_hash="2jmj7l5rSw0yVb%2FvlWAYkK%2FYBwk%3D", oauth_consumer_key="katello", oauth_nonce="gYCSue2Yn4S54PH8tj1ummdeWPdnqGg2uUjhS70Fuo", oauth_signature="Qinx4NUbXF1ZvLgfksuQrMHYE6I%3D", oauth_signature_method="HMAC-SHA1", oauth_timestamp="1357954237", oauth_version="1.0"
>>>>>>> f739f88f
  response: 
    status: 
      code: 202
      message: Accepted
    headers: 
<<<<<<< HEAD
      Server: 
      - Apache/2.2.22 (Fedora)
      Content-Encoding: 
      - utf-8
      Date: 
      - Mon, 14 Jan 2013 16:07:17 GMT
      Content-Length: 
      - "676"
      Content-Type: 
      - application/json
    body: 
      string: "{\"task_group_id\": null, \"exception\": null, \"traceback\": null, \"_href\": \"/pulp/api/v2/tasks/134a32af-71c8-4390-9485-a10e2a4bc05d/\", \"task_id\": \"134a32af-71c8-4390-9485-a10e2a4bc05d\", \"call_request_tags\": [\"pulp:consumer:010E99C0-3276-11E2-81C1-0800200C9A66\", \"pulp:action:unit_install\"], \"reasons\": [], \"start_time\": null, \"tags\": [\"pulp:consumer:010E99C0-3276-11E2-81C1-0800200C9A66\", \"pulp:action:unit_install\"], \"state\": \"waiting\", \"finish_time\": null, \"dependency_failures\": {}, \"schedule_id\": null, \"progress\": {}, \"call_request_group_id\": null, \"call_request_id\": \"134a32af-71c8-4390-9485-a10e2a4bc05d\", \"principal_login\": \"admin\", \"response\": \"accepted\", \"result\": null}"
    http_version: 
  recorded_at: Mon, 14 Jan 2013 16:07:17 GMT
- request: 
    method: post
    uri: https://kafka.usersys.redhat.com/pulp/api/v2/consumers/010E99C0-3276-11E2-81C1-0800200C9A66/actions/content/install//
    body: 
      string: "{\"options\":{},\"units\":[{\"unit_key\":{\"name\":\"mammls\"},\"type_id\":\"package_group\"}]}"
    headers: 
      Accept: 
      - application/json
      Pulp-User: 
      - admin
      Authorization: 
      - OAuth oauth_body_hash="2jmj7l5rSw0yVb%2FvlWAYkK%2FYBwk%3D", oauth_consumer_key="katello", oauth_nonce="wjfyQb6vY6saA5mF5X2g1fwuNg9ZoEOfZyOmocjoI", oauth_signature="zVGT1UJaC5%2FokGQT0pxVOQcJqX4%3D", oauth_signature_method="HMAC-SHA1", oauth_timestamp="1358179638", oauth_version="1.0"
      Accept-Encoding: 
      - gzip, deflate
      Content-Length: 
      - "81"
      Content-Type: 
      - application/json
=======
      Content-Length: 
      - "676"
      Date: 
      - Sat, 12 Jan 2013 01:30:37 GMT
      Content-Type: 
      - application/json
      Content-Encoding: 
      - utf-8
      Server: 
      - Apache/2.2.22 (Fedora)
    body: 
      string: "{\"task_group_id\": null, \"exception\": null, \"traceback\": null, \"_href\": \"/pulp/api/v2/tasks/48c8cf76-6338-4090-a6aa-6db07c12e2eb/\", \"task_id\": \"48c8cf76-6338-4090-a6aa-6db07c12e2eb\", \"call_request_tags\": [\"pulp:consumer:010E99C0-3276-11E2-81C1-0800200C9A66\", \"pulp:action:unit_install\"], \"reasons\": [], \"start_time\": null, \"tags\": [\"pulp:consumer:010E99C0-3276-11E2-81C1-0800200C9A66\", \"pulp:action:unit_install\"], \"state\": \"waiting\", \"finish_time\": null, \"dependency_failures\": {}, \"schedule_id\": null, \"progress\": {}, \"call_request_group_id\": null, \"call_request_id\": \"48c8cf76-6338-4090-a6aa-6db07c12e2eb\", \"principal_login\": \"admin\", \"response\": \"accepted\", \"result\": null}"
    http_version: 
  recorded_at: Sat, 12 Jan 2013 01:30:37 GMT
- request: 
    method: post
    uri: https://dhcp231-16.rdu.redhat.com/pulp/api/v2/consumers/010E99C0-3276-11E2-81C1-0800200C9A66/actions/content/update//
    body: 
      string: "{\"options\":{},\"units\":[{\"unit_key\":{\"name\":\"cheetah\"},\"type_id\":\"rpm\"}]}"
    headers: 
      Content-Length: 
      - "72"
      Content-Type: 
      - application/json
      Accept-Encoding: 
      - gzip, deflate
      Accept: 
      - application/json
      Pulp-User: 
      - admin
      Authorization: 
      - OAuth oauth_body_hash="2jmj7l5rSw0yVb%2FvlWAYkK%2FYBwk%3D", oauth_consumer_key="katello", oauth_nonce="odoZmDqXMgFiaS9aTTOWF19sGZVBrWKKbWKbnClZE", oauth_signature="JWwIFpcNrnNPefErzfGcEX49scE%3D", oauth_signature_method="HMAC-SHA1", oauth_timestamp="1357954237", oauth_version="1.0"
>>>>>>> f739f88f
  response: 
    status: 
      code: 202
      message: Accepted
    headers: 
<<<<<<< HEAD
      Server: 
      - Apache/2.2.22 (Fedora)
      Content-Encoding: 
      - utf-8
      Date: 
      - Mon, 14 Jan 2013 16:07:18 GMT
      Content-Length: 
      - "676"
      Content-Type: 
      - application/json
    body: 
      string: "{\"task_group_id\": null, \"exception\": null, \"traceback\": null, \"_href\": \"/pulp/api/v2/tasks/82ae2288-edfb-4660-9411-c08448a69289/\", \"task_id\": \"82ae2288-edfb-4660-9411-c08448a69289\", \"call_request_tags\": [\"pulp:consumer:010E99C0-3276-11E2-81C1-0800200C9A66\", \"pulp:action:unit_install\"], \"reasons\": [], \"start_time\": null, \"tags\": [\"pulp:consumer:010E99C0-3276-11E2-81C1-0800200C9A66\", \"pulp:action:unit_install\"], \"state\": \"waiting\", \"finish_time\": null, \"dependency_failures\": {}, \"schedule_id\": null, \"progress\": {}, \"call_request_group_id\": null, \"call_request_id\": \"82ae2288-edfb-4660-9411-c08448a69289\", \"principal_login\": \"admin\", \"response\": \"accepted\", \"result\": null}"
    http_version: 
  recorded_at: Mon, 14 Jan 2013 16:07:18 GMT
- request: 
    method: post
    uri: https://kafka.usersys.redhat.com/pulp/api/v2/consumers/010E99C0-3276-11E2-81C1-0800200C9A66/actions/content/install//
    body: 
      string: "{\"options\":{},\"units\":[{\"unit_key\":{\"name\":\"cheetah\"},\"type_id\":\"rpm\"}]}"
    headers: 
      Accept: 
      - application/json
      Pulp-User: 
      - admin
      Authorization: 
      - OAuth oauth_body_hash="2jmj7l5rSw0yVb%2FvlWAYkK%2FYBwk%3D", oauth_consumer_key="katello", oauth_nonce="hwAWmcTnCn0zbmYhUep2xMR4eEKIqYpE1giu6rjGq4", oauth_signature="z710RQ4uJpiDRdVqZ7bECRV2MtY%3D", oauth_signature_method="HMAC-SHA1", oauth_timestamp="1358179638", oauth_version="1.0"
      Accept-Encoding: 
      - gzip, deflate
      Content-Length: 
      - "72"
      Content-Type: 
      - application/json
=======
      Content-Length: 
      - "674"
      Date: 
      - Sat, 12 Jan 2013 01:30:37 GMT
      Content-Type: 
      - application/json
      Content-Encoding: 
      - utf-8
      Server: 
      - Apache/2.2.22 (Fedora)
    body: 
      string: "{\"task_group_id\": null, \"exception\": null, \"traceback\": null, \"_href\": \"/pulp/api/v2/tasks/537cdf9a-0aff-4b0a-a72e-4831491c8b92/\", \"task_id\": \"537cdf9a-0aff-4b0a-a72e-4831491c8b92\", \"call_request_tags\": [\"pulp:consumer:010E99C0-3276-11E2-81C1-0800200C9A66\", \"pulp:action:unit_update\"], \"reasons\": [], \"start_time\": null, \"tags\": [\"pulp:consumer:010E99C0-3276-11E2-81C1-0800200C9A66\", \"pulp:action:unit_update\"], \"state\": \"waiting\", \"finish_time\": null, \"dependency_failures\": {}, \"schedule_id\": null, \"progress\": {}, \"call_request_group_id\": null, \"call_request_id\": \"537cdf9a-0aff-4b0a-a72e-4831491c8b92\", \"principal_login\": \"admin\", \"response\": \"accepted\", \"result\": null}"
    http_version: 
  recorded_at: Sat, 12 Jan 2013 01:30:38 GMT
- request: 
    method: post
    uri: https://dhcp231-16.rdu.redhat.com/pulp/api/v2/consumers/010E99C0-3276-11E2-81C1-0800200C9A66/actions/content/install//
    body: 
      string: "{\"options\":{},\"units\":[{\"unit_key\":{\"name\":\"mammals\"},\"type_id\":\"package_group\"}]}"
    headers: 
      Content-Length: 
      - "82"
      Content-Type: 
      - application/json
      Accept-Encoding: 
      - gzip, deflate
      Accept: 
      - application/json
      Pulp-User: 
      - admin
      Authorization: 
      - OAuth oauth_body_hash="2jmj7l5rSw0yVb%2FvlWAYkK%2FYBwk%3D", oauth_consumer_key="katello", oauth_nonce="VesMiOqFScZBPqDzyhkmM6XvGI3eqhimzsodyJwM9t0", oauth_signature="w9QnPZyZzqZ6B5gQ1HqBmXOkVt8%3D", oauth_signature_method="HMAC-SHA1", oauth_timestamp="1357954238", oauth_version="1.0"
>>>>>>> f739f88f
  response: 
    status: 
      code: 202
      message: Accepted
    headers: 
<<<<<<< HEAD
      Server: 
      - Apache/2.2.22 (Fedora)
      Content-Encoding: 
      - utf-8
      Date: 
      - Mon, 14 Jan 2013 16:07:18 GMT
      Content-Length: 
      - "676"
      Content-Type: 
      - application/json
    body: 
      string: "{\"task_group_id\": null, \"exception\": null, \"traceback\": null, \"_href\": \"/pulp/api/v2/tasks/73ab9547-08ff-4321-8edd-aaf0d7ee8263/\", \"task_id\": \"73ab9547-08ff-4321-8edd-aaf0d7ee8263\", \"call_request_tags\": [\"pulp:consumer:010E99C0-3276-11E2-81C1-0800200C9A66\", \"pulp:action:unit_install\"], \"reasons\": [], \"start_time\": null, \"tags\": [\"pulp:consumer:010E99C0-3276-11E2-81C1-0800200C9A66\", \"pulp:action:unit_install\"], \"state\": \"waiting\", \"finish_time\": null, \"dependency_failures\": {}, \"schedule_id\": null, \"progress\": {}, \"call_request_group_id\": null, \"call_request_id\": \"73ab9547-08ff-4321-8edd-aaf0d7ee8263\", \"principal_login\": \"admin\", \"response\": \"accepted\", \"result\": null}"
    http_version: 
  recorded_at: Mon, 14 Jan 2013 16:07:19 GMT
- request: 
    method: post
    uri: https://kafka.usersys.redhat.com/pulp/api/v2/consumers/010E99C0-3276-11E2-81C1-0800200C9A66/actions/content/update//
    body: 
      string: "{\"options\":{},\"units\":[{\"unit_key\":{\"name\":\"cheetah\"},\"type_id\":\"rpm\"}]}"
    headers: 
      Accept: 
      - application/json
      Pulp-User: 
      - admin
      Authorization: 
      - OAuth oauth_body_hash="2jmj7l5rSw0yVb%2FvlWAYkK%2FYBwk%3D", oauth_consumer_key="katello", oauth_nonce="7fAER1VaxoKZ1O2rOAEsH9vVnfaCXcoXWspYo4TEWXQ", oauth_signature="NgQr86U8fMAXo2wUjDnGUKdax0M%3D", oauth_signature_method="HMAC-SHA1", oauth_timestamp="1358179639", oauth_version="1.0"
      Accept-Encoding: 
      - gzip, deflate
      Content-Length: 
      - "72"
      Content-Type: 
      - application/json
=======
      Content-Length: 
      - "676"
      Date: 
      - Sat, 12 Jan 2013 01:30:38 GMT
      Content-Type: 
      - application/json
      Content-Encoding: 
      - utf-8
      Server: 
      - Apache/2.2.22 (Fedora)
    body: 
      string: "{\"task_group_id\": null, \"exception\": null, \"traceback\": null, \"_href\": \"/pulp/api/v2/tasks/3fd4950b-ff9a-4bcf-afad-da912b289733/\", \"task_id\": \"3fd4950b-ff9a-4bcf-afad-da912b289733\", \"call_request_tags\": [\"pulp:consumer:010E99C0-3276-11E2-81C1-0800200C9A66\", \"pulp:action:unit_install\"], \"reasons\": [], \"start_time\": null, \"tags\": [\"pulp:consumer:010E99C0-3276-11E2-81C1-0800200C9A66\", \"pulp:action:unit_install\"], \"state\": \"waiting\", \"finish_time\": null, \"dependency_failures\": {}, \"schedule_id\": null, \"progress\": {}, \"call_request_group_id\": null, \"call_request_id\": \"3fd4950b-ff9a-4bcf-afad-da912b289733\", \"principal_login\": \"admin\", \"response\": \"accepted\", \"result\": null}"
    http_version: 
  recorded_at: Sat, 12 Jan 2013 01:30:38 GMT
- request: 
    method: post
    uri: https://dhcp231-16.rdu.redhat.com/pulp/api/v2/consumers/010E99C0-3276-11E2-81C1-0800200C9A66/actions/content/uninstall//
    body: 
      string: "{\"options\":{},\"units\":[{\"unit_key\":{\"name\":\"mammals\"},\"type_id\":\"package_group\"}]}"
    headers: 
      Content-Length: 
      - "82"
      Content-Type: 
      - application/json
      Accept-Encoding: 
      - gzip, deflate
      Accept: 
      - application/json
      Pulp-User: 
      - admin
      Authorization: 
      - OAuth oauth_body_hash="2jmj7l5rSw0yVb%2FvlWAYkK%2FYBwk%3D", oauth_consumer_key="katello", oauth_nonce="SiMlMQNpmneYTAN9GM3B3B3tclalq7bcbVzb7BskPYk", oauth_signature="QO0rv8cIYJRJKg8RvRuWWUds0qA%3D", oauth_signature_method="HMAC-SHA1", oauth_timestamp="1357954238", oauth_version="1.0"
>>>>>>> f739f88f
  response: 
    status: 
      code: 202
      message: Accepted
    headers: 
<<<<<<< HEAD
      Server: 
      - Apache/2.2.22 (Fedora)
      Content-Encoding: 
      - utf-8
      Date: 
      - Mon, 14 Jan 2013 16:07:19 GMT
      Content-Length: 
      - "674"
      Content-Type: 
      - application/json
    body: 
      string: "{\"task_group_id\": null, \"exception\": null, \"traceback\": null, \"_href\": \"/pulp/api/v2/tasks/85d59a03-442c-4c12-9497-e9bbde683123/\", \"task_id\": \"85d59a03-442c-4c12-9497-e9bbde683123\", \"call_request_tags\": [\"pulp:consumer:010E99C0-3276-11E2-81C1-0800200C9A66\", \"pulp:action:unit_update\"], \"reasons\": [], \"start_time\": null, \"tags\": [\"pulp:consumer:010E99C0-3276-11E2-81C1-0800200C9A66\", \"pulp:action:unit_update\"], \"state\": \"waiting\", \"finish_time\": null, \"dependency_failures\": {}, \"schedule_id\": null, \"progress\": {}, \"call_request_group_id\": null, \"call_request_id\": \"85d59a03-442c-4c12-9497-e9bbde683123\", \"principal_login\": \"admin\", \"response\": \"accepted\", \"result\": null}"
    http_version: 
  recorded_at: Mon, 14 Jan 2013 16:07:20 GMT
- request: 
    method: post
    uri: https://kafka.usersys.redhat.com/pulp/api/v2/consumers/010E99C0-3276-11E2-81C1-0800200C9A66/actions/content/install//
    body: 
      string: "{\"options\":{},\"units\":[{\"unit_key\":{\"name\":\"cheetah\"},\"type_id\":\"rpm\"}]}"
    headers: 
      Accept: 
      - application/json
      Pulp-User: 
      - admin
      Authorization: 
      - OAuth oauth_body_hash="2jmj7l5rSw0yVb%2FvlWAYkK%2FYBwk%3D", oauth_consumer_key="katello", oauth_nonce="3pRx9YseAbXCRJgwhpCH7cVcWQULpX89uix0Lo776e0", oauth_signature="XgK2uITCDAkXeKzdjq4gvuRZ3gY%3D", oauth_signature_method="HMAC-SHA1", oauth_timestamp="1358179640", oauth_version="1.0"
      Accept-Encoding: 
      - gzip, deflate
      Content-Length: 
      - "72"
      Content-Type: 
      - application/json
=======
      Content-Length: 
      - "680"
      Date: 
      - Sat, 12 Jan 2013 01:30:38 GMT
      Content-Type: 
      - application/json
      Content-Encoding: 
      - utf-8
      Server: 
      - Apache/2.2.22 (Fedora)
    body: 
      string: "{\"task_group_id\": null, \"exception\": null, \"traceback\": null, \"_href\": \"/pulp/api/v2/tasks/a9046e84-bd3e-463d-994e-394e736b86c4/\", \"task_id\": \"a9046e84-bd3e-463d-994e-394e736b86c4\", \"call_request_tags\": [\"pulp:consumer:010E99C0-3276-11E2-81C1-0800200C9A66\", \"pulp:action:unit_uninstall\"], \"reasons\": [], \"start_time\": null, \"tags\": [\"pulp:consumer:010E99C0-3276-11E2-81C1-0800200C9A66\", \"pulp:action:unit_uninstall\"], \"state\": \"waiting\", \"finish_time\": null, \"dependency_failures\": {}, \"schedule_id\": null, \"progress\": {}, \"call_request_group_id\": null, \"call_request_id\": \"a9046e84-bd3e-463d-994e-394e736b86c4\", \"principal_login\": \"admin\", \"response\": \"accepted\", \"result\": null}"
    http_version: 
  recorded_at: Sat, 12 Jan 2013 01:30:38 GMT
- request: 
    method: post
    uri: https://dhcp231-16.rdu.redhat.com/pulp/api/v2/consumers/010E99C0-3276-11E2-81C1-0800200C9A66/actions/content/install//
    body: 
      string: "{\"options\":{},\"units\":[{\"unit_key\":{\"name\":\"cheetah\"},\"type_id\":\"rpm\"}]}"
    headers: 
      Content-Length: 
      - "72"
      Content-Type: 
      - application/json
      Accept-Encoding: 
      - gzip, deflate
      Accept: 
      - application/json
      Pulp-User: 
      - admin
      Authorization: 
      - OAuth oauth_body_hash="2jmj7l5rSw0yVb%2FvlWAYkK%2FYBwk%3D", oauth_consumer_key="katello", oauth_nonce="eXDiroQl9nNOoZtG1BXGuylyjT7L0IfahUI4XK8lWtQ", oauth_signature="9dkzCu2MN3h%2FGaKW2xUwKB99g%2BI%3D", oauth_signature_method="HMAC-SHA1", oauth_timestamp="1357954239", oauth_version="1.0"
>>>>>>> f739f88f
  response: 
    status: 
      code: 202
      message: Accepted
    headers: 
<<<<<<< HEAD
      Server: 
      - Apache/2.2.22 (Fedora)
      Content-Encoding: 
      - utf-8
      Date: 
      - Mon, 14 Jan 2013 16:07:20 GMT
      Content-Length: 
      - "676"
      Content-Type: 
      - application/json
    body: 
      string: "{\"task_group_id\": null, \"exception\": null, \"traceback\": null, \"_href\": \"/pulp/api/v2/tasks/009464a9-cbcc-490d-abfa-214e570ab19a/\", \"task_id\": \"009464a9-cbcc-490d-abfa-214e570ab19a\", \"call_request_tags\": [\"pulp:consumer:010E99C0-3276-11E2-81C1-0800200C9A66\", \"pulp:action:unit_install\"], \"reasons\": [], \"start_time\": null, \"tags\": [\"pulp:consumer:010E99C0-3276-11E2-81C1-0800200C9A66\", \"pulp:action:unit_install\"], \"state\": \"waiting\", \"finish_time\": null, \"dependency_failures\": {}, \"schedule_id\": null, \"progress\": {}, \"call_request_group_id\": null, \"call_request_id\": \"009464a9-cbcc-490d-abfa-214e570ab19a\", \"principal_login\": \"admin\", \"response\": \"accepted\", \"result\": null}"
    http_version: 
  recorded_at: Mon, 14 Jan 2013 16:07:20 GMT
- request: 
    method: post
    uri: https://kafka.usersys.redhat.com/pulp/api/v2/consumers/010E99C0-3276-11E2-81C1-0800200C9A66/actions/content/uninstall//
    body: 
      string: "{\"options\":{},\"units\":[{\"unit_key\":{\"name\":\"cheetah\"},\"type_id\":\"rpm\"}]}"
    headers: 
      Accept: 
      - application/json
      Pulp-User: 
      - admin
      Authorization: 
      - OAuth oauth_body_hash="2jmj7l5rSw0yVb%2FvlWAYkK%2FYBwk%3D", oauth_consumer_key="katello", oauth_nonce="Nd66Rma7dGAj1r8kGWvhICYM2Q50dmSzamPIjrNpuI", oauth_signature="lvKLdsRYaZqks1YQTyTHCLr7WGA%3D", oauth_signature_method="HMAC-SHA1", oauth_timestamp="1358179641", oauth_version="1.0"
      Accept-Encoding: 
      - gzip, deflate
      Content-Length: 
      - "72"
      Content-Type: 
      - application/json
=======
      Content-Length: 
      - "676"
      Date: 
      - Sat, 12 Jan 2013 01:30:39 GMT
      Content-Type: 
      - application/json
      Content-Encoding: 
      - utf-8
      Server: 
      - Apache/2.2.22 (Fedora)
    body: 
      string: "{\"task_group_id\": null, \"exception\": null, \"traceback\": null, \"_href\": \"/pulp/api/v2/tasks/0922e218-84d7-4df5-a579-31fa4d1b508c/\", \"task_id\": \"0922e218-84d7-4df5-a579-31fa4d1b508c\", \"call_request_tags\": [\"pulp:consumer:010E99C0-3276-11E2-81C1-0800200C9A66\", \"pulp:action:unit_install\"], \"reasons\": [], \"start_time\": null, \"tags\": [\"pulp:consumer:010E99C0-3276-11E2-81C1-0800200C9A66\", \"pulp:action:unit_install\"], \"state\": \"waiting\", \"finish_time\": null, \"dependency_failures\": {}, \"schedule_id\": null, \"progress\": {}, \"call_request_group_id\": null, \"call_request_id\": \"0922e218-84d7-4df5-a579-31fa4d1b508c\", \"principal_login\": \"admin\", \"response\": \"accepted\", \"result\": null}"
    http_version: 
  recorded_at: Sat, 12 Jan 2013 01:30:39 GMT
- request: 
    method: post
    uri: https://dhcp231-16.rdu.redhat.com/pulp/api/v2/consumers/010E99C0-3276-11E2-81C1-0800200C9A66/actions/content/uninstall//
    body: 
      string: "{\"options\":{},\"units\":[{\"unit_key\":{\"name\":\"cheetah\"},\"type_id\":\"rpm\"}]}"
    headers: 
      Content-Length: 
      - "72"
      Content-Type: 
      - application/json
      Accept-Encoding: 
      - gzip, deflate
      Accept: 
      - application/json
      Pulp-User: 
      - admin
      Authorization: 
      - OAuth oauth_body_hash="2jmj7l5rSw0yVb%2FvlWAYkK%2FYBwk%3D", oauth_consumer_key="katello", oauth_nonce="GBnlhWHUgXGq9815ZZcfxQYKhh2wctvWiyrw8mzUA", oauth_signature="JhD3bYJ9%2BTP2beZ4LAPQHyxJHW4%3D", oauth_signature_method="HMAC-SHA1", oauth_timestamp="1357954239", oauth_version="1.0"
>>>>>>> f739f88f
  response: 
    status: 
      code: 202
      message: Accepted
    headers: 
<<<<<<< HEAD
      Server: 
      - Apache/2.2.22 (Fedora)
      Content-Encoding: 
      - utf-8
      Date: 
      - Mon, 14 Jan 2013 16:07:21 GMT
      Content-Length: 
      - "680"
      Content-Type: 
      - application/json
    body: 
      string: "{\"task_group_id\": null, \"exception\": null, \"traceback\": null, \"_href\": \"/pulp/api/v2/tasks/e641edcc-6786-4c7a-962f-0b5ed56eb5bb/\", \"task_id\": \"e641edcc-6786-4c7a-962f-0b5ed56eb5bb\", \"call_request_tags\": [\"pulp:consumer:010E99C0-3276-11E2-81C1-0800200C9A66\", \"pulp:action:unit_uninstall\"], \"reasons\": [], \"start_time\": null, \"tags\": [\"pulp:consumer:010E99C0-3276-11E2-81C1-0800200C9A66\", \"pulp:action:unit_uninstall\"], \"state\": \"waiting\", \"finish_time\": null, \"dependency_failures\": {}, \"schedule_id\": null, \"progress\": {}, \"call_request_group_id\": null, \"call_request_id\": \"e641edcc-6786-4c7a-962f-0b5ed56eb5bb\", \"principal_login\": \"admin\", \"response\": \"accepted\", \"result\": null}"
    http_version: 
  recorded_at: Mon, 14 Jan 2013 16:07:21 GMT
- request: 
    method: post
    uri: https://kafka.usersys.redhat.com/pulp/api/v2/repositories/1/search/units/
=======
      Content-Length: 
      - "680"
      Date: 
      - Sat, 12 Jan 2013 01:30:39 GMT
      Content-Type: 
      - application/json
      Content-Encoding: 
      - utf-8
      Server: 
      - Apache/2.2.22 (Fedora)
    body: 
      string: "{\"task_group_id\": null, \"exception\": null, \"traceback\": null, \"_href\": \"/pulp/api/v2/tasks/35c06288-09f5-448a-b305-59fd5e9df25d/\", \"task_id\": \"35c06288-09f5-448a-b305-59fd5e9df25d\", \"call_request_tags\": [\"pulp:consumer:010E99C0-3276-11E2-81C1-0800200C9A66\", \"pulp:action:unit_uninstall\"], \"reasons\": [], \"start_time\": null, \"tags\": [\"pulp:consumer:010E99C0-3276-11E2-81C1-0800200C9A66\", \"pulp:action:unit_uninstall\"], \"state\": \"waiting\", \"finish_time\": null, \"dependency_failures\": {}, \"schedule_id\": null, \"progress\": {}, \"call_request_group_id\": null, \"call_request_id\": \"35c06288-09f5-448a-b305-59fd5e9df25d\", \"principal_login\": \"admin\", \"response\": \"accepted\", \"result\": null}"
    http_version: 
  recorded_at: Sat, 12 Jan 2013 01:30:39 GMT
- request: 
    method: post
    uri: https://dhcp231-16.rdu.redhat.com/pulp/api/v2/consumers/010E99C0-3276-11E2-81C1-0800200C9A66/actions/content/install//
>>>>>>> f739f88f
    body: 
      string: "{\"options\":{},\"units\":[{\"unit_key\":{\"name\":\"mammls\"},\"type_id\":\"package_group\"}]}"
    headers: 
      Content-Length: 
      - "81"
      Content-Type: 
      - application/json
      Accept-Encoding: 
      - gzip, deflate
      Accept: 
      - application/json
      Pulp-User: 
      - admin
      Authorization: 
<<<<<<< HEAD
      - OAuth oauth_body_hash="2jmj7l5rSw0yVb%2FvlWAYkK%2FYBwk%3D", oauth_consumer_key="katello", oauth_nonce="pS9VUjtWWDeSykmw9KqmR9mIoMeE38Kq28Ky5pjOBRo", oauth_signature="Eo1Ubl6SzSlu6UOHb30o7oY1B2k%3D", oauth_signature_method="HMAC-SHA1", oauth_timestamp="1358179642", oauth_version="1.0"
      Accept-Encoding: 
      - gzip, deflate
      Content-Length: 
      - "37"
      Content-Type: 
      - application/json
=======
      - OAuth oauth_body_hash="2jmj7l5rSw0yVb%2FvlWAYkK%2FYBwk%3D", oauth_consumer_key="katello", oauth_nonce="UhILCx6wZEpHavGjJgxfqld4l6p69f7iyddcGuG3w", oauth_signature="6AYuPHPWCCJKmhAc%2FXEubfHY%2BAs%3D", oauth_signature_method="HMAC-SHA1", oauth_timestamp="1357954239", oauth_version="1.0"
  response: 
    status: 
      code: 202
      message: Accepted
    headers: 
      Content-Length: 
      - "676"
      Date: 
      - Sat, 12 Jan 2013 01:30:39 GMT
      Content-Type: 
      - application/json
      Content-Encoding: 
      - utf-8
      Server: 
      - Apache/2.2.22 (Fedora)
    body: 
      string: "{\"task_group_id\": null, \"exception\": null, \"traceback\": null, \"_href\": \"/pulp/api/v2/tasks/e4a3d80e-b5a4-406c-9402-2575322377cf/\", \"task_id\": \"e4a3d80e-b5a4-406c-9402-2575322377cf\", \"call_request_tags\": [\"pulp:consumer:010E99C0-3276-11E2-81C1-0800200C9A66\", \"pulp:action:unit_install\"], \"reasons\": [], \"start_time\": null, \"tags\": [\"pulp:consumer:010E99C0-3276-11E2-81C1-0800200C9A66\", \"pulp:action:unit_install\"], \"state\": \"waiting\", \"finish_time\": null, \"dependency_failures\": {}, \"schedule_id\": null, \"progress\": {}, \"call_request_group_id\": null, \"call_request_id\": \"e4a3d80e-b5a4-406c-9402-2575322377cf\", \"principal_login\": \"admin\", \"response\": \"accepted\", \"result\": null}"
    http_version: 
  recorded_at: Sat, 12 Jan 2013 01:30:40 GMT
- request: 
    method: post
    uri: https://dhcp231-16.rdu.redhat.com/pulp/api/v2/repositories/1/search/units/
    body: 
      string: "{\"criteria\":{\"type_ids\":[\"erratum\"]}}"
    headers: 
      Content-Length: 
      - "37"
      Content-Type: 
      - application/json
      Accept-Encoding: 
      - gzip, deflate
      Accept: 
      - application/json
      Pulp-User: 
      - admin
      Authorization: 
      - OAuth oauth_body_hash="2jmj7l5rSw0yVb%2FvlWAYkK%2FYBwk%3D", oauth_consumer_key="katello", oauth_nonce="qanaDDjZtrkQGtdcGjec3xqWRxUiBL0rjvDTvqtHXE", oauth_signature="arBSO0U48C7A752i4GbVIn6R50Q%3D", oauth_signature_method="HMAC-SHA1", oauth_timestamp="1357954240", oauth_version="1.0"
>>>>>>> f739f88f
  response: 
    status: 
      code: 200
      message: OK
    headers: 
<<<<<<< HEAD
      Server: 
      - Apache/2.2.22 (Fedora)
      Date: 
      - Mon, 14 Jan 2013 16:07:22 GMT
      Content-Length: 
      - "1903"
      Content-Type: 
      - application/json
    body: 
      string: "[{\"updated\": \"2013-01-14T21:07:13Z\", \"repo_id\": \"1\", \"created\": \"2013-01-14T21:07:13Z\", \"_ns\": \"repo_content_units\", \"unit_id\": \"03fa2519-b8fe-4a95-9b34-9f5ee056a75a\", \"unit_type_id\": \"erratum\", \"owner_type\": \"importer\", \"_id\": {\"$oid\": \"50f42d31196cbe47d7001460\"}, \"id\": \"50f42d31196cbe47d7001460\", \"owner_id\": \"yum_importer\", \"metadata\": {\"issued\": \"2010-01-01 01:01:01\", \"references\": [], \"_content_type_id\": \"erratum\", \"id\": \"RHEA-2010:0001\", \"severity\": \"\", \"title\": \"Empty errata\", \"_ns\": \"units_erratum\", \"version\": \"1\", \"reboot_suggested\": false, \"type\": \"security\", \"pkglist\": [], \"status\": \"stable\", \"updated\": \"\", \"description\": \"Empty errata\", \"pushcount\": 1, \"from_str\": \"lzap+pub@redhat.com\", \"_storage_path\": null, \"rights\": \"\", \"solution\": \"\", \"summary\": \"\", \"release\": \"1\", \"_id\": \"03fa2519-b8fe-4a95-9b34-9f5ee056a75a\"}}, {\"updated\": \"2013-01-14T21:07:13Z\", \"repo_id\": \"1\", \"created\": \"2013-01-14T21:07:13Z\", \"_ns\": \"repo_content_units\", \"unit_id\": \"c8f2e8fa-9c83-472a-93e3-78261f0e7833\", \"unit_type_id\": \"erratum\", \"owner_type\": \"importer\", \"_id\": {\"$oid\": \"50f42d31196cbe47d7001462\"}, \"id\": \"50f42d31196cbe47d7001462\", \"owner_id\": \"yum_importer\", \"metadata\": {\"issued\": \"2010-01-01 01:01:01\", \"references\": [], \"_content_type_id\": \"erratum\", \"id\": \"RHEA-2010:0002\", \"severity\": \"\", \"title\": \"One package errata\", \"_ns\": \"units_erratum\", \"version\": \"1\", \"reboot_suggested\": false, \"type\": \"security\", \"pkglist\": [{\"packages\": [{\"src\": \"http://www.fedoraproject.org\", \"name\": \"elephant\", \"filename\": \"elephant-0.3-0.8.noarch.rpm\", \"epoch\": null, \"version\": \"0.3\", \"release\": \"0.8\", \"arch\": \"noarch\"}], \"name\": \"1\", \"short\": \"\"}], \"status\": \"stable\", \"updated\": \"\", \"description\": \"One package errata\", \"pushcount\": 1, \"from_str\": \"lzap+pub@redhat.com\", \"_storage_path\": null, \"rights\": \"\", \"solution\": \"\", \"summary\": \"\", \"release\": \"1\", \"_id\": \"c8f2e8fa-9c83-472a-93e3-78261f0e7833\"}}]"
    http_version: 
  recorded_at: Mon, 14 Jan 2013 16:07:22 GMT
- request: 
    method: post
    uri: https://kafka.usersys.redhat.com/pulp/api/v2/content/units/erratum/search/
    body: 
      string: "{\"criteria\":{\"filters\":{\"_id\":{\"$in\":[\"03fa2519-b8fe-4a95-9b34-9f5ee056a75a\",\"c8f2e8fa-9c83-472a-93e3-78261f0e7833\"]}}}}"
    headers: 
      Accept: 
      - application/json
      Pulp-User: 
      - admin
      Authorization: 
      - OAuth oauth_body_hash="2jmj7l5rSw0yVb%2FvlWAYkK%2FYBwk%3D", oauth_consumer_key="katello", oauth_nonce="P5Vvo3TT8zsogEQhWo4ggEykf5Q8VVUBnG24n0dhFA", oauth_signature="3Tcst563btj2izC7j1LMRPcb%2FUE%3D", oauth_signature_method="HMAC-SHA1", oauth_timestamp="1358179642", oauth_version="1.0"
      Accept-Encoding: 
      - gzip, deflate
      Content-Length: 
      - "120"
      Content-Type: 
      - application/json
=======
      Content-Length: 
      - "1903"
      Date: 
      - Sat, 12 Jan 2013 01:30:40 GMT
      Content-Type: 
      - application/json
      Server: 
      - Apache/2.2.22 (Fedora)
    body: 
      string: "[{\"updated\": \"2013-01-12T06:30:02Z\", \"repo_id\": \"1\", \"created\": \"2013-01-12T06:30:02Z\", \"_ns\": \"repo_content_units\", \"unit_id\": \"ee16e3ac-5172-498b-93df-c1c31dc816fc\", \"unit_type_id\": \"erratum\", \"owner_type\": \"importer\", \"_id\": {\"$oid\": \"50f0bc9a9c60ed0921004d4f\"}, \"id\": \"50f0bc9a9c60ed0921004d4f\", \"owner_id\": \"yum_importer\", \"metadata\": {\"issued\": \"2010-01-01 01:01:01\", \"references\": [], \"_content_type_id\": \"erratum\", \"id\": \"RHEA-2010:0001\", \"severity\": \"\", \"title\": \"Empty errata\", \"_ns\": \"units_erratum\", \"version\": \"1\", \"reboot_suggested\": false, \"type\": \"security\", \"pkglist\": [], \"status\": \"stable\", \"updated\": \"\", \"description\": \"Empty errata\", \"pushcount\": 1, \"from_str\": \"lzap+pub@redhat.com\", \"_storage_path\": null, \"rights\": \"\", \"solution\": \"\", \"summary\": \"\", \"release\": \"1\", \"_id\": \"ee16e3ac-5172-498b-93df-c1c31dc816fc\"}}, {\"updated\": \"2013-01-12T06:30:02Z\", \"repo_id\": \"1\", \"created\": \"2013-01-12T06:30:02Z\", \"_ns\": \"repo_content_units\", \"unit_id\": \"0805e846-e713-4976-a493-586792f16ecd\", \"unit_type_id\": \"erratum\", \"owner_type\": \"importer\", \"_id\": {\"$oid\": \"50f0bc9a9c60ed0921004d51\"}, \"id\": \"50f0bc9a9c60ed0921004d51\", \"owner_id\": \"yum_importer\", \"metadata\": {\"issued\": \"2010-01-01 01:01:01\", \"references\": [], \"_content_type_id\": \"erratum\", \"id\": \"RHEA-2010:0002\", \"severity\": \"\", \"title\": \"One package errata\", \"_ns\": \"units_erratum\", \"version\": \"1\", \"reboot_suggested\": false, \"type\": \"security\", \"pkglist\": [{\"packages\": [{\"src\": \"http://www.fedoraproject.org\", \"name\": \"elephant\", \"filename\": \"elephant-0.3-0.8.noarch.rpm\", \"epoch\": null, \"version\": \"0.3\", \"release\": \"0.8\", \"arch\": \"noarch\"}], \"name\": \"1\", \"short\": \"\"}], \"status\": \"stable\", \"updated\": \"\", \"description\": \"One package errata\", \"pushcount\": 1, \"from_str\": \"lzap+pub@redhat.com\", \"_storage_path\": null, \"rights\": \"\", \"solution\": \"\", \"summary\": \"\", \"release\": \"1\", \"_id\": \"0805e846-e713-4976-a493-586792f16ecd\"}}]"
    http_version: 
  recorded_at: Sat, 12 Jan 2013 01:30:40 GMT
- request: 
    method: post
    uri: https://dhcp231-16.rdu.redhat.com/pulp/api/v2/content/units/erratum/search/
    body: 
      string: "{\"criteria\":{\"filters\":{\"_id\":{\"$in\":[\"ee16e3ac-5172-498b-93df-c1c31dc816fc\",\"0805e846-e713-4976-a493-586792f16ecd\"]}}}}"
    headers: 
      Content-Length: 
      - "120"
      Content-Type: 
      - application/json
      Accept-Encoding: 
      - gzip, deflate
      Accept: 
      - application/json
      Pulp-User: 
      - admin
      Authorization: 
      - OAuth oauth_body_hash="2jmj7l5rSw0yVb%2FvlWAYkK%2FYBwk%3D", oauth_consumer_key="katello", oauth_nonce="5wZiB8IMWgIS2VFkQVzXlHn2g6e83UIH024qpqyuQ", oauth_signature="qr2sVpRxLt2HwKvXLaKwLwiebrA%3D", oauth_signature_method="HMAC-SHA1", oauth_timestamp="1357954240", oauth_version="1.0"
>>>>>>> f739f88f
  response: 
    status: 
      code: 200
      message: OK
    headers: 
<<<<<<< HEAD
      Server: 
      - Apache/2.2.22 (Fedora)
      Date: 
      - Mon, 14 Jan 2013 16:07:22 GMT
      Content-Length: 
      - "1377"
      Content-Type: 
      - application/json
    body: 
      string: "[{\"issued\": \"2010-01-01 01:01:01\", \"references\": [], \"_content_type_id\": \"erratum\", \"id\": \"RHEA-2010:0001\", \"severity\": \"\", \"title\": \"Empty errata\", \"version\": \"1\", \"reboot_suggested\": false, \"type\": \"security\", \"pkglist\": [], \"status\": \"stable\", \"updated\": \"\", \"description\": \"Empty errata\", \"pushcount\": 1, \"from_str\": \"lzap+pub@redhat.com\", \"_storage_path\": null, \"rights\": \"\", \"solution\": \"\", \"summary\": \"\", \"release\": \"1\", \"_id\": \"03fa2519-b8fe-4a95-9b34-9f5ee056a75a\", \"_href\": \"/pulp/api/v2/content/units/erratum/03fa2519-b8fe-4a95-9b34-9f5ee056a75a/\", \"children\": {}}, {\"issued\": \"2010-01-01 01:01:01\", \"references\": [], \"_content_type_id\": \"erratum\", \"id\": \"RHEA-2010:0002\", \"severity\": \"\", \"title\": \"One package errata\", \"version\": \"1\", \"reboot_suggested\": false, \"type\": \"security\", \"pkglist\": [{\"packages\": [{\"src\": \"http://www.fedoraproject.org\", \"name\": \"elephant\", \"filename\": \"elephant-0.3-0.8.noarch.rpm\", \"epoch\": null, \"version\": \"0.3\", \"release\": \"0.8\", \"arch\": \"noarch\"}], \"name\": \"1\", \"short\": \"\"}], \"status\": \"stable\", \"updated\": \"\", \"description\": \"One package errata\", \"pushcount\": 1, \"from_str\": \"lzap+pub@redhat.com\", \"_storage_path\": null, \"rights\": \"\", \"solution\": \"\", \"summary\": \"\", \"release\": \"1\", \"_id\": \"c8f2e8fa-9c83-472a-93e3-78261f0e7833\", \"_href\": \"/pulp/api/v2/content/units/erratum/c8f2e8fa-9c83-472a-93e3-78261f0e7833/\", \"children\": {}}]"
    http_version: 
  recorded_at: Mon, 14 Jan 2013 16:07:22 GMT
- request: 
    method: post
    uri: https://kafka.usersys.redhat.com/pulp/api/v2/consumers/010E99C0-3276-11E2-81C1-0800200C9A66/actions/content/install//
    body: 
      string: "{\"options\":{},\"units\":[{\"unit_key\":{\"name\":\"c8f2e8fa-9c83-472a-93e3-78261f0e7833\"},\"type_id\":\"erratum\"}]}"
    headers: 
      Accept: 
      - application/json
      Pulp-User: 
      - admin
      Authorization: 
      - OAuth oauth_body_hash="2jmj7l5rSw0yVb%2FvlWAYkK%2FYBwk%3D", oauth_consumer_key="katello", oauth_nonce="3XzzAtNiloFllEy1GaTYtVkPtQpIcRECnBPOYT4gyE", oauth_signature="PIJfjkZQ7fplVaZb%2FREIJsDhr5A%3D", oauth_signature_method="HMAC-SHA1", oauth_timestamp="1358179642", oauth_version="1.0"
      Accept-Encoding: 
      - gzip, deflate
      Content-Length: 
      - "105"
      Content-Type: 
      - application/json
=======
      Content-Length: 
      - "1377"
      Date: 
      - Sat, 12 Jan 2013 01:30:40 GMT
      Content-Type: 
      - application/json
      Server: 
      - Apache/2.2.22 (Fedora)
    body: 
      string: "[{\"issued\": \"2010-01-01 01:01:01\", \"references\": [], \"_content_type_id\": \"erratum\", \"id\": \"RHEA-2010:0002\", \"severity\": \"\", \"title\": \"One package errata\", \"version\": \"1\", \"reboot_suggested\": false, \"type\": \"security\", \"pkglist\": [{\"packages\": [{\"src\": \"http://www.fedoraproject.org\", \"name\": \"elephant\", \"filename\": \"elephant-0.3-0.8.noarch.rpm\", \"epoch\": null, \"version\": \"0.3\", \"release\": \"0.8\", \"arch\": \"noarch\"}], \"name\": \"1\", \"short\": \"\"}], \"status\": \"stable\", \"updated\": \"\", \"description\": \"One package errata\", \"pushcount\": 1, \"from_str\": \"lzap+pub@redhat.com\", \"_storage_path\": null, \"rights\": \"\", \"solution\": \"\", \"summary\": \"\", \"release\": \"1\", \"_id\": \"0805e846-e713-4976-a493-586792f16ecd\", \"_href\": \"/pulp/api/v2/content/units/erratum/0805e846-e713-4976-a493-586792f16ecd/\", \"children\": {}}, {\"issued\": \"2010-01-01 01:01:01\", \"references\": [], \"_content_type_id\": \"erratum\", \"id\": \"RHEA-2010:0001\", \"severity\": \"\", \"title\": \"Empty errata\", \"version\": \"1\", \"reboot_suggested\": false, \"type\": \"security\", \"pkglist\": [], \"status\": \"stable\", \"updated\": \"\", \"description\": \"Empty errata\", \"pushcount\": 1, \"from_str\": \"lzap+pub@redhat.com\", \"_storage_path\": null, \"rights\": \"\", \"solution\": \"\", \"summary\": \"\", \"release\": \"1\", \"_id\": \"ee16e3ac-5172-498b-93df-c1c31dc816fc\", \"_href\": \"/pulp/api/v2/content/units/erratum/ee16e3ac-5172-498b-93df-c1c31dc816fc/\", \"children\": {}}]"
    http_version: 
  recorded_at: Sat, 12 Jan 2013 01:30:40 GMT
- request: 
    method: post
    uri: https://dhcp231-16.rdu.redhat.com/pulp/api/v2/consumers/010E99C0-3276-11E2-81C1-0800200C9A66/actions/content/install//
    body: 
      string: "{\"options\":{},\"units\":[{\"unit_key\":{\"name\":\"0805e846-e713-4976-a493-586792f16ecd\"},\"type_id\":\"erratum\"}]}"
    headers: 
      Content-Length: 
      - "105"
      Content-Type: 
      - application/json
      Accept-Encoding: 
      - gzip, deflate
      Accept: 
      - application/json
      Pulp-User: 
      - admin
      Authorization: 
      - OAuth oauth_body_hash="2jmj7l5rSw0yVb%2FvlWAYkK%2FYBwk%3D", oauth_consumer_key="katello", oauth_nonce="Dk4cz6BETG3Y9j0UwsTuDWwOFUfd6iEeq2NRiRwS4", oauth_signature="e7urDnSFQ3eM6GE6CMWqKacXS60%3D", oauth_signature_method="HMAC-SHA1", oauth_timestamp="1357954240", oauth_version="1.0"
>>>>>>> f739f88f
  response: 
    status: 
      code: 202
      message: Accepted
    headers: 
<<<<<<< HEAD
      Server: 
      - Apache/2.2.22 (Fedora)
      Content-Encoding: 
      - utf-8
      Date: 
      - Mon, 14 Jan 2013 16:07:22 GMT
      Content-Length: 
      - "676"
      Content-Type: 
      - application/json
    body: 
      string: "{\"task_group_id\": null, \"exception\": null, \"traceback\": null, \"_href\": \"/pulp/api/v2/tasks/940d0549-8317-4649-897e-208adeb17215/\", \"task_id\": \"940d0549-8317-4649-897e-208adeb17215\", \"call_request_tags\": [\"pulp:consumer:010E99C0-3276-11E2-81C1-0800200C9A66\", \"pulp:action:unit_install\"], \"reasons\": [], \"start_time\": null, \"tags\": [\"pulp:consumer:010E99C0-3276-11E2-81C1-0800200C9A66\", \"pulp:action:unit_install\"], \"state\": \"waiting\", \"finish_time\": null, \"dependency_failures\": {}, \"schedule_id\": null, \"progress\": {}, \"call_request_group_id\": null, \"call_request_id\": \"940d0549-8317-4649-897e-208adeb17215\", \"principal_login\": \"admin\", \"response\": \"accepted\", \"result\": null}"
    http_version: 
  recorded_at: Mon, 14 Jan 2013 16:07:23 GMT
- request: 
    method: post
    uri: https://kafka.usersys.redhat.com/pulp/api/v2/consumers/
    body: 
      string: "{\"id\":\"010E99C0-3276-11E2-81C1-0800200C9A66\",\"display_name\":\"Simple Server\"}"
    headers: 
      Accept: 
      - application/json
      Pulp-User: 
      - admin
      Authorization: 
      - OAuth oauth_body_hash="2jmj7l5rSw0yVb%2FvlWAYkK%2FYBwk%3D", oauth_consumer_key="katello", oauth_nonce="YoegB2J6MXkl7OjSZTJ85ZY5y7EsfM2AuWPjUP9TM", oauth_signature="Gi4LMc2BFKgQ7OXuPqICVLFSsco%3D", oauth_signature_method="HMAC-SHA1", oauth_timestamp="1358179644", oauth_version="1.0"
      Accept-Encoding: 
      - gzip, deflate
      Content-Length: 
      - "76"
      Content-Type: 
      - application/json
=======
      Content-Length: 
      - "676"
      Date: 
      - Sat, 12 Jan 2013 01:30:40 GMT
      Content-Type: 
      - application/json
      Content-Encoding: 
      - utf-8
      Server: 
      - Apache/2.2.22 (Fedora)
    body: 
      string: "{\"task_group_id\": null, \"exception\": null, \"traceback\": null, \"_href\": \"/pulp/api/v2/tasks/afe92e17-d833-41ff-9c6c-ac912cb89859/\", \"task_id\": \"afe92e17-d833-41ff-9c6c-ac912cb89859\", \"call_request_tags\": [\"pulp:consumer:010E99C0-3276-11E2-81C1-0800200C9A66\", \"pulp:action:unit_install\"], \"reasons\": [], \"start_time\": null, \"tags\": [\"pulp:consumer:010E99C0-3276-11E2-81C1-0800200C9A66\", \"pulp:action:unit_install\"], \"state\": \"waiting\", \"finish_time\": null, \"dependency_failures\": {}, \"schedule_id\": null, \"progress\": {}, \"call_request_group_id\": null, \"call_request_id\": \"afe92e17-d833-41ff-9c6c-ac912cb89859\", \"principal_login\": \"admin\", \"response\": \"accepted\", \"result\": null}"
    http_version: 
  recorded_at: Sat, 12 Jan 2013 01:30:40 GMT
- request: 
    method: post
    uri: https://dhcp231-16.rdu.redhat.com/pulp/api/v2/consumers/010E99C0-3276-11E2-81C1-0800200C9A66/actions/content/install//
    body: 
      string: "{\"options\":{},\"units\":[{\"unit_key\":{\"name\":\"elephant\"},\"type_id\":\"rpm\"}]}"
    headers: 
      Content-Length: 
      - "73"
      Content-Type: 
      - application/json
      Accept-Encoding: 
      - gzip, deflate
      Accept: 
      - application/json
      Pulp-User: 
      - admin
      Authorization: 
      - OAuth oauth_body_hash="2jmj7l5rSw0yVb%2FvlWAYkK%2FYBwk%3D", oauth_consumer_key="katello", oauth_nonce="zYys4EUq490sivlQzXggSaQ361zVSmRugtmAD9HBhI", oauth_signature="Kl4onbRVxKQGWHZubPtPEPjxd1U%3D", oauth_signature_method="HMAC-SHA1", oauth_timestamp="1357954241", oauth_version="1.0"
>>>>>>> f739f88f
  response: 
    status: 
      code: 202
      message: Accepted
    headers: 
<<<<<<< HEAD
      Server: 
      - Apache/2.2.22 (Fedora)
      Date: 
      - Mon, 14 Jan 2013 16:07:24 GMT
      Content-Length: 
      - "1927"
      Location: 
      - "{'_href': u'/pulp/api/v2/consumers/010E99C0-3276-11E2-81C1-0800200C9A66/'}"
      Content-Type: 
      - application/json
    body: 
      string: "{\"display_name\": \"Simple Server\", \"description\": null, \"certificate\": \"-----BEGIN RSA PRIVATE KEY-----\\nMIICXQIBAAKBgQCx9nxcUa/Aba5yLfR3BMhq0xEofTkfWzByox4JrB6jqH8ItTkD\\n4+rhjoB5hFdBoH4Yn+V8XOOcX+xPhUWQ3mHK7SybxMdMnxMF1/AUiRutPreLNFcm\\nrhHW+btZPxQdGK1Ej9o77TYQTR2Qwyg8F/ZbW8521z1kzISb0aix+BE9rwIDAQAB\\nAoGAWGKn7x3u4O5YdoLWaIoqk8uSOP7AcQ9UJ4tV7s3aRcP4m7WNxJ3c2PtyWWfe\\nAk0Yc1hunG5x6QdHEVOKcmHQRSmNqw0BEYSeoba45Nuexih9GiDpsR0tekQIrWRr\\nm5cRELDlpUom4tJZO0A9EV1Kwp2b+QPiI/VqNLdfjlZXA8ECQQDdlYo4Bfm9d7Aj\\nGLzVbEMUrY3tKzu/3uQ96JYcvGHOuj8KzLwGkwz07iLYIM29RAs5Lfv2MeKunl1k\\nlF4huXShAkEAzZqCOjHUU7Q/qmxNZwkB5R2LgHpTBo9yGrk+n22+7tXSCw4YjDXy\\ny2Zy2oiSGSHjN4kTlpvXYKolVwABpe5ATwJAUeY2uzRCNWxqlt5K1Vt5g8gOIC4N\\nnIJmvBcefKqIQB+Is5YunQN3E4R9LoMZaC4hM9YyPbH8hewUuts326EvYQJBAMKx\\nO/41b1VwCxWrhsQ50FSQXKhlrTc6IJfTsMwxlSr+yO51A6PJ9kbLlZkA2C/6Wfod\\n0LG+kv3TQJaYx/bDnJsCQQDdKwiaeeXFX0p4xqdOQR64DCZ/1rvODtC0qT/03YZh\\n3dF52/ngdS6zpotojWqSFPeozxc9K4gYHsxKCzweoy9h\\n-----END RSA PRIVATE KEY-----\\n-----BEGIN CERTIFICATE-----\\nMIIB4TCCAUoCAgGEMA0GCSqGSIb3DQEBBQUAMEIxITAfBgNVBAMMGGthZmthLnVz\\nZXJzeXMucmVkaGF0LmNvbTELMAkGA1UEBhMCVVMxEDAOBgNVBAcMB1JhbGVpZ2gw\\nHhcNMTMwMTE0MTYwNzMzWhcNMjMwMTEyMTYwNzMzWjAvMS0wKwYDVQQDEyQwMTBF\\nOTlDMC0zMjc2LTExRTItODFDMS0wODAwMjAwQzlBNjYwgZ8wDQYJKoZIhvcNAQEB\\nBQADgY0AMIGJAoGBALH2fFxRr8BtrnIt9HcEyGrTESh9OR9bMHKjHgmsHqOofwi1\\nOQPj6uGOgHmEV0Ggfhif5Xxc45xf7E+FRZDeYcrtLJvEx0yfEwXX8BSJG60+t4s0\\nVyauEdb5u1k/FB0YrUSP2jvtNhBNHZDDKDwX9ltbznbXPWTMhJvRqLH4ET2vAgMB\\nAAEwDQYJKoZIhvcNAQEFBQADgYEAMyUJuWvgZaKHHYQERpXRqro+QInG7wCcLBEu\\nXa7Ri0HyHN2uGuH8whwZcAECcHfqQlGK2vI4LEmhwz8eLCtYmOv04HFKsbIUWrzN\\ntYfKPGbXQjJYIuZl4dw1p6SWjI62a1aBjhO3UbadFHlNHwvjh/ud056mdLftWmMx\\nAfBtqDA=\\n-----END CERTIFICATE-----\", \"_ns\": \"consumers\", \"notes\": {}, \"capabilities\": {}, \"_id\": {\"$oid\": \"50f42d45196cbe47d70014e5\"}, \"id\": \"010E99C0-3276-11E2-81C1-0800200C9A66\", \"_href\": {\"_href\": \"/pulp/api/v2/consumers/010E99C0-3276-11E2-81C1-0800200C9A66/\"}}"
    http_version: 
  recorded_at: Mon, 14 Jan 2013 16:07:33 GMT
- request: 
    method: post
    uri: https://kafka.usersys.redhat.com/pulp/api/v2/consumers/010E99C0-3276-11E2-81C1-0800200C9A66/profiles//
    body: 
      string: "{\"content_type\":\"rpm\",\"profile\":[{\"version\":\"0.3\",\"name\":\"elephant\",\"arch\":\"noarch\",\"release\":\"0.8\",\"vendor\":\"FedoraHosted\"}]}"
    headers: 
      Accept: 
      - application/json
      Pulp-User: 
      - admin
      Authorization: 
      - OAuth oauth_body_hash="2jmj7l5rSw0yVb%2FvlWAYkK%2FYBwk%3D", oauth_consumer_key="katello", oauth_nonce="Bq0uSy0tEBySRArlWApg2xxw7ckfMOnR7etfpUxwm0c", oauth_signature="SDS6SVKgkDLG69qNqxotTZkvfRk%3D", oauth_signature_method="HMAC-SHA1", oauth_timestamp="1358179653", oauth_version="1.0"
      Accept-Encoding: 
      - gzip, deflate
      Content-Length: 
      - "126"
      Content-Type: 
      - application/json
=======
      Content-Length: 
      - "676"
      Date: 
      - Sat, 12 Jan 2013 01:30:41 GMT
      Content-Type: 
      - application/json
      Content-Encoding: 
      - utf-8
      Server: 
      - Apache/2.2.22 (Fedora)
    body: 
      string: "{\"task_group_id\": null, \"exception\": null, \"traceback\": null, \"_href\": \"/pulp/api/v2/tasks/8ea74627-fff2-4314-b0af-e6f94126138e/\", \"task_id\": \"8ea74627-fff2-4314-b0af-e6f94126138e\", \"call_request_tags\": [\"pulp:consumer:010E99C0-3276-11E2-81C1-0800200C9A66\", \"pulp:action:unit_install\"], \"reasons\": [], \"start_time\": null, \"tags\": [\"pulp:consumer:010E99C0-3276-11E2-81C1-0800200C9A66\", \"pulp:action:unit_install\"], \"state\": \"waiting\", \"finish_time\": null, \"dependency_failures\": {}, \"schedule_id\": null, \"progress\": {}, \"call_request_group_id\": null, \"call_request_id\": \"8ea74627-fff2-4314-b0af-e6f94126138e\", \"principal_login\": \"admin\", \"response\": \"accepted\", \"result\": null}"
    http_version: 
  recorded_at: Sat, 12 Jan 2013 01:30:41 GMT
- request: 
    method: post
    uri: https://dhcp231-16.rdu.redhat.com/pulp/api/v2/consumers/
    body: 
      string: "{\"display_name\":\"Simple Server\",\"id\":\"010E99C0-3276-11E2-81C1-0800200C9A66\"}"
    headers: 
      Content-Length: 
      - "76"
      Content-Type: 
      - application/json
      Accept-Encoding: 
      - gzip, deflate
      Accept: 
      - application/json
      Pulp-User: 
      - admin
      Authorization: 
      - OAuth oauth_body_hash="2jmj7l5rSw0yVb%2FvlWAYkK%2FYBwk%3D", oauth_consumer_key="katello", oauth_nonce="256nhn0W2NgXlNha1EPDkDz7Fy6nfNZgbYYvdZehgvA", oauth_signature="V%2B81T07tnsTlcYTkzYuzg90E164%3D", oauth_signature_method="HMAC-SHA1", oauth_timestamp="1357954242", oauth_version="1.0"
>>>>>>> f739f88f
  response: 
    status: 
      code: 201
      message: Created
    headers: 
<<<<<<< HEAD
      Server: 
      - Apache/2.2.22 (Fedora)
      Date: 
      - Mon, 14 Jan 2013 16:07:33 GMT
      Content-Length: 
      - "428"
      Location: 
      - /pulp/api/v2/consumers/010E99C0-3276-11E2-81C1-0800200C9A66/profiles/010E99C0-3276-11E2-81C1-0800200C9A66/rpm/
      Content-Type: 
      - application/json
    body: 
      string: "{\"profile\": [{\"release\": \"0.8\", \"arch\": \"noarch\", \"version\": \"0.3\", \"vendor\": \"FedoraHosted\", \"name\": \"elephant\"}], \"_ns\": \"consumer_unit_profiles\", \"consumer_id\": \"010E99C0-3276-11E2-81C1-0800200C9A66\", \"content_type\": \"rpm\", \"_id\": {\"$oid\": \"50f0ad39196cbe47d700018d\"}, \"id\": \"50f0ad39196cbe47d700018d\", \"_href\": \"/pulp/api/v2/consumers/010E99C0-3276-11E2-81C1-0800200C9A66/profiles/010E99C0-3276-11E2-81C1-0800200C9A66/rpm/\"}"
    http_version: 
  recorded_at: Mon, 14 Jan 2013 16:07:33 GMT
- request: 
    method: post
    uri: https://kafka.usersys.redhat.com/pulp/api/v2/consumers/
    body: 
      string: "{\"id\":\"010E99C0-3276-11E2-81C1-0800200C9A66\",\"display_name\":\"Simple Server\"}"
    headers: 
      Accept: 
      - application/json
      Pulp-User: 
      - admin
      Authorization: 
      - OAuth oauth_body_hash="2jmj7l5rSw0yVb%2FvlWAYkK%2FYBwk%3D", oauth_consumer_key="katello", oauth_nonce="Ac8FX1oVWTBJtJTITFwQ6PgVZalr2Ng8l4szgXC2Q", oauth_signature="tH09YomIf0ob5t1E0aD6khsKOXY%3D", oauth_signature_method="HMAC-SHA1", oauth_timestamp="1358179654", oauth_version="1.0"
      Accept-Encoding: 
      - gzip, deflate
      Content-Length: 
      - "76"
      Content-Type: 
      - application/json
=======
      Content-Length: 
      - "2191"
      Date: 
      - Sat, 12 Jan 2013 01:30:42 GMT
      Location: 
      - "{'_href': u'/pulp/api/v2/consumers/010E99C0-3276-11E2-81C1-0800200C9A66/'}"
      Content-Type: 
      - application/json
      Server: 
      - Apache/2.2.22 (Fedora)
    body: 
      string: "{\"display_name\": \"Simple Server\", \"description\": null, \"certificate\": \"-----BEGIN RSA PRIVATE KEY-----\\nMIICXQIBAAKBgQC4XwAoqADkmQVOY66Ksb7l/f5/xinYEz5Ou2zGI1Wh23sZ17Jg\\nq61c8IFk8zeMPiK3fVZtS4evGYfu0+KiN/cDmfM7xehEfsmnYC2xHzUi8cqhRpix\\nvXqL4dZdDb+RIGvm2IGWdRDc82QcEVleqeSUUJV9OUPSvxfG6kOVi/1AmQIDAQAB\\nAoGACYdHX9KG8UmDP7DhJWPYRNSioYHhSbx83N7M2VScKVhJfWVrX5mfxQzc8xWq\\nykGv06HTpKRhp8f/AXXL4axYxK1rda+PSOPaRysil4G0c3j9tfGvAuBPAAlHFYas\\nf19yFx5OViT6DX8Pfda0khtioJkp/PhfFZrmjZ/cnwItA4ECQQDdR3CTs3OMxHAl\\n5QbPUls8pI1wZj7JWn9428LBP/n6E16hWe/3q7wevawG4oHVahvpeUwQy/IKmzrL\\nxTU1R2/RAkEA1U0BKTbSrGVHv8ggH6rCdX5wZW4xZh0mdxqW1x207w8/2jqWcUlt\\n118++PlB9ql7+JAzs2LKtiMrHVdinx3+SQJAQX7RvYYSH4pNP4ool9jilHKIQsqg\\nruyQam9xl82d6f0tt0htlLtKNTci4e7NSyPbGyIB977F54nGv2WhuCFq4QJBAMte\\n7lpzcQ76ShyrHSXUVDBea5/qHqNz67bn3SYhpt/ANGtILSS6lEYjBBGy5pfeJNtr\\n8j95VDmw8my5Ysi/ejECQQCTjFGTQE95EnmZvJC5IMFO/VSgT1ELdgf9tHBjowDe\\nVhrKChbfI/hzgpHArVWWDIo2Uie/imRIht5VegnJsv9V\\n-----END RSA PRIVATE KEY-----\\n-----BEGIN CERTIFICATE-----\\nMIICojCCAYoCAgJRMA0GCSqGSIb3DQEBBQUAMIGBMQswCQYDVQQGEwJVUzEXMBUG\\nA1UECBMOTm9ydGggQ2Fyb2xpbmExEDAOBgNVBAcTB1JhbGVpZ2gxEDAOBgNVBAoT\\nB1JlZCBIYXQxETAPBgNVBAsTCENsb3VkIEJVMSIwIAYDVQQDExlkaGNwMjMxLTE2\\nLnJkdS5yZWRoYXQuY29tMB4XDTEzMDExMjAxMzA1MloXDTIzMDExMDAxMzA1Mlow\\nLzEtMCsGA1UEAxMkMDEwRTk5QzAtMzI3Ni0xMUUyLTgxQzEtMDgwMDIwMEM5QTY2\\nMIGfMA0GCSqGSIb3DQEBAQUAA4GNADCBiQKBgQC4XwAoqADkmQVOY66Ksb7l/f5/\\nxinYEz5Ou2zGI1Wh23sZ17Jgq61c8IFk8zeMPiK3fVZtS4evGYfu0+KiN/cDmfM7\\nxehEfsmnYC2xHzUi8cqhRpixvXqL4dZdDb+RIGvm2IGWdRDc82QcEVleqeSUUJV9\\nOUPSvxfG6kOVi/1AmQIDAQABMA0GCSqGSIb3DQEBBQUAA4IBAQCXI/hyeEJR5p9q\\ngkjgz27DGQY4bKu/D099VzG1IoXJjk0OMOQGLGEJWW+mES81qQ+CR19OwrCd1GXO\\nLnP1S9bGYkpokokWid5oEb28a7stEEcYqYVT8BwOVf+9PHhgfBfbnZrsKl79d8Ui\\nPKGAMDX6BOdkkzacO0ZyfFneyTaS7gW2opebMCuMJj2ZCoKLSTCRFhbekYrgzBxM\\n0GqeDowNOxNr7ABHLoZoLgEv9bseQBSpKJFoM7Og+rYMBJYYaKgyMmqpPBH1Mg3D\\n4Yu3y7ENy7mXdtT47bVZPmvZEKvau13jcJcT4Uibhavqc39gylG4yc5lEJs6v+4F\\n/kL3ojRY\\n-----END CERTIFICATE-----\", \"_ns\": \"consumers\", \"notes\": {}, \"capabilities\": {}, \"_id\": {\"$oid\": \"50f0bccc9c60ed0921004df4\"}, \"id\": \"010E99C0-3276-11E2-81C1-0800200C9A66\", \"_href\": {\"_href\": \"/pulp/api/v2/consumers/010E99C0-3276-11E2-81C1-0800200C9A66/\"}}"
    http_version: 
  recorded_at: Sat, 12 Jan 2013 01:30:52 GMT
- request: 
    method: post
    uri: https://dhcp231-16.rdu.redhat.com/pulp/api/v2/consumers/010E99C0-3276-11E2-81C1-0800200C9A66/profiles//
    body: 
      string: "{\"content_type\":\"rpm\",\"profile\":[{\"name\":\"elephant\",\"arch\":\"noarch\",\"version\":\"0.3\",\"vendor\":\"FedoraHosted\",\"release\":\"0.8\"}]}"
    headers: 
      Content-Length: 
      - "126"
      Content-Type: 
      - application/json
      Accept-Encoding: 
      - gzip, deflate
      Accept: 
      - application/json
      Pulp-User: 
      - admin
      Authorization: 
      - OAuth oauth_body_hash="2jmj7l5rSw0yVb%2FvlWAYkK%2FYBwk%3D", oauth_consumer_key="katello", oauth_nonce="3tDf484QwA2kOlxpxBKoE2LKVp3lAPwfPUDt7zXULc", oauth_signature="ZutD0dKHrtwHktJU80%2BuD22blPI%3D", oauth_signature_method="HMAC-SHA1", oauth_timestamp="1357954252", oauth_version="1.0"
>>>>>>> f739f88f
  response: 
    status: 
      code: 201
      message: Created
    headers: 
<<<<<<< HEAD
      Server: 
      - Apache/2.2.22 (Fedora)
      Date: 
      - Mon, 14 Jan 2013 16:07:34 GMT
      Content-Length: 
      - "1927"
      Location: 
      - "{'_href': u'/pulp/api/v2/consumers/010E99C0-3276-11E2-81C1-0800200C9A66/'}"
      Content-Type: 
      - application/json
    body: 
      string: "{\"display_name\": \"Simple Server\", \"description\": null, \"certificate\": \"-----BEGIN RSA PRIVATE KEY-----\\nMIICXQIBAAKBgQDXF6q5c64+w4OMsTl4/wkWdtWII3Jg0wibj6zPb+cJH14+YMRQ\\nETP1uMsZDd6YH1TLo+N/hWzTQhPTTQ2FvjFBmKsGBsQeaR7g/z722ibLvbZTXNJZ\\nzPJ5TbIEFRRpOkEWtTU1aMZtbO3n2jlTSZHY96h6uyRBFmU+JiBdzdHS+wIDAQAB\\nAoGADm5TEQA255UchVr6nSiXRn+QkgK20NI32KAKGxzJ5m3JV+wMH8cXslvEnJi2\\nn4QynzsOr2aXR5E+XUXlK1z4VuvNMlHDyfkyZu2QxsedQzXECqtG4MKi1Al35pSp\\naD6oOFPo+iARGCXCpD5WhEz8y1UZ7CY8KoOsellCmNjdU9kCQQD2zCpUnl+9bBWE\\nPHZX/8AKbt3urXdgA0miqnjm9XUQCytUJvS0D9kDzUszJw5Tzs2YejY0DXi22TAo\\n4+QxaHolAkEA3xzbaDMmp7etnWCvLedNqeQMnOwdyBMvppu27hP0kZXAwN7bv0v2\\nsnDIYM/cEt37e8CuIeGzA+go5x1+tSU+nwJAWi7I2Rr2STWRtzyQ0h82gZl5p5nj\\noUYSRkqc22ieWjp6nsmNaa7Q0j7WV97RsXZEUo919xdlIQvEOWztGdDfsQJBAILG\\nmVx0Tv4TzbHnkAbqAz3HrBT22WYCyPVxZEIcdEg5bOggONHiJtHlBa6pZ6evcc7R\\n27+EWbe6hu8g/LoVAKUCQQDqoFbs8qZ4d5U5WJnc6FjVB0VBICdW27TuNn7hYjfN\\nq54ij2Y4/FVjmq3zknDlDBK0qqBdybae4nDjgSXVIM81\\n-----END RSA PRIVATE KEY-----\\n-----BEGIN CERTIFICATE-----\\nMIIB4TCCAUoCAgGFMA0GCSqGSIb3DQEBBQUAMEIxITAfBgNVBAMMGGthZmthLnVz\\nZXJzeXMucmVkaGF0LmNvbTELMAkGA1UEBhMCVVMxEDAOBgNVBAcMB1JhbGVpZ2gw\\nHhcNMTMwMTE0MTYwNzM0WhcNMjMwMTEyMTYwNzM0WjAvMS0wKwYDVQQDEyQwMTBF\\nOTlDMC0zMjc2LTExRTItODFDMS0wODAwMjAwQzlBNjYwgZ8wDQYJKoZIhvcNAQEB\\nBQADgY0AMIGJAoGBANcXqrlzrj7Dg4yxOXj/CRZ21YgjcmDTCJuPrM9v5wkfXj5g\\nxFARM/W4yxkN3pgfVMuj43+FbNNCE9NNDYW+MUGYqwYGxB5pHuD/PvbaJsu9tlNc\\n0lnM8nlNsgQVFGk6QRa1NTVoxm1s7efaOVNJkdj3qHq7JEEWZT4mIF3N0dL7AgMB\\nAAEwDQYJKoZIhvcNAQEFBQADgYEAP8GQYACiSj1h+lnIo5nekT4t9EsyZvUzVsN5\\npzp63kUuDp+HTLhyugK2NHC5fswVT5Rmgb1iiheCeIb3slIXHRmnzv2qGEXRkK8w\\nlKwMRLvHPiuGemZKb2AticqoWctH5owMgEp9uJ/g2UxmCx9YCfQ/rEAprMdu84yO\\ndYEB7mk=\\n-----END CERTIFICATE-----\", \"_ns\": \"consumers\", \"notes\": {}, \"capabilities\": {}, \"_id\": {\"$oid\": \"50f42d46196cbe47d7001502\"}, \"id\": \"010E99C0-3276-11E2-81C1-0800200C9A66\", \"_href\": {\"_href\": \"/pulp/api/v2/consumers/010E99C0-3276-11E2-81C1-0800200C9A66/\"}}"
    http_version: 
  recorded_at: Mon, 14 Jan 2013 16:07:34 GMT
- request: 
    method: post
    uri: https://kafka.usersys.redhat.com/pulp/api/v2/consumers/
=======
      Content-Length: 
      - "428"
      Date: 
      - Sat, 12 Jan 2013 01:30:52 GMT
      Location: 
      - /pulp/api/v2/consumers/010E99C0-3276-11E2-81C1-0800200C9A66/profiles/010E99C0-3276-11E2-81C1-0800200C9A66/rpm/
      Content-Type: 
      - application/json
      Server: 
      - Apache/2.2.22 (Fedora)
    body: 
      string: "{\"profile\": [{\"release\": \"0.8\", \"arch\": \"noarch\", \"version\": \"0.3\", \"vendor\": \"FedoraHosted\", \"name\": \"elephant\"}], \"_ns\": \"consumer_unit_profiles\", \"consumer_id\": \"010E99C0-3276-11E2-81C1-0800200C9A66\", \"content_type\": \"rpm\", \"_id\": {\"$oid\": \"50edd99b9c60ed2cd3001de1\"}, \"id\": \"50edd99b9c60ed2cd3001de1\", \"_href\": \"/pulp/api/v2/consumers/010E99C0-3276-11E2-81C1-0800200C9A66/profiles/010E99C0-3276-11E2-81C1-0800200C9A66/rpm/\"}"
    http_version: 
  recorded_at: Sat, 12 Jan 2013 01:30:52 GMT
- request: 
    method: post
    uri: https://dhcp231-16.rdu.redhat.com/pulp/api/v2/consumers/
>>>>>>> f739f88f
    body: 
      string: "{\"id\":\"010E99C0-3276-11E2-81C1-0800200C9A66\",\"display_name\":\"Simple Server\"}"
    headers: 
<<<<<<< HEAD
      Accept: 
      - application/json
      Pulp-User: 
      - admin
      Authorization: 
      - OAuth oauth_body_hash="2jmj7l5rSw0yVb%2FvlWAYkK%2FYBwk%3D", oauth_consumer_key="katello", oauth_nonce="TNW5mPoD6cJ2AoewMTEvfNDdsUhJ5yXJJVRt7n2dg", oauth_signature="XXQo0IQpnE3GnZ6GM0oUdcjpq3g%3D", oauth_signature_method="HMAC-SHA1", oauth_timestamp="1358179654", oauth_version="1.0"
      Accept-Encoding: 
      - gzip, deflate
      Content-Length: 
      - "76"
      Content-Type: 
      - application/json
=======
      Content-Length: 
      - "76"
      Content-Type: 
      - application/json
      Accept-Encoding: 
      - gzip, deflate
      Accept: 
      - application/json
      Pulp-User: 
      - admin
      Authorization: 
      - OAuth oauth_body_hash="2jmj7l5rSw0yVb%2FvlWAYkK%2FYBwk%3D", oauth_consumer_key="katello", oauth_nonce="QYvg5djUmXQfbkCPfawDDkQgaMbTsHOq5JSR2nqTs", oauth_signature="2w0gOyUhLCBCMLfYu%2BhS8iO4ysk%3D", oauth_signature_method="HMAC-SHA1", oauth_timestamp="1357954252", oauth_version="1.0"
>>>>>>> f739f88f
  response: 
    status: 
      code: 201
      message: Created
    headers: 
<<<<<<< HEAD
      Server: 
      - Apache/2.2.22 (Fedora)
      Date: 
      - Mon, 14 Jan 2013 16:07:34 GMT
      Content-Length: 
      - "1927"
=======
      Content-Length: 
      - "2191"
      Date: 
      - Sat, 12 Jan 2013 01:30:52 GMT
>>>>>>> f739f88f
      Location: 
      - "{'_href': u'/pulp/api/v2/consumers/010E99C0-3276-11E2-81C1-0800200C9A66/'}"
      Content-Type: 
      - application/json
<<<<<<< HEAD
    body: 
      string: "{\"display_name\": \"Simple Server\", \"description\": null, \"certificate\": \"-----BEGIN RSA PRIVATE KEY-----\\nMIICXQIBAAKBgQDV0czsCbGicItSGa0kbTH3jFvfL7pEWVLTIwLsZwr/6cxVZbJg\\nvBfJT9sBnz4FJ//fsNOnaqKHIY/6MdvZplrxZGScSA0TeGarQEH0eAPCllaDoS0I\\nZbynpNLorN+XXeB9zWQENn6mgGQyZAgr7CBBTKZ2VjedZ0GPHflzyOlYqwIDAQAB\\nAoGBAMf2nziXkEKkEgdD8ALDBBnIcBr33bESAD1o3tELROQ0WF3876c8ANrKDb0k\\nmbHkyI0AJ9DIDxtlLesEOeEAjMbBD0lGxHaxC1ARZqKdY/eRz6sD3KQoQzxts8+i\\nxPCCknIYb8HqHAzDs5dQ4rhlDT0cDU+zrCfrfhw1OSszBmJxAkEA/DcVjPC5BcfB\\nU62XmoAd2E/fDQ4lk8duLdU/SzavCwW46yTyg2enQFifHy/vxPFS0ANT0F/gUmb4\\nStmdzoGq/wJBANkHNvX/TSJKkeO64bkOXrBYgYc/vbvyyESTOsRwssL3STHdydup\\n/nUl/Eo9s83xJZDiimn980PkwcQBuAmeblUCQGq8iRM/YJ3wnoFiKpGI/JhpnNSy\\nkvaKZLdi0slq2ANLJanl1fgEasSRfK2/JLJtCoXbkqHRoWZeC1/p3p3hRFMCQQDM\\n7l8bkuOHCdsQqxsR31vSMQC+cZX7r5kkB9JqQ/DI4TCggclmPvMkM6YzhGgQgzDx\\nyrjgtQfMiGnfZ7AchRmxAkAKB3tPDchlwMyCs3MhO6HLV2AAIoJHJ/cvQkt+eRmc\\nh2+Kjo/8xC4C/L+bYPj9PG5xuMqhR5HJRZrQVhJbuL89\\n-----END RSA PRIVATE KEY-----\\n-----BEGIN CERTIFICATE-----\\nMIIB4TCCAUoCAgGGMA0GCSqGSIb3DQEBBQUAMEIxITAfBgNVBAMMGGthZmthLnVz\\nZXJzeXMucmVkaGF0LmNvbTELMAkGA1UEBhMCVVMxEDAOBgNVBAcMB1JhbGVpZ2gw\\nHhcNMTMwMTE0MTYwNzM0WhcNMjMwMTEyMTYwNzM0WjAvMS0wKwYDVQQDEyQwMTBF\\nOTlDMC0zMjc2LTExRTItODFDMS0wODAwMjAwQzlBNjYwgZ8wDQYJKoZIhvcNAQEB\\nBQADgY0AMIGJAoGBANXRzOwJsaJwi1IZrSRtMfeMW98vukRZUtMjAuxnCv/pzFVl\\nsmC8F8lP2wGfPgUn/9+w06dqoochj/ox29mmWvFkZJxIDRN4ZqtAQfR4A8KWVoOh\\nLQhlvKek0uis35dd4H3NZAQ2fqaAZDJkCCvsIEFMpnZWN51nQY8d+XPI6VirAgMB\\nAAEwDQYJKoZIhvcNAQEFBQADgYEAXwUnRYoG1MucgIN5SbSf2T4sA71rCMfkfhHp\\nXT2cQd1oyzhYIMpd42h96qGbZHYRSxv59kFgcECtt7NNAsW6iOzPG/vKjguOQdFh\\nnz8QHWJWG1FCc9BiGZmbzFSNrXcAOPOPdWzHV1IlaxUtVHVkNMP/FM9i302v1Gbw\\nE+vOo0U=\\n-----END CERTIFICATE-----\", \"_ns\": \"consumers\", \"notes\": {}, \"capabilities\": {}, \"_id\": {\"$oid\": \"50f42d46196cbe47d7001517\"}, \"id\": \"010E99C0-3276-11E2-81C1-0800200C9A66\", \"_href\": {\"_href\": \"/pulp/api/v2/consumers/010E99C0-3276-11E2-81C1-0800200C9A66/\"}}"
    http_version: 
  recorded_at: Mon, 14 Jan 2013 16:07:34 GMT
- request: 
    method: delete
    uri: https://kafka.usersys.redhat.com/pulp/api/v2/consumers/010E99C0-3276-11E2-81C1-0800200C9A66/
=======
      Server: 
      - Apache/2.2.22 (Fedora)
    body: 
      string: "{\"display_name\": \"Simple Server\", \"description\": null, \"certificate\": \"-----BEGIN RSA PRIVATE KEY-----\\nMIICWwIBAAKBgQDij5tnu9yRotf4S7xCEVcMXNA/h+q+qtY2FhtMGxFayuzZug10\\nqBun9Y+ZjhRzO3PH3wsZGsH25yRK+WHklADwJgGrU1TTM3PY2ecL3LVN5FETi2AY\\nce65s0V44V08nDckTJtf+FPiC0DpaJJyDjRy53wEpFkVCa+LEKcaDSsLwQIDAQAB\\nAoGAKIa9qrmdA+QYM88AVuUZKBn2Glcqs36FoNkleuCgoxgHdA7m10Y25D11uWcD\\n23T4Cfmo143EwnCoOk0PqL6cyAIYh4sMUkFVPymIDcfA8Y4z/Q898B5aigRrHahj\\nPEvgoXxVO0Qp+gGFHLRCFVvFeR4BT/EDOsWTsCf54A95XxECQQD7FDb1m67NoSCO\\ny2X8mqSg7DYHuDHGH4X5XMEmiMYA2/2M/FKuDI2MgUa1IVig/PUPf/kMJygpNd+i\\nuZE51nbtAkEA5wBfptDlCHqjh+YNWGQBnT46qutqGqnfsl9LDkt77sbNSAu5QEsr\\nc6cQReNcbU7LZlVRW6LZ7Rvtbe1b5fhZpQJARe/Qi0NtQoviNMRFSUKOHuEM/8N3\\n4dcAC4ChsKkidjTRAId8REzs1Llhx6xdMqKjZEjiR1dU4X3HKF2GLVUm1QJABMst\\nMPkEx7hDzH4pqLvqjKjN7t4TxZng2oK/u/w1Bi958xTLM1pb/HprDAg70sjfz6/V\\nkGFAxHrf4ngagBs3QQJADNAKZGIp4OtJUjV2A/vdzEjilf/QERZDXmd33rc4xF0Y\\n1Nr3OY09qsa9Ukjp56B+5BQgHn6jq+n263m2/W6cjw==\\n-----END RSA PRIVATE KEY-----\\n-----BEGIN CERTIFICATE-----\\nMIICojCCAYoCAgJSMA0GCSqGSIb3DQEBBQUAMIGBMQswCQYDVQQGEwJVUzEXMBUG\\nA1UECBMOTm9ydGggQ2Fyb2xpbmExEDAOBgNVBAcTB1JhbGVpZ2gxEDAOBgNVBAoT\\nB1JlZCBIYXQxETAPBgNVBAsTCENsb3VkIEJVMSIwIAYDVQQDExlkaGNwMjMxLTE2\\nLnJkdS5yZWRoYXQuY29tMB4XDTEzMDExMjAxMzA1M1oXDTIzMDExMDAxMzA1M1ow\\nLzEtMCsGA1UEAxMkMDEwRTk5QzAtMzI3Ni0xMUUyLTgxQzEtMDgwMDIwMEM5QTY2\\nMIGfMA0GCSqGSIb3DQEBAQUAA4GNADCBiQKBgQDij5tnu9yRotf4S7xCEVcMXNA/\\nh+q+qtY2FhtMGxFayuzZug10qBun9Y+ZjhRzO3PH3wsZGsH25yRK+WHklADwJgGr\\nU1TTM3PY2ecL3LVN5FETi2AYce65s0V44V08nDckTJtf+FPiC0DpaJJyDjRy53wE\\npFkVCa+LEKcaDSsLwQIDAQABMA0GCSqGSIb3DQEBBQUAA4IBAQA/5b4Ge4ZSentG\\nJ28xPC2Hv/HurUGO2Z6aq4JRkt2UjaTgJaWH+FkYzzlOIfi55xps9LN97aNOqjgW\\n9iIL4C9RGIOQBvAybNL3/TL+uB93rntvOalWn2nFO9rBYkm1pOnRf3YQTiObTeRF\\nn1ATAbdJ8alG1v4z+D3I3ycY7Zew8ppA0flBpywSFidvXyaUj0XMyzfiS/SGkV0x\\n4E9iOUMfqUL/3k6VuxdfoLx95TfJDvpK0buHt9pzKvhc93L6JUucjgfTqpHH48+C\\njgCKC3pa1+h8adBRPL0LufaRm6JkcjWK2Ab8tXV6yx1/owjGi1SXQTnEvM3CKaef\\nq18pniu6\\n-----END CERTIFICATE-----\", \"_ns\": \"consumers\", \"notes\": {}, \"capabilities\": {}, \"_id\": {\"$oid\": \"50f0bccd9c60ed0921004e11\"}, \"id\": \"010E99C0-3276-11E2-81C1-0800200C9A66\", \"_href\": {\"_href\": \"/pulp/api/v2/consumers/010E99C0-3276-11E2-81C1-0800200C9A66/\"}}"
    http_version: 
  recorded_at: Sat, 12 Jan 2013 01:30:53 GMT
- request: 
    method: put
    uri: https://dhcp231-16.rdu.redhat.com/pulp/api/v2/consumers/010E99C0-3276-11E2-81C1-0800200C9A66/
>>>>>>> f739f88f
    body: 
      string: ""
    headers: 
<<<<<<< HEAD
      Accept: 
      - application/json
      Pulp-User: 
      - admin
      Authorization: 
      - OAuth oauth_consumer_key="katello", oauth_nonce="amxuUM30mmZWFUU0GFSM5ZuGX73uhEVg1B7v8fdeI", oauth_signature="KS0oRA1GivobkBjSR2AdIUK2z0w%3D", oauth_signature_method="HMAC-SHA1", oauth_timestamp="1358179654", oauth_version="1.0"
      Accept-Encoding: 
      - gzip, deflate
      Content-Type: 
      - application/json
=======
      Content-Length: 
      - "49"
      Content-Type: 
      - application/json
      Accept-Encoding: 
      - gzip, deflate
      Accept: 
      - application/json
      Pulp-User: 
      - admin
      Authorization: 
      - OAuth oauth_body_hash="2jmj7l5rSw0yVb%2FvlWAYkK%2FYBwk%3D", oauth_consumer_key="katello", oauth_nonce="R1nrkEqdWSlplGP2XlEix4toBijC9sreHA1dhIMqEI", oauth_signature="S281JCuBST9TIYtrF1wC7F9dV0Q%3D", oauth_signature_method="HMAC-SHA1", oauth_timestamp="1357954253", oauth_version="1.0"
>>>>>>> f739f88f
  response: 
    status: 
      code: 200
      message: OK
    headers: 
<<<<<<< HEAD
      Server: 
      - Apache/2.2.22 (Fedora)
      Date: 
      - Mon, 14 Jan 2013 16:07:34 GMT
      Content-Length: 
      - "4"
      Content-Type: 
      - application/json
    body: 
      string: "null"
    http_version: 
  recorded_at: Mon, 14 Jan 2013 16:07:35 GMT
- request: 
    method: post
    uri: https://kafka.usersys.redhat.com/pulp/api/v2/consumers/
=======
      Content-Length: 
      - "1285"
      Date: 
      - Sat, 12 Jan 2013 01:30:53 GMT
      Content-Type: 
      - application/json
      Server: 
      - Apache/2.2.22 (Fedora)
    body: 
      string: "{\"display_name\": \"Not So Simple Server\", \"description\": null, \"certificate\": \"-----BEGIN CERTIFICATE-----\\nMIICojCCAYoCAgJSMA0GCSqGSIb3DQEBBQUAMIGBMQswCQYDVQQGEwJVUzEXMBUG\\nA1UECBMOTm9ydGggQ2Fyb2xpbmExEDAOBgNVBAcTB1JhbGVpZ2gxEDAOBgNVBAoT\\nB1JlZCBIYXQxETAPBgNVBAsTCENsb3VkIEJVMSIwIAYDVQQDExlkaGNwMjMxLTE2\\nLnJkdS5yZWRoYXQuY29tMB4XDTEzMDExMjAxMzA1M1oXDTIzMDExMDAxMzA1M1ow\\nLzEtMCsGA1UEAxMkMDEwRTk5QzAtMzI3Ni0xMUUyLTgxQzEtMDgwMDIwMEM5QTY2\\nMIGfMA0GCSqGSIb3DQEBAQUAA4GNADCBiQKBgQDij5tnu9yRotf4S7xCEVcMXNA/\\nh+q+qtY2FhtMGxFayuzZug10qBun9Y+ZjhRzO3PH3wsZGsH25yRK+WHklADwJgGr\\nU1TTM3PY2ecL3LVN5FETi2AYce65s0V44V08nDckTJtf+FPiC0DpaJJyDjRy53wE\\npFkVCa+LEKcaDSsLwQIDAQABMA0GCSqGSIb3DQEBBQUAA4IBAQA/5b4Ge4ZSentG\\nJ28xPC2Hv/HurUGO2Z6aq4JRkt2UjaTgJaWH+FkYzzlOIfi55xps9LN97aNOqjgW\\n9iIL4C9RGIOQBvAybNL3/TL+uB93rntvOalWn2nFO9rBYkm1pOnRf3YQTiObTeRF\\nn1ATAbdJ8alG1v4z+D3I3ycY7Zew8ppA0flBpywSFidvXyaUj0XMyzfiS/SGkV0x\\n4E9iOUMfqUL/3k6VuxdfoLx95TfJDvpK0buHt9pzKvhc93L6JUucjgfTqpHH48+C\\njgCKC3pa1+h8adBRPL0LufaRm6JkcjWK2Ab8tXV6yx1/owjGi1SXQTnEvM3CKaef\\nq18pniu6\\n-----END CERTIFICATE-----\", \"_ns\": \"consumers\", \"notes\": {}, \"capabilities\": {}, \"_id\": {\"$oid\": \"50f0bccd9c60ed0921004e11\"}, \"id\": \"010E99C0-3276-11E2-81C1-0800200C9A66\", \"_href\": \"/pulp/api/v2/consumers/010E99C0-3276-11E2-81C1-0800200C9A66/\"}"
    http_version: 
  recorded_at: Sat, 12 Jan 2013 01:30:53 GMT
- request: 
    method: post
    uri: https://dhcp231-16.rdu.redhat.com/pulp/api/v2/consumers/
>>>>>>> f739f88f
    body: 
      string: "{\"id\":\"010E99C0-3276-11E2-81C1-0800200C9A66\",\"display_name\":\"Simple Server\"}"
    headers: 
<<<<<<< HEAD
      Accept: 
      - application/json
      Pulp-User: 
      - admin
      Authorization: 
      - OAuth oauth_body_hash="2jmj7l5rSw0yVb%2FvlWAYkK%2FYBwk%3D", oauth_consumer_key="katello", oauth_nonce="rpxgbDpIekpW1UhXDtAz9j4KP8j65JLvshZYWYjl0A", oauth_signature="jiLuPdRtlAyRzZC%2FvuPv0E0S2z0%3D", oauth_signature_method="HMAC-SHA1", oauth_timestamp="1358179655", oauth_version="1.0"
      Accept-Encoding: 
      - gzip, deflate
      Content-Length: 
      - "76"
      Content-Type: 
      - application/json
=======
      Content-Length: 
      - "76"
      Content-Type: 
      - application/json
      Accept-Encoding: 
      - gzip, deflate
      Accept: 
      - application/json
      Pulp-User: 
      - admin
      Authorization: 
      - OAuth oauth_body_hash="2jmj7l5rSw0yVb%2FvlWAYkK%2FYBwk%3D", oauth_consumer_key="katello", oauth_nonce="gh5s7Wx4KGfZ663nd1FY2OfJO1qHlkikG0lOvFHakO0", oauth_signature="vzlfIc5osAUVa93EKG8I3tqN%2Fo8%3D", oauth_signature_method="HMAC-SHA1", oauth_timestamp="1357954253", oauth_version="1.0"
>>>>>>> f739f88f
  response: 
    status: 
      code: 201
      message: Created
    headers: 
<<<<<<< HEAD
      Server: 
      - Apache/2.2.22 (Fedora)
      Date: 
      - Mon, 14 Jan 2013 16:07:35 GMT
      Content-Length: 
      - "1927"
=======
      Content-Length: 
      - "2191"
      Date: 
      - Sat, 12 Jan 2013 01:30:53 GMT
>>>>>>> f739f88f
      Location: 
      - "{'_href': u'/pulp/api/v2/consumers/010E99C0-3276-11E2-81C1-0800200C9A66/'}"
      Content-Type: 
      - application/json
<<<<<<< HEAD
    body: 
      string: "{\"display_name\": \"Simple Server\", \"description\": null, \"certificate\": \"-----BEGIN RSA PRIVATE KEY-----\\nMIICXQIBAAKBgQCxFsz6vdi4Qjn9T8G3Nc2UP3AsJd1xCxEClqBKNLpkdtw/EBJB\\nNhMQhaNuFTFr4ommz9ORq2zOnD6xVq+bW44AHuc0irheZJEbGUpIqXjKVR/sN8rt\\nJ2zedZsDgstuJ3O2AFe82L2/3dm1NqiB7PH7kD/E/8p13oGCgyUZrtfacQIDAQAB\\nAoGAQtyA+ArF0IvwqRt74FiIDfkFuSVyvkOXYIrOajYOSfA2p/jBa62m9Q3/7ohB\\n6KHXpwvArbczla6YXQyFsPqYWgKI0EReOXxjuCmhy99D8dZtlMJO9gix5LCiolHA\\n90/3EAcH+ZCAYzBNGry/6fBrSZ2YET40U9esPAczstLNdCECQQDVbkVzwImygYv8\\n6VAD4WnpS3o1Nxlehx1oOxBOByclG1oLDpDQ8B9lY3kLZ0FixMfgAl3QIuUbd5Ua\\nLV+fPfvzAkEA1GjuSoxBV5/w+DBpnRFyhdMrvdeHEBQMWDQiq1aun95cJLYrscmd\\npjqxmM/Kl7JFZD3pZboVj/hs1iQRui6dCwJBAJzsuRAEjrm62myYNwbDZBXuMuqR\\nmouQGKUcWD6mr7duxuO+T+fvxYXMf6FMyByQxs0DsGpqXb22TOC0X8w7zNUCQDhw\\noVDBr+MepqLsCkQoDKwujmLlUAgfq6AMSmIIqGHmbcl7dmTJU9CFrAcUv5pLTlDy\\neoADUBNvSUwlTWiRVj0CQQCkDjOJ4kxTqsTPRWqEbGZqfnkesF+KJwtKIvW6qCql\\nGqsX6vjbmOCXmO64DavpFqU9iwoBfRAoHVH16+JYnrW8\\n-----END RSA PRIVATE KEY-----\\n-----BEGIN CERTIFICATE-----\\nMIIB4TCCAUoCAgGHMA0GCSqGSIb3DQEBBQUAMEIxITAfBgNVBAMMGGthZmthLnVz\\nZXJzeXMucmVkaGF0LmNvbTELMAkGA1UEBhMCVVMxEDAOBgNVBAcMB1JhbGVpZ2gw\\nHhcNMTMwMTE0MTYwNzM1WhcNMjMwMTEyMTYwNzM1WjAvMS0wKwYDVQQDEyQwMTBF\\nOTlDMC0zMjc2LTExRTItODFDMS0wODAwMjAwQzlBNjYwgZ8wDQYJKoZIhvcNAQEB\\nBQADgY0AMIGJAoGBALEWzPq92LhCOf1Pwbc1zZQ/cCwl3XELEQKWoEo0umR23D8Q\\nEkE2ExCFo24VMWviiabP05GrbM6cPrFWr5tbjgAe5zSKuF5kkRsZSkipeMpVH+w3\\nyu0nbN51mwOCy24nc7YAV7zYvb/d2bU2qIHs8fuQP8T/ynXegYKDJRmu19pxAgMB\\nAAEwDQYJKoZIhvcNAQEFBQADgYEAEYxk7wUld8y0HBd+U/EcV276F9njmqrbNgQ1\\nSR4xyDI+Q2Mr4vSNzu8Qs2bVIGP+8DI9rh0Y8CI4XU/gor2m9FfBpTu2MFNPLLgj\\n1MfzZMol+R2ECWYQEjqcaXnz+o/3m1anUgXeUUqWQcYQDg0DntAkZj2SNBYnAAq6\\nOS0Wblc=\\n-----END CERTIFICATE-----\", \"_ns\": \"consumers\", \"notes\": {}, \"capabilities\": {}, \"_id\": {\"$oid\": \"50f42d47196cbe47d7001533\"}, \"id\": \"010E99C0-3276-11E2-81C1-0800200C9A66\", \"_href\": {\"_href\": \"/pulp/api/v2/consumers/010E99C0-3276-11E2-81C1-0800200C9A66/\"}}"
    http_version: 
  recorded_at: Mon, 14 Jan 2013 16:07:35 GMT
- request: 
    method: put
    uri: https://kafka.usersys.redhat.com/pulp/api/v2/consumers/010E99C0-3276-11E2-81C1-0800200C9A66/
=======
      Server: 
      - Apache/2.2.22 (Fedora)
    body: 
      string: "{\"display_name\": \"Simple Server\", \"description\": null, \"certificate\": \"-----BEGIN RSA PRIVATE KEY-----\\nMIICXAIBAAKBgQCwh9JkyZTQnM8/b255k/OAJIPumQWUZICrDSgIwrzZc6bJauTX\\nxZ94su5fE9UxIuUdBeUdL7faBHWm+fg0illDITcCkSzDZyiZFdliaF47snUs9X+W\\nAZ1R1wG+i0QlBofc4+7yoOlKcVBvBhTEtSXdt1Kp2rzfzIa4dVWHDdwWewIDAQAB\\nAoGAU6p74ALeQiUf4Kvai0rA7Knh0bK6v0MG7IsWv1g0k0dJ9EpyXYWveFAtw+gt\\ncdVdC21g0n1sQKs+a74rkhNEDE/8xFqm4ly6lfZ4CN/b08XDY1G+2UreayPic+se\\nYwaBFTDlK4AhFaKm+eXwf6yDOTsydi69dA08kcKLn8ZBWdkCQQDjKbfhCjDeGww9\\nrbIOMDC4LppYxP1JzsojPzFWCcKJ3qbaIwcHZ8xEzDAG0gInqxA0O9AhQAS05xl+\\nSYKYMXG/AkEAxvCqPZRkZpPlEqva4Y39QAZs/LIQ4NIQ1fVwOZGqKLExE6zxtm4N\\nYup9ac7f4qKjQsn1jCCqDC/cji7JgbcSRQJAOktQZq2o0LZ8M6/JS57OQdWjwjf7\\nD9/DO7xRutSSWbMLelsWyK24W8dSY82sw+VAKUdYJ9A35PyRLDlNDCVUHQJBAJLH\\nyrO4owNUJ3XJOqukua/djdg8AVv/YdCbUHwJT4TKh60+svCo7lOHM5U3v9RVryN+\\nIx+Kkix/u7lkJ+T/EAkCQEmUYeuorzEk7cMcoiexvnuExsL3kv42HzMO6GKASGO2\\nJ66oC+raTO56eMZIE2IDNJwnxFUCmagO5S3S+B+jtOs=\\n-----END RSA PRIVATE KEY-----\\n-----BEGIN CERTIFICATE-----\\nMIICojCCAYoCAgJTMA0GCSqGSIb3DQEBBQUAMIGBMQswCQYDVQQGEwJVUzEXMBUG\\nA1UECBMOTm9ydGggQ2Fyb2xpbmExEDAOBgNVBAcTB1JhbGVpZ2gxEDAOBgNVBAoT\\nB1JlZCBIYXQxETAPBgNVBAsTCENsb3VkIEJVMSIwIAYDVQQDExlkaGNwMjMxLTE2\\nLnJkdS5yZWRoYXQuY29tMB4XDTEzMDExMjAxMzA1M1oXDTIzMDExMDAxMzA1M1ow\\nLzEtMCsGA1UEAxMkMDEwRTk5QzAtMzI3Ni0xMUUyLTgxQzEtMDgwMDIwMEM5QTY2\\nMIGfMA0GCSqGSIb3DQEBAQUAA4GNADCBiQKBgQCwh9JkyZTQnM8/b255k/OAJIPu\\nmQWUZICrDSgIwrzZc6bJauTXxZ94su5fE9UxIuUdBeUdL7faBHWm+fg0illDITcC\\nkSzDZyiZFdliaF47snUs9X+WAZ1R1wG+i0QlBofc4+7yoOlKcVBvBhTEtSXdt1Kp\\n2rzfzIa4dVWHDdwWewIDAQABMA0GCSqGSIb3DQEBBQUAA4IBAQCpHY+OE3SCFpJG\\nvB2PnutFBlK9oJAFONo4myWQ7L0fkrrwDg1ZBOpp0Q6YxxWlU/3LDB7tUkLs/7LU\\npROdjjP/9Tg0RgKSMlSlrbDm5huCX7x1SqgaXkZfK3MWzMUnXIlYYkXXtGb4ReTK\\nmhj2hxts465FiAHfCGkBLuVh/MU0/W/OdH5U/A8Cjwklc3a9iXSSd+dCgsgylY90\\nGjqq1Q9YMX0kqAvAahDnqz/D50LXhT9+a15pf5CIU/TBk8Zf6e99rB1+uMqP7QLT\\nDN1FE03a1o9W4MCRhPtHpWh1QbDFKLBzSt114NHmeuDg2uJnam6oVSjP+syWUPOq\\ncASuCL+g\\n-----END CERTIFICATE-----\", \"_ns\": \"consumers\", \"notes\": {}, \"capabilities\": {}, \"_id\": {\"$oid\": \"50f0bccd9c60ed0921004e2e\"}, \"id\": \"010E99C0-3276-11E2-81C1-0800200C9A66\", \"_href\": {\"_href\": \"/pulp/api/v2/consumers/010E99C0-3276-11E2-81C1-0800200C9A66/\"}}"
    http_version: 
  recorded_at: Sat, 12 Jan 2013 01:30:53 GMT
- request: 
    method: delete
    uri: https://dhcp231-16.rdu.redhat.com/pulp/api/v2/consumers/010E99C0-3276-11E2-81C1-0800200C9A66/
>>>>>>> f739f88f
    body: 
      string: "{\"delta\":{\"display_name\":\"Not So Simple Server\"}}"
    headers: 
<<<<<<< HEAD
      Accept: 
      - application/json
      Pulp-User: 
      - admin
      Authorization: 
      - OAuth oauth_body_hash="2jmj7l5rSw0yVb%2FvlWAYkK%2FYBwk%3D", oauth_consumer_key="katello", oauth_nonce="FlxXy7UN2WZbYxPqhqxcu6JcSlraIP3LuTQjRIsomc", oauth_signature="07b%2F9DP0KgUAsW3yF4SQX84OkCM%3D", oauth_signature_method="HMAC-SHA1", oauth_timestamp="1358179655", oauth_version="1.0"
      Accept-Encoding: 
      - gzip, deflate
      Content-Length: 
      - "49"
      Content-Type: 
      - application/json
=======
      Content-Type: 
      - application/json
      Accept-Encoding: 
      - gzip, deflate
      Accept: 
      - application/json
      Pulp-User: 
      - admin
      Authorization: 
      - OAuth oauth_consumer_key="katello", oauth_nonce="4Un6UARcJrCj2qOowuojMiSSRR5t6gfR1BGHWjsC44", oauth_signature="m%2FyFwyyAy9aNbg1uKkllfpuLzQ0%3D", oauth_signature_method="HMAC-SHA1", oauth_timestamp="1357954253", oauth_version="1.0"
>>>>>>> f739f88f
  response: 
    status: 
      code: 200
      message: OK
    headers: 
<<<<<<< HEAD
      Server: 
      - Apache/2.2.22 (Fedora)
      Date: 
      - Mon, 14 Jan 2013 16:07:35 GMT
      Content-Length: 
      - "1021"
      Content-Type: 
      - application/json
=======
      Content-Length: 
      - "4"
      Date: 
      - Sat, 12 Jan 2013 01:30:53 GMT
      Content-Type: 
      - application/json
      Server: 
      - Apache/2.2.22 (Fedora)
>>>>>>> f739f88f
    body: 
      string: "{\"display_name\": \"Not So Simple Server\", \"description\": null, \"certificate\": \"-----BEGIN CERTIFICATE-----\\nMIIB4TCCAUoCAgGHMA0GCSqGSIb3DQEBBQUAMEIxITAfBgNVBAMMGGthZmthLnVz\\nZXJzeXMucmVkaGF0LmNvbTELMAkGA1UEBhMCVVMxEDAOBgNVBAcMB1JhbGVpZ2gw\\nHhcNMTMwMTE0MTYwNzM1WhcNMjMwMTEyMTYwNzM1WjAvMS0wKwYDVQQDEyQwMTBF\\nOTlDMC0zMjc2LTExRTItODFDMS0wODAwMjAwQzlBNjYwgZ8wDQYJKoZIhvcNAQEB\\nBQADgY0AMIGJAoGBALEWzPq92LhCOf1Pwbc1zZQ/cCwl3XELEQKWoEo0umR23D8Q\\nEkE2ExCFo24VMWviiabP05GrbM6cPrFWr5tbjgAe5zSKuF5kkRsZSkipeMpVH+w3\\nyu0nbN51mwOCy24nc7YAV7zYvb/d2bU2qIHs8fuQP8T/ynXegYKDJRmu19pxAgMB\\nAAEwDQYJKoZIhvcNAQEFBQADgYEAEYxk7wUld8y0HBd+U/EcV276F9njmqrbNgQ1\\nSR4xyDI+Q2Mr4vSNzu8Qs2bVIGP+8DI9rh0Y8CI4XU/gor2m9FfBpTu2MFNPLLgj\\n1MfzZMol+R2ECWYQEjqcaXnz+o/3m1anUgXeUUqWQcYQDg0DntAkZj2SNBYnAAq6\\nOS0Wblc=\\n-----END CERTIFICATE-----\", \"_ns\": \"consumers\", \"notes\": {}, \"capabilities\": {}, \"_id\": {\"$oid\": \"50f42d47196cbe47d7001533\"}, \"id\": \"010E99C0-3276-11E2-81C1-0800200C9A66\", \"_href\": \"/pulp/api/v2/consumers/010E99C0-3276-11E2-81C1-0800200C9A66/\"}"
    http_version: 
<<<<<<< HEAD
  recorded_at: Mon, 14 Jan 2013 16:07:36 GMT
- request: 
    method: post
    uri: https://kafka.usersys.redhat.com/pulp/api/v2/consumers/
=======
  recorded_at: Sat, 12 Jan 2013 01:30:54 GMT
- request: 
    method: post
    uri: https://dhcp231-16.rdu.redhat.com/pulp/api/v2/consumers/
>>>>>>> f739f88f
    body: 
      string: "{\"id\":\"010E99C0-3276-11E2-81C1-0800200C9A66\",\"display_name\":\"Simple Server\"}"
    headers: 
<<<<<<< HEAD
      Accept: 
      - application/json
      Pulp-User: 
      - admin
      Authorization: 
      - OAuth oauth_body_hash="2jmj7l5rSw0yVb%2FvlWAYkK%2FYBwk%3D", oauth_consumer_key="katello", oauth_nonce="rjtVYB14phxnnyKkWtf0BkzTKAS9T2yJ3XrTG1iPlk", oauth_signature="sefnr3ifEnnVQwUKLQNp%2B5GDhq0%3D", oauth_signature_method="HMAC-SHA1", oauth_timestamp="1358179656", oauth_version="1.0"
      Accept-Encoding: 
      - gzip, deflate
      Content-Length: 
      - "76"
      Content-Type: 
      - application/json
=======
      Content-Length: 
      - "76"
      Content-Type: 
      - application/json
      Accept-Encoding: 
      - gzip, deflate
      Accept: 
      - application/json
      Pulp-User: 
      - admin
      Authorization: 
      - OAuth oauth_body_hash="2jmj7l5rSw0yVb%2FvlWAYkK%2FYBwk%3D", oauth_consumer_key="katello", oauth_nonce="nolmQFiMtIWAFcP5IzQOG3t0EA8bClnk2PVo3xAHqzY", oauth_signature="VdUbdBXiOJEZdXJICdos2HtvGKU%3D", oauth_signature_method="HMAC-SHA1", oauth_timestamp="1357954254", oauth_version="1.0"
>>>>>>> f739f88f
  response: 
    status: 
      code: 201
      message: Created
    headers: 
<<<<<<< HEAD
      Server: 
      - Apache/2.2.22 (Fedora)
      Date: 
      - Mon, 14 Jan 2013 16:07:36 GMT
      Content-Length: 
      - "1927"
=======
      Content-Length: 
      - "2191"
      Date: 
      - Sat, 12 Jan 2013 01:30:54 GMT
>>>>>>> f739f88f
      Location: 
      - "{'_href': u'/pulp/api/v2/consumers/010E99C0-3276-11E2-81C1-0800200C9A66/'}"
      Content-Type: 
      - application/json
<<<<<<< HEAD
    body: 
      string: "{\"display_name\": \"Simple Server\", \"description\": null, \"certificate\": \"-----BEGIN RSA PRIVATE KEY-----\\nMIICXAIBAAKBgQDPtj4IRlRPXLPYrH10n6P3blMKMz5ZL68nFOpQtbBwcEbwX+NH\\n911cNnmGK8eVw9Kjxy/bsEUfKZd8fRYFS0sBHVaCy8D6Iz+yuOjvk4uV66Qj6fEf\\nszrYxpqA0kamlf9ZZeTuJgxT3nWsOTXJU0lks1gqxXdjznheBAqOb0fAGwIDAQAB\\nAoGADUk67oyRGAJ1/oYKAEu10T3dUem1Mz85lOZhlogIoSiNYRLBFvlbn2pcm5hx\\nS8Ma1h8HkKXVxgiDCBN4NR57zZjWmYCdGwbexndWyV0Zch5+Agfp4WDWb5H5fEud\\nCEr+W/NXTyAWR1naJq51+Ker9HY2TEWmu8ha3DhWm3utyQECQQD7aFrAgBSFxdLI\\nIpjwId24smgUya/oAQm5oNCHg+h6LzWdwuup6WESEt7FQEsh9R5HD8AZDJ04w2J4\\nA2cwIvLVAkEA04GOMuk5ZyMTWnggqRqfSWjoauZhdb2xOV5vffoy3tOfxQCjQS44\\nKhiCquGEMwB7DdMDWS4bpel3cXk9lI//LwJAZP5TzpblJ6QDe8BiPbztC+AnbYpj\\n7shT9s0CWB4GSuciG8EM2JHXG+KWuRiN1hNY2WUbXzSxB/d9XAbJ8g1oDQJAL8Ku\\nqKJvuvF5ulEsFuOTGpGdAh653UuTjH/dr1XjTNv+1Q6azuov9pmIUCwSnS27m9iN\\nhgLabXG17iLRnA2UMwJBAILNPqXuA6dRuJSjCKirO1HvRAkCnxMUBgwLkWBRtZy9\\noWNZ1rxAF7dbD3qoAIcUv/hzREaZ/71yUEhhAKxEfmQ=\\n-----END RSA PRIVATE KEY-----\\n-----BEGIN CERTIFICATE-----\\nMIIB4TCCAUoCAgGIMA0GCSqGSIb3DQEBBQUAMEIxITAfBgNVBAMMGGthZmthLnVz\\nZXJzeXMucmVkaGF0LmNvbTELMAkGA1UEBhMCVVMxEDAOBgNVBAcMB1JhbGVpZ2gw\\nHhcNMTMwMTE0MTYwNzM2WhcNMjMwMTEyMTYwNzM2WjAvMS0wKwYDVQQDEyQwMTBF\\nOTlDMC0zMjc2LTExRTItODFDMS0wODAwMjAwQzlBNjYwgZ8wDQYJKoZIhvcNAQEB\\nBQADgY0AMIGJAoGBAM+2PghGVE9cs9isfXSfo/duUwozPlkvrycU6lC1sHBwRvBf\\n40f3XVw2eYYrx5XD0qPHL9uwRR8pl3x9FgVLSwEdVoLLwPojP7K46O+Ti5XrpCPp\\n8R+zOtjGmoDSRqaV/1ll5O4mDFPedaw5NclTSWSzWCrFd2POeF4ECo5vR8AbAgMB\\nAAEwDQYJKoZIhvcNAQEFBQADgYEAkG4cIPqgTYmfD+iuyMScLS1oUqVkix+mKRFF\\nC1HWK8t6lFgnYanRfnWdbfE6X/WEzMJeL5NsrXxv2SsxX9tWc+tlCJcUiyt2lISB\\npji71dutZDBZy2MuxT4EFVH/sSHbHLuXGzISMz26j8jrCPiylD+3dc2O0bfzZgEo\\nVbYBYRk=\\n-----END CERTIFICATE-----\", \"_ns\": \"consumers\", \"notes\": {}, \"capabilities\": {}, \"_id\": {\"$oid\": \"50f42d48196cbe47d7001550\"}, \"id\": \"010E99C0-3276-11E2-81C1-0800200C9A66\", \"_href\": {\"_href\": \"/pulp/api/v2/consumers/010E99C0-3276-11E2-81C1-0800200C9A66/\"}}"
    http_version: 
  recorded_at: Mon, 14 Jan 2013 16:07:36 GMT
- request: 
    method: delete
    uri: https://kafka.usersys.redhat.com/pulp/api/v2/consumers/010E99C0-3276-11E2-81C1-0800200C9A66/
=======
      Server: 
      - Apache/2.2.22 (Fedora)
    body: 
      string: "{\"display_name\": \"Simple Server\", \"description\": null, \"certificate\": \"-----BEGIN RSA PRIVATE KEY-----\\nMIICXQIBAAKBgQDSEEP6YJYAYPgR/OPSjFyCCSJ+DU3fuEzTtHBKw+98O7+zlzJC\\nBFqGViHmaEwXIcVN5kMNFX14yVEu75HpbTGTGE8A0mgk0DaAVYziv51V+WMR9DeE\\nwrYIe5H/B4qyGSxeuNmJvDpfRp+G4BFbdzyOXPtXfybvkSqdCvnZYl1hvwIDAQAB\\nAoGBAJ2xVDarNzAFm3R1cdlnQTLlBJ24AxPFWPc8Z2fY+vk6KUj6YeIpPoPGOSCs\\nfyKGWYWHLCKwVUbNakJf2htvu1wifu9L5GTwYFTJAU1EHQiDiKIAuSyNY/n8fYbu\\niTms2YXdhdchXg683yE7pbttUG9kFUBBIVkis5KZ58siXwYxAkEA9lbu3tBxmOqB\\nbpcN+Aztl9BaVpDPnNO3c5Z5VXdXb3tbv1S/aF6nQFWD37ZQuI46+HBvhJIyWKCM\\nQz5zYWsl1QJBANpNJdhj9oDQsDqxp2s2IoGO29Mq+8GMUSIAmpT8x8oc+tIT9yeC\\nGAYM6YAYe+zWHkCVVQfyESxcChIJEgIvD0MCQCTX974nmvXuDRHHUfWJqXeNWBWe\\nbw7bs5J8LQWVZeRspNpHCKHJlmZO4/xvvj78NuG1n1hKrXEIAjKEgqlNZ0kCQQDK\\nP9umRcblxXLgjiNcMwV5HxAO7q3cvdGVPRX6ns/DM2I2LAU590+mm2PiJ8z4uc/B\\nahkjiWPbw1IZL4odt9fdAkBs9b4F2fwqMwCKxJ6uQsHHM9QbDwa8qDrNySYrolBi\\nJJsWyB/V4fOXF0/+Ttw2+TtCsPBV43hcryngfx2JX7CV\\n-----END RSA PRIVATE KEY-----\\n-----BEGIN CERTIFICATE-----\\nMIICojCCAYoCAgJUMA0GCSqGSIb3DQEBBQUAMIGBMQswCQYDVQQGEwJVUzEXMBUG\\nA1UECBMOTm9ydGggQ2Fyb2xpbmExEDAOBgNVBAcTB1JhbGVpZ2gxEDAOBgNVBAoT\\nB1JlZCBIYXQxETAPBgNVBAsTCENsb3VkIEJVMSIwIAYDVQQDExlkaGNwMjMxLTE2\\nLnJkdS5yZWRoYXQuY29tMB4XDTEzMDExMjAxMzA1NFoXDTIzMDExMDAxMzA1NFow\\nLzEtMCsGA1UEAxMkMDEwRTk5QzAtMzI3Ni0xMUUyLTgxQzEtMDgwMDIwMEM5QTY2\\nMIGfMA0GCSqGSIb3DQEBAQUAA4GNADCBiQKBgQDSEEP6YJYAYPgR/OPSjFyCCSJ+\\nDU3fuEzTtHBKw+98O7+zlzJCBFqGViHmaEwXIcVN5kMNFX14yVEu75HpbTGTGE8A\\n0mgk0DaAVYziv51V+WMR9DeEwrYIe5H/B4qyGSxeuNmJvDpfRp+G4BFbdzyOXPtX\\nfybvkSqdCvnZYl1hvwIDAQABMA0GCSqGSIb3DQEBBQUAA4IBAQCAQUMRElOkX1PU\\nbJrEvEl0GZKphmE/mbFYHxl5+7ytqM0wZ3ODZPPknpWR2anbX1hYFsofSZk8KpVP\\niuEwxeYHAnNii7LyHlHNAknxNDRnb1TYB1es8sDGQXjYo1zQyXSiEiCbjrAYQOAL\\nozsyg9Q0Oxslai5pVKWtZdUWIPvjhoXeJWxpBqK9HiJJhnhjdk/N4HdaFtTJzjA1\\n5mm/avhr1xLk8r+KCMM4uwqN2YRrien+aWCH9d3vFbFJ1L24iQIbKrYTPD9U41c/\\ngwTjEJQAssVWT941DuL8wNywz5cJDNrzoZPWKJ7+TOdDjK3F1bx2pv8IN+0WWkUN\\nfBVODK27\\n-----END CERTIFICATE-----\", \"_ns\": \"consumers\", \"notes\": {}, \"capabilities\": {}, \"_id\": {\"$oid\": \"50f0bcce9c60ed0921004e4a\"}, \"id\": \"010E99C0-3276-11E2-81C1-0800200C9A66\", \"_href\": {\"_href\": \"/pulp/api/v2/consumers/010E99C0-3276-11E2-81C1-0800200C9A66/\"}}"
    http_version: 
  recorded_at: Sat, 12 Jan 2013 01:30:54 GMT
- request: 
    method: delete
    uri: https://dhcp231-16.rdu.redhat.com/pulp/api/v2/consumers/010E99C0-3276-11E2-81C1-0800200C9A66/
>>>>>>> f739f88f
    body: 
      string: ""
    headers: 
      Content-Type: 
      - application/json
      Accept-Encoding: 
      - gzip, deflate
      Accept: 
      - application/json
      Pulp-User: 
      - admin
      Authorization: 
<<<<<<< HEAD
      - OAuth oauth_consumer_key="katello", oauth_nonce="lZ96fesI2rSB1aboYqp5f7F1bugF9c4Ms482DhfVls", oauth_signature="pUcmeQtAIOtmRsxbFxZZIjPJHqw%3D", oauth_signature_method="HMAC-SHA1", oauth_timestamp="1358179656", oauth_version="1.0"
      Accept-Encoding: 
      - gzip, deflate
      Content-Type: 
      - application/json
=======
      - OAuth oauth_consumer_key="katello", oauth_nonce="fcrjrRWZi2A7cILMi4IAaAs082iiQmTZga02c8628", oauth_signature="3RNGTO7nBSPBnqUdNZe%2FSTNARng%3D", oauth_signature_method="HMAC-SHA1", oauth_timestamp="1357954254", oauth_version="1.0"
  response: 
    status: 
      code: 200
      message: OK
    headers: 
      Content-Length: 
      - "4"
      Date: 
      - Sat, 12 Jan 2013 01:30:54 GMT
      Content-Type: 
      - application/json
      Server: 
      - Apache/2.2.22 (Fedora)
    body: 
      string: "null"
    http_version: 
  recorded_at: Sat, 12 Jan 2013 01:30:55 GMT
- request: 
    method: post
    uri: https://dhcp231-16.rdu.redhat.com/pulp/api/v2/consumers/
    body: 
      string: "{\"display_name\":\"Simple Server\",\"id\":\"010E99C0-3276-11E2-81C1-0800200C9A66\"}"
    headers: 
      Content-Length: 
      - "76"
      Content-Type: 
      - application/json
      Accept-Encoding: 
      - gzip, deflate
      Accept: 
      - application/json
      Pulp-User: 
      - admin
      Authorization: 
      - OAuth oauth_body_hash="2jmj7l5rSw0yVb%2FvlWAYkK%2FYBwk%3D", oauth_consumer_key="katello", oauth_nonce="aOuKiF4b69PRb2DyOcMEbFzyOZO7rzzS2Pl3cTDXO0k", oauth_signature="ddqESJQJeoE7CpZ4iYxumzE6Wt4%3D", oauth_signature_method="HMAC-SHA1", oauth_timestamp="1357954255", oauth_version="1.0"
>>>>>>> f739f88f
  response: 
    status: 
      code: 200
      message: OK
    headers: 
<<<<<<< HEAD
      Server: 
      - Apache/2.2.22 (Fedora)
      Date: 
      - Mon, 14 Jan 2013 16:07:36 GMT
      Content-Length: 
      - "4"
      Content-Type: 
      - application/json
    body: 
      string: "null"
    http_version: 
  recorded_at: Mon, 14 Jan 2013 16:07:36 GMT
recorded_with: VCR 2.4.0
=======
      Content-Length: 
      - "2191"
      Date: 
      - Sat, 12 Jan 2013 01:30:55 GMT
      Location: 
      - "{'_href': u'/pulp/api/v2/consumers/010E99C0-3276-11E2-81C1-0800200C9A66/'}"
      Content-Type: 
      - application/json
      Server: 
      - Apache/2.2.22 (Fedora)
    body: 
      string: "{\"display_name\": \"Simple Server\", \"description\": null, \"certificate\": \"-----BEGIN RSA PRIVATE KEY-----\\nMIICXAIBAAKBgQC6oJ6YEqxx/jYdYYYkwA5loQZV/nRXW6LJIfospATkxgXSY3tx\\nN5o6MXzywhvR8w/AVzW4Qwkp2X7P9fHE4Ywlmx2SSVb6OaiY1n5+QAni0squ+ilV\\nGHY7wewAiAwssPOS4AyVP7qs5DCGBGv+1qS6qFYcGYJdhPPEdGsUBHqGMwIDAQAB\\nAoGAFIdgiqfbMjrdZwP4RoidzM4WrVTtJULeODO1mj18kFG8CDWLOZv9KhORg/6Y\\nItMS03yEWz18f47+JRAPxTFuQfCO11sn+D68wjGHgamsPrSOtCD6x8bqZLxpPq/3\\n6WYag8QGHx2+UpL9QXEXPA1rU/Fd0oOXmSJDh2onhxvrIbECQQDoAS7qeqU/Sz4x\\nFvn3Tf06EpLIXVzK0cA7H7TYVf2s4v/ZWqMZF2LRRNCQ6egmfOkrVxV/wGn29yja\\nf+y38vjLAkEAze36Zk5zWbZGyP9I3hjjHifW41H/apP7cdjc9Hm7CS5xoGQ0/Nxz\\neAbuOKRjJ+vTvH+dr5fPMjPNt/+iVExDOQJBAKS7olpvt0HX5VLp45dL0xAW/A40\\n7Jw+juXsP3aUqEjH7a6hgslgJ5Q77nPXAjXB37YcYXGSaCspl+J9jtGWPj0CQFR7\\n6LnmP46zqFC34yYzIaJyh8eVEWuhMIxhgyzNcD1xD27VDaQbsUex2DPmxUNQjfqM\\nhJ3Qc1HOTPzK5McezokCQGBOrT2nAVyUQnPV4wMjGoM4VUS1qrPWwMyoZ+zIENim\\n0AN0JP5BfT+2XJL8jsmiZBQYW0dkyBuhN9xVKyBeAu0=\\n-----END RSA PRIVATE KEY-----\\n-----BEGIN CERTIFICATE-----\\nMIICojCCAYoCAgJVMA0GCSqGSIb3DQEBBQUAMIGBMQswCQYDVQQGEwJVUzEXMBUG\\nA1UECBMOTm9ydGggQ2Fyb2xpbmExEDAOBgNVBAcTB1JhbGVpZ2gxEDAOBgNVBAoT\\nB1JlZCBIYXQxETAPBgNVBAsTCENsb3VkIEJVMSIwIAYDVQQDExlkaGNwMjMxLTE2\\nLnJkdS5yZWRoYXQuY29tMB4XDTEzMDExMjAxMzA1NVoXDTIzMDExMDAxMzA1NVow\\nLzEtMCsGA1UEAxMkMDEwRTk5QzAtMzI3Ni0xMUUyLTgxQzEtMDgwMDIwMEM5QTY2\\nMIGfMA0GCSqGSIb3DQEBAQUAA4GNADCBiQKBgQC6oJ6YEqxx/jYdYYYkwA5loQZV\\n/nRXW6LJIfospATkxgXSY3txN5o6MXzywhvR8w/AVzW4Qwkp2X7P9fHE4Ywlmx2S\\nSVb6OaiY1n5+QAni0squ+ilVGHY7wewAiAwssPOS4AyVP7qs5DCGBGv+1qS6qFYc\\nGYJdhPPEdGsUBHqGMwIDAQABMA0GCSqGSIb3DQEBBQUAA4IBAQAQToLtrLcIbdu6\\nyoWVlqWS8RLkrgJ+uQIUOitWfsLqqpjFerNo6dQOxs7bZEdKZ+P0vM/NDH8LLWX7\\nFCzAerwvSqiqYq2oBs/1NwgXYUYJKyfhH4f6m7GtQglBoluKzit2zctHUl++e3QL\\nwljrOVdGf/P0etYTz714+gjKe2i/8p3on1GWsMxRwPaXpJde2A71oDEsusVAICiI\\nBv96DAPd7KIdaaGvwyX1P6+8j4oaVlen7Cpnhi6Jmtuml3ZemSLUjXgX+9gJCRmE\\nOCaU7JjyJmggMiwXEDr4S3NXCFJ5eSNb2tfhuwAHR3fpOR9t97qQ8ASssc+slpx/\\nAVq9GDzE\\n-----END CERTIFICATE-----\", \"_ns\": \"consumers\", \"notes\": {}, \"capabilities\": {}, \"_id\": {\"$oid\": \"50f0bccf9c60ed0921004e66\"}, \"id\": \"010E99C0-3276-11E2-81C1-0800200C9A66\", \"_href\": {\"_href\": \"/pulp/api/v2/consumers/010E99C0-3276-11E2-81C1-0800200C9A66/\"}}"
    http_version: 
  recorded_at: Sat, 12 Jan 2013 01:30:55 GMT
>>>>>>> f739f88f
<|MERGE_RESOLUTION|>--- conflicted
+++ resolved
@@ -3,72 +3,186 @@
 http_interactions: 
 - request: 
     method: get
-<<<<<<< HEAD
+    uri: https://kafka.usersys.redhat.com/pulp/api/v2/tasks/85f82790-be28-4a72-94b5-a78b89f1c6cc/
+    body: 
+      string: ""
+    headers: 
+      Authorization: 
+      - OAuth oauth_consumer_key="katello", oauth_nonce="zY8VbOdh1Rh4WW6PdHEBaDv0LNIpi8y10tB6LYywI", oauth_signature="aajO8e5bN9M4jjQXtHLQ54b6SQ8%3D", oauth_signature_method="HMAC-SHA1", oauth_timestamp="1358201029", oauth_version="1.0"
+      Pulp-User: 
+      - hidden
+      Accept-Encoding: 
+      - gzip, deflate
+      Content-Type: 
+      - application/json
+      Accept: 
+      - application/json
+  response: 
+    status: 
+      code: 200
+      message: OK
+    headers: 
+      Server: 
+      - Apache/2.2.22 (Fedora)
+      Date: 
+      - Mon, 14 Jan 2013 22:03:49 GMT
+      Content-Length: 
+      - "1112"
+      Content-Type: 
+      - application/json
+    body: 
+      string: "{\"task_group_id\": \"90369b79-1805-4df5-b1d4-dee5e61622ee\", \"exception\": null, \"traceback\": null, \"_href\": \"/pulp/api/v2/tasks/85f82790-be28-4a72-94b5-a78b89f1c6cc/\", \"task_id\": \"85f82790-be28-4a72-94b5-a78b89f1c6cc\", \"call_request_tags\": [\"pulp:consumer:010E99C0-3276-11E2-81C1-0800200C9A66\", \"pulp:repository:1\", \"pulp:repository_distributor:1\", \"pulp:action:bind\"], \"reasons\": [], \"start_time\": \"2013-01-14T22:03:49Z\", \"tags\": [\"pulp:consumer:010E99C0-3276-11E2-81C1-0800200C9A66\", \"pulp:repository:1\", \"pulp:repository_distributor:1\", \"pulp:action:bind\"], \"state\": \"finished\", \"finish_time\": \"2013-01-14T22:03:49Z\", \"dependency_failures\": {}, \"schedule_id\": null, \"progress\": {}, \"call_request_group_id\": \"90369b79-1805-4df5-b1d4-dee5e61622ee\", \"call_request_id\": \"85f82790-be28-4a72-94b5-a78b89f1c6cc\", \"principal_login\": \"admin\", \"response\": \"accepted\", \"result\": {\"repo_id\": \"1\", \"consumer_actions\": [], \"_ns\": \"consumer_bindings\", \"distributor_id\": \"1\", \"consumer_id\": \"010E99C0-3276-11E2-81C1-0800200C9A66\", \"deleted\": false, \"_id\": {\"$oid\": \"50f480c5196cbe557b000060\"}, \"id\": \"50f480c5196cbe557b000060\"}}"
+    http_version: 
+  recorded_at: Mon, 14 Jan 2013 22:03:49 GMT
+- request: 
+    method: get
+    uri: https://kafka.usersys.redhat.com/pulp/api/v2/tasks/2225cef3-8e3f-4742-9c26-adb833cd3159/
+    body: 
+      string: ""
+    headers: 
+      Authorization: 
+      - OAuth oauth_consumer_key="katello", oauth_nonce="PD4huHn8O3IMBzcthpflV26hTlIEMldDV8o8Q0oP0aE", oauth_signature="GUX8qYwEv6MinQeZLvAkx3tmPig%3D", oauth_signature_method="HMAC-SHA1", oauth_timestamp="1358201035", oauth_version="1.0"
+      Pulp-User: 
+      - hidden
+      Accept-Encoding: 
+      - gzip, deflate
+      Content-Type: 
+      - application/json
+      Accept: 
+      - application/json
+  response: 
+    status: 
+      code: 200
+      message: OK
+    headers: 
+      Server: 
+      - Apache/2.2.22 (Fedora)
+      Date: 
+      - Mon, 14 Jan 2013 22:03:55 GMT
+      Content-Length: 
+      - "1112"
+      Content-Type: 
+      - application/json
+    body: 
+      string: "{\"task_group_id\": \"316af4b0-97b4-4193-a884-e5545b26395e\", \"exception\": null, \"traceback\": null, \"_href\": \"/pulp/api/v2/tasks/2225cef3-8e3f-4742-9c26-adb833cd3159/\", \"task_id\": \"2225cef3-8e3f-4742-9c26-adb833cd3159\", \"call_request_tags\": [\"pulp:consumer:010E99C0-3276-11E2-81C1-0800200C9A66\", \"pulp:repository:1\", \"pulp:repository_distributor:1\", \"pulp:action:bind\"], \"reasons\": [], \"start_time\": \"2013-01-14T22:03:55Z\", \"tags\": [\"pulp:consumer:010E99C0-3276-11E2-81C1-0800200C9A66\", \"pulp:repository:1\", \"pulp:repository_distributor:1\", \"pulp:action:bind\"], \"state\": \"finished\", \"finish_time\": \"2013-01-14T22:03:55Z\", \"dependency_failures\": {}, \"schedule_id\": null, \"progress\": {}, \"call_request_group_id\": \"316af4b0-97b4-4193-a884-e5545b26395e\", \"call_request_id\": \"2225cef3-8e3f-4742-9c26-adb833cd3159\", \"principal_login\": \"admin\", \"response\": \"accepted\", \"result\": {\"repo_id\": \"1\", \"consumer_actions\": [], \"_ns\": \"consumer_bindings\", \"distributor_id\": \"1\", \"consumer_id\": \"010E99C0-3276-11E2-81C1-0800200C9A66\", \"deleted\": false, \"_id\": {\"$oid\": \"50f480cb196cbe557b0000f5\"}, \"id\": \"50f480cb196cbe557b0000f5\"}}"
+    http_version: 
+  recorded_at: Mon, 14 Jan 2013 22:03:55 GMT
+- request: 
+    method: get
+    uri: https://kafka.usersys.redhat.com/pulp/api/v2/tasks/0efcd108-6d77-42ba-aa40-ac3879b0d5f4/
+    body: 
+      string: ""
+    headers: 
+      Authorization: 
+      - OAuth oauth_consumer_key="katello", oauth_nonce="V7oW7pfJHoq19CqPKKt2AloWmjZpffy2bcCBulLGgU", oauth_signature="0fYAd6UXDbEKx69uk8PZCbIsh9M%3D", oauth_signature_method="HMAC-SHA1", oauth_timestamp="1358201155", oauth_version="1.0"
+      Pulp-User: 
+      - hidden
+      Accept-Encoding: 
+      - gzip, deflate
+      Content-Type: 
+      - application/json
+      Accept: 
+      - application/json
+  response: 
+    status: 
+      code: 200
+      message: OK
+    headers: 
+      Server: 
+      - Apache/2.2.22 (Fedora)
+      Date: 
+      - Mon, 14 Jan 2013 22:05:55 GMT
+      Content-Length: 
+      - "1112"
+      Content-Type: 
+      - application/json
+    body: 
+      string: "{\"task_group_id\": \"ff2151b1-c014-41e8-bd36-5d4e748c2ae5\", \"exception\": null, \"traceback\": null, \"_href\": \"/pulp/api/v2/tasks/0efcd108-6d77-42ba-aa40-ac3879b0d5f4/\", \"task_id\": \"0efcd108-6d77-42ba-aa40-ac3879b0d5f4\", \"call_request_tags\": [\"pulp:consumer:010E99C0-3276-11E2-81C1-0800200C9A66\", \"pulp:repository:1\", \"pulp:repository_distributor:1\", \"pulp:action:bind\"], \"reasons\": [], \"start_time\": \"2013-01-14T22:05:55Z\", \"tags\": [\"pulp:consumer:010E99C0-3276-11E2-81C1-0800200C9A66\", \"pulp:repository:1\", \"pulp:repository_distributor:1\", \"pulp:action:bind\"], \"state\": \"finished\", \"finish_time\": \"2013-01-14T22:05:55Z\", \"dependency_failures\": {}, \"schedule_id\": null, \"progress\": {}, \"call_request_group_id\": \"ff2151b1-c014-41e8-bd36-5d4e748c2ae5\", \"call_request_id\": \"0efcd108-6d77-42ba-aa40-ac3879b0d5f4\", \"principal_login\": \"admin\", \"response\": \"accepted\", \"result\": {\"repo_id\": \"1\", \"consumer_actions\": [], \"_ns\": \"consumer_bindings\", \"distributor_id\": \"1\", \"consumer_id\": \"010E99C0-3276-11E2-81C1-0800200C9A66\", \"deleted\": false, \"_id\": {\"$oid\": \"50f48143196cbe557b00073b\"}, \"id\": \"50f48143196cbe557b00073b\"}}"
+    http_version: 
+  recorded_at: Mon, 14 Jan 2013 22:05:55 GMT
+- request: 
+    method: get
+    uri: https://kafka.usersys.redhat.com/pulp/api/v2/consumers/010E99C0-3276-11E2-81C1-0800200C9A66/bindings//
+    body: 
+      string: ""
+    headers: 
+      Authorization: 
+      - OAuth oauth_consumer_key="katello", oauth_nonce="Bf3rgRHGuvoaT80XgnZLfHdpGkcxE9voKXYCfHDE", oauth_signature="eg5l9bsveZV8sTyNAxr04tq9HNA%3D", oauth_signature_method="HMAC-SHA1", oauth_timestamp="1358201161", oauth_version="1.0"
+      Pulp-User: 
+      - admin
+      Accept-Encoding: 
+      - gzip, deflate
+      Content-Type: 
+      - application/json
+      Accept: 
+      - application/json
+  response: 
+    status: 
+      code: 200
+      message: OK
+    headers: 
+      Server: 
+      - Apache/2.2.22 (Fedora)
+      Date: 
+      - Mon, 14 Jan 2013 22:06:01 GMT
+      Content-Length: 
+      - "2"
+      Content-Type: 
+      - application/json
+    body: 
+      string: "[]"
+    http_version: 
+  recorded_at: Mon, 14 Jan 2013 22:06:01 GMT
+- request: 
+    method: get
     uri: https://kafka.usersys.redhat.com/pulp/api/v2/repositories/1/?details=true
     body: 
       string: ""
     headers: 
-      Accept: 
-      - application/json
-      Pulp-User: 
-      - admin
-      Authorization: 
-      - OAuth oauth_consumer_key="katello", oauth_nonce="EVABKWWsvtsmFOB4tgXaXW7aBTSvVgCd2NPWXTZWQ", oauth_signature="LYLTyt9GSv6odD7fFP8Lw5ejRqY%3D", oauth_signature_method="HMAC-SHA1", oauth_timestamp="1358179630", oauth_version="1.0"
-      Accept-Encoding: 
-      - gzip, deflate
-      Content-Type: 
-      - application/json
-=======
-    uri: https://dhcp231-16.rdu.redhat.com/pulp/api/v2/tasks/723549d3-bc3f-4514-9ff3-96b8a74e32f3/
-    body: 
-      string: ""
-    headers: 
-      Content-Type: 
-      - application/json
-      Accept-Encoding: 
-      - gzip, deflate
-      Accept: 
-      - application/json
-      Pulp-User: 
-      - hidden
-      Authorization: 
-      - OAuth oauth_consumer_key="katello", oauth_nonce="6wJW4aiVoTdMyDJNKbU8tdJfJS0jI4qhk3bxrc0", oauth_signature="7%2BMbDJCkpRixxXjaIgD8ntcBy3s%3D", oauth_signature_method="HMAC-SHA1", oauth_timestamp="1357954197", oauth_version="1.0"
->>>>>>> f739f88f
-  response: 
-    status: 
-      code: 200
-      message: OK
-    headers: 
-<<<<<<< HEAD
-      Server: 
-      - Apache/2.2.22 (Fedora)
-      Date: 
-      - Mon, 14 Jan 2013 16:07:10 GMT
+      Authorization: 
+      - OAuth oauth_consumer_key="katello", oauth_nonce="6TijrPl3bJb14LLqH0bb4xi1hjZPXBNEJzmfUOOq0", oauth_signature="D3QYfkQzMa9iEyTkGef7oFpcBpM%3D", oauth_signature_method="HMAC-SHA1", oauth_timestamp="1358201161", oauth_version="1.0"
+      Pulp-User: 
+      - admin
+      Accept-Encoding: 
+      - gzip, deflate
+      Content-Type: 
+      - application/json
+      Accept: 
+      - application/json
+  response: 
+    status: 
+      code: 200
+      message: OK
+    headers: 
+      Server: 
+      - Apache/2.2.22 (Fedora)
+      Date: 
+      - Mon, 14 Jan 2013 22:06:01 GMT
       Content-Length: 
       - "904"
       Content-Type: 
       - application/json
     body: 
-      string: "{\"scratchpad\": {\"checksum_type\": \"sha256\", \"repodata\": {}}, \"display_name\": \"Fedora 17 x86_64\", \"description\": null, \"_ns\": \"repos\", \"notes\": {}, \"content_unit_count\": 14, \"_id\": {\"$oid\": \"50f42d2a196cbe47d70013ce\"}, \"id\": \"1\", \"_href\": \"/pulp/api/v2/repositories/1/\", \"importers\": [{\"repo_id\": \"1\", \"_ns\": \"repo_importers\", \"importer_type_id\": \"yum_importer\", \"last_sync\": \"2013-01-14T11:07:08-05:00\", \"scheduled_syncs\": [], \"_id\": {\"$oid\": \"50f42d2a196cbe47d70013cf\"}, \"config\": {\"feed_url\": \"file:///home/paji/katello/katello/src/test/fixtures/zoo5\"}, \"id\": \"yum_importer\"}], \"distributors\": [{\"repo_id\": \"1\", \"_ns\": \"repo_distributors\", \"last_publish\": null, \"auto_publish\": false, \"scheduled_publishes\": [], \"distributor_type_id\": \"yum_distributor\", \"_id\": {\"$oid\": \"50f42d2a196cbe47d70013d0\"}, \"config\": {\"protected\": true, \"http\": false, \"relative_url\": \"/test_path/\", \"https\": true}, \"id\": \"1\"}]}"
-    http_version: 
-  recorded_at: Mon, 14 Jan 2013 16:07:10 GMT
+      string: "{\"scratchpad\": {\"checksum_type\": \"sha256\", \"repodata\": {}}, \"display_name\": \"Fedora 17 x86_64\", \"description\": null, \"_ns\": \"repos\", \"notes\": {}, \"content_unit_count\": 14, \"_id\": {\"$oid\": \"50f48146196cbe557b000789\"}, \"id\": \"1\", \"_href\": \"/pulp/api/v2/repositories/1/\", \"importers\": [{\"repo_id\": \"1\", \"_ns\": \"repo_importers\", \"importer_type_id\": \"yum_importer\", \"last_sync\": \"2013-01-14T17:05:59-05:00\", \"scheduled_syncs\": [], \"_id\": {\"$oid\": \"50f48146196cbe557b00078a\"}, \"config\": {\"feed_url\": \"file:///home/paji/katello/katello/src/test/fixtures/zoo5\"}, \"id\": \"yum_importer\"}], \"distributors\": [{\"repo_id\": \"1\", \"_ns\": \"repo_distributors\", \"last_publish\": null, \"auto_publish\": false, \"scheduled_publishes\": [], \"distributor_type_id\": \"yum_distributor\", \"_id\": {\"$oid\": \"50f48146196cbe557b00078b\"}, \"config\": {\"protected\": true, \"http\": false, \"relative_url\": \"/test_path/\", \"https\": true}, \"id\": \"1\"}]}"
+    http_version: 
+  recorded_at: Mon, 14 Jan 2013 22:06:01 GMT
 - request: 
     method: post
     uri: https://kafka.usersys.redhat.com/pulp/api/v2/consumers/010E99C0-3276-11E2-81C1-0800200C9A66/bindings//
     body: 
       string: "{\"distributor_id\":\"1\",\"repo_id\":\"1\"}"
     headers: 
-      Accept: 
-      - application/json
-      Pulp-User: 
-      - admin
-      Authorization: 
-      - OAuth oauth_body_hash="2jmj7l5rSw0yVb%2FvlWAYkK%2FYBwk%3D", oauth_consumer_key="katello", oauth_nonce="lgme6qNs6BzK3TNFsQNfA5pdeGxA4CNa00iu9nagSA", oauth_signature="slQsSB6gxjaoE7JErD2PQ6FQ4Xc%3D", oauth_signature_method="HMAC-SHA1", oauth_timestamp="1358179630", oauth_version="1.0"
-      Accept-Encoding: 
-      - gzip, deflate
+      Authorization: 
+      - OAuth oauth_body_hash="2jmj7l5rSw0yVb%2FvlWAYkK%2FYBwk%3D", oauth_consumer_key="katello", oauth_nonce="zqzKhilL7LNpE4mWNTn6JznSS4W7HOHXHQsqtg6wTs", oauth_signature="PyR7aR%2FAH%2F%2Fo36MQfjy%2FlmVi7hw%3D", oauth_signature_method="HMAC-SHA1", oauth_timestamp="1358201161", oauth_version="1.0"
+      Pulp-User: 
+      - admin
       Content-Length: 
       - "36"
-      Content-Type: 
+      Accept-Encoding: 
+      - gzip, deflate
+      Content-Type: 
+      - application/json
+      Accept: 
       - application/json
   response: 
     status: 
@@ -77,1629 +191,774 @@
     headers: 
       Server: 
       - Apache/2.2.22 (Fedora)
+      Date: 
+      - Mon, 14 Jan 2013 22:06:01 GMT
+      Content-Length: 
+      - "1700"
       Content-Encoding: 
       - utf-8
-      Date: 
-      - Mon, 14 Jan 2013 16:07:10 GMT
-      Content-Length: 
-      - "1700"
-      Content-Type: 
-      - application/json
-    body: 
-      string: "[{\"task_group_id\": \"69d31296-5c23-41f0-9867-f33f5330e1a7\", \"exception\": null, \"traceback\": null, \"_href\": \"/pulp/api/v2/task_groups/69d31296-5c23-41f0-9867-f33f5330e1a7/\", \"task_id\": \"4156a71e-357e-4492-8279-2bb0378d33ce\", \"call_request_tags\": [\"pulp:consumer:010E99C0-3276-11E2-81C1-0800200C9A66\", \"pulp:repository:1\", \"pulp:repository_distributor:1\", \"pulp:action:bind\"], \"reasons\": [], \"start_time\": null, \"tags\": [\"pulp:consumer:010E99C0-3276-11E2-81C1-0800200C9A66\", \"pulp:repository:1\", \"pulp:repository_distributor:1\", \"pulp:action:bind\"], \"state\": \"waiting\", \"finish_time\": null, \"dependency_failures\": {}, \"schedule_id\": null, \"progress\": {}, \"call_request_group_id\": \"69d31296-5c23-41f0-9867-f33f5330e1a7\", \"call_request_id\": \"4156a71e-357e-4492-8279-2bb0378d33ce\", \"principal_login\": \"admin\", \"response\": \"accepted\", \"result\": null}, {\"task_group_id\": \"69d31296-5c23-41f0-9867-f33f5330e1a7\", \"exception\": null, \"traceback\": null, \"_href\": \"/pulp/api/v2/task_groups/69d31296-5c23-41f0-9867-f33f5330e1a7/\", \"task_id\": \"937e99e8-8885-40e9-890b-941157a42361\", \"call_request_tags\": [\"pulp:consumer:010E99C0-3276-11E2-81C1-0800200C9A66\", \"pulp:repository:1\", \"pulp:repository_distributor:1\", \"pulp:action:agent_bind\"], \"reasons\": [], \"start_time\": null, \"tags\": [\"pulp:consumer:010E99C0-3276-11E2-81C1-0800200C9A66\", \"pulp:repository:1\", \"pulp:repository_distributor:1\", \"pulp:action:agent_bind\"], \"state\": \"waiting\", \"finish_time\": null, \"dependency_failures\": {}, \"schedule_id\": null, \"progress\": {}, \"call_request_group_id\": \"69d31296-5c23-41f0-9867-f33f5330e1a7\", \"call_request_id\": \"937e99e8-8885-40e9-890b-941157a42361\", \"principal_login\": \"admin\", \"response\": \"accepted\", \"result\": null}]"
-    http_version: 
-  recorded_at: Mon, 14 Jan 2013 16:07:10 GMT
+      Content-Type: 
+      - application/json
+    body: 
+      string: "[{\"task_group_id\": \"26ad8407-5052-4aae-bbf4-c3e3df155ae9\", \"exception\": null, \"traceback\": null, \"_href\": \"/pulp/api/v2/task_groups/26ad8407-5052-4aae-bbf4-c3e3df155ae9/\", \"task_id\": \"5b6b4253-631c-4e1a-b724-f11cf04f97e7\", \"call_request_tags\": [\"pulp:consumer:010E99C0-3276-11E2-81C1-0800200C9A66\", \"pulp:repository:1\", \"pulp:repository_distributor:1\", \"pulp:action:bind\"], \"reasons\": [], \"start_time\": null, \"tags\": [\"pulp:consumer:010E99C0-3276-11E2-81C1-0800200C9A66\", \"pulp:repository:1\", \"pulp:repository_distributor:1\", \"pulp:action:bind\"], \"state\": \"waiting\", \"finish_time\": null, \"dependency_failures\": {}, \"schedule_id\": null, \"progress\": {}, \"call_request_group_id\": \"26ad8407-5052-4aae-bbf4-c3e3df155ae9\", \"call_request_id\": \"5b6b4253-631c-4e1a-b724-f11cf04f97e7\", \"principal_login\": \"admin\", \"response\": \"accepted\", \"result\": null}, {\"task_group_id\": \"26ad8407-5052-4aae-bbf4-c3e3df155ae9\", \"exception\": null, \"traceback\": null, \"_href\": \"/pulp/api/v2/task_groups/26ad8407-5052-4aae-bbf4-c3e3df155ae9/\", \"task_id\": \"64ddd4e3-5ca0-49fb-9e62-9d661eb4a911\", \"call_request_tags\": [\"pulp:consumer:010E99C0-3276-11E2-81C1-0800200C9A66\", \"pulp:repository:1\", \"pulp:repository_distributor:1\", \"pulp:action:agent_bind\"], \"reasons\": [], \"start_time\": null, \"tags\": [\"pulp:consumer:010E99C0-3276-11E2-81C1-0800200C9A66\", \"pulp:repository:1\", \"pulp:repository_distributor:1\", \"pulp:action:agent_bind\"], \"state\": \"waiting\", \"finish_time\": null, \"dependency_failures\": {}, \"schedule_id\": null, \"progress\": {}, \"call_request_group_id\": \"26ad8407-5052-4aae-bbf4-c3e3df155ae9\", \"call_request_id\": \"64ddd4e3-5ca0-49fb-9e62-9d661eb4a911\", \"principal_login\": \"admin\", \"response\": \"accepted\", \"result\": null}]"
+    http_version: 
+  recorded_at: Mon, 14 Jan 2013 22:06:01 GMT
 - request: 
     method: get
-    uri: https://kafka.usersys.redhat.com/pulp/api/v2/consumers/010E99C0-3276-11E2-81C1-0800200C9A66/bindings//
+    uri: https://kafka.usersys.redhat.com/pulp/api/v2/tasks/5b6b4253-631c-4e1a-b724-f11cf04f97e7/
     body: 
       string: ""
     headers: 
-      Accept: 
-      - application/json
-      Pulp-User: 
-      - admin
-      Authorization: 
-      - OAuth oauth_consumer_key="katello", oauth_nonce="olXGaguTEcVVB3cIkD0YFQZjfn40oKP30Ed7QntWas", oauth_signature="PBGDBkbudR0NM00cfBpvOTg2jzo%3D", oauth_signature_method="HMAC-SHA1", oauth_timestamp="1358179634", oauth_version="1.0"
-      Accept-Encoding: 
-      - gzip, deflate
-      Content-Type: 
-      - application/json
-=======
+      Authorization: 
+      - OAuth oauth_consumer_key="katello", oauth_nonce="ta3qJsIFvymwDpNjjSSUAjKNEIFYj8IUa9iw5f7HaM", oauth_signature="tXn7KN12vZYU9dQNRxqQuRCU5Xo%3D", oauth_signature_method="HMAC-SHA1", oauth_timestamp="1358201161", oauth_version="1.0"
+      Pulp-User: 
+      - hidden
+      Accept-Encoding: 
+      - gzip, deflate
+      Content-Type: 
+      - application/json
+      Accept: 
+      - application/json
+  response: 
+    status: 
+      code: 200
+      message: OK
+    headers: 
+      Server: 
+      - Apache/2.2.22 (Fedora)
+      Date: 
+      - Mon, 14 Jan 2013 22:06:01 GMT
       Content-Length: 
       - "1112"
-      Date: 
-      - Sat, 12 Jan 2013 01:29:57 GMT
-      Content-Type: 
-      - application/json
-      Server: 
-      - Apache/2.2.22 (Fedora)
-    body: 
-      string: "{\"task_group_id\": \"a19a0bb3-2abf-4776-be4e-10c3c9ae173c\", \"exception\": null, \"traceback\": null, \"_href\": \"/pulp/api/v2/tasks/723549d3-bc3f-4514-9ff3-96b8a74e32f3/\", \"task_id\": \"723549d3-bc3f-4514-9ff3-96b8a74e32f3\", \"call_request_tags\": [\"pulp:consumer:010E99C0-3276-11E2-81C1-0800200C9A66\", \"pulp:repository:1\", \"pulp:repository_distributor:1\", \"pulp:action:bind\"], \"reasons\": [], \"start_time\": \"2013-01-12T01:29:57Z\", \"tags\": [\"pulp:consumer:010E99C0-3276-11E2-81C1-0800200C9A66\", \"pulp:repository:1\", \"pulp:repository_distributor:1\", \"pulp:action:bind\"], \"state\": \"finished\", \"finish_time\": \"2013-01-12T01:29:57Z\", \"dependency_failures\": {}, \"schedule_id\": null, \"progress\": {}, \"call_request_group_id\": \"a19a0bb3-2abf-4776-be4e-10c3c9ae173c\", \"call_request_id\": \"723549d3-bc3f-4514-9ff3-96b8a74e32f3\", \"principal_login\": \"admin\", \"response\": \"accepted\", \"result\": {\"repo_id\": \"1\", \"consumer_actions\": [], \"_ns\": \"consumer_bindings\", \"distributor_id\": \"1\", \"consumer_id\": \"010E99C0-3276-11E2-81C1-0800200C9A66\", \"deleted\": false, \"_id\": {\"$oid\": \"50f0bc959c60ed0921004ce0\"}, \"id\": \"50f0bc959c60ed0921004ce0\"}}"
-    http_version: 
-  recorded_at: Sat, 12 Jan 2013 01:29:57 GMT
-- request: 
-    method: get
-    uri: https://dhcp231-16.rdu.redhat.com/pulp/api/v2/consumers/010E99C0-3276-11E2-81C1-0800200C9A66/bindings//
-    body: 
-      string: ""
-    headers: 
-      Content-Type: 
-      - application/json
-      Accept-Encoding: 
-      - gzip, deflate
-      Accept: 
-      - application/json
-      Pulp-User: 
-      - admin
-      Authorization: 
-      - OAuth oauth_consumer_key="katello", oauth_nonce="ZMbLQjwSJ0LBnyKfrm0jWxrUsr4zvWeCrz1eb1Uso", oauth_signature="o9rHgPUXp9%2BliY421fsOwoJe458%3D", oauth_signature_method="HMAC-SHA1", oauth_timestamp="1357954203", oauth_version="1.0"
->>>>>>> f739f88f
-  response: 
-    status: 
-      code: 200
-      message: OK
-    headers: 
-<<<<<<< HEAD
-      Server: 
-      - Apache/2.2.22 (Fedora)
-      Date: 
-      - Mon, 14 Jan 2013 16:07:15 GMT
-      Content-Length: 
-      - "2"
-      Content-Type: 
-      - application/json
-    body: 
-      string: "[]"
-    http_version: 
-  recorded_at: Mon, 14 Jan 2013 16:07:15 GMT
-- request: 
-    method: get
-    uri: https://kafka.usersys.redhat.com/pulp/api/v2/repositories/367202338/?details=true
-    body: 
-      string: ""
-    headers: 
-      Accept: 
-      - application/json
-      Pulp-User: 
-      - admin
-      Authorization: 
-      - OAuth oauth_consumer_key="katello", oauth_nonce="hv9tU5BvtFpEa1ura3mwqgTYbZcJL3mdYSpJBHMjQQ", oauth_signature="QddIc5FnSzJnWNBe1c4gx7Oh3ds%3D", oauth_signature_method="HMAC-SHA1", oauth_timestamp="1358179635", oauth_version="1.0"
-      Accept-Encoding: 
-      - gzip, deflate
-      Content-Type: 
-      - application/json
-=======
-      Content-Length: 
-      - "2"
-      Date: 
-      - Sat, 12 Jan 2013 01:30:03 GMT
-      Content-Type: 
-      - application/json
-      Server: 
-      - Apache/2.2.22 (Fedora)
-    body: 
-      string: "[]"
-    http_version: 
-  recorded_at: Sat, 12 Jan 2013 01:30:03 GMT
-- request: 
-    method: get
-    uri: https://dhcp231-16.rdu.redhat.com/pulp/api/v2/repositories/1/?details=true
-    body: 
-      string: ""
-    headers: 
-      Content-Type: 
-      - application/json
-      Accept-Encoding: 
-      - gzip, deflate
-      Accept: 
-      - application/json
-      Pulp-User: 
-      - admin
-      Authorization: 
-      - OAuth oauth_consumer_key="katello", oauth_nonce="P0t7yBgTlCOqKGLne91WRCytGkJNIZaHhjxYYgV6nM", oauth_signature="DizmL6aMDmWpwV8iErjKLC6rOlw%3D", oauth_signature_method="HMAC-SHA1", oauth_timestamp="1357954236", oauth_version="1.0"
->>>>>>> f739f88f
-  response: 
-    status: 
-      code: 200
-      message: OK
-    headers: 
-<<<<<<< HEAD
-      Server: 
-      - Apache/2.2.22 (Fedora)
+      Content-Type: 
+      - application/json
+    body: 
+      string: "{\"task_group_id\": \"26ad8407-5052-4aae-bbf4-c3e3df155ae9\", \"exception\": null, \"traceback\": null, \"_href\": \"/pulp/api/v2/tasks/5b6b4253-631c-4e1a-b724-f11cf04f97e7/\", \"task_id\": \"5b6b4253-631c-4e1a-b724-f11cf04f97e7\", \"call_request_tags\": [\"pulp:consumer:010E99C0-3276-11E2-81C1-0800200C9A66\", \"pulp:repository:1\", \"pulp:repository_distributor:1\", \"pulp:action:bind\"], \"reasons\": [], \"start_time\": \"2013-01-14T22:06:01Z\", \"tags\": [\"pulp:consumer:010E99C0-3276-11E2-81C1-0800200C9A66\", \"pulp:repository:1\", \"pulp:repository_distributor:1\", \"pulp:action:bind\"], \"state\": \"finished\", \"finish_time\": \"2013-01-14T22:06:01Z\", \"dependency_failures\": {}, \"schedule_id\": null, \"progress\": {}, \"call_request_group_id\": \"26ad8407-5052-4aae-bbf4-c3e3df155ae9\", \"call_request_id\": \"5b6b4253-631c-4e1a-b724-f11cf04f97e7\", \"principal_login\": \"admin\", \"response\": \"accepted\", \"result\": {\"repo_id\": \"1\", \"consumer_actions\": [], \"_ns\": \"consumer_bindings\", \"distributor_id\": \"1\", \"consumer_id\": \"010E99C0-3276-11E2-81C1-0800200C9A66\", \"deleted\": false, \"_id\": {\"$oid\": \"50f48149196cbe557b0007d0\"}, \"id\": \"50f48149196cbe557b0007d0\"}}"
+    http_version: 
+  recorded_at: Mon, 14 Jan 2013 22:06:01 GMT
+- request: 
+    method: post
+    uri: https://kafka.usersys.redhat.com/pulp/api/v2/consumers/010E99C0-3276-11E2-81C1-0800200C9A66/actions/content/install//
+    body: 
+      string: "{\"options\":{},\"units\":[{\"unit_key\":{\"name\":\"cheetah\"},\"type_id\":\"rpm\"}]}"
+    headers: 
+      Authorization: 
+      - OAuth oauth_body_hash="2jmj7l5rSw0yVb%2FvlWAYkK%2FYBwk%3D", oauth_consumer_key="katello", oauth_nonce="ESoZMz2TMWEapGQq5mP6ZrJNaxY27bvN1Avlm2GQ8s", oauth_signature="nLWypNt%2BEIlcv%2BWxdJwDXavHm7o%3D", oauth_signature_method="HMAC-SHA1", oauth_timestamp="1358201162", oauth_version="1.0"
+      Pulp-User: 
+      - admin
+      Content-Length: 
+      - "72"
+      Accept-Encoding: 
+      - gzip, deflate
+      Content-Type: 
+      - application/json
+      Accept: 
+      - application/json
+  response: 
+    status: 
+      code: 202
+      message: Accepted
+    headers: 
+      Server: 
+      - Apache/2.2.22 (Fedora)
+      Date: 
+      - Mon, 14 Jan 2013 22:06:02 GMT
+      Content-Length: 
+      - "676"
       Content-Encoding: 
       - utf-8
-      Date: 
-      - Mon, 14 Jan 2013 16:07:15 GMT
-      Content-Length: 
-      - "243"
-      Content-Type: 
-      - application/json
-=======
-      Content-Length: 
-      - "900"
-      Date: 
-      - Sat, 12 Jan 2013 01:30:36 GMT
-      Content-Type: 
-      - application/json
-      Server: 
-      - Apache/2.2.22 (Fedora)
->>>>>>> f739f88f
-    body: 
-      string: "{\"scratchpad\": {\"checksum_type\": \"sha256\", \"repodata\": {}}, \"display_name\": \"Fedora 17 x86_64\", \"description\": null, \"_ns\": \"repos\", \"notes\": {}, \"content_unit_count\": 14, \"_id\": {\"$oid\": \"50f0bc989c60ed0921004d2e\"}, \"id\": \"1\", \"_href\": \"/pulp/api/v2/repositories/1/\", \"importers\": [{\"repo_id\": \"1\", \"_ns\": \"repo_importers\", \"importer_type_id\": \"yum_importer\", \"last_sync\": \"2013-01-11T20:30:02-05:00\", \"scheduled_syncs\": [], \"_id\": {\"$oid\": \"50f0bc989c60ed0921004d2f\"}, \"config\": {\"feed_url\": \"file:///home/jlsherri/katello/src/test/fixtures/zoo5\"}, \"id\": \"yum_importer\"}], \"distributors\": [{\"repo_id\": \"1\", \"_ns\": \"repo_distributors\", \"last_publish\": null, \"auto_publish\": false, \"scheduled_publishes\": [], \"distributor_type_id\": \"yum_distributor\", \"_id\": {\"$oid\": \"50f0bc989c60ed0921004d30\"}, \"config\": {\"protected\": true, \"http\": false, \"relative_url\": \"/test_path/\", \"https\": true}, \"id\": \"1\"}]}"
-    http_version: 
-<<<<<<< HEAD
-  recorded_at: Mon, 14 Jan 2013 16:07:15 GMT
-- request: 
-    method: post
-    uri: https://kafka.usersys.redhat.com/pulp/api/v2/consumers/010E99C0-3276-11E2-81C1-0800200C9A66/actions/content/install//
-    body: 
-      string: "{\"options\":{},\"units\":[{\"unit_key\":{\"name\":\"mammals\"},\"type_id\":\"package_group\"}]}"
-    headers: 
-      Accept: 
-      - application/json
-      Pulp-User: 
-      - admin
-      Authorization: 
-      - OAuth oauth_body_hash="2jmj7l5rSw0yVb%2FvlWAYkK%2FYBwk%3D", oauth_consumer_key="katello", oauth_nonce="p2bTXEXazc7x14HxH2D6MKdwBcxXJQxoeTlray8tmOU", oauth_signature="tNdbCRLUQMzuO9xrzz35XpkLnjg%3D", oauth_signature_method="HMAC-SHA1", oauth_timestamp="1358179635", oauth_version="1.0"
-      Accept-Encoding: 
-      - gzip, deflate
-      Content-Length: 
-      - "82"
-      Content-Type: 
-      - application/json
-=======
-  recorded_at: Sat, 12 Jan 2013 01:30:36 GMT
-- request: 
-    method: post
-    uri: https://dhcp231-16.rdu.redhat.com/pulp/api/v2/consumers/010E99C0-3276-11E2-81C1-0800200C9A66/bindings//
-    body: 
-      string: "{\"repo_id\":\"1\",\"distributor_id\":\"1\"}"
-    headers: 
-      Content-Length: 
-      - "36"
-      Content-Type: 
-      - application/json
-      Accept-Encoding: 
-      - gzip, deflate
-      Accept: 
-      - application/json
-      Pulp-User: 
-      - admin
-      Authorization: 
-      - OAuth oauth_body_hash="2jmj7l5rSw0yVb%2FvlWAYkK%2FYBwk%3D", oauth_consumer_key="katello", oauth_nonce="9y3TJVUV8H6hauVlb7pfB0SVKawLU21zPl1HFQpVw3s", oauth_signature="uPAaPMhFhhg5v%2BV40Mo4H3%2BCswk%3D", oauth_signature_method="HMAC-SHA1", oauth_timestamp="1357954236", oauth_version="1.0"
->>>>>>> f739f88f
+      Content-Type: 
+      - application/json
+    body: 
+      string: "{\"task_group_id\": null, \"exception\": null, \"traceback\": null, \"_href\": \"/pulp/api/v2/tasks/535080a8-4289-4939-9d08-3a1bd956c24e/\", \"task_id\": \"535080a8-4289-4939-9d08-3a1bd956c24e\", \"call_request_tags\": [\"pulp:consumer:010E99C0-3276-11E2-81C1-0800200C9A66\", \"pulp:action:unit_install\"], \"reasons\": [], \"start_time\": null, \"tags\": [\"pulp:consumer:010E99C0-3276-11E2-81C1-0800200C9A66\", \"pulp:action:unit_install\"], \"state\": \"waiting\", \"finish_time\": null, \"dependency_failures\": {}, \"schedule_id\": null, \"progress\": {}, \"call_request_group_id\": null, \"call_request_id\": \"535080a8-4289-4939-9d08-3a1bd956c24e\", \"principal_login\": \"admin\", \"response\": \"accepted\", \"result\": null}"
+    http_version: 
+  recorded_at: Mon, 14 Jan 2013 22:06:02 GMT
+- request: 
+    method: post
+    uri: https://kafka.usersys.redhat.com/pulp/api/v2/consumers/010E99C0-3276-11E2-81C1-0800200C9A66/actions/content/update//
+    body: 
+      string: "{\"options\":{},\"units\":[{\"unit_key\":{\"name\":\"cheetah\"},\"type_id\":\"rpm\"}]}"
+    headers: 
+      Authorization: 
+      - OAuth oauth_body_hash="2jmj7l5rSw0yVb%2FvlWAYkK%2FYBwk%3D", oauth_consumer_key="katello", oauth_nonce="vdGY34ycJOaLMtXqfrbGNkrCEfWUXYapBvMNuhZn4", oauth_signature="1CbJ4Mp2YM1TAfGNf5nBTiNOLlo%3D", oauth_signature_method="HMAC-SHA1", oauth_timestamp="1358201163", oauth_version="1.0"
+      Pulp-User: 
+      - admin
+      Content-Length: 
+      - "72"
+      Accept-Encoding: 
+      - gzip, deflate
+      Content-Type: 
+      - application/json
+      Accept: 
+      - application/json
   response: 
     status: 
       code: 202
       message: Accepted
     headers: 
-<<<<<<< HEAD
-      Server: 
-      - Apache/2.2.22 (Fedora)
+      Server: 
+      - Apache/2.2.22 (Fedora)
+      Date: 
+      - Mon, 14 Jan 2013 22:06:03 GMT
+      Content-Length: 
+      - "674"
       Content-Encoding: 
       - utf-8
-      Date: 
-      - Mon, 14 Jan 2013 16:07:15 GMT
+      Content-Type: 
+      - application/json
+    body: 
+      string: "{\"task_group_id\": null, \"exception\": null, \"traceback\": null, \"_href\": \"/pulp/api/v2/tasks/b9e6ebd8-a075-4110-9be1-480e98d5cf07/\", \"task_id\": \"b9e6ebd8-a075-4110-9be1-480e98d5cf07\", \"call_request_tags\": [\"pulp:consumer:010E99C0-3276-11E2-81C1-0800200C9A66\", \"pulp:action:unit_update\"], \"reasons\": [], \"start_time\": null, \"tags\": [\"pulp:consumer:010E99C0-3276-11E2-81C1-0800200C9A66\", \"pulp:action:unit_update\"], \"state\": \"waiting\", \"finish_time\": null, \"dependency_failures\": {}, \"schedule_id\": null, \"progress\": {}, \"call_request_group_id\": null, \"call_request_id\": \"b9e6ebd8-a075-4110-9be1-480e98d5cf07\", \"principal_login\": \"admin\", \"response\": \"accepted\", \"result\": null}"
+    http_version: 
+  recorded_at: Mon, 14 Jan 2013 22:06:03 GMT
+- request: 
+    method: post
+    uri: https://kafka.usersys.redhat.com/pulp/api/v2/consumers/010E99C0-3276-11E2-81C1-0800200C9A66/actions/content/install//
+    body: 
+      string: "{\"options\":{},\"units\":[{\"unit_key\":{\"name\":\"cheetah\"},\"type_id\":\"rpm\"}]}"
+    headers: 
+      Authorization: 
+      - OAuth oauth_body_hash="2jmj7l5rSw0yVb%2FvlWAYkK%2FYBwk%3D", oauth_consumer_key="katello", oauth_nonce="1aE7HuF12yu3nWarYYFoyTHqQKHWwSi2CGfJ7zN52A", oauth_signature="Oi4jn3mhna001w8rpDv98TzO0WM%3D", oauth_signature_method="HMAC-SHA1", oauth_timestamp="1358201164", oauth_version="1.0"
+      Pulp-User: 
+      - admin
+      Content-Length: 
+      - "72"
+      Accept-Encoding: 
+      - gzip, deflate
+      Content-Type: 
+      - application/json
+      Accept: 
+      - application/json
+  response: 
+    status: 
+      code: 202
+      message: Accepted
+    headers: 
+      Server: 
+      - Apache/2.2.22 (Fedora)
+      Date: 
+      - Mon, 14 Jan 2013 22:06:04 GMT
       Content-Length: 
       - "676"
-      Content-Type: 
-      - application/json
-    body: 
-      string: "{\"task_group_id\": null, \"exception\": null, \"traceback\": null, \"_href\": \"/pulp/api/v2/tasks/6a6ced93-d37d-48b0-bdbd-c24c9e138b12/\", \"task_id\": \"6a6ced93-d37d-48b0-bdbd-c24c9e138b12\", \"call_request_tags\": [\"pulp:consumer:010E99C0-3276-11E2-81C1-0800200C9A66\", \"pulp:action:unit_install\"], \"reasons\": [], \"start_time\": null, \"tags\": [\"pulp:consumer:010E99C0-3276-11E2-81C1-0800200C9A66\", \"pulp:action:unit_install\"], \"state\": \"waiting\", \"finish_time\": null, \"dependency_failures\": {}, \"schedule_id\": null, \"progress\": {}, \"call_request_group_id\": null, \"call_request_id\": \"6a6ced93-d37d-48b0-bdbd-c24c9e138b12\", \"principal_login\": \"admin\", \"response\": \"accepted\", \"result\": null}"
-    http_version: 
-  recorded_at: Mon, 14 Jan 2013 16:07:15 GMT
-- request: 
-    method: post
-    uri: https://kafka.usersys.redhat.com/pulp/api/v2/consumers/010E99C0-3276-11E2-81C1-0800200C9A66/actions/content/uninstall//
-    body: 
-      string: "{\"options\":{},\"units\":[{\"unit_key\":{\"name\":\"mammals\"},\"type_id\":\"package_group\"}]}"
-    headers: 
-      Accept: 
-      - application/json
-      Pulp-User: 
-      - admin
-      Authorization: 
-      - OAuth oauth_body_hash="2jmj7l5rSw0yVb%2FvlWAYkK%2FYBwk%3D", oauth_consumer_key="katello", oauth_nonce="CrO4aPRDXWSx8eb8OGcdiwAVsypHn3DQescckFv4wzY", oauth_signature="%2B9LdlvtfTTN9SZKdkCT9uXlwHgY%3D", oauth_signature_method="HMAC-SHA1", oauth_timestamp="1358179636", oauth_version="1.0"
-      Accept-Encoding: 
-      - gzip, deflate
-      Content-Length: 
-      - "82"
-      Content-Type: 
-      - application/json
-=======
-      Content-Length: 
-      - "1700"
-      Date: 
-      - Sat, 12 Jan 2013 01:30:36 GMT
-      Content-Type: 
-      - application/json
       Content-Encoding: 
       - utf-8
-      Server: 
-      - Apache/2.2.22 (Fedora)
-    body: 
-      string: "[{\"task_group_id\": \"43227e55-5c7e-459c-b832-9295a1190f1c\", \"exception\": null, \"traceback\": null, \"_href\": \"/pulp/api/v2/task_groups/43227e55-5c7e-459c-b832-9295a1190f1c/\", \"task_id\": \"c7759168-7fe7-468b-a9b8-9ae94d4d0415\", \"call_request_tags\": [\"pulp:consumer:010E99C0-3276-11E2-81C1-0800200C9A66\", \"pulp:repository:1\", \"pulp:repository_distributor:1\", \"pulp:action:bind\"], \"reasons\": [], \"start_time\": null, \"tags\": [\"pulp:consumer:010E99C0-3276-11E2-81C1-0800200C9A66\", \"pulp:repository:1\", \"pulp:repository_distributor:1\", \"pulp:action:bind\"], \"state\": \"waiting\", \"finish_time\": null, \"dependency_failures\": {}, \"schedule_id\": null, \"progress\": {}, \"call_request_group_id\": \"43227e55-5c7e-459c-b832-9295a1190f1c\", \"call_request_id\": \"c7759168-7fe7-468b-a9b8-9ae94d4d0415\", \"principal_login\": \"admin\", \"response\": \"accepted\", \"result\": null}, {\"task_group_id\": \"43227e55-5c7e-459c-b832-9295a1190f1c\", \"exception\": null, \"traceback\": null, \"_href\": \"/pulp/api/v2/task_groups/43227e55-5c7e-459c-b832-9295a1190f1c/\", \"task_id\": \"a7f745d7-a87a-4f66-9271-f617ba558c18\", \"call_request_tags\": [\"pulp:consumer:010E99C0-3276-11E2-81C1-0800200C9A66\", \"pulp:repository:1\", \"pulp:repository_distributor:1\", \"pulp:action:agent_bind\"], \"reasons\": [], \"start_time\": null, \"tags\": [\"pulp:consumer:010E99C0-3276-11E2-81C1-0800200C9A66\", \"pulp:repository:1\", \"pulp:repository_distributor:1\", \"pulp:action:agent_bind\"], \"state\": \"waiting\", \"finish_time\": null, \"dependency_failures\": {}, \"schedule_id\": null, \"progress\": {}, \"call_request_group_id\": \"43227e55-5c7e-459c-b832-9295a1190f1c\", \"call_request_id\": \"a7f745d7-a87a-4f66-9271-f617ba558c18\", \"principal_login\": \"admin\", \"response\": \"accepted\", \"result\": null}]"
-    http_version: 
-  recorded_at: Sat, 12 Jan 2013 01:30:36 GMT
-- request: 
-    method: get
-    uri: https://dhcp231-16.rdu.redhat.com/pulp/api/v2/tasks/c7759168-7fe7-468b-a9b8-9ae94d4d0415/
-    body: 
-      string: ""
-    headers: 
-      Content-Type: 
-      - application/json
-      Accept-Encoding: 
-      - gzip, deflate
-      Accept: 
-      - application/json
-      Pulp-User: 
-      - hidden
-      Authorization: 
-      - OAuth oauth_consumer_key="katello", oauth_nonce="JeSRXM1nkDJwRT2Cj9tOMRPozfi9ILw9Wq6NWHQceY", oauth_signature="G7fy9Ud5lq0rgYHExNXCykT%2Frdo%3D", oauth_signature_method="HMAC-SHA1", oauth_timestamp="1357954236", oauth_version="1.0"
->>>>>>> f739f88f
-  response: 
-    status: 
-      code: 200
-      message: OK
-    headers: 
-<<<<<<< HEAD
-      Server: 
-      - Apache/2.2.22 (Fedora)
+      Content-Type: 
+      - application/json
+    body: 
+      string: "{\"task_group_id\": null, \"exception\": null, \"traceback\": null, \"_href\": \"/pulp/api/v2/tasks/ef074af9-6ede-4c06-b441-6667fdcada36/\", \"task_id\": \"ef074af9-6ede-4c06-b441-6667fdcada36\", \"call_request_tags\": [\"pulp:consumer:010E99C0-3276-11E2-81C1-0800200C9A66\", \"pulp:action:unit_install\"], \"reasons\": [], \"start_time\": null, \"tags\": [\"pulp:consumer:010E99C0-3276-11E2-81C1-0800200C9A66\", \"pulp:action:unit_install\"], \"state\": \"waiting\", \"finish_time\": null, \"dependency_failures\": {}, \"schedule_id\": null, \"progress\": {}, \"call_request_group_id\": null, \"call_request_id\": \"ef074af9-6ede-4c06-b441-6667fdcada36\", \"principal_login\": \"admin\", \"response\": \"accepted\", \"result\": null}"
+    http_version: 
+  recorded_at: Mon, 14 Jan 2013 22:06:04 GMT
+- request: 
+    method: post
+    uri: https://kafka.usersys.redhat.com/pulp/api/v2/consumers/010E99C0-3276-11E2-81C1-0800200C9A66/actions/content/uninstall//
+    body: 
+      string: "{\"options\":{},\"units\":[{\"unit_key\":{\"name\":\"cheetah\"},\"type_id\":\"rpm\"}]}"
+    headers: 
+      Authorization: 
+      - OAuth oauth_body_hash="2jmj7l5rSw0yVb%2FvlWAYkK%2FYBwk%3D", oauth_consumer_key="katello", oauth_nonce="ENaC0vfqyz2QuNz1PyVOMVeANPvRIleagyUqte1SnU", oauth_signature="i%2FYTl18FRsQHU1owCn3CW8mvJOM%3D", oauth_signature_method="HMAC-SHA1", oauth_timestamp="1358201165", oauth_version="1.0"
+      Pulp-User: 
+      - admin
+      Content-Length: 
+      - "72"
+      Accept-Encoding: 
+      - gzip, deflate
+      Content-Type: 
+      - application/json
+      Accept: 
+      - application/json
+  response: 
+    status: 
+      code: 202
+      message: Accepted
+    headers: 
+      Server: 
+      - Apache/2.2.22 (Fedora)
+      Date: 
+      - Mon, 14 Jan 2013 22:06:05 GMT
+      Content-Length: 
+      - "680"
       Content-Encoding: 
       - utf-8
-      Date: 
-      - Mon, 14 Jan 2013 16:07:16 GMT
-      Content-Length: 
-      - "680"
-      Content-Type: 
-      - application/json
-    body: 
-      string: "{\"task_group_id\": null, \"exception\": null, \"traceback\": null, \"_href\": \"/pulp/api/v2/tasks/de4d3860-fc6f-45c7-9951-f19e6fcb0150/\", \"task_id\": \"de4d3860-fc6f-45c7-9951-f19e6fcb0150\", \"call_request_tags\": [\"pulp:consumer:010E99C0-3276-11E2-81C1-0800200C9A66\", \"pulp:action:unit_uninstall\"], \"reasons\": [], \"start_time\": null, \"tags\": [\"pulp:consumer:010E99C0-3276-11E2-81C1-0800200C9A66\", \"pulp:action:unit_uninstall\"], \"state\": \"waiting\", \"finish_time\": null, \"dependency_failures\": {}, \"schedule_id\": null, \"progress\": {}, \"call_request_group_id\": null, \"call_request_id\": \"de4d3860-fc6f-45c7-9951-f19e6fcb0150\", \"principal_login\": \"admin\", \"response\": \"accepted\", \"result\": null}"
-    http_version: 
-  recorded_at: Mon, 14 Jan 2013 16:07:16 GMT
+      Content-Type: 
+      - application/json
+    body: 
+      string: "{\"task_group_id\": null, \"exception\": null, \"traceback\": null, \"_href\": \"/pulp/api/v2/tasks/74402635-1a8c-404b-b228-f564b0652178/\", \"task_id\": \"74402635-1a8c-404b-b228-f564b0652178\", \"call_request_tags\": [\"pulp:consumer:010E99C0-3276-11E2-81C1-0800200C9A66\", \"pulp:action:unit_uninstall\"], \"reasons\": [], \"start_time\": null, \"tags\": [\"pulp:consumer:010E99C0-3276-11E2-81C1-0800200C9A66\", \"pulp:action:unit_uninstall\"], \"state\": \"waiting\", \"finish_time\": null, \"dependency_failures\": {}, \"schedule_id\": null, \"progress\": {}, \"call_request_group_id\": null, \"call_request_id\": \"74402635-1a8c-404b-b228-f564b0652178\", \"principal_login\": \"admin\", \"response\": \"accepted\", \"result\": null}"
+    http_version: 
+  recorded_at: Mon, 14 Jan 2013 22:06:05 GMT
 - request: 
     method: post
     uri: https://kafka.usersys.redhat.com/pulp/api/v2/consumers/010E99C0-3276-11E2-81C1-0800200C9A66/actions/content/install//
     body: 
-      string: "{\"options\":{},\"units\":[{\"unit_key\":{\"name\":\"elephant\"},\"type_id\":\"rpm\"}]}"
-    headers: 
-      Accept: 
-      - application/json
-      Pulp-User: 
-      - admin
-      Authorization: 
-      - OAuth oauth_body_hash="2jmj7l5rSw0yVb%2FvlWAYkK%2FYBwk%3D", oauth_consumer_key="katello", oauth_nonce="RBi6EGijlOffA5NoeBWinRCtQzGjH5NSZ91sZav5AE", oauth_signature="qSoYzRrADKm5WfzwoauhNv7Bqho%3D", oauth_signature_method="HMAC-SHA1", oauth_timestamp="1358179637", oauth_version="1.0"
-      Accept-Encoding: 
-      - gzip, deflate
-      Content-Length: 
-      - "73"
-      Content-Type: 
-      - application/json
-=======
-      Content-Length: 
-      - "1112"
-      Date: 
-      - Sat, 12 Jan 2013 01:30:36 GMT
-      Content-Type: 
-      - application/json
-      Server: 
-      - Apache/2.2.22 (Fedora)
-    body: 
-      string: "{\"task_group_id\": \"43227e55-5c7e-459c-b832-9295a1190f1c\", \"exception\": null, \"traceback\": null, \"_href\": \"/pulp/api/v2/tasks/c7759168-7fe7-468b-a9b8-9ae94d4d0415/\", \"task_id\": \"c7759168-7fe7-468b-a9b8-9ae94d4d0415\", \"call_request_tags\": [\"pulp:consumer:010E99C0-3276-11E2-81C1-0800200C9A66\", \"pulp:repository:1\", \"pulp:repository_distributor:1\", \"pulp:action:bind\"], \"reasons\": [], \"start_time\": \"2013-01-12T01:30:36Z\", \"tags\": [\"pulp:consumer:010E99C0-3276-11E2-81C1-0800200C9A66\", \"pulp:repository:1\", \"pulp:repository_distributor:1\", \"pulp:action:bind\"], \"state\": \"finished\", \"finish_time\": \"2013-01-12T01:30:36Z\", \"dependency_failures\": {}, \"schedule_id\": null, \"progress\": {}, \"call_request_group_id\": \"43227e55-5c7e-459c-b832-9295a1190f1c\", \"call_request_id\": \"c7759168-7fe7-468b-a9b8-9ae94d4d0415\", \"principal_login\": \"admin\", \"response\": \"accepted\", \"result\": {\"repo_id\": \"1\", \"consumer_actions\": [], \"_ns\": \"consumer_bindings\", \"distributor_id\": \"1\", \"consumer_id\": \"010E99C0-3276-11E2-81C1-0800200C9A66\", \"deleted\": false, \"_id\": {\"$oid\": \"50f0bcbc9c60ed0921004d75\"}, \"id\": \"50f0bcbc9c60ed0921004d75\"}}"
-    http_version: 
-  recorded_at: Sat, 12 Jan 2013 01:30:37 GMT
-- request: 
-    method: post
-    uri: https://dhcp231-16.rdu.redhat.com/pulp/api/v2/consumers/010E99C0-3276-11E2-81C1-0800200C9A66/actions/content/install//
-    body: 
-      string: "{\"options\":{},\"units\":[{\"unit_key\":{\"name\":\"cheetah\"},\"type_id\":\"rpm\"}]}"
-    headers: 
-      Content-Length: 
-      - "72"
-      Content-Type: 
-      - application/json
-      Accept-Encoding: 
-      - gzip, deflate
-      Accept: 
-      - application/json
-      Pulp-User: 
-      - admin
-      Authorization: 
-      - OAuth oauth_body_hash="2jmj7l5rSw0yVb%2FvlWAYkK%2FYBwk%3D", oauth_consumer_key="katello", oauth_nonce="gYCSue2Yn4S54PH8tj1ummdeWPdnqGg2uUjhS70Fuo", oauth_signature="Qinx4NUbXF1ZvLgfksuQrMHYE6I%3D", oauth_signature_method="HMAC-SHA1", oauth_timestamp="1357954237", oauth_version="1.0"
->>>>>>> f739f88f
+      string: "{\"options\":{},\"units\":[{\"unit_key\":{\"name\":\"mammls\"},\"type_id\":\"package_group\"}]}"
+    headers: 
+      Authorization: 
+      - OAuth oauth_body_hash="2jmj7l5rSw0yVb%2FvlWAYkK%2FYBwk%3D", oauth_consumer_key="katello", oauth_nonce="BUzP3ht1IBmOlgY2bcoBJGgLUTtcdYjBeq2BFvz171U", oauth_signature="TadgajgwyAL9qmrtOV3Fl9U56fo%3D", oauth_signature_method="HMAC-SHA1", oauth_timestamp="1358201166", oauth_version="1.0"
+      Pulp-User: 
+      - admin
+      Content-Length: 
+      - "81"
+      Accept-Encoding: 
+      - gzip, deflate
+      Content-Type: 
+      - application/json
+      Accept: 
+      - application/json
   response: 
     status: 
       code: 202
       message: Accepted
     headers: 
-<<<<<<< HEAD
-      Server: 
-      - Apache/2.2.22 (Fedora)
+      Server: 
+      - Apache/2.2.22 (Fedora)
+      Date: 
+      - Mon, 14 Jan 2013 22:06:06 GMT
+      Content-Length: 
+      - "676"
       Content-Encoding: 
       - utf-8
-      Date: 
-      - Mon, 14 Jan 2013 16:07:17 GMT
+      Content-Type: 
+      - application/json
+    body: 
+      string: "{\"task_group_id\": null, \"exception\": null, \"traceback\": null, \"_href\": \"/pulp/api/v2/tasks/a56198a5-b315-48b3-990b-3aff27241287/\", \"task_id\": \"a56198a5-b315-48b3-990b-3aff27241287\", \"call_request_tags\": [\"pulp:consumer:010E99C0-3276-11E2-81C1-0800200C9A66\", \"pulp:action:unit_install\"], \"reasons\": [], \"start_time\": null, \"tags\": [\"pulp:consumer:010E99C0-3276-11E2-81C1-0800200C9A66\", \"pulp:action:unit_install\"], \"state\": \"waiting\", \"finish_time\": null, \"dependency_failures\": {}, \"schedule_id\": null, \"progress\": {}, \"call_request_group_id\": null, \"call_request_id\": \"a56198a5-b315-48b3-990b-3aff27241287\", \"principal_login\": \"admin\", \"response\": \"accepted\", \"result\": null}"
+    http_version: 
+  recorded_at: Mon, 14 Jan 2013 22:06:06 GMT
+- request: 
+    method: post
+    uri: https://kafka.usersys.redhat.com/pulp/api/v2/repositories/1/search/units/
+    body: 
+      string: "{\"criteria\":{\"type_ids\":[\"erratum\"]}}"
+    headers: 
+      Authorization: 
+      - OAuth oauth_body_hash="2jmj7l5rSw0yVb%2FvlWAYkK%2FYBwk%3D", oauth_consumer_key="katello", oauth_nonce="EQUPmwOq0kBvjexjGN7VHPi9rUi1g005Z0izKGY7fEI", oauth_signature="c9%2FfUZ3Ls5Ccu3epOWWibyahl3I%3D", oauth_signature_method="HMAC-SHA1", oauth_timestamp="1358201167", oauth_version="1.0"
+      Pulp-User: 
+      - admin
+      Content-Length: 
+      - "37"
+      Accept-Encoding: 
+      - gzip, deflate
+      Content-Type: 
+      - application/json
+      Accept: 
+      - application/json
+  response: 
+    status: 
+      code: 200
+      message: OK
+    headers: 
+      Server: 
+      - Apache/2.2.22 (Fedora)
+      Date: 
+      - Mon, 14 Jan 2013 22:06:07 GMT
+      Content-Length: 
+      - "1903"
+      Content-Type: 
+      - application/json
+    body: 
+      string: "[{\"updated\": \"2013-01-15T03:05:59Z\", \"repo_id\": \"1\", \"created\": \"2013-01-15T03:05:59Z\", \"_ns\": \"repo_content_units\", \"unit_id\": \"03fa2519-b8fe-4a95-9b34-9f5ee056a75a\", \"unit_type_id\": \"erratum\", \"owner_type\": \"importer\", \"_id\": {\"$oid\": \"50f48147196cbe557b0007aa\"}, \"id\": \"50f48147196cbe557b0007aa\", \"owner_id\": \"yum_importer\", \"metadata\": {\"issued\": \"2010-01-01 01:01:01\", \"references\": [], \"_content_type_id\": \"erratum\", \"id\": \"RHEA-2010:0001\", \"severity\": \"\", \"title\": \"Empty errata\", \"_ns\": \"units_erratum\", \"version\": \"1\", \"reboot_suggested\": false, \"type\": \"security\", \"pkglist\": [], \"status\": \"stable\", \"updated\": \"\", \"description\": \"Empty errata\", \"pushcount\": 1, \"from_str\": \"lzap+pub@redhat.com\", \"_storage_path\": null, \"rights\": \"\", \"solution\": \"\", \"summary\": \"\", \"release\": \"1\", \"_id\": \"03fa2519-b8fe-4a95-9b34-9f5ee056a75a\"}}, {\"updated\": \"2013-01-15T03:05:59Z\", \"repo_id\": \"1\", \"created\": \"2013-01-15T03:05:59Z\", \"_ns\": \"repo_content_units\", \"unit_id\": \"c8f2e8fa-9c83-472a-93e3-78261f0e7833\", \"unit_type_id\": \"erratum\", \"owner_type\": \"importer\", \"_id\": {\"$oid\": \"50f48147196cbe557b0007ac\"}, \"id\": \"50f48147196cbe557b0007ac\", \"owner_id\": \"yum_importer\", \"metadata\": {\"issued\": \"2010-01-01 01:01:01\", \"references\": [], \"_content_type_id\": \"erratum\", \"id\": \"RHEA-2010:0002\", \"severity\": \"\", \"title\": \"One package errata\", \"_ns\": \"units_erratum\", \"version\": \"1\", \"reboot_suggested\": false, \"type\": \"security\", \"pkglist\": [{\"packages\": [{\"src\": \"http://www.fedoraproject.org\", \"name\": \"elephant\", \"filename\": \"elephant-0.3-0.8.noarch.rpm\", \"epoch\": null, \"version\": \"0.3\", \"release\": \"0.8\", \"arch\": \"noarch\"}], \"name\": \"1\", \"short\": \"\"}], \"status\": \"stable\", \"updated\": \"\", \"description\": \"One package errata\", \"pushcount\": 1, \"from_str\": \"lzap+pub@redhat.com\", \"_storage_path\": null, \"rights\": \"\", \"solution\": \"\", \"summary\": \"\", \"release\": \"1\", \"_id\": \"c8f2e8fa-9c83-472a-93e3-78261f0e7833\"}}]"
+    http_version: 
+  recorded_at: Mon, 14 Jan 2013 22:06:07 GMT
+- request: 
+    method: post
+    uri: https://kafka.usersys.redhat.com/pulp/api/v2/content/units/erratum/search/
+    body: 
+      string: "{\"criteria\":{\"filters\":{\"_id\":{\"$in\":[\"03fa2519-b8fe-4a95-9b34-9f5ee056a75a\",\"c8f2e8fa-9c83-472a-93e3-78261f0e7833\"]}}}}"
+    headers: 
+      Authorization: 
+      - OAuth oauth_body_hash="2jmj7l5rSw0yVb%2FvlWAYkK%2FYBwk%3D", oauth_consumer_key="katello", oauth_nonce="4Vp8EhsqUfPuHIv7mXChoOv1CfFE5vZMBA8UhbWg", oauth_signature="hiGvGRZDijqClsPDQfx2GSWJync%3D", oauth_signature_method="HMAC-SHA1", oauth_timestamp="1358201167", oauth_version="1.0"
+      Pulp-User: 
+      - admin
+      Content-Length: 
+      - "120"
+      Accept-Encoding: 
+      - gzip, deflate
+      Content-Type: 
+      - application/json
+      Accept: 
+      - application/json
+  response: 
+    status: 
+      code: 200
+      message: OK
+    headers: 
+      Server: 
+      - Apache/2.2.22 (Fedora)
+      Date: 
+      - Mon, 14 Jan 2013 22:06:07 GMT
+      Content-Length: 
+      - "1377"
+      Content-Type: 
+      - application/json
+    body: 
+      string: "[{\"issued\": \"2010-01-01 01:01:01\", \"references\": [], \"_content_type_id\": \"erratum\", \"id\": \"RHEA-2010:0001\", \"severity\": \"\", \"title\": \"Empty errata\", \"version\": \"1\", \"reboot_suggested\": false, \"type\": \"security\", \"pkglist\": [], \"status\": \"stable\", \"updated\": \"\", \"description\": \"Empty errata\", \"pushcount\": 1, \"from_str\": \"lzap+pub@redhat.com\", \"_storage_path\": null, \"rights\": \"\", \"solution\": \"\", \"summary\": \"\", \"release\": \"1\", \"_id\": \"03fa2519-b8fe-4a95-9b34-9f5ee056a75a\", \"_href\": \"/pulp/api/v2/content/units/erratum/03fa2519-b8fe-4a95-9b34-9f5ee056a75a/\", \"children\": {}}, {\"issued\": \"2010-01-01 01:01:01\", \"references\": [], \"_content_type_id\": \"erratum\", \"id\": \"RHEA-2010:0002\", \"severity\": \"\", \"title\": \"One package errata\", \"version\": \"1\", \"reboot_suggested\": false, \"type\": \"security\", \"pkglist\": [{\"packages\": [{\"src\": \"http://www.fedoraproject.org\", \"name\": \"elephant\", \"filename\": \"elephant-0.3-0.8.noarch.rpm\", \"epoch\": null, \"version\": \"0.3\", \"release\": \"0.8\", \"arch\": \"noarch\"}], \"name\": \"1\", \"short\": \"\"}], \"status\": \"stable\", \"updated\": \"\", \"description\": \"One package errata\", \"pushcount\": 1, \"from_str\": \"lzap+pub@redhat.com\", \"_storage_path\": null, \"rights\": \"\", \"solution\": \"\", \"summary\": \"\", \"release\": \"1\", \"_id\": \"c8f2e8fa-9c83-472a-93e3-78261f0e7833\", \"_href\": \"/pulp/api/v2/content/units/erratum/c8f2e8fa-9c83-472a-93e3-78261f0e7833/\", \"children\": {}}]"
+    http_version: 
+  recorded_at: Mon, 14 Jan 2013 22:06:07 GMT
+- request: 
+    method: post
+    uri: https://kafka.usersys.redhat.com/pulp/api/v2/consumers/010E99C0-3276-11E2-81C1-0800200C9A66/actions/content/install//
+    body: 
+      string: "{\"options\":{},\"units\":[{\"unit_key\":{\"name\":\"c8f2e8fa-9c83-472a-93e3-78261f0e7833\"},\"type_id\":\"erratum\"}]}"
+    headers: 
+      Authorization: 
+      - OAuth oauth_body_hash="2jmj7l5rSw0yVb%2FvlWAYkK%2FYBwk%3D", oauth_consumer_key="katello", oauth_nonce="9KaabgUIfg5UtOMqZyzhcim5HAnhvMryUYV0EDCTyG8", oauth_signature="dFp%2FrMDz995Dy1OqVqqrWK9R59c%3D", oauth_signature_method="HMAC-SHA1", oauth_timestamp="1358201167", oauth_version="1.0"
+      Pulp-User: 
+      - admin
+      Content-Length: 
+      - "105"
+      Accept-Encoding: 
+      - gzip, deflate
+      Content-Type: 
+      - application/json
+      Accept: 
+      - application/json
+  response: 
+    status: 
+      code: 202
+      message: Accepted
+    headers: 
+      Server: 
+      - Apache/2.2.22 (Fedora)
+      Date: 
+      - Mon, 14 Jan 2013 22:06:08 GMT
       Content-Length: 
       - "676"
-      Content-Type: 
-      - application/json
-    body: 
-      string: "{\"task_group_id\": null, \"exception\": null, \"traceback\": null, \"_href\": \"/pulp/api/v2/tasks/134a32af-71c8-4390-9485-a10e2a4bc05d/\", \"task_id\": \"134a32af-71c8-4390-9485-a10e2a4bc05d\", \"call_request_tags\": [\"pulp:consumer:010E99C0-3276-11E2-81C1-0800200C9A66\", \"pulp:action:unit_install\"], \"reasons\": [], \"start_time\": null, \"tags\": [\"pulp:consumer:010E99C0-3276-11E2-81C1-0800200C9A66\", \"pulp:action:unit_install\"], \"state\": \"waiting\", \"finish_time\": null, \"dependency_failures\": {}, \"schedule_id\": null, \"progress\": {}, \"call_request_group_id\": null, \"call_request_id\": \"134a32af-71c8-4390-9485-a10e2a4bc05d\", \"principal_login\": \"admin\", \"response\": \"accepted\", \"result\": null}"
-    http_version: 
-  recorded_at: Mon, 14 Jan 2013 16:07:17 GMT
-- request: 
-    method: post
-    uri: https://kafka.usersys.redhat.com/pulp/api/v2/consumers/010E99C0-3276-11E2-81C1-0800200C9A66/actions/content/install//
-    body: 
-      string: "{\"options\":{},\"units\":[{\"unit_key\":{\"name\":\"mammls\"},\"type_id\":\"package_group\"}]}"
-    headers: 
-      Accept: 
-      - application/json
-      Pulp-User: 
-      - admin
-      Authorization: 
-      - OAuth oauth_body_hash="2jmj7l5rSw0yVb%2FvlWAYkK%2FYBwk%3D", oauth_consumer_key="katello", oauth_nonce="wjfyQb6vY6saA5mF5X2g1fwuNg9ZoEOfZyOmocjoI", oauth_signature="zVGT1UJaC5%2FokGQT0pxVOQcJqX4%3D", oauth_signature_method="HMAC-SHA1", oauth_timestamp="1358179638", oauth_version="1.0"
-      Accept-Encoding: 
-      - gzip, deflate
-      Content-Length: 
-      - "81"
-      Content-Type: 
-      - application/json
-=======
-      Content-Length: 
-      - "676"
-      Date: 
-      - Sat, 12 Jan 2013 01:30:37 GMT
-      Content-Type: 
-      - application/json
       Content-Encoding: 
       - utf-8
-      Server: 
-      - Apache/2.2.22 (Fedora)
-    body: 
-      string: "{\"task_group_id\": null, \"exception\": null, \"traceback\": null, \"_href\": \"/pulp/api/v2/tasks/48c8cf76-6338-4090-a6aa-6db07c12e2eb/\", \"task_id\": \"48c8cf76-6338-4090-a6aa-6db07c12e2eb\", \"call_request_tags\": [\"pulp:consumer:010E99C0-3276-11E2-81C1-0800200C9A66\", \"pulp:action:unit_install\"], \"reasons\": [], \"start_time\": null, \"tags\": [\"pulp:consumer:010E99C0-3276-11E2-81C1-0800200C9A66\", \"pulp:action:unit_install\"], \"state\": \"waiting\", \"finish_time\": null, \"dependency_failures\": {}, \"schedule_id\": null, \"progress\": {}, \"call_request_group_id\": null, \"call_request_id\": \"48c8cf76-6338-4090-a6aa-6db07c12e2eb\", \"principal_login\": \"admin\", \"response\": \"accepted\", \"result\": null}"
-    http_version: 
-  recorded_at: Sat, 12 Jan 2013 01:30:37 GMT
-- request: 
-    method: post
-    uri: https://dhcp231-16.rdu.redhat.com/pulp/api/v2/consumers/010E99C0-3276-11E2-81C1-0800200C9A66/actions/content/update//
-    body: 
-      string: "{\"options\":{},\"units\":[{\"unit_key\":{\"name\":\"cheetah\"},\"type_id\":\"rpm\"}]}"
-    headers: 
-      Content-Length: 
-      - "72"
-      Content-Type: 
-      - application/json
-      Accept-Encoding: 
-      - gzip, deflate
-      Accept: 
-      - application/json
-      Pulp-User: 
-      - admin
-      Authorization: 
-      - OAuth oauth_body_hash="2jmj7l5rSw0yVb%2FvlWAYkK%2FYBwk%3D", oauth_consumer_key="katello", oauth_nonce="odoZmDqXMgFiaS9aTTOWF19sGZVBrWKKbWKbnClZE", oauth_signature="JWwIFpcNrnNPefErzfGcEX49scE%3D", oauth_signature_method="HMAC-SHA1", oauth_timestamp="1357954237", oauth_version="1.0"
->>>>>>> f739f88f
+      Content-Type: 
+      - application/json
+    body: 
+      string: "{\"task_group_id\": null, \"exception\": null, \"traceback\": null, \"_href\": \"/pulp/api/v2/tasks/0b2e607f-a20f-4fb4-a8e5-e978ce074c9c/\", \"task_id\": \"0b2e607f-a20f-4fb4-a8e5-e978ce074c9c\", \"call_request_tags\": [\"pulp:consumer:010E99C0-3276-11E2-81C1-0800200C9A66\", \"pulp:action:unit_install\"], \"reasons\": [], \"start_time\": null, \"tags\": [\"pulp:consumer:010E99C0-3276-11E2-81C1-0800200C9A66\", \"pulp:action:unit_install\"], \"state\": \"waiting\", \"finish_time\": null, \"dependency_failures\": {}, \"schedule_id\": null, \"progress\": {}, \"call_request_group_id\": null, \"call_request_id\": \"0b2e607f-a20f-4fb4-a8e5-e978ce074c9c\", \"principal_login\": \"admin\", \"response\": \"accepted\", \"result\": null}"
+    http_version: 
+  recorded_at: Mon, 14 Jan 2013 22:06:08 GMT
+- request: 
+    method: post
+    uri: https://kafka.usersys.redhat.com/pulp/api/v2/consumers/010E99C0-3276-11E2-81C1-0800200C9A66/actions/content/install//
+    body: 
+      string: "{\"options\":{},\"units\":[{\"unit_key\":{\"name\":\"mammals\"},\"type_id\":\"package_group\"}]}"
+    headers: 
+      Authorization: 
+      - OAuth oauth_body_hash="2jmj7l5rSw0yVb%2FvlWAYkK%2FYBwk%3D", oauth_consumer_key="katello", oauth_nonce="vdGSNJIZ6s8J9Z5lOP6eqdQj2agBGYbCr37gF0Hao", oauth_signature="jnqkyk5j4CzD9yzu0k%2FkjNdqIxg%3D", oauth_signature_method="HMAC-SHA1", oauth_timestamp="1358201168", oauth_version="1.0"
+      Pulp-User: 
+      - admin
+      Content-Length: 
+      - "82"
+      Accept-Encoding: 
+      - gzip, deflate
+      Content-Type: 
+      - application/json
+      Accept: 
+      - application/json
   response: 
     status: 
       code: 202
       message: Accepted
     headers: 
-<<<<<<< HEAD
-      Server: 
-      - Apache/2.2.22 (Fedora)
+      Server: 
+      - Apache/2.2.22 (Fedora)
+      Date: 
+      - Mon, 14 Jan 2013 22:06:08 GMT
+      Content-Length: 
+      - "676"
       Content-Encoding: 
       - utf-8
-      Date: 
-      - Mon, 14 Jan 2013 16:07:18 GMT
-      Content-Length: 
-      - "676"
-      Content-Type: 
-      - application/json
-    body: 
-      string: "{\"task_group_id\": null, \"exception\": null, \"traceback\": null, \"_href\": \"/pulp/api/v2/tasks/82ae2288-edfb-4660-9411-c08448a69289/\", \"task_id\": \"82ae2288-edfb-4660-9411-c08448a69289\", \"call_request_tags\": [\"pulp:consumer:010E99C0-3276-11E2-81C1-0800200C9A66\", \"pulp:action:unit_install\"], \"reasons\": [], \"start_time\": null, \"tags\": [\"pulp:consumer:010E99C0-3276-11E2-81C1-0800200C9A66\", \"pulp:action:unit_install\"], \"state\": \"waiting\", \"finish_time\": null, \"dependency_failures\": {}, \"schedule_id\": null, \"progress\": {}, \"call_request_group_id\": null, \"call_request_id\": \"82ae2288-edfb-4660-9411-c08448a69289\", \"principal_login\": \"admin\", \"response\": \"accepted\", \"result\": null}"
-    http_version: 
-  recorded_at: Mon, 14 Jan 2013 16:07:18 GMT
-- request: 
-    method: post
-    uri: https://kafka.usersys.redhat.com/pulp/api/v2/consumers/010E99C0-3276-11E2-81C1-0800200C9A66/actions/content/install//
-    body: 
-      string: "{\"options\":{},\"units\":[{\"unit_key\":{\"name\":\"cheetah\"},\"type_id\":\"rpm\"}]}"
-    headers: 
-      Accept: 
-      - application/json
-      Pulp-User: 
-      - admin
-      Authorization: 
-      - OAuth oauth_body_hash="2jmj7l5rSw0yVb%2FvlWAYkK%2FYBwk%3D", oauth_consumer_key="katello", oauth_nonce="hwAWmcTnCn0zbmYhUep2xMR4eEKIqYpE1giu6rjGq4", oauth_signature="z710RQ4uJpiDRdVqZ7bECRV2MtY%3D", oauth_signature_method="HMAC-SHA1", oauth_timestamp="1358179638", oauth_version="1.0"
-      Accept-Encoding: 
-      - gzip, deflate
-      Content-Length: 
-      - "72"
-      Content-Type: 
-      - application/json
-=======
-      Content-Length: 
-      - "674"
-      Date: 
-      - Sat, 12 Jan 2013 01:30:37 GMT
-      Content-Type: 
-      - application/json
+      Content-Type: 
+      - application/json
+    body: 
+      string: "{\"task_group_id\": null, \"exception\": null, \"traceback\": null, \"_href\": \"/pulp/api/v2/tasks/1d987983-ed3b-4b88-b3b5-5bab84803b88/\", \"task_id\": \"1d987983-ed3b-4b88-b3b5-5bab84803b88\", \"call_request_tags\": [\"pulp:consumer:010E99C0-3276-11E2-81C1-0800200C9A66\", \"pulp:action:unit_install\"], \"reasons\": [], \"start_time\": null, \"tags\": [\"pulp:consumer:010E99C0-3276-11E2-81C1-0800200C9A66\", \"pulp:action:unit_install\"], \"state\": \"waiting\", \"finish_time\": null, \"dependency_failures\": {}, \"schedule_id\": null, \"progress\": {}, \"call_request_group_id\": null, \"call_request_id\": \"1d987983-ed3b-4b88-b3b5-5bab84803b88\", \"principal_login\": \"admin\", \"response\": \"accepted\", \"result\": null}"
+    http_version: 
+  recorded_at: Mon, 14 Jan 2013 22:06:08 GMT
+- request: 
+    method: post
+    uri: https://kafka.usersys.redhat.com/pulp/api/v2/consumers/010E99C0-3276-11E2-81C1-0800200C9A66/actions/content/uninstall//
+    body: 
+      string: "{\"options\":{},\"units\":[{\"unit_key\":{\"name\":\"mammals\"},\"type_id\":\"package_group\"}]}"
+    headers: 
+      Authorization: 
+      - OAuth oauth_body_hash="2jmj7l5rSw0yVb%2FvlWAYkK%2FYBwk%3D", oauth_consumer_key="katello", oauth_nonce="fygWyI0HMj04KL5LQ3GkMNY1phl528gNiVHuWm3Gc", oauth_signature="1rd3DwuVrj3uPYzoYIdO0LoLXm4%3D", oauth_signature_method="HMAC-SHA1", oauth_timestamp="1358201169", oauth_version="1.0"
+      Pulp-User: 
+      - admin
+      Content-Length: 
+      - "82"
+      Accept-Encoding: 
+      - gzip, deflate
+      Content-Type: 
+      - application/json
+      Accept: 
+      - application/json
+  response: 
+    status: 
+      code: 202
+      message: Accepted
+    headers: 
+      Server: 
+      - Apache/2.2.22 (Fedora)
+      Date: 
+      - Mon, 14 Jan 2013 22:06:09 GMT
+      Content-Length: 
+      - "680"
       Content-Encoding: 
       - utf-8
-      Server: 
-      - Apache/2.2.22 (Fedora)
-    body: 
-      string: "{\"task_group_id\": null, \"exception\": null, \"traceback\": null, \"_href\": \"/pulp/api/v2/tasks/537cdf9a-0aff-4b0a-a72e-4831491c8b92/\", \"task_id\": \"537cdf9a-0aff-4b0a-a72e-4831491c8b92\", \"call_request_tags\": [\"pulp:consumer:010E99C0-3276-11E2-81C1-0800200C9A66\", \"pulp:action:unit_update\"], \"reasons\": [], \"start_time\": null, \"tags\": [\"pulp:consumer:010E99C0-3276-11E2-81C1-0800200C9A66\", \"pulp:action:unit_update\"], \"state\": \"waiting\", \"finish_time\": null, \"dependency_failures\": {}, \"schedule_id\": null, \"progress\": {}, \"call_request_group_id\": null, \"call_request_id\": \"537cdf9a-0aff-4b0a-a72e-4831491c8b92\", \"principal_login\": \"admin\", \"response\": \"accepted\", \"result\": null}"
-    http_version: 
-  recorded_at: Sat, 12 Jan 2013 01:30:38 GMT
-- request: 
-    method: post
-    uri: https://dhcp231-16.rdu.redhat.com/pulp/api/v2/consumers/010E99C0-3276-11E2-81C1-0800200C9A66/actions/content/install//
-    body: 
-      string: "{\"options\":{},\"units\":[{\"unit_key\":{\"name\":\"mammals\"},\"type_id\":\"package_group\"}]}"
-    headers: 
-      Content-Length: 
-      - "82"
-      Content-Type: 
-      - application/json
-      Accept-Encoding: 
-      - gzip, deflate
-      Accept: 
-      - application/json
-      Pulp-User: 
-      - admin
-      Authorization: 
-      - OAuth oauth_body_hash="2jmj7l5rSw0yVb%2FvlWAYkK%2FYBwk%3D", oauth_consumer_key="katello", oauth_nonce="VesMiOqFScZBPqDzyhkmM6XvGI3eqhimzsodyJwM9t0", oauth_signature="w9QnPZyZzqZ6B5gQ1HqBmXOkVt8%3D", oauth_signature_method="HMAC-SHA1", oauth_timestamp="1357954238", oauth_version="1.0"
->>>>>>> f739f88f
+      Content-Type: 
+      - application/json
+    body: 
+      string: "{\"task_group_id\": null, \"exception\": null, \"traceback\": null, \"_href\": \"/pulp/api/v2/tasks/45f16e54-e935-4488-ad8d-ab0ea278029b/\", \"task_id\": \"45f16e54-e935-4488-ad8d-ab0ea278029b\", \"call_request_tags\": [\"pulp:consumer:010E99C0-3276-11E2-81C1-0800200C9A66\", \"pulp:action:unit_uninstall\"], \"reasons\": [], \"start_time\": null, \"tags\": [\"pulp:consumer:010E99C0-3276-11E2-81C1-0800200C9A66\", \"pulp:action:unit_uninstall\"], \"state\": \"waiting\", \"finish_time\": null, \"dependency_failures\": {}, \"schedule_id\": null, \"progress\": {}, \"call_request_group_id\": null, \"call_request_id\": \"45f16e54-e935-4488-ad8d-ab0ea278029b\", \"principal_login\": \"admin\", \"response\": \"accepted\", \"result\": null}"
+    http_version: 
+  recorded_at: Mon, 14 Jan 2013 22:06:09 GMT
+- request: 
+    method: post
+    uri: https://kafka.usersys.redhat.com/pulp/api/v2/consumers/010E99C0-3276-11E2-81C1-0800200C9A66/actions/content/install//
+    body: 
+      string: "{\"options\":{},\"units\":[{\"unit_key\":{\"name\":\"elephant\"},\"type_id\":\"rpm\"}]}"
+    headers: 
+      Authorization: 
+      - OAuth oauth_body_hash="2jmj7l5rSw0yVb%2FvlWAYkK%2FYBwk%3D", oauth_consumer_key="katello", oauth_nonce="KH43VbYIWd8naFzLfaC6TYjXuyja3wFPKvHeoPjkY", oauth_signature="96MsqlQjwG4Q6fXwaqo8jJ0Ku9o%3D", oauth_signature_method="HMAC-SHA1", oauth_timestamp="1358201170", oauth_version="1.0"
+      Pulp-User: 
+      - admin
+      Content-Length: 
+      - "73"
+      Accept-Encoding: 
+      - gzip, deflate
+      Content-Type: 
+      - application/json
+      Accept: 
+      - application/json
   response: 
     status: 
       code: 202
       message: Accepted
     headers: 
-<<<<<<< HEAD
-      Server: 
-      - Apache/2.2.22 (Fedora)
+      Server: 
+      - Apache/2.2.22 (Fedora)
+      Date: 
+      - Mon, 14 Jan 2013 22:06:10 GMT
+      Content-Length: 
+      - "676"
       Content-Encoding: 
       - utf-8
-      Date: 
-      - Mon, 14 Jan 2013 16:07:18 GMT
-      Content-Length: 
-      - "676"
-      Content-Type: 
-      - application/json
-    body: 
-      string: "{\"task_group_id\": null, \"exception\": null, \"traceback\": null, \"_href\": \"/pulp/api/v2/tasks/73ab9547-08ff-4321-8edd-aaf0d7ee8263/\", \"task_id\": \"73ab9547-08ff-4321-8edd-aaf0d7ee8263\", \"call_request_tags\": [\"pulp:consumer:010E99C0-3276-11E2-81C1-0800200C9A66\", \"pulp:action:unit_install\"], \"reasons\": [], \"start_time\": null, \"tags\": [\"pulp:consumer:010E99C0-3276-11E2-81C1-0800200C9A66\", \"pulp:action:unit_install\"], \"state\": \"waiting\", \"finish_time\": null, \"dependency_failures\": {}, \"schedule_id\": null, \"progress\": {}, \"call_request_group_id\": null, \"call_request_id\": \"73ab9547-08ff-4321-8edd-aaf0d7ee8263\", \"principal_login\": \"admin\", \"response\": \"accepted\", \"result\": null}"
-    http_version: 
-  recorded_at: Mon, 14 Jan 2013 16:07:19 GMT
-- request: 
-    method: post
-    uri: https://kafka.usersys.redhat.com/pulp/api/v2/consumers/010E99C0-3276-11E2-81C1-0800200C9A66/actions/content/update//
-    body: 
-      string: "{\"options\":{},\"units\":[{\"unit_key\":{\"name\":\"cheetah\"},\"type_id\":\"rpm\"}]}"
-    headers: 
-      Accept: 
-      - application/json
-      Pulp-User: 
-      - admin
-      Authorization: 
-      - OAuth oauth_body_hash="2jmj7l5rSw0yVb%2FvlWAYkK%2FYBwk%3D", oauth_consumer_key="katello", oauth_nonce="7fAER1VaxoKZ1O2rOAEsH9vVnfaCXcoXWspYo4TEWXQ", oauth_signature="NgQr86U8fMAXo2wUjDnGUKdax0M%3D", oauth_signature_method="HMAC-SHA1", oauth_timestamp="1358179639", oauth_version="1.0"
-      Accept-Encoding: 
-      - gzip, deflate
-      Content-Length: 
-      - "72"
-      Content-Type: 
-      - application/json
-=======
-      Content-Length: 
-      - "676"
-      Date: 
-      - Sat, 12 Jan 2013 01:30:38 GMT
-      Content-Type: 
-      - application/json
-      Content-Encoding: 
-      - utf-8
-      Server: 
-      - Apache/2.2.22 (Fedora)
-    body: 
-      string: "{\"task_group_id\": null, \"exception\": null, \"traceback\": null, \"_href\": \"/pulp/api/v2/tasks/3fd4950b-ff9a-4bcf-afad-da912b289733/\", \"task_id\": \"3fd4950b-ff9a-4bcf-afad-da912b289733\", \"call_request_tags\": [\"pulp:consumer:010E99C0-3276-11E2-81C1-0800200C9A66\", \"pulp:action:unit_install\"], \"reasons\": [], \"start_time\": null, \"tags\": [\"pulp:consumer:010E99C0-3276-11E2-81C1-0800200C9A66\", \"pulp:action:unit_install\"], \"state\": \"waiting\", \"finish_time\": null, \"dependency_failures\": {}, \"schedule_id\": null, \"progress\": {}, \"call_request_group_id\": null, \"call_request_id\": \"3fd4950b-ff9a-4bcf-afad-da912b289733\", \"principal_login\": \"admin\", \"response\": \"accepted\", \"result\": null}"
-    http_version: 
-  recorded_at: Sat, 12 Jan 2013 01:30:38 GMT
-- request: 
-    method: post
-    uri: https://dhcp231-16.rdu.redhat.com/pulp/api/v2/consumers/010E99C0-3276-11E2-81C1-0800200C9A66/actions/content/uninstall//
-    body: 
-      string: "{\"options\":{},\"units\":[{\"unit_key\":{\"name\":\"mammals\"},\"type_id\":\"package_group\"}]}"
-    headers: 
-      Content-Length: 
-      - "82"
-      Content-Type: 
-      - application/json
-      Accept-Encoding: 
-      - gzip, deflate
-      Accept: 
-      - application/json
-      Pulp-User: 
-      - admin
-      Authorization: 
-      - OAuth oauth_body_hash="2jmj7l5rSw0yVb%2FvlWAYkK%2FYBwk%3D", oauth_consumer_key="katello", oauth_nonce="SiMlMQNpmneYTAN9GM3B3B3tclalq7bcbVzb7BskPYk", oauth_signature="QO0rv8cIYJRJKg8RvRuWWUds0qA%3D", oauth_signature_method="HMAC-SHA1", oauth_timestamp="1357954238", oauth_version="1.0"
->>>>>>> f739f88f
-  response: 
-    status: 
-      code: 202
-      message: Accepted
-    headers: 
-<<<<<<< HEAD
-      Server: 
-      - Apache/2.2.22 (Fedora)
-      Content-Encoding: 
-      - utf-8
-      Date: 
-      - Mon, 14 Jan 2013 16:07:19 GMT
-      Content-Length: 
-      - "674"
-      Content-Type: 
-      - application/json
-    body: 
-      string: "{\"task_group_id\": null, \"exception\": null, \"traceback\": null, \"_href\": \"/pulp/api/v2/tasks/85d59a03-442c-4c12-9497-e9bbde683123/\", \"task_id\": \"85d59a03-442c-4c12-9497-e9bbde683123\", \"call_request_tags\": [\"pulp:consumer:010E99C0-3276-11E2-81C1-0800200C9A66\", \"pulp:action:unit_update\"], \"reasons\": [], \"start_time\": null, \"tags\": [\"pulp:consumer:010E99C0-3276-11E2-81C1-0800200C9A66\", \"pulp:action:unit_update\"], \"state\": \"waiting\", \"finish_time\": null, \"dependency_failures\": {}, \"schedule_id\": null, \"progress\": {}, \"call_request_group_id\": null, \"call_request_id\": \"85d59a03-442c-4c12-9497-e9bbde683123\", \"principal_login\": \"admin\", \"response\": \"accepted\", \"result\": null}"
-    http_version: 
-  recorded_at: Mon, 14 Jan 2013 16:07:20 GMT
-- request: 
-    method: post
-    uri: https://kafka.usersys.redhat.com/pulp/api/v2/consumers/010E99C0-3276-11E2-81C1-0800200C9A66/actions/content/install//
-    body: 
-      string: "{\"options\":{},\"units\":[{\"unit_key\":{\"name\":\"cheetah\"},\"type_id\":\"rpm\"}]}"
-    headers: 
-      Accept: 
-      - application/json
-      Pulp-User: 
-      - admin
-      Authorization: 
-      - OAuth oauth_body_hash="2jmj7l5rSw0yVb%2FvlWAYkK%2FYBwk%3D", oauth_consumer_key="katello", oauth_nonce="3pRx9YseAbXCRJgwhpCH7cVcWQULpX89uix0Lo776e0", oauth_signature="XgK2uITCDAkXeKzdjq4gvuRZ3gY%3D", oauth_signature_method="HMAC-SHA1", oauth_timestamp="1358179640", oauth_version="1.0"
-      Accept-Encoding: 
-      - gzip, deflate
-      Content-Length: 
-      - "72"
-      Content-Type: 
-      - application/json
-=======
-      Content-Length: 
-      - "680"
-      Date: 
-      - Sat, 12 Jan 2013 01:30:38 GMT
-      Content-Type: 
-      - application/json
-      Content-Encoding: 
-      - utf-8
-      Server: 
-      - Apache/2.2.22 (Fedora)
-    body: 
-      string: "{\"task_group_id\": null, \"exception\": null, \"traceback\": null, \"_href\": \"/pulp/api/v2/tasks/a9046e84-bd3e-463d-994e-394e736b86c4/\", \"task_id\": \"a9046e84-bd3e-463d-994e-394e736b86c4\", \"call_request_tags\": [\"pulp:consumer:010E99C0-3276-11E2-81C1-0800200C9A66\", \"pulp:action:unit_uninstall\"], \"reasons\": [], \"start_time\": null, \"tags\": [\"pulp:consumer:010E99C0-3276-11E2-81C1-0800200C9A66\", \"pulp:action:unit_uninstall\"], \"state\": \"waiting\", \"finish_time\": null, \"dependency_failures\": {}, \"schedule_id\": null, \"progress\": {}, \"call_request_group_id\": null, \"call_request_id\": \"a9046e84-bd3e-463d-994e-394e736b86c4\", \"principal_login\": \"admin\", \"response\": \"accepted\", \"result\": null}"
-    http_version: 
-  recorded_at: Sat, 12 Jan 2013 01:30:38 GMT
-- request: 
-    method: post
-    uri: https://dhcp231-16.rdu.redhat.com/pulp/api/v2/consumers/010E99C0-3276-11E2-81C1-0800200C9A66/actions/content/install//
-    body: 
-      string: "{\"options\":{},\"units\":[{\"unit_key\":{\"name\":\"cheetah\"},\"type_id\":\"rpm\"}]}"
-    headers: 
-      Content-Length: 
-      - "72"
-      Content-Type: 
-      - application/json
-      Accept-Encoding: 
-      - gzip, deflate
-      Accept: 
-      - application/json
-      Pulp-User: 
-      - admin
-      Authorization: 
-      - OAuth oauth_body_hash="2jmj7l5rSw0yVb%2FvlWAYkK%2FYBwk%3D", oauth_consumer_key="katello", oauth_nonce="eXDiroQl9nNOoZtG1BXGuylyjT7L0IfahUI4XK8lWtQ", oauth_signature="9dkzCu2MN3h%2FGaKW2xUwKB99g%2BI%3D", oauth_signature_method="HMAC-SHA1", oauth_timestamp="1357954239", oauth_version="1.0"
->>>>>>> f739f88f
-  response: 
-    status: 
-      code: 202
-      message: Accepted
-    headers: 
-<<<<<<< HEAD
-      Server: 
-      - Apache/2.2.22 (Fedora)
-      Content-Encoding: 
-      - utf-8
-      Date: 
-      - Mon, 14 Jan 2013 16:07:20 GMT
-      Content-Length: 
-      - "676"
-      Content-Type: 
-      - application/json
-    body: 
-      string: "{\"task_group_id\": null, \"exception\": null, \"traceback\": null, \"_href\": \"/pulp/api/v2/tasks/009464a9-cbcc-490d-abfa-214e570ab19a/\", \"task_id\": \"009464a9-cbcc-490d-abfa-214e570ab19a\", \"call_request_tags\": [\"pulp:consumer:010E99C0-3276-11E2-81C1-0800200C9A66\", \"pulp:action:unit_install\"], \"reasons\": [], \"start_time\": null, \"tags\": [\"pulp:consumer:010E99C0-3276-11E2-81C1-0800200C9A66\", \"pulp:action:unit_install\"], \"state\": \"waiting\", \"finish_time\": null, \"dependency_failures\": {}, \"schedule_id\": null, \"progress\": {}, \"call_request_group_id\": null, \"call_request_id\": \"009464a9-cbcc-490d-abfa-214e570ab19a\", \"principal_login\": \"admin\", \"response\": \"accepted\", \"result\": null}"
-    http_version: 
-  recorded_at: Mon, 14 Jan 2013 16:07:20 GMT
-- request: 
-    method: post
-    uri: https://kafka.usersys.redhat.com/pulp/api/v2/consumers/010E99C0-3276-11E2-81C1-0800200C9A66/actions/content/uninstall//
-    body: 
-      string: "{\"options\":{},\"units\":[{\"unit_key\":{\"name\":\"cheetah\"},\"type_id\":\"rpm\"}]}"
-    headers: 
-      Accept: 
-      - application/json
-      Pulp-User: 
-      - admin
-      Authorization: 
-      - OAuth oauth_body_hash="2jmj7l5rSw0yVb%2FvlWAYkK%2FYBwk%3D", oauth_consumer_key="katello", oauth_nonce="Nd66Rma7dGAj1r8kGWvhICYM2Q50dmSzamPIjrNpuI", oauth_signature="lvKLdsRYaZqks1YQTyTHCLr7WGA%3D", oauth_signature_method="HMAC-SHA1", oauth_timestamp="1358179641", oauth_version="1.0"
-      Accept-Encoding: 
-      - gzip, deflate
-      Content-Length: 
-      - "72"
-      Content-Type: 
-      - application/json
-=======
-      Content-Length: 
-      - "676"
-      Date: 
-      - Sat, 12 Jan 2013 01:30:39 GMT
-      Content-Type: 
-      - application/json
-      Content-Encoding: 
-      - utf-8
-      Server: 
-      - Apache/2.2.22 (Fedora)
-    body: 
-      string: "{\"task_group_id\": null, \"exception\": null, \"traceback\": null, \"_href\": \"/pulp/api/v2/tasks/0922e218-84d7-4df5-a579-31fa4d1b508c/\", \"task_id\": \"0922e218-84d7-4df5-a579-31fa4d1b508c\", \"call_request_tags\": [\"pulp:consumer:010E99C0-3276-11E2-81C1-0800200C9A66\", \"pulp:action:unit_install\"], \"reasons\": [], \"start_time\": null, \"tags\": [\"pulp:consumer:010E99C0-3276-11E2-81C1-0800200C9A66\", \"pulp:action:unit_install\"], \"state\": \"waiting\", \"finish_time\": null, \"dependency_failures\": {}, \"schedule_id\": null, \"progress\": {}, \"call_request_group_id\": null, \"call_request_id\": \"0922e218-84d7-4df5-a579-31fa4d1b508c\", \"principal_login\": \"admin\", \"response\": \"accepted\", \"result\": null}"
-    http_version: 
-  recorded_at: Sat, 12 Jan 2013 01:30:39 GMT
-- request: 
-    method: post
-    uri: https://dhcp231-16.rdu.redhat.com/pulp/api/v2/consumers/010E99C0-3276-11E2-81C1-0800200C9A66/actions/content/uninstall//
-    body: 
-      string: "{\"options\":{},\"units\":[{\"unit_key\":{\"name\":\"cheetah\"},\"type_id\":\"rpm\"}]}"
-    headers: 
-      Content-Length: 
-      - "72"
-      Content-Type: 
-      - application/json
-      Accept-Encoding: 
-      - gzip, deflate
-      Accept: 
-      - application/json
-      Pulp-User: 
-      - admin
-      Authorization: 
-      - OAuth oauth_body_hash="2jmj7l5rSw0yVb%2FvlWAYkK%2FYBwk%3D", oauth_consumer_key="katello", oauth_nonce="GBnlhWHUgXGq9815ZZcfxQYKhh2wctvWiyrw8mzUA", oauth_signature="JhD3bYJ9%2BTP2beZ4LAPQHyxJHW4%3D", oauth_signature_method="HMAC-SHA1", oauth_timestamp="1357954239", oauth_version="1.0"
->>>>>>> f739f88f
-  response: 
-    status: 
-      code: 202
-      message: Accepted
-    headers: 
-<<<<<<< HEAD
-      Server: 
-      - Apache/2.2.22 (Fedora)
-      Content-Encoding: 
-      - utf-8
-      Date: 
-      - Mon, 14 Jan 2013 16:07:21 GMT
-      Content-Length: 
-      - "680"
-      Content-Type: 
-      - application/json
-    body: 
-      string: "{\"task_group_id\": null, \"exception\": null, \"traceback\": null, \"_href\": \"/pulp/api/v2/tasks/e641edcc-6786-4c7a-962f-0b5ed56eb5bb/\", \"task_id\": \"e641edcc-6786-4c7a-962f-0b5ed56eb5bb\", \"call_request_tags\": [\"pulp:consumer:010E99C0-3276-11E2-81C1-0800200C9A66\", \"pulp:action:unit_uninstall\"], \"reasons\": [], \"start_time\": null, \"tags\": [\"pulp:consumer:010E99C0-3276-11E2-81C1-0800200C9A66\", \"pulp:action:unit_uninstall\"], \"state\": \"waiting\", \"finish_time\": null, \"dependency_failures\": {}, \"schedule_id\": null, \"progress\": {}, \"call_request_group_id\": null, \"call_request_id\": \"e641edcc-6786-4c7a-962f-0b5ed56eb5bb\", \"principal_login\": \"admin\", \"response\": \"accepted\", \"result\": null}"
-    http_version: 
-  recorded_at: Mon, 14 Jan 2013 16:07:21 GMT
-- request: 
-    method: post
-    uri: https://kafka.usersys.redhat.com/pulp/api/v2/repositories/1/search/units/
-=======
-      Content-Length: 
-      - "680"
-      Date: 
-      - Sat, 12 Jan 2013 01:30:39 GMT
-      Content-Type: 
-      - application/json
-      Content-Encoding: 
-      - utf-8
-      Server: 
-      - Apache/2.2.22 (Fedora)
-    body: 
-      string: "{\"task_group_id\": null, \"exception\": null, \"traceback\": null, \"_href\": \"/pulp/api/v2/tasks/35c06288-09f5-448a-b305-59fd5e9df25d/\", \"task_id\": \"35c06288-09f5-448a-b305-59fd5e9df25d\", \"call_request_tags\": [\"pulp:consumer:010E99C0-3276-11E2-81C1-0800200C9A66\", \"pulp:action:unit_uninstall\"], \"reasons\": [], \"start_time\": null, \"tags\": [\"pulp:consumer:010E99C0-3276-11E2-81C1-0800200C9A66\", \"pulp:action:unit_uninstall\"], \"state\": \"waiting\", \"finish_time\": null, \"dependency_failures\": {}, \"schedule_id\": null, \"progress\": {}, \"call_request_group_id\": null, \"call_request_id\": \"35c06288-09f5-448a-b305-59fd5e9df25d\", \"principal_login\": \"admin\", \"response\": \"accepted\", \"result\": null}"
-    http_version: 
-  recorded_at: Sat, 12 Jan 2013 01:30:39 GMT
-- request: 
-    method: post
-    uri: https://dhcp231-16.rdu.redhat.com/pulp/api/v2/consumers/010E99C0-3276-11E2-81C1-0800200C9A66/actions/content/install//
->>>>>>> f739f88f
-    body: 
-      string: "{\"options\":{},\"units\":[{\"unit_key\":{\"name\":\"mammls\"},\"type_id\":\"package_group\"}]}"
-    headers: 
-      Content-Length: 
-      - "81"
-      Content-Type: 
-      - application/json
-      Accept-Encoding: 
-      - gzip, deflate
-      Accept: 
-      - application/json
-      Pulp-User: 
-      - admin
-      Authorization: 
-<<<<<<< HEAD
-      - OAuth oauth_body_hash="2jmj7l5rSw0yVb%2FvlWAYkK%2FYBwk%3D", oauth_consumer_key="katello", oauth_nonce="pS9VUjtWWDeSykmw9KqmR9mIoMeE38Kq28Ky5pjOBRo", oauth_signature="Eo1Ubl6SzSlu6UOHb30o7oY1B2k%3D", oauth_signature_method="HMAC-SHA1", oauth_timestamp="1358179642", oauth_version="1.0"
-      Accept-Encoding: 
-      - gzip, deflate
-      Content-Length: 
-      - "37"
-      Content-Type: 
-      - application/json
-=======
-      - OAuth oauth_body_hash="2jmj7l5rSw0yVb%2FvlWAYkK%2FYBwk%3D", oauth_consumer_key="katello", oauth_nonce="UhILCx6wZEpHavGjJgxfqld4l6p69f7iyddcGuG3w", oauth_signature="6AYuPHPWCCJKmhAc%2FXEubfHY%2BAs%3D", oauth_signature_method="HMAC-SHA1", oauth_timestamp="1357954239", oauth_version="1.0"
-  response: 
-    status: 
-      code: 202
-      message: Accepted
-    headers: 
-      Content-Length: 
-      - "676"
-      Date: 
-      - Sat, 12 Jan 2013 01:30:39 GMT
-      Content-Type: 
-      - application/json
-      Content-Encoding: 
-      - utf-8
-      Server: 
-      - Apache/2.2.22 (Fedora)
-    body: 
-      string: "{\"task_group_id\": null, \"exception\": null, \"traceback\": null, \"_href\": \"/pulp/api/v2/tasks/e4a3d80e-b5a4-406c-9402-2575322377cf/\", \"task_id\": \"e4a3d80e-b5a4-406c-9402-2575322377cf\", \"call_request_tags\": [\"pulp:consumer:010E99C0-3276-11E2-81C1-0800200C9A66\", \"pulp:action:unit_install\"], \"reasons\": [], \"start_time\": null, \"tags\": [\"pulp:consumer:010E99C0-3276-11E2-81C1-0800200C9A66\", \"pulp:action:unit_install\"], \"state\": \"waiting\", \"finish_time\": null, \"dependency_failures\": {}, \"schedule_id\": null, \"progress\": {}, \"call_request_group_id\": null, \"call_request_id\": \"e4a3d80e-b5a4-406c-9402-2575322377cf\", \"principal_login\": \"admin\", \"response\": \"accepted\", \"result\": null}"
-    http_version: 
-  recorded_at: Sat, 12 Jan 2013 01:30:40 GMT
-- request: 
-    method: post
-    uri: https://dhcp231-16.rdu.redhat.com/pulp/api/v2/repositories/1/search/units/
-    body: 
-      string: "{\"criteria\":{\"type_ids\":[\"erratum\"]}}"
-    headers: 
-      Content-Length: 
-      - "37"
-      Content-Type: 
-      - application/json
-      Accept-Encoding: 
-      - gzip, deflate
-      Accept: 
-      - application/json
-      Pulp-User: 
-      - admin
-      Authorization: 
-      - OAuth oauth_body_hash="2jmj7l5rSw0yVb%2FvlWAYkK%2FYBwk%3D", oauth_consumer_key="katello", oauth_nonce="qanaDDjZtrkQGtdcGjec3xqWRxUiBL0rjvDTvqtHXE", oauth_signature="arBSO0U48C7A752i4GbVIn6R50Q%3D", oauth_signature_method="HMAC-SHA1", oauth_timestamp="1357954240", oauth_version="1.0"
->>>>>>> f739f88f
-  response: 
-    status: 
-      code: 200
-      message: OK
-    headers: 
-<<<<<<< HEAD
-      Server: 
-      - Apache/2.2.22 (Fedora)
-      Date: 
-      - Mon, 14 Jan 2013 16:07:22 GMT
-      Content-Length: 
-      - "1903"
-      Content-Type: 
-      - application/json
-    body: 
-      string: "[{\"updated\": \"2013-01-14T21:07:13Z\", \"repo_id\": \"1\", \"created\": \"2013-01-14T21:07:13Z\", \"_ns\": \"repo_content_units\", \"unit_id\": \"03fa2519-b8fe-4a95-9b34-9f5ee056a75a\", \"unit_type_id\": \"erratum\", \"owner_type\": \"importer\", \"_id\": {\"$oid\": \"50f42d31196cbe47d7001460\"}, \"id\": \"50f42d31196cbe47d7001460\", \"owner_id\": \"yum_importer\", \"metadata\": {\"issued\": \"2010-01-01 01:01:01\", \"references\": [], \"_content_type_id\": \"erratum\", \"id\": \"RHEA-2010:0001\", \"severity\": \"\", \"title\": \"Empty errata\", \"_ns\": \"units_erratum\", \"version\": \"1\", \"reboot_suggested\": false, \"type\": \"security\", \"pkglist\": [], \"status\": \"stable\", \"updated\": \"\", \"description\": \"Empty errata\", \"pushcount\": 1, \"from_str\": \"lzap+pub@redhat.com\", \"_storage_path\": null, \"rights\": \"\", \"solution\": \"\", \"summary\": \"\", \"release\": \"1\", \"_id\": \"03fa2519-b8fe-4a95-9b34-9f5ee056a75a\"}}, {\"updated\": \"2013-01-14T21:07:13Z\", \"repo_id\": \"1\", \"created\": \"2013-01-14T21:07:13Z\", \"_ns\": \"repo_content_units\", \"unit_id\": \"c8f2e8fa-9c83-472a-93e3-78261f0e7833\", \"unit_type_id\": \"erratum\", \"owner_type\": \"importer\", \"_id\": {\"$oid\": \"50f42d31196cbe47d7001462\"}, \"id\": \"50f42d31196cbe47d7001462\", \"owner_id\": \"yum_importer\", \"metadata\": {\"issued\": \"2010-01-01 01:01:01\", \"references\": [], \"_content_type_id\": \"erratum\", \"id\": \"RHEA-2010:0002\", \"severity\": \"\", \"title\": \"One package errata\", \"_ns\": \"units_erratum\", \"version\": \"1\", \"reboot_suggested\": false, \"type\": \"security\", \"pkglist\": [{\"packages\": [{\"src\": \"http://www.fedoraproject.org\", \"name\": \"elephant\", \"filename\": \"elephant-0.3-0.8.noarch.rpm\", \"epoch\": null, \"version\": \"0.3\", \"release\": \"0.8\", \"arch\": \"noarch\"}], \"name\": \"1\", \"short\": \"\"}], \"status\": \"stable\", \"updated\": \"\", \"description\": \"One package errata\", \"pushcount\": 1, \"from_str\": \"lzap+pub@redhat.com\", \"_storage_path\": null, \"rights\": \"\", \"solution\": \"\", \"summary\": \"\", \"release\": \"1\", \"_id\": \"c8f2e8fa-9c83-472a-93e3-78261f0e7833\"}}]"
-    http_version: 
-  recorded_at: Mon, 14 Jan 2013 16:07:22 GMT
-- request: 
-    method: post
-    uri: https://kafka.usersys.redhat.com/pulp/api/v2/content/units/erratum/search/
-    body: 
-      string: "{\"criteria\":{\"filters\":{\"_id\":{\"$in\":[\"03fa2519-b8fe-4a95-9b34-9f5ee056a75a\",\"c8f2e8fa-9c83-472a-93e3-78261f0e7833\"]}}}}"
-    headers: 
-      Accept: 
-      - application/json
-      Pulp-User: 
-      - admin
-      Authorization: 
-      - OAuth oauth_body_hash="2jmj7l5rSw0yVb%2FvlWAYkK%2FYBwk%3D", oauth_consumer_key="katello", oauth_nonce="P5Vvo3TT8zsogEQhWo4ggEykf5Q8VVUBnG24n0dhFA", oauth_signature="3Tcst563btj2izC7j1LMRPcb%2FUE%3D", oauth_signature_method="HMAC-SHA1", oauth_timestamp="1358179642", oauth_version="1.0"
-      Accept-Encoding: 
-      - gzip, deflate
-      Content-Length: 
-      - "120"
-      Content-Type: 
-      - application/json
-=======
-      Content-Length: 
-      - "1903"
-      Date: 
-      - Sat, 12 Jan 2013 01:30:40 GMT
-      Content-Type: 
-      - application/json
-      Server: 
-      - Apache/2.2.22 (Fedora)
-    body: 
-      string: "[{\"updated\": \"2013-01-12T06:30:02Z\", \"repo_id\": \"1\", \"created\": \"2013-01-12T06:30:02Z\", \"_ns\": \"repo_content_units\", \"unit_id\": \"ee16e3ac-5172-498b-93df-c1c31dc816fc\", \"unit_type_id\": \"erratum\", \"owner_type\": \"importer\", \"_id\": {\"$oid\": \"50f0bc9a9c60ed0921004d4f\"}, \"id\": \"50f0bc9a9c60ed0921004d4f\", \"owner_id\": \"yum_importer\", \"metadata\": {\"issued\": \"2010-01-01 01:01:01\", \"references\": [], \"_content_type_id\": \"erratum\", \"id\": \"RHEA-2010:0001\", \"severity\": \"\", \"title\": \"Empty errata\", \"_ns\": \"units_erratum\", \"version\": \"1\", \"reboot_suggested\": false, \"type\": \"security\", \"pkglist\": [], \"status\": \"stable\", \"updated\": \"\", \"description\": \"Empty errata\", \"pushcount\": 1, \"from_str\": \"lzap+pub@redhat.com\", \"_storage_path\": null, \"rights\": \"\", \"solution\": \"\", \"summary\": \"\", \"release\": \"1\", \"_id\": \"ee16e3ac-5172-498b-93df-c1c31dc816fc\"}}, {\"updated\": \"2013-01-12T06:30:02Z\", \"repo_id\": \"1\", \"created\": \"2013-01-12T06:30:02Z\", \"_ns\": \"repo_content_units\", \"unit_id\": \"0805e846-e713-4976-a493-586792f16ecd\", \"unit_type_id\": \"erratum\", \"owner_type\": \"importer\", \"_id\": {\"$oid\": \"50f0bc9a9c60ed0921004d51\"}, \"id\": \"50f0bc9a9c60ed0921004d51\", \"owner_id\": \"yum_importer\", \"metadata\": {\"issued\": \"2010-01-01 01:01:01\", \"references\": [], \"_content_type_id\": \"erratum\", \"id\": \"RHEA-2010:0002\", \"severity\": \"\", \"title\": \"One package errata\", \"_ns\": \"units_erratum\", \"version\": \"1\", \"reboot_suggested\": false, \"type\": \"security\", \"pkglist\": [{\"packages\": [{\"src\": \"http://www.fedoraproject.org\", \"name\": \"elephant\", \"filename\": \"elephant-0.3-0.8.noarch.rpm\", \"epoch\": null, \"version\": \"0.3\", \"release\": \"0.8\", \"arch\": \"noarch\"}], \"name\": \"1\", \"short\": \"\"}], \"status\": \"stable\", \"updated\": \"\", \"description\": \"One package errata\", \"pushcount\": 1, \"from_str\": \"lzap+pub@redhat.com\", \"_storage_path\": null, \"rights\": \"\", \"solution\": \"\", \"summary\": \"\", \"release\": \"1\", \"_id\": \"0805e846-e713-4976-a493-586792f16ecd\"}}]"
-    http_version: 
-  recorded_at: Sat, 12 Jan 2013 01:30:40 GMT
-- request: 
-    method: post
-    uri: https://dhcp231-16.rdu.redhat.com/pulp/api/v2/content/units/erratum/search/
-    body: 
-      string: "{\"criteria\":{\"filters\":{\"_id\":{\"$in\":[\"ee16e3ac-5172-498b-93df-c1c31dc816fc\",\"0805e846-e713-4976-a493-586792f16ecd\"]}}}}"
-    headers: 
-      Content-Length: 
-      - "120"
-      Content-Type: 
-      - application/json
-      Accept-Encoding: 
-      - gzip, deflate
-      Accept: 
-      - application/json
-      Pulp-User: 
-      - admin
-      Authorization: 
-      - OAuth oauth_body_hash="2jmj7l5rSw0yVb%2FvlWAYkK%2FYBwk%3D", oauth_consumer_key="katello", oauth_nonce="5wZiB8IMWgIS2VFkQVzXlHn2g6e83UIH024qpqyuQ", oauth_signature="qr2sVpRxLt2HwKvXLaKwLwiebrA%3D", oauth_signature_method="HMAC-SHA1", oauth_timestamp="1357954240", oauth_version="1.0"
->>>>>>> f739f88f
-  response: 
-    status: 
-      code: 200
-      message: OK
-    headers: 
-<<<<<<< HEAD
-      Server: 
-      - Apache/2.2.22 (Fedora)
-      Date: 
-      - Mon, 14 Jan 2013 16:07:22 GMT
-      Content-Length: 
-      - "1377"
-      Content-Type: 
-      - application/json
-    body: 
-      string: "[{\"issued\": \"2010-01-01 01:01:01\", \"references\": [], \"_content_type_id\": \"erratum\", \"id\": \"RHEA-2010:0001\", \"severity\": \"\", \"title\": \"Empty errata\", \"version\": \"1\", \"reboot_suggested\": false, \"type\": \"security\", \"pkglist\": [], \"status\": \"stable\", \"updated\": \"\", \"description\": \"Empty errata\", \"pushcount\": 1, \"from_str\": \"lzap+pub@redhat.com\", \"_storage_path\": null, \"rights\": \"\", \"solution\": \"\", \"summary\": \"\", \"release\": \"1\", \"_id\": \"03fa2519-b8fe-4a95-9b34-9f5ee056a75a\", \"_href\": \"/pulp/api/v2/content/units/erratum/03fa2519-b8fe-4a95-9b34-9f5ee056a75a/\", \"children\": {}}, {\"issued\": \"2010-01-01 01:01:01\", \"references\": [], \"_content_type_id\": \"erratum\", \"id\": \"RHEA-2010:0002\", \"severity\": \"\", \"title\": \"One package errata\", \"version\": \"1\", \"reboot_suggested\": false, \"type\": \"security\", \"pkglist\": [{\"packages\": [{\"src\": \"http://www.fedoraproject.org\", \"name\": \"elephant\", \"filename\": \"elephant-0.3-0.8.noarch.rpm\", \"epoch\": null, \"version\": \"0.3\", \"release\": \"0.8\", \"arch\": \"noarch\"}], \"name\": \"1\", \"short\": \"\"}], \"status\": \"stable\", \"updated\": \"\", \"description\": \"One package errata\", \"pushcount\": 1, \"from_str\": \"lzap+pub@redhat.com\", \"_storage_path\": null, \"rights\": \"\", \"solution\": \"\", \"summary\": \"\", \"release\": \"1\", \"_id\": \"c8f2e8fa-9c83-472a-93e3-78261f0e7833\", \"_href\": \"/pulp/api/v2/content/units/erratum/c8f2e8fa-9c83-472a-93e3-78261f0e7833/\", \"children\": {}}]"
-    http_version: 
-  recorded_at: Mon, 14 Jan 2013 16:07:22 GMT
-- request: 
-    method: post
-    uri: https://kafka.usersys.redhat.com/pulp/api/v2/consumers/010E99C0-3276-11E2-81C1-0800200C9A66/actions/content/install//
-    body: 
-      string: "{\"options\":{},\"units\":[{\"unit_key\":{\"name\":\"c8f2e8fa-9c83-472a-93e3-78261f0e7833\"},\"type_id\":\"erratum\"}]}"
-    headers: 
-      Accept: 
-      - application/json
-      Pulp-User: 
-      - admin
-      Authorization: 
-      - OAuth oauth_body_hash="2jmj7l5rSw0yVb%2FvlWAYkK%2FYBwk%3D", oauth_consumer_key="katello", oauth_nonce="3XzzAtNiloFllEy1GaTYtVkPtQpIcRECnBPOYT4gyE", oauth_signature="PIJfjkZQ7fplVaZb%2FREIJsDhr5A%3D", oauth_signature_method="HMAC-SHA1", oauth_timestamp="1358179642", oauth_version="1.0"
-      Accept-Encoding: 
-      - gzip, deflate
-      Content-Length: 
-      - "105"
-      Content-Type: 
-      - application/json
-=======
-      Content-Length: 
-      - "1377"
-      Date: 
-      - Sat, 12 Jan 2013 01:30:40 GMT
-      Content-Type: 
-      - application/json
-      Server: 
-      - Apache/2.2.22 (Fedora)
-    body: 
-      string: "[{\"issued\": \"2010-01-01 01:01:01\", \"references\": [], \"_content_type_id\": \"erratum\", \"id\": \"RHEA-2010:0002\", \"severity\": \"\", \"title\": \"One package errata\", \"version\": \"1\", \"reboot_suggested\": false, \"type\": \"security\", \"pkglist\": [{\"packages\": [{\"src\": \"http://www.fedoraproject.org\", \"name\": \"elephant\", \"filename\": \"elephant-0.3-0.8.noarch.rpm\", \"epoch\": null, \"version\": \"0.3\", \"release\": \"0.8\", \"arch\": \"noarch\"}], \"name\": \"1\", \"short\": \"\"}], \"status\": \"stable\", \"updated\": \"\", \"description\": \"One package errata\", \"pushcount\": 1, \"from_str\": \"lzap+pub@redhat.com\", \"_storage_path\": null, \"rights\": \"\", \"solution\": \"\", \"summary\": \"\", \"release\": \"1\", \"_id\": \"0805e846-e713-4976-a493-586792f16ecd\", \"_href\": \"/pulp/api/v2/content/units/erratum/0805e846-e713-4976-a493-586792f16ecd/\", \"children\": {}}, {\"issued\": \"2010-01-01 01:01:01\", \"references\": [], \"_content_type_id\": \"erratum\", \"id\": \"RHEA-2010:0001\", \"severity\": \"\", \"title\": \"Empty errata\", \"version\": \"1\", \"reboot_suggested\": false, \"type\": \"security\", \"pkglist\": [], \"status\": \"stable\", \"updated\": \"\", \"description\": \"Empty errata\", \"pushcount\": 1, \"from_str\": \"lzap+pub@redhat.com\", \"_storage_path\": null, \"rights\": \"\", \"solution\": \"\", \"summary\": \"\", \"release\": \"1\", \"_id\": \"ee16e3ac-5172-498b-93df-c1c31dc816fc\", \"_href\": \"/pulp/api/v2/content/units/erratum/ee16e3ac-5172-498b-93df-c1c31dc816fc/\", \"children\": {}}]"
-    http_version: 
-  recorded_at: Sat, 12 Jan 2013 01:30:40 GMT
-- request: 
-    method: post
-    uri: https://dhcp231-16.rdu.redhat.com/pulp/api/v2/consumers/010E99C0-3276-11E2-81C1-0800200C9A66/actions/content/install//
-    body: 
-      string: "{\"options\":{},\"units\":[{\"unit_key\":{\"name\":\"0805e846-e713-4976-a493-586792f16ecd\"},\"type_id\":\"erratum\"}]}"
-    headers: 
-      Content-Length: 
-      - "105"
-      Content-Type: 
-      - application/json
-      Accept-Encoding: 
-      - gzip, deflate
-      Accept: 
-      - application/json
-      Pulp-User: 
-      - admin
-      Authorization: 
-      - OAuth oauth_body_hash="2jmj7l5rSw0yVb%2FvlWAYkK%2FYBwk%3D", oauth_consumer_key="katello", oauth_nonce="Dk4cz6BETG3Y9j0UwsTuDWwOFUfd6iEeq2NRiRwS4", oauth_signature="e7urDnSFQ3eM6GE6CMWqKacXS60%3D", oauth_signature_method="HMAC-SHA1", oauth_timestamp="1357954240", oauth_version="1.0"
->>>>>>> f739f88f
-  response: 
-    status: 
-      code: 202
-      message: Accepted
-    headers: 
-<<<<<<< HEAD
-      Server: 
-      - Apache/2.2.22 (Fedora)
-      Content-Encoding: 
-      - utf-8
-      Date: 
-      - Mon, 14 Jan 2013 16:07:22 GMT
-      Content-Length: 
-      - "676"
-      Content-Type: 
-      - application/json
-    body: 
-      string: "{\"task_group_id\": null, \"exception\": null, \"traceback\": null, \"_href\": \"/pulp/api/v2/tasks/940d0549-8317-4649-897e-208adeb17215/\", \"task_id\": \"940d0549-8317-4649-897e-208adeb17215\", \"call_request_tags\": [\"pulp:consumer:010E99C0-3276-11E2-81C1-0800200C9A66\", \"pulp:action:unit_install\"], \"reasons\": [], \"start_time\": null, \"tags\": [\"pulp:consumer:010E99C0-3276-11E2-81C1-0800200C9A66\", \"pulp:action:unit_install\"], \"state\": \"waiting\", \"finish_time\": null, \"dependency_failures\": {}, \"schedule_id\": null, \"progress\": {}, \"call_request_group_id\": null, \"call_request_id\": \"940d0549-8317-4649-897e-208adeb17215\", \"principal_login\": \"admin\", \"response\": \"accepted\", \"result\": null}"
-    http_version: 
-  recorded_at: Mon, 14 Jan 2013 16:07:23 GMT
+      Content-Type: 
+      - application/json
+    body: 
+      string: "{\"task_group_id\": null, \"exception\": null, \"traceback\": null, \"_href\": \"/pulp/api/v2/tasks/9feb9958-9f75-4af9-b69b-e2eb7976ba93/\", \"task_id\": \"9feb9958-9f75-4af9-b69b-e2eb7976ba93\", \"call_request_tags\": [\"pulp:consumer:010E99C0-3276-11E2-81C1-0800200C9A66\", \"pulp:action:unit_install\"], \"reasons\": [], \"start_time\": null, \"tags\": [\"pulp:consumer:010E99C0-3276-11E2-81C1-0800200C9A66\", \"pulp:action:unit_install\"], \"state\": \"waiting\", \"finish_time\": null, \"dependency_failures\": {}, \"schedule_id\": null, \"progress\": {}, \"call_request_group_id\": null, \"call_request_id\": \"9feb9958-9f75-4af9-b69b-e2eb7976ba93\", \"principal_login\": \"admin\", \"response\": \"accepted\", \"result\": null}"
+    http_version: 
+  recorded_at: Mon, 14 Jan 2013 22:06:10 GMT
 - request: 
     method: post
     uri: https://kafka.usersys.redhat.com/pulp/api/v2/consumers/
     body: 
-      string: "{\"id\":\"010E99C0-3276-11E2-81C1-0800200C9A66\",\"display_name\":\"Simple Server\"}"
-    headers: 
-      Accept: 
-      - application/json
-      Pulp-User: 
-      - admin
-      Authorization: 
-      - OAuth oauth_body_hash="2jmj7l5rSw0yVb%2FvlWAYkK%2FYBwk%3D", oauth_consumer_key="katello", oauth_nonce="YoegB2J6MXkl7OjSZTJ85ZY5y7EsfM2AuWPjUP9TM", oauth_signature="Gi4LMc2BFKgQ7OXuPqICVLFSsco%3D", oauth_signature_method="HMAC-SHA1", oauth_timestamp="1358179644", oauth_version="1.0"
-      Accept-Encoding: 
-      - gzip, deflate
+      string: "{\"display_name\":\"Simple Server\",\"id\":\"010E99C0-3276-11E2-81C1-0800200C9A66\"}"
+    headers: 
+      Authorization: 
+      - OAuth oauth_body_hash="2jmj7l5rSw0yVb%2FvlWAYkK%2FYBwk%3D", oauth_consumer_key="katello", oauth_nonce="R32DXmawUtKnNsVA27O1eLZU8NlqOQedRa6HrG1mbk", oauth_signature="6ukqpqjJkBnymApQ1ka%2BRKI8gfQ%3D", oauth_signature_method="HMAC-SHA1", oauth_timestamp="1358201172", oauth_version="1.0"
+      Pulp-User: 
+      - admin
       Content-Length: 
       - "76"
-      Content-Type: 
-      - application/json
-=======
-      Content-Length: 
-      - "676"
-      Date: 
-      - Sat, 12 Jan 2013 01:30:40 GMT
-      Content-Type: 
-      - application/json
-      Content-Encoding: 
-      - utf-8
-      Server: 
-      - Apache/2.2.22 (Fedora)
-    body: 
-      string: "{\"task_group_id\": null, \"exception\": null, \"traceback\": null, \"_href\": \"/pulp/api/v2/tasks/afe92e17-d833-41ff-9c6c-ac912cb89859/\", \"task_id\": \"afe92e17-d833-41ff-9c6c-ac912cb89859\", \"call_request_tags\": [\"pulp:consumer:010E99C0-3276-11E2-81C1-0800200C9A66\", \"pulp:action:unit_install\"], \"reasons\": [], \"start_time\": null, \"tags\": [\"pulp:consumer:010E99C0-3276-11E2-81C1-0800200C9A66\", \"pulp:action:unit_install\"], \"state\": \"waiting\", \"finish_time\": null, \"dependency_failures\": {}, \"schedule_id\": null, \"progress\": {}, \"call_request_group_id\": null, \"call_request_id\": \"afe92e17-d833-41ff-9c6c-ac912cb89859\", \"principal_login\": \"admin\", \"response\": \"accepted\", \"result\": null}"
-    http_version: 
-  recorded_at: Sat, 12 Jan 2013 01:30:40 GMT
-- request: 
-    method: post
-    uri: https://dhcp231-16.rdu.redhat.com/pulp/api/v2/consumers/010E99C0-3276-11E2-81C1-0800200C9A66/actions/content/install//
-    body: 
-      string: "{\"options\":{},\"units\":[{\"unit_key\":{\"name\":\"elephant\"},\"type_id\":\"rpm\"}]}"
-    headers: 
-      Content-Length: 
-      - "73"
-      Content-Type: 
-      - application/json
-      Accept-Encoding: 
-      - gzip, deflate
-      Accept: 
-      - application/json
-      Pulp-User: 
-      - admin
-      Authorization: 
-      - OAuth oauth_body_hash="2jmj7l5rSw0yVb%2FvlWAYkK%2FYBwk%3D", oauth_consumer_key="katello", oauth_nonce="zYys4EUq490sivlQzXggSaQ361zVSmRugtmAD9HBhI", oauth_signature="Kl4onbRVxKQGWHZubPtPEPjxd1U%3D", oauth_signature_method="HMAC-SHA1", oauth_timestamp="1357954241", oauth_version="1.0"
->>>>>>> f739f88f
-  response: 
-    status: 
-      code: 202
-      message: Accepted
-    headers: 
-<<<<<<< HEAD
-      Server: 
-      - Apache/2.2.22 (Fedora)
-      Date: 
-      - Mon, 14 Jan 2013 16:07:24 GMT
+      Accept-Encoding: 
+      - gzip, deflate
+      Content-Type: 
+      - application/json
+      Accept: 
+      - application/json
+  response: 
+    status: 
+      code: 201
+      message: Created
+    headers: 
+      Server: 
+      - Apache/2.2.22 (Fedora)
+      Date: 
+      - Mon, 14 Jan 2013 22:06:13 GMT
       Content-Length: 
       - "1927"
+      Content-Type: 
+      - application/json
       Location: 
       - "{'_href': u'/pulp/api/v2/consumers/010E99C0-3276-11E2-81C1-0800200C9A66/'}"
-      Content-Type: 
-      - application/json
-    body: 
-      string: "{\"display_name\": \"Simple Server\", \"description\": null, \"certificate\": \"-----BEGIN RSA PRIVATE KEY-----\\nMIICXQIBAAKBgQCx9nxcUa/Aba5yLfR3BMhq0xEofTkfWzByox4JrB6jqH8ItTkD\\n4+rhjoB5hFdBoH4Yn+V8XOOcX+xPhUWQ3mHK7SybxMdMnxMF1/AUiRutPreLNFcm\\nrhHW+btZPxQdGK1Ej9o77TYQTR2Qwyg8F/ZbW8521z1kzISb0aix+BE9rwIDAQAB\\nAoGAWGKn7x3u4O5YdoLWaIoqk8uSOP7AcQ9UJ4tV7s3aRcP4m7WNxJ3c2PtyWWfe\\nAk0Yc1hunG5x6QdHEVOKcmHQRSmNqw0BEYSeoba45Nuexih9GiDpsR0tekQIrWRr\\nm5cRELDlpUom4tJZO0A9EV1Kwp2b+QPiI/VqNLdfjlZXA8ECQQDdlYo4Bfm9d7Aj\\nGLzVbEMUrY3tKzu/3uQ96JYcvGHOuj8KzLwGkwz07iLYIM29RAs5Lfv2MeKunl1k\\nlF4huXShAkEAzZqCOjHUU7Q/qmxNZwkB5R2LgHpTBo9yGrk+n22+7tXSCw4YjDXy\\ny2Zy2oiSGSHjN4kTlpvXYKolVwABpe5ATwJAUeY2uzRCNWxqlt5K1Vt5g8gOIC4N\\nnIJmvBcefKqIQB+Is5YunQN3E4R9LoMZaC4hM9YyPbH8hewUuts326EvYQJBAMKx\\nO/41b1VwCxWrhsQ50FSQXKhlrTc6IJfTsMwxlSr+yO51A6PJ9kbLlZkA2C/6Wfod\\n0LG+kv3TQJaYx/bDnJsCQQDdKwiaeeXFX0p4xqdOQR64DCZ/1rvODtC0qT/03YZh\\n3dF52/ngdS6zpotojWqSFPeozxc9K4gYHsxKCzweoy9h\\n-----END RSA PRIVATE KEY-----\\n-----BEGIN CERTIFICATE-----\\nMIIB4TCCAUoCAgGEMA0GCSqGSIb3DQEBBQUAMEIxITAfBgNVBAMMGGthZmthLnVz\\nZXJzeXMucmVkaGF0LmNvbTELMAkGA1UEBhMCVVMxEDAOBgNVBAcMB1JhbGVpZ2gw\\nHhcNMTMwMTE0MTYwNzMzWhcNMjMwMTEyMTYwNzMzWjAvMS0wKwYDVQQDEyQwMTBF\\nOTlDMC0zMjc2LTExRTItODFDMS0wODAwMjAwQzlBNjYwgZ8wDQYJKoZIhvcNAQEB\\nBQADgY0AMIGJAoGBALH2fFxRr8BtrnIt9HcEyGrTESh9OR9bMHKjHgmsHqOofwi1\\nOQPj6uGOgHmEV0Ggfhif5Xxc45xf7E+FRZDeYcrtLJvEx0yfEwXX8BSJG60+t4s0\\nVyauEdb5u1k/FB0YrUSP2jvtNhBNHZDDKDwX9ltbznbXPWTMhJvRqLH4ET2vAgMB\\nAAEwDQYJKoZIhvcNAQEFBQADgYEAMyUJuWvgZaKHHYQERpXRqro+QInG7wCcLBEu\\nXa7Ri0HyHN2uGuH8whwZcAECcHfqQlGK2vI4LEmhwz8eLCtYmOv04HFKsbIUWrzN\\ntYfKPGbXQjJYIuZl4dw1p6SWjI62a1aBjhO3UbadFHlNHwvjh/ud056mdLftWmMx\\nAfBtqDA=\\n-----END CERTIFICATE-----\", \"_ns\": \"consumers\", \"notes\": {}, \"capabilities\": {}, \"_id\": {\"$oid\": \"50f42d45196cbe47d70014e5\"}, \"id\": \"010E99C0-3276-11E2-81C1-0800200C9A66\", \"_href\": {\"_href\": \"/pulp/api/v2/consumers/010E99C0-3276-11E2-81C1-0800200C9A66/\"}}"
-    http_version: 
-  recorded_at: Mon, 14 Jan 2013 16:07:33 GMT
-- request: 
-    method: post
-    uri: https://kafka.usersys.redhat.com/pulp/api/v2/consumers/010E99C0-3276-11E2-81C1-0800200C9A66/profiles//
-    body: 
-      string: "{\"content_type\":\"rpm\",\"profile\":[{\"version\":\"0.3\",\"name\":\"elephant\",\"arch\":\"noarch\",\"release\":\"0.8\",\"vendor\":\"FedoraHosted\"}]}"
-    headers: 
-      Accept: 
-      - application/json
-      Pulp-User: 
-      - admin
-      Authorization: 
-      - OAuth oauth_body_hash="2jmj7l5rSw0yVb%2FvlWAYkK%2FYBwk%3D", oauth_consumer_key="katello", oauth_nonce="Bq0uSy0tEBySRArlWApg2xxw7ckfMOnR7etfpUxwm0c", oauth_signature="SDS6SVKgkDLG69qNqxotTZkvfRk%3D", oauth_signature_method="HMAC-SHA1", oauth_timestamp="1358179653", oauth_version="1.0"
-      Accept-Encoding: 
-      - gzip, deflate
-      Content-Length: 
-      - "126"
-      Content-Type: 
-      - application/json
-=======
-      Content-Length: 
-      - "676"
-      Date: 
-      - Sat, 12 Jan 2013 01:30:41 GMT
-      Content-Type: 
-      - application/json
-      Content-Encoding: 
-      - utf-8
-      Server: 
-      - Apache/2.2.22 (Fedora)
-    body: 
-      string: "{\"task_group_id\": null, \"exception\": null, \"traceback\": null, \"_href\": \"/pulp/api/v2/tasks/8ea74627-fff2-4314-b0af-e6f94126138e/\", \"task_id\": \"8ea74627-fff2-4314-b0af-e6f94126138e\", \"call_request_tags\": [\"pulp:consumer:010E99C0-3276-11E2-81C1-0800200C9A66\", \"pulp:action:unit_install\"], \"reasons\": [], \"start_time\": null, \"tags\": [\"pulp:consumer:010E99C0-3276-11E2-81C1-0800200C9A66\", \"pulp:action:unit_install\"], \"state\": \"waiting\", \"finish_time\": null, \"dependency_failures\": {}, \"schedule_id\": null, \"progress\": {}, \"call_request_group_id\": null, \"call_request_id\": \"8ea74627-fff2-4314-b0af-e6f94126138e\", \"principal_login\": \"admin\", \"response\": \"accepted\", \"result\": null}"
-    http_version: 
-  recorded_at: Sat, 12 Jan 2013 01:30:41 GMT
-- request: 
-    method: post
-    uri: https://dhcp231-16.rdu.redhat.com/pulp/api/v2/consumers/
+    body: 
+      string: "{\"display_name\": \"Simple Server\", \"description\": null, \"certificate\": \"-----BEGIN RSA PRIVATE KEY-----\\nMIICXQIBAAKBgQDMzoRDc0sVDgUUQ5WnVHmd2/LeG68DhyrTOruLjjnyDuIyCB7e\\njbpB4AU6TCcP0fko9NxPvHX9vxn84rNfohwn9Nuw1mBuHxnrzCMONjUvroHVHOvm\\nRVhUw2WCkWIqsKECHFvQ+VJaLFvJpZBnuEl8UvIPbJ86UbI+gocQvFvxkwIDAQAB\\nAoGAdGyFZW555QsmOgG9ZfSwedtZsYcdMy04XAFMMaX1LLPnQ7e4DJ2WnvIBJsW5\\ngtXDBNRFFRK2JDvpQweAHkIiLFP57jeCOjJjSFLFDmMYmxOy/N1Bf0IgksnjYe80\\nFuvMy9Xf6drE+Mim/lG9/vYYcIfj74ngQDkPd6qxZk67e6kCQQDv09ZwpEv2+inl\\nv2ubIZWC4ohQIMqmNyKcnKFVJEpVqL32ONjfzW0dCeA5wL4IVfMaKFahkBgjZlAf\\nVtuHCinXAkEA2p4cub5ZHHr3M8mwxhz7EG5ZmZrKWOyRM9+zlWEiLcVGXSbsEdvQ\\nJ112jRMBlLBnR+p7hVIzA5eMOB+wSK2WpQJAOmPFDd+ybwsxMDKOrFJc6GTm8ztI\\nm3dJAgBQdz5CquBOf6gPhU2qhytkYCtBGR5z9aZkkSlX9yZt03N+Nz6OOQJBAIl8\\nC/aoBaSKlHIGMly1FxNDQqf+F6kKxVpJIcgcuQDt4o1sj+O/SE2pUofv3vuiYKFy\\njlHO2vQ0V2NoUlWyjV0CQQDVLUytYRyNzGTxo/kYwBc18bwq03OVpq3O91iJoomJ\\njyim4LYR9bmV7/g8qoBlSlBWvhU3uDtbQUQJqXRbJeMs\\n-----END RSA PRIVATE KEY-----\\n-----BEGIN CERTIFICATE-----\\nMIIB4TCCAUoCAgGSMA0GCSqGSIb3DQEBBQUAMEIxITAfBgNVBAMMGGthZmthLnVz\\nZXJzeXMucmVkaGF0LmNvbTELMAkGA1UEBhMCVVMxEDAOBgNVBAcMB1JhbGVpZ2gw\\nHhcNMTMwMTE0MjIwNjIyWhcNMjMwMTEyMjIwNjIyWjAvMS0wKwYDVQQDEyQwMTBF\\nOTlDMC0zMjc2LTExRTItODFDMS0wODAwMjAwQzlBNjYwgZ8wDQYJKoZIhvcNAQEB\\nBQADgY0AMIGJAoGBAMzOhENzSxUOBRRDladUeZ3b8t4brwOHKtM6u4uOOfIO4jII\\nHt6NukHgBTpMJw/R+Sj03E+8df2/Gfzis1+iHCf027DWYG4fGevMIw42NS+ugdUc\\n6+ZFWFTDZYKRYiqwoQIcW9D5UlosW8mlkGe4SXxS8g9snzpRsj6ChxC8W/GTAgMB\\nAAEwDQYJKoZIhvcNAQEFBQADgYEAnYYPTFK8HvFBsJt4Ww9vqbJvanIpHsExTbf3\\nd9iZBCJDTyk7GRUn452yQ/fPD81cdnC1uyxvoDpWTSmKzGug8OohW79Iin0xPIMU\\nlKSj7aH4I46r1Nyg5j49gm/wmKLWk6FhGrY3CsYFUvpYmPwIg3CDP7C+Qa5XE1r3\\nuGH/6Ck=\\n-----END CERTIFICATE-----\", \"_ns\": \"consumers\", \"notes\": {}, \"capabilities\": {}, \"_id\": {\"$oid\": \"50f4815e196cbe557b00084f\"}, \"id\": \"010E99C0-3276-11E2-81C1-0800200C9A66\", \"_href\": {\"_href\": \"/pulp/api/v2/consumers/010E99C0-3276-11E2-81C1-0800200C9A66/\"}}"
+    http_version: 
+  recorded_at: Mon, 14 Jan 2013 22:06:22 GMT
+- request: 
+    method: delete
+    uri: https://kafka.usersys.redhat.com/pulp/api/v2/consumers/010E99C0-3276-11E2-81C1-0800200C9A66/
+    body: 
+      string: ""
+    headers: 
+      Authorization: 
+      - OAuth oauth_consumer_key="katello", oauth_nonce="81j1TPeZL33jJHzxhumjqhiKLIgDvf23LR0tHB9WE", oauth_signature="jwAZBXSYONQjBmdcDPYDb77313c%3D", oauth_signature_method="HMAC-SHA1", oauth_timestamp="1358201182", oauth_version="1.0"
+      Pulp-User: 
+      - admin
+      Accept-Encoding: 
+      - gzip, deflate
+      Content-Type: 
+      - application/json
+      Accept: 
+      - application/json
+  response: 
+    status: 
+      code: 200
+      message: OK
+    headers: 
+      Server: 
+      - Apache/2.2.22 (Fedora)
+      Date: 
+      - Mon, 14 Jan 2013 22:06:22 GMT
+      Content-Length: 
+      - "4"
+      Content-Type: 
+      - application/json
+    body: 
+      string: "null"
+    http_version: 
+  recorded_at: Mon, 14 Jan 2013 22:06:22 GMT
+- request: 
+    method: post
+    uri: https://kafka.usersys.redhat.com/pulp/api/v2/consumers/
     body: 
       string: "{\"display_name\":\"Simple Server\",\"id\":\"010E99C0-3276-11E2-81C1-0800200C9A66\"}"
     headers: 
+      Authorization: 
+      - OAuth oauth_body_hash="2jmj7l5rSw0yVb%2FvlWAYkK%2FYBwk%3D", oauth_consumer_key="katello", oauth_nonce="F93UQo7yXm3o9rwGyKJSd9ye6uaTEeniaQXCX0sWeI", oauth_signature="wQCIKEYdNo7%2BkV%2FCNwvE%2BGOd0Nw%3D", oauth_signature_method="HMAC-SHA1", oauth_timestamp="1358201182", oauth_version="1.0"
+      Pulp-User: 
+      - admin
       Content-Length: 
       - "76"
-      Content-Type: 
-      - application/json
-      Accept-Encoding: 
-      - gzip, deflate
-      Accept: 
-      - application/json
-      Pulp-User: 
-      - admin
-      Authorization: 
-      - OAuth oauth_body_hash="2jmj7l5rSw0yVb%2FvlWAYkK%2FYBwk%3D", oauth_consumer_key="katello", oauth_nonce="256nhn0W2NgXlNha1EPDkDz7Fy6nfNZgbYYvdZehgvA", oauth_signature="V%2B81T07tnsTlcYTkzYuzg90E164%3D", oauth_signature_method="HMAC-SHA1", oauth_timestamp="1357954242", oauth_version="1.0"
->>>>>>> f739f88f
+      Accept-Encoding: 
+      - gzip, deflate
+      Content-Type: 
+      - application/json
+      Accept: 
+      - application/json
   response: 
     status: 
       code: 201
       message: Created
     headers: 
-<<<<<<< HEAD
-      Server: 
-      - Apache/2.2.22 (Fedora)
-      Date: 
-      - Mon, 14 Jan 2013 16:07:33 GMT
+      Server: 
+      - Apache/2.2.22 (Fedora)
+      Date: 
+      - Mon, 14 Jan 2013 22:06:22 GMT
+      Content-Length: 
+      - "1927"
+      Content-Type: 
+      - application/json
+      Location: 
+      - "{'_href': u'/pulp/api/v2/consumers/010E99C0-3276-11E2-81C1-0800200C9A66/'}"
+    body: 
+      string: "{\"display_name\": \"Simple Server\", \"description\": null, \"certificate\": \"-----BEGIN RSA PRIVATE KEY-----\\nMIICXAIBAAKBgQCyAfwLnK8WplEsWlU3IF2aeKK6cmr2N3LTl83tBeSeKrJRjL7k\\nQXKNcY0tBDEFC+iE4pcxT5LvCT7JSOmIu1tlnoeb7YXv7JgHwaLb4Cp7eMuX+dMV\\nQdUz51xQdXGz9fNOt920ACdSykPWQ1ww0p1cTAQPhOaq55EkhBK9htkwkQIDAQAB\\nAoGAQ4BlJ7Ie4yPmnD8VGXZ4iF8+th01WnDkZkCmoj8d1qyyOiJ5MO1wlxp8QpnY\\nTOWbIukaFGTsfyCuYn33sRX7LgccX1Yn98CoGoV3OCU/1xXlFriKGeDQjjf45ZER\\nR3hW+vp/rC1dVFUNU9VExbi4PSJQrnF8YU4UYzRE+fn3aQECQQDr/Ts4Oo1IzYX/\\nX3eBDR7OPyy1csVwpvgkYnw93Xp2VRtm+4EsNu3D4B/ypuzdha8HDPz6RT1BXqEE\\n9p2rLbF5AkEAwRoc8WCA1fqZrqHbKFrVtJm4trVqCLLL4zTbvLiFDMHj3AsLl1AC\\n72Fv1G5ID/p8QGn7fHfyy4K5d4bHPUSJ2QJBAJAR9zdqt5p8rpOrar/EjMwJUXgs\\n61DM/qzn20XBkuPvLV1/qeqeViXBDIANXIoY9TPuv/rijnT8Gn13OeapbLECQE7X\\nYJXU9wVmyjSY9Sgm3jZcxSQkMeTXS5O60zTcicZJq8T95X+kNW6Tc9tiI54SgYSz\\nQPDy8HjTKPJ6XwLO5xECQAnKrgWReAIaNv1ApHLaBF/4kQuGF6biaJbxx6VJdZHk\\n35gk5GqfQZEwHGJvyIg6NU0JlHH6o5VJRachzVxNQCI=\\n-----END RSA PRIVATE KEY-----\\n-----BEGIN CERTIFICATE-----\\nMIIB4TCCAUoCAgGTMA0GCSqGSIb3DQEBBQUAMEIxITAfBgNVBAMMGGthZmthLnVz\\nZXJzeXMucmVkaGF0LmNvbTELMAkGA1UEBhMCVVMxEDAOBgNVBAcMB1JhbGVpZ2gw\\nHhcNMTMwMTE0MjIwNjIyWhcNMjMwMTEyMjIwNjIyWjAvMS0wKwYDVQQDEyQwMTBF\\nOTlDMC0zMjc2LTExRTItODFDMS0wODAwMjAwQzlBNjYwgZ8wDQYJKoZIhvcNAQEB\\nBQADgY0AMIGJAoGBALIB/AucrxamUSxaVTcgXZp4orpyavY3ctOXze0F5J4qslGM\\nvuRBco1xjS0EMQUL6ITilzFPku8JPslI6Yi7W2Weh5vthe/smAfBotvgKnt4y5f5\\n0xVB1TPnXFB1cbP180633bQAJ1LKQ9ZDXDDSnVxMBA+E5qrnkSSEEr2G2TCRAgMB\\nAAEwDQYJKoZIhvcNAQEFBQADgYEAlAtbgJsVyopyzmeC/dXYMw+SG9Om/GeqAB4R\\nCoxYIIh3RBnsboeRt+J91n4ecKHV1CoKt7TVxwgjeSc558QS6LjmIE9sCr/CFr8M\\nSANrcczSlUMkEEvVnvygK3+lGNvz4xt60WmBDTN4xtfS+hjpAnwPHDnbCFhIWu3Q\\nGXZU2Nw=\\n-----END CERTIFICATE-----\", \"_ns\": \"consumers\", \"notes\": {}, \"capabilities\": {}, \"_id\": {\"$oid\": \"50f4815e196cbe557b00086b\"}, \"id\": \"010E99C0-3276-11E2-81C1-0800200C9A66\", \"_href\": {\"_href\": \"/pulp/api/v2/consumers/010E99C0-3276-11E2-81C1-0800200C9A66/\"}}"
+    http_version: 
+  recorded_at: Mon, 14 Jan 2013 22:06:22 GMT
+- request: 
+    method: post
+    uri: https://kafka.usersys.redhat.com/pulp/api/v2/consumers/010E99C0-3276-11E2-81C1-0800200C9A66/profiles//
+    body: 
+      string: "{\"content_type\":\"rpm\",\"profile\":[{\"release\":\"0.8\",\"arch\":\"noarch\",\"name\":\"elephant\",\"vendor\":\"FedoraHosted\",\"version\":\"0.3\"}]}"
+    headers: 
+      Authorization: 
+      - OAuth oauth_body_hash="2jmj7l5rSw0yVb%2FvlWAYkK%2FYBwk%3D", oauth_consumer_key="katello", oauth_nonce="PFXJzegRQyB4gxr1aibn12305rZtHIuP8yBFio49MY", oauth_signature="f0d7Wk5FnHkVYMTyNVNGB9uidmY%3D", oauth_signature_method="HMAC-SHA1", oauth_timestamp="1358201182", oauth_version="1.0"
+      Pulp-User: 
+      - admin
+      Content-Length: 
+      - "126"
+      Accept-Encoding: 
+      - gzip, deflate
+      Content-Type: 
+      - application/json
+      Accept: 
+      - application/json
+  response: 
+    status: 
+      code: 201
+      message: Created
+    headers: 
+      Server: 
+      - Apache/2.2.22 (Fedora)
+      Date: 
+      - Mon, 14 Jan 2013 22:06:23 GMT
       Content-Length: 
       - "428"
+      Content-Type: 
+      - application/json
       Location: 
       - /pulp/api/v2/consumers/010E99C0-3276-11E2-81C1-0800200C9A66/profiles/010E99C0-3276-11E2-81C1-0800200C9A66/rpm/
-      Content-Type: 
-      - application/json
     body: 
       string: "{\"profile\": [{\"release\": \"0.8\", \"arch\": \"noarch\", \"version\": \"0.3\", \"vendor\": \"FedoraHosted\", \"name\": \"elephant\"}], \"_ns\": \"consumer_unit_profiles\", \"consumer_id\": \"010E99C0-3276-11E2-81C1-0800200C9A66\", \"content_type\": \"rpm\", \"_id\": {\"$oid\": \"50f0ad39196cbe47d700018d\"}, \"id\": \"50f0ad39196cbe47d700018d\", \"_href\": \"/pulp/api/v2/consumers/010E99C0-3276-11E2-81C1-0800200C9A66/profiles/010E99C0-3276-11E2-81C1-0800200C9A66/rpm/\"}"
     http_version: 
-  recorded_at: Mon, 14 Jan 2013 16:07:33 GMT
+  recorded_at: Mon, 14 Jan 2013 22:06:23 GMT
 - request: 
     method: post
     uri: https://kafka.usersys.redhat.com/pulp/api/v2/consumers/
     body: 
-      string: "{\"id\":\"010E99C0-3276-11E2-81C1-0800200C9A66\",\"display_name\":\"Simple Server\"}"
-    headers: 
-      Accept: 
-      - application/json
-      Pulp-User: 
-      - admin
-      Authorization: 
-      - OAuth oauth_body_hash="2jmj7l5rSw0yVb%2FvlWAYkK%2FYBwk%3D", oauth_consumer_key="katello", oauth_nonce="Ac8FX1oVWTBJtJTITFwQ6PgVZalr2Ng8l4szgXC2Q", oauth_signature="tH09YomIf0ob5t1E0aD6khsKOXY%3D", oauth_signature_method="HMAC-SHA1", oauth_timestamp="1358179654", oauth_version="1.0"
-      Accept-Encoding: 
-      - gzip, deflate
+      string: "{\"display_name\":\"Simple Server\",\"id\":\"010E99C0-3276-11E2-81C1-0800200C9A66\"}"
+    headers: 
+      Authorization: 
+      - OAuth oauth_body_hash="2jmj7l5rSw0yVb%2FvlWAYkK%2FYBwk%3D", oauth_consumer_key="katello", oauth_nonce="Snfqi1TrURBYUEVLIrOnNoF03vdA64kmV5VV4AtwowQ", oauth_signature="oV5yp1apl5EE0mcgTf1EUzjB080%3D", oauth_signature_method="HMAC-SHA1", oauth_timestamp="1358201183", oauth_version="1.0"
+      Pulp-User: 
+      - admin
       Content-Length: 
       - "76"
-      Content-Type: 
-      - application/json
-=======
-      Content-Length: 
-      - "2191"
-      Date: 
-      - Sat, 12 Jan 2013 01:30:42 GMT
+      Accept-Encoding: 
+      - gzip, deflate
+      Content-Type: 
+      - application/json
+      Accept: 
+      - application/json
+  response: 
+    status: 
+      code: 201
+      message: Created
+    headers: 
+      Server: 
+      - Apache/2.2.22 (Fedora)
+      Date: 
+      - Mon, 14 Jan 2013 22:06:23 GMT
+      Content-Length: 
+      - "1927"
+      Content-Type: 
+      - application/json
       Location: 
       - "{'_href': u'/pulp/api/v2/consumers/010E99C0-3276-11E2-81C1-0800200C9A66/'}"
-      Content-Type: 
-      - application/json
-      Server: 
-      - Apache/2.2.22 (Fedora)
-    body: 
-      string: "{\"display_name\": \"Simple Server\", \"description\": null, \"certificate\": \"-----BEGIN RSA PRIVATE KEY-----\\nMIICXQIBAAKBgQC4XwAoqADkmQVOY66Ksb7l/f5/xinYEz5Ou2zGI1Wh23sZ17Jg\\nq61c8IFk8zeMPiK3fVZtS4evGYfu0+KiN/cDmfM7xehEfsmnYC2xHzUi8cqhRpix\\nvXqL4dZdDb+RIGvm2IGWdRDc82QcEVleqeSUUJV9OUPSvxfG6kOVi/1AmQIDAQAB\\nAoGACYdHX9KG8UmDP7DhJWPYRNSioYHhSbx83N7M2VScKVhJfWVrX5mfxQzc8xWq\\nykGv06HTpKRhp8f/AXXL4axYxK1rda+PSOPaRysil4G0c3j9tfGvAuBPAAlHFYas\\nf19yFx5OViT6DX8Pfda0khtioJkp/PhfFZrmjZ/cnwItA4ECQQDdR3CTs3OMxHAl\\n5QbPUls8pI1wZj7JWn9428LBP/n6E16hWe/3q7wevawG4oHVahvpeUwQy/IKmzrL\\nxTU1R2/RAkEA1U0BKTbSrGVHv8ggH6rCdX5wZW4xZh0mdxqW1x207w8/2jqWcUlt\\n118++PlB9ql7+JAzs2LKtiMrHVdinx3+SQJAQX7RvYYSH4pNP4ool9jilHKIQsqg\\nruyQam9xl82d6f0tt0htlLtKNTci4e7NSyPbGyIB977F54nGv2WhuCFq4QJBAMte\\n7lpzcQ76ShyrHSXUVDBea5/qHqNz67bn3SYhpt/ANGtILSS6lEYjBBGy5pfeJNtr\\n8j95VDmw8my5Ysi/ejECQQCTjFGTQE95EnmZvJC5IMFO/VSgT1ELdgf9tHBjowDe\\nVhrKChbfI/hzgpHArVWWDIo2Uie/imRIht5VegnJsv9V\\n-----END RSA PRIVATE KEY-----\\n-----BEGIN CERTIFICATE-----\\nMIICojCCAYoCAgJRMA0GCSqGSIb3DQEBBQUAMIGBMQswCQYDVQQGEwJVUzEXMBUG\\nA1UECBMOTm9ydGggQ2Fyb2xpbmExEDAOBgNVBAcTB1JhbGVpZ2gxEDAOBgNVBAoT\\nB1JlZCBIYXQxETAPBgNVBAsTCENsb3VkIEJVMSIwIAYDVQQDExlkaGNwMjMxLTE2\\nLnJkdS5yZWRoYXQuY29tMB4XDTEzMDExMjAxMzA1MloXDTIzMDExMDAxMzA1Mlow\\nLzEtMCsGA1UEAxMkMDEwRTk5QzAtMzI3Ni0xMUUyLTgxQzEtMDgwMDIwMEM5QTY2\\nMIGfMA0GCSqGSIb3DQEBAQUAA4GNADCBiQKBgQC4XwAoqADkmQVOY66Ksb7l/f5/\\nxinYEz5Ou2zGI1Wh23sZ17Jgq61c8IFk8zeMPiK3fVZtS4evGYfu0+KiN/cDmfM7\\nxehEfsmnYC2xHzUi8cqhRpixvXqL4dZdDb+RIGvm2IGWdRDc82QcEVleqeSUUJV9\\nOUPSvxfG6kOVi/1AmQIDAQABMA0GCSqGSIb3DQEBBQUAA4IBAQCXI/hyeEJR5p9q\\ngkjgz27DGQY4bKu/D099VzG1IoXJjk0OMOQGLGEJWW+mES81qQ+CR19OwrCd1GXO\\nLnP1S9bGYkpokokWid5oEb28a7stEEcYqYVT8BwOVf+9PHhgfBfbnZrsKl79d8Ui\\nPKGAMDX6BOdkkzacO0ZyfFneyTaS7gW2opebMCuMJj2ZCoKLSTCRFhbekYrgzBxM\\n0GqeDowNOxNr7ABHLoZoLgEv9bseQBSpKJFoM7Og+rYMBJYYaKgyMmqpPBH1Mg3D\\n4Yu3y7ENy7mXdtT47bVZPmvZEKvau13jcJcT4Uibhavqc39gylG4yc5lEJs6v+4F\\n/kL3ojRY\\n-----END CERTIFICATE-----\", \"_ns\": \"consumers\", \"notes\": {}, \"capabilities\": {}, \"_id\": {\"$oid\": \"50f0bccc9c60ed0921004df4\"}, \"id\": \"010E99C0-3276-11E2-81C1-0800200C9A66\", \"_href\": {\"_href\": \"/pulp/api/v2/consumers/010E99C0-3276-11E2-81C1-0800200C9A66/\"}}"
-    http_version: 
-  recorded_at: Sat, 12 Jan 2013 01:30:52 GMT
-- request: 
-    method: post
-    uri: https://dhcp231-16.rdu.redhat.com/pulp/api/v2/consumers/010E99C0-3276-11E2-81C1-0800200C9A66/profiles//
-    body: 
-      string: "{\"content_type\":\"rpm\",\"profile\":[{\"name\":\"elephant\",\"arch\":\"noarch\",\"version\":\"0.3\",\"vendor\":\"FedoraHosted\",\"release\":\"0.8\"}]}"
-    headers: 
-      Content-Length: 
-      - "126"
-      Content-Type: 
-      - application/json
-      Accept-Encoding: 
-      - gzip, deflate
-      Accept: 
-      - application/json
-      Pulp-User: 
-      - admin
-      Authorization: 
-      - OAuth oauth_body_hash="2jmj7l5rSw0yVb%2FvlWAYkK%2FYBwk%3D", oauth_consumer_key="katello", oauth_nonce="3tDf484QwA2kOlxpxBKoE2LKVp3lAPwfPUDt7zXULc", oauth_signature="ZutD0dKHrtwHktJU80%2BuD22blPI%3D", oauth_signature_method="HMAC-SHA1", oauth_timestamp="1357954252", oauth_version="1.0"
->>>>>>> f739f88f
+    body: 
+      string: "{\"display_name\": \"Simple Server\", \"description\": null, \"certificate\": \"-----BEGIN RSA PRIVATE KEY-----\\nMIICXQIBAAKBgQDVVr+UjgqayEA4xYWtF0PTMOTE97zBdBjFSeKlZPgP4D09MTcS\\n9EXLnJUQnzpLlQJcOBbkdIKQRvSm9LKcx0x8vQvXIYPVIakyfaUtuPH7LSkK/vYk\\nPRrNxe0hv4BlRfSUNRluApmoTB0EsdfasO8QySANxvF6coNKmGmlGmQs4wIDAQAB\\nAoGATU1gn/CUER/MfYW8+Uo7zlOiIWjvIV3y99Hc6Tdb10zWg8zIevq+K5gyP1Ki\\n6e41a7r7OI6rHKJJVhHGgp6IrOTom5cpOkfyro1kWXTs+GZ9w7epdeGk1yVN3u7r\\nsnY0fKYDts2hHOjUjwu5QBn71L655MQrZtRYUaZFL6PoM7ECQQDsHg6+0+C3jFCP\\nF3ZPZcWbgI4Mlg+3gz0v+rWHnOM2yXkiHdF7AK8NCx/93Yjr5mtf3DafLaSa4jdw\\nlB9qSfYpAkEA502oTkg7jUdRuQ1NlDutRL/pU9ENTEPu9Hq0cBcnAoNKTt0SopIf\\nT++fxUxvVmgvJStwdiAPlZkj/POndiu0KwJBAKZveY1h5KD9MzvqGedVobk/IOIW\\nVPXSeKr9WkBBgpf35H777dF6ZeoX0XEtW3qNbVqg64/AqKrUkqe0gYB2qiECQQC+\\nW/sX8fqQ2xE26uveAv8mhYrRoEsBaSdPrWyyk1tXhhWxsd+UTA3ZC6zCA5Xd1wB1\\n5ro3fUtWIyKrGxvG9VDhAkAg7uqJBqy6JtcjdRqCJwTOgSDqxb0aIIncXWiRa03T\\n3E8z/izw7D2RB9o3ll+l7+u7udxATqsloVQVcmLFE604\\n-----END RSA PRIVATE KEY-----\\n-----BEGIN CERTIFICATE-----\\nMIIB4TCCAUoCAgGUMA0GCSqGSIb3DQEBBQUAMEIxITAfBgNVBAMMGGthZmthLnVz\\nZXJzeXMucmVkaGF0LmNvbTELMAkGA1UEBhMCVVMxEDAOBgNVBAcMB1JhbGVpZ2gw\\nHhcNMTMwMTE0MjIwNjI0WhcNMjMwMTEyMjIwNjI0WjAvMS0wKwYDVQQDEyQwMTBF\\nOTlDMC0zMjc2LTExRTItODFDMS0wODAwMjAwQzlBNjYwgZ8wDQYJKoZIhvcNAQEB\\nBQADgY0AMIGJAoGBANVWv5SOCprIQDjFha0XQ9Mw5MT3vMF0GMVJ4qVk+A/gPT0x\\nNxL0RcuclRCfOkuVAlw4FuR0gpBG9Kb0spzHTHy9C9chg9UhqTJ9pS248fstKQr+\\n9iQ9Gs3F7SG/gGVF9JQ1GW4CmahMHQSx19qw7xDJIA3G8Xpyg0qYaaUaZCzjAgMB\\nAAEwDQYJKoZIhvcNAQEFBQADgYEAAILMmuHkkMFnwK/Yg2koxvWNoBo0hfg06Q1I\\nacK1Ac78CwJrS65VULJ3fjsgoGwE4s4EoGadFqFCyylK7G/t/1kzJzSPJE5XksFL\\niUeA0KaT1IEGsfh1lQrvMdm7azzFShN2xx/ePZAsiW+oX5m5dxnR6KTeA53MRUga\\nW58PJLI=\\n-----END CERTIFICATE-----\", \"_ns\": \"consumers\", \"notes\": {}, \"capabilities\": {}, \"_id\": {\"$oid\": \"50f48160196cbe557b000888\"}, \"id\": \"010E99C0-3276-11E2-81C1-0800200C9A66\", \"_href\": {\"_href\": \"/pulp/api/v2/consumers/010E99C0-3276-11E2-81C1-0800200C9A66/\"}}"
+    http_version: 
+  recorded_at: Mon, 14 Jan 2013 22:06:24 GMT
+- request: 
+    method: post
+    uri: https://kafka.usersys.redhat.com/pulp/api/v2/consumers/
+    body: 
+      string: "{\"display_name\":\"Simple Server\",\"id\":\"010E99C0-3276-11E2-81C1-0800200C9A66\"}"
+    headers: 
+      Authorization: 
+      - OAuth oauth_body_hash="2jmj7l5rSw0yVb%2FvlWAYkK%2FYBwk%3D", oauth_consumer_key="katello", oauth_nonce="6hfQvNnXXNPIjxl2JvClw57QIk7o30d1PmFtCWALQw", oauth_signature="7nW24Vz54Zizno%2FMP0sbd8luDfg%3D", oauth_signature_method="HMAC-SHA1", oauth_timestamp="1358201184", oauth_version="1.0"
+      Pulp-User: 
+      - admin
+      Content-Length: 
+      - "76"
+      Accept-Encoding: 
+      - gzip, deflate
+      Content-Type: 
+      - application/json
+      Accept: 
+      - application/json
   response: 
     status: 
       code: 201
       message: Created
     headers: 
-<<<<<<< HEAD
-      Server: 
-      - Apache/2.2.22 (Fedora)
-      Date: 
-      - Mon, 14 Jan 2013 16:07:34 GMT
+      Server: 
+      - Apache/2.2.22 (Fedora)
+      Date: 
+      - Mon, 14 Jan 2013 22:06:24 GMT
       Content-Length: 
       - "1927"
+      Content-Type: 
+      - application/json
       Location: 
       - "{'_href': u'/pulp/api/v2/consumers/010E99C0-3276-11E2-81C1-0800200C9A66/'}"
-      Content-Type: 
-      - application/json
-    body: 
-      string: "{\"display_name\": \"Simple Server\", \"description\": null, \"certificate\": \"-----BEGIN RSA PRIVATE KEY-----\\nMIICXQIBAAKBgQDXF6q5c64+w4OMsTl4/wkWdtWII3Jg0wibj6zPb+cJH14+YMRQ\\nETP1uMsZDd6YH1TLo+N/hWzTQhPTTQ2FvjFBmKsGBsQeaR7g/z722ibLvbZTXNJZ\\nzPJ5TbIEFRRpOkEWtTU1aMZtbO3n2jlTSZHY96h6uyRBFmU+JiBdzdHS+wIDAQAB\\nAoGADm5TEQA255UchVr6nSiXRn+QkgK20NI32KAKGxzJ5m3JV+wMH8cXslvEnJi2\\nn4QynzsOr2aXR5E+XUXlK1z4VuvNMlHDyfkyZu2QxsedQzXECqtG4MKi1Al35pSp\\naD6oOFPo+iARGCXCpD5WhEz8y1UZ7CY8KoOsellCmNjdU9kCQQD2zCpUnl+9bBWE\\nPHZX/8AKbt3urXdgA0miqnjm9XUQCytUJvS0D9kDzUszJw5Tzs2YejY0DXi22TAo\\n4+QxaHolAkEA3xzbaDMmp7etnWCvLedNqeQMnOwdyBMvppu27hP0kZXAwN7bv0v2\\nsnDIYM/cEt37e8CuIeGzA+go5x1+tSU+nwJAWi7I2Rr2STWRtzyQ0h82gZl5p5nj\\noUYSRkqc22ieWjp6nsmNaa7Q0j7WV97RsXZEUo919xdlIQvEOWztGdDfsQJBAILG\\nmVx0Tv4TzbHnkAbqAz3HrBT22WYCyPVxZEIcdEg5bOggONHiJtHlBa6pZ6evcc7R\\n27+EWbe6hu8g/LoVAKUCQQDqoFbs8qZ4d5U5WJnc6FjVB0VBICdW27TuNn7hYjfN\\nq54ij2Y4/FVjmq3zknDlDBK0qqBdybae4nDjgSXVIM81\\n-----END RSA PRIVATE KEY-----\\n-----BEGIN CERTIFICATE-----\\nMIIB4TCCAUoCAgGFMA0GCSqGSIb3DQEBBQUAMEIxITAfBgNVBAMMGGthZmthLnVz\\nZXJzeXMucmVkaGF0LmNvbTELMAkGA1UEBhMCVVMxEDAOBgNVBAcMB1JhbGVpZ2gw\\nHhcNMTMwMTE0MTYwNzM0WhcNMjMwMTEyMTYwNzM0WjAvMS0wKwYDVQQDEyQwMTBF\\nOTlDMC0zMjc2LTExRTItODFDMS0wODAwMjAwQzlBNjYwgZ8wDQYJKoZIhvcNAQEB\\nBQADgY0AMIGJAoGBANcXqrlzrj7Dg4yxOXj/CRZ21YgjcmDTCJuPrM9v5wkfXj5g\\nxFARM/W4yxkN3pgfVMuj43+FbNNCE9NNDYW+MUGYqwYGxB5pHuD/PvbaJsu9tlNc\\n0lnM8nlNsgQVFGk6QRa1NTVoxm1s7efaOVNJkdj3qHq7JEEWZT4mIF3N0dL7AgMB\\nAAEwDQYJKoZIhvcNAQEFBQADgYEAP8GQYACiSj1h+lnIo5nekT4t9EsyZvUzVsN5\\npzp63kUuDp+HTLhyugK2NHC5fswVT5Rmgb1iiheCeIb3slIXHRmnzv2qGEXRkK8w\\nlKwMRLvHPiuGemZKb2AticqoWctH5owMgEp9uJ/g2UxmCx9YCfQ/rEAprMdu84yO\\ndYEB7mk=\\n-----END CERTIFICATE-----\", \"_ns\": \"consumers\", \"notes\": {}, \"capabilities\": {}, \"_id\": {\"$oid\": \"50f42d46196cbe47d7001502\"}, \"id\": \"010E99C0-3276-11E2-81C1-0800200C9A66\", \"_href\": {\"_href\": \"/pulp/api/v2/consumers/010E99C0-3276-11E2-81C1-0800200C9A66/\"}}"
-    http_version: 
-  recorded_at: Mon, 14 Jan 2013 16:07:34 GMT
+    body: 
+      string: "{\"display_name\": \"Simple Server\", \"description\": null, \"certificate\": \"-----BEGIN RSA PRIVATE KEY-----\\nMIICXAIBAAKBgQDb+9NEcX7VoLJkClcCZFNrxX2jcOEDuDjNTKxhqXDQYMegwv+i\\nYzFM9EfE5U4sNYGiOCYAHuOs6CZyFzl9Q9FBtOd6BjewkUaJQ/cOaMgb/VwoarFR\\n7hHnG9seo3OQFtyTVT+0KqmTA57mJg36w2qOlQVRYqQ59T/YxpTlCtf5jQIDAQAB\\nAoGAGgYjiyBGGe2lzPHwMyc9Oy2k3FX5OKBtj9P3PKJ35x7b3ufSqBpF9c2cQ+3A\\nnrhBurgbvr3ov0bDbZHTyj7gnUYsgsE0RuQ/Z5hOMGdKU0xhVRWo/mr6TD2UWgBU\\n9erl6f1QmZTaMGRS8Yx5FndViw+2QpVM3E87BLKZAs4oBh0CQQDtofbIXQiyuEAj\\nWU9REcKAYALgh/zOOMtVt0UbET/gnc9hRuVozVBn4+y45H3JlmCIAOPtu+QBgXPB\\n5QUfoFXnAkEA7PykGvwJB0JQIxmLzCw1q/vd/Jq4BMgQMC3V4MdHVZYSmQzBPMQ2\\nxTmKzCNZPCGyUYWn8ty5zM2Ni78M4sUeawJBALV+DEO/epM1UhctcPzT+Z+etNPU\\nSOsgSXxv+yHPLOBa5za+tRw0I4MVe4lDSica6SM2ut6psFzOCCFAz4b2KGUCQDuH\\nInmcwW/PWm3WpuT8Xeb7d0FSY9LfpiFUAhtaMzLuZXGIYKmw58kWsSSh5HJUTIRp\\nvEwm4YzuPRXTQZtcxE0CQA60TPcYKz9Z7d1q5xjLneqnu/MGvlUKccvzmqjEl5Jk\\nwgxYZ1WscbJ3wYEZMSKiGKikLPcH1pFtRBDKFx6QICI=\\n-----END RSA PRIVATE KEY-----\\n-----BEGIN CERTIFICATE-----\\nMIIB4TCCAUoCAgGVMA0GCSqGSIb3DQEBBQUAMEIxITAfBgNVBAMMGGthZmthLnVz\\nZXJzeXMucmVkaGF0LmNvbTELMAkGA1UEBhMCVVMxEDAOBgNVBAcMB1JhbGVpZ2gw\\nHhcNMTMwMTE0MjIwNjI0WhcNMjMwMTEyMjIwNjI0WjAvMS0wKwYDVQQDEyQwMTBF\\nOTlDMC0zMjc2LTExRTItODFDMS0wODAwMjAwQzlBNjYwgZ8wDQYJKoZIhvcNAQEB\\nBQADgY0AMIGJAoGBANv700RxftWgsmQKVwJkU2vFfaNw4QO4OM1MrGGpcNBgx6DC\\n/6JjMUz0R8TlTiw1gaI4JgAe46zoJnIXOX1D0UG053oGN7CRRolD9w5oyBv9XChq\\nsVHuEecb2x6jc5AW3JNVP7QqqZMDnuYmDfrDao6VBVFipDn1P9jGlOUK1/mNAgMB\\nAAEwDQYJKoZIhvcNAQEFBQADgYEAKF1bLQMUqqhqQZtJpoHtETS3awjzDm2XCmg/\\n2DFoto9/x0voZYlc7JwzkIkoL3UI78zzaIltjVpRyiAZ/swGyig6ZVm0B2B5Awth\\nJcOSv/IeO9JJWkqYmvzXVZxAi/REyva7VbqmAtHyy51AGuLaDgE/w7P2buajJZcf\\n2ICQ2CA=\\n-----END CERTIFICATE-----\", \"_ns\": \"consumers\", \"notes\": {}, \"capabilities\": {}, \"_id\": {\"$oid\": \"50f48160196cbe557b00089d\"}, \"id\": \"010E99C0-3276-11E2-81C1-0800200C9A66\", \"_href\": {\"_href\": \"/pulp/api/v2/consumers/010E99C0-3276-11E2-81C1-0800200C9A66/\"}}"
+    http_version: 
+  recorded_at: Mon, 14 Jan 2013 22:06:24 GMT
+- request: 
+    method: delete
+    uri: https://kafka.usersys.redhat.com/pulp/api/v2/consumers/010E99C0-3276-11E2-81C1-0800200C9A66/
+    body: 
+      string: ""
+    headers: 
+      Authorization: 
+      - OAuth oauth_consumer_key="katello", oauth_nonce="2lu1FCTuhsUHllnDp1AuCW38cZYYpkGqOwPi7Z5uo", oauth_signature="ACwXyjJTB0Z3QBkb5coyHmV%2FcjQ%3D", oauth_signature_method="HMAC-SHA1", oauth_timestamp="1358201184", oauth_version="1.0"
+      Pulp-User: 
+      - admin
+      Accept-Encoding: 
+      - gzip, deflate
+      Content-Type: 
+      - application/json
+      Accept: 
+      - application/json
+  response: 
+    status: 
+      code: 200
+      message: OK
+    headers: 
+      Server: 
+      - Apache/2.2.22 (Fedora)
+      Date: 
+      - Mon, 14 Jan 2013 22:06:24 GMT
+      Content-Length: 
+      - "4"
+      Content-Type: 
+      - application/json
+    body: 
+      string: "null"
+    http_version: 
+  recorded_at: Mon, 14 Jan 2013 22:06:24 GMT
 - request: 
     method: post
     uri: https://kafka.usersys.redhat.com/pulp/api/v2/consumers/
-=======
-      Content-Length: 
-      - "428"
-      Date: 
-      - Sat, 12 Jan 2013 01:30:52 GMT
-      Location: 
-      - /pulp/api/v2/consumers/010E99C0-3276-11E2-81C1-0800200C9A66/profiles/010E99C0-3276-11E2-81C1-0800200C9A66/rpm/
-      Content-Type: 
-      - application/json
-      Server: 
-      - Apache/2.2.22 (Fedora)
-    body: 
-      string: "{\"profile\": [{\"release\": \"0.8\", \"arch\": \"noarch\", \"version\": \"0.3\", \"vendor\": \"FedoraHosted\", \"name\": \"elephant\"}], \"_ns\": \"consumer_unit_profiles\", \"consumer_id\": \"010E99C0-3276-11E2-81C1-0800200C9A66\", \"content_type\": \"rpm\", \"_id\": {\"$oid\": \"50edd99b9c60ed2cd3001de1\"}, \"id\": \"50edd99b9c60ed2cd3001de1\", \"_href\": \"/pulp/api/v2/consumers/010E99C0-3276-11E2-81C1-0800200C9A66/profiles/010E99C0-3276-11E2-81C1-0800200C9A66/rpm/\"}"
-    http_version: 
-  recorded_at: Sat, 12 Jan 2013 01:30:52 GMT
-- request: 
-    method: post
-    uri: https://dhcp231-16.rdu.redhat.com/pulp/api/v2/consumers/
->>>>>>> f739f88f
-    body: 
-      string: "{\"id\":\"010E99C0-3276-11E2-81C1-0800200C9A66\",\"display_name\":\"Simple Server\"}"
-    headers: 
-<<<<<<< HEAD
-      Accept: 
-      - application/json
-      Pulp-User: 
-      - admin
-      Authorization: 
-      - OAuth oauth_body_hash="2jmj7l5rSw0yVb%2FvlWAYkK%2FYBwk%3D", oauth_consumer_key="katello", oauth_nonce="TNW5mPoD6cJ2AoewMTEvfNDdsUhJ5yXJJVRt7n2dg", oauth_signature="XXQo0IQpnE3GnZ6GM0oUdcjpq3g%3D", oauth_signature_method="HMAC-SHA1", oauth_timestamp="1358179654", oauth_version="1.0"
-      Accept-Encoding: 
-      - gzip, deflate
+    body: 
+      string: "{\"display_name\":\"Simple Server\",\"id\":\"010E99C0-3276-11E2-81C1-0800200C9A66\"}"
+    headers: 
+      Authorization: 
+      - OAuth oauth_body_hash="2jmj7l5rSw0yVb%2FvlWAYkK%2FYBwk%3D", oauth_consumer_key="katello", oauth_nonce="JHXw22cB7CkukWeoQdOWvd6JoIocFlSMs8iAPVCAI", oauth_signature="jnnvig9XOqpA8lrmTWd7BaNUHpE%3D", oauth_signature_method="HMAC-SHA1", oauth_timestamp="1358201185", oauth_version="1.0"
+      Pulp-User: 
+      - admin
       Content-Length: 
       - "76"
-      Content-Type: 
-      - application/json
-=======
-      Content-Length: 
-      - "76"
-      Content-Type: 
-      - application/json
-      Accept-Encoding: 
-      - gzip, deflate
-      Accept: 
-      - application/json
-      Pulp-User: 
-      - admin
-      Authorization: 
-      - OAuth oauth_body_hash="2jmj7l5rSw0yVb%2FvlWAYkK%2FYBwk%3D", oauth_consumer_key="katello", oauth_nonce="QYvg5djUmXQfbkCPfawDDkQgaMbTsHOq5JSR2nqTs", oauth_signature="2w0gOyUhLCBCMLfYu%2BhS8iO4ysk%3D", oauth_signature_method="HMAC-SHA1", oauth_timestamp="1357954252", oauth_version="1.0"
->>>>>>> f739f88f
+      Accept-Encoding: 
+      - gzip, deflate
+      Content-Type: 
+      - application/json
+      Accept: 
+      - application/json
   response: 
     status: 
       code: 201
       message: Created
     headers: 
-<<<<<<< HEAD
-      Server: 
-      - Apache/2.2.22 (Fedora)
-      Date: 
-      - Mon, 14 Jan 2013 16:07:34 GMT
+      Server: 
+      - Apache/2.2.22 (Fedora)
+      Date: 
+      - Mon, 14 Jan 2013 22:06:25 GMT
       Content-Length: 
       - "1927"
-=======
-      Content-Length: 
-      - "2191"
-      Date: 
-      - Sat, 12 Jan 2013 01:30:52 GMT
->>>>>>> f739f88f
+      Content-Type: 
+      - application/json
       Location: 
       - "{'_href': u'/pulp/api/v2/consumers/010E99C0-3276-11E2-81C1-0800200C9A66/'}"
-      Content-Type: 
-      - application/json
-<<<<<<< HEAD
-    body: 
-      string: "{\"display_name\": \"Simple Server\", \"description\": null, \"certificate\": \"-----BEGIN RSA PRIVATE KEY-----\\nMIICXQIBAAKBgQDV0czsCbGicItSGa0kbTH3jFvfL7pEWVLTIwLsZwr/6cxVZbJg\\nvBfJT9sBnz4FJ//fsNOnaqKHIY/6MdvZplrxZGScSA0TeGarQEH0eAPCllaDoS0I\\nZbynpNLorN+XXeB9zWQENn6mgGQyZAgr7CBBTKZ2VjedZ0GPHflzyOlYqwIDAQAB\\nAoGBAMf2nziXkEKkEgdD8ALDBBnIcBr33bESAD1o3tELROQ0WF3876c8ANrKDb0k\\nmbHkyI0AJ9DIDxtlLesEOeEAjMbBD0lGxHaxC1ARZqKdY/eRz6sD3KQoQzxts8+i\\nxPCCknIYb8HqHAzDs5dQ4rhlDT0cDU+zrCfrfhw1OSszBmJxAkEA/DcVjPC5BcfB\\nU62XmoAd2E/fDQ4lk8duLdU/SzavCwW46yTyg2enQFifHy/vxPFS0ANT0F/gUmb4\\nStmdzoGq/wJBANkHNvX/TSJKkeO64bkOXrBYgYc/vbvyyESTOsRwssL3STHdydup\\n/nUl/Eo9s83xJZDiimn980PkwcQBuAmeblUCQGq8iRM/YJ3wnoFiKpGI/JhpnNSy\\nkvaKZLdi0slq2ANLJanl1fgEasSRfK2/JLJtCoXbkqHRoWZeC1/p3p3hRFMCQQDM\\n7l8bkuOHCdsQqxsR31vSMQC+cZX7r5kkB9JqQ/DI4TCggclmPvMkM6YzhGgQgzDx\\nyrjgtQfMiGnfZ7AchRmxAkAKB3tPDchlwMyCs3MhO6HLV2AAIoJHJ/cvQkt+eRmc\\nh2+Kjo/8xC4C/L+bYPj9PG5xuMqhR5HJRZrQVhJbuL89\\n-----END RSA PRIVATE KEY-----\\n-----BEGIN CERTIFICATE-----\\nMIIB4TCCAUoCAgGGMA0GCSqGSIb3DQEBBQUAMEIxITAfBgNVBAMMGGthZmthLnVz\\nZXJzeXMucmVkaGF0LmNvbTELMAkGA1UEBhMCVVMxEDAOBgNVBAcMB1JhbGVpZ2gw\\nHhcNMTMwMTE0MTYwNzM0WhcNMjMwMTEyMTYwNzM0WjAvMS0wKwYDVQQDEyQwMTBF\\nOTlDMC0zMjc2LTExRTItODFDMS0wODAwMjAwQzlBNjYwgZ8wDQYJKoZIhvcNAQEB\\nBQADgY0AMIGJAoGBANXRzOwJsaJwi1IZrSRtMfeMW98vukRZUtMjAuxnCv/pzFVl\\nsmC8F8lP2wGfPgUn/9+w06dqoochj/ox29mmWvFkZJxIDRN4ZqtAQfR4A8KWVoOh\\nLQhlvKek0uis35dd4H3NZAQ2fqaAZDJkCCvsIEFMpnZWN51nQY8d+XPI6VirAgMB\\nAAEwDQYJKoZIhvcNAQEFBQADgYEAXwUnRYoG1MucgIN5SbSf2T4sA71rCMfkfhHp\\nXT2cQd1oyzhYIMpd42h96qGbZHYRSxv59kFgcECtt7NNAsW6iOzPG/vKjguOQdFh\\nnz8QHWJWG1FCc9BiGZmbzFSNrXcAOPOPdWzHV1IlaxUtVHVkNMP/FM9i302v1Gbw\\nE+vOo0U=\\n-----END CERTIFICATE-----\", \"_ns\": \"consumers\", \"notes\": {}, \"capabilities\": {}, \"_id\": {\"$oid\": \"50f42d46196cbe47d7001517\"}, \"id\": \"010E99C0-3276-11E2-81C1-0800200C9A66\", \"_href\": {\"_href\": \"/pulp/api/v2/consumers/010E99C0-3276-11E2-81C1-0800200C9A66/\"}}"
-    http_version: 
-  recorded_at: Mon, 14 Jan 2013 16:07:34 GMT
-- request: 
-    method: delete
-    uri: https://kafka.usersys.redhat.com/pulp/api/v2/consumers/010E99C0-3276-11E2-81C1-0800200C9A66/
-=======
-      Server: 
-      - Apache/2.2.22 (Fedora)
-    body: 
-      string: "{\"display_name\": \"Simple Server\", \"description\": null, \"certificate\": \"-----BEGIN RSA PRIVATE KEY-----\\nMIICWwIBAAKBgQDij5tnu9yRotf4S7xCEVcMXNA/h+q+qtY2FhtMGxFayuzZug10\\nqBun9Y+ZjhRzO3PH3wsZGsH25yRK+WHklADwJgGrU1TTM3PY2ecL3LVN5FETi2AY\\nce65s0V44V08nDckTJtf+FPiC0DpaJJyDjRy53wEpFkVCa+LEKcaDSsLwQIDAQAB\\nAoGAKIa9qrmdA+QYM88AVuUZKBn2Glcqs36FoNkleuCgoxgHdA7m10Y25D11uWcD\\n23T4Cfmo143EwnCoOk0PqL6cyAIYh4sMUkFVPymIDcfA8Y4z/Q898B5aigRrHahj\\nPEvgoXxVO0Qp+gGFHLRCFVvFeR4BT/EDOsWTsCf54A95XxECQQD7FDb1m67NoSCO\\ny2X8mqSg7DYHuDHGH4X5XMEmiMYA2/2M/FKuDI2MgUa1IVig/PUPf/kMJygpNd+i\\nuZE51nbtAkEA5wBfptDlCHqjh+YNWGQBnT46qutqGqnfsl9LDkt77sbNSAu5QEsr\\nc6cQReNcbU7LZlVRW6LZ7Rvtbe1b5fhZpQJARe/Qi0NtQoviNMRFSUKOHuEM/8N3\\n4dcAC4ChsKkidjTRAId8REzs1Llhx6xdMqKjZEjiR1dU4X3HKF2GLVUm1QJABMst\\nMPkEx7hDzH4pqLvqjKjN7t4TxZng2oK/u/w1Bi958xTLM1pb/HprDAg70sjfz6/V\\nkGFAxHrf4ngagBs3QQJADNAKZGIp4OtJUjV2A/vdzEjilf/QERZDXmd33rc4xF0Y\\n1Nr3OY09qsa9Ukjp56B+5BQgHn6jq+n263m2/W6cjw==\\n-----END RSA PRIVATE KEY-----\\n-----BEGIN CERTIFICATE-----\\nMIICojCCAYoCAgJSMA0GCSqGSIb3DQEBBQUAMIGBMQswCQYDVQQGEwJVUzEXMBUG\\nA1UECBMOTm9ydGggQ2Fyb2xpbmExEDAOBgNVBAcTB1JhbGVpZ2gxEDAOBgNVBAoT\\nB1JlZCBIYXQxETAPBgNVBAsTCENsb3VkIEJVMSIwIAYDVQQDExlkaGNwMjMxLTE2\\nLnJkdS5yZWRoYXQuY29tMB4XDTEzMDExMjAxMzA1M1oXDTIzMDExMDAxMzA1M1ow\\nLzEtMCsGA1UEAxMkMDEwRTk5QzAtMzI3Ni0xMUUyLTgxQzEtMDgwMDIwMEM5QTY2\\nMIGfMA0GCSqGSIb3DQEBAQUAA4GNADCBiQKBgQDij5tnu9yRotf4S7xCEVcMXNA/\\nh+q+qtY2FhtMGxFayuzZug10qBun9Y+ZjhRzO3PH3wsZGsH25yRK+WHklADwJgGr\\nU1TTM3PY2ecL3LVN5FETi2AYce65s0V44V08nDckTJtf+FPiC0DpaJJyDjRy53wE\\npFkVCa+LEKcaDSsLwQIDAQABMA0GCSqGSIb3DQEBBQUAA4IBAQA/5b4Ge4ZSentG\\nJ28xPC2Hv/HurUGO2Z6aq4JRkt2UjaTgJaWH+FkYzzlOIfi55xps9LN97aNOqjgW\\n9iIL4C9RGIOQBvAybNL3/TL+uB93rntvOalWn2nFO9rBYkm1pOnRf3YQTiObTeRF\\nn1ATAbdJ8alG1v4z+D3I3ycY7Zew8ppA0flBpywSFidvXyaUj0XMyzfiS/SGkV0x\\n4E9iOUMfqUL/3k6VuxdfoLx95TfJDvpK0buHt9pzKvhc93L6JUucjgfTqpHH48+C\\njgCKC3pa1+h8adBRPL0LufaRm6JkcjWK2Ab8tXV6yx1/owjGi1SXQTnEvM3CKaef\\nq18pniu6\\n-----END CERTIFICATE-----\", \"_ns\": \"consumers\", \"notes\": {}, \"capabilities\": {}, \"_id\": {\"$oid\": \"50f0bccd9c60ed0921004e11\"}, \"id\": \"010E99C0-3276-11E2-81C1-0800200C9A66\", \"_href\": {\"_href\": \"/pulp/api/v2/consumers/010E99C0-3276-11E2-81C1-0800200C9A66/\"}}"
-    http_version: 
-  recorded_at: Sat, 12 Jan 2013 01:30:53 GMT
-- request: 
-    method: put
-    uri: https://dhcp231-16.rdu.redhat.com/pulp/api/v2/consumers/010E99C0-3276-11E2-81C1-0800200C9A66/
->>>>>>> f739f88f
-    body: 
-      string: ""
-    headers: 
-<<<<<<< HEAD
-      Accept: 
-      - application/json
-      Pulp-User: 
-      - admin
-      Authorization: 
-      - OAuth oauth_consumer_key="katello", oauth_nonce="amxuUM30mmZWFUU0GFSM5ZuGX73uhEVg1B7v8fdeI", oauth_signature="KS0oRA1GivobkBjSR2AdIUK2z0w%3D", oauth_signature_method="HMAC-SHA1", oauth_timestamp="1358179654", oauth_version="1.0"
-      Accept-Encoding: 
-      - gzip, deflate
-      Content-Type: 
-      - application/json
-=======
-      Content-Length: 
-      - "49"
-      Content-Type: 
-      - application/json
-      Accept-Encoding: 
-      - gzip, deflate
-      Accept: 
-      - application/json
-      Pulp-User: 
-      - admin
-      Authorization: 
-      - OAuth oauth_body_hash="2jmj7l5rSw0yVb%2FvlWAYkK%2FYBwk%3D", oauth_consumer_key="katello", oauth_nonce="R1nrkEqdWSlplGP2XlEix4toBijC9sreHA1dhIMqEI", oauth_signature="S281JCuBST9TIYtrF1wC7F9dV0Q%3D", oauth_signature_method="HMAC-SHA1", oauth_timestamp="1357954253", oauth_version="1.0"
->>>>>>> f739f88f
-  response: 
-    status: 
-      code: 200
-      message: OK
-    headers: 
-<<<<<<< HEAD
-      Server: 
-      - Apache/2.2.22 (Fedora)
-      Date: 
-      - Mon, 14 Jan 2013 16:07:34 GMT
-      Content-Length: 
-      - "4"
-      Content-Type: 
-      - application/json
-    body: 
-      string: "null"
-    http_version: 
-  recorded_at: Mon, 14 Jan 2013 16:07:35 GMT
-- request: 
-    method: post
-    uri: https://kafka.usersys.redhat.com/pulp/api/v2/consumers/
-=======
-      Content-Length: 
-      - "1285"
-      Date: 
-      - Sat, 12 Jan 2013 01:30:53 GMT
-      Content-Type: 
-      - application/json
-      Server: 
-      - Apache/2.2.22 (Fedora)
-    body: 
-      string: "{\"display_name\": \"Not So Simple Server\", \"description\": null, \"certificate\": \"-----BEGIN CERTIFICATE-----\\nMIICojCCAYoCAgJSMA0GCSqGSIb3DQEBBQUAMIGBMQswCQYDVQQGEwJVUzEXMBUG\\nA1UECBMOTm9ydGggQ2Fyb2xpbmExEDAOBgNVBAcTB1JhbGVpZ2gxEDAOBgNVBAoT\\nB1JlZCBIYXQxETAPBgNVBAsTCENsb3VkIEJVMSIwIAYDVQQDExlkaGNwMjMxLTE2\\nLnJkdS5yZWRoYXQuY29tMB4XDTEzMDExMjAxMzA1M1oXDTIzMDExMDAxMzA1M1ow\\nLzEtMCsGA1UEAxMkMDEwRTk5QzAtMzI3Ni0xMUUyLTgxQzEtMDgwMDIwMEM5QTY2\\nMIGfMA0GCSqGSIb3DQEBAQUAA4GNADCBiQKBgQDij5tnu9yRotf4S7xCEVcMXNA/\\nh+q+qtY2FhtMGxFayuzZug10qBun9Y+ZjhRzO3PH3wsZGsH25yRK+WHklADwJgGr\\nU1TTM3PY2ecL3LVN5FETi2AYce65s0V44V08nDckTJtf+FPiC0DpaJJyDjRy53wE\\npFkVCa+LEKcaDSsLwQIDAQABMA0GCSqGSIb3DQEBBQUAA4IBAQA/5b4Ge4ZSentG\\nJ28xPC2Hv/HurUGO2Z6aq4JRkt2UjaTgJaWH+FkYzzlOIfi55xps9LN97aNOqjgW\\n9iIL4C9RGIOQBvAybNL3/TL+uB93rntvOalWn2nFO9rBYkm1pOnRf3YQTiObTeRF\\nn1ATAbdJ8alG1v4z+D3I3ycY7Zew8ppA0flBpywSFidvXyaUj0XMyzfiS/SGkV0x\\n4E9iOUMfqUL/3k6VuxdfoLx95TfJDvpK0buHt9pzKvhc93L6JUucjgfTqpHH48+C\\njgCKC3pa1+h8adBRPL0LufaRm6JkcjWK2Ab8tXV6yx1/owjGi1SXQTnEvM3CKaef\\nq18pniu6\\n-----END CERTIFICATE-----\", \"_ns\": \"consumers\", \"notes\": {}, \"capabilities\": {}, \"_id\": {\"$oid\": \"50f0bccd9c60ed0921004e11\"}, \"id\": \"010E99C0-3276-11E2-81C1-0800200C9A66\", \"_href\": \"/pulp/api/v2/consumers/010E99C0-3276-11E2-81C1-0800200C9A66/\"}"
-    http_version: 
-  recorded_at: Sat, 12 Jan 2013 01:30:53 GMT
-- request: 
-    method: post
-    uri: https://dhcp231-16.rdu.redhat.com/pulp/api/v2/consumers/
->>>>>>> f739f88f
-    body: 
-      string: "{\"id\":\"010E99C0-3276-11E2-81C1-0800200C9A66\",\"display_name\":\"Simple Server\"}"
-    headers: 
-<<<<<<< HEAD
-      Accept: 
-      - application/json
-      Pulp-User: 
-      - admin
-      Authorization: 
-      - OAuth oauth_body_hash="2jmj7l5rSw0yVb%2FvlWAYkK%2FYBwk%3D", oauth_consumer_key="katello", oauth_nonce="rpxgbDpIekpW1UhXDtAz9j4KP8j65JLvshZYWYjl0A", oauth_signature="jiLuPdRtlAyRzZC%2FvuPv0E0S2z0%3D", oauth_signature_method="HMAC-SHA1", oauth_timestamp="1358179655", oauth_version="1.0"
-      Accept-Encoding: 
-      - gzip, deflate
-      Content-Length: 
-      - "76"
-      Content-Type: 
-      - application/json
-=======
-      Content-Length: 
-      - "76"
-      Content-Type: 
-      - application/json
-      Accept-Encoding: 
-      - gzip, deflate
-      Accept: 
-      - application/json
-      Pulp-User: 
-      - admin
-      Authorization: 
-      - OAuth oauth_body_hash="2jmj7l5rSw0yVb%2FvlWAYkK%2FYBwk%3D", oauth_consumer_key="katello", oauth_nonce="gh5s7Wx4KGfZ663nd1FY2OfJO1qHlkikG0lOvFHakO0", oauth_signature="vzlfIc5osAUVa93EKG8I3tqN%2Fo8%3D", oauth_signature_method="HMAC-SHA1", oauth_timestamp="1357954253", oauth_version="1.0"
->>>>>>> f739f88f
-  response: 
-    status: 
-      code: 201
-      message: Created
-    headers: 
-<<<<<<< HEAD
-      Server: 
-      - Apache/2.2.22 (Fedora)
-      Date: 
-      - Mon, 14 Jan 2013 16:07:35 GMT
-      Content-Length: 
-      - "1927"
-=======
-      Content-Length: 
-      - "2191"
-      Date: 
-      - Sat, 12 Jan 2013 01:30:53 GMT
->>>>>>> f739f88f
-      Location: 
-      - "{'_href': u'/pulp/api/v2/consumers/010E99C0-3276-11E2-81C1-0800200C9A66/'}"
-      Content-Type: 
-      - application/json
-<<<<<<< HEAD
-    body: 
-      string: "{\"display_name\": \"Simple Server\", \"description\": null, \"certificate\": \"-----BEGIN RSA PRIVATE KEY-----\\nMIICXQIBAAKBgQCxFsz6vdi4Qjn9T8G3Nc2UP3AsJd1xCxEClqBKNLpkdtw/EBJB\\nNhMQhaNuFTFr4ommz9ORq2zOnD6xVq+bW44AHuc0irheZJEbGUpIqXjKVR/sN8rt\\nJ2zedZsDgstuJ3O2AFe82L2/3dm1NqiB7PH7kD/E/8p13oGCgyUZrtfacQIDAQAB\\nAoGAQtyA+ArF0IvwqRt74FiIDfkFuSVyvkOXYIrOajYOSfA2p/jBa62m9Q3/7ohB\\n6KHXpwvArbczla6YXQyFsPqYWgKI0EReOXxjuCmhy99D8dZtlMJO9gix5LCiolHA\\n90/3EAcH+ZCAYzBNGry/6fBrSZ2YET40U9esPAczstLNdCECQQDVbkVzwImygYv8\\n6VAD4WnpS3o1Nxlehx1oOxBOByclG1oLDpDQ8B9lY3kLZ0FixMfgAl3QIuUbd5Ua\\nLV+fPfvzAkEA1GjuSoxBV5/w+DBpnRFyhdMrvdeHEBQMWDQiq1aun95cJLYrscmd\\npjqxmM/Kl7JFZD3pZboVj/hs1iQRui6dCwJBAJzsuRAEjrm62myYNwbDZBXuMuqR\\nmouQGKUcWD6mr7duxuO+T+fvxYXMf6FMyByQxs0DsGpqXb22TOC0X8w7zNUCQDhw\\noVDBr+MepqLsCkQoDKwujmLlUAgfq6AMSmIIqGHmbcl7dmTJU9CFrAcUv5pLTlDy\\neoADUBNvSUwlTWiRVj0CQQCkDjOJ4kxTqsTPRWqEbGZqfnkesF+KJwtKIvW6qCql\\nGqsX6vjbmOCXmO64DavpFqU9iwoBfRAoHVH16+JYnrW8\\n-----END RSA PRIVATE KEY-----\\n-----BEGIN CERTIFICATE-----\\nMIIB4TCCAUoCAgGHMA0GCSqGSIb3DQEBBQUAMEIxITAfBgNVBAMMGGthZmthLnVz\\nZXJzeXMucmVkaGF0LmNvbTELMAkGA1UEBhMCVVMxEDAOBgNVBAcMB1JhbGVpZ2gw\\nHhcNMTMwMTE0MTYwNzM1WhcNMjMwMTEyMTYwNzM1WjAvMS0wKwYDVQQDEyQwMTBF\\nOTlDMC0zMjc2LTExRTItODFDMS0wODAwMjAwQzlBNjYwgZ8wDQYJKoZIhvcNAQEB\\nBQADgY0AMIGJAoGBALEWzPq92LhCOf1Pwbc1zZQ/cCwl3XELEQKWoEo0umR23D8Q\\nEkE2ExCFo24VMWviiabP05GrbM6cPrFWr5tbjgAe5zSKuF5kkRsZSkipeMpVH+w3\\nyu0nbN51mwOCy24nc7YAV7zYvb/d2bU2qIHs8fuQP8T/ynXegYKDJRmu19pxAgMB\\nAAEwDQYJKoZIhvcNAQEFBQADgYEAEYxk7wUld8y0HBd+U/EcV276F9njmqrbNgQ1\\nSR4xyDI+Q2Mr4vSNzu8Qs2bVIGP+8DI9rh0Y8CI4XU/gor2m9FfBpTu2MFNPLLgj\\n1MfzZMol+R2ECWYQEjqcaXnz+o/3m1anUgXeUUqWQcYQDg0DntAkZj2SNBYnAAq6\\nOS0Wblc=\\n-----END CERTIFICATE-----\", \"_ns\": \"consumers\", \"notes\": {}, \"capabilities\": {}, \"_id\": {\"$oid\": \"50f42d47196cbe47d7001533\"}, \"id\": \"010E99C0-3276-11E2-81C1-0800200C9A66\", \"_href\": {\"_href\": \"/pulp/api/v2/consumers/010E99C0-3276-11E2-81C1-0800200C9A66/\"}}"
-    http_version: 
-  recorded_at: Mon, 14 Jan 2013 16:07:35 GMT
+    body: 
+      string: "{\"display_name\": \"Simple Server\", \"description\": null, \"certificate\": \"-----BEGIN RSA PRIVATE KEY-----\\nMIICXAIBAAKBgQDClGaYm98uV89UniLSBKQXJvnK3KaxIuFyumac4KLwPEfma9zd\\nKsuutw4mAGaaxiFOZBOfMJW7BCmAskJ3wZZyafjpjNrkfdeAc/a/F6/UWuK5HvGL\\noA+Whz6kZVZP5qIpKg40iFdpwsUW7LTaMNm+1IWFZZan6WnJCVSCk1daoQIDAQAB\\nAoGAMNHBCAsbrOn1J/rhK6ZkcTajN6Wy4QCqZfmkozmtR+8n7wUjDg6dugFNuHUj\\nSTPqyVtMnQU4nAqISzTuflOA5lVVAZEphCGzl4L2g0QXm0BgaKUkcqjQ4PEdje8E\\ntKNC5lNlHnIUwI5Yg+CGk/li2hbRYgoHLY2zkjY/EkeOZBECQQD4P7TX4IoeQxx7\\ni5gLrDFO+/h0ahXSxjrxV+yny1TdXwqO09P/IvMFm8+M9dORd7EpVPs5QP3CFcUe\\nSs8in3kVAkEAyKe1Pc/gWzGKPuoRIcwQ5rJo1UupuF59Ew1b6+Wwyddvh3LVIOvP\\nKz+B/Yu76GduzvWtApNLA4SHim2hNwJmXQJBAIrVtiH1Zck+5zMBAuukRX9S08Tn\\nf4T9cAGBlszQnomfmZv/Q9SwixFb7lt7L/Nu6RmgeU+v1TsySaeDVwyZ+3ECQGVc\\nYq/Q3NL0WZOihfj+ruL66P4mdJvQD3qaWv71TrMHgy13ErbIqCR+tlmwRsIFzfH6\\nJOWSJmimgBmre67gJXkCQCGI/DLQ1QEWyK8o8IAE6MiwOuAxtQHirMLxHPCTuoO7\\nzipzl3oDKd8NnGJnKd9M6y6DWCKPdXBF9B5R2Z90fQw=\\n-----END RSA PRIVATE KEY-----\\n-----BEGIN CERTIFICATE-----\\nMIIB4TCCAUoCAgGWMA0GCSqGSIb3DQEBBQUAMEIxITAfBgNVBAMMGGthZmthLnVz\\nZXJzeXMucmVkaGF0LmNvbTELMAkGA1UEBhMCVVMxEDAOBgNVBAcMB1JhbGVpZ2gw\\nHhcNMTMwMTE0MjIwNjI1WhcNMjMwMTEyMjIwNjI1WjAvMS0wKwYDVQQDEyQwMTBF\\nOTlDMC0zMjc2LTExRTItODFDMS0wODAwMjAwQzlBNjYwgZ8wDQYJKoZIhvcNAQEB\\nBQADgY0AMIGJAoGBAMKUZpib3y5Xz1SeItIEpBcm+crcprEi4XK6ZpzgovA8R+Zr\\n3N0qy663DiYAZprGIU5kE58wlbsEKYCyQnfBlnJp+OmM2uR914Bz9r8Xr9Ra4rke\\n8YugD5aHPqRlVk/moikqDjSIV2nCxRbstNow2b7UhYVllqfpackJVIKTV1qhAgMB\\nAAEwDQYJKoZIhvcNAQEFBQADgYEAqMMSsdfUsudcRrYH81hVWu+RFc5iX6aYjCvA\\nhojtgUdd6zLP+uKTUBQQgFgwNHzcs1EfkWJG9gFezcaOmreQE+0U65m6GTDgjq3w\\n+ADexsl6m/lVLE3YOAmB1OcQrHojYWn/+ty6YcDfWHpktYE9goPdQ7t0wrjucm+6\\nkI8AtE8=\\n-----END CERTIFICATE-----\", \"_ns\": \"consumers\", \"notes\": {}, \"capabilities\": {}, \"_id\": {\"$oid\": \"50f48161196cbe557b0008b9\"}, \"id\": \"010E99C0-3276-11E2-81C1-0800200C9A66\", \"_href\": {\"_href\": \"/pulp/api/v2/consumers/010E99C0-3276-11E2-81C1-0800200C9A66/\"}}"
+    http_version: 
+  recorded_at: Mon, 14 Jan 2013 22:06:25 GMT
 - request: 
     method: put
     uri: https://kafka.usersys.redhat.com/pulp/api/v2/consumers/010E99C0-3276-11E2-81C1-0800200C9A66/
-=======
-      Server: 
-      - Apache/2.2.22 (Fedora)
-    body: 
-      string: "{\"display_name\": \"Simple Server\", \"description\": null, \"certificate\": \"-----BEGIN RSA PRIVATE KEY-----\\nMIICXAIBAAKBgQCwh9JkyZTQnM8/b255k/OAJIPumQWUZICrDSgIwrzZc6bJauTX\\nxZ94su5fE9UxIuUdBeUdL7faBHWm+fg0illDITcCkSzDZyiZFdliaF47snUs9X+W\\nAZ1R1wG+i0QlBofc4+7yoOlKcVBvBhTEtSXdt1Kp2rzfzIa4dVWHDdwWewIDAQAB\\nAoGAU6p74ALeQiUf4Kvai0rA7Knh0bK6v0MG7IsWv1g0k0dJ9EpyXYWveFAtw+gt\\ncdVdC21g0n1sQKs+a74rkhNEDE/8xFqm4ly6lfZ4CN/b08XDY1G+2UreayPic+se\\nYwaBFTDlK4AhFaKm+eXwf6yDOTsydi69dA08kcKLn8ZBWdkCQQDjKbfhCjDeGww9\\nrbIOMDC4LppYxP1JzsojPzFWCcKJ3qbaIwcHZ8xEzDAG0gInqxA0O9AhQAS05xl+\\nSYKYMXG/AkEAxvCqPZRkZpPlEqva4Y39QAZs/LIQ4NIQ1fVwOZGqKLExE6zxtm4N\\nYup9ac7f4qKjQsn1jCCqDC/cji7JgbcSRQJAOktQZq2o0LZ8M6/JS57OQdWjwjf7\\nD9/DO7xRutSSWbMLelsWyK24W8dSY82sw+VAKUdYJ9A35PyRLDlNDCVUHQJBAJLH\\nyrO4owNUJ3XJOqukua/djdg8AVv/YdCbUHwJT4TKh60+svCo7lOHM5U3v9RVryN+\\nIx+Kkix/u7lkJ+T/EAkCQEmUYeuorzEk7cMcoiexvnuExsL3kv42HzMO6GKASGO2\\nJ66oC+raTO56eMZIE2IDNJwnxFUCmagO5S3S+B+jtOs=\\n-----END RSA PRIVATE KEY-----\\n-----BEGIN CERTIFICATE-----\\nMIICojCCAYoCAgJTMA0GCSqGSIb3DQEBBQUAMIGBMQswCQYDVQQGEwJVUzEXMBUG\\nA1UECBMOTm9ydGggQ2Fyb2xpbmExEDAOBgNVBAcTB1JhbGVpZ2gxEDAOBgNVBAoT\\nB1JlZCBIYXQxETAPBgNVBAsTCENsb3VkIEJVMSIwIAYDVQQDExlkaGNwMjMxLTE2\\nLnJkdS5yZWRoYXQuY29tMB4XDTEzMDExMjAxMzA1M1oXDTIzMDExMDAxMzA1M1ow\\nLzEtMCsGA1UEAxMkMDEwRTk5QzAtMzI3Ni0xMUUyLTgxQzEtMDgwMDIwMEM5QTY2\\nMIGfMA0GCSqGSIb3DQEBAQUAA4GNADCBiQKBgQCwh9JkyZTQnM8/b255k/OAJIPu\\nmQWUZICrDSgIwrzZc6bJauTXxZ94su5fE9UxIuUdBeUdL7faBHWm+fg0illDITcC\\nkSzDZyiZFdliaF47snUs9X+WAZ1R1wG+i0QlBofc4+7yoOlKcVBvBhTEtSXdt1Kp\\n2rzfzIa4dVWHDdwWewIDAQABMA0GCSqGSIb3DQEBBQUAA4IBAQCpHY+OE3SCFpJG\\nvB2PnutFBlK9oJAFONo4myWQ7L0fkrrwDg1ZBOpp0Q6YxxWlU/3LDB7tUkLs/7LU\\npROdjjP/9Tg0RgKSMlSlrbDm5huCX7x1SqgaXkZfK3MWzMUnXIlYYkXXtGb4ReTK\\nmhj2hxts465FiAHfCGkBLuVh/MU0/W/OdH5U/A8Cjwklc3a9iXSSd+dCgsgylY90\\nGjqq1Q9YMX0kqAvAahDnqz/D50LXhT9+a15pf5CIU/TBk8Zf6e99rB1+uMqP7QLT\\nDN1FE03a1o9W4MCRhPtHpWh1QbDFKLBzSt114NHmeuDg2uJnam6oVSjP+syWUPOq\\ncASuCL+g\\n-----END CERTIFICATE-----\", \"_ns\": \"consumers\", \"notes\": {}, \"capabilities\": {}, \"_id\": {\"$oid\": \"50f0bccd9c60ed0921004e2e\"}, \"id\": \"010E99C0-3276-11E2-81C1-0800200C9A66\", \"_href\": {\"_href\": \"/pulp/api/v2/consumers/010E99C0-3276-11E2-81C1-0800200C9A66/\"}}"
-    http_version: 
-  recorded_at: Sat, 12 Jan 2013 01:30:53 GMT
-- request: 
-    method: delete
-    uri: https://dhcp231-16.rdu.redhat.com/pulp/api/v2/consumers/010E99C0-3276-11E2-81C1-0800200C9A66/
->>>>>>> f739f88f
     body: 
       string: "{\"delta\":{\"display_name\":\"Not So Simple Server\"}}"
     headers: 
-<<<<<<< HEAD
-      Accept: 
-      - application/json
-      Pulp-User: 
-      - admin
-      Authorization: 
-      - OAuth oauth_body_hash="2jmj7l5rSw0yVb%2FvlWAYkK%2FYBwk%3D", oauth_consumer_key="katello", oauth_nonce="FlxXy7UN2WZbYxPqhqxcu6JcSlraIP3LuTQjRIsomc", oauth_signature="07b%2F9DP0KgUAsW3yF4SQX84OkCM%3D", oauth_signature_method="HMAC-SHA1", oauth_timestamp="1358179655", oauth_version="1.0"
-      Accept-Encoding: 
-      - gzip, deflate
+      Authorization: 
+      - OAuth oauth_body_hash="2jmj7l5rSw0yVb%2FvlWAYkK%2FYBwk%3D", oauth_consumer_key="katello", oauth_nonce="9PgkbBvgzpFjNnocshP50ImJnVFH2ur4NE5mI11qQ", oauth_signature="ICy8oqJP56oUpr%2BI3bA5Ibg1iSk%3D", oauth_signature_method="HMAC-SHA1", oauth_timestamp="1358201185", oauth_version="1.0"
+      Pulp-User: 
+      - admin
       Content-Length: 
       - "49"
-      Content-Type: 
-      - application/json
-=======
-      Content-Type: 
-      - application/json
-      Accept-Encoding: 
-      - gzip, deflate
-      Accept: 
-      - application/json
-      Pulp-User: 
-      - admin
-      Authorization: 
-      - OAuth oauth_consumer_key="katello", oauth_nonce="4Un6UARcJrCj2qOowuojMiSSRR5t6gfR1BGHWjsC44", oauth_signature="m%2FyFwyyAy9aNbg1uKkllfpuLzQ0%3D", oauth_signature_method="HMAC-SHA1", oauth_timestamp="1357954253", oauth_version="1.0"
->>>>>>> f739f88f
-  response: 
-    status: 
-      code: 200
-      message: OK
-    headers: 
-<<<<<<< HEAD
-      Server: 
-      - Apache/2.2.22 (Fedora)
-      Date: 
-      - Mon, 14 Jan 2013 16:07:35 GMT
+      Accept-Encoding: 
+      - gzip, deflate
+      Content-Type: 
+      - application/json
+      Accept: 
+      - application/json
+  response: 
+    status: 
+      code: 200
+      message: OK
+    headers: 
+      Server: 
+      - Apache/2.2.22 (Fedora)
+      Date: 
+      - Mon, 14 Jan 2013 22:06:25 GMT
       Content-Length: 
       - "1021"
       Content-Type: 
       - application/json
-=======
-      Content-Length: 
-      - "4"
-      Date: 
-      - Sat, 12 Jan 2013 01:30:53 GMT
-      Content-Type: 
-      - application/json
-      Server: 
-      - Apache/2.2.22 (Fedora)
->>>>>>> f739f88f
-    body: 
-      string: "{\"display_name\": \"Not So Simple Server\", \"description\": null, \"certificate\": \"-----BEGIN CERTIFICATE-----\\nMIIB4TCCAUoCAgGHMA0GCSqGSIb3DQEBBQUAMEIxITAfBgNVBAMMGGthZmthLnVz\\nZXJzeXMucmVkaGF0LmNvbTELMAkGA1UEBhMCVVMxEDAOBgNVBAcMB1JhbGVpZ2gw\\nHhcNMTMwMTE0MTYwNzM1WhcNMjMwMTEyMTYwNzM1WjAvMS0wKwYDVQQDEyQwMTBF\\nOTlDMC0zMjc2LTExRTItODFDMS0wODAwMjAwQzlBNjYwgZ8wDQYJKoZIhvcNAQEB\\nBQADgY0AMIGJAoGBALEWzPq92LhCOf1Pwbc1zZQ/cCwl3XELEQKWoEo0umR23D8Q\\nEkE2ExCFo24VMWviiabP05GrbM6cPrFWr5tbjgAe5zSKuF5kkRsZSkipeMpVH+w3\\nyu0nbN51mwOCy24nc7YAV7zYvb/d2bU2qIHs8fuQP8T/ynXegYKDJRmu19pxAgMB\\nAAEwDQYJKoZIhvcNAQEFBQADgYEAEYxk7wUld8y0HBd+U/EcV276F9njmqrbNgQ1\\nSR4xyDI+Q2Mr4vSNzu8Qs2bVIGP+8DI9rh0Y8CI4XU/gor2m9FfBpTu2MFNPLLgj\\n1MfzZMol+R2ECWYQEjqcaXnz+o/3m1anUgXeUUqWQcYQDg0DntAkZj2SNBYnAAq6\\nOS0Wblc=\\n-----END CERTIFICATE-----\", \"_ns\": \"consumers\", \"notes\": {}, \"capabilities\": {}, \"_id\": {\"$oid\": \"50f42d47196cbe47d7001533\"}, \"id\": \"010E99C0-3276-11E2-81C1-0800200C9A66\", \"_href\": \"/pulp/api/v2/consumers/010E99C0-3276-11E2-81C1-0800200C9A66/\"}"
-    http_version: 
-<<<<<<< HEAD
-  recorded_at: Mon, 14 Jan 2013 16:07:36 GMT
-- request: 
-    method: post
-    uri: https://kafka.usersys.redhat.com/pulp/api/v2/consumers/
-=======
-  recorded_at: Sat, 12 Jan 2013 01:30:54 GMT
-- request: 
-    method: post
-    uri: https://dhcp231-16.rdu.redhat.com/pulp/api/v2/consumers/
->>>>>>> f739f88f
-    body: 
-      string: "{\"id\":\"010E99C0-3276-11E2-81C1-0800200C9A66\",\"display_name\":\"Simple Server\"}"
-    headers: 
-<<<<<<< HEAD
-      Accept: 
-      - application/json
-      Pulp-User: 
-      - admin
-      Authorization: 
-      - OAuth oauth_body_hash="2jmj7l5rSw0yVb%2FvlWAYkK%2FYBwk%3D", oauth_consumer_key="katello", oauth_nonce="rjtVYB14phxnnyKkWtf0BkzTKAS9T2yJ3XrTG1iPlk", oauth_signature="sefnr3ifEnnVQwUKLQNp%2B5GDhq0%3D", oauth_signature_method="HMAC-SHA1", oauth_timestamp="1358179656", oauth_version="1.0"
-      Accept-Encoding: 
-      - gzip, deflate
-      Content-Length: 
-      - "76"
-      Content-Type: 
-      - application/json
-=======
-      Content-Length: 
-      - "76"
-      Content-Type: 
-      - application/json
-      Accept-Encoding: 
-      - gzip, deflate
-      Accept: 
-      - application/json
-      Pulp-User: 
-      - admin
-      Authorization: 
-      - OAuth oauth_body_hash="2jmj7l5rSw0yVb%2FvlWAYkK%2FYBwk%3D", oauth_consumer_key="katello", oauth_nonce="nolmQFiMtIWAFcP5IzQOG3t0EA8bClnk2PVo3xAHqzY", oauth_signature="VdUbdBXiOJEZdXJICdos2HtvGKU%3D", oauth_signature_method="HMAC-SHA1", oauth_timestamp="1357954254", oauth_version="1.0"
->>>>>>> f739f88f
-  response: 
-    status: 
-      code: 201
-      message: Created
-    headers: 
-<<<<<<< HEAD
-      Server: 
-      - Apache/2.2.22 (Fedora)
-      Date: 
-      - Mon, 14 Jan 2013 16:07:36 GMT
-      Content-Length: 
-      - "1927"
-=======
-      Content-Length: 
-      - "2191"
-      Date: 
-      - Sat, 12 Jan 2013 01:30:54 GMT
->>>>>>> f739f88f
-      Location: 
-      - "{'_href': u'/pulp/api/v2/consumers/010E99C0-3276-11E2-81C1-0800200C9A66/'}"
-      Content-Type: 
-      - application/json
-<<<<<<< HEAD
-    body: 
-      string: "{\"display_name\": \"Simple Server\", \"description\": null, \"certificate\": \"-----BEGIN RSA PRIVATE KEY-----\\nMIICXAIBAAKBgQDPtj4IRlRPXLPYrH10n6P3blMKMz5ZL68nFOpQtbBwcEbwX+NH\\n911cNnmGK8eVw9Kjxy/bsEUfKZd8fRYFS0sBHVaCy8D6Iz+yuOjvk4uV66Qj6fEf\\nszrYxpqA0kamlf9ZZeTuJgxT3nWsOTXJU0lks1gqxXdjznheBAqOb0fAGwIDAQAB\\nAoGADUk67oyRGAJ1/oYKAEu10T3dUem1Mz85lOZhlogIoSiNYRLBFvlbn2pcm5hx\\nS8Ma1h8HkKXVxgiDCBN4NR57zZjWmYCdGwbexndWyV0Zch5+Agfp4WDWb5H5fEud\\nCEr+W/NXTyAWR1naJq51+Ker9HY2TEWmu8ha3DhWm3utyQECQQD7aFrAgBSFxdLI\\nIpjwId24smgUya/oAQm5oNCHg+h6LzWdwuup6WESEt7FQEsh9R5HD8AZDJ04w2J4\\nA2cwIvLVAkEA04GOMuk5ZyMTWnggqRqfSWjoauZhdb2xOV5vffoy3tOfxQCjQS44\\nKhiCquGEMwB7DdMDWS4bpel3cXk9lI//LwJAZP5TzpblJ6QDe8BiPbztC+AnbYpj\\n7shT9s0CWB4GSuciG8EM2JHXG+KWuRiN1hNY2WUbXzSxB/d9XAbJ8g1oDQJAL8Ku\\nqKJvuvF5ulEsFuOTGpGdAh653UuTjH/dr1XjTNv+1Q6azuov9pmIUCwSnS27m9iN\\nhgLabXG17iLRnA2UMwJBAILNPqXuA6dRuJSjCKirO1HvRAkCnxMUBgwLkWBRtZy9\\noWNZ1rxAF7dbD3qoAIcUv/hzREaZ/71yUEhhAKxEfmQ=\\n-----END RSA PRIVATE KEY-----\\n-----BEGIN CERTIFICATE-----\\nMIIB4TCCAUoCAgGIMA0GCSqGSIb3DQEBBQUAMEIxITAfBgNVBAMMGGthZmthLnVz\\nZXJzeXMucmVkaGF0LmNvbTELMAkGA1UEBhMCVVMxEDAOBgNVBAcMB1JhbGVpZ2gw\\nHhcNMTMwMTE0MTYwNzM2WhcNMjMwMTEyMTYwNzM2WjAvMS0wKwYDVQQDEyQwMTBF\\nOTlDMC0zMjc2LTExRTItODFDMS0wODAwMjAwQzlBNjYwgZ8wDQYJKoZIhvcNAQEB\\nBQADgY0AMIGJAoGBAM+2PghGVE9cs9isfXSfo/duUwozPlkvrycU6lC1sHBwRvBf\\n40f3XVw2eYYrx5XD0qPHL9uwRR8pl3x9FgVLSwEdVoLLwPojP7K46O+Ti5XrpCPp\\n8R+zOtjGmoDSRqaV/1ll5O4mDFPedaw5NclTSWSzWCrFd2POeF4ECo5vR8AbAgMB\\nAAEwDQYJKoZIhvcNAQEFBQADgYEAkG4cIPqgTYmfD+iuyMScLS1oUqVkix+mKRFF\\nC1HWK8t6lFgnYanRfnWdbfE6X/WEzMJeL5NsrXxv2SsxX9tWc+tlCJcUiyt2lISB\\npji71dutZDBZy2MuxT4EFVH/sSHbHLuXGzISMz26j8jrCPiylD+3dc2O0bfzZgEo\\nVbYBYRk=\\n-----END CERTIFICATE-----\", \"_ns\": \"consumers\", \"notes\": {}, \"capabilities\": {}, \"_id\": {\"$oid\": \"50f42d48196cbe47d7001550\"}, \"id\": \"010E99C0-3276-11E2-81C1-0800200C9A66\", \"_href\": {\"_href\": \"/pulp/api/v2/consumers/010E99C0-3276-11E2-81C1-0800200C9A66/\"}}"
-    http_version: 
-  recorded_at: Mon, 14 Jan 2013 16:07:36 GMT
-- request: 
-    method: delete
-    uri: https://kafka.usersys.redhat.com/pulp/api/v2/consumers/010E99C0-3276-11E2-81C1-0800200C9A66/
-=======
-      Server: 
-      - Apache/2.2.22 (Fedora)
-    body: 
-      string: "{\"display_name\": \"Simple Server\", \"description\": null, \"certificate\": \"-----BEGIN RSA PRIVATE KEY-----\\nMIICXQIBAAKBgQDSEEP6YJYAYPgR/OPSjFyCCSJ+DU3fuEzTtHBKw+98O7+zlzJC\\nBFqGViHmaEwXIcVN5kMNFX14yVEu75HpbTGTGE8A0mgk0DaAVYziv51V+WMR9DeE\\nwrYIe5H/B4qyGSxeuNmJvDpfRp+G4BFbdzyOXPtXfybvkSqdCvnZYl1hvwIDAQAB\\nAoGBAJ2xVDarNzAFm3R1cdlnQTLlBJ24AxPFWPc8Z2fY+vk6KUj6YeIpPoPGOSCs\\nfyKGWYWHLCKwVUbNakJf2htvu1wifu9L5GTwYFTJAU1EHQiDiKIAuSyNY/n8fYbu\\niTms2YXdhdchXg683yE7pbttUG9kFUBBIVkis5KZ58siXwYxAkEA9lbu3tBxmOqB\\nbpcN+Aztl9BaVpDPnNO3c5Z5VXdXb3tbv1S/aF6nQFWD37ZQuI46+HBvhJIyWKCM\\nQz5zYWsl1QJBANpNJdhj9oDQsDqxp2s2IoGO29Mq+8GMUSIAmpT8x8oc+tIT9yeC\\nGAYM6YAYe+zWHkCVVQfyESxcChIJEgIvD0MCQCTX974nmvXuDRHHUfWJqXeNWBWe\\nbw7bs5J8LQWVZeRspNpHCKHJlmZO4/xvvj78NuG1n1hKrXEIAjKEgqlNZ0kCQQDK\\nP9umRcblxXLgjiNcMwV5HxAO7q3cvdGVPRX6ns/DM2I2LAU590+mm2PiJ8z4uc/B\\nahkjiWPbw1IZL4odt9fdAkBs9b4F2fwqMwCKxJ6uQsHHM9QbDwa8qDrNySYrolBi\\nJJsWyB/V4fOXF0/+Ttw2+TtCsPBV43hcryngfx2JX7CV\\n-----END RSA PRIVATE KEY-----\\n-----BEGIN CERTIFICATE-----\\nMIICojCCAYoCAgJUMA0GCSqGSIb3DQEBBQUAMIGBMQswCQYDVQQGEwJVUzEXMBUG\\nA1UECBMOTm9ydGggQ2Fyb2xpbmExEDAOBgNVBAcTB1JhbGVpZ2gxEDAOBgNVBAoT\\nB1JlZCBIYXQxETAPBgNVBAsTCENsb3VkIEJVMSIwIAYDVQQDExlkaGNwMjMxLTE2\\nLnJkdS5yZWRoYXQuY29tMB4XDTEzMDExMjAxMzA1NFoXDTIzMDExMDAxMzA1NFow\\nLzEtMCsGA1UEAxMkMDEwRTk5QzAtMzI3Ni0xMUUyLTgxQzEtMDgwMDIwMEM5QTY2\\nMIGfMA0GCSqGSIb3DQEBAQUAA4GNADCBiQKBgQDSEEP6YJYAYPgR/OPSjFyCCSJ+\\nDU3fuEzTtHBKw+98O7+zlzJCBFqGViHmaEwXIcVN5kMNFX14yVEu75HpbTGTGE8A\\n0mgk0DaAVYziv51V+WMR9DeEwrYIe5H/B4qyGSxeuNmJvDpfRp+G4BFbdzyOXPtX\\nfybvkSqdCvnZYl1hvwIDAQABMA0GCSqGSIb3DQEBBQUAA4IBAQCAQUMRElOkX1PU\\nbJrEvEl0GZKphmE/mbFYHxl5+7ytqM0wZ3ODZPPknpWR2anbX1hYFsofSZk8KpVP\\niuEwxeYHAnNii7LyHlHNAknxNDRnb1TYB1es8sDGQXjYo1zQyXSiEiCbjrAYQOAL\\nozsyg9Q0Oxslai5pVKWtZdUWIPvjhoXeJWxpBqK9HiJJhnhjdk/N4HdaFtTJzjA1\\n5mm/avhr1xLk8r+KCMM4uwqN2YRrien+aWCH9d3vFbFJ1L24iQIbKrYTPD9U41c/\\ngwTjEJQAssVWT941DuL8wNywz5cJDNrzoZPWKJ7+TOdDjK3F1bx2pv8IN+0WWkUN\\nfBVODK27\\n-----END CERTIFICATE-----\", \"_ns\": \"consumers\", \"notes\": {}, \"capabilities\": {}, \"_id\": {\"$oid\": \"50f0bcce9c60ed0921004e4a\"}, \"id\": \"010E99C0-3276-11E2-81C1-0800200C9A66\", \"_href\": {\"_href\": \"/pulp/api/v2/consumers/010E99C0-3276-11E2-81C1-0800200C9A66/\"}}"
-    http_version: 
-  recorded_at: Sat, 12 Jan 2013 01:30:54 GMT
-- request: 
-    method: delete
-    uri: https://dhcp231-16.rdu.redhat.com/pulp/api/v2/consumers/010E99C0-3276-11E2-81C1-0800200C9A66/
->>>>>>> f739f88f
-    body: 
-      string: ""
-    headers: 
-      Content-Type: 
-      - application/json
-      Accept-Encoding: 
-      - gzip, deflate
-      Accept: 
-      - application/json
-      Pulp-User: 
-      - admin
-      Authorization: 
-<<<<<<< HEAD
-      - OAuth oauth_consumer_key="katello", oauth_nonce="lZ96fesI2rSB1aboYqp5f7F1bugF9c4Ms482DhfVls", oauth_signature="pUcmeQtAIOtmRsxbFxZZIjPJHqw%3D", oauth_signature_method="HMAC-SHA1", oauth_timestamp="1358179656", oauth_version="1.0"
-      Accept-Encoding: 
-      - gzip, deflate
-      Content-Type: 
-      - application/json
-=======
-      - OAuth oauth_consumer_key="katello", oauth_nonce="fcrjrRWZi2A7cILMi4IAaAs082iiQmTZga02c8628", oauth_signature="3RNGTO7nBSPBnqUdNZe%2FSTNARng%3D", oauth_signature_method="HMAC-SHA1", oauth_timestamp="1357954254", oauth_version="1.0"
-  response: 
-    status: 
-      code: 200
-      message: OK
-    headers: 
-      Content-Length: 
-      - "4"
-      Date: 
-      - Sat, 12 Jan 2013 01:30:54 GMT
-      Content-Type: 
-      - application/json
-      Server: 
-      - Apache/2.2.22 (Fedora)
-    body: 
-      string: "null"
-    http_version: 
-  recorded_at: Sat, 12 Jan 2013 01:30:55 GMT
-- request: 
-    method: post
-    uri: https://dhcp231-16.rdu.redhat.com/pulp/api/v2/consumers/
-    body: 
-      string: "{\"display_name\":\"Simple Server\",\"id\":\"010E99C0-3276-11E2-81C1-0800200C9A66\"}"
-    headers: 
-      Content-Length: 
-      - "76"
-      Content-Type: 
-      - application/json
-      Accept-Encoding: 
-      - gzip, deflate
-      Accept: 
-      - application/json
-      Pulp-User: 
-      - admin
-      Authorization: 
-      - OAuth oauth_body_hash="2jmj7l5rSw0yVb%2FvlWAYkK%2FYBwk%3D", oauth_consumer_key="katello", oauth_nonce="aOuKiF4b69PRb2DyOcMEbFzyOZO7rzzS2Pl3cTDXO0k", oauth_signature="ddqESJQJeoE7CpZ4iYxumzE6Wt4%3D", oauth_signature_method="HMAC-SHA1", oauth_timestamp="1357954255", oauth_version="1.0"
->>>>>>> f739f88f
-  response: 
-    status: 
-      code: 200
-      message: OK
-    headers: 
-<<<<<<< HEAD
-      Server: 
-      - Apache/2.2.22 (Fedora)
-      Date: 
-      - Mon, 14 Jan 2013 16:07:36 GMT
-      Content-Length: 
-      - "4"
-      Content-Type: 
-      - application/json
-    body: 
-      string: "null"
-    http_version: 
-  recorded_at: Mon, 14 Jan 2013 16:07:36 GMT
-recorded_with: VCR 2.4.0
-=======
-      Content-Length: 
-      - "2191"
-      Date: 
-      - Sat, 12 Jan 2013 01:30:55 GMT
-      Location: 
-      - "{'_href': u'/pulp/api/v2/consumers/010E99C0-3276-11E2-81C1-0800200C9A66/'}"
-      Content-Type: 
-      - application/json
-      Server: 
-      - Apache/2.2.22 (Fedora)
-    body: 
-      string: "{\"display_name\": \"Simple Server\", \"description\": null, \"certificate\": \"-----BEGIN RSA PRIVATE KEY-----\\nMIICXAIBAAKBgQC6oJ6YEqxx/jYdYYYkwA5loQZV/nRXW6LJIfospATkxgXSY3tx\\nN5o6MXzywhvR8w/AVzW4Qwkp2X7P9fHE4Ywlmx2SSVb6OaiY1n5+QAni0squ+ilV\\nGHY7wewAiAwssPOS4AyVP7qs5DCGBGv+1qS6qFYcGYJdhPPEdGsUBHqGMwIDAQAB\\nAoGAFIdgiqfbMjrdZwP4RoidzM4WrVTtJULeODO1mj18kFG8CDWLOZv9KhORg/6Y\\nItMS03yEWz18f47+JRAPxTFuQfCO11sn+D68wjGHgamsPrSOtCD6x8bqZLxpPq/3\\n6WYag8QGHx2+UpL9QXEXPA1rU/Fd0oOXmSJDh2onhxvrIbECQQDoAS7qeqU/Sz4x\\nFvn3Tf06EpLIXVzK0cA7H7TYVf2s4v/ZWqMZF2LRRNCQ6egmfOkrVxV/wGn29yja\\nf+y38vjLAkEAze36Zk5zWbZGyP9I3hjjHifW41H/apP7cdjc9Hm7CS5xoGQ0/Nxz\\neAbuOKRjJ+vTvH+dr5fPMjPNt/+iVExDOQJBAKS7olpvt0HX5VLp45dL0xAW/A40\\n7Jw+juXsP3aUqEjH7a6hgslgJ5Q77nPXAjXB37YcYXGSaCspl+J9jtGWPj0CQFR7\\n6LnmP46zqFC34yYzIaJyh8eVEWuhMIxhgyzNcD1xD27VDaQbsUex2DPmxUNQjfqM\\nhJ3Qc1HOTPzK5McezokCQGBOrT2nAVyUQnPV4wMjGoM4VUS1qrPWwMyoZ+zIENim\\n0AN0JP5BfT+2XJL8jsmiZBQYW0dkyBuhN9xVKyBeAu0=\\n-----END RSA PRIVATE KEY-----\\n-----BEGIN CERTIFICATE-----\\nMIICojCCAYoCAgJVMA0GCSqGSIb3DQEBBQUAMIGBMQswCQYDVQQGEwJVUzEXMBUG\\nA1UECBMOTm9ydGggQ2Fyb2xpbmExEDAOBgNVBAcTB1JhbGVpZ2gxEDAOBgNVBAoT\\nB1JlZCBIYXQxETAPBgNVBAsTCENsb3VkIEJVMSIwIAYDVQQDExlkaGNwMjMxLTE2\\nLnJkdS5yZWRoYXQuY29tMB4XDTEzMDExMjAxMzA1NVoXDTIzMDExMDAxMzA1NVow\\nLzEtMCsGA1UEAxMkMDEwRTk5QzAtMzI3Ni0xMUUyLTgxQzEtMDgwMDIwMEM5QTY2\\nMIGfMA0GCSqGSIb3DQEBAQUAA4GNADCBiQKBgQC6oJ6YEqxx/jYdYYYkwA5loQZV\\n/nRXW6LJIfospATkxgXSY3txN5o6MXzywhvR8w/AVzW4Qwkp2X7P9fHE4Ywlmx2S\\nSVb6OaiY1n5+QAni0squ+ilVGHY7wewAiAwssPOS4AyVP7qs5DCGBGv+1qS6qFYc\\nGYJdhPPEdGsUBHqGMwIDAQABMA0GCSqGSIb3DQEBBQUAA4IBAQAQToLtrLcIbdu6\\nyoWVlqWS8RLkrgJ+uQIUOitWfsLqqpjFerNo6dQOxs7bZEdKZ+P0vM/NDH8LLWX7\\nFCzAerwvSqiqYq2oBs/1NwgXYUYJKyfhH4f6m7GtQglBoluKzit2zctHUl++e3QL\\nwljrOVdGf/P0etYTz714+gjKe2i/8p3on1GWsMxRwPaXpJde2A71oDEsusVAICiI\\nBv96DAPd7KIdaaGvwyX1P6+8j4oaVlen7Cpnhi6Jmtuml3ZemSLUjXgX+9gJCRmE\\nOCaU7JjyJmggMiwXEDr4S3NXCFJ5eSNb2tfhuwAHR3fpOR9t97qQ8ASssc+slpx/\\nAVq9GDzE\\n-----END CERTIFICATE-----\", \"_ns\": \"consumers\", \"notes\": {}, \"capabilities\": {}, \"_id\": {\"$oid\": \"50f0bccf9c60ed0921004e66\"}, \"id\": \"010E99C0-3276-11E2-81C1-0800200C9A66\", \"_href\": {\"_href\": \"/pulp/api/v2/consumers/010E99C0-3276-11E2-81C1-0800200C9A66/\"}}"
-    http_version: 
-  recorded_at: Sat, 12 Jan 2013 01:30:55 GMT
->>>>>>> f739f88f
+    body: 
+      string: "{\"display_name\": \"Not So Simple Server\", \"description\": null, \"certificate\": \"-----BEGIN CERTIFICATE-----\\nMIIB4TCCAUoCAgGWMA0GCSqGSIb3DQEBBQUAMEIxITAfBgNVBAMMGGthZmthLnVz\\nZXJzeXMucmVkaGF0LmNvbTELMAkGA1UEBhMCVVMxEDAOBgNVBAcMB1JhbGVpZ2gw\\nHhcNMTMwMTE0MjIwNjI1WhcNMjMwMTEyMjIwNjI1WjAvMS0wKwYDVQQDEyQwMTBF\\nOTlDMC0zMjc2LTExRTItODFDMS0wODAwMjAwQzlBNjYwgZ8wDQYJKoZIhvcNAQEB\\nBQADgY0AMIGJAoGBAMKUZpib3y5Xz1SeItIEpBcm+crcprEi4XK6ZpzgovA8R+Zr\\n3N0qy663DiYAZprGIU5kE58wlbsEKYCyQnfBlnJp+OmM2uR914Bz9r8Xr9Ra4rke\\n8YugD5aHPqRlVk/moikqDjSIV2nCxRbstNow2b7UhYVllqfpackJVIKTV1qhAgMB\\nAAEwDQYJKoZIhvcNAQEFBQADgYEAqMMSsdfUsudcRrYH81hVWu+RFc5iX6aYjCvA\\nhojtgUdd6zLP+uKTUBQQgFgwNHzcs1EfkWJG9gFezcaOmreQE+0U65m6GTDgjq3w\\n+ADexsl6m/lVLE3YOAmB1OcQrHojYWn/+ty6YcDfWHpktYE9goPdQ7t0wrjucm+6\\nkI8AtE8=\\n-----END CERTIFICATE-----\", \"_ns\": \"consumers\", \"notes\": {}, \"capabilities\": {}, \"_id\": {\"$oid\": \"50f48161196cbe557b0008b9\"}, \"id\": \"010E99C0-3276-11E2-81C1-0800200C9A66\", \"_href\": \"/pulp/api/v2/consumers/010E99C0-3276-11E2-81C1-0800200C9A66/\"}"
+    http_version: 
+  recorded_at: Mon, 14 Jan 2013 22:06:25 GMT