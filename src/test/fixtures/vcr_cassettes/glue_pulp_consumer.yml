--- 
http_interactions: 
- request: 
    method: get
    uri: https://kafka.usersys.redhat.com/pulp/api/v2/repositories/1/?details=true
    body: 
      string: ""
    headers: 
<<<<<<< HEAD
      Authorization: 
      - OAuth oauth_consumer_key="katello", oauth_nonce="bgYCKgJjvNmYodmQJRYBMx9RWODG784VtxuX9vaqQ", oauth_signature="ddhiDJJvxKG7Jod17HjjFsIqZMo%3D", oauth_signature_method="HMAC-SHA1", oauth_timestamp="1356116300", oauth_version="1.0"
=======
      Accept: 
      - application/json
      Authorization: 
      - OAuth oauth_consumer_key="katello", oauth_nonce="XxjfKA5S6FGbKBWL7eoNGiBwJLaexUOQAz9xzOwelw", oauth_signature="iANGvby646VoalRpuOFo24I7W0w%3D", oauth_signature_method="HMAC-SHA1", oauth_timestamp="1357780464", oauth_version="1.0"
>>>>>>> c99eacdf
      Pulp-User: 
      - admin
      Content-Type: 
      - application/json
      Accept-Encoding: 
      - gzip, deflate
<<<<<<< HEAD
      Accept: 
      - application/json
=======
>>>>>>> c99eacdf
  response: 
    status: 
      code: 200
      message: OK
    headers: 
      Connection: 
      - close
      Server: 
      - Apache/2.2.22 (Fedora)
<<<<<<< HEAD
      Content-Length: 
      - "944"
      Content-Type: 
      - application/json
      Date: 
      - Fri, 21 Dec 2012 18:58:20 GMT
    body: 
      string: "{\"scratchpad\": {\"checksum_type\": \"sha256\", \"repodata\": {}}, \"display_name\": \"Fedora 17 x86_64\", \"description\": null, \"_ns\": \"repos\", \"notes\": {}, \"content_unit_count\": 14, \"_id\": {\"$oid\": \"50d4b148196cbe42f90006b3\"}, \"id\": \"1\", \"_href\": \"/pulp/api/v2/repositories/1/\", \"importers\": [{\"repo_id\": \"1\", \"_ns\": \"repo_importers\", \"importer_type_id\": \"yum_importer\", \"last_sync\": \"2012-12-21T13:58:18-05:00\", \"scheduled_syncs\": [], \"scratchpad\": null, \"_id\": {\"$oid\": \"50d4b148196cbe42f90006b4\"}, \"config\": {\"feed_url\": \"file:///home/paji/katello/katello/src/test/fixtures/zoo5\"}, \"id\": \"yum_importer\"}], \"distributors\": [{\"repo_id\": \"1\", \"_ns\": \"repo_distributors\", \"last_publish\": null, \"auto_publish\": false, \"scheduled_publishes\": [], \"distributor_type_id\": \"yum_distributor\", \"scratchpad\": null, \"_id\": {\"$oid\": \"50d4b148196cbe42f90006b5\"}, \"config\": {\"protected\": true, \"http\": false, \"relative_url\": \"/test_path/\", \"https\": true}, \"id\": \"1\"}]}"
    http_version: 
  recorded_at: Fri, 21 Dec 2012 18:58:20 GMT
=======
      Content-Type: 
      - application/json
      Content-Length: 
      - "908"
      Date: 
      - Thu, 10 Jan 2013 01:14:24 GMT
    body: 
      string: "{\"scratchpad\": {\"checksum_type\": \"sha256\", \"repodata\": {}}, \"display_name\": \"Fedora 17 x86_64\", \"description\": null, \"_ns\": \"repos\", \"notes\": {}, \"content_unit_count\": 14, \"_id\": {\"$oid\": \"50ee15eddc792129cb0023e7\"}, \"id\": \"1\", \"_href\": \"/pulp/api/v2/repositories/1/\", \"importers\": [{\"repo_id\": \"1\", \"_ns\": \"repo_importers\", \"importer_type_id\": \"yum_importer\", \"last_sync\": \"2013-01-09T20:14:23-05:00\", \"scheduled_syncs\": [], \"_id\": {\"$oid\": \"50ee15eddc792129cb0023e8\"}, \"config\": {\"feed_url\": \"file:///home/ehelms/workspace/katello/src/test/fixtures/zoo5\"}, \"id\": \"yum_importer\"}], \"distributors\": [{\"repo_id\": \"1\", \"_ns\": \"repo_distributors\", \"last_publish\": null, \"auto_publish\": false, \"scheduled_publishes\": [], \"distributor_type_id\": \"yum_distributor\", \"_id\": {\"$oid\": \"50ee15eddc792129cb0023e9\"}, \"config\": {\"protected\": true, \"http\": false, \"https\": true, \"relative_url\": \"/test_path/\"}, \"id\": \"1\"}]}"
    http_version: 
  recorded_at: Thu, 10 Jan 2013 01:14:24 GMT
>>>>>>> c99eacdf
- request: 
    method: post
    uri: https://kafka.usersys.redhat.com/pulp/api/v2/consumers/010E99C0-3276-11E2-81C1-0800200C9A66/bindings//
    body: 
      string: "{\"repo_id\":\"1\",\"distributor_id\":\"1\"}"
    headers: 
<<<<<<< HEAD
      Authorization: 
      - OAuth oauth_body_hash="2jmj7l5rSw0yVb%2FvlWAYkK%2FYBwk%3D", oauth_consumer_key="katello", oauth_nonce="diPnUUT9aP8bbb7Z4Kr8b1ET1Om7WQYWB1zXWjdFpk", oauth_signature="ltrwfFnozJZvUbRutdUacd9Qgak%3D", oauth_signature_method="HMAC-SHA1", oauth_timestamp="1356116300", oauth_version="1.0"
      Pulp-User: 
      - admin
      Content-Length: 
      - "36"
      Content-Type: 
      - application/json
      Accept-Encoding: 
      - gzip, deflate
      Accept: 
      - application/json
=======
      Accept: 
      - application/json
      Authorization: 
      - OAuth oauth_body_hash="2jmj7l5rSw0yVb%2FvlWAYkK%2FYBwk%3D", oauth_consumer_key="katello", oauth_nonce="8v2yWcFsO775Ww2tRsNfS35BpUc8rgZOCY979Bv6uns", oauth_signature="x%2B%2BGV%2BQDhBGBDPBFIbclkj5pFtM%3D", oauth_signature_method="HMAC-SHA1", oauth_timestamp="1357780464", oauth_version="1.0"
      Pulp-User: 
      - admin
      Content-Type: 
      - application/json
      Content-Length: 
      - "36"
      Accept-Encoding: 
      - gzip, deflate
>>>>>>> c99eacdf
  response: 
    status: 
      code: 202
      message: Accepted
    headers: 
<<<<<<< HEAD
=======
      Connection: 
      - close
>>>>>>> c99eacdf
      Content-Encoding: 
      - utf-8
      Server: 
      - Apache/2.2.22 (Fedora)
<<<<<<< HEAD
      Content-Length: 
      - "1700"
      Content-Type: 
      - application/json
      Date: 
      - Fri, 21 Dec 2012 18:58:20 GMT
    body: 
      string: "[{\"task_group_id\": \"878f5a6a-cce5-4c7d-a0eb-418b87b3ff3a\", \"exception\": null, \"traceback\": null, \"_href\": \"/pulp/api/v2/task_groups/878f5a6a-cce5-4c7d-a0eb-418b87b3ff3a/\", \"task_id\": \"a456e75f-6dd6-411e-a925-d2e06fa540c1\", \"call_request_tags\": [\"pulp:consumer:010E99C0-3276-11E2-81C1-0800200C9A66\", \"pulp:repository:1\", \"pulp:repository_distributor:1\", \"pulp:action:bind\"], \"reasons\": [], \"start_time\": null, \"tags\": [\"pulp:consumer:010E99C0-3276-11E2-81C1-0800200C9A66\", \"pulp:repository:1\", \"pulp:repository_distributor:1\", \"pulp:action:bind\"], \"state\": \"waiting\", \"finish_time\": null, \"dependency_failures\": {}, \"schedule_id\": null, \"progress\": {}, \"call_request_group_id\": \"878f5a6a-cce5-4c7d-a0eb-418b87b3ff3a\", \"call_request_id\": \"a456e75f-6dd6-411e-a925-d2e06fa540c1\", \"principal_login\": \"admin\", \"response\": \"accepted\", \"result\": null}, {\"task_group_id\": \"878f5a6a-cce5-4c7d-a0eb-418b87b3ff3a\", \"exception\": null, \"traceback\": null, \"_href\": \"/pulp/api/v2/task_groups/878f5a6a-cce5-4c7d-a0eb-418b87b3ff3a/\", \"task_id\": \"6114326c-2181-478c-8ed5-e8980c230dd6\", \"call_request_tags\": [\"pulp:consumer:010E99C0-3276-11E2-81C1-0800200C9A66\", \"pulp:repository:1\", \"pulp:repository_distributor:1\", \"pulp:action:agent_bind\"], \"reasons\": [], \"start_time\": null, \"tags\": [\"pulp:consumer:010E99C0-3276-11E2-81C1-0800200C9A66\", \"pulp:repository:1\", \"pulp:repository_distributor:1\", \"pulp:action:agent_bind\"], \"state\": \"waiting\", \"finish_time\": null, \"dependency_failures\": {}, \"schedule_id\": null, \"progress\": {}, \"call_request_group_id\": \"878f5a6a-cce5-4c7d-a0eb-418b87b3ff3a\", \"call_request_id\": \"6114326c-2181-478c-8ed5-e8980c230dd6\", \"principal_login\": \"admin\", \"response\": \"accepted\", \"result\": null}]"
    http_version: 
  recorded_at: Fri, 21 Dec 2012 18:58:20 GMT
=======
      Content-Type: 
      - application/json
      Content-Length: 
      - "1700"
      Date: 
      - Thu, 10 Jan 2013 01:14:24 GMT
    body: 
      string: "[{\"task_group_id\": \"61adbd56-0bba-4ece-908c-93c53baed060\", \"exception\": null, \"traceback\": null, \"_href\": \"/pulp/api/v2/task_groups/61adbd56-0bba-4ece-908c-93c53baed060/\", \"task_id\": \"62b10176-bac9-420d-a4ca-6e575deb2ac8\", \"call_request_tags\": [\"pulp:consumer:010E99C0-3276-11E2-81C1-0800200C9A66\", \"pulp:repository:1\", \"pulp:repository_distributor:1\", \"pulp:action:bind\"], \"reasons\": [], \"start_time\": null, \"tags\": [\"pulp:consumer:010E99C0-3276-11E2-81C1-0800200C9A66\", \"pulp:repository:1\", \"pulp:repository_distributor:1\", \"pulp:action:bind\"], \"state\": \"waiting\", \"finish_time\": null, \"dependency_failures\": {}, \"schedule_id\": null, \"progress\": {}, \"call_request_group_id\": \"61adbd56-0bba-4ece-908c-93c53baed060\", \"call_request_id\": \"62b10176-bac9-420d-a4ca-6e575deb2ac8\", \"principal_login\": \"admin\", \"response\": \"accepted\", \"result\": null}, {\"task_group_id\": \"61adbd56-0bba-4ece-908c-93c53baed060\", \"exception\": null, \"traceback\": null, \"_href\": \"/pulp/api/v2/task_groups/61adbd56-0bba-4ece-908c-93c53baed060/\", \"task_id\": \"76687856-1ca3-4c76-9b99-a78fa81e7087\", \"call_request_tags\": [\"pulp:consumer:010E99C0-3276-11E2-81C1-0800200C9A66\", \"pulp:repository:1\", \"pulp:repository_distributor:1\", \"pulp:action:agent_bind\"], \"reasons\": [], \"start_time\": null, \"tags\": [\"pulp:consumer:010E99C0-3276-11E2-81C1-0800200C9A66\", \"pulp:repository:1\", \"pulp:repository_distributor:1\", \"pulp:action:agent_bind\"], \"state\": \"waiting\", \"finish_time\": null, \"dependency_failures\": {}, \"schedule_id\": null, \"progress\": {}, \"call_request_group_id\": \"61adbd56-0bba-4ece-908c-93c53baed060\", \"call_request_id\": \"76687856-1ca3-4c76-9b99-a78fa81e7087\", \"principal_login\": \"admin\", \"response\": \"accepted\", \"result\": null}]"
    http_version: 
  recorded_at: Thu, 10 Jan 2013 01:14:24 GMT
>>>>>>> c99eacdf
- request: 
    method: get
    uri: https://kafka.usersys.redhat.com/pulp/api/v2/consumers/010E99C0-3276-11E2-81C1-0800200C9A66/bindings//
    body: 
      string: ""
    headers: 
<<<<<<< HEAD
      Authorization: 
      - OAuth oauth_consumer_key="katello", oauth_nonce="a1QnmzEsfVDpgLxcVjiNgdsTwrvZ9z01QkbEVQnU", oauth_signature="7HDVUJ%2FJi9Bre8Hq9%2FeOX7HT3%2F8%3D", oauth_signature_method="HMAC-SHA1", oauth_timestamp="1356116304", oauth_version="1.0"
=======
      Accept: 
      - application/json
      Authorization: 
      - OAuth oauth_consumer_key="katello", oauth_nonce="S2PcTOIoHLXTMNYmtYVgl2hl7MhBQLCVJjGFp8apXE", oauth_signature="oeKuUfADYAxLITB8jtOC%2FnWV4E8%3D", oauth_signature_method="HMAC-SHA1", oauth_timestamp="1357780467", oauth_version="1.0"
>>>>>>> c99eacdf
      Pulp-User: 
      - admin
      Content-Type: 
      - application/json
      Accept-Encoding: 
      - gzip, deflate
<<<<<<< HEAD
      Accept: 
      - application/json
=======
>>>>>>> c99eacdf
  response: 
    status: 
      code: 200
      message: OK
    headers: 
      Connection: 
      - close
      Server: 
      - Apache/2.2.22 (Fedora)
      Content-Type: 
      - application/json
<<<<<<< HEAD
      Date: 
      - Fri, 21 Dec 2012 18:58:24 GMT
    body: 
      string: "[]"
    http_version: 
  recorded_at: Fri, 21 Dec 2012 18:58:24 GMT
=======
      Content-Length: 
      - "2"
      Date: 
      - Thu, 10 Jan 2013 01:14:27 GMT
    body: 
      string: "[]"
    http_version: 
  recorded_at: Thu, 10 Jan 2013 01:14:27 GMT
>>>>>>> c99eacdf
- request: 
    method: get
    uri: https://kafka.usersys.redhat.com/pulp/api/v2/repositories/367202338/?details=true
    body: 
      string: ""
    headers: 
<<<<<<< HEAD
      Authorization: 
      - OAuth oauth_consumer_key="katello", oauth_nonce="STVYKXCpqzqeuB4LFN4DoLG6FyEyt0Srrn44EFP8", oauth_signature="jgKeSq5935ZVpjnTAUm8HBtTDUo%3D", oauth_signature_method="HMAC-SHA1", oauth_timestamp="1356116304", oauth_version="1.0"
=======
      Accept: 
      - application/json
      Authorization: 
      - OAuth oauth_consumer_key="katello", oauth_nonce="RME7jtTXZOUWXZMxt5pmLpAUAon6vX5m6djGNnXxw", oauth_signature="CRkgg3gq63Opstn26cy%2FFKpjT78%3D", oauth_signature_method="HMAC-SHA1", oauth_timestamp="1357780467", oauth_version="1.0"
>>>>>>> c99eacdf
      Pulp-User: 
      - admin
      Content-Type: 
      - application/json
      Accept-Encoding: 
      - gzip, deflate
<<<<<<< HEAD
      Accept: 
      - application/json
=======
>>>>>>> c99eacdf
  response: 
    status: 
      code: 404
      message: Not Found
    headers: 
<<<<<<< HEAD
=======
      Connection: 
      - close
>>>>>>> c99eacdf
      Content-Encoding: 
      - utf-8
      Server: 
      - Apache/2.2.22 (Fedora)
      Content-Type: 
      - application/json
<<<<<<< HEAD
      Date: 
      - Fri, 21 Dec 2012 18:58:24 GMT
    body: 
      string: "{\"http_request_method\": \"GET\", \"exception\": null, \"error_message\": \"Missing resource(s): resource_id=367202338\", \"_href\": \"/pulp/api/v2/repositories/367202338/\", \"http_status\": 404, \"traceback\": null, \"resources\": {\"resource_id\": \"367202338\"}}"
    http_version: 
  recorded_at: Fri, 21 Dec 2012 18:58:25 GMT
=======
      Content-Length: 
      - "243"
      Date: 
      - Thu, 10 Jan 2013 01:14:28 GMT
    body: 
      string: "{\"http_request_method\": \"GET\", \"exception\": null, \"error_message\": \"Missing resource(s): resource_id=367202338\", \"_href\": \"/pulp/api/v2/repositories/367202338/\", \"http_status\": 404, \"traceback\": null, \"resources\": {\"resource_id\": \"367202338\"}}"
    http_version: 
  recorded_at: Thu, 10 Jan 2013 01:14:28 GMT
>>>>>>> c99eacdf
- request: 
    method: post
    uri: https://kafka.usersys.redhat.com/pulp/api/v2/consumers/010E99C0-3276-11E2-81C1-0800200C9A66/actions/content/install//
    body: 
      string: "{\"options\":{},\"units\":[{\"type_id\":\"package_group\",\"unit_key\":{\"name\":\"mammls\"}}]}"
    headers: 
<<<<<<< HEAD
      Authorization: 
      - OAuth oauth_body_hash="2jmj7l5rSw0yVb%2FvlWAYkK%2FYBwk%3D", oauth_consumer_key="katello", oauth_nonce="GC4HCZKTZvJufQV6amWsiZPFGv8shGU7zw6uIivyJAI", oauth_signature="3BozBJeMjpbxmTBZs4yFoxgg4jM%3D", oauth_signature_method="HMAC-SHA1", oauth_timestamp="1356116305", oauth_version="1.0"
      Pulp-User: 
      - admin
      Content-Length: 
      - "81"
      Content-Type: 
      - application/json
      Accept-Encoding: 
      - gzip, deflate
      Accept: 
      - application/json
=======
      Accept: 
      - application/json
      Authorization: 
      - OAuth oauth_body_hash="2jmj7l5rSw0yVb%2FvlWAYkK%2FYBwk%3D", oauth_consumer_key="katello", oauth_nonce="ZH5xcbB0CPKZ8htDyFSf67gkGllRsDTynoBAM7fzbU", oauth_signature="Ow3I9Wc1OVXhyHwAZ2ixSjOOebk%3D", oauth_signature_method="HMAC-SHA1", oauth_timestamp="1357780468", oauth_version="1.0"
      Pulp-User: 
      - admin
      Content-Type: 
      - application/json
      Content-Length: 
      - "81"
      Accept-Encoding: 
      - gzip, deflate
>>>>>>> c99eacdf
  response: 
    status: 
      code: 202
      message: Accepted
    headers: 
<<<<<<< HEAD
=======
      Connection: 
      - close
>>>>>>> c99eacdf
      Content-Encoding: 
      - utf-8
      Server: 
      - Apache/2.2.22 (Fedora)
      Content-Type: 
      - application/json
<<<<<<< HEAD
      Date: 
      - Fri, 21 Dec 2012 18:58:25 GMT
    body: 
      string: "{\"task_group_id\": null, \"exception\": null, \"traceback\": null, \"_href\": \"/pulp/api/v2/tasks/a74d8b22-045e-4b98-914d-216c427daf52/\", \"task_id\": \"a74d8b22-045e-4b98-914d-216c427daf52\", \"call_request_tags\": [\"pulp:consumer:010E99C0-3276-11E2-81C1-0800200C9A66\", \"pulp:action:unit_install\"], \"reasons\": [], \"start_time\": null, \"tags\": [\"pulp:consumer:010E99C0-3276-11E2-81C1-0800200C9A66\", \"pulp:action:unit_install\"], \"state\": \"waiting\", \"finish_time\": null, \"dependency_failures\": {}, \"schedule_id\": null, \"progress\": {}, \"call_request_group_id\": null, \"call_request_id\": \"a74d8b22-045e-4b98-914d-216c427daf52\", \"principal_login\": \"admin\", \"response\": \"accepted\", \"result\": null}"
    http_version: 
  recorded_at: Fri, 21 Dec 2012 18:58:25 GMT
=======
      Content-Length: 
      - "676"
      Date: 
      - Thu, 10 Jan 2013 01:14:28 GMT
    body: 
      string: "{\"task_group_id\": null, \"exception\": null, \"traceback\": null, \"_href\": \"/pulp/api/v2/tasks/3856b223-b931-4f92-8fc4-fc69ec77e85a/\", \"task_id\": \"3856b223-b931-4f92-8fc4-fc69ec77e85a\", \"call_request_tags\": [\"pulp:consumer:010E99C0-3276-11E2-81C1-0800200C9A66\", \"pulp:action:unit_install\"], \"reasons\": [], \"start_time\": null, \"tags\": [\"pulp:consumer:010E99C0-3276-11E2-81C1-0800200C9A66\", \"pulp:action:unit_install\"], \"state\": \"waiting\", \"finish_time\": null, \"dependency_failures\": {}, \"schedule_id\": null, \"progress\": {}, \"call_request_group_id\": null, \"call_request_id\": \"3856b223-b931-4f92-8fc4-fc69ec77e85a\", \"principal_login\": \"admin\", \"response\": \"accepted\", \"result\": null}"
    http_version: 
  recorded_at: Thu, 10 Jan 2013 01:14:28 GMT
>>>>>>> c99eacdf
- request: 
    method: post
    uri: https://kafka.usersys.redhat.com/pulp/api/v2/consumers/010E99C0-3276-11E2-81C1-0800200C9A66/actions/content/install//
    body: 
      string: "{\"options\":{},\"units\":[{\"type_id\":\"rpm\",\"unit_key\":{\"name\":\"cheetah\"}}]}"
    headers: 
<<<<<<< HEAD
      Authorization: 
      - OAuth oauth_body_hash="2jmj7l5rSw0yVb%2FvlWAYkK%2FYBwk%3D", oauth_consumer_key="katello", oauth_nonce="2tnGrmzkGFNvB0Hz8s46XKjbbaKqT0I6V84EqvE2IEY", oauth_signature="58lVqSH5o7TTli7%2BlPGylwo6A4o%3D", oauth_signature_method="HMAC-SHA1", oauth_timestamp="1356116305", oauth_version="1.0"
      Pulp-User: 
      - admin
      Content-Length: 
      - "73"
      Content-Type: 
      - application/json
      Accept-Encoding: 
      - gzip, deflate
      Accept: 
      - application/json
=======
      Accept: 
      - application/json
      Authorization: 
      - OAuth oauth_body_hash="2jmj7l5rSw0yVb%2FvlWAYkK%2FYBwk%3D", oauth_consumer_key="katello", oauth_nonce="Q8bJizk6T0ohfeqcSuII8Ku6mLNnXN160X1PFEIqG4", oauth_signature="wdotsRio6myRvudjEi1vT%2F6RZAQ%3D", oauth_signature_method="HMAC-SHA1", oauth_timestamp="1357780468", oauth_version="1.0"
      Pulp-User: 
      - admin
      Content-Type: 
      - application/json
      Content-Length: 
      - "72"
      Accept-Encoding: 
      - gzip, deflate
>>>>>>> c99eacdf
  response: 
    status: 
      code: 202
      message: Accepted
    headers: 
<<<<<<< HEAD
=======
      Connection: 
      - close
>>>>>>> c99eacdf
      Content-Encoding: 
      - utf-8
      Server: 
      - Apache/2.2.22 (Fedora)
      Content-Type: 
      - application/json
<<<<<<< HEAD
      Date: 
      - Fri, 21 Dec 2012 18:58:26 GMT
    body: 
      string: "{\"task_group_id\": null, \"exception\": null, \"traceback\": null, \"_href\": \"/pulp/api/v2/tasks/7cecd087-c451-4c6f-907a-d2cd46ea2bfb/\", \"task_id\": \"7cecd087-c451-4c6f-907a-d2cd46ea2bfb\", \"call_request_tags\": [\"pulp:consumer:010E99C0-3276-11E2-81C1-0800200C9A66\", \"pulp:action:unit_install\"], \"reasons\": [], \"start_time\": null, \"tags\": [\"pulp:consumer:010E99C0-3276-11E2-81C1-0800200C9A66\", \"pulp:action:unit_install\"], \"state\": \"waiting\", \"finish_time\": null, \"dependency_failures\": {}, \"schedule_id\": null, \"progress\": {}, \"call_request_group_id\": null, \"call_request_id\": \"7cecd087-c451-4c6f-907a-d2cd46ea2bfb\", \"principal_login\": \"admin\", \"response\": \"accepted\", \"result\": null}"
    http_version: 
  recorded_at: Fri, 21 Dec 2012 18:58:26 GMT
- request: 
    method: post
    uri: https://kafka.usersys.redhat.com/pulp/api/v2/consumers/010E99C0-3276-11E2-81C1-0800200C9A66/actions/content/install//
=======
      Content-Length: 
      - "676"
      Date: 
      - Thu, 10 Jan 2013 01:14:28 GMT
    body: 
      string: "{\"task_group_id\": null, \"exception\": null, \"traceback\": null, \"_href\": \"/pulp/api/v2/tasks/9cf30127-97bf-4d4b-b7a6-04335632e5d3/\", \"task_id\": \"9cf30127-97bf-4d4b-b7a6-04335632e5d3\", \"call_request_tags\": [\"pulp:consumer:010E99C0-3276-11E2-81C1-0800200C9A66\", \"pulp:action:unit_install\"], \"reasons\": [], \"start_time\": null, \"tags\": [\"pulp:consumer:010E99C0-3276-11E2-81C1-0800200C9A66\", \"pulp:action:unit_install\"], \"state\": \"waiting\", \"finish_time\": null, \"dependency_failures\": {}, \"schedule_id\": null, \"progress\": {}, \"call_request_group_id\": null, \"call_request_id\": \"9cf30127-97bf-4d4b-b7a6-04335632e5d3\", \"principal_login\": \"admin\", \"response\": \"accepted\", \"result\": null}"
    http_version: 
  recorded_at: Thu, 10 Jan 2013 01:14:28 GMT
- request: 
    method: post
    uri: https://knifeparty.localdomain/pulp/api/v2/consumers/010E99C0-3276-11E2-81C1-0800200C9A66/actions/content/uninstall//
>>>>>>> c99eacdf
    body: 
      string: "{\"options\":{},\"units\":[{\"type_id\":\"rpm\",\"unit_key\":{\"name\":\"cheetah\"}}]}"
    headers: 
<<<<<<< HEAD
      Authorization: 
      - OAuth oauth_body_hash="2jmj7l5rSw0yVb%2FvlWAYkK%2FYBwk%3D", oauth_consumer_key="katello", oauth_nonce="QJELIUf0H2HFRD8shUj43b7qK7rgfkbc58nvirXhw", oauth_signature="JJOA4NAPKl2WzmtFN7HgRUw9qM0%3D", oauth_signature_method="HMAC-SHA1", oauth_timestamp="1356116306", oauth_version="1.0"
      Pulp-User: 
      - admin
      Content-Length: 
      - "72"
      Content-Type: 
      - application/json
      Accept-Encoding: 
      - gzip, deflate
      Accept: 
      - application/json
=======
      Accept: 
      - application/json
      Authorization: 
      - OAuth oauth_body_hash="2jmj7l5rSw0yVb%2FvlWAYkK%2FYBwk%3D", oauth_consumer_key="katello", oauth_nonce="gwkCrBnYOxmhkyT8bZh39sl4RsndsTs0Ehm06z2oigo", oauth_signature="vmIfj35Tj4SI8Cq7j2X3U2rmtHM%3D", oauth_signature_method="HMAC-SHA1", oauth_timestamp="1357780468", oauth_version="1.0"
      Pulp-User: 
      - admin
      Content-Type: 
      - application/json
      Content-Length: 
      - "72"
      Accept-Encoding: 
      - gzip, deflate
>>>>>>> c99eacdf
  response: 
    status: 
      code: 202
      message: Accepted
    headers: 
<<<<<<< HEAD
=======
      Connection: 
      - close
>>>>>>> c99eacdf
      Content-Encoding: 
      - utf-8
      Server: 
      - Apache/2.2.22 (Fedora)
      Content-Type: 
      - application/json
<<<<<<< HEAD
      Date: 
      - Fri, 21 Dec 2012 18:58:27 GMT
    body: 
      string: "{\"task_group_id\": null, \"exception\": null, \"traceback\": null, \"_href\": \"/pulp/api/v2/tasks/4159eda7-9ef7-438c-a33c-3d0104f5b75f/\", \"task_id\": \"4159eda7-9ef7-438c-a33c-3d0104f5b75f\", \"call_request_tags\": [\"pulp:consumer:010E99C0-3276-11E2-81C1-0800200C9A66\", \"pulp:action:unit_install\"], \"reasons\": [], \"start_time\": null, \"tags\": [\"pulp:consumer:010E99C0-3276-11E2-81C1-0800200C9A66\", \"pulp:action:unit_install\"], \"state\": \"waiting\", \"finish_time\": null, \"dependency_failures\": {}, \"schedule_id\": null, \"progress\": {}, \"call_request_group_id\": null, \"call_request_id\": \"4159eda7-9ef7-438c-a33c-3d0104f5b75f\", \"principal_login\": \"admin\", \"response\": \"accepted\", \"result\": null}"
    http_version: 
  recorded_at: Fri, 21 Dec 2012 18:58:27 GMT
- request: 
    method: post
    uri: https://kafka.usersys.redhat.com/pulp/api/v2/consumers/010E99C0-3276-11E2-81C1-0800200C9A66/actions/content/uninstall//
=======
      Content-Length: 
      - "680"
      Date: 
      - Thu, 10 Jan 2013 01:14:28 GMT
    body: 
      string: "{\"task_group_id\": null, \"exception\": null, \"traceback\": null, \"_href\": \"/pulp/api/v2/tasks/0cf67079-12c9-43ca-8709-da5a5ff1f1ae/\", \"task_id\": \"0cf67079-12c9-43ca-8709-da5a5ff1f1ae\", \"call_request_tags\": [\"pulp:consumer:010E99C0-3276-11E2-81C1-0800200C9A66\", \"pulp:action:unit_uninstall\"], \"reasons\": [], \"start_time\": null, \"tags\": [\"pulp:consumer:010E99C0-3276-11E2-81C1-0800200C9A66\", \"pulp:action:unit_uninstall\"], \"state\": \"waiting\", \"finish_time\": null, \"dependency_failures\": {}, \"schedule_id\": null, \"progress\": {}, \"call_request_group_id\": null, \"call_request_id\": \"0cf67079-12c9-43ca-8709-da5a5ff1f1ae\", \"principal_login\": \"admin\", \"response\": \"accepted\", \"result\": null}"
    http_version: 
  recorded_at: Thu, 10 Jan 2013 01:14:28 GMT
- request: 
    method: post
    uri: https://knifeparty.localdomain/pulp/api/v2/consumers/010E99C0-3276-11E2-81C1-0800200C9A66/actions/content/install//
>>>>>>> c99eacdf
    body: 
      string: "{\"options\":{},\"units\":[{\"type_id\":\"rpm\",\"unit_key\":{\"name\":\"elephant\"}}]}"
    headers: 
<<<<<<< HEAD
      Authorization: 
      - OAuth oauth_body_hash="2jmj7l5rSw0yVb%2FvlWAYkK%2FYBwk%3D", oauth_consumer_key="katello", oauth_nonce="uxvelQvEGe6w5s8otpqCOuef2yAdlxKsl91sFpjlJE", oauth_signature="0bVXwlrEZ7C3FX%2BSjVs00cSNsLc%3D", oauth_signature_method="HMAC-SHA1", oauth_timestamp="1356116307", oauth_version="1.0"
      Pulp-User: 
      - admin
      Content-Length: 
      - "72"
      Content-Type: 
      - application/json
      Accept-Encoding: 
      - gzip, deflate
      Accept: 
      - application/json
=======
      Accept: 
      - application/json
      Authorization: 
      - OAuth oauth_body_hash="2jmj7l5rSw0yVb%2FvlWAYkK%2FYBwk%3D", oauth_consumer_key="katello", oauth_nonce="9IKh9aUFLOAl9Z6tv30m8c9MFkqkx5bPvUliDnmtsY", oauth_signature="jLGkAURgX2I7JDUULJwRgblFE8g%3D", oauth_signature_method="HMAC-SHA1", oauth_timestamp="1357780468", oauth_version="1.0"
      Pulp-User: 
      - admin
      Content-Type: 
      - application/json
      Content-Length: 
      - "73"
      Accept-Encoding: 
      - gzip, deflate
>>>>>>> c99eacdf
  response: 
    status: 
      code: 202
      message: Accepted
    headers: 
<<<<<<< HEAD
=======
      Connection: 
      - close
>>>>>>> c99eacdf
      Content-Encoding: 
      - utf-8
      Server: 
      - Apache/2.2.22 (Fedora)
<<<<<<< HEAD
      Content-Length: 
      - "680"
      Content-Type: 
      - application/json
      Date: 
      - Fri, 21 Dec 2012 18:58:28 GMT
    body: 
      string: "{\"task_group_id\": null, \"exception\": null, \"traceback\": null, \"_href\": \"/pulp/api/v2/tasks/b0d2a1af-71c0-4cf2-aea8-183dd34b8548/\", \"task_id\": \"b0d2a1af-71c0-4cf2-aea8-183dd34b8548\", \"call_request_tags\": [\"pulp:consumer:010E99C0-3276-11E2-81C1-0800200C9A66\", \"pulp:action:unit_uninstall\"], \"reasons\": [], \"start_time\": null, \"tags\": [\"pulp:consumer:010E99C0-3276-11E2-81C1-0800200C9A66\", \"pulp:action:unit_uninstall\"], \"state\": \"waiting\", \"finish_time\": null, \"dependency_failures\": {}, \"schedule_id\": null, \"progress\": {}, \"call_request_group_id\": null, \"call_request_id\": \"b0d2a1af-71c0-4cf2-aea8-183dd34b8548\", \"principal_login\": \"admin\", \"response\": \"accepted\", \"result\": null}"
    http_version: 
  recorded_at: Fri, 21 Dec 2012 18:58:28 GMT
=======
      Content-Type: 
      - application/json
      Content-Length: 
      - "676"
      Date: 
      - Thu, 10 Jan 2013 01:14:28 GMT
    body: 
      string: "{\"task_group_id\": null, \"exception\": null, \"traceback\": null, \"_href\": \"/pulp/api/v2/tasks/2ad1ad16-c791-416d-868b-003717be6aa8/\", \"task_id\": \"2ad1ad16-c791-416d-868b-003717be6aa8\", \"call_request_tags\": [\"pulp:consumer:010E99C0-3276-11E2-81C1-0800200C9A66\", \"pulp:action:unit_install\"], \"reasons\": [], \"start_time\": null, \"tags\": [\"pulp:consumer:010E99C0-3276-11E2-81C1-0800200C9A66\", \"pulp:action:unit_install\"], \"state\": \"waiting\", \"finish_time\": null, \"dependency_failures\": {}, \"schedule_id\": null, \"progress\": {}, \"call_request_group_id\": null, \"call_request_id\": \"2ad1ad16-c791-416d-868b-003717be6aa8\", \"principal_login\": \"admin\", \"response\": \"accepted\", \"result\": null}"
    http_version: 
  recorded_at: Thu, 10 Jan 2013 01:14:29 GMT
>>>>>>> c99eacdf
- request: 
    method: post
    uri: https://kafka.usersys.redhat.com/pulp/api/v2/repositories/1/search/units/
    body: 
<<<<<<< HEAD
      string: "{\"criteria\":{\"type_ids\":[\"erratum\"]}}"
    headers: 
      Authorization: 
      - OAuth oauth_body_hash="2jmj7l5rSw0yVb%2FvlWAYkK%2FYBwk%3D", oauth_consumer_key="katello", oauth_nonce="GsRT6a4VIQSv9UWGm9jU8zavkeEikzcZFQouUeUA", oauth_signature="91ccL9n12Dn0RXj9v4Z0ydvJ3FQ%3D", oauth_signature_method="HMAC-SHA1", oauth_timestamp="1356116308", oauth_version="1.0"
      Pulp-User: 
      - admin
      Content-Length: 
      - "37"
      Content-Type: 
      - application/json
      Accept-Encoding: 
      - gzip, deflate
      Accept: 
      - application/json
=======
      string: "{\"options\":{},\"units\":[{\"type_id\":\"package_group\",\"unit_key\":{\"name\":\"mammals\"}}]}"
    headers: 
      Accept: 
      - application/json
      Authorization: 
      - OAuth oauth_body_hash="2jmj7l5rSw0yVb%2FvlWAYkK%2FYBwk%3D", oauth_consumer_key="katello", oauth_nonce="WFVo5zlEhc4SZf6Evl0cRArT8QQl89Vlnmnkav4YwnI", oauth_signature="r4Kw2fkrvIHRbbCB2SgYswi1umA%3D", oauth_signature_method="HMAC-SHA1", oauth_timestamp="1357780469", oauth_version="1.0"
      Pulp-User: 
      - admin
      Content-Type: 
      - application/json
      Content-Length: 
      - "82"
      Accept-Encoding: 
      - gzip, deflate
>>>>>>> c99eacdf
  response: 
    status: 
      code: 200
      message: OK
    headers: 
      Connection: 
      - close
      Content-Encoding: 
      - utf-8
      Server: 
      - Apache/2.2.22 (Fedora)
<<<<<<< HEAD
      Content-Length: 
      - "1903"
      Content-Type: 
      - application/json
      Date: 
      - Fri, 21 Dec 2012 18:58:29 GMT
    body: 
      string: "[{\"updated\": \"2012-12-21T23:58:23Z\", \"repo_id\": \"1\", \"created\": \"2012-12-21T23:58:23Z\", \"_ns\": \"repo_content_units\", \"unit_id\": \"863b0820-63bf-49f1-b259-01cf5f4d579a\", \"unit_type_id\": \"erratum\", \"owner_type\": \"importer\", \"_id\": {\"$oid\": \"50d4b14f196cbe42f9000740\"}, \"id\": \"50d4b14f196cbe42f9000740\", \"owner_id\": \"yum_importer\", \"metadata\": {\"issued\": \"2010-01-01 01:01:01\", \"references\": [], \"_content_type_id\": \"erratum\", \"id\": \"RHEA-2010:0001\", \"severity\": \"\", \"title\": \"Empty errata\", \"_ns\": \"units_erratum\", \"version\": \"1\", \"reboot_suggested\": false, \"type\": \"security\", \"pkglist\": [], \"status\": \"stable\", \"updated\": \"\", \"description\": \"Empty errata\", \"pushcount\": 1, \"from_str\": \"lzap+pub@redhat.com\", \"_storage_path\": null, \"rights\": \"\", \"solution\": \"\", \"summary\": \"\", \"release\": \"1\", \"_id\": \"863b0820-63bf-49f1-b259-01cf5f4d579a\"}}, {\"updated\": \"2012-12-21T23:58:23Z\", \"repo_id\": \"1\", \"created\": \"2012-12-21T23:58:23Z\", \"_ns\": \"repo_content_units\", \"unit_id\": \"8bb4323b-9e04-4a2b-add7-de53840eeb91\", \"unit_type_id\": \"erratum\", \"owner_type\": \"importer\", \"_id\": {\"$oid\": \"50d4b14f196cbe42f9000742\"}, \"id\": \"50d4b14f196cbe42f9000742\", \"owner_id\": \"yum_importer\", \"metadata\": {\"issued\": \"2010-01-01 01:01:01\", \"references\": [], \"_content_type_id\": \"erratum\", \"id\": \"RHEA-2010:0002\", \"severity\": \"\", \"title\": \"One package errata\", \"_ns\": \"units_erratum\", \"version\": \"1\", \"reboot_suggested\": false, \"type\": \"security\", \"pkglist\": [{\"packages\": [{\"src\": \"http://www.fedoraproject.org\", \"name\": \"elephant\", \"filename\": \"elephant-0.3-0.8.noarch.rpm\", \"epoch\": null, \"version\": \"0.3\", \"release\": \"0.8\", \"arch\": \"noarch\"}], \"name\": \"1\", \"short\": \"\"}], \"status\": \"stable\", \"updated\": \"\", \"description\": \"One package errata\", \"pushcount\": 1, \"from_str\": \"lzap+pub@redhat.com\", \"_storage_path\": null, \"rights\": \"\", \"solution\": \"\", \"summary\": \"\", \"release\": \"1\", \"_id\": \"8bb4323b-9e04-4a2b-add7-de53840eeb91\"}}]"
    http_version: 
  recorded_at: Fri, 21 Dec 2012 18:58:29 GMT
=======
      Content-Type: 
      - application/json
      Content-Length: 
      - "676"
      Date: 
      - Thu, 10 Jan 2013 01:14:29 GMT
    body: 
      string: "{\"task_group_id\": null, \"exception\": null, \"traceback\": null, \"_href\": \"/pulp/api/v2/tasks/b8c32818-4445-4d18-a47c-a36ee6d6d99e/\", \"task_id\": \"b8c32818-4445-4d18-a47c-a36ee6d6d99e\", \"call_request_tags\": [\"pulp:consumer:010E99C0-3276-11E2-81C1-0800200C9A66\", \"pulp:action:unit_install\"], \"reasons\": [], \"start_time\": null, \"tags\": [\"pulp:consumer:010E99C0-3276-11E2-81C1-0800200C9A66\", \"pulp:action:unit_install\"], \"state\": \"waiting\", \"finish_time\": null, \"dependency_failures\": {}, \"schedule_id\": null, \"progress\": {}, \"call_request_group_id\": null, \"call_request_id\": \"b8c32818-4445-4d18-a47c-a36ee6d6d99e\", \"principal_login\": \"admin\", \"response\": \"accepted\", \"result\": null}"
    http_version: 
  recorded_at: Thu, 10 Jan 2013 01:14:29 GMT
>>>>>>> c99eacdf
- request: 
    method: post
    uri: https://kafka.usersys.redhat.com/pulp/api/v2/content/units/erratum/search/
    body: 
<<<<<<< HEAD
      string: "{\"include_repos\":true,\"criteria\":{\"filters\":{\"_id\":{\"$in\":[\"863b0820-63bf-49f1-b259-01cf5f4d579a\",\"8bb4323b-9e04-4a2b-add7-de53840eeb91\"]}}}}"
    headers: 
      Authorization: 
      - OAuth oauth_body_hash="2jmj7l5rSw0yVb%2FvlWAYkK%2FYBwk%3D", oauth_consumer_key="katello", oauth_nonce="PpDVNyeR65qR4vOW1qQyH9yg06g1H4Z7emjxchHyP2A", oauth_signature="URyoiLP2iJ3G0fVFCxSECs%2ByKWU%3D", oauth_signature_method="HMAC-SHA1", oauth_timestamp="1356116309", oauth_version="1.0"
      Pulp-User: 
      - admin
      Content-Length: 
      - "141"
      Content-Type: 
      - application/json
      Accept-Encoding: 
      - gzip, deflate
      Accept: 
      - application/json
=======
      string: "{\"options\":{},\"units\":[{\"type_id\":\"package_group\",\"unit_key\":{\"name\":\"mammals\"}}]}"
    headers: 
      Accept: 
      - application/json
      Authorization: 
      - OAuth oauth_body_hash="2jmj7l5rSw0yVb%2FvlWAYkK%2FYBwk%3D", oauth_consumer_key="katello", oauth_nonce="CllYHPM8PJl8DJt1lDqjYK04rYaE7HIaTjASYA8", oauth_signature="zFkEnsfzmt8GCRRdFs9WyuWp0cs%3D", oauth_signature_method="HMAC-SHA1", oauth_timestamp="1357780469", oauth_version="1.0"
      Pulp-User: 
      - admin
      Content-Type: 
      - application/json
      Content-Length: 
      - "82"
      Accept-Encoding: 
      - gzip, deflate
>>>>>>> c99eacdf
  response: 
    status: 
      code: 200
      message: OK
    headers: 
      Connection: 
      - close
      Content-Encoding: 
      - utf-8
      Server: 
      - Apache/2.2.22 (Fedora)
<<<<<<< HEAD
      Content-Length: 
      - "1443"
      Content-Type: 
      - application/json
      Date: 
      - Fri, 21 Dec 2012 18:58:29 GMT
    body: 
      string: "[{\"issued\": \"2010-01-01 01:01:01\", \"references\": [], \"_content_type_id\": \"erratum\", \"id\": \"RHEA-2010:0001\", \"severity\": \"\", \"title\": \"Empty errata\", \"version\": \"1\", \"reboot_suggested\": false, \"type\": \"security\", \"pkglist\": [], \"status\": \"stable\", \"updated\": \"\", \"description\": \"Empty errata\", \"pushcount\": 1, \"from_str\": \"lzap+pub@redhat.com\", \"_storage_path\": null, \"rights\": \"\", \"solution\": \"\", \"summary\": \"\", \"release\": \"1\", \"_id\": \"863b0820-63bf-49f1-b259-01cf5f4d579a\", \"_href\": \"/pulp/api/v2/content/units/erratum/863b0820-63bf-49f1-b259-01cf5f4d579a/\", \"children\": {}, \"repository_memberships\": [\"1\"]}, {\"issued\": \"2010-01-01 01:01:01\", \"references\": [], \"_content_type_id\": \"erratum\", \"id\": \"RHEA-2010:0002\", \"severity\": \"\", \"title\": \"One package errata\", \"version\": \"1\", \"reboot_suggested\": false, \"type\": \"security\", \"pkglist\": [{\"packages\": [{\"src\": \"http://www.fedoraproject.org\", \"name\": \"elephant\", \"filename\": \"elephant-0.3-0.8.noarch.rpm\", \"epoch\": null, \"version\": \"0.3\", \"release\": \"0.8\", \"arch\": \"noarch\"}], \"name\": \"1\", \"short\": \"\"}], \"status\": \"stable\", \"updated\": \"\", \"description\": \"One package errata\", \"pushcount\": 1, \"from_str\": \"lzap+pub@redhat.com\", \"_storage_path\": null, \"rights\": \"\", \"solution\": \"\", \"summary\": \"\", \"release\": \"1\", \"_id\": \"8bb4323b-9e04-4a2b-add7-de53840eeb91\", \"_href\": \"/pulp/api/v2/content/units/erratum/8bb4323b-9e04-4a2b-add7-de53840eeb91/\", \"children\": {}, \"repository_memberships\": [\"1\"]}]"
    http_version: 
  recorded_at: Fri, 21 Dec 2012 18:58:29 GMT
- request: 
    method: post
    uri: https://kafka.usersys.redhat.com/pulp/api/v2/consumers/010E99C0-3276-11E2-81C1-0800200C9A66/actions/content/install//
    body: 
      string: "{\"units\":[{\"type_id\":\"erratum\",\"unit_key\":{\"name\":\"8bb4323b-9e04-4a2b-add7-de53840eeb91\"}}],\"options\":{}}"
    headers: 
      Authorization: 
      - OAuth oauth_body_hash="2jmj7l5rSw0yVb%2FvlWAYkK%2FYBwk%3D", oauth_consumer_key="katello", oauth_nonce="uDoyHOB3P7UjZOeAKouTdmP7hknYh2igjrPu2G2mI5E", oauth_signature="zM8JSNwhCy7CUtqXPjMO748sk%2FY%3D", oauth_signature_method="HMAC-SHA1", oauth_timestamp="1356116309", oauth_version="1.0"
      Pulp-User: 
      - admin
      Content-Length: 
      - "105"
      Content-Type: 
      - application/json
      Accept-Encoding: 
      - gzip, deflate
      Accept: 
      - application/json
  response: 
    status: 
      code: 202
      message: Accepted
    headers: 
      Content-Encoding: 
      - utf-8
      Server: 
      - Apache/2.2.22 (Fedora)
      Content-Length: 
      - "676"
      Content-Type: 
      - application/json
      Date: 
      - Fri, 21 Dec 2012 18:58:29 GMT
    body: 
      string: "{\"task_group_id\": null, \"exception\": null, \"traceback\": null, \"_href\": \"/pulp/api/v2/tasks/9f690ea9-a5d9-4556-a47a-d302524f55d5/\", \"task_id\": \"9f690ea9-a5d9-4556-a47a-d302524f55d5\", \"call_request_tags\": [\"pulp:consumer:010E99C0-3276-11E2-81C1-0800200C9A66\", \"pulp:action:unit_install\"], \"reasons\": [], \"start_time\": null, \"tags\": [\"pulp:consumer:010E99C0-3276-11E2-81C1-0800200C9A66\", \"pulp:action:unit_install\"], \"state\": \"waiting\", \"finish_time\": null, \"dependency_failures\": {}, \"schedule_id\": null, \"progress\": {}, \"call_request_group_id\": null, \"call_request_id\": \"9f690ea9-a5d9-4556-a47a-d302524f55d5\", \"principal_login\": \"admin\", \"response\": \"accepted\", \"result\": null}"
    http_version: 
  recorded_at: Fri, 21 Dec 2012 18:58:29 GMT
- request: 
    method: post
    uri: https://kafka.usersys.redhat.com/pulp/api/v2/consumers/010E99C0-3276-11E2-81C1-0800200C9A66/actions/content/install//
    body: 
      string: "{\"units\":[{\"type_id\":\"package_group\",\"unit_key\":{\"name\":\"mammals\"}}],\"options\":{}}"
    headers: 
      Authorization: 
      - OAuth oauth_body_hash="2jmj7l5rSw0yVb%2FvlWAYkK%2FYBwk%3D", oauth_consumer_key="katello", oauth_nonce="kxxwnNBj5yPuwbbCmQ8ROHsxV6ADXLfAbDBVwCcpKQ", oauth_signature="ASCyIuMdgzLFtTx85PHmgksTJ9k%3D", oauth_signature_method="HMAC-SHA1", oauth_timestamp="1356116310", oauth_version="1.0"
      Pulp-User: 
      - admin
      Content-Length: 
      - "82"
      Content-Type: 
      - application/json
      Accept-Encoding: 
      - gzip, deflate
      Accept: 
      - application/json
=======
      Content-Type: 
      - application/json
      Content-Length: 
      - "680"
      Date: 
      - Thu, 10 Jan 2013 01:14:29 GMT
    body: 
      string: "{\"task_group_id\": null, \"exception\": null, \"traceback\": null, \"_href\": \"/pulp/api/v2/tasks/7595d7f6-2e6d-4575-a7ff-130c904cf256/\", \"task_id\": \"7595d7f6-2e6d-4575-a7ff-130c904cf256\", \"call_request_tags\": [\"pulp:consumer:010E99C0-3276-11E2-81C1-0800200C9A66\", \"pulp:action:unit_uninstall\"], \"reasons\": [], \"start_time\": null, \"tags\": [\"pulp:consumer:010E99C0-3276-11E2-81C1-0800200C9A66\", \"pulp:action:unit_uninstall\"], \"state\": \"waiting\", \"finish_time\": null, \"dependency_failures\": {}, \"schedule_id\": null, \"progress\": {}, \"call_request_group_id\": null, \"call_request_id\": \"7595d7f6-2e6d-4575-a7ff-130c904cf256\", \"principal_login\": \"admin\", \"response\": \"accepted\", \"result\": null}"
    http_version: 
  recorded_at: Thu, 10 Jan 2013 01:14:29 GMT
- request: 
    method: post
    uri: https://knifeparty.localdomain/pulp/api/v2/consumers/010E99C0-3276-11E2-81C1-0800200C9A66/actions/content/install//
    body: 
      string: "{\"options\":{},\"units\":[{\"type_id\":\"rpm\",\"unit_key\":{\"name\":\"cheetah\"}}]}"
    headers: 
      Accept: 
      - application/json
      Authorization: 
      - OAuth oauth_body_hash="2jmj7l5rSw0yVb%2FvlWAYkK%2FYBwk%3D", oauth_consumer_key="katello", oauth_nonce="63114ALURdldNhSYIRg1hMnLpGOr9q0i0OMff3psAU", oauth_signature="SNGoiiTRlJrnzBsDkQzSFXs5tMA%3D", oauth_signature_method="HMAC-SHA1", oauth_timestamp="1357780469", oauth_version="1.0"
      Pulp-User: 
      - admin
      Content-Type: 
      - application/json
      Content-Length: 
      - "72"
      Accept-Encoding: 
      - gzip, deflate
>>>>>>> c99eacdf
  response: 
    status: 
      code: 202
      message: Accepted
    headers: 
<<<<<<< HEAD
=======
      Connection: 
      - close
>>>>>>> c99eacdf
      Content-Encoding: 
      - utf-8
      Server: 
      - Apache/2.2.22 (Fedora)
<<<<<<< HEAD
      Content-Length: 
      - "676"
      Content-Type: 
      - application/json
      Date: 
      - Fri, 21 Dec 2012 18:58:30 GMT
    body: 
      string: "{\"task_group_id\": null, \"exception\": null, \"traceback\": null, \"_href\": \"/pulp/api/v2/tasks/2f256ed1-416a-4207-b925-b6766df1b1c3/\", \"task_id\": \"2f256ed1-416a-4207-b925-b6766df1b1c3\", \"call_request_tags\": [\"pulp:consumer:010E99C0-3276-11E2-81C1-0800200C9A66\", \"pulp:action:unit_install\"], \"reasons\": [], \"start_time\": null, \"tags\": [\"pulp:consumer:010E99C0-3276-11E2-81C1-0800200C9A66\", \"pulp:action:unit_install\"], \"state\": \"waiting\", \"finish_time\": null, \"dependency_failures\": {}, \"schedule_id\": null, \"progress\": {}, \"call_request_group_id\": null, \"call_request_id\": \"2f256ed1-416a-4207-b925-b6766df1b1c3\", \"principal_login\": \"admin\", \"response\": \"accepted\", \"result\": null}"
    http_version: 
  recorded_at: Fri, 21 Dec 2012 18:58:30 GMT
- request: 
    method: post
    uri: https://kafka.usersys.redhat.com/pulp/api/v2/consumers/010E99C0-3276-11E2-81C1-0800200C9A66/actions/content/uninstall//
    body: 
      string: "{\"units\":[{\"type_id\":\"package_group\",\"unit_key\":{\"name\":\"mammals\"}}],\"options\":{}}"
    headers: 
      Authorization: 
      - OAuth oauth_body_hash="2jmj7l5rSw0yVb%2FvlWAYkK%2FYBwk%3D", oauth_consumer_key="katello", oauth_nonce="O5R7VFgCFfbal85hjTHba9fHkSeFpeXPRa5sFs7j0", oauth_signature="rf5O%2F8zeRdI0rTVE8s33qkfZW48%3D", oauth_signature_method="HMAC-SHA1", oauth_timestamp="1356116311", oauth_version="1.0"
      Pulp-User: 
      - admin
      Content-Length: 
      - "82"
      Content-Type: 
      - application/json
      Accept-Encoding: 
      - gzip, deflate
      Accept: 
      - application/json
=======
      Content-Type: 
      - application/json
      Content-Length: 
      - "676"
      Date: 
      - Thu, 10 Jan 2013 01:14:29 GMT
    body: 
      string: "{\"task_group_id\": null, \"exception\": null, \"traceback\": null, \"_href\": \"/pulp/api/v2/tasks/dab34890-c986-4ce1-88cf-b83d8610b6be/\", \"task_id\": \"dab34890-c986-4ce1-88cf-b83d8610b6be\", \"call_request_tags\": [\"pulp:consumer:010E99C0-3276-11E2-81C1-0800200C9A66\", \"pulp:action:unit_install\"], \"reasons\": [], \"start_time\": null, \"tags\": [\"pulp:consumer:010E99C0-3276-11E2-81C1-0800200C9A66\", \"pulp:action:unit_install\"], \"state\": \"waiting\", \"finish_time\": null, \"dependency_failures\": {}, \"schedule_id\": null, \"progress\": {}, \"call_request_group_id\": null, \"call_request_id\": \"dab34890-c986-4ce1-88cf-b83d8610b6be\", \"principal_login\": \"admin\", \"response\": \"accepted\", \"result\": null}"
    http_version: 
  recorded_at: Thu, 10 Jan 2013 01:14:30 GMT
- request: 
    method: post
    uri: https://knifeparty.localdomain/pulp/api/v2/consumers/010E99C0-3276-11E2-81C1-0800200C9A66/actions/content/update//
    body: 
      string: "{\"options\":{},\"units\":[{\"type_id\":\"rpm\",\"unit_key\":{\"name\":\"cheetah\"}}]}"
    headers: 
      Accept: 
      - application/json
      Authorization: 
      - OAuth oauth_body_hash="2jmj7l5rSw0yVb%2FvlWAYkK%2FYBwk%3D", oauth_consumer_key="katello", oauth_nonce="hZkutPNHKbuyjSI47khHadB2hNkH1Lx6QNHgV5hY", oauth_signature="D5FuWqseq16H%2Fluwdnx9nS%2BLSR4%3D", oauth_signature_method="HMAC-SHA1", oauth_timestamp="1357780470", oauth_version="1.0"
      Pulp-User: 
      - admin
      Content-Type: 
      - application/json
      Content-Length: 
      - "72"
      Accept-Encoding: 
      - gzip, deflate
>>>>>>> c99eacdf
  response: 
    status: 
      code: 202
      message: Accepted
    headers: 
<<<<<<< HEAD
      Content-Encoding: 
      - utf-8
      Server: 
      - Apache/2.2.22 (Fedora)
      Content-Length: 
      - "680"
      Content-Type: 
      - application/json
      Date: 
      - Fri, 21 Dec 2012 18:58:31 GMT
    body: 
      string: "{\"task_group_id\": null, \"exception\": null, \"traceback\": null, \"_href\": \"/pulp/api/v2/tasks/c19a7e21-d7b5-40cc-9342-105af6cdcaba/\", \"task_id\": \"c19a7e21-d7b5-40cc-9342-105af6cdcaba\", \"call_request_tags\": [\"pulp:consumer:010E99C0-3276-11E2-81C1-0800200C9A66\", \"pulp:action:unit_uninstall\"], \"reasons\": [], \"start_time\": null, \"tags\": [\"pulp:consumer:010E99C0-3276-11E2-81C1-0800200C9A66\", \"pulp:action:unit_uninstall\"], \"state\": \"waiting\", \"finish_time\": null, \"dependency_failures\": {}, \"schedule_id\": null, \"progress\": {}, \"call_request_group_id\": null, \"call_request_id\": \"c19a7e21-d7b5-40cc-9342-105af6cdcaba\", \"principal_login\": \"admin\", \"response\": \"accepted\", \"result\": null}"
    http_version: 
  recorded_at: Fri, 21 Dec 2012 18:58:31 GMT
- request: 
    method: post
    uri: https://kafka.usersys.redhat.com/pulp/api/v2/consumers/010E99C0-3276-11E2-81C1-0800200C9A66/actions/content/install//
    body: 
      string: "{\"units\":[{\"type_id\":\"rpm\",\"unit_key\":{\"name\":\"cheetah\"}}],\"options\":{}}"
    headers: 
      Authorization: 
      - OAuth oauth_body_hash="2jmj7l5rSw0yVb%2FvlWAYkK%2FYBwk%3D", oauth_consumer_key="katello", oauth_nonce="Pl8j8frCtTVY4ryQePoU1FeWBBTnHPC5qwDQgDPTpI", oauth_signature="Ww%2FUNdZ8FtMsmMKlPEMmDq5dNnY%3D", oauth_signature_method="HMAC-SHA1", oauth_timestamp="1356116312", oauth_version="1.0"
      Pulp-User: 
      - admin
      Content-Length: 
      - "72"
      Content-Type: 
      - application/json
      Accept-Encoding: 
      - gzip, deflate
      Accept: 
      - application/json
  response: 
    status: 
      code: 202
      message: Accepted
    headers: 
=======
      Connection: 
      - close
>>>>>>> c99eacdf
      Content-Encoding: 
      - utf-8
      Server: 
      - Apache/2.2.22 (Fedora)
      Content-Type: 
      - application/json
<<<<<<< HEAD
      Date: 
      - Fri, 21 Dec 2012 18:58:32 GMT
    body: 
      string: "{\"task_group_id\": null, \"exception\": null, \"traceback\": null, \"_href\": \"/pulp/api/v2/tasks/87e375cd-1d3d-47d7-99c5-423db406cf02/\", \"task_id\": \"87e375cd-1d3d-47d7-99c5-423db406cf02\", \"call_request_tags\": [\"pulp:consumer:010E99C0-3276-11E2-81C1-0800200C9A66\", \"pulp:action:unit_install\"], \"reasons\": [], \"start_time\": null, \"tags\": [\"pulp:consumer:010E99C0-3276-11E2-81C1-0800200C9A66\", \"pulp:action:unit_install\"], \"state\": \"waiting\", \"finish_time\": null, \"dependency_failures\": {}, \"schedule_id\": null, \"progress\": {}, \"call_request_group_id\": null, \"call_request_id\": \"87e375cd-1d3d-47d7-99c5-423db406cf02\", \"principal_login\": \"admin\", \"response\": \"accepted\", \"result\": null}"
    http_version: 
  recorded_at: Fri, 21 Dec 2012 18:58:32 GMT
- request: 
    method: post
    uri: https://kafka.usersys.redhat.com/pulp/api/v2/consumers/010E99C0-3276-11E2-81C1-0800200C9A66/actions/content/update//
=======
      Content-Length: 
      - "674"
      Date: 
      - Thu, 10 Jan 2013 01:14:30 GMT
    body: 
      string: "{\"task_group_id\": null, \"exception\": null, \"traceback\": null, \"_href\": \"/pulp/api/v2/tasks/39c3292f-634a-4169-8ced-49108b3de4cc/\", \"task_id\": \"39c3292f-634a-4169-8ced-49108b3de4cc\", \"call_request_tags\": [\"pulp:consumer:010E99C0-3276-11E2-81C1-0800200C9A66\", \"pulp:action:unit_update\"], \"reasons\": [], \"start_time\": null, \"tags\": [\"pulp:consumer:010E99C0-3276-11E2-81C1-0800200C9A66\", \"pulp:action:unit_update\"], \"state\": \"waiting\", \"finish_time\": null, \"dependency_failures\": {}, \"schedule_id\": null, \"progress\": {}, \"call_request_group_id\": null, \"call_request_id\": \"39c3292f-634a-4169-8ced-49108b3de4cc\", \"principal_login\": \"admin\", \"response\": \"accepted\", \"result\": null}"
    http_version: 
  recorded_at: Thu, 10 Jan 2013 01:14:30 GMT
- request: 
    method: post
    uri: https://knifeparty.localdomain/pulp/api/v2/repositories/1/search/units/
>>>>>>> c99eacdf
    body: 
      string: "{\"criteria\":{\"type_ids\":[\"erratum\"]}}"
    headers: 
<<<<<<< HEAD
      Authorization: 
      - OAuth oauth_body_hash="2jmj7l5rSw0yVb%2FvlWAYkK%2FYBwk%3D", oauth_consumer_key="katello", oauth_nonce="QiAChi1O6M6TYqoNo5wqa4fqCCkO5AlAyrXxx3hdWA", oauth_signature="9yWu%2BGPe5y8%2B5%2B6CKsCkZP%2FS4UA%3D", oauth_signature_method="HMAC-SHA1", oauth_timestamp="1356116313", oauth_version="1.0"
      Pulp-User: 
      - admin
      Content-Length: 
      - "72"
      Content-Type: 
      - application/json
      Accept-Encoding: 
      - gzip, deflate
      Accept: 
      - application/json
=======
      Accept: 
      - application/json
      Authorization: 
      - OAuth oauth_body_hash="2jmj7l5rSw0yVb%2FvlWAYkK%2FYBwk%3D", oauth_consumer_key="katello", oauth_nonce="s4nF3TPLU6Xga6CV0SZ4XBLo8LHb0qle9vvQ6W75Q", oauth_signature="FDrr%2BDJufcgYR%2BqC5NLz5ma3ZWY%3D", oauth_signature_method="HMAC-SHA1", oauth_timestamp="1357780470", oauth_version="1.0"
      Pulp-User: 
      - admin
      Content-Type: 
      - application/json
      Content-Length: 
      - "37"
      Accept-Encoding: 
      - gzip, deflate
>>>>>>> c99eacdf
  response: 
    status: 
      code: 200
      message: OK
    headers: 
<<<<<<< HEAD
      Content-Encoding: 
      - utf-8
      Server: 
      - Apache/2.2.22 (Fedora)
      Content-Length: 
      - "674"
      Content-Type: 
      - application/json
      Date: 
      - Fri, 21 Dec 2012 18:58:33 GMT
    body: 
      string: "{\"task_group_id\": null, \"exception\": null, \"traceback\": null, \"_href\": \"/pulp/api/v2/tasks/6164639f-37e9-43b2-b174-92f72e5e6554/\", \"task_id\": \"6164639f-37e9-43b2-b174-92f72e5e6554\", \"call_request_tags\": [\"pulp:consumer:010E99C0-3276-11E2-81C1-0800200C9A66\", \"pulp:action:unit_update\"], \"reasons\": [], \"start_time\": null, \"tags\": [\"pulp:consumer:010E99C0-3276-11E2-81C1-0800200C9A66\", \"pulp:action:unit_update\"], \"state\": \"waiting\", \"finish_time\": null, \"dependency_failures\": {}, \"schedule_id\": null, \"progress\": {}, \"call_request_group_id\": null, \"call_request_id\": \"6164639f-37e9-43b2-b174-92f72e5e6554\", \"principal_login\": \"admin\", \"response\": \"accepted\", \"result\": null}"
    http_version: 
  recorded_at: Fri, 21 Dec 2012 18:58:33 GMT
- request: 
    method: post
    uri: https://kafka.usersys.redhat.com/pulp/api/v2/consumers/
    body: 
      string: "{\"id\":\"010E99C0-3276-11E2-81C1-0800200C9A66\",\"display_name\":\"Simple Server\"}"
    headers: 
      Authorization: 
      - OAuth oauth_body_hash="2jmj7l5rSw0yVb%2FvlWAYkK%2FYBwk%3D", oauth_consumer_key="katello", oauth_nonce="urYp1Ia9GMWpTcgPDuDY2ONy0IyaVljAES2EwNTz4E", oauth_signature="UmDu0AsjPKoK184xJgWsoERbDjA%3D", oauth_signature_method="HMAC-SHA1", oauth_timestamp="1356116314", oauth_version="1.0"
      Pulp-User: 
      - admin
      Content-Length: 
      - "76"
      Content-Type: 
      - application/json
      Accept-Encoding: 
      - gzip, deflate
      Accept: 
      - application/json
  response: 
    status: 
      code: 201
      message: Created
    headers: 
      Server: 
      - Apache/2.2.22 (Fedora)
      Location: 
      - 010E99C0-3276-11E2-81C1-0800200C9A66
      Content-Length: 
      - "1847"
      Content-Type: 
      - application/json
      Date: 
      - Fri, 21 Dec 2012 18:58:34 GMT
    body: 
      string: "{\"display_name\": \"Simple Server\", \"description\": null, \"certificate\": \"-----BEGIN RSA PRIVATE KEY-----\\nMIICXgIBAAKBgQDpOAtGFu6EyCH08FD+nDWUUgJ4rVLaYt1q0WjRpgN0S6d867Y5\\nMS+xbyOTy+NCpN8E/9xDftbzZBT94i9gUeqnbu1ISRMPpM0MrEQ6VH2Y+R5fxr4W\\n+t3c66P5OrvV/T20XX/TuV9kxbwDXSHjixoHPSho/rBJuxjvQPweqkCauwIDAQAB\\nAoGBAJ6kROb0imNAT/jxz+aiE8BE2PGF1SpAviT/NbIGn6roG5JaNKZK0wp7c1QC\\nCSE4TYx1DzvKeCUwGydoSJnYnyjhQMUlLuGpJ/k27krsGeYQnGXoHHIdAokg+IrD\\nf27QpjTZvARG0IpT4u1v8EOzZW7rwiG7yw8sHYhwkDef/v1BAkEA+oxpRGSLFFhp\\n9VnTZo4v3tBzGOc7XVdmR4WYFNRzSon4uTJ+WqAiMbvCueJi7NzDCiM9mqLHvGvL\\nIiOjNvDPgwJBAO5LGtgBSQDE7MahQVBbT5d592cxdiYT7EvERRn+KI+He/gu7sUk\\ndYXj5mUyS/kUNLAQALOduBIguP/mvtfQKmkCQQCygfm6LbxdmYSctwwERIfcwz1N\\n3+mO3mdTy94H8TnXQKgCIvSdUvwp3PGnCKGcysj3XxZUJ2gRWeeXgjaWPUpLAkAc\\nyjouCsm1LBWnUehAOyf8lyHK9/DcXN/Zr5bhsxFXdfkGXTU/4E3KpWQ6qb8AEu7i\\nrqxHBzEsD4QKduhrzpyxAkEAj8oiEoz/VI3Ddz+PqyCqZ6StWV6pmdvSefsMVpT/\\nMldBkpIULpEWveWYic/GHsnnjEmOixfQyZK6gt3O65+y+w==\\n-----END RSA PRIVATE KEY-----\\n-----BEGIN CERTIFICATE-----\\nMIIB4TCCAUoCAgFHMA0GCSqGSIb3DQEBBQUAMEIxITAfBgNVBAMMGGthZmthLnVz\\nZXJzeXMucmVkaGF0LmNvbTELMAkGA1UEBhMCVVMxEDAOBgNVBAcMB1JhbGVpZ2gw\\nHhcNMTIxMjIxMTg1ODQzWhcNMjIxMjE5MTg1ODQzWjAvMS0wKwYDVQQDEyQwMTBF\\nOTlDMC0zMjc2LTExRTItODFDMS0wODAwMjAwQzlBNjYwgZ8wDQYJKoZIhvcNAQEB\\nBQADgY0AMIGJAoGBAOk4C0YW7oTIIfTwUP6cNZRSAnitUtpi3WrRaNGmA3RLp3zr\\ntjkxL7FvI5PL40Kk3wT/3EN+1vNkFP3iL2BR6qdu7UhJEw+kzQysRDpUfZj5Hl/G\\nvhb63dzro/k6u9X9PbRdf9O5X2TFvANdIeOLGgc9KGj+sEm7GO9A/B6qQJq7AgMB\\nAAEwDQYJKoZIhvcNAQEFBQADgYEABnYHFZWVTwx2perNwqKL4573En9WW5JhhhLo\\nRovdy46knf39guo7bbhDFgP77d4ep6ghBat7nvJzS3kb457rmLsyO+Tk/fhksuUk\\ngZRPHvZfXAxHRhfH1zw6zM6ByY8kfGXOYNvH7/Q+BaCteINXqI8ozjSJkDAIV/r6\\nyg0BtB0=\\n-----END CERTIFICATE-----\", \"_ns\": \"consumers\", \"notes\": {}, \"capabilities\": {}, \"_id\": {\"$oid\": \"50d4b163196cbe42f90007cb\"}, \"id\": \"010E99C0-3276-11E2-81C1-0800200C9A66\"}"
    http_version: 
  recorded_at: Fri, 21 Dec 2012 18:58:44 GMT
- request: 
    method: delete
    uri: https://kafka.usersys.redhat.com/pulp/api/v2/consumers/010E99C0-3276-11E2-81C1-0800200C9A66/
    body: 
      string: ""
    headers: 
      Authorization: 
      - OAuth oauth_consumer_key="katello", oauth_nonce="kuBaFc9ZMmfZG7LZkfS0Yf0ix7z1hBMGXnkZgIDPAg", oauth_signature="6D5W%2B5XRCZ2lGo9g7CWJiuDbCDM%3D", oauth_signature_method="HMAC-SHA1", oauth_timestamp="1356116324", oauth_version="1.0"
=======
      Connection: 
      - close
      Server: 
      - Apache/2.2.22 (Fedora)
      Content-Type: 
      - application/json
      Content-Length: 
      - "1903"
      Date: 
      - Thu, 10 Jan 2013 01:14:30 GMT
    body: 
      string: "[{\"updated\": \"2013-01-10T06:14:26Z\", \"repo_id\": \"1\", \"created\": \"2013-01-10T06:14:26Z\", \"_ns\": \"repo_content_units\", \"unit_id\": \"1cffd4f3-dfba-4e06-92ff-fbc9873dd7e5\", \"unit_type_id\": \"erratum\", \"owner_type\": \"importer\", \"_id\": {\"$oid\": \"50ee15f2dc792129cb002473\"}, \"id\": \"50ee15f2dc792129cb002473\", \"owner_id\": \"yum_importer\", \"metadata\": {\"issued\": \"2010-01-01 01:01:01\", \"references\": [], \"_content_type_id\": \"erratum\", \"id\": \"RHEA-2010:0001\", \"severity\": \"\", \"title\": \"Empty errata\", \"_ns\": \"units_erratum\", \"version\": \"1\", \"reboot_suggested\": false, \"type\": \"security\", \"pkglist\": [], \"status\": \"stable\", \"updated\": \"\", \"description\": \"Empty errata\", \"pushcount\": 1, \"from_str\": \"lzap+pub@redhat.com\", \"_storage_path\": null, \"rights\": \"\", \"solution\": \"\", \"summary\": \"\", \"release\": \"1\", \"_id\": \"1cffd4f3-dfba-4e06-92ff-fbc9873dd7e5\"}}, {\"updated\": \"2013-01-10T06:14:26Z\", \"repo_id\": \"1\", \"created\": \"2013-01-10T06:14:26Z\", \"_ns\": \"repo_content_units\", \"unit_id\": \"c68ae302-e2fb-4e94-8b12-262ecefc7950\", \"unit_type_id\": \"erratum\", \"owner_type\": \"importer\", \"_id\": {\"$oid\": \"50ee15f2dc792129cb002475\"}, \"id\": \"50ee15f2dc792129cb002475\", \"owner_id\": \"yum_importer\", \"metadata\": {\"issued\": \"2010-01-01 01:01:01\", \"references\": [], \"_content_type_id\": \"erratum\", \"id\": \"RHEA-2010:0002\", \"severity\": \"\", \"title\": \"One package errata\", \"_ns\": \"units_erratum\", \"version\": \"1\", \"reboot_suggested\": false, \"type\": \"security\", \"pkglist\": [{\"packages\": [{\"src\": \"http://www.fedoraproject.org\", \"name\": \"elephant\", \"filename\": \"elephant-0.3-0.8.noarch.rpm\", \"epoch\": null, \"version\": \"0.3\", \"release\": \"0.8\", \"arch\": \"noarch\"}], \"name\": \"1\", \"short\": \"\"}], \"status\": \"stable\", \"updated\": \"\", \"description\": \"One package errata\", \"pushcount\": 1, \"from_str\": \"lzap+pub@redhat.com\", \"_storage_path\": null, \"rights\": \"\", \"solution\": \"\", \"summary\": \"\", \"release\": \"1\", \"_id\": \"c68ae302-e2fb-4e94-8b12-262ecefc7950\"}}]"
    http_version: 
  recorded_at: Thu, 10 Jan 2013 01:14:30 GMT
- request: 
    method: post
    uri: https://knifeparty.localdomain/pulp/api/v2/content/units/erratum/search/
    body: 
      string: "{\"criteria\":{\"filters\":{\"_id\":{\"$in\":[\"1cffd4f3-dfba-4e06-92ff-fbc9873dd7e5\",\"c68ae302-e2fb-4e94-8b12-262ecefc7950\"]}}}}"
    headers: 
      Accept: 
      - application/json
      Authorization: 
      - OAuth oauth_body_hash="2jmj7l5rSw0yVb%2FvlWAYkK%2FYBwk%3D", oauth_consumer_key="katello", oauth_nonce="q7c04G9Svs3HBSJy6BrcPEHmiCmfikuiPPnYRw7C6Mw", oauth_signature="lQKrwhEn8ANn7zqBZwG%2Bx4auPGY%3D", oauth_signature_method="HMAC-SHA1", oauth_timestamp="1357780470", oauth_version="1.0"
>>>>>>> c99eacdf
      Pulp-User: 
      - admin
      Content-Type: 
      - application/json
<<<<<<< HEAD
      Accept-Encoding: 
      - gzip, deflate
      Accept: 
      - application/json
=======
      Content-Length: 
      - "120"
      Accept-Encoding: 
      - gzip, deflate
>>>>>>> c99eacdf
  response: 
    status: 
      code: 200
      message: OK
    headers: 
      Connection: 
      - close
      Server: 
      - Apache/2.2.22 (Fedora)
      Content-Type: 
      - application/json
<<<<<<< HEAD
      Date: 
      - Fri, 21 Dec 2012 18:58:44 GMT
=======
      Content-Length: 
      - "1377"
      Date: 
      - Thu, 10 Jan 2013 01:14:30 GMT
>>>>>>> c99eacdf
    body: 
      string: "[{\"issued\": \"2010-01-01 01:01:01\", \"references\": [], \"_content_type_id\": \"erratum\", \"id\": \"RHEA-2010:0001\", \"severity\": \"\", \"title\": \"Empty errata\", \"version\": \"1\", \"reboot_suggested\": false, \"type\": \"security\", \"pkglist\": [], \"status\": \"stable\", \"updated\": \"\", \"description\": \"Empty errata\", \"pushcount\": 1, \"from_str\": \"lzap+pub@redhat.com\", \"_storage_path\": null, \"rights\": \"\", \"solution\": \"\", \"summary\": \"\", \"release\": \"1\", \"_id\": \"1cffd4f3-dfba-4e06-92ff-fbc9873dd7e5\", \"_href\": \"/pulp/api/v2/content/units/erratum/1cffd4f3-dfba-4e06-92ff-fbc9873dd7e5/\", \"children\": {}}, {\"issued\": \"2010-01-01 01:01:01\", \"references\": [], \"_content_type_id\": \"erratum\", \"id\": \"RHEA-2010:0002\", \"severity\": \"\", \"title\": \"One package errata\", \"version\": \"1\", \"reboot_suggested\": false, \"type\": \"security\", \"pkglist\": [{\"packages\": [{\"src\": \"http://www.fedoraproject.org\", \"name\": \"elephant\", \"filename\": \"elephant-0.3-0.8.noarch.rpm\", \"epoch\": null, \"version\": \"0.3\", \"release\": \"0.8\", \"arch\": \"noarch\"}], \"name\": \"1\", \"short\": \"\"}], \"status\": \"stable\", \"updated\": \"\", \"description\": \"One package errata\", \"pushcount\": 1, \"from_str\": \"lzap+pub@redhat.com\", \"_storage_path\": null, \"rights\": \"\", \"solution\": \"\", \"summary\": \"\", \"release\": \"1\", \"_id\": \"c68ae302-e2fb-4e94-8b12-262ecefc7950\", \"_href\": \"/pulp/api/v2/content/units/erratum/c68ae302-e2fb-4e94-8b12-262ecefc7950/\", \"children\": {}}]"
    http_version: 
<<<<<<< HEAD
  recorded_at: Fri, 21 Dec 2012 18:58:44 GMT
- request: 
    method: delete
    uri: https://kafka.usersys.redhat.com/pulp/api/v2/consumers/010E99C0-3276-11E2-81C1-0800200C9A66/
=======
  recorded_at: Thu, 10 Jan 2013 01:14:30 GMT
- request: 
    method: post
    uri: https://knifeparty.localdomain/pulp/api/v2/consumers/010E99C0-3276-11E2-81C1-0800200C9A66/actions/content/install//
>>>>>>> c99eacdf
    body: 
      string: "{\"options\":{},\"units\":[{\"type_id\":\"erratum\",\"unit_key\":{\"name\":\"c68ae302-e2fb-4e94-8b12-262ecefc7950\"}}]}"
    headers: 
<<<<<<< HEAD
      Authorization: 
      - OAuth oauth_consumer_key="katello", oauth_nonce="nNGr6y0CQwopKE9imklMoGCREk1mQXQFZkAcnwjg", oauth_signature="zRgKnW6u9cvUV1TvpeFHb9w%2BL2I%3D", oauth_signature_method="HMAC-SHA1", oauth_timestamp="1356116324", oauth_version="1.0"
=======
      Accept: 
      - application/json
      Authorization: 
      - OAuth oauth_body_hash="2jmj7l5rSw0yVb%2FvlWAYkK%2FYBwk%3D", oauth_consumer_key="katello", oauth_nonce="R8HzqKQubgubUsXXYMiFUMG8Ze3ofxAe0z6XjuyU", oauth_signature="4U5myY5Jh0BbQphHVOJnlkN7mfY%3D", oauth_signature_method="HMAC-SHA1", oauth_timestamp="1357780470", oauth_version="1.0"
>>>>>>> c99eacdf
      Pulp-User: 
      - admin
      Content-Type: 
      - application/json
<<<<<<< HEAD
      Accept-Encoding: 
      - gzip, deflate
      Accept: 
      - application/json
=======
      Content-Length: 
      - "105"
      Accept-Encoding: 
      - gzip, deflate
>>>>>>> c99eacdf
  response: 
    status: 
      code: 202
      message: Accepted
    headers: 
<<<<<<< HEAD
=======
      Connection: 
      - close
>>>>>>> c99eacdf
      Content-Encoding: 
      - utf-8
      Server: 
      - Apache/2.2.22 (Fedora)
      Content-Type: 
      - application/json
<<<<<<< HEAD
      Date: 
      - Fri, 21 Dec 2012 18:58:44 GMT
=======
      Content-Length: 
      - "676"
      Date: 
      - Thu, 10 Jan 2013 01:14:30 GMT
>>>>>>> c99eacdf
    body: 
      string: "{\"task_group_id\": null, \"exception\": null, \"traceback\": null, \"_href\": \"/pulp/api/v2/tasks/a5b01382-50ac-48ea-b74a-ad168564a62e/\", \"task_id\": \"a5b01382-50ac-48ea-b74a-ad168564a62e\", \"call_request_tags\": [\"pulp:consumer:010E99C0-3276-11E2-81C1-0800200C9A66\", \"pulp:action:unit_install\"], \"reasons\": [], \"start_time\": null, \"tags\": [\"pulp:consumer:010E99C0-3276-11E2-81C1-0800200C9A66\", \"pulp:action:unit_install\"], \"state\": \"waiting\", \"finish_time\": null, \"dependency_failures\": {}, \"schedule_id\": null, \"progress\": {}, \"call_request_group_id\": null, \"call_request_id\": \"a5b01382-50ac-48ea-b74a-ad168564a62e\", \"principal_login\": \"admin\", \"response\": \"accepted\", \"result\": null}"
    http_version: 
<<<<<<< HEAD
  recorded_at: Fri, 21 Dec 2012 18:58:44 GMT
=======
  recorded_at: Thu, 10 Jan 2013 01:14:30 GMT
>>>>>>> c99eacdf
- request: 
    method: post
    uri: https://kafka.usersys.redhat.com/pulp/api/v2/consumers/
    body: 
      string: "{\"id\":\"010E99C0-3276-11E2-81C1-0800200C9A66\",\"display_name\":\"Simple Server\"}"
    headers: 
<<<<<<< HEAD
      Authorization: 
      - OAuth oauth_body_hash="2jmj7l5rSw0yVb%2FvlWAYkK%2FYBwk%3D", oauth_consumer_key="katello", oauth_nonce="r5GckpE2dlivrytkPJrc06WLXSA0kaRTj5hwhkmLGmw", oauth_signature="I%2FuNpar3z0%2FpuPKKPAVYdQ4abZA%3D", oauth_signature_method="HMAC-SHA1", oauth_timestamp="1356116324", oauth_version="1.0"
      Pulp-User: 
      - admin
      Content-Length: 
      - "76"
      Content-Type: 
      - application/json
      Accept-Encoding: 
      - gzip, deflate
      Accept: 
      - application/json
=======
      Accept: 
      - application/json
      Authorization: 
      - OAuth oauth_body_hash="2jmj7l5rSw0yVb%2FvlWAYkK%2FYBwk%3D", oauth_consumer_key="katello", oauth_nonce="8PQdPOTdmSuxipKxKYPHLXzPrgE5MBkZME3R8TEc67g", oauth_signature="wATGDkxWkMtxq2%2FcZoFAHofiHTc%3D", oauth_signature_method="HMAC-SHA1", oauth_timestamp="1357780471", oauth_version="1.0"
      Pulp-User: 
      - admin
      Content-Type: 
      - application/json
      Content-Length: 
      - "76"
      Accept-Encoding: 
      - gzip, deflate
>>>>>>> c99eacdf
  response: 
    status: 
      code: 201
      message: Created
    headers: 
      Connection: 
      - close
      Server: 
      - Apache/2.2.22 (Fedora)
<<<<<<< HEAD
      Location: 
      - 010E99C0-3276-11E2-81C1-0800200C9A66
      Content-Length: 
      - "1847"
      Content-Type: 
      - application/json
      Date: 
      - Fri, 21 Dec 2012 18:58:44 GMT
    body: 
      string: "{\"display_name\": \"Simple Server\", \"description\": null, \"certificate\": \"-----BEGIN RSA PRIVATE KEY-----\\nMIICXgIBAAKBgQCinU3jpUqoSRNs3JpmFWkSsjtehug/g1f7o+zvgVYkCGXRWJNC\\nl29QcRjyHcBtvv8J7dIkfwBQwbnYMidwDIM8S/nR6QWFeI6istsZIVbrIoXUWdHT\\n7RGcRbr7OqZIx0FW1VtxzoBjAKgvt6Bv/UUgOGTORkVxmCFL3O7BPioZQwIDAQAB\\nAoGBAJDofr1K0YGvRQkweMJZd/26KB+vNo1KnP/Yb05qwflwJlNsjCW+TuqvLhyr\\nmIvztNADRs1RA1XznInk/7Hg5JxNyKnMX193d+gxJACPx/z+pYJIWAbgoA81npCN\\nGdTCJ+2xjilttgzs29fVmt1Zc8/kqH/0sPDuIemQIvpIE9vZAkEA1eaFjdskUi0V\\nHPCa1p9H/A+k6QdAlEkuH1QrvBytEX7Pl9fzS5gkqJYpsntzSEzj5B7/sdgu4IOQ\\nxlC5oyaUxwJBAMKetma5WzugTd32TcJECFg5pTHgzsH6ZfsISeVWXsrxN6tLWJ79\\ndzCBjc0PIHvJUDTMKrlm5t6m2qvQz4FjI6UCQQCsnP3T7y+NXTI3i3b4kctOfvVu\\n09pqj++3en5crKuBfdtaxvtgWqPipGN71CHBC8OwOM/RHgseRS3UzBoyrhTLAkAd\\nqRqbZTxmRfQYE+Wd6chryb1HcL+SCJtqOsUoUpV30HNvg7gp4u87UUNPMTL+Kpwy\\nr7sDLo+Y90z0SoqVaYqRAkEAz1oj4x0o1wuSJtX7yTWTxZDfLXBGaUog4E8H8Ufa\\ni0MYKQPa1wi+Ud4nAgGTD59/HtFi11WKD9s0AyZ5C7C1dQ==\\n-----END RSA PRIVATE KEY-----\\n-----BEGIN CERTIFICATE-----\\nMIIB4TCCAUoCAgFIMA0GCSqGSIb3DQEBBQUAMEIxITAfBgNVBAMMGGthZmthLnVz\\nZXJzeXMucmVkaGF0LmNvbTELMAkGA1UEBhMCVVMxEDAOBgNVBAcMB1JhbGVpZ2gw\\nHhcNMTIxMjIxMTg1ODQ0WhcNMjIxMjE5MTg1ODQ0WjAvMS0wKwYDVQQDEyQwMTBF\\nOTlDMC0zMjc2LTExRTItODFDMS0wODAwMjAwQzlBNjYwgZ8wDQYJKoZIhvcNAQEB\\nBQADgY0AMIGJAoGBAKKdTeOlSqhJE2zcmmYVaRKyO16G6D+DV/uj7O+BViQIZdFY\\nk0KXb1BxGPIdwG2+/wnt0iR/AFDBudgyJ3AMgzxL+dHpBYV4jqKy2xkhVusihdRZ\\n0dPtEZxFuvs6pkjHQVbVW3HOgGMAqC+3oG/9RSA4ZM5GRXGYIUvc7sE+KhlDAgMB\\nAAEwDQYJKoZIhvcNAQEFBQADgYEAL1uPC4IBcI7aM66cX/EotP1s0OIO/C/unZTt\\nEARuDw7qM7x/86Jj/VWIcGmlkYI/8+5K7b640OUhPHmXkS0SPQ7gxIlJF4/4mUij\\nI8FsNzDzo9/cjcySGm+9GOWIuSyHw+B+91SSWWBLR04wpwEJ9JGtTisxL9e+5FcZ\\nUAlDuAk=\\n-----END CERTIFICATE-----\", \"_ns\": \"consumers\", \"notes\": {}, \"capabilities\": {}, \"_id\": {\"$oid\": \"50d4b164196cbe42f90007e7\"}, \"id\": \"010E99C0-3276-11E2-81C1-0800200C9A66\"}"
    http_version: 
  recorded_at: Fri, 21 Dec 2012 18:58:44 GMT
=======
      Content-Type: 
      - application/json
      Content-Length: 
      - "2187"
      Date: 
      - Thu, 10 Jan 2013 01:14:31 GMT
      Location: 
      - "{'_href': u'/pulp/api/v2/consumers/010E99C0-3276-11E2-81C1-0800200C9A66/'}"
    body: 
      string: "{\"display_name\": \"Simple Server\", \"description\": null, \"certificate\": \"-----BEGIN RSA PRIVATE KEY-----\\nMIICXAIBAAKBgQDFNjO92oQVfxyKxBQ8wvm/2SGk2lVd4aBT/Q4JrkzqLyByL789\\nQnO+LWVabiPu6v1T2jgF6uUhwXoCHIxDnj45jlJ7R9AFFUQGKoWwX7gFL5e/7t1m\\nQxD3ejk3RcnbjDLx+05p2nc52IoL6svLVE0ryJ5V0ChSWBadD0VE7t1Y5QIDAQAB\\nAoGACaBWsDq9XctBmmht0HV3+Wxg3wolRprf15mvmLtgV8ILJGe+PwBCZBMVMm/T\\n4zKnQPOS7n8Dxj0KdpXsJtTPlquzOKav0kw0ZNPLKHmpROyIG28JBXAPW7Ck1SWZ\\ns+6wQjjPOiBipRjahBdxlqCy0ytnUnGGciR8s111v/SpQsECQQDhpw3rEwkXXwFj\\ndzGr0UjXw7SK3IiP5HrhI6+T0CeNs23dgIN1RMokHWQ5dR9l0aT+ZlWeyDGX6QIQ\\nPKXOErKVAkEA37v22kJ3oNmnDaPM0lTNpPhMcIfpDpQjnCnLCqe3APauNEFhlbXg\\n+vUaIbgi5+JehOC0qVeDBtpPrgoHXidJEQJAe9pYPlV1YPmJZpGulrLJO3w0ZR9E\\naU4rz9TpcsUGYLVCMRhvjvcRyB7Fuu+5KwaVe/ipN/yDk/CVbFoNW31RvQJBAN3G\\nUVxqlHCCL2CK5KX9X9dONV86qZ9E4sOSfeyy8OlonKe5w4SGRFwfB2czQo5+yliG\\n8S4HTB9H2cHXuRPwdzECQDKTNS87CeZ3trbAJjx8UIjo6DpjUYI60ETfTuGcBiQX\\n+r4deWkCyLFGIzryrIq8fRVVg/wotQ3UBLlo6yqK6cQ=\\n-----END RSA PRIVATE KEY-----\\n-----BEGIN CERTIFICATE-----\\nMIICnjCCAYYCAgY0MA0GCSqGSIb3DQEBBQUAMH4xCzAJBgNVBAYTAlVTMRcwFQYD\\nVQQIEw5Ob3J0aCBDYXJvbGluYTEQMA4GA1UEBxMHUmFsZWlnaDEQMA4GA1UEChMH\\nUmVkIEhhdDERMA8GA1UECxMIQ2xvdWQgQlUxHzAdBgNVBAMTFmtuaWZlcGFydHku\\nbG9jYWxkb21haW4wHhcNMTMwMTEwMDExNDMyWhcNMjMwMTA4MDExNDMyWjAvMS0w\\nKwYDVQQDEyQwMTBFOTlDMC0zMjc2LTExRTItODFDMS0wODAwMjAwQzlBNjYwgZ8w\\nDQYJKoZIhvcNAQEBBQADgY0AMIGJAoGBAMU2M73ahBV/HIrEFDzC+b/ZIaTaVV3h\\noFP9DgmuTOovIHIvvz1Cc74tZVpuI+7q/VPaOAXq5SHBegIcjEOePjmOUntH0AUV\\nRAYqhbBfuAUvl7/u3WZDEPd6OTdFyduMMvH7TmnadznYigvqy8tUTSvInlXQKFJY\\nFp0PRUTu3VjlAgMBAAEwDQYJKoZIhvcNAQEFBQADggEBAFzZLcglVSsML/7PayyG\\nLgRab0+3IRKA6ta3rlqKLVgDZhUukl1z9V4eH+Oi73FhUluTt46i4tS0oXwKKv1Y\\nJt0ddNuYLLEQich65yi/mf7ZpiHh+uMKoRxqYKEhRNuOSMrHXvUEbfndUowi1zcT\\ndxVZWr+JtFmJ5p/6Qila8+MOL2r6CEqQT0AQBksfUo5EgRTwP5pJyWs9OH2XEAbG\\nRJTRW9pfAXtRK/ePi1IF3FvTaSdP51D/oW0hBSvrEecgWELwBKlZ5Vg81QoFVD8C\\n8tfLsDsoU36ErREPo1dQmZmHG6KmdY7ByiSUbTq1CTvSSgyqWlWZv70K3fJyVuN1\\ntTg=\\n-----END CERTIFICATE-----\", \"_ns\": \"consumers\", \"notes\": {}, \"capabilities\": {}, \"_id\": {\"$oid\": \"50ee15f8dc792129cb0024fe\"}, \"id\": \"010E99C0-3276-11E2-81C1-0800200C9A66\", \"_href\": {\"_href\": \"/pulp/api/v2/consumers/010E99C0-3276-11E2-81C1-0800200C9A66/\"}}"
    http_version: 
  recorded_at: Thu, 10 Jan 2013 01:14:32 GMT
>>>>>>> c99eacdf
- request: 
    method: delete
    uri: https://kafka.usersys.redhat.com/pulp/api/v2/consumers/010E99C0-3276-11E2-81C1-0800200C9A66/
    body: 
      string: ""
    headers: 
<<<<<<< HEAD
      Authorization: 
      - OAuth oauth_consumer_key="katello", oauth_nonce="RRCPvE8ZilhmoPCwJS6zpnvHsRPiqILlATZDAY25myM", oauth_signature="Hs4BnBiqKtCj40whmBfTuE%2FYrBE%3D", oauth_signature_method="HMAC-SHA1", oauth_timestamp="1356116324", oauth_version="1.0"
=======
      Accept: 
      - application/json
      Authorization: 
      - OAuth oauth_consumer_key="katello", oauth_nonce="h04ogBGrzEoy21RDxJaEB2EcokyhSGIrkjCnqdmc", oauth_signature="fHNSztuo0%2BilLTzkqrqcSuX7uYo%3D", oauth_signature_method="HMAC-SHA1", oauth_timestamp="1357780472", oauth_version="1.0"
>>>>>>> c99eacdf
      Pulp-User: 
      - admin
      Content-Type: 
      - application/json
      Accept-Encoding: 
      - gzip, deflate
<<<<<<< HEAD
      Accept: 
      - application/json
=======
>>>>>>> c99eacdf
  response: 
    status: 
      code: 200
      message: OK
    headers: 
      Connection: 
      - close
      Server: 
      - Apache/2.2.22 (Fedora)
      Content-Type: 
      - application/json
<<<<<<< HEAD
      Date: 
      - Fri, 21 Dec 2012 18:58:44 GMT
    body: 
      string: "null"
    http_version: 
  recorded_at: Fri, 21 Dec 2012 18:58:45 GMT
=======
      Content-Length: 
      - "4"
      Date: 
      - Thu, 10 Jan 2013 01:14:32 GMT
    body: 
      string: "null"
    http_version: 
  recorded_at: Thu, 10 Jan 2013 01:14:32 GMT
>>>>>>> c99eacdf
- request: 
    method: post
    uri: https://kafka.usersys.redhat.com/pulp/api/v2/consumers/
    body: 
      string: "{\"id\":\"010E99C0-3276-11E2-81C1-0800200C9A66\",\"display_name\":\"Simple Server\"}"
    headers: 
<<<<<<< HEAD
      Authorization: 
      - OAuth oauth_body_hash="2jmj7l5rSw0yVb%2FvlWAYkK%2FYBwk%3D", oauth_consumer_key="katello", oauth_nonce="IeO1dueon3Bv6K9FyZUkp48ta5wGlzF4t57KcLymI", oauth_signature="aEhTGE2RGqt39QdFbGUqayO0KhA%3D", oauth_signature_method="HMAC-SHA1", oauth_timestamp="1356116325", oauth_version="1.0"
      Pulp-User: 
      - admin
      Content-Length: 
      - "76"
      Content-Type: 
      - application/json
      Accept-Encoding: 
      - gzip, deflate
      Accept: 
      - application/json
=======
      Accept: 
      - application/json
      Authorization: 
      - OAuth oauth_body_hash="2jmj7l5rSw0yVb%2FvlWAYkK%2FYBwk%3D", oauth_consumer_key="katello", oauth_nonce="edd46nwdKlrF2yb1c0owHs9ZZmDWgwKGRj2TKATDSL8", oauth_signature="vftxyYwdsYc8AecZav4RpdFu3EM%3D", oauth_signature_method="HMAC-SHA1", oauth_timestamp="1357780472", oauth_version="1.0"
      Pulp-User: 
      - admin
      Content-Type: 
      - application/json
      Content-Length: 
      - "76"
      Accept-Encoding: 
      - gzip, deflate
>>>>>>> c99eacdf
  response: 
    status: 
      code: 201
      message: Created
    headers: 
      Connection: 
      - close
      Server: 
      - Apache/2.2.22 (Fedora)
<<<<<<< HEAD
      Location: 
      - 010E99C0-3276-11E2-81C1-0800200C9A66
      Content-Length: 
      - "1843"
      Content-Type: 
      - application/json
      Date: 
      - Fri, 21 Dec 2012 18:58:45 GMT
    body: 
      string: "{\"display_name\": \"Simple Server\", \"description\": null, \"certificate\": \"-----BEGIN RSA PRIVATE KEY-----\\nMIICWwIBAAKBgQCeU4lhZ63OCtTDUdpoIHqq9G01uqK1w9NKl5qzxchq14cHgAM8\\nb67ixYv5zhvODMbw8/EgSjelDaEmKV1gFunnOQOggKWjhhW4qpvtsYJv2qY+A/ok\\nuTvP0mKjzjkDvVfjmbgdYOtxOkewNH3UTUeCV1mQbFKI1TrUAdtO5jt/cQIDAQAB\\nAoGABd7XEzOC8EbaiLt6O64onjod6oYXDmJKbVOduti0i7GeIhsPA6iodWQZwpNv\\n2H4Eyl5hLG9UDNyqgv25ppxy4776BGcBa8YlC6aMTnXLKRPnMSX7POB1yaCNL2PV\\nqipDXdr95Zfs2TxaTCZ3ApbOuVO3K8RoMBRk5g/8b7QEBxkCQQDSAaZcyva2A5f1\\npZM5hPqGn95jP/L+tahNd84EDvcIRzrULoVTtQE2Kdao9TNMZX+gr2Vc6lZ+44+k\\nd1av9P+LAkEAwQBbYCIFJEOp6kYaMd3450aGscDYom8tzfHLW6WFBjvXFnjjFFRx\\n/xvmhzKNbXcr9uApa0ba1ev5DUWpXNyccwJAaavc21phtAqw3zF2mH3aVf2BuK1I\\nB3S/AGQlbRNeqHK3HmdePVWaC3gYBKKFMo7sHp3DQnLEHUtCTz6hhx6fqwJALGXM\\nn1y0GheGquHdfMM3Utyid5mJPDSfMNUClt6Ir1psrDq64h5a6vicG1XBuwDDGFOQ\\ns6DlDnjuHeN8hmQpiQJALaXtCNxldCjG6xSmI6nj9jJkzd/MUr6pahpizuTfKMPR\\nKuuKT6tHcakEnxhFL5P4JSAGCY3PIbnPOLNAOZcy5Q==\\n-----END RSA PRIVATE KEY-----\\n-----BEGIN CERTIFICATE-----\\nMIIB4TCCAUoCAgFJMA0GCSqGSIb3DQEBBQUAMEIxITAfBgNVBAMMGGthZmthLnVz\\nZXJzeXMucmVkaGF0LmNvbTELMAkGA1UEBhMCVVMxEDAOBgNVBAcMB1JhbGVpZ2gw\\nHhcNMTIxMjIxMTg1ODQ1WhcNMjIxMjE5MTg1ODQ1WjAvMS0wKwYDVQQDEyQwMTBF\\nOTlDMC0zMjc2LTExRTItODFDMS0wODAwMjAwQzlBNjYwgZ8wDQYJKoZIhvcNAQEB\\nBQADgY0AMIGJAoGBAJ5TiWFnrc4K1MNR2mggeqr0bTW6orXD00qXmrPFyGrXhweA\\nAzxvruLFi/nOG84MxvDz8SBKN6UNoSYpXWAW6ec5A6CApaOGFbiqm+2xgm/apj4D\\n+iS5O8/SYqPOOQO9V+OZuB1g63E6R7A0fdRNR4JXWZBsUojVOtQB207mO39xAgMB\\nAAEwDQYJKoZIhvcNAQEFBQADgYEAPIFDCrxjDOznc7slnFKYw3g/L24xALlSnqzG\\nfCaQhXwDog7uxeFyP8a3iuibCGV50Tt8zrzBshlUdS7nXfw5ngkF5I/syMqJqERc\\nA+DBGIHkOezuOm2zksL991j4pNY3R3ccyhwX6JUf/t1QvjlJMQJkPy5XSmrJWDpP\\nPjU4oVI=\\n-----END CERTIFICATE-----\", \"_ns\": \"consumers\", \"notes\": {}, \"capabilities\": {}, \"_id\": {\"$oid\": \"50d4b165196cbe42f90007fc\"}, \"id\": \"010E99C0-3276-11E2-81C1-0800200C9A66\"}"
    http_version: 
  recorded_at: Fri, 21 Dec 2012 18:58:45 GMT
- request: 
    method: delete
    uri: https://kafka.usersys.redhat.com/pulp/api/v2/consumers/010E99C0-3276-11E2-81C1-0800200C9A66/
    body: 
      string: ""
    headers: 
      Authorization: 
      - OAuth oauth_consumer_key="katello", oauth_nonce="kr96BhOsVgVVf3zxMryTHWD4PSS1OCt6CxT6b5gkjFw", oauth_signature="xU36xSO6qGqGL0xyHU%2BQZpWgkmk%3D", oauth_signature_method="HMAC-SHA1", oauth_timestamp="1356116325", oauth_version="1.0"
=======
      Content-Type: 
      - application/json
      Content-Length: 
      - "2187"
      Date: 
      - Thu, 10 Jan 2013 01:14:32 GMT
      Location: 
      - "{'_href': u'/pulp/api/v2/consumers/010E99C0-3276-11E2-81C1-0800200C9A66/'}"
    body: 
      string: "{\"display_name\": \"Simple Server\", \"description\": null, \"certificate\": \"-----BEGIN RSA PRIVATE KEY-----\\nMIICXAIBAAKBgQDVJ6SFj8iM6dRpbSXDOKSoBBsBFq9pxJWIXvoAfJ2hUHkXHfje\\nvSBq32X9+XZHVkmk0TF1OWxbiYFTPQm+0T+WgK1diTOTbyDnuF9wCS51LhLOAumS\\nWVTTvnVpTCrZ7kAVsMJnejye9G0pAapyZ/g9VIauREoXplVbQ3rJCJ01SQIDAQAB\\nAoGAZgC8iHXQIS7cyT7ELXHzybt9OL4kX1cFv+bDeGwp+sJJ0Dg1mlGjK8GQS0OP\\nyH+QamD5bAF4yy04SB8ThM8ZwAofRcX+hTBld66hSQ9JDlFSuOVuP+aGLVqSCFaS\\nBEkbjrWGWHIGAqR1mnYZJE5UkQavhx67J8Lrw2pV7gsuzikCQQD2FvzL5x0m3mdH\\nhqv+V41Qk59geiqAs9b846OV068mpPYFfvSk7ax/CsdOYjHpnns9TNwKIM46TPr1\\nkLOgOsHPAkEA3b0efyD6RDB6TTd0xwW/LdN4CFy36ppDIRQbi/kTihOTHTDBkWxc\\nNhJxzLh4VL8DnGvHXl50dJMoC8ClfMjVZwJAWrlUz1NP8wFxL/RdOjJK3dbenfHL\\n85DZhHfj2hulaejM7m/Ef31D574whhw7bHZJ1uqcAHvhq6qvppKHNl4TDwJBANKV\\naQETMJrR71Sl9iGNM6Mx0i0e4QvMtTQVBJRKWGQpcu2mAC872dcAbVMfXigdwDAt\\nq4nT6oVLvBxtOLzpfsECQG2uMw3ans3Cohp+HiHDkZOnYN2TOUpCmplkJ3Jmtse2\\nYm+dafw12C9NJypieKt4pcmyuxllUeqcnua7miS3+gs=\\n-----END RSA PRIVATE KEY-----\\n-----BEGIN CERTIFICATE-----\\nMIICnjCCAYYCAgY1MA0GCSqGSIb3DQEBBQUAMH4xCzAJBgNVBAYTAlVTMRcwFQYD\\nVQQIEw5Ob3J0aCBDYXJvbGluYTEQMA4GA1UEBxMHUmFsZWlnaDEQMA4GA1UEChMH\\nUmVkIEhhdDERMA8GA1UECxMIQ2xvdWQgQlUxHzAdBgNVBAMTFmtuaWZlcGFydHku\\nbG9jYWxkb21haW4wHhcNMTMwMTEwMDExNDMyWhcNMjMwMTA4MDExNDMyWjAvMS0w\\nKwYDVQQDEyQwMTBFOTlDMC0zMjc2LTExRTItODFDMS0wODAwMjAwQzlBNjYwgZ8w\\nDQYJKoZIhvcNAQEBBQADgY0AMIGJAoGBANUnpIWPyIzp1GltJcM4pKgEGwEWr2nE\\nlYhe+gB8naFQeRcd+N69IGrfZf35dkdWSaTRMXU5bFuJgVM9Cb7RP5aArV2JM5Nv\\nIOe4X3AJLnUuEs4C6ZJZVNO+dWlMKtnuQBWwwmd6PJ70bSkBqnJn+D1Uhq5EShem\\nVVtDeskInTVJAgMBAAEwDQYJKoZIhvcNAQEFBQADggEBAFHyo2BFOlDhsIpWqgNj\\nks2RaFJsk+/tTfKbmVC5uEnOV+1//1ZJVQ7eR3zc711dWDOqZ06n+3Xc0l8YzcLH\\n9kRvCdjeWhghOH2jZEDsKG3uknl5qTp9iz4IJ2xaaoFya1EmajE1C9sBbx77HgOk\\n4a5ut8G1xejAoZaVI/vSqrthH2IK4GJnQC+dKRReYIKSdjOHdJW4HbjqwH15wgZF\\n70XKwb9V4NRnjKYDVE6/vwhTe4mlIqRRTITUcedITGSB2RaM8kKcHJ/QRHFnLAhj\\nvQtRjzHM2WValTsvPgm0C/xKmUXyaVQxDoRbRjGiVGYz3983VR1Wo5m7bMthPFzi\\nrKE=\\n-----END CERTIFICATE-----\", \"_ns\": \"consumers\", \"notes\": {}, \"capabilities\": {}, \"_id\": {\"$oid\": \"50ee15f8dc792129cb00251a\"}, \"id\": \"010E99C0-3276-11E2-81C1-0800200C9A66\", \"_href\": {\"_href\": \"/pulp/api/v2/consumers/010E99C0-3276-11E2-81C1-0800200C9A66/\"}}"
    http_version: 
  recorded_at: Thu, 10 Jan 2013 01:14:32 GMT
- request: 
    method: post
    uri: https://knifeparty.localdomain/pulp/api/v2/consumers/
    body: 
      string: "{\"display_name\":\"Simple Server\",\"id\":\"010E99C0-3276-11E2-81C1-0800200C9A66\"}"
    headers: 
      Accept: 
      - application/json
      Authorization: 
      - OAuth oauth_body_hash="2jmj7l5rSw0yVb%2FvlWAYkK%2FYBwk%3D", oauth_consumer_key="katello", oauth_nonce="hzwkAtlByiw1r3QxqspbOe0mFA2loVFqhBINOhk9fu0", oauth_signature="Q5eMn9zO5lAhqeO6BlXjninB2Gw%3D", oauth_signature_method="HMAC-SHA1", oauth_timestamp="1357780473", oauth_version="1.0"
>>>>>>> c99eacdf
      Pulp-User: 
      - admin
      Content-Type: 
      - application/json
<<<<<<< HEAD
      Accept-Encoding: 
      - gzip, deflate
      Accept: 
      - application/json
=======
      Content-Length: 
      - "76"
      Accept-Encoding: 
      - gzip, deflate
>>>>>>> c99eacdf
  response: 
    status: 
      code: 200
      message: OK
    headers: 
      Connection: 
      - close
      Server: 
      - Apache/2.2.22 (Fedora)
<<<<<<< HEAD
      Content-Length: 
      - "4"
      Content-Type: 
      - application/json
      Date: 
      - Fri, 21 Dec 2012 18:58:45 GMT
    body: 
      string: "null"
    http_version: 
  recorded_at: Fri, 21 Dec 2012 18:58:45 GMT
- request: 
    method: delete
    uri: https://kafka.usersys.redhat.com/pulp/api/v2/consumers/010E99C0-3276-11E2-81C1-0800200C9A66/
=======
      Content-Type: 
      - application/json
      Content-Length: 
      - "2187"
      Date: 
      - Thu, 10 Jan 2013 01:14:33 GMT
      Location: 
      - "{'_href': u'/pulp/api/v2/consumers/010E99C0-3276-11E2-81C1-0800200C9A66/'}"
    body: 
      string: "{\"display_name\": \"Simple Server\", \"description\": null, \"certificate\": \"-----BEGIN RSA PRIVATE KEY-----\\nMIICXQIBAAKBgQDZpTGb6t+WD5JRalMBeNmubNnzvuuMx5tVTH9uPMcxWay4GJGs\\nP92LENDbz9oJVKlzeZfl+ucndAc+FVCbebz7iUFCu75c6/djlBrJ/WhT2lNNIIfE\\nSWj7hwJODfn7aAT2sNB+GX0lWgLCbUPVf8Xny+FLaxuBS8sBnz9IkpP0MQIDAQAB\\nAoGADFBoaiXz2I2w/aJCaAbqahAGlN/se96fT0gwvY/6xTQJrbDWLSS/6CpfZtBv\\nya9clwf+LCjyAy1xa3XRRbqxkn8Oal2dGoFbEE44Xmtft1z0qL3sQ8VCdwgs7Okg\\n1MvjV21b2FJvQtLaK91cfyDa6I2NCYbeA9D8l4rXe/MhgwECQQDwiRx4utI1+0p2\\nBXieiSUQ3O/sHrLfnld7Ga7NznfjxRGT2k5cxVe6Pp6eDgaOo9pNmRYxovpup8zT\\nDl5iA5bpAkEA56NW3SXHBSJenwDWf0+qvHs3vrJo2cIPSlLeWXTW3f3wqdp0V/LQ\\nhBTd+SlY7a2xOWiVDvlO31GQhY+4k5q2CQJBALOGgluRhGeJ4K9psfcRgTquy9s9\\npl/EfKKCLreozE6RvWbO3wHawHlfV1+8NCSuIrcb9Tai36tLTlKQPN2GtFECQQCu\\nc1B/Gu1pS3oxi8L/fLNcYfwYrWrT3RgA5Ko6ewk7hP1UHocSmXc6kjCebupfjjlz\\nv/TKoy4od9g9DoF3AMRpAkAbhzxMoZANajHqTaG5ThGea0rEHqQz4CtQ9gDcM/x6\\nDn4ZFF8U6xDlcIQcd2Lk2y7re8c5G7aNUY8zFT7Pv051\\n-----END RSA PRIVATE KEY-----\\n-----BEGIN CERTIFICATE-----\\nMIICnjCCAYYCAgY2MA0GCSqGSIb3DQEBBQUAMH4xCzAJBgNVBAYTAlVTMRcwFQYD\\nVQQIEw5Ob3J0aCBDYXJvbGluYTEQMA4GA1UEBxMHUmFsZWlnaDEQMA4GA1UEChMH\\nUmVkIEhhdDERMA8GA1UECxMIQ2xvdWQgQlUxHzAdBgNVBAMTFmtuaWZlcGFydHku\\nbG9jYWxkb21haW4wHhcNMTMwMTEwMDExNDMzWhcNMjMwMTA4MDExNDMzWjAvMS0w\\nKwYDVQQDEyQwMTBFOTlDMC0zMjc2LTExRTItODFDMS0wODAwMjAwQzlBNjYwgZ8w\\nDQYJKoZIhvcNAQEBBQADgY0AMIGJAoGBANmlMZvq35YPklFqUwF42a5s2fO+64zH\\nm1VMf248xzFZrLgYkaw/3YsQ0NvP2glUqXN5l+X65yd0Bz4VUJt5vPuJQUK7vlzr\\n92OUGsn9aFPaU00gh8RJaPuHAk4N+ftoBPaw0H4ZfSVaAsJtQ9V/xefL4UtrG4FL\\nywGfP0iSk/QxAgMBAAEwDQYJKoZIhvcNAQEFBQADggEBAJKjrh3zjCvHzB5IeF2O\\ncQy7u/vC4GBd4wQIXrYEv5mrHBnXIXRsfV+rlThSGP/b+5UJDmlLPKA/UJ/SsxfF\\ngn9nOzeeE2Un6QSJ0nZQJhnLYSHfXk7g9GuxvvXKm2V6tKqahVFDc9gAcRcTWqWF\\nt4nxpa/BVpAOmWlnosj9SP1MeA284JsqqD5Dx2YwHKVmrmHFgSTUhAfzGHNWSHy7\\nkzlJwEQWgnAIIumwFotZP6DdQUFgdIPlppal/vtg6SbUWyuYh5i/vM3w/MPJd+di\\nRebgBY/FJTZnrghw6aZSEVoHyaePXqAh3kMicLyZZxrTwuyCrwQLLcflbKVMEGWe\\n+Bw=\\n-----END CERTIFICATE-----\", \"_ns\": \"consumers\", \"notes\": {}, \"capabilities\": {}, \"_id\": {\"$oid\": \"50ee15f9dc792129cb00252f\"}, \"id\": \"010E99C0-3276-11E2-81C1-0800200C9A66\", \"_href\": {\"_href\": \"/pulp/api/v2/consumers/010E99C0-3276-11E2-81C1-0800200C9A66/\"}}"
    http_version: 
  recorded_at: Thu, 10 Jan 2013 01:14:33 GMT
- request: 
    method: put
    uri: https://knifeparty.localdomain/pulp/api/v2/consumers/010E99C0-3276-11E2-81C1-0800200C9A66/
>>>>>>> c99eacdf
    body: 
      string: "{\"delta\":{\"display_name\":\"Not So Simple Server\"}}"
    headers: 
<<<<<<< HEAD
      Authorization: 
      - OAuth oauth_consumer_key="katello", oauth_nonce="6jJPZPpMx1wc9hbarnNxKMJIomyWrmeQ9xs3T5F4w", oauth_signature="3P7En032u739vqq8VUyzs%2B9OMmU%3D", oauth_signature_method="HMAC-SHA1", oauth_timestamp="1356116325", oauth_version="1.0"
=======
      Accept: 
      - application/json
      Authorization: 
      - OAuth oauth_body_hash="2jmj7l5rSw0yVb%2FvlWAYkK%2FYBwk%3D", oauth_consumer_key="katello", oauth_nonce="6tIQAZBWxaGFB1ZOAZB1vTAkJtNM9wQoC0BlMdsW4", oauth_signature="eKcUgRPY5ndkMDYiGWuqT2wq5FA%3D", oauth_signature_method="HMAC-SHA1", oauth_timestamp="1357780473", oauth_version="1.0"
>>>>>>> c99eacdf
      Pulp-User: 
      - admin
      Content-Type: 
      - application/json
<<<<<<< HEAD
      Accept-Encoding: 
      - gzip, deflate
      Accept: 
      - application/json
=======
      Content-Length: 
      - "49"
      Accept-Encoding: 
      - gzip, deflate
>>>>>>> c99eacdf
  response: 
    status: 
      code: 404
      message: Not Found
    headers: 
<<<<<<< HEAD
      Content-Encoding: 
      - utf-8
      Server: 
      - Apache/2.2.22 (Fedora)
      Content-Length: 
      - "318"
      Content-Type: 
      - application/json
      Date: 
      - Fri, 21 Dec 2012 18:58:45 GMT
    body: 
      string: "{\"http_request_method\": \"DELETE\", \"exception\": null, \"error_message\": \"Missing resource(s): consumer=010E99C0-3276-11E2-81C1-0800200C9A66\", \"_href\": \"/pulp/api/v2/consumers/010E99C0-3276-11E2-81C1-0800200C9A66/\", \"http_status\": 404, \"traceback\": null, \"resources\": {\"consumer\": \"010E99C0-3276-11E2-81C1-0800200C9A66\"}}"
    http_version: 
  recorded_at: Fri, 21 Dec 2012 18:58:45 GMT
=======
      Connection: 
      - close
      Server: 
      - Apache/2.2.22 (Fedora)
      Content-Type: 
      - application/json
      Content-Length: 
      - "1281"
      Date: 
      - Thu, 10 Jan 2013 01:14:33 GMT
    body: 
      string: "{\"display_name\": \"Not So Simple Server\", \"description\": null, \"certificate\": \"-----BEGIN CERTIFICATE-----\\nMIICnjCCAYYCAgY2MA0GCSqGSIb3DQEBBQUAMH4xCzAJBgNVBAYTAlVTMRcwFQYD\\nVQQIEw5Ob3J0aCBDYXJvbGluYTEQMA4GA1UEBxMHUmFsZWlnaDEQMA4GA1UEChMH\\nUmVkIEhhdDERMA8GA1UECxMIQ2xvdWQgQlUxHzAdBgNVBAMTFmtuaWZlcGFydHku\\nbG9jYWxkb21haW4wHhcNMTMwMTEwMDExNDMzWhcNMjMwMTA4MDExNDMzWjAvMS0w\\nKwYDVQQDEyQwMTBFOTlDMC0zMjc2LTExRTItODFDMS0wODAwMjAwQzlBNjYwgZ8w\\nDQYJKoZIhvcNAQEBBQADgY0AMIGJAoGBANmlMZvq35YPklFqUwF42a5s2fO+64zH\\nm1VMf248xzFZrLgYkaw/3YsQ0NvP2glUqXN5l+X65yd0Bz4VUJt5vPuJQUK7vlzr\\n92OUGsn9aFPaU00gh8RJaPuHAk4N+ftoBPaw0H4ZfSVaAsJtQ9V/xefL4UtrG4FL\\nywGfP0iSk/QxAgMBAAEwDQYJKoZIhvcNAQEFBQADggEBAJKjrh3zjCvHzB5IeF2O\\ncQy7u/vC4GBd4wQIXrYEv5mrHBnXIXRsfV+rlThSGP/b+5UJDmlLPKA/UJ/SsxfF\\ngn9nOzeeE2Un6QSJ0nZQJhnLYSHfXk7g9GuxvvXKm2V6tKqahVFDc9gAcRcTWqWF\\nt4nxpa/BVpAOmWlnosj9SP1MeA284JsqqD5Dx2YwHKVmrmHFgSTUhAfzGHNWSHy7\\nkzlJwEQWgnAIIumwFotZP6DdQUFgdIPlppal/vtg6SbUWyuYh5i/vM3w/MPJd+di\\nRebgBY/FJTZnrghw6aZSEVoHyaePXqAh3kMicLyZZxrTwuyCrwQLLcflbKVMEGWe\\n+Bw=\\n-----END CERTIFICATE-----\", \"_ns\": \"consumers\", \"notes\": {}, \"capabilities\": {}, \"_id\": {\"$oid\": \"50ee15f9dc792129cb00252f\"}, \"id\": \"010E99C0-3276-11E2-81C1-0800200C9A66\", \"_href\": \"/pulp/api/v2/consumers/010E99C0-3276-11E2-81C1-0800200C9A66/\"}"
    http_version: 
  recorded_at: Thu, 10 Jan 2013 01:14:33 GMT
>>>>>>> c99eacdf
- request: 
    method: post
    uri: https://kafka.usersys.redhat.com/pulp/api/v2/consumers/
    body: 
      string: "{\"id\":\"010E99C0-3276-11E2-81C1-0800200C9A66\",\"display_name\":\"Simple Server\"}"
    headers: 
<<<<<<< HEAD
      Authorization: 
      - OAuth oauth_body_hash="2jmj7l5rSw0yVb%2FvlWAYkK%2FYBwk%3D", oauth_consumer_key="katello", oauth_nonce="Qq5bSgexsUT3SxAlL5xX9yEGtoy0KkHGnJY6eRG4Yw", oauth_signature="n9HuMJHDD57TWxHMbFyVttoEn8U%3D", oauth_signature_method="HMAC-SHA1", oauth_timestamp="1356116325", oauth_version="1.0"
      Pulp-User: 
      - admin
      Content-Length: 
      - "76"
      Content-Type: 
      - application/json
      Accept-Encoding: 
      - gzip, deflate
      Accept: 
      - application/json
=======
      Accept: 
      - application/json
      Authorization: 
      - OAuth oauth_body_hash="2jmj7l5rSw0yVb%2FvlWAYkK%2FYBwk%3D", oauth_consumer_key="katello", oauth_nonce="xiWlUoA5GH3SztBnkceIrRLrOC2Is688ba5stOtMI", oauth_signature="qtQZBqVLgowgz0FK5cdSbEIMNoE%3D", oauth_signature_method="HMAC-SHA1", oauth_timestamp="1357780473", oauth_version="1.0"
      Pulp-User: 
      - admin
      Content-Type: 
      - application/json
      Content-Length: 
      - "76"
      Accept-Encoding: 
      - gzip, deflate
>>>>>>> c99eacdf
  response: 
    status: 
      code: 201
      message: Created
    headers: 
<<<<<<< HEAD
      Server: 
      - Apache/2.2.22 (Fedora)
      Location: 
      - 010E99C0-3276-11E2-81C1-0800200C9A66
      Content-Length: 
      - "1843"
      Content-Type: 
      - application/json
      Date: 
      - Fri, 21 Dec 2012 18:58:45 GMT
    body: 
      string: "{\"display_name\": \"Simple Server\", \"description\": null, \"certificate\": \"-----BEGIN RSA PRIVATE KEY-----\\nMIICXQIBAAKBgQDKKrrNdL6dtUf+K4kk5EuIYgSPG4kn9EcRkhgDHzlUVUFsZXwA\\nT/8TaG/sn6b2jvcEY40IethCVVyo1pteiB/K5vT51CdnQHy2xGm8UJuP8PKrZhnS\\nJESQtUNLTsb2pyBeeZOGQ63FFf3zaGzGk5/JSO7CUAkmwLT8AG3pOyfqrwIDAQAB\\nAoGAKV0exWTKj3gE1+NOdybisW/koOcwY+VeGSE8Gn9r+m5LKYOGIIY9mVn39IEh\\n5zaPIe3AcGi6ELBoef8W4PuXDU5kQukmJ9KzM5EoqmZYEzNOby1LOdRkD4mPWDGy\\niZPkfxTSHQALd+wDhUuBIesSz1SDoSXBK6pAKihmsDl1r0ECQQD1BW6in5ReAdDs\\nyceZVFfcHwHsojARyjpH9ZXcbhxNRwHnbEZUqYyIpwQxu2Ki06F37DoNhEMFcDPr\\nCVfm1bQPAkEA0zm6ZjjmPxL6EpNOfBXC47YA4ZrHSgSBWi0MMsbpO/geZwWEqRzt\\nF7n+wPczVE7x23QsGNrjtFKTuTPB6jE/YQJARzEW3kWDtHTOoZ5XUmPBS4Hu6zSM\\nxv59RJ9EtdGAg6uYEAfTv5Gr9aChhVmu5SSci92lWHwPhSr+ytHiKn35XQJBALKk\\n7GVwUiueXSpAs+x2azIzyGMGiO6tCMm/t8VqPfCeVPhEzoJJGK0sfa2uZRc0/ZDh\\nnDoZRuRHwvCsOaFcrYECQQCFpukHE4nOBDdpuPCgi95xME8a/jRWtUWzKyJDHtMZ\\nRhx4LN4KgB30Hq7Vc9VEA5sRsJrAscxHYBZAXYsPG6yb\\n-----END RSA PRIVATE KEY-----\\n-----BEGIN CERTIFICATE-----\\nMIIB4TCCAUoCAgFKMA0GCSqGSIb3DQEBBQUAMEIxITAfBgNVBAMMGGthZmthLnVz\\nZXJzeXMucmVkaGF0LmNvbTELMAkGA1UEBhMCVVMxEDAOBgNVBAcMB1JhbGVpZ2gw\\nHhcNMTIxMjIxMTg1ODQ2WhcNMjIxMjE5MTg1ODQ2WjAvMS0wKwYDVQQDEyQwMTBF\\nOTlDMC0zMjc2LTExRTItODFDMS0wODAwMjAwQzlBNjYwgZ8wDQYJKoZIhvcNAQEB\\nBQADgY0AMIGJAoGBAMoqus10vp21R/4riSTkS4hiBI8biSf0RxGSGAMfOVRVQWxl\\nfABP/xNob+yfpvaO9wRjjQh62EJVXKjWm16IH8rm9PnUJ2dAfLbEabxQm4/w8qtm\\nGdIkRJC1Q0tOxvanIF55k4ZDrcUV/fNobMaTn8lI7sJQCSbAtPwAbek7J+qvAgMB\\nAAEwDQYJKoZIhvcNAQEFBQADgYEAlEpc41Tj8zCkKoHCijLb8mAruaAYyvkQ15fQ\\nQnMOOIP2NpD+TkRnBhFFY9G0SvRQ4ssim3D10sQECFpp2QW1TGoXbafE1ggHMrCo\\n9c1lwXQdjlCD/pQt8YeCq+sWJWvdwZrqNNxkhSkyex3ng0rmVoo1UMw4ZgTmFOMk\\nmaH2q6E=\\n-----END CERTIFICATE-----\", \"_ns\": \"consumers\", \"notes\": {}, \"capabilities\": {}, \"_id\": {\"$oid\": \"50d4b166196cbe42f9000818\"}, \"id\": \"010E99C0-3276-11E2-81C1-0800200C9A66\"}"
    http_version: 
  recorded_at: Fri, 21 Dec 2012 18:58:46 GMT
- request: 
    method: put
    uri: https://kafka.usersys.redhat.com/pulp/api/v2/consumers/010E99C0-3276-11E2-81C1-0800200C9A66/
    body: 
      string: "{\"delta\":{\"display_name\":\"Not So Simple Server\"}}"
    headers: 
      Authorization: 
      - OAuth oauth_body_hash="2jmj7l5rSw0yVb%2FvlWAYkK%2FYBwk%3D", oauth_consumer_key="katello", oauth_nonce="gy7odp7KIbQDgWUUqcnctJDxjEf5A79TEoOlGev0J0", oauth_signature="%2FuZ3wKqgRZPxTKrPun0OD%2BeqB2s%3D", oauth_signature_method="HMAC-SHA1", oauth_timestamp="1356116326", oauth_version="1.0"
      Pulp-User: 
      - admin
      Content-Length: 
      - "49"
      Content-Type: 
      - application/json
      Accept-Encoding: 
      - gzip, deflate
      Accept: 
      - application/json
  response: 
    status: 
      code: 200
      message: OK
    headers: 
      Server: 
      - Apache/2.2.22 (Fedora)
      Content-Length: 
      - "1021"
      Content-Type: 
      - application/json
      Date: 
      - Fri, 21 Dec 2012 18:58:46 GMT
    body: 
      string: "{\"display_name\": \"Not So Simple Server\", \"description\": null, \"certificate\": \"-----BEGIN CERTIFICATE-----\\nMIIB4TCCAUoCAgFKMA0GCSqGSIb3DQEBBQUAMEIxITAfBgNVBAMMGGthZmthLnVz\\nZXJzeXMucmVkaGF0LmNvbTELMAkGA1UEBhMCVVMxEDAOBgNVBAcMB1JhbGVpZ2gw\\nHhcNMTIxMjIxMTg1ODQ2WhcNMjIxMjE5MTg1ODQ2WjAvMS0wKwYDVQQDEyQwMTBF\\nOTlDMC0zMjc2LTExRTItODFDMS0wODAwMjAwQzlBNjYwgZ8wDQYJKoZIhvcNAQEB\\nBQADgY0AMIGJAoGBAMoqus10vp21R/4riSTkS4hiBI8biSf0RxGSGAMfOVRVQWxl\\nfABP/xNob+yfpvaO9wRjjQh62EJVXKjWm16IH8rm9PnUJ2dAfLbEabxQm4/w8qtm\\nGdIkRJC1Q0tOxvanIF55k4ZDrcUV/fNobMaTn8lI7sJQCSbAtPwAbek7J+qvAgMB\\nAAEwDQYJKoZIhvcNAQEFBQADgYEAlEpc41Tj8zCkKoHCijLb8mAruaAYyvkQ15fQ\\nQnMOOIP2NpD+TkRnBhFFY9G0SvRQ4ssim3D10sQECFpp2QW1TGoXbafE1ggHMrCo\\n9c1lwXQdjlCD/pQt8YeCq+sWJWvdwZrqNNxkhSkyex3ng0rmVoo1UMw4ZgTmFOMk\\nmaH2q6E=\\n-----END CERTIFICATE-----\", \"_ns\": \"consumers\", \"notes\": {}, \"capabilities\": {}, \"_id\": {\"$oid\": \"50d4b166196cbe42f9000818\"}, \"id\": \"010E99C0-3276-11E2-81C1-0800200C9A66\", \"_href\": \"/pulp/api/v2/consumers/010E99C0-3276-11E2-81C1-0800200C9A66/\"}"
    http_version: 
  recorded_at: Fri, 21 Dec 2012 18:58:46 GMT
=======
      Connection: 
      - close
      Server: 
      - Apache/2.2.22 (Fedora)
      Content-Type: 
      - application/json
      Content-Length: 
      - "2187"
      Date: 
      - Thu, 10 Jan 2013 01:14:33 GMT
      Location: 
      - "{'_href': u'/pulp/api/v2/consumers/010E99C0-3276-11E2-81C1-0800200C9A66/'}"
    body: 
      string: "{\"display_name\": \"Simple Server\", \"description\": null, \"certificate\": \"-----BEGIN RSA PRIVATE KEY-----\\nMIICXAIBAAKBgQCzhEKoF9tUuDb0OaDWkLkoH85qIJ9AGbCQ/ctLh2cFDBY1cF0Q\\nymq4BJfmamGmLvYsbOYBivlgNm489yN4xl5mPaPHyYjgL9wxiZMANSK5z3GMV2Mh\\nz8+5stYg3I2fO747N4fQNQ8ZNPtzbV8hedNG99ECkx0i9t15N7Cf/AEYcwIDAQAB\\nAoGAdQzMGaZUkMz8qAnbYYxD7nGuuWxD6hvWEPQq1jiXZ6cV5Ao75HLXWt1D3i2H\\nNkBwq07mOiNPrvhOsNnD+z/81D1wXTa8FNXUtYYihXVxg22Yr1rmCHIZXAeAuTNZ\\nMUFFZbr1QCrY0oCwAlWvf0cjiBSuvbU/kj3H19qDXiUJmGECQQDiEU/WJ0ncPJre\\n+Fhc1KLlEt55MeUfAVV9KNsY9KJc3q2G+wrUi4xIq2cL5SV2QAejCuEupf32Ro/M\\nYE9jVFvvAkEAy0kTt7RuUghWBTWIbePhAN7mr/uWUAgVE+JStCzEEBP3mvcNspsx\\nta9tnRw10lZ1CBkyaA1foeXik1ZNPTVXvQJBALeqsv9dai+peXXftQKuqy2Ld/5l\\nIC5hihAmqmMLFgJ30+nPegwW2EGOKClM4XPCL7IyO6MHr15wE5JLSRR9TDcCQATG\\nE4t11j1g6rw2lJyYBFmj4mDxlIcOmYgdAXovru79uQvPj2fJUzKECxvsZKsq0pa9\\nGLzuy3ce0eJJ3Yh5bzUCQGG9ejY3aD4pB7BvXr+AXFDXyAdgRVeijZJSrVqmHedN\\ngz1IvrICImhZdybQESBiWxFbwNSKR1knr50NkeoQtaU=\\n-----END RSA PRIVATE KEY-----\\n-----BEGIN CERTIFICATE-----\\nMIICnjCCAYYCAgY3MA0GCSqGSIb3DQEBBQUAMH4xCzAJBgNVBAYTAlVTMRcwFQYD\\nVQQIEw5Ob3J0aCBDYXJvbGluYTEQMA4GA1UEBxMHUmFsZWlnaDEQMA4GA1UEChMH\\nUmVkIEhhdDERMA8GA1UECxMIQ2xvdWQgQlUxHzAdBgNVBAMTFmtuaWZlcGFydHku\\nbG9jYWxkb21haW4wHhcNMTMwMTEwMDExNDM0WhcNMjMwMTA4MDExNDM0WjAvMS0w\\nKwYDVQQDEyQwMTBFOTlDMC0zMjc2LTExRTItODFDMS0wODAwMjAwQzlBNjYwgZ8w\\nDQYJKoZIhvcNAQEBBQADgY0AMIGJAoGBALOEQqgX21S4NvQ5oNaQuSgfzmogn0AZ\\nsJD9y0uHZwUMFjVwXRDKargEl+ZqYaYu9ixs5gGK+WA2bjz3I3jGXmY9o8fJiOAv\\n3DGJkwA1IrnPcYxXYyHPz7my1iDcjZ87vjs3h9A1Dxk0+3NtXyF500b30QKTHSL2\\n3Xk3sJ/8ARhzAgMBAAEwDQYJKoZIhvcNAQEFBQADggEBAHtAoSuP0OcUUhZnxNfx\\ncjPYOtVq9lLVFM614zD1T/qh+UaDuY0vkK7K8vVS1DXd4TQqc0W22QGcyQVbnUzR\\nFrVvHZN0WjQ9yh6ojMrjTNExZkZf3ovyI74FhOON1fSPBNkDCzPuv1M/yX79gBla\\nytXM5AtB1eAajnStq9bdqkU8PxkehLffOfUWWvtjfAD5La2gYq2IQGoE7GW2GoAh\\n41xsegC1icIYQtfavjzoqTyPuufPsoD8yKHsYYAS7j2I4hQuXF3hwIfXwmdk3WaR\\ne0KlK02DFC1+NE3NwCJHKvYM40OT6bJWoDaDrmBHLovz7wQNWrScofPLXPkZ6S0k\\n/J8=\\n-----END CERTIFICATE-----\", \"_ns\": \"consumers\", \"notes\": {}, \"capabilities\": {}, \"_id\": {\"$oid\": \"50ee15fadc792129cb00254c\"}, \"id\": \"010E99C0-3276-11E2-81C1-0800200C9A66\", \"_href\": {\"_href\": \"/pulp/api/v2/consumers/010E99C0-3276-11E2-81C1-0800200C9A66/\"}}"
    http_version: 
  recorded_at: Thu, 10 Jan 2013 01:14:34 GMT
>>>>>>> c99eacdf
- request: 
    method: delete
    uri: https://kafka.usersys.redhat.com/pulp/api/v2/consumers/010E99C0-3276-11E2-81C1-0800200C9A66/
    body: 
      string: ""
    headers: 
<<<<<<< HEAD
      Authorization: 
      - OAuth oauth_consumer_key="katello", oauth_nonce="aKBRTxI2S543j2FB6Op5eV8an9HzcsYdYfpRH0Rc", oauth_signature="k7owNBCdjycQsMoyXdWk1y8reps%3D", oauth_signature_method="HMAC-SHA1", oauth_timestamp="1356116326", oauth_version="1.0"
=======
      Accept: 
      - application/json
      Authorization: 
      - OAuth oauth_consumer_key="katello", oauth_nonce="7uIj6yICJopkqi4naL7txHvWTU0P0uATHCvDMR09rfM", oauth_signature="TMyIUeJ6NWqeelrEBH4gU1mKwm4%3D", oauth_signature_method="HMAC-SHA1", oauth_timestamp="1357780474", oauth_version="1.0"
>>>>>>> c99eacdf
      Pulp-User: 
      - admin
      Content-Type: 
      - application/json
      Accept-Encoding: 
      - gzip, deflate
<<<<<<< HEAD
      Accept: 
      - application/json
=======
>>>>>>> c99eacdf
  response: 
    status: 
      code: 200
      message: OK
    headers: 
      Connection: 
      - close
      Server: 
      - Apache/2.2.22 (Fedora)
      Content-Type: 
      - application/json
<<<<<<< HEAD
      Date: 
      - Fri, 21 Dec 2012 18:58:46 GMT
    body: 
      string: "null"
    http_version: 
  recorded_at: Fri, 21 Dec 2012 18:58:46 GMT
=======
      Content-Length: 
      - "4"
      Date: 
      - Thu, 10 Jan 2013 01:14:34 GMT
    body: 
      string: "null"
    http_version: 
  recorded_at: Thu, 10 Jan 2013 01:14:34 GMT
>>>>>>> c99eacdf
- request: 
    method: post
    uri: https://kafka.usersys.redhat.com/pulp/api/v2/consumers/
    body: 
      string: "{\"id\":\"010E99C0-3276-11E2-81C1-0800200C9A66\",\"display_name\":\"Simple Server\"}"
    headers: 
<<<<<<< HEAD
      Authorization: 
      - OAuth oauth_body_hash="2jmj7l5rSw0yVb%2FvlWAYkK%2FYBwk%3D", oauth_consumer_key="katello", oauth_nonce="PCAk6W0wsJiPkLMDxAhFRAYdlT1Iwp8FhcWtUzAL9J4", oauth_signature="MWfByHBJkNIafMG9L%2FvQA3GYLX4%3D", oauth_signature_method="HMAC-SHA1", oauth_timestamp="1356116326", oauth_version="1.0"
      Pulp-User: 
      - admin
      Content-Length: 
      - "76"
      Content-Type: 
      - application/json
      Accept-Encoding: 
      - gzip, deflate
      Accept: 
      - application/json
=======
      Accept: 
      - application/json
      Authorization: 
      - OAuth oauth_body_hash="2jmj7l5rSw0yVb%2FvlWAYkK%2FYBwk%3D", oauth_consumer_key="katello", oauth_nonce="9OeeX8pv2eYfnlR0HHD0AfpsvJe28LhxvUrBtBx83k", oauth_signature="6SHkVf%2FbdJEP%2FKJX2DlkxSeCwGs%3D", oauth_signature_method="HMAC-SHA1", oauth_timestamp="1357780474", oauth_version="1.0"
      Pulp-User: 
      - admin
      Content-Type: 
      - application/json
      Content-Length: 
      - "76"
      Accept-Encoding: 
      - gzip, deflate
>>>>>>> c99eacdf
  response: 
    status: 
      code: 201
      message: Created
    headers: 
      Connection: 
      - close
      Server: 
      - Apache/2.2.22 (Fedora)
<<<<<<< HEAD
      Location: 
      - 010E99C0-3276-11E2-81C1-0800200C9A66
      Content-Length: 
      - "1843"
      Content-Type: 
      - application/json
      Date: 
      - Fri, 21 Dec 2012 18:58:46 GMT
    body: 
      string: "{\"display_name\": \"Simple Server\", \"description\": null, \"certificate\": \"-----BEGIN RSA PRIVATE KEY-----\\nMIICXQIBAAKBgQDG8jaZk8m7KYzazau+/eJ74O1GaEFc2TwlJZ02T2L8+7nZD2FQ\\n3RZRE28lnHg6DPsyRZ2xvE5Kbfk4dUf22irC4plQ/oRXNWAwKO21epgKXE/1jQI6\\nA99O1nOXqvftKQ6cg+HPeXcBkkP3M+s/GLgnfkwEVmCbJOr0fUd8OH5W4wIDAQAB\\nAoGBALjssF/1BdEZgDpqbzhrWjj4DNYjVo5txwBohEfVZxftDQV8zGKT/4iBXhFB\\n7mdXZa+HElwBw2xf6QbXzXrhtFgovj8jbDvbXMvzFm+PIvBcyquc3pDVnqu++PvE\\naE6XpPZGJKWo720hOPsak3M+eFQnCnr3/RmwRJO9JsWxnTXhAkEA+zthEKM1vx1t\\ny196X1IRdqMyCmqq4Y7CjdwR+9C1gT3ekzvM8FvWa+8bjouebHG1ioq5WgxF2R7H\\nCLcCD6umSwJBAMq4zSbbmFLQs46Ja7APc+siM5KNSAd2rK9yL2ulYHPM4m/q54ZE\\n5/49irf2Zqnsc/SEaK+gof3zpWz9UsxmkskCQDzwrV3UyR+/qrdPRKbEiHnnoibG\\nswadk3HHtREJEk30TP4X3mFbVYq+6EdOdLJHbsrZVZaTLYo6HftuMPDOKTsCQQC6\\n/I6ugusTqFGW7gaYlQhVIGz1hr+jssFB6072OcqnxZovpTr9TF240sc7PFoh7mpe\\nZiuxo7cH6U7zIw7WXt6RAkBXzR0ATcGY8KxLBcRONhDMICs/YE01WKdcdlQF2yvt\\nUovOsBG2MAe3PnV8OsZD0xjjGfmumLB6ZplFD9M8EhlF\\n-----END RSA PRIVATE KEY-----\\n-----BEGIN CERTIFICATE-----\\nMIIB4TCCAUoCAgFLMA0GCSqGSIb3DQEBBQUAMEIxITAfBgNVBAMMGGthZmthLnVz\\nZXJzeXMucmVkaGF0LmNvbTELMAkGA1UEBhMCVVMxEDAOBgNVBAcMB1JhbGVpZ2gw\\nHhcNMTIxMjIxMTg1ODQ2WhcNMjIxMjE5MTg1ODQ2WjAvMS0wKwYDVQQDEyQwMTBF\\nOTlDMC0zMjc2LTExRTItODFDMS0wODAwMjAwQzlBNjYwgZ8wDQYJKoZIhvcNAQEB\\nBQADgY0AMIGJAoGBAMbyNpmTybspjNrNq7794nvg7UZoQVzZPCUlnTZPYvz7udkP\\nYVDdFlETbyWceDoM+zJFnbG8Tkpt+Th1R/baKsLimVD+hFc1YDAo7bV6mApcT/WN\\nAjoD307Wc5eq9+0pDpyD4c95dwGSQ/cz6z8YuCd+TARWYJsk6vR9R3w4flbjAgMB\\nAAEwDQYJKoZIhvcNAQEFBQADgYEArxJADDEFjzSVK7s14U8pQaE2J2iu8mhQ22MT\\nhT9M0O7k1oBV4gLb84VuEFTR/omHboBf4vGf5285XL3Q9woLgBpRL0B2acSVDM1i\\nsWCSuhsP1nB3kK3uTML5XdQH1a+fnRovXeagJfnc2Sw/DALvpAhCspGNBmvD3z6B\\nA8huTMM=\\n-----END CERTIFICATE-----\", \"_ns\": \"consumers\", \"notes\": {}, \"capabilities\": {}, \"_id\": {\"$oid\": \"50d4b166196cbe42f9000835\"}, \"id\": \"010E99C0-3276-11E2-81C1-0800200C9A66\"}"
    http_version: 
  recorded_at: Fri, 21 Dec 2012 18:58:47 GMT
- request: 
    method: post
    uri: https://kafka.usersys.redhat.com/pulp/api/v2/consumers/010E99C0-3276-11E2-81C1-0800200C9A66/profiles//
    body: 
      string: "{\"content_type\":\"rpm\",\"profile\":[{\"release\":\"0.8\",\"arch\":\"noarch\",\"version\":\"0.3\",\"name\":\"elephant\",\"vendor\":\"FedoraHosted\"}]}"
    headers: 
      Authorization: 
      - OAuth oauth_body_hash="2jmj7l5rSw0yVb%2FvlWAYkK%2FYBwk%3D", oauth_consumer_key="katello", oauth_nonce="6KYpbpDsCwLEzqahsZ5Bd0csy5jFm8oxe7I2PjX0", oauth_signature="6qFi2OjmY7WRzIPZwknyMWRl57o%3D", oauth_signature_method="HMAC-SHA1", oauth_timestamp="1356116327", oauth_version="1.0"
      Pulp-User: 
      - admin
      Content-Length: 
      - "126"
      Content-Type: 
      - application/json
      Accept-Encoding: 
      - gzip, deflate
      Accept: 
      - application/json
  response: 
    status: 
      code: 201
      message: Created
    headers: 
      Server: 
      - Apache/2.2.22 (Fedora)
      Location: 
      - "{'_href': u'/pulp/api/v2/consumers/010E99C0-3276-11E2-81C1-0800200C9A66/profiles/010E99C0-3276-11E2-81C1-0800200C9A66/rpm/'}"
      Content-Length: 
      - "305"
      Content-Type: 
      - application/json
      Date: 
      - Fri, 21 Dec 2012 18:58:47 GMT
    body: 
      string: "{\"profile\": [{\"release\": \"0.8\", \"arch\": \"noarch\", \"version\": \"0.3\", \"vendor\": \"FedoraHosted\", \"name\": \"elephant\"}], \"_ns\": \"consumer_unit_profiles\", \"consumer_id\": \"010E99C0-3276-11E2-81C1-0800200C9A66\", \"content_type\": \"rpm\", \"_id\": {\"$oid\": \"50d4b0f3196cbe42f900018c\"}, \"id\": \"50d4b0f3196cbe42f900018c\"}"
    http_version: 
  recorded_at: Fri, 21 Dec 2012 18:58:47 GMT
- request: 
    method: delete
    uri: https://kafka.usersys.redhat.com/pulp/api/v2/consumers/010E99C0-3276-11E2-81C1-0800200C9A66/
    body: 
      string: ""
    headers: 
      Authorization: 
      - OAuth oauth_consumer_key="katello", oauth_nonce="ojk4kBQHVQmvXyteAZP9icSpFuIR7j7mqpIuBCH3RWk", oauth_signature="zE6hUfjK0mVbGjdq4jyK0wbhTlo%3D", oauth_signature_method="HMAC-SHA1", oauth_timestamp="1356116327", oauth_version="1.0"
=======
      Content-Type: 
      - application/json
      Content-Length: 
      - "2187"
      Date: 
      - Thu, 10 Jan 2013 01:14:34 GMT
      Location: 
      - "{'_href': u'/pulp/api/v2/consumers/010E99C0-3276-11E2-81C1-0800200C9A66/'}"
    body: 
      string: "{\"display_name\": \"Simple Server\", \"description\": null, \"certificate\": \"-----BEGIN RSA PRIVATE KEY-----\\nMIICXAIBAAKBgQDIFIiJjqG3a5e1StEvHDPiemsnJVSl1Yfp4r3XiFK7EanZk43p\\nJwpPhsSFmNSJv4Nx3AbRV2JhJg6qMPeDJ4rQlv88Cs+UsFo8duwwUGwE8nJ8WRI2\\nTbMVzXEWOWrWfkwhQAVAZyBPrXjxM+T6j2TYHr2QhVjqcUMnTRyWfJZ1uQIDAQAB\\nAoGAeYZvQA3QD9Zb+ROOZuzcXs04VDiKZ4eA3ACKimUUyub5oVvMMDc0PgV/TB39\\nygT206tuwKww5wz0j07ap2DXILPMTuQIXOuPgULO8tf52ell/DYgzWN6bnSNUi1r\\nXd6LdkIwqpDOEdhEr5kcuYRfMupNUBEiscWUJDNk9v1PZwECQQDr3COBg+a8YK9o\\nTs8Rj2zh/zV7V9W2NgkHmo64pyjnm63a/QULNjoZ+YHLsldTaTzvdWCTk2gcYsbT\\ngU6wRi9pAkEA2SpBeZ8FiJI44jZknAuRcejDq0nB5NTFkry5AWq2q4fWzCGNlCud\\nK1Jq7qVuK4Bjn1Zsbu4zKW2K/Pm2rtSZ0QJAR/hupTC4kbb3D18s9HDNitCzYyXU\\nQruOWdGhx1rKspHgpTgb9+XeKNrn7l5HI16zh2ZLx/xtAmxpu1RzzHo+MQJBAJ8E\\nfx9En3OqxrZ2Z+OP4PfNHoJtpuoeF3JkeQAdmRcvh8zAAQDvks3nMt//CRYXlFtX\\nmFz+VT5PtUeavvd0PBECQFun+suisG9Els6+FOyp7ZGTmR+WlNvLTcdOu3PbIa7G\\nvgK/BedN/9jUT5E2Ec9rCTFWYCDLHaLqWyOoFR8ZQ3E=\\n-----END RSA PRIVATE KEY-----\\n-----BEGIN CERTIFICATE-----\\nMIICnjCCAYYCAgY4MA0GCSqGSIb3DQEBBQUAMH4xCzAJBgNVBAYTAlVTMRcwFQYD\\nVQQIEw5Ob3J0aCBDYXJvbGluYTEQMA4GA1UEBxMHUmFsZWlnaDEQMA4GA1UEChMH\\nUmVkIEhhdDERMA8GA1UECxMIQ2xvdWQgQlUxHzAdBgNVBAMTFmtuaWZlcGFydHku\\nbG9jYWxkb21haW4wHhcNMTMwMTEwMDExNDM0WhcNMjMwMTA4MDExNDM0WjAvMS0w\\nKwYDVQQDEyQwMTBFOTlDMC0zMjc2LTExRTItODFDMS0wODAwMjAwQzlBNjYwgZ8w\\nDQYJKoZIhvcNAQEBBQADgY0AMIGJAoGBAMgUiImOobdrl7VK0S8cM+J6ayclVKXV\\nh+nivdeIUrsRqdmTjeknCk+GxIWY1Im/g3HcBtFXYmEmDqow94MnitCW/zwKz5Sw\\nWjx27DBQbATycnxZEjZNsxXNcRY5atZ+TCFABUBnIE+tePEz5PqPZNgevZCFWOpx\\nQydNHJZ8lnW5AgMBAAEwDQYJKoZIhvcNAQEFBQADggEBAHhA505RM5pN35PeqWiz\\n8sINGXFkCZJqHWyosYNRmZ1D2mlcFZrjYVOqkvZ2p46Jm5BxYZTMp5hfFHVyu8of\\n/lj5boz6n5+WQnToKbKcNzCoJFbI+GhuRPMnaTLQx6ldVY161AshyN0U0BMq2nF2\\nfPKw0MBZ+FFjS8Dq8eZyHJfGrYzo3u8q5puJPYa90F9NWlOYtrZKc+6LMdOHBjNh\\nWIiJ2avoBvJG78I0dD3PVvc2gpxJWyELc7Rh+VR2+KvtY3ezN+m7Qj8ZI+DtU70w\\nAiL4VPqnRQrUhR1Q1YCnj37RvJYNSHweNpKLaapnpNse9pyq1lku+xlN1E/Io6gS\\nnr8=\\n-----END CERTIFICATE-----\", \"_ns\": \"consumers\", \"notes\": {}, \"capabilities\": {}, \"_id\": {\"$oid\": \"50ee15fadc792129cb002568\"}, \"id\": \"010E99C0-3276-11E2-81C1-0800200C9A66\", \"_href\": {\"_href\": \"/pulp/api/v2/consumers/010E99C0-3276-11E2-81C1-0800200C9A66/\"}}"
    http_version: 
  recorded_at: Thu, 10 Jan 2013 01:14:34 GMT
- request: 
    method: post
    uri: https://knifeparty.localdomain/pulp/api/v2/consumers/010E99C0-3276-11E2-81C1-0800200C9A66/profiles//
    body: 
      string: "{\"profile\":[{\"release\":\"0.8\",\"vendor\":\"FedoraHosted\",\"version\":\"0.3\",\"name\":\"elephant\",\"arch\":\"noarch\"}],\"content_type\":\"rpm\"}"
    headers: 
      Accept: 
      - application/json
      Authorization: 
      - OAuth oauth_body_hash="2jmj7l5rSw0yVb%2FvlWAYkK%2FYBwk%3D", oauth_consumer_key="katello", oauth_nonce="5GlEG8KqAngVrfBTg0zKX7vExs2WdJv8lNYZzSSZFY", oauth_signature="cQisLXW06eg1qzRARMMbYNJH3e4%3D", oauth_signature_method="HMAC-SHA1", oauth_timestamp="1357780474", oauth_version="1.0"
>>>>>>> c99eacdf
      Pulp-User: 
      - admin
      Content-Type: 
      - application/json
<<<<<<< HEAD
      Accept-Encoding: 
      - gzip, deflate
      Accept: 
      - application/json
  response: 
    status: 
      code: 200
      message: OK
=======
      Content-Length: 
      - "126"
      Accept-Encoding: 
      - gzip, deflate
  response: 
    status: 
      code: 201
      message: Created
>>>>>>> c99eacdf
    headers: 
      Connection: 
      - close
      Server: 
      - Apache/2.2.22 (Fedora)
<<<<<<< HEAD
      Content-Length: 
      - "4"
      Content-Type: 
      - application/json
      Date: 
      - Fri, 21 Dec 2012 18:58:47 GMT
    body: 
      string: "null"
    http_version: 
  recorded_at: Fri, 21 Dec 2012 18:58:47 GMT
=======
      Content-Type: 
      - application/json
      Content-Length: 
      - "428"
      Date: 
      - Thu, 10 Jan 2013 01:14:34 GMT
      Location: 
      - /pulp/api/v2/consumers/010E99C0-3276-11E2-81C1-0800200C9A66/profiles/010E99C0-3276-11E2-81C1-0800200C9A66/rpm/
    body: 
      string: "{\"profile\": [{\"release\": \"0.8\", \"vendor\": \"FedoraHosted\", \"version\": \"0.3\", \"arch\": \"noarch\", \"name\": \"elephant\"}], \"_ns\": \"consumer_unit_profiles\", \"consumer_id\": \"010E99C0-3276-11E2-81C1-0800200C9A66\", \"content_type\": \"rpm\", \"_id\": {\"$oid\": \"50aba4cbdc79214432001b6e\"}, \"id\": \"50aba4cbdc79214432001b6e\", \"_href\": \"/pulp/api/v2/consumers/010E99C0-3276-11E2-81C1-0800200C9A66/profiles/010E99C0-3276-11E2-81C1-0800200C9A66/rpm/\"}"
    http_version: 
  recorded_at: Thu, 10 Jan 2013 01:14:34 GMT
recorded_with: VCR 2.4.0
>>>>>>> c99eacdf
<|MERGE_RESOLUTION|>--- conflicted
+++ resolved
@@ -6,1768 +6,862 @@
     body: 
       string: ""
     headers: 
-<<<<<<< HEAD
-      Authorization: 
-      - OAuth oauth_consumer_key="katello", oauth_nonce="bgYCKgJjvNmYodmQJRYBMx9RWODG784VtxuX9vaqQ", oauth_signature="ddhiDJJvxKG7Jod17HjjFsIqZMo%3D", oauth_signature_method="HMAC-SHA1", oauth_timestamp="1356116300", oauth_version="1.0"
-=======
-      Accept: 
-      - application/json
-      Authorization: 
-      - OAuth oauth_consumer_key="katello", oauth_nonce="XxjfKA5S6FGbKBWL7eoNGiBwJLaexUOQAz9xzOwelw", oauth_signature="iANGvby646VoalRpuOFo24I7W0w%3D", oauth_signature_method="HMAC-SHA1", oauth_timestamp="1357780464", oauth_version="1.0"
->>>>>>> c99eacdf
-      Pulp-User: 
-      - admin
-      Content-Type: 
-      - application/json
-      Accept-Encoding: 
-      - gzip, deflate
-<<<<<<< HEAD
-      Accept: 
-      - application/json
-=======
->>>>>>> c99eacdf
+      Accept: 
+      - application/json
+      Authorization: 
+      - OAuth oauth_consumer_key="katello", oauth_nonce="8wL8kmYjhL6fUTmpv3U7ZBqHyfYL3Rc51IYUtmgVqw", oauth_signature="Vh55zJ60OEYWefuWjEqA7tkRNCY%3D", oauth_signature_method="HMAC-SHA1", oauth_timestamp="1357950352", oauth_version="1.0"
+      Accept-Encoding: 
+      - gzip, deflate
+      Content-Type: 
+      - application/json
+      Pulp-User: 
+      - admin
   response: 
     status: 
       code: 200
       message: OK
     headers: 
-      Connection: 
-      - close
-      Server: 
-      - Apache/2.2.22 (Fedora)
-<<<<<<< HEAD
-      Content-Length: 
-      - "944"
-      Content-Type: 
-      - application/json
-      Date: 
-      - Fri, 21 Dec 2012 18:58:20 GMT
-    body: 
-      string: "{\"scratchpad\": {\"checksum_type\": \"sha256\", \"repodata\": {}}, \"display_name\": \"Fedora 17 x86_64\", \"description\": null, \"_ns\": \"repos\", \"notes\": {}, \"content_unit_count\": 14, \"_id\": {\"$oid\": \"50d4b148196cbe42f90006b3\"}, \"id\": \"1\", \"_href\": \"/pulp/api/v2/repositories/1/\", \"importers\": [{\"repo_id\": \"1\", \"_ns\": \"repo_importers\", \"importer_type_id\": \"yum_importer\", \"last_sync\": \"2012-12-21T13:58:18-05:00\", \"scheduled_syncs\": [], \"scratchpad\": null, \"_id\": {\"$oid\": \"50d4b148196cbe42f90006b4\"}, \"config\": {\"feed_url\": \"file:///home/paji/katello/katello/src/test/fixtures/zoo5\"}, \"id\": \"yum_importer\"}], \"distributors\": [{\"repo_id\": \"1\", \"_ns\": \"repo_distributors\", \"last_publish\": null, \"auto_publish\": false, \"scheduled_publishes\": [], \"distributor_type_id\": \"yum_distributor\", \"scratchpad\": null, \"_id\": {\"$oid\": \"50d4b148196cbe42f90006b5\"}, \"config\": {\"protected\": true, \"http\": false, \"relative_url\": \"/test_path/\", \"https\": true}, \"id\": \"1\"}]}"
-    http_version: 
-  recorded_at: Fri, 21 Dec 2012 18:58:20 GMT
-=======
-      Content-Type: 
-      - application/json
-      Content-Length: 
-      - "908"
-      Date: 
-      - Thu, 10 Jan 2013 01:14:24 GMT
-    body: 
-      string: "{\"scratchpad\": {\"checksum_type\": \"sha256\", \"repodata\": {}}, \"display_name\": \"Fedora 17 x86_64\", \"description\": null, \"_ns\": \"repos\", \"notes\": {}, \"content_unit_count\": 14, \"_id\": {\"$oid\": \"50ee15eddc792129cb0023e7\"}, \"id\": \"1\", \"_href\": \"/pulp/api/v2/repositories/1/\", \"importers\": [{\"repo_id\": \"1\", \"_ns\": \"repo_importers\", \"importer_type_id\": \"yum_importer\", \"last_sync\": \"2013-01-09T20:14:23-05:00\", \"scheduled_syncs\": [], \"_id\": {\"$oid\": \"50ee15eddc792129cb0023e8\"}, \"config\": {\"feed_url\": \"file:///home/ehelms/workspace/katello/src/test/fixtures/zoo5\"}, \"id\": \"yum_importer\"}], \"distributors\": [{\"repo_id\": \"1\", \"_ns\": \"repo_distributors\", \"last_publish\": null, \"auto_publish\": false, \"scheduled_publishes\": [], \"distributor_type_id\": \"yum_distributor\", \"_id\": {\"$oid\": \"50ee15eddc792129cb0023e9\"}, \"config\": {\"protected\": true, \"http\": false, \"https\": true, \"relative_url\": \"/test_path/\"}, \"id\": \"1\"}]}"
-    http_version: 
-  recorded_at: Thu, 10 Jan 2013 01:14:24 GMT
->>>>>>> c99eacdf
+      Date: 
+      - Sat, 12 Jan 2013 00:25:52 GMT
+      Server: 
+      - Apache/2.2.22 (Fedora)
+      Content-Type: 
+      - application/json
+      Content-Length: 
+      - "904"
+    body: 
+      string: "{\"scratchpad\": {\"checksum_type\": \"sha256\", \"repodata\": {}}, \"display_name\": \"Fedora 17 x86_64\", \"description\": null, \"_ns\": \"repos\", \"notes\": {}, \"content_unit_count\": 14, \"_id\": {\"$oid\": \"50f0ad8d196cbe47d70006d6\"}, \"id\": \"1\", \"_href\": \"/pulp/api/v2/repositories/1/\", \"importers\": [{\"repo_id\": \"1\", \"_ns\": \"repo_importers\", \"importer_type_id\": \"yum_importer\", \"last_sync\": \"2013-01-11T19:25:50-05:00\", \"scheduled_syncs\": [], \"_id\": {\"$oid\": \"50f0ad8d196cbe47d70006d7\"}, \"config\": {\"feed_url\": \"file:///home/paji/katello/katello/src/test/fixtures/zoo5\"}, \"id\": \"yum_importer\"}], \"distributors\": [{\"repo_id\": \"1\", \"_ns\": \"repo_distributors\", \"last_publish\": null, \"auto_publish\": false, \"scheduled_publishes\": [], \"distributor_type_id\": \"yum_distributor\", \"_id\": {\"$oid\": \"50f0ad8d196cbe47d70006d8\"}, \"config\": {\"protected\": true, \"http\": false, \"https\": true, \"relative_url\": \"/test_path/\"}, \"id\": \"1\"}]}"
+    http_version: 
+  recorded_at: Sat, 12 Jan 2013 00:25:52 GMT
 - request: 
     method: post
     uri: https://kafka.usersys.redhat.com/pulp/api/v2/consumers/010E99C0-3276-11E2-81C1-0800200C9A66/bindings//
     body: 
-      string: "{\"repo_id\":\"1\",\"distributor_id\":\"1\"}"
-    headers: 
-<<<<<<< HEAD
-      Authorization: 
-      - OAuth oauth_body_hash="2jmj7l5rSw0yVb%2FvlWAYkK%2FYBwk%3D", oauth_consumer_key="katello", oauth_nonce="diPnUUT9aP8bbb7Z4Kr8b1ET1Om7WQYWB1zXWjdFpk", oauth_signature="ltrwfFnozJZvUbRutdUacd9Qgak%3D", oauth_signature_method="HMAC-SHA1", oauth_timestamp="1356116300", oauth_version="1.0"
-      Pulp-User: 
-      - admin
+      string: "{\"distributor_id\":\"1\",\"repo_id\":\"1\"}"
+    headers: 
+      Accept: 
+      - application/json
+      Authorization: 
+      - OAuth oauth_body_hash="2jmj7l5rSw0yVb%2FvlWAYkK%2FYBwk%3D", oauth_consumer_key="katello", oauth_nonce="d6gDB4dxtf9JUtRkHcVdQHYfs0OwRtzJbU51Fc", oauth_signature="NXa%2FeINP8gfEXBgg8Mpb3qAR%2BIA%3D", oauth_signature_method="HMAC-SHA1", oauth_timestamp="1357950352", oauth_version="1.0"
+      Accept-Encoding: 
+      - gzip, deflate
+      Content-Type: 
+      - application/json
       Content-Length: 
       - "36"
-      Content-Type: 
-      - application/json
-      Accept-Encoding: 
-      - gzip, deflate
-      Accept: 
-      - application/json
-=======
-      Accept: 
-      - application/json
-      Authorization: 
-      - OAuth oauth_body_hash="2jmj7l5rSw0yVb%2FvlWAYkK%2FYBwk%3D", oauth_consumer_key="katello", oauth_nonce="8v2yWcFsO775Ww2tRsNfS35BpUc8rgZOCY979Bv6uns", oauth_signature="x%2B%2BGV%2BQDhBGBDPBFIbclkj5pFtM%3D", oauth_signature_method="HMAC-SHA1", oauth_timestamp="1357780464", oauth_version="1.0"
-      Pulp-User: 
-      - admin
-      Content-Type: 
-      - application/json
-      Content-Length: 
-      - "36"
-      Accept-Encoding: 
-      - gzip, deflate
->>>>>>> c99eacdf
-  response: 
-    status: 
-      code: 202
-      message: Accepted
-    headers: 
-<<<<<<< HEAD
-=======
-      Connection: 
-      - close
->>>>>>> c99eacdf
-      Content-Encoding: 
-      - utf-8
-      Server: 
-      - Apache/2.2.22 (Fedora)
-<<<<<<< HEAD
+      Pulp-User: 
+      - admin
+  response: 
+    status: 
+      code: 202
+      message: Accepted
+    headers: 
+      Content-Encoding: 
+      - utf-8
+      Date: 
+      - Sat, 12 Jan 2013 00:25:52 GMT
+      Server: 
+      - Apache/2.2.22 (Fedora)
+      Content-Type: 
+      - application/json
       Content-Length: 
       - "1700"
-      Content-Type: 
-      - application/json
-      Date: 
-      - Fri, 21 Dec 2012 18:58:20 GMT
-    body: 
-      string: "[{\"task_group_id\": \"878f5a6a-cce5-4c7d-a0eb-418b87b3ff3a\", \"exception\": null, \"traceback\": null, \"_href\": \"/pulp/api/v2/task_groups/878f5a6a-cce5-4c7d-a0eb-418b87b3ff3a/\", \"task_id\": \"a456e75f-6dd6-411e-a925-d2e06fa540c1\", \"call_request_tags\": [\"pulp:consumer:010E99C0-3276-11E2-81C1-0800200C9A66\", \"pulp:repository:1\", \"pulp:repository_distributor:1\", \"pulp:action:bind\"], \"reasons\": [], \"start_time\": null, \"tags\": [\"pulp:consumer:010E99C0-3276-11E2-81C1-0800200C9A66\", \"pulp:repository:1\", \"pulp:repository_distributor:1\", \"pulp:action:bind\"], \"state\": \"waiting\", \"finish_time\": null, \"dependency_failures\": {}, \"schedule_id\": null, \"progress\": {}, \"call_request_group_id\": \"878f5a6a-cce5-4c7d-a0eb-418b87b3ff3a\", \"call_request_id\": \"a456e75f-6dd6-411e-a925-d2e06fa540c1\", \"principal_login\": \"admin\", \"response\": \"accepted\", \"result\": null}, {\"task_group_id\": \"878f5a6a-cce5-4c7d-a0eb-418b87b3ff3a\", \"exception\": null, \"traceback\": null, \"_href\": \"/pulp/api/v2/task_groups/878f5a6a-cce5-4c7d-a0eb-418b87b3ff3a/\", \"task_id\": \"6114326c-2181-478c-8ed5-e8980c230dd6\", \"call_request_tags\": [\"pulp:consumer:010E99C0-3276-11E2-81C1-0800200C9A66\", \"pulp:repository:1\", \"pulp:repository_distributor:1\", \"pulp:action:agent_bind\"], \"reasons\": [], \"start_time\": null, \"tags\": [\"pulp:consumer:010E99C0-3276-11E2-81C1-0800200C9A66\", \"pulp:repository:1\", \"pulp:repository_distributor:1\", \"pulp:action:agent_bind\"], \"state\": \"waiting\", \"finish_time\": null, \"dependency_failures\": {}, \"schedule_id\": null, \"progress\": {}, \"call_request_group_id\": \"878f5a6a-cce5-4c7d-a0eb-418b87b3ff3a\", \"call_request_id\": \"6114326c-2181-478c-8ed5-e8980c230dd6\", \"principal_login\": \"admin\", \"response\": \"accepted\", \"result\": null}]"
-    http_version: 
-  recorded_at: Fri, 21 Dec 2012 18:58:20 GMT
-=======
-      Content-Type: 
-      - application/json
-      Content-Length: 
-      - "1700"
-      Date: 
-      - Thu, 10 Jan 2013 01:14:24 GMT
-    body: 
-      string: "[{\"task_group_id\": \"61adbd56-0bba-4ece-908c-93c53baed060\", \"exception\": null, \"traceback\": null, \"_href\": \"/pulp/api/v2/task_groups/61adbd56-0bba-4ece-908c-93c53baed060/\", \"task_id\": \"62b10176-bac9-420d-a4ca-6e575deb2ac8\", \"call_request_tags\": [\"pulp:consumer:010E99C0-3276-11E2-81C1-0800200C9A66\", \"pulp:repository:1\", \"pulp:repository_distributor:1\", \"pulp:action:bind\"], \"reasons\": [], \"start_time\": null, \"tags\": [\"pulp:consumer:010E99C0-3276-11E2-81C1-0800200C9A66\", \"pulp:repository:1\", \"pulp:repository_distributor:1\", \"pulp:action:bind\"], \"state\": \"waiting\", \"finish_time\": null, \"dependency_failures\": {}, \"schedule_id\": null, \"progress\": {}, \"call_request_group_id\": \"61adbd56-0bba-4ece-908c-93c53baed060\", \"call_request_id\": \"62b10176-bac9-420d-a4ca-6e575deb2ac8\", \"principal_login\": \"admin\", \"response\": \"accepted\", \"result\": null}, {\"task_group_id\": \"61adbd56-0bba-4ece-908c-93c53baed060\", \"exception\": null, \"traceback\": null, \"_href\": \"/pulp/api/v2/task_groups/61adbd56-0bba-4ece-908c-93c53baed060/\", \"task_id\": \"76687856-1ca3-4c76-9b99-a78fa81e7087\", \"call_request_tags\": [\"pulp:consumer:010E99C0-3276-11E2-81C1-0800200C9A66\", \"pulp:repository:1\", \"pulp:repository_distributor:1\", \"pulp:action:agent_bind\"], \"reasons\": [], \"start_time\": null, \"tags\": [\"pulp:consumer:010E99C0-3276-11E2-81C1-0800200C9A66\", \"pulp:repository:1\", \"pulp:repository_distributor:1\", \"pulp:action:agent_bind\"], \"state\": \"waiting\", \"finish_time\": null, \"dependency_failures\": {}, \"schedule_id\": null, \"progress\": {}, \"call_request_group_id\": \"61adbd56-0bba-4ece-908c-93c53baed060\", \"call_request_id\": \"76687856-1ca3-4c76-9b99-a78fa81e7087\", \"principal_login\": \"admin\", \"response\": \"accepted\", \"result\": null}]"
-    http_version: 
-  recorded_at: Thu, 10 Jan 2013 01:14:24 GMT
->>>>>>> c99eacdf
+    body: 
+      string: "[{\"task_group_id\": \"3c226fa0-541d-473d-b396-6d16693a9ed7\", \"exception\": null, \"traceback\": null, \"_href\": \"/pulp/api/v2/task_groups/3c226fa0-541d-473d-b396-6d16693a9ed7/\", \"task_id\": \"0725f16e-eaf2-4a63-a39c-05b9cb114d0c\", \"call_request_tags\": [\"pulp:consumer:010E99C0-3276-11E2-81C1-0800200C9A66\", \"pulp:repository:1\", \"pulp:repository_distributor:1\", \"pulp:action:bind\"], \"reasons\": [], \"start_time\": null, \"tags\": [\"pulp:consumer:010E99C0-3276-11E2-81C1-0800200C9A66\", \"pulp:repository:1\", \"pulp:repository_distributor:1\", \"pulp:action:bind\"], \"state\": \"waiting\", \"finish_time\": null, \"dependency_failures\": {}, \"schedule_id\": null, \"progress\": {}, \"call_request_group_id\": \"3c226fa0-541d-473d-b396-6d16693a9ed7\", \"call_request_id\": \"0725f16e-eaf2-4a63-a39c-05b9cb114d0c\", \"principal_login\": \"admin\", \"response\": \"accepted\", \"result\": null}, {\"task_group_id\": \"3c226fa0-541d-473d-b396-6d16693a9ed7\", \"exception\": null, \"traceback\": null, \"_href\": \"/pulp/api/v2/task_groups/3c226fa0-541d-473d-b396-6d16693a9ed7/\", \"task_id\": \"39b068f2-a5f2-4dac-a73d-9e4d17e4c74b\", \"call_request_tags\": [\"pulp:consumer:010E99C0-3276-11E2-81C1-0800200C9A66\", \"pulp:repository:1\", \"pulp:repository_distributor:1\", \"pulp:action:agent_bind\"], \"reasons\": [], \"start_time\": null, \"tags\": [\"pulp:consumer:010E99C0-3276-11E2-81C1-0800200C9A66\", \"pulp:repository:1\", \"pulp:repository_distributor:1\", \"pulp:action:agent_bind\"], \"state\": \"waiting\", \"finish_time\": null, \"dependency_failures\": {}, \"schedule_id\": null, \"progress\": {}, \"call_request_group_id\": \"3c226fa0-541d-473d-b396-6d16693a9ed7\", \"call_request_id\": \"39b068f2-a5f2-4dac-a73d-9e4d17e4c74b\", \"principal_login\": \"admin\", \"response\": \"accepted\", \"result\": null}]"
+    http_version: 
+  recorded_at: Sat, 12 Jan 2013 00:25:52 GMT
 - request: 
     method: get
     uri: https://kafka.usersys.redhat.com/pulp/api/v2/consumers/010E99C0-3276-11E2-81C1-0800200C9A66/bindings//
     body: 
       string: ""
     headers: 
-<<<<<<< HEAD
-      Authorization: 
-      - OAuth oauth_consumer_key="katello", oauth_nonce="a1QnmzEsfVDpgLxcVjiNgdsTwrvZ9z01QkbEVQnU", oauth_signature="7HDVUJ%2FJi9Bre8Hq9%2FeOX7HT3%2F8%3D", oauth_signature_method="HMAC-SHA1", oauth_timestamp="1356116304", oauth_version="1.0"
-=======
-      Accept: 
-      - application/json
-      Authorization: 
-      - OAuth oauth_consumer_key="katello", oauth_nonce="S2PcTOIoHLXTMNYmtYVgl2hl7MhBQLCVJjGFp8apXE", oauth_signature="oeKuUfADYAxLITB8jtOC%2FnWV4E8%3D", oauth_signature_method="HMAC-SHA1", oauth_timestamp="1357780467", oauth_version="1.0"
->>>>>>> c99eacdf
-      Pulp-User: 
-      - admin
-      Content-Type: 
-      - application/json
-      Accept-Encoding: 
-      - gzip, deflate
-<<<<<<< HEAD
-      Accept: 
-      - application/json
-=======
->>>>>>> c99eacdf
+      Accept: 
+      - application/json
+      Authorization: 
+      - OAuth oauth_consumer_key="katello", oauth_nonce="BICtTq0AMlXFUfSccULnpDC4RwSdfpopZIyp3VqI", oauth_signature="dKmbYBNrw1TCPwDOxCwd1gZZmdc%3D", oauth_signature_method="HMAC-SHA1", oauth_timestamp="1357950357", oauth_version="1.0"
+      Accept-Encoding: 
+      - gzip, deflate
+      Content-Type: 
+      - application/json
+      Pulp-User: 
+      - admin
   response: 
     status: 
       code: 200
       message: OK
     headers: 
-      Connection: 
-      - close
-      Server: 
-      - Apache/2.2.22 (Fedora)
-      Content-Type: 
-      - application/json
-<<<<<<< HEAD
-      Date: 
-      - Fri, 21 Dec 2012 18:58:24 GMT
+      Date: 
+      - Sat, 12 Jan 2013 00:25:57 GMT
+      Server: 
+      - Apache/2.2.22 (Fedora)
+      Content-Type: 
+      - application/json
+      Content-Length: 
+      - "2"
     body: 
       string: "[]"
     http_version: 
-  recorded_at: Fri, 21 Dec 2012 18:58:24 GMT
-=======
-      Content-Length: 
-      - "2"
-      Date: 
-      - Thu, 10 Jan 2013 01:14:27 GMT
-    body: 
-      string: "[]"
-    http_version: 
-  recorded_at: Thu, 10 Jan 2013 01:14:27 GMT
->>>>>>> c99eacdf
+  recorded_at: Sat, 12 Jan 2013 00:25:57 GMT
 - request: 
     method: get
     uri: https://kafka.usersys.redhat.com/pulp/api/v2/repositories/367202338/?details=true
     body: 
       string: ""
     headers: 
-<<<<<<< HEAD
-      Authorization: 
-      - OAuth oauth_consumer_key="katello", oauth_nonce="STVYKXCpqzqeuB4LFN4DoLG6FyEyt0Srrn44EFP8", oauth_signature="jgKeSq5935ZVpjnTAUm8HBtTDUo%3D", oauth_signature_method="HMAC-SHA1", oauth_timestamp="1356116304", oauth_version="1.0"
-=======
-      Accept: 
-      - application/json
-      Authorization: 
-      - OAuth oauth_consumer_key="katello", oauth_nonce="RME7jtTXZOUWXZMxt5pmLpAUAon6vX5m6djGNnXxw", oauth_signature="CRkgg3gq63Opstn26cy%2FFKpjT78%3D", oauth_signature_method="HMAC-SHA1", oauth_timestamp="1357780467", oauth_version="1.0"
->>>>>>> c99eacdf
-      Pulp-User: 
-      - admin
-      Content-Type: 
-      - application/json
-      Accept-Encoding: 
-      - gzip, deflate
-<<<<<<< HEAD
-      Accept: 
-      - application/json
-=======
->>>>>>> c99eacdf
+      Accept: 
+      - application/json
+      Authorization: 
+      - OAuth oauth_consumer_key="katello", oauth_nonce="VpKZzFXYjAPYUUfAFzs67c7rT9KUe8hFVYvpkxsOQxI", oauth_signature="kO0Z1kk7cNiD4TRzxuqHHCHYYM0%3D", oauth_signature_method="HMAC-SHA1", oauth_timestamp="1357950357", oauth_version="1.0"
+      Accept-Encoding: 
+      - gzip, deflate
+      Content-Type: 
+      - application/json
+      Pulp-User: 
+      - admin
   response: 
     status: 
       code: 404
       message: Not Found
     headers: 
-<<<<<<< HEAD
-=======
-      Connection: 
-      - close
->>>>>>> c99eacdf
-      Content-Encoding: 
-      - utf-8
-      Server: 
-      - Apache/2.2.22 (Fedora)
-      Content-Type: 
-      - application/json
-<<<<<<< HEAD
-      Date: 
-      - Fri, 21 Dec 2012 18:58:24 GMT
+      Content-Encoding: 
+      - utf-8
+      Date: 
+      - Sat, 12 Jan 2013 00:25:57 GMT
+      Server: 
+      - Apache/2.2.22 (Fedora)
+      Content-Type: 
+      - application/json
+      Content-Length: 
+      - "243"
     body: 
       string: "{\"http_request_method\": \"GET\", \"exception\": null, \"error_message\": \"Missing resource(s): resource_id=367202338\", \"_href\": \"/pulp/api/v2/repositories/367202338/\", \"http_status\": 404, \"traceback\": null, \"resources\": {\"resource_id\": \"367202338\"}}"
     http_version: 
-  recorded_at: Fri, 21 Dec 2012 18:58:25 GMT
-=======
-      Content-Length: 
-      - "243"
-      Date: 
-      - Thu, 10 Jan 2013 01:14:28 GMT
-    body: 
-      string: "{\"http_request_method\": \"GET\", \"exception\": null, \"error_message\": \"Missing resource(s): resource_id=367202338\", \"_href\": \"/pulp/api/v2/repositories/367202338/\", \"http_status\": 404, \"traceback\": null, \"resources\": {\"resource_id\": \"367202338\"}}"
-    http_version: 
-  recorded_at: Thu, 10 Jan 2013 01:14:28 GMT
->>>>>>> c99eacdf
+  recorded_at: Sat, 12 Jan 2013 00:25:57 GMT
 - request: 
     method: post
     uri: https://kafka.usersys.redhat.com/pulp/api/v2/consumers/010E99C0-3276-11E2-81C1-0800200C9A66/actions/content/install//
     body: 
+      string: "{\"options\":{},\"units\":[{\"type_id\":\"rpm\",\"unit_key\":{\"name\":\"cheetah\"}}]}"
+    headers: 
+      Accept: 
+      - application/json
+      Authorization: 
+      - OAuth oauth_body_hash="2jmj7l5rSw0yVb%2FvlWAYkK%2FYBwk%3D", oauth_consumer_key="katello", oauth_nonce="g3Za3vE6oLFeLKUpnyJZEyevsU57ltAEjsgAGbDHY", oauth_signature="BF5jWCunOeez4MD98%2B7zDdg0wk0%3D", oauth_signature_method="HMAC-SHA1", oauth_timestamp="1357950357", oauth_version="1.0"
+      Accept-Encoding: 
+      - gzip, deflate
+      Content-Type: 
+      - application/json
+      Content-Length: 
+      - "72"
+      Pulp-User: 
+      - admin
+  response: 
+    status: 
+      code: 202
+      message: Accepted
+    headers: 
+      Content-Encoding: 
+      - utf-8
+      Date: 
+      - Sat, 12 Jan 2013 00:25:57 GMT
+      Server: 
+      - Apache/2.2.22 (Fedora)
+      Content-Type: 
+      - application/json
+      Content-Length: 
+      - "676"
+    body: 
+      string: "{\"task_group_id\": null, \"exception\": null, \"traceback\": null, \"_href\": \"/pulp/api/v2/tasks/b790a44d-7132-453a-9cb8-024e1d0f16fd/\", \"task_id\": \"b790a44d-7132-453a-9cb8-024e1d0f16fd\", \"call_request_tags\": [\"pulp:consumer:010E99C0-3276-11E2-81C1-0800200C9A66\", \"pulp:action:unit_install\"], \"reasons\": [], \"start_time\": null, \"tags\": [\"pulp:consumer:010E99C0-3276-11E2-81C1-0800200C9A66\", \"pulp:action:unit_install\"], \"state\": \"waiting\", \"finish_time\": null, \"dependency_failures\": {}, \"schedule_id\": null, \"progress\": {}, \"call_request_group_id\": null, \"call_request_id\": \"b790a44d-7132-453a-9cb8-024e1d0f16fd\", \"principal_login\": \"admin\", \"response\": \"accepted\", \"result\": null}"
+    http_version: 
+  recorded_at: Sat, 12 Jan 2013 00:25:57 GMT
+- request: 
+    method: post
+    uri: https://kafka.usersys.redhat.com/pulp/api/v2/consumers/010E99C0-3276-11E2-81C1-0800200C9A66/actions/content/update//
+    body: 
+      string: "{\"options\":{},\"units\":[{\"type_id\":\"rpm\",\"unit_key\":{\"name\":\"cheetah\"}}]}"
+    headers: 
+      Accept: 
+      - application/json
+      Authorization: 
+      - OAuth oauth_body_hash="2jmj7l5rSw0yVb%2FvlWAYkK%2FYBwk%3D", oauth_consumer_key="katello", oauth_nonce="8uwYSbg1BKUtabmKpluVDCBdxgVGY8SFJqEB1jFjmRM", oauth_signature="8DaXaEqwxyOYll2Lap4tM7SkjVg%3D", oauth_signature_method="HMAC-SHA1", oauth_timestamp="1357950358", oauth_version="1.0"
+      Accept-Encoding: 
+      - gzip, deflate
+      Content-Type: 
+      - application/json
+      Content-Length: 
+      - "72"
+      Pulp-User: 
+      - admin
+  response: 
+    status: 
+      code: 202
+      message: Accepted
+    headers: 
+      Content-Encoding: 
+      - utf-8
+      Date: 
+      - Sat, 12 Jan 2013 00:25:58 GMT
+      Server: 
+      - Apache/2.2.22 (Fedora)
+      Content-Type: 
+      - application/json
+      Content-Length: 
+      - "674"
+    body: 
+      string: "{\"task_group_id\": null, \"exception\": null, \"traceback\": null, \"_href\": \"/pulp/api/v2/tasks/35fd9fd2-5f44-47dc-824f-3b4224041bc3/\", \"task_id\": \"35fd9fd2-5f44-47dc-824f-3b4224041bc3\", \"call_request_tags\": [\"pulp:consumer:010E99C0-3276-11E2-81C1-0800200C9A66\", \"pulp:action:unit_update\"], \"reasons\": [], \"start_time\": null, \"tags\": [\"pulp:consumer:010E99C0-3276-11E2-81C1-0800200C9A66\", \"pulp:action:unit_update\"], \"state\": \"waiting\", \"finish_time\": null, \"dependency_failures\": {}, \"schedule_id\": null, \"progress\": {}, \"call_request_group_id\": null, \"call_request_id\": \"35fd9fd2-5f44-47dc-824f-3b4224041bc3\", \"principal_login\": \"admin\", \"response\": \"accepted\", \"result\": null}"
+    http_version: 
+  recorded_at: Sat, 12 Jan 2013 00:25:58 GMT
+- request: 
+    method: post
+    uri: https://kafka.usersys.redhat.com/pulp/api/v2/consumers/010E99C0-3276-11E2-81C1-0800200C9A66/actions/content/install//
+    body: 
+      string: "{\"options\":{},\"units\":[{\"type_id\":\"rpm\",\"unit_key\":{\"name\":\"elephant\"}}]}"
+    headers: 
+      Accept: 
+      - application/json
+      Authorization: 
+      - OAuth oauth_body_hash="2jmj7l5rSw0yVb%2FvlWAYkK%2FYBwk%3D", oauth_consumer_key="katello", oauth_nonce="rBTfx6o0TGKUGV1Cd0oZeVclnDfdn1OfmWY8rFrqA", oauth_signature="4CMr9EGiNYrR1xvbgQUuN9DOcXE%3D", oauth_signature_method="HMAC-SHA1", oauth_timestamp="1357950359", oauth_version="1.0"
+      Accept-Encoding: 
+      - gzip, deflate
+      Content-Type: 
+      - application/json
+      Content-Length: 
+      - "73"
+      Pulp-User: 
+      - admin
+  response: 
+    status: 
+      code: 202
+      message: Accepted
+    headers: 
+      Content-Encoding: 
+      - utf-8
+      Date: 
+      - Sat, 12 Jan 2013 00:25:59 GMT
+      Server: 
+      - Apache/2.2.22 (Fedora)
+      Content-Type: 
+      - application/json
+      Content-Length: 
+      - "676"
+    body: 
+      string: "{\"task_group_id\": null, \"exception\": null, \"traceback\": null, \"_href\": \"/pulp/api/v2/tasks/ecc3022c-63d4-4cda-a3cf-b43c2f85776c/\", \"task_id\": \"ecc3022c-63d4-4cda-a3cf-b43c2f85776c\", \"call_request_tags\": [\"pulp:consumer:010E99C0-3276-11E2-81C1-0800200C9A66\", \"pulp:action:unit_install\"], \"reasons\": [], \"start_time\": null, \"tags\": [\"pulp:consumer:010E99C0-3276-11E2-81C1-0800200C9A66\", \"pulp:action:unit_install\"], \"state\": \"waiting\", \"finish_time\": null, \"dependency_failures\": {}, \"schedule_id\": null, \"progress\": {}, \"call_request_group_id\": null, \"call_request_id\": \"ecc3022c-63d4-4cda-a3cf-b43c2f85776c\", \"principal_login\": \"admin\", \"response\": \"accepted\", \"result\": null}"
+    http_version: 
+  recorded_at: Sat, 12 Jan 2013 00:25:59 GMT
+- request: 
+    method: post
+    uri: https://kafka.usersys.redhat.com/pulp/api/v2/consumers/010E99C0-3276-11E2-81C1-0800200C9A66/actions/content/install//
+    body: 
+      string: "{\"options\":{},\"units\":[{\"type_id\":\"package_group\",\"unit_key\":{\"name\":\"mammals\"}}]}"
+    headers: 
+      Accept: 
+      - application/json
+      Authorization: 
+      - OAuth oauth_body_hash="2jmj7l5rSw0yVb%2FvlWAYkK%2FYBwk%3D", oauth_consumer_key="katello", oauth_nonce="zH1dEAmsl0kb8ugz488dtBggjgV17JL2gswe3wj3w", oauth_signature="TUj%2FfXlSwvJ0YMX2cLF3RanyIfg%3D", oauth_signature_method="HMAC-SHA1", oauth_timestamp="1357950360", oauth_version="1.0"
+      Accept-Encoding: 
+      - gzip, deflate
+      Content-Type: 
+      - application/json
+      Content-Length: 
+      - "82"
+      Pulp-User: 
+      - admin
+  response: 
+    status: 
+      code: 202
+      message: Accepted
+    headers: 
+      Content-Encoding: 
+      - utf-8
+      Date: 
+      - Sat, 12 Jan 2013 00:26:00 GMT
+      Server: 
+      - Apache/2.2.22 (Fedora)
+      Content-Type: 
+      - application/json
+      Content-Length: 
+      - "676"
+    body: 
+      string: "{\"task_group_id\": null, \"exception\": null, \"traceback\": null, \"_href\": \"/pulp/api/v2/tasks/c3ecb509-92c2-4f33-a532-5652cc5b7751/\", \"task_id\": \"c3ecb509-92c2-4f33-a532-5652cc5b7751\", \"call_request_tags\": [\"pulp:consumer:010E99C0-3276-11E2-81C1-0800200C9A66\", \"pulp:action:unit_install\"], \"reasons\": [], \"start_time\": null, \"tags\": [\"pulp:consumer:010E99C0-3276-11E2-81C1-0800200C9A66\", \"pulp:action:unit_install\"], \"state\": \"waiting\", \"finish_time\": null, \"dependency_failures\": {}, \"schedule_id\": null, \"progress\": {}, \"call_request_group_id\": null, \"call_request_id\": \"c3ecb509-92c2-4f33-a532-5652cc5b7751\", \"principal_login\": \"admin\", \"response\": \"accepted\", \"result\": null}"
+    http_version: 
+  recorded_at: Sat, 12 Jan 2013 00:26:00 GMT
+- request: 
+    method: post
+    uri: https://kafka.usersys.redhat.com/pulp/api/v2/consumers/010E99C0-3276-11E2-81C1-0800200C9A66/actions/content/uninstall//
+    body: 
+      string: "{\"options\":{},\"units\":[{\"type_id\":\"package_group\",\"unit_key\":{\"name\":\"mammals\"}}]}"
+    headers: 
+      Accept: 
+      - application/json
+      Authorization: 
+      - OAuth oauth_body_hash="2jmj7l5rSw0yVb%2FvlWAYkK%2FYBwk%3D", oauth_consumer_key="katello", oauth_nonce="y09PLKsJIlwcAMIkOZgVzrpIbwnbg2Rq0HtAH9tuDQ", oauth_signature="uZD5canJWtICQhkRumiyxDDPmIA%3D", oauth_signature_method="HMAC-SHA1", oauth_timestamp="1357950361", oauth_version="1.0"
+      Accept-Encoding: 
+      - gzip, deflate
+      Content-Type: 
+      - application/json
+      Content-Length: 
+      - "82"
+      Pulp-User: 
+      - admin
+  response: 
+    status: 
+      code: 202
+      message: Accepted
+    headers: 
+      Content-Encoding: 
+      - utf-8
+      Date: 
+      - Sat, 12 Jan 2013 00:26:01 GMT
+      Server: 
+      - Apache/2.2.22 (Fedora)
+      Content-Type: 
+      - application/json
+      Content-Length: 
+      - "680"
+    body: 
+      string: "{\"task_group_id\": null, \"exception\": null, \"traceback\": null, \"_href\": \"/pulp/api/v2/tasks/fb79dbe1-35c5-43a2-b731-d0312383c209/\", \"task_id\": \"fb79dbe1-35c5-43a2-b731-d0312383c209\", \"call_request_tags\": [\"pulp:consumer:010E99C0-3276-11E2-81C1-0800200C9A66\", \"pulp:action:unit_uninstall\"], \"reasons\": [], \"start_time\": null, \"tags\": [\"pulp:consumer:010E99C0-3276-11E2-81C1-0800200C9A66\", \"pulp:action:unit_uninstall\"], \"state\": \"waiting\", \"finish_time\": null, \"dependency_failures\": {}, \"schedule_id\": null, \"progress\": {}, \"call_request_group_id\": null, \"call_request_id\": \"fb79dbe1-35c5-43a2-b731-d0312383c209\", \"principal_login\": \"admin\", \"response\": \"accepted\", \"result\": null}"
+    http_version: 
+  recorded_at: Sat, 12 Jan 2013 00:26:01 GMT
+- request: 
+    method: post
+    uri: https://kafka.usersys.redhat.com/pulp/api/v2/consumers/010E99C0-3276-11E2-81C1-0800200C9A66/actions/content/install//
+    body: 
+      string: "{\"options\":{},\"units\":[{\"type_id\":\"rpm\",\"unit_key\":{\"name\":\"cheetah\"}}]}"
+    headers: 
+      Accept: 
+      - application/json
+      Authorization: 
+      - OAuth oauth_body_hash="2jmj7l5rSw0yVb%2FvlWAYkK%2FYBwk%3D", oauth_consumer_key="katello", oauth_nonce="TX1VHxJhSp6CZPmBZWaQouPjexEexV7FYCSMjS1ng", oauth_signature="hXnyDB%2FDlxnkAfCUjuiYybz0d90%3D", oauth_signature_method="HMAC-SHA1", oauth_timestamp="1357950362", oauth_version="1.0"
+      Accept-Encoding: 
+      - gzip, deflate
+      Content-Type: 
+      - application/json
+      Content-Length: 
+      - "72"
+      Pulp-User: 
+      - admin
+  response: 
+    status: 
+      code: 202
+      message: Accepted
+    headers: 
+      Content-Encoding: 
+      - utf-8
+      Date: 
+      - Sat, 12 Jan 2013 00:26:02 GMT
+      Server: 
+      - Apache/2.2.22 (Fedora)
+      Content-Type: 
+      - application/json
+      Content-Length: 
+      - "676"
+    body: 
+      string: "{\"task_group_id\": null, \"exception\": null, \"traceback\": null, \"_href\": \"/pulp/api/v2/tasks/f2a60118-60ba-441b-95d0-6632abb1116e/\", \"task_id\": \"f2a60118-60ba-441b-95d0-6632abb1116e\", \"call_request_tags\": [\"pulp:consumer:010E99C0-3276-11E2-81C1-0800200C9A66\", \"pulp:action:unit_install\"], \"reasons\": [], \"start_time\": null, \"tags\": [\"pulp:consumer:010E99C0-3276-11E2-81C1-0800200C9A66\", \"pulp:action:unit_install\"], \"state\": \"waiting\", \"finish_time\": null, \"dependency_failures\": {}, \"schedule_id\": null, \"progress\": {}, \"call_request_group_id\": null, \"call_request_id\": \"f2a60118-60ba-441b-95d0-6632abb1116e\", \"principal_login\": \"admin\", \"response\": \"accepted\", \"result\": null}"
+    http_version: 
+  recorded_at: Sat, 12 Jan 2013 00:26:02 GMT
+- request: 
+    method: post
+    uri: https://kafka.usersys.redhat.com/pulp/api/v2/consumers/010E99C0-3276-11E2-81C1-0800200C9A66/actions/content/uninstall//
+    body: 
+      string: "{\"options\":{},\"units\":[{\"type_id\":\"rpm\",\"unit_key\":{\"name\":\"cheetah\"}}]}"
+    headers: 
+      Accept: 
+      - application/json
+      Authorization: 
+      - OAuth oauth_body_hash="2jmj7l5rSw0yVb%2FvlWAYkK%2FYBwk%3D", oauth_consumer_key="katello", oauth_nonce="MYDQv74YS9vvpNGObIsqVjrvcZ9xwD1pwwtzrIh8c4", oauth_signature="bxGlFmcj6irEhoIhed0cVyDQRvg%3D", oauth_signature_method="HMAC-SHA1", oauth_timestamp="1357950363", oauth_version="1.0"
+      Accept-Encoding: 
+      - gzip, deflate
+      Content-Type: 
+      - application/json
+      Content-Length: 
+      - "72"
+      Pulp-User: 
+      - admin
+  response: 
+    status: 
+      code: 202
+      message: Accepted
+    headers: 
+      Content-Encoding: 
+      - utf-8
+      Date: 
+      - Sat, 12 Jan 2013 00:26:03 GMT
+      Server: 
+      - Apache/2.2.22 (Fedora)
+      Content-Type: 
+      - application/json
+      Content-Length: 
+      - "680"
+    body: 
+      string: "{\"task_group_id\": null, \"exception\": null, \"traceback\": null, \"_href\": \"/pulp/api/v2/tasks/a774c835-6303-4824-887f-4461b560e7b0/\", \"task_id\": \"a774c835-6303-4824-887f-4461b560e7b0\", \"call_request_tags\": [\"pulp:consumer:010E99C0-3276-11E2-81C1-0800200C9A66\", \"pulp:action:unit_uninstall\"], \"reasons\": [], \"start_time\": null, \"tags\": [\"pulp:consumer:010E99C0-3276-11E2-81C1-0800200C9A66\", \"pulp:action:unit_uninstall\"], \"state\": \"waiting\", \"finish_time\": null, \"dependency_failures\": {}, \"schedule_id\": null, \"progress\": {}, \"call_request_group_id\": null, \"call_request_id\": \"a774c835-6303-4824-887f-4461b560e7b0\", \"principal_login\": \"admin\", \"response\": \"accepted\", \"result\": null}"
+    http_version: 
+  recorded_at: Sat, 12 Jan 2013 00:26:03 GMT
+- request: 
+    method: post
+    uri: https://kafka.usersys.redhat.com/pulp/api/v2/consumers/010E99C0-3276-11E2-81C1-0800200C9A66/actions/content/install//
+    body: 
       string: "{\"options\":{},\"units\":[{\"type_id\":\"package_group\",\"unit_key\":{\"name\":\"mammls\"}}]}"
     headers: 
-<<<<<<< HEAD
-      Authorization: 
-      - OAuth oauth_body_hash="2jmj7l5rSw0yVb%2FvlWAYkK%2FYBwk%3D", oauth_consumer_key="katello", oauth_nonce="GC4HCZKTZvJufQV6amWsiZPFGv8shGU7zw6uIivyJAI", oauth_signature="3BozBJeMjpbxmTBZs4yFoxgg4jM%3D", oauth_signature_method="HMAC-SHA1", oauth_timestamp="1356116305", oauth_version="1.0"
-      Pulp-User: 
-      - admin
+      Accept: 
+      - application/json
+      Authorization: 
+      - OAuth oauth_body_hash="2jmj7l5rSw0yVb%2FvlWAYkK%2FYBwk%3D", oauth_consumer_key="katello", oauth_nonce="0U6496QX0FoHDVSckJEwEKzjMdwoh3pp8yFSJLstk", oauth_signature="SywO4xLej2%2BDtjh13KHibLMw%2FtE%3D", oauth_signature_method="HMAC-SHA1", oauth_timestamp="1357950364", oauth_version="1.0"
+      Accept-Encoding: 
+      - gzip, deflate
+      Content-Type: 
+      - application/json
       Content-Length: 
       - "81"
-      Content-Type: 
-      - application/json
-      Accept-Encoding: 
-      - gzip, deflate
-      Accept: 
-      - application/json
-=======
-      Accept: 
-      - application/json
-      Authorization: 
-      - OAuth oauth_body_hash="2jmj7l5rSw0yVb%2FvlWAYkK%2FYBwk%3D", oauth_consumer_key="katello", oauth_nonce="ZH5xcbB0CPKZ8htDyFSf67gkGllRsDTynoBAM7fzbU", oauth_signature="Ow3I9Wc1OVXhyHwAZ2ixSjOOebk%3D", oauth_signature_method="HMAC-SHA1", oauth_timestamp="1357780468", oauth_version="1.0"
-      Pulp-User: 
-      - admin
-      Content-Type: 
-      - application/json
-      Content-Length: 
-      - "81"
-      Accept-Encoding: 
-      - gzip, deflate
->>>>>>> c99eacdf
-  response: 
-    status: 
-      code: 202
-      message: Accepted
-    headers: 
-<<<<<<< HEAD
-=======
-      Connection: 
-      - close
->>>>>>> c99eacdf
-      Content-Encoding: 
-      - utf-8
-      Server: 
-      - Apache/2.2.22 (Fedora)
-      Content-Type: 
-      - application/json
-<<<<<<< HEAD
-      Date: 
-      - Fri, 21 Dec 2012 18:58:25 GMT
-    body: 
-      string: "{\"task_group_id\": null, \"exception\": null, \"traceback\": null, \"_href\": \"/pulp/api/v2/tasks/a74d8b22-045e-4b98-914d-216c427daf52/\", \"task_id\": \"a74d8b22-045e-4b98-914d-216c427daf52\", \"call_request_tags\": [\"pulp:consumer:010E99C0-3276-11E2-81C1-0800200C9A66\", \"pulp:action:unit_install\"], \"reasons\": [], \"start_time\": null, \"tags\": [\"pulp:consumer:010E99C0-3276-11E2-81C1-0800200C9A66\", \"pulp:action:unit_install\"], \"state\": \"waiting\", \"finish_time\": null, \"dependency_failures\": {}, \"schedule_id\": null, \"progress\": {}, \"call_request_group_id\": null, \"call_request_id\": \"a74d8b22-045e-4b98-914d-216c427daf52\", \"principal_login\": \"admin\", \"response\": \"accepted\", \"result\": null}"
-    http_version: 
-  recorded_at: Fri, 21 Dec 2012 18:58:25 GMT
-=======
+      Pulp-User: 
+      - admin
+  response: 
+    status: 
+      code: 202
+      message: Accepted
+    headers: 
+      Content-Encoding: 
+      - utf-8
+      Date: 
+      - Sat, 12 Jan 2013 00:26:04 GMT
+      Server: 
+      - Apache/2.2.22 (Fedora)
+      Content-Type: 
+      - application/json
       Content-Length: 
       - "676"
-      Date: 
-      - Thu, 10 Jan 2013 01:14:28 GMT
-    body: 
-      string: "{\"task_group_id\": null, \"exception\": null, \"traceback\": null, \"_href\": \"/pulp/api/v2/tasks/3856b223-b931-4f92-8fc4-fc69ec77e85a/\", \"task_id\": \"3856b223-b931-4f92-8fc4-fc69ec77e85a\", \"call_request_tags\": [\"pulp:consumer:010E99C0-3276-11E2-81C1-0800200C9A66\", \"pulp:action:unit_install\"], \"reasons\": [], \"start_time\": null, \"tags\": [\"pulp:consumer:010E99C0-3276-11E2-81C1-0800200C9A66\", \"pulp:action:unit_install\"], \"state\": \"waiting\", \"finish_time\": null, \"dependency_failures\": {}, \"schedule_id\": null, \"progress\": {}, \"call_request_group_id\": null, \"call_request_id\": \"3856b223-b931-4f92-8fc4-fc69ec77e85a\", \"principal_login\": \"admin\", \"response\": \"accepted\", \"result\": null}"
-    http_version: 
-  recorded_at: Thu, 10 Jan 2013 01:14:28 GMT
->>>>>>> c99eacdf
-- request: 
-    method: post
-    uri: https://kafka.usersys.redhat.com/pulp/api/v2/consumers/010E99C0-3276-11E2-81C1-0800200C9A66/actions/content/install//
-    body: 
-      string: "{\"options\":{},\"units\":[{\"type_id\":\"rpm\",\"unit_key\":{\"name\":\"cheetah\"}}]}"
-    headers: 
-<<<<<<< HEAD
-      Authorization: 
-      - OAuth oauth_body_hash="2jmj7l5rSw0yVb%2FvlWAYkK%2FYBwk%3D", oauth_consumer_key="katello", oauth_nonce="2tnGrmzkGFNvB0Hz8s46XKjbbaKqT0I6V84EqvE2IEY", oauth_signature="58lVqSH5o7TTli7%2BlPGylwo6A4o%3D", oauth_signature_method="HMAC-SHA1", oauth_timestamp="1356116305", oauth_version="1.0"
-      Pulp-User: 
-      - admin
-      Content-Length: 
-      - "73"
-      Content-Type: 
-      - application/json
-      Accept-Encoding: 
-      - gzip, deflate
-      Accept: 
-      - application/json
-=======
-      Accept: 
-      - application/json
-      Authorization: 
-      - OAuth oauth_body_hash="2jmj7l5rSw0yVb%2FvlWAYkK%2FYBwk%3D", oauth_consumer_key="katello", oauth_nonce="Q8bJizk6T0ohfeqcSuII8Ku6mLNnXN160X1PFEIqG4", oauth_signature="wdotsRio6myRvudjEi1vT%2F6RZAQ%3D", oauth_signature_method="HMAC-SHA1", oauth_timestamp="1357780468", oauth_version="1.0"
-      Pulp-User: 
-      - admin
-      Content-Type: 
-      - application/json
-      Content-Length: 
-      - "72"
-      Accept-Encoding: 
-      - gzip, deflate
->>>>>>> c99eacdf
-  response: 
-    status: 
-      code: 202
-      message: Accepted
-    headers: 
-<<<<<<< HEAD
-=======
-      Connection: 
-      - close
->>>>>>> c99eacdf
-      Content-Encoding: 
-      - utf-8
-      Server: 
-      - Apache/2.2.22 (Fedora)
-      Content-Type: 
-      - application/json
-<<<<<<< HEAD
-      Date: 
-      - Fri, 21 Dec 2012 18:58:26 GMT
-    body: 
-      string: "{\"task_group_id\": null, \"exception\": null, \"traceback\": null, \"_href\": \"/pulp/api/v2/tasks/7cecd087-c451-4c6f-907a-d2cd46ea2bfb/\", \"task_id\": \"7cecd087-c451-4c6f-907a-d2cd46ea2bfb\", \"call_request_tags\": [\"pulp:consumer:010E99C0-3276-11E2-81C1-0800200C9A66\", \"pulp:action:unit_install\"], \"reasons\": [], \"start_time\": null, \"tags\": [\"pulp:consumer:010E99C0-3276-11E2-81C1-0800200C9A66\", \"pulp:action:unit_install\"], \"state\": \"waiting\", \"finish_time\": null, \"dependency_failures\": {}, \"schedule_id\": null, \"progress\": {}, \"call_request_group_id\": null, \"call_request_id\": \"7cecd087-c451-4c6f-907a-d2cd46ea2bfb\", \"principal_login\": \"admin\", \"response\": \"accepted\", \"result\": null}"
-    http_version: 
-  recorded_at: Fri, 21 Dec 2012 18:58:26 GMT
-- request: 
-    method: post
-    uri: https://kafka.usersys.redhat.com/pulp/api/v2/consumers/010E99C0-3276-11E2-81C1-0800200C9A66/actions/content/install//
-=======
-      Content-Length: 
-      - "676"
-      Date: 
-      - Thu, 10 Jan 2013 01:14:28 GMT
-    body: 
-      string: "{\"task_group_id\": null, \"exception\": null, \"traceback\": null, \"_href\": \"/pulp/api/v2/tasks/9cf30127-97bf-4d4b-b7a6-04335632e5d3/\", \"task_id\": \"9cf30127-97bf-4d4b-b7a6-04335632e5d3\", \"call_request_tags\": [\"pulp:consumer:010E99C0-3276-11E2-81C1-0800200C9A66\", \"pulp:action:unit_install\"], \"reasons\": [], \"start_time\": null, \"tags\": [\"pulp:consumer:010E99C0-3276-11E2-81C1-0800200C9A66\", \"pulp:action:unit_install\"], \"state\": \"waiting\", \"finish_time\": null, \"dependency_failures\": {}, \"schedule_id\": null, \"progress\": {}, \"call_request_group_id\": null, \"call_request_id\": \"9cf30127-97bf-4d4b-b7a6-04335632e5d3\", \"principal_login\": \"admin\", \"response\": \"accepted\", \"result\": null}"
-    http_version: 
-  recorded_at: Thu, 10 Jan 2013 01:14:28 GMT
-- request: 
-    method: post
-    uri: https://knifeparty.localdomain/pulp/api/v2/consumers/010E99C0-3276-11E2-81C1-0800200C9A66/actions/content/uninstall//
->>>>>>> c99eacdf
-    body: 
-      string: "{\"options\":{},\"units\":[{\"type_id\":\"rpm\",\"unit_key\":{\"name\":\"cheetah\"}}]}"
-    headers: 
-<<<<<<< HEAD
-      Authorization: 
-      - OAuth oauth_body_hash="2jmj7l5rSw0yVb%2FvlWAYkK%2FYBwk%3D", oauth_consumer_key="katello", oauth_nonce="QJELIUf0H2HFRD8shUj43b7qK7rgfkbc58nvirXhw", oauth_signature="JJOA4NAPKl2WzmtFN7HgRUw9qM0%3D", oauth_signature_method="HMAC-SHA1", oauth_timestamp="1356116306", oauth_version="1.0"
-      Pulp-User: 
-      - admin
-      Content-Length: 
-      - "72"
-      Content-Type: 
-      - application/json
-      Accept-Encoding: 
-      - gzip, deflate
-      Accept: 
-      - application/json
-=======
-      Accept: 
-      - application/json
-      Authorization: 
-      - OAuth oauth_body_hash="2jmj7l5rSw0yVb%2FvlWAYkK%2FYBwk%3D", oauth_consumer_key="katello", oauth_nonce="gwkCrBnYOxmhkyT8bZh39sl4RsndsTs0Ehm06z2oigo", oauth_signature="vmIfj35Tj4SI8Cq7j2X3U2rmtHM%3D", oauth_signature_method="HMAC-SHA1", oauth_timestamp="1357780468", oauth_version="1.0"
-      Pulp-User: 
-      - admin
-      Content-Type: 
-      - application/json
-      Content-Length: 
-      - "72"
-      Accept-Encoding: 
-      - gzip, deflate
->>>>>>> c99eacdf
-  response: 
-    status: 
-      code: 202
-      message: Accepted
-    headers: 
-<<<<<<< HEAD
-=======
-      Connection: 
-      - close
->>>>>>> c99eacdf
-      Content-Encoding: 
-      - utf-8
-      Server: 
-      - Apache/2.2.22 (Fedora)
-      Content-Type: 
-      - application/json
-<<<<<<< HEAD
-      Date: 
-      - Fri, 21 Dec 2012 18:58:27 GMT
-    body: 
-      string: "{\"task_group_id\": null, \"exception\": null, \"traceback\": null, \"_href\": \"/pulp/api/v2/tasks/4159eda7-9ef7-438c-a33c-3d0104f5b75f/\", \"task_id\": \"4159eda7-9ef7-438c-a33c-3d0104f5b75f\", \"call_request_tags\": [\"pulp:consumer:010E99C0-3276-11E2-81C1-0800200C9A66\", \"pulp:action:unit_install\"], \"reasons\": [], \"start_time\": null, \"tags\": [\"pulp:consumer:010E99C0-3276-11E2-81C1-0800200C9A66\", \"pulp:action:unit_install\"], \"state\": \"waiting\", \"finish_time\": null, \"dependency_failures\": {}, \"schedule_id\": null, \"progress\": {}, \"call_request_group_id\": null, \"call_request_id\": \"4159eda7-9ef7-438c-a33c-3d0104f5b75f\", \"principal_login\": \"admin\", \"response\": \"accepted\", \"result\": null}"
-    http_version: 
-  recorded_at: Fri, 21 Dec 2012 18:58:27 GMT
-- request: 
-    method: post
-    uri: https://kafka.usersys.redhat.com/pulp/api/v2/consumers/010E99C0-3276-11E2-81C1-0800200C9A66/actions/content/uninstall//
-=======
-      Content-Length: 
-      - "680"
-      Date: 
-      - Thu, 10 Jan 2013 01:14:28 GMT
-    body: 
-      string: "{\"task_group_id\": null, \"exception\": null, \"traceback\": null, \"_href\": \"/pulp/api/v2/tasks/0cf67079-12c9-43ca-8709-da5a5ff1f1ae/\", \"task_id\": \"0cf67079-12c9-43ca-8709-da5a5ff1f1ae\", \"call_request_tags\": [\"pulp:consumer:010E99C0-3276-11E2-81C1-0800200C9A66\", \"pulp:action:unit_uninstall\"], \"reasons\": [], \"start_time\": null, \"tags\": [\"pulp:consumer:010E99C0-3276-11E2-81C1-0800200C9A66\", \"pulp:action:unit_uninstall\"], \"state\": \"waiting\", \"finish_time\": null, \"dependency_failures\": {}, \"schedule_id\": null, \"progress\": {}, \"call_request_group_id\": null, \"call_request_id\": \"0cf67079-12c9-43ca-8709-da5a5ff1f1ae\", \"principal_login\": \"admin\", \"response\": \"accepted\", \"result\": null}"
-    http_version: 
-  recorded_at: Thu, 10 Jan 2013 01:14:28 GMT
-- request: 
-    method: post
-    uri: https://knifeparty.localdomain/pulp/api/v2/consumers/010E99C0-3276-11E2-81C1-0800200C9A66/actions/content/install//
->>>>>>> c99eacdf
-    body: 
-      string: "{\"options\":{},\"units\":[{\"type_id\":\"rpm\",\"unit_key\":{\"name\":\"elephant\"}}]}"
-    headers: 
-<<<<<<< HEAD
-      Authorization: 
-      - OAuth oauth_body_hash="2jmj7l5rSw0yVb%2FvlWAYkK%2FYBwk%3D", oauth_consumer_key="katello", oauth_nonce="uxvelQvEGe6w5s8otpqCOuef2yAdlxKsl91sFpjlJE", oauth_signature="0bVXwlrEZ7C3FX%2BSjVs00cSNsLc%3D", oauth_signature_method="HMAC-SHA1", oauth_timestamp="1356116307", oauth_version="1.0"
-      Pulp-User: 
-      - admin
-      Content-Length: 
-      - "72"
-      Content-Type: 
-      - application/json
-      Accept-Encoding: 
-      - gzip, deflate
-      Accept: 
-      - application/json
-=======
-      Accept: 
-      - application/json
-      Authorization: 
-      - OAuth oauth_body_hash="2jmj7l5rSw0yVb%2FvlWAYkK%2FYBwk%3D", oauth_consumer_key="katello", oauth_nonce="9IKh9aUFLOAl9Z6tv30m8c9MFkqkx5bPvUliDnmtsY", oauth_signature="jLGkAURgX2I7JDUULJwRgblFE8g%3D", oauth_signature_method="HMAC-SHA1", oauth_timestamp="1357780468", oauth_version="1.0"
-      Pulp-User: 
-      - admin
-      Content-Type: 
-      - application/json
-      Content-Length: 
-      - "73"
-      Accept-Encoding: 
-      - gzip, deflate
->>>>>>> c99eacdf
-  response: 
-    status: 
-      code: 202
-      message: Accepted
-    headers: 
-<<<<<<< HEAD
-=======
-      Connection: 
-      - close
->>>>>>> c99eacdf
-      Content-Encoding: 
-      - utf-8
-      Server: 
-      - Apache/2.2.22 (Fedora)
-<<<<<<< HEAD
-      Content-Length: 
-      - "680"
-      Content-Type: 
-      - application/json
-      Date: 
-      - Fri, 21 Dec 2012 18:58:28 GMT
-    body: 
-      string: "{\"task_group_id\": null, \"exception\": null, \"traceback\": null, \"_href\": \"/pulp/api/v2/tasks/b0d2a1af-71c0-4cf2-aea8-183dd34b8548/\", \"task_id\": \"b0d2a1af-71c0-4cf2-aea8-183dd34b8548\", \"call_request_tags\": [\"pulp:consumer:010E99C0-3276-11E2-81C1-0800200C9A66\", \"pulp:action:unit_uninstall\"], \"reasons\": [], \"start_time\": null, \"tags\": [\"pulp:consumer:010E99C0-3276-11E2-81C1-0800200C9A66\", \"pulp:action:unit_uninstall\"], \"state\": \"waiting\", \"finish_time\": null, \"dependency_failures\": {}, \"schedule_id\": null, \"progress\": {}, \"call_request_group_id\": null, \"call_request_id\": \"b0d2a1af-71c0-4cf2-aea8-183dd34b8548\", \"principal_login\": \"admin\", \"response\": \"accepted\", \"result\": null}"
-    http_version: 
-  recorded_at: Fri, 21 Dec 2012 18:58:28 GMT
-=======
-      Content-Type: 
-      - application/json
-      Content-Length: 
-      - "676"
-      Date: 
-      - Thu, 10 Jan 2013 01:14:28 GMT
-    body: 
-      string: "{\"task_group_id\": null, \"exception\": null, \"traceback\": null, \"_href\": \"/pulp/api/v2/tasks/2ad1ad16-c791-416d-868b-003717be6aa8/\", \"task_id\": \"2ad1ad16-c791-416d-868b-003717be6aa8\", \"call_request_tags\": [\"pulp:consumer:010E99C0-3276-11E2-81C1-0800200C9A66\", \"pulp:action:unit_install\"], \"reasons\": [], \"start_time\": null, \"tags\": [\"pulp:consumer:010E99C0-3276-11E2-81C1-0800200C9A66\", \"pulp:action:unit_install\"], \"state\": \"waiting\", \"finish_time\": null, \"dependency_failures\": {}, \"schedule_id\": null, \"progress\": {}, \"call_request_group_id\": null, \"call_request_id\": \"2ad1ad16-c791-416d-868b-003717be6aa8\", \"principal_login\": \"admin\", \"response\": \"accepted\", \"result\": null}"
-    http_version: 
-  recorded_at: Thu, 10 Jan 2013 01:14:29 GMT
->>>>>>> c99eacdf
+    body: 
+      string: "{\"task_group_id\": null, \"exception\": null, \"traceback\": null, \"_href\": \"/pulp/api/v2/tasks/a22e1bfc-36da-4b29-ac5e-11bf7bd5a6e9/\", \"task_id\": \"a22e1bfc-36da-4b29-ac5e-11bf7bd5a6e9\", \"call_request_tags\": [\"pulp:consumer:010E99C0-3276-11E2-81C1-0800200C9A66\", \"pulp:action:unit_install\"], \"reasons\": [], \"start_time\": null, \"tags\": [\"pulp:consumer:010E99C0-3276-11E2-81C1-0800200C9A66\", \"pulp:action:unit_install\"], \"state\": \"waiting\", \"finish_time\": null, \"dependency_failures\": {}, \"schedule_id\": null, \"progress\": {}, \"call_request_group_id\": null, \"call_request_id\": \"a22e1bfc-36da-4b29-ac5e-11bf7bd5a6e9\", \"principal_login\": \"admin\", \"response\": \"accepted\", \"result\": null}"
+    http_version: 
+  recorded_at: Sat, 12 Jan 2013 00:26:04 GMT
 - request: 
     method: post
     uri: https://kafka.usersys.redhat.com/pulp/api/v2/repositories/1/search/units/
     body: 
-<<<<<<< HEAD
       string: "{\"criteria\":{\"type_ids\":[\"erratum\"]}}"
     headers: 
-      Authorization: 
-      - OAuth oauth_body_hash="2jmj7l5rSw0yVb%2FvlWAYkK%2FYBwk%3D", oauth_consumer_key="katello", oauth_nonce="GsRT6a4VIQSv9UWGm9jU8zavkeEikzcZFQouUeUA", oauth_signature="91ccL9n12Dn0RXj9v4Z0ydvJ3FQ%3D", oauth_signature_method="HMAC-SHA1", oauth_timestamp="1356116308", oauth_version="1.0"
-      Pulp-User: 
-      - admin
+      Accept: 
+      - application/json
+      Authorization: 
+      - OAuth oauth_body_hash="2jmj7l5rSw0yVb%2FvlWAYkK%2FYBwk%3D", oauth_consumer_key="katello", oauth_nonce="iC5EPKJrlPufslzPHi4cOvnOlJ1IOHx6oigJtlj0", oauth_signature="HZQZEOFnHonLvj5eD3DKXIhXxQg%3D", oauth_signature_method="HMAC-SHA1", oauth_timestamp="1357950364", oauth_version="1.0"
+      Accept-Encoding: 
+      - gzip, deflate
+      Content-Type: 
+      - application/json
       Content-Length: 
       - "37"
-      Content-Type: 
-      - application/json
-      Accept-Encoding: 
-      - gzip, deflate
-      Accept: 
-      - application/json
-=======
-      string: "{\"options\":{},\"units\":[{\"type_id\":\"package_group\",\"unit_key\":{\"name\":\"mammals\"}}]}"
-    headers: 
-      Accept: 
-      - application/json
-      Authorization: 
-      - OAuth oauth_body_hash="2jmj7l5rSw0yVb%2FvlWAYkK%2FYBwk%3D", oauth_consumer_key="katello", oauth_nonce="WFVo5zlEhc4SZf6Evl0cRArT8QQl89Vlnmnkav4YwnI", oauth_signature="r4Kw2fkrvIHRbbCB2SgYswi1umA%3D", oauth_signature_method="HMAC-SHA1", oauth_timestamp="1357780469", oauth_version="1.0"
-      Pulp-User: 
-      - admin
-      Content-Type: 
-      - application/json
-      Content-Length: 
-      - "82"
-      Accept-Encoding: 
-      - gzip, deflate
->>>>>>> c99eacdf
+      Pulp-User: 
+      - admin
   response: 
     status: 
       code: 200
       message: OK
     headers: 
-      Connection: 
-      - close
-      Content-Encoding: 
-      - utf-8
-      Server: 
-      - Apache/2.2.22 (Fedora)
-<<<<<<< HEAD
+      Date: 
+      - Sat, 12 Jan 2013 00:26:04 GMT
+      Server: 
+      - Apache/2.2.22 (Fedora)
+      Content-Type: 
+      - application/json
       Content-Length: 
       - "1903"
-      Content-Type: 
-      - application/json
-      Date: 
-      - Fri, 21 Dec 2012 18:58:29 GMT
-    body: 
-      string: "[{\"updated\": \"2012-12-21T23:58:23Z\", \"repo_id\": \"1\", \"created\": \"2012-12-21T23:58:23Z\", \"_ns\": \"repo_content_units\", \"unit_id\": \"863b0820-63bf-49f1-b259-01cf5f4d579a\", \"unit_type_id\": \"erratum\", \"owner_type\": \"importer\", \"_id\": {\"$oid\": \"50d4b14f196cbe42f9000740\"}, \"id\": \"50d4b14f196cbe42f9000740\", \"owner_id\": \"yum_importer\", \"metadata\": {\"issued\": \"2010-01-01 01:01:01\", \"references\": [], \"_content_type_id\": \"erratum\", \"id\": \"RHEA-2010:0001\", \"severity\": \"\", \"title\": \"Empty errata\", \"_ns\": \"units_erratum\", \"version\": \"1\", \"reboot_suggested\": false, \"type\": \"security\", \"pkglist\": [], \"status\": \"stable\", \"updated\": \"\", \"description\": \"Empty errata\", \"pushcount\": 1, \"from_str\": \"lzap+pub@redhat.com\", \"_storage_path\": null, \"rights\": \"\", \"solution\": \"\", \"summary\": \"\", \"release\": \"1\", \"_id\": \"863b0820-63bf-49f1-b259-01cf5f4d579a\"}}, {\"updated\": \"2012-12-21T23:58:23Z\", \"repo_id\": \"1\", \"created\": \"2012-12-21T23:58:23Z\", \"_ns\": \"repo_content_units\", \"unit_id\": \"8bb4323b-9e04-4a2b-add7-de53840eeb91\", \"unit_type_id\": \"erratum\", \"owner_type\": \"importer\", \"_id\": {\"$oid\": \"50d4b14f196cbe42f9000742\"}, \"id\": \"50d4b14f196cbe42f9000742\", \"owner_id\": \"yum_importer\", \"metadata\": {\"issued\": \"2010-01-01 01:01:01\", \"references\": [], \"_content_type_id\": \"erratum\", \"id\": \"RHEA-2010:0002\", \"severity\": \"\", \"title\": \"One package errata\", \"_ns\": \"units_erratum\", \"version\": \"1\", \"reboot_suggested\": false, \"type\": \"security\", \"pkglist\": [{\"packages\": [{\"src\": \"http://www.fedoraproject.org\", \"name\": \"elephant\", \"filename\": \"elephant-0.3-0.8.noarch.rpm\", \"epoch\": null, \"version\": \"0.3\", \"release\": \"0.8\", \"arch\": \"noarch\"}], \"name\": \"1\", \"short\": \"\"}], \"status\": \"stable\", \"updated\": \"\", \"description\": \"One package errata\", \"pushcount\": 1, \"from_str\": \"lzap+pub@redhat.com\", \"_storage_path\": null, \"rights\": \"\", \"solution\": \"\", \"summary\": \"\", \"release\": \"1\", \"_id\": \"8bb4323b-9e04-4a2b-add7-de53840eeb91\"}}]"
-    http_version: 
-  recorded_at: Fri, 21 Dec 2012 18:58:29 GMT
-=======
-      Content-Type: 
-      - application/json
-      Content-Length: 
-      - "676"
-      Date: 
-      - Thu, 10 Jan 2013 01:14:29 GMT
-    body: 
-      string: "{\"task_group_id\": null, \"exception\": null, \"traceback\": null, \"_href\": \"/pulp/api/v2/tasks/b8c32818-4445-4d18-a47c-a36ee6d6d99e/\", \"task_id\": \"b8c32818-4445-4d18-a47c-a36ee6d6d99e\", \"call_request_tags\": [\"pulp:consumer:010E99C0-3276-11E2-81C1-0800200C9A66\", \"pulp:action:unit_install\"], \"reasons\": [], \"start_time\": null, \"tags\": [\"pulp:consumer:010E99C0-3276-11E2-81C1-0800200C9A66\", \"pulp:action:unit_install\"], \"state\": \"waiting\", \"finish_time\": null, \"dependency_failures\": {}, \"schedule_id\": null, \"progress\": {}, \"call_request_group_id\": null, \"call_request_id\": \"b8c32818-4445-4d18-a47c-a36ee6d6d99e\", \"principal_login\": \"admin\", \"response\": \"accepted\", \"result\": null}"
-    http_version: 
-  recorded_at: Thu, 10 Jan 2013 01:14:29 GMT
->>>>>>> c99eacdf
+    body: 
+      string: "[{\"updated\": \"2013-01-12T05:25:55Z\", \"repo_id\": \"1\", \"created\": \"2013-01-12T05:25:55Z\", \"_ns\": \"repo_content_units\", \"unit_id\": \"03fa2519-b8fe-4a95-9b34-9f5ee056a75a\", \"unit_type_id\": \"erratum\", \"owner_type\": \"importer\", \"_id\": {\"$oid\": \"50f0ad93196cbe47d7000763\"}, \"id\": \"50f0ad93196cbe47d7000763\", \"owner_id\": \"yum_importer\", \"metadata\": {\"issued\": \"2010-01-01 01:01:01\", \"references\": [], \"_content_type_id\": \"erratum\", \"id\": \"RHEA-2010:0001\", \"severity\": \"\", \"title\": \"Empty errata\", \"_ns\": \"units_erratum\", \"version\": \"1\", \"reboot_suggested\": false, \"type\": \"security\", \"pkglist\": [], \"status\": \"stable\", \"updated\": \"\", \"description\": \"Empty errata\", \"pushcount\": 1, \"from_str\": \"lzap+pub@redhat.com\", \"_storage_path\": null, \"rights\": \"\", \"solution\": \"\", \"summary\": \"\", \"release\": \"1\", \"_id\": \"03fa2519-b8fe-4a95-9b34-9f5ee056a75a\"}}, {\"updated\": \"2013-01-12T05:25:55Z\", \"repo_id\": \"1\", \"created\": \"2013-01-12T05:25:55Z\", \"_ns\": \"repo_content_units\", \"unit_id\": \"c8f2e8fa-9c83-472a-93e3-78261f0e7833\", \"unit_type_id\": \"erratum\", \"owner_type\": \"importer\", \"_id\": {\"$oid\": \"50f0ad93196cbe47d7000765\"}, \"id\": \"50f0ad93196cbe47d7000765\", \"owner_id\": \"yum_importer\", \"metadata\": {\"issued\": \"2010-01-01 01:01:01\", \"references\": [], \"_content_type_id\": \"erratum\", \"id\": \"RHEA-2010:0002\", \"severity\": \"\", \"title\": \"One package errata\", \"_ns\": \"units_erratum\", \"version\": \"1\", \"reboot_suggested\": false, \"type\": \"security\", \"pkglist\": [{\"packages\": [{\"src\": \"http://www.fedoraproject.org\", \"name\": \"elephant\", \"filename\": \"elephant-0.3-0.8.noarch.rpm\", \"epoch\": null, \"version\": \"0.3\", \"release\": \"0.8\", \"arch\": \"noarch\"}], \"name\": \"1\", \"short\": \"\"}], \"status\": \"stable\", \"updated\": \"\", \"description\": \"One package errata\", \"pushcount\": 1, \"from_str\": \"lzap+pub@redhat.com\", \"_storage_path\": null, \"rights\": \"\", \"solution\": \"\", \"summary\": \"\", \"release\": \"1\", \"_id\": \"c8f2e8fa-9c83-472a-93e3-78261f0e7833\"}}]"
+    http_version: 
+  recorded_at: Sat, 12 Jan 2013 00:26:05 GMT
 - request: 
     method: post
     uri: https://kafka.usersys.redhat.com/pulp/api/v2/content/units/erratum/search/
     body: 
-<<<<<<< HEAD
-      string: "{\"include_repos\":true,\"criteria\":{\"filters\":{\"_id\":{\"$in\":[\"863b0820-63bf-49f1-b259-01cf5f4d579a\",\"8bb4323b-9e04-4a2b-add7-de53840eeb91\"]}}}}"
-    headers: 
-      Authorization: 
-      - OAuth oauth_body_hash="2jmj7l5rSw0yVb%2FvlWAYkK%2FYBwk%3D", oauth_consumer_key="katello", oauth_nonce="PpDVNyeR65qR4vOW1qQyH9yg06g1H4Z7emjxchHyP2A", oauth_signature="URyoiLP2iJ3G0fVFCxSECs%2ByKWU%3D", oauth_signature_method="HMAC-SHA1", oauth_timestamp="1356116309", oauth_version="1.0"
-      Pulp-User: 
-      - admin
-      Content-Length: 
-      - "141"
-      Content-Type: 
-      - application/json
-      Accept-Encoding: 
-      - gzip, deflate
-      Accept: 
-      - application/json
-=======
-      string: "{\"options\":{},\"units\":[{\"type_id\":\"package_group\",\"unit_key\":{\"name\":\"mammals\"}}]}"
-    headers: 
-      Accept: 
-      - application/json
-      Authorization: 
-      - OAuth oauth_body_hash="2jmj7l5rSw0yVb%2FvlWAYkK%2FYBwk%3D", oauth_consumer_key="katello", oauth_nonce="CllYHPM8PJl8DJt1lDqjYK04rYaE7HIaTjASYA8", oauth_signature="zFkEnsfzmt8GCRRdFs9WyuWp0cs%3D", oauth_signature_method="HMAC-SHA1", oauth_timestamp="1357780469", oauth_version="1.0"
-      Pulp-User: 
-      - admin
-      Content-Type: 
-      - application/json
-      Content-Length: 
-      - "82"
-      Accept-Encoding: 
-      - gzip, deflate
->>>>>>> c99eacdf
+      string: "{\"criteria\":{\"filters\":{\"_id\":{\"$in\":[\"03fa2519-b8fe-4a95-9b34-9f5ee056a75a\",\"c8f2e8fa-9c83-472a-93e3-78261f0e7833\"]}}}}"
+    headers: 
+      Accept: 
+      - application/json
+      Authorization: 
+      - OAuth oauth_body_hash="2jmj7l5rSw0yVb%2FvlWAYkK%2FYBwk%3D", oauth_consumer_key="katello", oauth_nonce="ywvpmNt7E0saHBVdeTrZIk0EZxrvCRiRUNaSXkOc3D8", oauth_signature="Cntf9wMVwpZI38rchUXgW3v0fJg%3D", oauth_signature_method="HMAC-SHA1", oauth_timestamp="1357950365", oauth_version="1.0"
+      Accept-Encoding: 
+      - gzip, deflate
+      Content-Type: 
+      - application/json
+      Content-Length: 
+      - "120"
+      Pulp-User: 
+      - admin
   response: 
     status: 
       code: 200
       message: OK
     headers: 
-      Connection: 
-      - close
-      Content-Encoding: 
-      - utf-8
-      Server: 
-      - Apache/2.2.22 (Fedora)
-<<<<<<< HEAD
-      Content-Length: 
-      - "1443"
-      Content-Type: 
-      - application/json
-      Date: 
-      - Fri, 21 Dec 2012 18:58:29 GMT
-    body: 
-      string: "[{\"issued\": \"2010-01-01 01:01:01\", \"references\": [], \"_content_type_id\": \"erratum\", \"id\": \"RHEA-2010:0001\", \"severity\": \"\", \"title\": \"Empty errata\", \"version\": \"1\", \"reboot_suggested\": false, \"type\": \"security\", \"pkglist\": [], \"status\": \"stable\", \"updated\": \"\", \"description\": \"Empty errata\", \"pushcount\": 1, \"from_str\": \"lzap+pub@redhat.com\", \"_storage_path\": null, \"rights\": \"\", \"solution\": \"\", \"summary\": \"\", \"release\": \"1\", \"_id\": \"863b0820-63bf-49f1-b259-01cf5f4d579a\", \"_href\": \"/pulp/api/v2/content/units/erratum/863b0820-63bf-49f1-b259-01cf5f4d579a/\", \"children\": {}, \"repository_memberships\": [\"1\"]}, {\"issued\": \"2010-01-01 01:01:01\", \"references\": [], \"_content_type_id\": \"erratum\", \"id\": \"RHEA-2010:0002\", \"severity\": \"\", \"title\": \"One package errata\", \"version\": \"1\", \"reboot_suggested\": false, \"type\": \"security\", \"pkglist\": [{\"packages\": [{\"src\": \"http://www.fedoraproject.org\", \"name\": \"elephant\", \"filename\": \"elephant-0.3-0.8.noarch.rpm\", \"epoch\": null, \"version\": \"0.3\", \"release\": \"0.8\", \"arch\": \"noarch\"}], \"name\": \"1\", \"short\": \"\"}], \"status\": \"stable\", \"updated\": \"\", \"description\": \"One package errata\", \"pushcount\": 1, \"from_str\": \"lzap+pub@redhat.com\", \"_storage_path\": null, \"rights\": \"\", \"solution\": \"\", \"summary\": \"\", \"release\": \"1\", \"_id\": \"8bb4323b-9e04-4a2b-add7-de53840eeb91\", \"_href\": \"/pulp/api/v2/content/units/erratum/8bb4323b-9e04-4a2b-add7-de53840eeb91/\", \"children\": {}, \"repository_memberships\": [\"1\"]}]"
-    http_version: 
-  recorded_at: Fri, 21 Dec 2012 18:58:29 GMT
+      Date: 
+      - Sat, 12 Jan 2013 00:26:05 GMT
+      Server: 
+      - Apache/2.2.22 (Fedora)
+      Content-Type: 
+      - application/json
+      Content-Length: 
+      - "1377"
+    body: 
+      string: "[{\"issued\": \"2010-01-01 01:01:01\", \"references\": [], \"_content_type_id\": \"erratum\", \"id\": \"RHEA-2010:0001\", \"severity\": \"\", \"title\": \"Empty errata\", \"version\": \"1\", \"reboot_suggested\": false, \"type\": \"security\", \"pkglist\": [], \"status\": \"stable\", \"updated\": \"\", \"description\": \"Empty errata\", \"pushcount\": 1, \"from_str\": \"lzap+pub@redhat.com\", \"_storage_path\": null, \"rights\": \"\", \"solution\": \"\", \"summary\": \"\", \"release\": \"1\", \"_id\": \"03fa2519-b8fe-4a95-9b34-9f5ee056a75a\", \"_href\": \"/pulp/api/v2/content/units/erratum/03fa2519-b8fe-4a95-9b34-9f5ee056a75a/\", \"children\": {}}, {\"issued\": \"2010-01-01 01:01:01\", \"references\": [], \"_content_type_id\": \"erratum\", \"id\": \"RHEA-2010:0002\", \"severity\": \"\", \"title\": \"One package errata\", \"version\": \"1\", \"reboot_suggested\": false, \"type\": \"security\", \"pkglist\": [{\"packages\": [{\"src\": \"http://www.fedoraproject.org\", \"name\": \"elephant\", \"filename\": \"elephant-0.3-0.8.noarch.rpm\", \"epoch\": null, \"version\": \"0.3\", \"release\": \"0.8\", \"arch\": \"noarch\"}], \"name\": \"1\", \"short\": \"\"}], \"status\": \"stable\", \"updated\": \"\", \"description\": \"One package errata\", \"pushcount\": 1, \"from_str\": \"lzap+pub@redhat.com\", \"_storage_path\": null, \"rights\": \"\", \"solution\": \"\", \"summary\": \"\", \"release\": \"1\", \"_id\": \"c8f2e8fa-9c83-472a-93e3-78261f0e7833\", \"_href\": \"/pulp/api/v2/content/units/erratum/c8f2e8fa-9c83-472a-93e3-78261f0e7833/\", \"children\": {}}]"
+    http_version: 
+  recorded_at: Sat, 12 Jan 2013 00:26:05 GMT
 - request: 
     method: post
     uri: https://kafka.usersys.redhat.com/pulp/api/v2/consumers/010E99C0-3276-11E2-81C1-0800200C9A66/actions/content/install//
     body: 
-      string: "{\"units\":[{\"type_id\":\"erratum\",\"unit_key\":{\"name\":\"8bb4323b-9e04-4a2b-add7-de53840eeb91\"}}],\"options\":{}}"
-    headers: 
-      Authorization: 
-      - OAuth oauth_body_hash="2jmj7l5rSw0yVb%2FvlWAYkK%2FYBwk%3D", oauth_consumer_key="katello", oauth_nonce="uDoyHOB3P7UjZOeAKouTdmP7hknYh2igjrPu2G2mI5E", oauth_signature="zM8JSNwhCy7CUtqXPjMO748sk%2FY%3D", oauth_signature_method="HMAC-SHA1", oauth_timestamp="1356116309", oauth_version="1.0"
-      Pulp-User: 
-      - admin
+      string: "{\"options\":{},\"units\":[{\"type_id\":\"erratum\",\"unit_key\":{\"name\":\"c8f2e8fa-9c83-472a-93e3-78261f0e7833\"}}]}"
+    headers: 
+      Accept: 
+      - application/json
+      Authorization: 
+      - OAuth oauth_body_hash="2jmj7l5rSw0yVb%2FvlWAYkK%2FYBwk%3D", oauth_consumer_key="katello", oauth_nonce="1siad3q3NTYqQzXmK1nThWkFxTQ2ZrTnm954AZSAww", oauth_signature="1kvC3JqpjKRCGJLKs2OV0El%2FsMA%3D", oauth_signature_method="HMAC-SHA1", oauth_timestamp="1357950365", oauth_version="1.0"
+      Accept-Encoding: 
+      - gzip, deflate
+      Content-Type: 
+      - application/json
       Content-Length: 
       - "105"
-      Content-Type: 
-      - application/json
-      Accept-Encoding: 
-      - gzip, deflate
-      Accept: 
-      - application/json
-  response: 
-    status: 
-      code: 202
-      message: Accepted
-    headers: 
-      Content-Encoding: 
-      - utf-8
-      Server: 
-      - Apache/2.2.22 (Fedora)
+      Pulp-User: 
+      - admin
+  response: 
+    status: 
+      code: 202
+      message: Accepted
+    headers: 
+      Content-Encoding: 
+      - utf-8
+      Date: 
+      - Sat, 12 Jan 2013 00:26:05 GMT
+      Server: 
+      - Apache/2.2.22 (Fedora)
+      Content-Type: 
+      - application/json
       Content-Length: 
       - "676"
-      Content-Type: 
-      - application/json
-      Date: 
-      - Fri, 21 Dec 2012 18:58:29 GMT
-    body: 
-      string: "{\"task_group_id\": null, \"exception\": null, \"traceback\": null, \"_href\": \"/pulp/api/v2/tasks/9f690ea9-a5d9-4556-a47a-d302524f55d5/\", \"task_id\": \"9f690ea9-a5d9-4556-a47a-d302524f55d5\", \"call_request_tags\": [\"pulp:consumer:010E99C0-3276-11E2-81C1-0800200C9A66\", \"pulp:action:unit_install\"], \"reasons\": [], \"start_time\": null, \"tags\": [\"pulp:consumer:010E99C0-3276-11E2-81C1-0800200C9A66\", \"pulp:action:unit_install\"], \"state\": \"waiting\", \"finish_time\": null, \"dependency_failures\": {}, \"schedule_id\": null, \"progress\": {}, \"call_request_group_id\": null, \"call_request_id\": \"9f690ea9-a5d9-4556-a47a-d302524f55d5\", \"principal_login\": \"admin\", \"response\": \"accepted\", \"result\": null}"
-    http_version: 
-  recorded_at: Fri, 21 Dec 2012 18:58:29 GMT
-- request: 
-    method: post
-    uri: https://kafka.usersys.redhat.com/pulp/api/v2/consumers/010E99C0-3276-11E2-81C1-0800200C9A66/actions/content/install//
-    body: 
-      string: "{\"units\":[{\"type_id\":\"package_group\",\"unit_key\":{\"name\":\"mammals\"}}],\"options\":{}}"
-    headers: 
-      Authorization: 
-      - OAuth oauth_body_hash="2jmj7l5rSw0yVb%2FvlWAYkK%2FYBwk%3D", oauth_consumer_key="katello", oauth_nonce="kxxwnNBj5yPuwbbCmQ8ROHsxV6ADXLfAbDBVwCcpKQ", oauth_signature="ASCyIuMdgzLFtTx85PHmgksTJ9k%3D", oauth_signature_method="HMAC-SHA1", oauth_timestamp="1356116310", oauth_version="1.0"
-      Pulp-User: 
-      - admin
-      Content-Length: 
-      - "82"
-      Content-Type: 
-      - application/json
-      Accept-Encoding: 
-      - gzip, deflate
-      Accept: 
-      - application/json
-=======
-      Content-Type: 
-      - application/json
-      Content-Length: 
-      - "680"
-      Date: 
-      - Thu, 10 Jan 2013 01:14:29 GMT
-    body: 
-      string: "{\"task_group_id\": null, \"exception\": null, \"traceback\": null, \"_href\": \"/pulp/api/v2/tasks/7595d7f6-2e6d-4575-a7ff-130c904cf256/\", \"task_id\": \"7595d7f6-2e6d-4575-a7ff-130c904cf256\", \"call_request_tags\": [\"pulp:consumer:010E99C0-3276-11E2-81C1-0800200C9A66\", \"pulp:action:unit_uninstall\"], \"reasons\": [], \"start_time\": null, \"tags\": [\"pulp:consumer:010E99C0-3276-11E2-81C1-0800200C9A66\", \"pulp:action:unit_uninstall\"], \"state\": \"waiting\", \"finish_time\": null, \"dependency_failures\": {}, \"schedule_id\": null, \"progress\": {}, \"call_request_group_id\": null, \"call_request_id\": \"7595d7f6-2e6d-4575-a7ff-130c904cf256\", \"principal_login\": \"admin\", \"response\": \"accepted\", \"result\": null}"
-    http_version: 
-  recorded_at: Thu, 10 Jan 2013 01:14:29 GMT
-- request: 
-    method: post
-    uri: https://knifeparty.localdomain/pulp/api/v2/consumers/010E99C0-3276-11E2-81C1-0800200C9A66/actions/content/install//
-    body: 
-      string: "{\"options\":{},\"units\":[{\"type_id\":\"rpm\",\"unit_key\":{\"name\":\"cheetah\"}}]}"
-    headers: 
-      Accept: 
-      - application/json
-      Authorization: 
-      - OAuth oauth_body_hash="2jmj7l5rSw0yVb%2FvlWAYkK%2FYBwk%3D", oauth_consumer_key="katello", oauth_nonce="63114ALURdldNhSYIRg1hMnLpGOr9q0i0OMff3psAU", oauth_signature="SNGoiiTRlJrnzBsDkQzSFXs5tMA%3D", oauth_signature_method="HMAC-SHA1", oauth_timestamp="1357780469", oauth_version="1.0"
-      Pulp-User: 
-      - admin
-      Content-Type: 
-      - application/json
-      Content-Length: 
-      - "72"
-      Accept-Encoding: 
-      - gzip, deflate
->>>>>>> c99eacdf
-  response: 
-    status: 
-      code: 202
-      message: Accepted
-    headers: 
-<<<<<<< HEAD
-=======
-      Connection: 
-      - close
->>>>>>> c99eacdf
-      Content-Encoding: 
-      - utf-8
-      Server: 
-      - Apache/2.2.22 (Fedora)
-<<<<<<< HEAD
-      Content-Length: 
-      - "676"
-      Content-Type: 
-      - application/json
-      Date: 
-      - Fri, 21 Dec 2012 18:58:30 GMT
-    body: 
-      string: "{\"task_group_id\": null, \"exception\": null, \"traceback\": null, \"_href\": \"/pulp/api/v2/tasks/2f256ed1-416a-4207-b925-b6766df1b1c3/\", \"task_id\": \"2f256ed1-416a-4207-b925-b6766df1b1c3\", \"call_request_tags\": [\"pulp:consumer:010E99C0-3276-11E2-81C1-0800200C9A66\", \"pulp:action:unit_install\"], \"reasons\": [], \"start_time\": null, \"tags\": [\"pulp:consumer:010E99C0-3276-11E2-81C1-0800200C9A66\", \"pulp:action:unit_install\"], \"state\": \"waiting\", \"finish_time\": null, \"dependency_failures\": {}, \"schedule_id\": null, \"progress\": {}, \"call_request_group_id\": null, \"call_request_id\": \"2f256ed1-416a-4207-b925-b6766df1b1c3\", \"principal_login\": \"admin\", \"response\": \"accepted\", \"result\": null}"
-    http_version: 
-  recorded_at: Fri, 21 Dec 2012 18:58:30 GMT
-- request: 
-    method: post
-    uri: https://kafka.usersys.redhat.com/pulp/api/v2/consumers/010E99C0-3276-11E2-81C1-0800200C9A66/actions/content/uninstall//
-    body: 
-      string: "{\"units\":[{\"type_id\":\"package_group\",\"unit_key\":{\"name\":\"mammals\"}}],\"options\":{}}"
-    headers: 
-      Authorization: 
-      - OAuth oauth_body_hash="2jmj7l5rSw0yVb%2FvlWAYkK%2FYBwk%3D", oauth_consumer_key="katello", oauth_nonce="O5R7VFgCFfbal85hjTHba9fHkSeFpeXPRa5sFs7j0", oauth_signature="rf5O%2F8zeRdI0rTVE8s33qkfZW48%3D", oauth_signature_method="HMAC-SHA1", oauth_timestamp="1356116311", oauth_version="1.0"
-      Pulp-User: 
-      - admin
-      Content-Length: 
-      - "82"
-      Content-Type: 
-      - application/json
-      Accept-Encoding: 
-      - gzip, deflate
-      Accept: 
-      - application/json
-=======
-      Content-Type: 
-      - application/json
-      Content-Length: 
-      - "676"
-      Date: 
-      - Thu, 10 Jan 2013 01:14:29 GMT
-    body: 
-      string: "{\"task_group_id\": null, \"exception\": null, \"traceback\": null, \"_href\": \"/pulp/api/v2/tasks/dab34890-c986-4ce1-88cf-b83d8610b6be/\", \"task_id\": \"dab34890-c986-4ce1-88cf-b83d8610b6be\", \"call_request_tags\": [\"pulp:consumer:010E99C0-3276-11E2-81C1-0800200C9A66\", \"pulp:action:unit_install\"], \"reasons\": [], \"start_time\": null, \"tags\": [\"pulp:consumer:010E99C0-3276-11E2-81C1-0800200C9A66\", \"pulp:action:unit_install\"], \"state\": \"waiting\", \"finish_time\": null, \"dependency_failures\": {}, \"schedule_id\": null, \"progress\": {}, \"call_request_group_id\": null, \"call_request_id\": \"dab34890-c986-4ce1-88cf-b83d8610b6be\", \"principal_login\": \"admin\", \"response\": \"accepted\", \"result\": null}"
-    http_version: 
-  recorded_at: Thu, 10 Jan 2013 01:14:30 GMT
-- request: 
-    method: post
-    uri: https://knifeparty.localdomain/pulp/api/v2/consumers/010E99C0-3276-11E2-81C1-0800200C9A66/actions/content/update//
-    body: 
-      string: "{\"options\":{},\"units\":[{\"type_id\":\"rpm\",\"unit_key\":{\"name\":\"cheetah\"}}]}"
-    headers: 
-      Accept: 
-      - application/json
-      Authorization: 
-      - OAuth oauth_body_hash="2jmj7l5rSw0yVb%2FvlWAYkK%2FYBwk%3D", oauth_consumer_key="katello", oauth_nonce="hZkutPNHKbuyjSI47khHadB2hNkH1Lx6QNHgV5hY", oauth_signature="D5FuWqseq16H%2Fluwdnx9nS%2BLSR4%3D", oauth_signature_method="HMAC-SHA1", oauth_timestamp="1357780470", oauth_version="1.0"
-      Pulp-User: 
-      - admin
-      Content-Type: 
-      - application/json
-      Content-Length: 
-      - "72"
-      Accept-Encoding: 
-      - gzip, deflate
->>>>>>> c99eacdf
-  response: 
-    status: 
-      code: 202
-      message: Accepted
-    headers: 
-<<<<<<< HEAD
-      Content-Encoding: 
-      - utf-8
-      Server: 
-      - Apache/2.2.22 (Fedora)
-      Content-Length: 
-      - "680"
-      Content-Type: 
-      - application/json
-      Date: 
-      - Fri, 21 Dec 2012 18:58:31 GMT
-    body: 
-      string: "{\"task_group_id\": null, \"exception\": null, \"traceback\": null, \"_href\": \"/pulp/api/v2/tasks/c19a7e21-d7b5-40cc-9342-105af6cdcaba/\", \"task_id\": \"c19a7e21-d7b5-40cc-9342-105af6cdcaba\", \"call_request_tags\": [\"pulp:consumer:010E99C0-3276-11E2-81C1-0800200C9A66\", \"pulp:action:unit_uninstall\"], \"reasons\": [], \"start_time\": null, \"tags\": [\"pulp:consumer:010E99C0-3276-11E2-81C1-0800200C9A66\", \"pulp:action:unit_uninstall\"], \"state\": \"waiting\", \"finish_time\": null, \"dependency_failures\": {}, \"schedule_id\": null, \"progress\": {}, \"call_request_group_id\": null, \"call_request_id\": \"c19a7e21-d7b5-40cc-9342-105af6cdcaba\", \"principal_login\": \"admin\", \"response\": \"accepted\", \"result\": null}"
-    http_version: 
-  recorded_at: Fri, 21 Dec 2012 18:58:31 GMT
-- request: 
-    method: post
-    uri: https://kafka.usersys.redhat.com/pulp/api/v2/consumers/010E99C0-3276-11E2-81C1-0800200C9A66/actions/content/install//
-    body: 
-      string: "{\"units\":[{\"type_id\":\"rpm\",\"unit_key\":{\"name\":\"cheetah\"}}],\"options\":{}}"
-    headers: 
-      Authorization: 
-      - OAuth oauth_body_hash="2jmj7l5rSw0yVb%2FvlWAYkK%2FYBwk%3D", oauth_consumer_key="katello", oauth_nonce="Pl8j8frCtTVY4ryQePoU1FeWBBTnHPC5qwDQgDPTpI", oauth_signature="Ww%2FUNdZ8FtMsmMKlPEMmDq5dNnY%3D", oauth_signature_method="HMAC-SHA1", oauth_timestamp="1356116312", oauth_version="1.0"
-      Pulp-User: 
-      - admin
-      Content-Length: 
-      - "72"
-      Content-Type: 
-      - application/json
-      Accept-Encoding: 
-      - gzip, deflate
-      Accept: 
-      - application/json
-  response: 
-    status: 
-      code: 202
-      message: Accepted
-    headers: 
-=======
-      Connection: 
-      - close
->>>>>>> c99eacdf
-      Content-Encoding: 
-      - utf-8
-      Server: 
-      - Apache/2.2.22 (Fedora)
-      Content-Type: 
-      - application/json
-<<<<<<< HEAD
-      Date: 
-      - Fri, 21 Dec 2012 18:58:32 GMT
-    body: 
-      string: "{\"task_group_id\": null, \"exception\": null, \"traceback\": null, \"_href\": \"/pulp/api/v2/tasks/87e375cd-1d3d-47d7-99c5-423db406cf02/\", \"task_id\": \"87e375cd-1d3d-47d7-99c5-423db406cf02\", \"call_request_tags\": [\"pulp:consumer:010E99C0-3276-11E2-81C1-0800200C9A66\", \"pulp:action:unit_install\"], \"reasons\": [], \"start_time\": null, \"tags\": [\"pulp:consumer:010E99C0-3276-11E2-81C1-0800200C9A66\", \"pulp:action:unit_install\"], \"state\": \"waiting\", \"finish_time\": null, \"dependency_failures\": {}, \"schedule_id\": null, \"progress\": {}, \"call_request_group_id\": null, \"call_request_id\": \"87e375cd-1d3d-47d7-99c5-423db406cf02\", \"principal_login\": \"admin\", \"response\": \"accepted\", \"result\": null}"
-    http_version: 
-  recorded_at: Fri, 21 Dec 2012 18:58:32 GMT
-- request: 
-    method: post
-    uri: https://kafka.usersys.redhat.com/pulp/api/v2/consumers/010E99C0-3276-11E2-81C1-0800200C9A66/actions/content/update//
-=======
-      Content-Length: 
-      - "674"
-      Date: 
-      - Thu, 10 Jan 2013 01:14:30 GMT
-    body: 
-      string: "{\"task_group_id\": null, \"exception\": null, \"traceback\": null, \"_href\": \"/pulp/api/v2/tasks/39c3292f-634a-4169-8ced-49108b3de4cc/\", \"task_id\": \"39c3292f-634a-4169-8ced-49108b3de4cc\", \"call_request_tags\": [\"pulp:consumer:010E99C0-3276-11E2-81C1-0800200C9A66\", \"pulp:action:unit_update\"], \"reasons\": [], \"start_time\": null, \"tags\": [\"pulp:consumer:010E99C0-3276-11E2-81C1-0800200C9A66\", \"pulp:action:unit_update\"], \"state\": \"waiting\", \"finish_time\": null, \"dependency_failures\": {}, \"schedule_id\": null, \"progress\": {}, \"call_request_group_id\": null, \"call_request_id\": \"39c3292f-634a-4169-8ced-49108b3de4cc\", \"principal_login\": \"admin\", \"response\": \"accepted\", \"result\": null}"
-    http_version: 
-  recorded_at: Thu, 10 Jan 2013 01:14:30 GMT
-- request: 
-    method: post
-    uri: https://knifeparty.localdomain/pulp/api/v2/repositories/1/search/units/
->>>>>>> c99eacdf
-    body: 
-      string: "{\"criteria\":{\"type_ids\":[\"erratum\"]}}"
-    headers: 
-<<<<<<< HEAD
-      Authorization: 
-      - OAuth oauth_body_hash="2jmj7l5rSw0yVb%2FvlWAYkK%2FYBwk%3D", oauth_consumer_key="katello", oauth_nonce="QiAChi1O6M6TYqoNo5wqa4fqCCkO5AlAyrXxx3hdWA", oauth_signature="9yWu%2BGPe5y8%2B5%2B6CKsCkZP%2FS4UA%3D", oauth_signature_method="HMAC-SHA1", oauth_timestamp="1356116313", oauth_version="1.0"
-      Pulp-User: 
-      - admin
-      Content-Length: 
-      - "72"
-      Content-Type: 
-      - application/json
-      Accept-Encoding: 
-      - gzip, deflate
-      Accept: 
-      - application/json
-=======
-      Accept: 
-      - application/json
-      Authorization: 
-      - OAuth oauth_body_hash="2jmj7l5rSw0yVb%2FvlWAYkK%2FYBwk%3D", oauth_consumer_key="katello", oauth_nonce="s4nF3TPLU6Xga6CV0SZ4XBLo8LHb0qle9vvQ6W75Q", oauth_signature="FDrr%2BDJufcgYR%2BqC5NLz5ma3ZWY%3D", oauth_signature_method="HMAC-SHA1", oauth_timestamp="1357780470", oauth_version="1.0"
-      Pulp-User: 
-      - admin
-      Content-Type: 
-      - application/json
-      Content-Length: 
-      - "37"
-      Accept-Encoding: 
-      - gzip, deflate
->>>>>>> c99eacdf
+    body: 
+      string: "{\"task_group_id\": null, \"exception\": null, \"traceback\": null, \"_href\": \"/pulp/api/v2/tasks/37b75e12-52aa-47e2-b869-e3c613dad524/\", \"task_id\": \"37b75e12-52aa-47e2-b869-e3c613dad524\", \"call_request_tags\": [\"pulp:consumer:010E99C0-3276-11E2-81C1-0800200C9A66\", \"pulp:action:unit_install\"], \"reasons\": [], \"start_time\": null, \"tags\": [\"pulp:consumer:010E99C0-3276-11E2-81C1-0800200C9A66\", \"pulp:action:unit_install\"], \"state\": \"waiting\", \"finish_time\": null, \"dependency_failures\": {}, \"schedule_id\": null, \"progress\": {}, \"call_request_group_id\": null, \"call_request_id\": \"37b75e12-52aa-47e2-b869-e3c613dad524\", \"principal_login\": \"admin\", \"response\": \"accepted\", \"result\": null}"
+    http_version: 
+  recorded_at: Sat, 12 Jan 2013 00:26:05 GMT
+- request: 
+    method: post
+    uri: https://kafka.usersys.redhat.com/pulp/api/v2/consumers/
+    body: 
+      string: "{\"display_name\":\"Simple Server\",\"id\":\"010E99C0-3276-11E2-81C1-0800200C9A66\"}"
+    headers: 
+      Accept: 
+      - application/json
+      Authorization: 
+      - OAuth oauth_body_hash="2jmj7l5rSw0yVb%2FvlWAYkK%2FYBwk%3D", oauth_consumer_key="katello", oauth_nonce="6Tt7N5qqZEDMVIfYDMXPkrzebl3jyVH3VmFPog0KoQ", oauth_signature="D2%2BzlNc9EBHjGFzNDlMdTbHoLTQ%3D", oauth_signature_method="HMAC-SHA1", oauth_timestamp="1357950367", oauth_version="1.0"
+      Accept-Encoding: 
+      - gzip, deflate
+      Content-Type: 
+      - application/json
+      Content-Length: 
+      - "76"
+      Pulp-User: 
+      - admin
+  response: 
+    status: 
+      code: 201
+      message: Created
+    headers: 
+      Location: 
+      - "{'_href': u'/pulp/api/v2/consumers/010E99C0-3276-11E2-81C1-0800200C9A66/'}"
+      Date: 
+      - Sat, 12 Jan 2013 00:26:07 GMT
+      Server: 
+      - Apache/2.2.22 (Fedora)
+      Content-Type: 
+      - application/json
+      Content-Length: 
+      - "1927"
+    body: 
+      string: "{\"display_name\": \"Simple Server\", \"description\": null, \"certificate\": \"-----BEGIN RSA PRIVATE KEY-----\\nMIICXQIBAAKBgQC5MX1RiZ9H/MavVlEfxzYr0VN9FrbuGExGrlfd7+XhbVfGmaGl\\nT/5r3SOIpQtjcBxSrNIILgNFbRaGEeKMoU1uBSqDe/JlAYJrBcSThVc/6oRct/BB\\nvqiV32mps3BwtYZkuIxVw9GR39jwkoSnzfsbaH8XXYDdchNHF/271CIhkwIDAQAB\\nAoGBAI2I9DTn0DLtTk/c0T1PO+h7H6qfPIl1Sn5Oalr1KKSDs6zV54N3QoPfS3P4\\nZ17E5PCOoiqcN+XMfIVUj+dYs9pO4CFxcnZxbSlcU+c1x2mERVYVDi0ci7Mh7ka0\\n11ZlYRIodbtaG/zXNbKad4wFh6Psn57nuOhsPMD7naUatVxBAkEA7K7sAdBXpFH4\\n0ucmfUANp9k+7rKEm8Gy3UKo0GXsDe0APzfJvZNsJ2smCyS9sTm63Y6xVzqRdFC0\\nVZpbgeXT8wJBAMhOxqETNHrZ3COjOmRzQtzoM9apX2z1KzhSqMaiIgG0oxUQ9WqN\\nNhhsRNtw/kpjmfBphNKBUbRo30qI3h59A+ECQAdMeaCwsRMzJ+4xDKHOKN2lOGiZ\\n/rbi6UYjeRs8GWRwi5JngQQkmLA6gKjVUDg35IhSjyt2defVWUpOgUXnNXsCQQC8\\nI+HFITjFuyNeBc6u0uQWgbNPCL8spAr4WAtWpqqyV2xmOQuKDSCmR+tVAgiW7n6E\\npVewMO8BOQ+h/nRCxsGBAkBNabi9UC9w0draUE1VFYUKHbOltm2gXjc7/QpHs6K8\\nbrwz9FScHhTYeQFI6dav1QiXvQyPSbiuYjcEJUapVRXE\\n-----END RSA PRIVATE KEY-----\\n-----BEGIN CERTIFICATE-----\\nMIIB4TCCAUoCAgF2MA0GCSqGSIb3DQEBBQUAMEIxITAfBgNVBAMMGGthZmthLnVz\\nZXJzeXMucmVkaGF0LmNvbTELMAkGA1UEBhMCVVMxEDAOBgNVBAcMB1JhbGVpZ2gw\\nHhcNMTMwMTEyMDAyNjE1WhcNMjMwMTEwMDAyNjE1WjAvMS0wKwYDVQQDEyQwMTBF\\nOTlDMC0zMjc2LTExRTItODFDMS0wODAwMjAwQzlBNjYwgZ8wDQYJKoZIhvcNAQEB\\nBQADgY0AMIGJAoGBALkxfVGJn0f8xq9WUR/HNivRU30Wtu4YTEauV93v5eFtV8aZ\\noaVP/mvdI4ilC2NwHFKs0gguA0VtFoYR4oyhTW4FKoN78mUBgmsFxJOFVz/qhFy3\\n8EG+qJXfaamzcHC1hmS4jFXD0ZHf2PCShKfN+xtofxddgN1yE0cX/bvUIiGTAgMB\\nAAEwDQYJKoZIhvcNAQEFBQADgYEAv6FZkzp80uyDyP4axnIWqF21MLbSRRvJy4q3\\nT6iGTS+LLgqBFE+8MVXv6tAZdIBwgoUK7PLiBMgKqKjn02fQlG6nl/OhHGkiW2Gu\\nQ1qqayuorptc1dVIb2e0t4K61RXPcBnboEUHjvMb47e9s4tQFy/mjls/J9Zknlm9\\ngpWe5OY=\\n-----END CERTIFICATE-----\", \"_ns\": \"consumers\", \"notes\": {}, \"capabilities\": {}, \"_id\": {\"$oid\": \"50f0ada7196cbe47d70007ed\"}, \"id\": \"010E99C0-3276-11E2-81C1-0800200C9A66\", \"_href\": {\"_href\": \"/pulp/api/v2/consumers/010E99C0-3276-11E2-81C1-0800200C9A66/\"}}"
+    http_version: 
+  recorded_at: Sat, 12 Jan 2013 00:26:15 GMT
+- request: 
+    method: put
+    uri: https://kafka.usersys.redhat.com/pulp/api/v2/consumers/010E99C0-3276-11E2-81C1-0800200C9A66/
+    body: 
+      string: "{\"delta\":{\"display_name\":\"Not So Simple Server\"}}"
+    headers: 
+      Accept: 
+      - application/json
+      Authorization: 
+      - OAuth oauth_body_hash="2jmj7l5rSw0yVb%2FvlWAYkK%2FYBwk%3D", oauth_consumer_key="katello", oauth_nonce="a4auiHQqnECsbU04LBsLKAUXmi56gOHcaiVRyXybd8", oauth_signature="c5laPq86KtyQIkQgWuzCRCuv5jc%3D", oauth_signature_method="HMAC-SHA1", oauth_timestamp="1357950375", oauth_version="1.0"
+      Accept-Encoding: 
+      - gzip, deflate
+      Content-Type: 
+      - application/json
+      Content-Length: 
+      - "49"
+      Pulp-User: 
+      - admin
   response: 
     status: 
       code: 200
       message: OK
     headers: 
-<<<<<<< HEAD
-      Content-Encoding: 
-      - utf-8
-      Server: 
-      - Apache/2.2.22 (Fedora)
-      Content-Length: 
-      - "674"
-      Content-Type: 
-      - application/json
-      Date: 
-      - Fri, 21 Dec 2012 18:58:33 GMT
-    body: 
-      string: "{\"task_group_id\": null, \"exception\": null, \"traceback\": null, \"_href\": \"/pulp/api/v2/tasks/6164639f-37e9-43b2-b174-92f72e5e6554/\", \"task_id\": \"6164639f-37e9-43b2-b174-92f72e5e6554\", \"call_request_tags\": [\"pulp:consumer:010E99C0-3276-11E2-81C1-0800200C9A66\", \"pulp:action:unit_update\"], \"reasons\": [], \"start_time\": null, \"tags\": [\"pulp:consumer:010E99C0-3276-11E2-81C1-0800200C9A66\", \"pulp:action:unit_update\"], \"state\": \"waiting\", \"finish_time\": null, \"dependency_failures\": {}, \"schedule_id\": null, \"progress\": {}, \"call_request_group_id\": null, \"call_request_id\": \"6164639f-37e9-43b2-b174-92f72e5e6554\", \"principal_login\": \"admin\", \"response\": \"accepted\", \"result\": null}"
-    http_version: 
-  recorded_at: Fri, 21 Dec 2012 18:58:33 GMT
+      Date: 
+      - Sat, 12 Jan 2013 00:26:15 GMT
+      Server: 
+      - Apache/2.2.22 (Fedora)
+      Content-Type: 
+      - application/json
+      Content-Length: 
+      - "1021"
+    body: 
+      string: "{\"display_name\": \"Not So Simple Server\", \"description\": null, \"certificate\": \"-----BEGIN CERTIFICATE-----\\nMIIB4TCCAUoCAgF2MA0GCSqGSIb3DQEBBQUAMEIxITAfBgNVBAMMGGthZmthLnVz\\nZXJzeXMucmVkaGF0LmNvbTELMAkGA1UEBhMCVVMxEDAOBgNVBAcMB1JhbGVpZ2gw\\nHhcNMTMwMTEyMDAyNjE1WhcNMjMwMTEwMDAyNjE1WjAvMS0wKwYDVQQDEyQwMTBF\\nOTlDMC0zMjc2LTExRTItODFDMS0wODAwMjAwQzlBNjYwgZ8wDQYJKoZIhvcNAQEB\\nBQADgY0AMIGJAoGBALkxfVGJn0f8xq9WUR/HNivRU30Wtu4YTEauV93v5eFtV8aZ\\noaVP/mvdI4ilC2NwHFKs0gguA0VtFoYR4oyhTW4FKoN78mUBgmsFxJOFVz/qhFy3\\n8EG+qJXfaamzcHC1hmS4jFXD0ZHf2PCShKfN+xtofxddgN1yE0cX/bvUIiGTAgMB\\nAAEwDQYJKoZIhvcNAQEFBQADgYEAv6FZkzp80uyDyP4axnIWqF21MLbSRRvJy4q3\\nT6iGTS+LLgqBFE+8MVXv6tAZdIBwgoUK7PLiBMgKqKjn02fQlG6nl/OhHGkiW2Gu\\nQ1qqayuorptc1dVIb2e0t4K61RXPcBnboEUHjvMb47e9s4tQFy/mjls/J9Zknlm9\\ngpWe5OY=\\n-----END CERTIFICATE-----\", \"_ns\": \"consumers\", \"notes\": {}, \"capabilities\": {}, \"_id\": {\"$oid\": \"50f0ada7196cbe47d70007ed\"}, \"id\": \"010E99C0-3276-11E2-81C1-0800200C9A66\", \"_href\": \"/pulp/api/v2/consumers/010E99C0-3276-11E2-81C1-0800200C9A66/\"}"
+    http_version: 
+  recorded_at: Sat, 12 Jan 2013 00:26:15 GMT
 - request: 
     method: post
     uri: https://kafka.usersys.redhat.com/pulp/api/v2/consumers/
     body: 
-      string: "{\"id\":\"010E99C0-3276-11E2-81C1-0800200C9A66\",\"display_name\":\"Simple Server\"}"
-    headers: 
-      Authorization: 
-      - OAuth oauth_body_hash="2jmj7l5rSw0yVb%2FvlWAYkK%2FYBwk%3D", oauth_consumer_key="katello", oauth_nonce="urYp1Ia9GMWpTcgPDuDY2ONy0IyaVljAES2EwNTz4E", oauth_signature="UmDu0AsjPKoK184xJgWsoERbDjA%3D", oauth_signature_method="HMAC-SHA1", oauth_timestamp="1356116314", oauth_version="1.0"
-      Pulp-User: 
-      - admin
+      string: "{\"display_name\":\"Simple Server\",\"id\":\"010E99C0-3276-11E2-81C1-0800200C9A66\"}"
+    headers: 
+      Accept: 
+      - application/json
+      Authorization: 
+      - OAuth oauth_body_hash="2jmj7l5rSw0yVb%2FvlWAYkK%2FYBwk%3D", oauth_consumer_key="katello", oauth_nonce="9StjJR1zSKs9TO3IENThipTyhBYPqjJzN5ubK5g", oauth_signature="9DAALTCSdW8tSe40b3a1lJ56MPw%3D", oauth_signature_method="HMAC-SHA1", oauth_timestamp="1357950375", oauth_version="1.0"
+      Accept-Encoding: 
+      - gzip, deflate
+      Content-Type: 
+      - application/json
       Content-Length: 
       - "76"
-      Content-Type: 
-      - application/json
-      Accept-Encoding: 
-      - gzip, deflate
-      Accept: 
-      - application/json
+      Pulp-User: 
+      - admin
   response: 
     status: 
       code: 201
       message: Created
     headers: 
-      Server: 
-      - Apache/2.2.22 (Fedora)
       Location: 
-      - 010E99C0-3276-11E2-81C1-0800200C9A66
-      Content-Length: 
-      - "1847"
-      Content-Type: 
-      - application/json
-      Date: 
-      - Fri, 21 Dec 2012 18:58:34 GMT
-    body: 
-      string: "{\"display_name\": \"Simple Server\", \"description\": null, \"certificate\": \"-----BEGIN RSA PRIVATE KEY-----\\nMIICXgIBAAKBgQDpOAtGFu6EyCH08FD+nDWUUgJ4rVLaYt1q0WjRpgN0S6d867Y5\\nMS+xbyOTy+NCpN8E/9xDftbzZBT94i9gUeqnbu1ISRMPpM0MrEQ6VH2Y+R5fxr4W\\n+t3c66P5OrvV/T20XX/TuV9kxbwDXSHjixoHPSho/rBJuxjvQPweqkCauwIDAQAB\\nAoGBAJ6kROb0imNAT/jxz+aiE8BE2PGF1SpAviT/NbIGn6roG5JaNKZK0wp7c1QC\\nCSE4TYx1DzvKeCUwGydoSJnYnyjhQMUlLuGpJ/k27krsGeYQnGXoHHIdAokg+IrD\\nf27QpjTZvARG0IpT4u1v8EOzZW7rwiG7yw8sHYhwkDef/v1BAkEA+oxpRGSLFFhp\\n9VnTZo4v3tBzGOc7XVdmR4WYFNRzSon4uTJ+WqAiMbvCueJi7NzDCiM9mqLHvGvL\\nIiOjNvDPgwJBAO5LGtgBSQDE7MahQVBbT5d592cxdiYT7EvERRn+KI+He/gu7sUk\\ndYXj5mUyS/kUNLAQALOduBIguP/mvtfQKmkCQQCygfm6LbxdmYSctwwERIfcwz1N\\n3+mO3mdTy94H8TnXQKgCIvSdUvwp3PGnCKGcysj3XxZUJ2gRWeeXgjaWPUpLAkAc\\nyjouCsm1LBWnUehAOyf8lyHK9/DcXN/Zr5bhsxFXdfkGXTU/4E3KpWQ6qb8AEu7i\\nrqxHBzEsD4QKduhrzpyxAkEAj8oiEoz/VI3Ddz+PqyCqZ6StWV6pmdvSefsMVpT/\\nMldBkpIULpEWveWYic/GHsnnjEmOixfQyZK6gt3O65+y+w==\\n-----END RSA PRIVATE KEY-----\\n-----BEGIN CERTIFICATE-----\\nMIIB4TCCAUoCAgFHMA0GCSqGSIb3DQEBBQUAMEIxITAfBgNVBAMMGGthZmthLnVz\\nZXJzeXMucmVkaGF0LmNvbTELMAkGA1UEBhMCVVMxEDAOBgNVBAcMB1JhbGVpZ2gw\\nHhcNMTIxMjIxMTg1ODQzWhcNMjIxMjE5MTg1ODQzWjAvMS0wKwYDVQQDEyQwMTBF\\nOTlDMC0zMjc2LTExRTItODFDMS0wODAwMjAwQzlBNjYwgZ8wDQYJKoZIhvcNAQEB\\nBQADgY0AMIGJAoGBAOk4C0YW7oTIIfTwUP6cNZRSAnitUtpi3WrRaNGmA3RLp3zr\\ntjkxL7FvI5PL40Kk3wT/3EN+1vNkFP3iL2BR6qdu7UhJEw+kzQysRDpUfZj5Hl/G\\nvhb63dzro/k6u9X9PbRdf9O5X2TFvANdIeOLGgc9KGj+sEm7GO9A/B6qQJq7AgMB\\nAAEwDQYJKoZIhvcNAQEFBQADgYEABnYHFZWVTwx2perNwqKL4573En9WW5JhhhLo\\nRovdy46knf39guo7bbhDFgP77d4ep6ghBat7nvJzS3kb457rmLsyO+Tk/fhksuUk\\ngZRPHvZfXAxHRhfH1zw6zM6ByY8kfGXOYNvH7/Q+BaCteINXqI8ozjSJkDAIV/r6\\nyg0BtB0=\\n-----END CERTIFICATE-----\", \"_ns\": \"consumers\", \"notes\": {}, \"capabilities\": {}, \"_id\": {\"$oid\": \"50d4b163196cbe42f90007cb\"}, \"id\": \"010E99C0-3276-11E2-81C1-0800200C9A66\"}"
-    http_version: 
-  recorded_at: Fri, 21 Dec 2012 18:58:44 GMT
+      - "{'_href': u'/pulp/api/v2/consumers/010E99C0-3276-11E2-81C1-0800200C9A66/'}"
+      Date: 
+      - Sat, 12 Jan 2013 00:26:15 GMT
+      Server: 
+      - Apache/2.2.22 (Fedora)
+      Content-Type: 
+      - application/json
+      Content-Length: 
+      - "1927"
+    body: 
+      string: "{\"display_name\": \"Simple Server\", \"description\": null, \"certificate\": \"-----BEGIN RSA PRIVATE KEY-----\\nMIICXAIBAAKBgQDiCSn5aC1/Jam27r6p5xskSl8CAq85dm17watjqnBRupUa82We\\nR1V8wMIwT+ZDdWY5QkLNY1i9dbxbs0nEJeUjKhTj94rsDKkahPwnR4UEiXucIy8Z\\n7XcYp3t7VLZl4uTB9yGkk1sYq6bXs6oNY08a+6dISZZQkH7eckg9W6gjBQIDAQAB\\nAoGAC9K241jTqGbr7amnR3PTM57AQXaqe7L6HxMOR/ROU7gSvIomspTAn/nlLmm/\\nfZ/SbQROQjgEGETkSVejcCMbTRZnSbn6GiVdDXa1vv/U4Wib9cH1N1UQ45hOCX9E\\nU1y3GDdZXlzHPQhK8+Xi1qUPxQJEgpfRluVDCmaHVkvS8gECQQD0e0SXfxGJn43A\\n7O92ntZeWnUtnaavax5aoy/jMEeODiYxgfKqcdpBLg6uuIx/XimVGJYhZVyq6AkE\\nkVIq70FlAkEA7K9rTdZfx4DTR9o3srzdZ142WWqFSyx9DH+9dKx04aYlmLKvXBia\\nwRnHdozL4C0hCwlndA0z6G6IPha+voURIQJAYayJ19jNYeVb1dMTTJni3SlYnVPZ\\nz0WFiAKgVCzquYdPnQHkuFHqN5Y2CXnzr8Mn68g52rfLUQCI8ck5Qav6vQJAMwBR\\n1QH+vZSq8m65VdCQvPd2KqpjcqFxiMH15zBKN11/+Hl4hBXhMv8FFiycuf+/gQtT\\nuZQmvU0kGoz4KUGvQQJBAOetWOPrJ9qntZbXYBrY3dciCbP5WsuUIhis3i0dnF40\\nyPXa8OOPF+Hs0cuz3siDTja91BCBAmpYUlXvqNk29Z0=\\n-----END RSA PRIVATE KEY-----\\n-----BEGIN CERTIFICATE-----\\nMIIB4TCCAUoCAgF3MA0GCSqGSIb3DQEBBQUAMEIxITAfBgNVBAMMGGthZmthLnVz\\nZXJzeXMucmVkaGF0LmNvbTELMAkGA1UEBhMCVVMxEDAOBgNVBAcMB1JhbGVpZ2gw\\nHhcNMTMwMTEyMDAyNjE2WhcNMjMwMTEwMDAyNjE2WjAvMS0wKwYDVQQDEyQwMTBF\\nOTlDMC0zMjc2LTExRTItODFDMS0wODAwMjAwQzlBNjYwgZ8wDQYJKoZIhvcNAQEB\\nBQADgY0AMIGJAoGBAOIJKfloLX8lqbbuvqnnGyRKXwICrzl2bXvBq2OqcFG6lRrz\\nZZ5HVXzAwjBP5kN1ZjlCQs1jWL11vFuzScQl5SMqFOP3iuwMqRqE/CdHhQSJe5wj\\nLxntdxine3tUtmXi5MH3IaSTWxirptezqg1jTxr7p0hJllCQft5ySD1bqCMFAgMB\\nAAEwDQYJKoZIhvcNAQEFBQADgYEAZ3erK/l0Ccgb4T0l6WvtA5cUsBw5l4HeZ1ag\\n6oVmxaDiSRaLSFVDcj+l65Hn/hWKLN3qI2I91qd0Tqdz/qgrohEWQ7e+0YSwqTYj\\n6OnflFBl5XsZieXBYLeW0515dgNudhLLifWX/CxooiVxk08zaInPvaswDF0ALifI\\n/MpKObo=\\n-----END CERTIFICATE-----\", \"_ns\": \"consumers\", \"notes\": {}, \"capabilities\": {}, \"_id\": {\"$oid\": \"50f0ada8196cbe47d700080a\"}, \"id\": \"010E99C0-3276-11E2-81C1-0800200C9A66\", \"_href\": {\"_href\": \"/pulp/api/v2/consumers/010E99C0-3276-11E2-81C1-0800200C9A66/\"}}"
+    http_version: 
+  recorded_at: Sat, 12 Jan 2013 00:26:16 GMT
 - request: 
     method: delete
     uri: https://kafka.usersys.redhat.com/pulp/api/v2/consumers/010E99C0-3276-11E2-81C1-0800200C9A66/
     body: 
       string: ""
     headers: 
-      Authorization: 
-      - OAuth oauth_consumer_key="katello", oauth_nonce="kuBaFc9ZMmfZG7LZkfS0Yf0ix7z1hBMGXnkZgIDPAg", oauth_signature="6D5W%2B5XRCZ2lGo9g7CWJiuDbCDM%3D", oauth_signature_method="HMAC-SHA1", oauth_timestamp="1356116324", oauth_version="1.0"
-=======
-      Connection: 
-      - close
-      Server: 
-      - Apache/2.2.22 (Fedora)
-      Content-Type: 
-      - application/json
-      Content-Length: 
-      - "1903"
-      Date: 
-      - Thu, 10 Jan 2013 01:14:30 GMT
-    body: 
-      string: "[{\"updated\": \"2013-01-10T06:14:26Z\", \"repo_id\": \"1\", \"created\": \"2013-01-10T06:14:26Z\", \"_ns\": \"repo_content_units\", \"unit_id\": \"1cffd4f3-dfba-4e06-92ff-fbc9873dd7e5\", \"unit_type_id\": \"erratum\", \"owner_type\": \"importer\", \"_id\": {\"$oid\": \"50ee15f2dc792129cb002473\"}, \"id\": \"50ee15f2dc792129cb002473\", \"owner_id\": \"yum_importer\", \"metadata\": {\"issued\": \"2010-01-01 01:01:01\", \"references\": [], \"_content_type_id\": \"erratum\", \"id\": \"RHEA-2010:0001\", \"severity\": \"\", \"title\": \"Empty errata\", \"_ns\": \"units_erratum\", \"version\": \"1\", \"reboot_suggested\": false, \"type\": \"security\", \"pkglist\": [], \"status\": \"stable\", \"updated\": \"\", \"description\": \"Empty errata\", \"pushcount\": 1, \"from_str\": \"lzap+pub@redhat.com\", \"_storage_path\": null, \"rights\": \"\", \"solution\": \"\", \"summary\": \"\", \"release\": \"1\", \"_id\": \"1cffd4f3-dfba-4e06-92ff-fbc9873dd7e5\"}}, {\"updated\": \"2013-01-10T06:14:26Z\", \"repo_id\": \"1\", \"created\": \"2013-01-10T06:14:26Z\", \"_ns\": \"repo_content_units\", \"unit_id\": \"c68ae302-e2fb-4e94-8b12-262ecefc7950\", \"unit_type_id\": \"erratum\", \"owner_type\": \"importer\", \"_id\": {\"$oid\": \"50ee15f2dc792129cb002475\"}, \"id\": \"50ee15f2dc792129cb002475\", \"owner_id\": \"yum_importer\", \"metadata\": {\"issued\": \"2010-01-01 01:01:01\", \"references\": [], \"_content_type_id\": \"erratum\", \"id\": \"RHEA-2010:0002\", \"severity\": \"\", \"title\": \"One package errata\", \"_ns\": \"units_erratum\", \"version\": \"1\", \"reboot_suggested\": false, \"type\": \"security\", \"pkglist\": [{\"packages\": [{\"src\": \"http://www.fedoraproject.org\", \"name\": \"elephant\", \"filename\": \"elephant-0.3-0.8.noarch.rpm\", \"epoch\": null, \"version\": \"0.3\", \"release\": \"0.8\", \"arch\": \"noarch\"}], \"name\": \"1\", \"short\": \"\"}], \"status\": \"stable\", \"updated\": \"\", \"description\": \"One package errata\", \"pushcount\": 1, \"from_str\": \"lzap+pub@redhat.com\", \"_storage_path\": null, \"rights\": \"\", \"solution\": \"\", \"summary\": \"\", \"release\": \"1\", \"_id\": \"c68ae302-e2fb-4e94-8b12-262ecefc7950\"}}]"
-    http_version: 
-  recorded_at: Thu, 10 Jan 2013 01:14:30 GMT
-- request: 
-    method: post
-    uri: https://knifeparty.localdomain/pulp/api/v2/content/units/erratum/search/
-    body: 
-      string: "{\"criteria\":{\"filters\":{\"_id\":{\"$in\":[\"1cffd4f3-dfba-4e06-92ff-fbc9873dd7e5\",\"c68ae302-e2fb-4e94-8b12-262ecefc7950\"]}}}}"
-    headers: 
-      Accept: 
-      - application/json
-      Authorization: 
-      - OAuth oauth_body_hash="2jmj7l5rSw0yVb%2FvlWAYkK%2FYBwk%3D", oauth_consumer_key="katello", oauth_nonce="q7c04G9Svs3HBSJy6BrcPEHmiCmfikuiPPnYRw7C6Mw", oauth_signature="lQKrwhEn8ANn7zqBZwG%2Bx4auPGY%3D", oauth_signature_method="HMAC-SHA1", oauth_timestamp="1357780470", oauth_version="1.0"
->>>>>>> c99eacdf
-      Pulp-User: 
-      - admin
-      Content-Type: 
-      - application/json
-<<<<<<< HEAD
-      Accept-Encoding: 
-      - gzip, deflate
-      Accept: 
-      - application/json
-=======
-      Content-Length: 
-      - "120"
-      Accept-Encoding: 
-      - gzip, deflate
->>>>>>> c99eacdf
+      Accept: 
+      - application/json
+      Authorization: 
+      - OAuth oauth_consumer_key="katello", oauth_nonce="LF6rU5SVvz1wU16Xihb45rk2taFSMM7PWoGhzop4", oauth_signature="IQqApVNnZABsEAylDh76tSQF2f4%3D", oauth_signature_method="HMAC-SHA1", oauth_timestamp="1357950376", oauth_version="1.0"
+      Accept-Encoding: 
+      - gzip, deflate
+      Content-Type: 
+      - application/json
+      Pulp-User: 
+      - admin
   response: 
     status: 
       code: 200
       message: OK
     headers: 
-      Connection: 
-      - close
-      Server: 
-      - Apache/2.2.22 (Fedora)
-      Content-Type: 
-      - application/json
-<<<<<<< HEAD
-      Date: 
-      - Fri, 21 Dec 2012 18:58:44 GMT
-=======
-      Content-Length: 
-      - "1377"
-      Date: 
-      - Thu, 10 Jan 2013 01:14:30 GMT
->>>>>>> c99eacdf
-    body: 
-      string: "[{\"issued\": \"2010-01-01 01:01:01\", \"references\": [], \"_content_type_id\": \"erratum\", \"id\": \"RHEA-2010:0001\", \"severity\": \"\", \"title\": \"Empty errata\", \"version\": \"1\", \"reboot_suggested\": false, \"type\": \"security\", \"pkglist\": [], \"status\": \"stable\", \"updated\": \"\", \"description\": \"Empty errata\", \"pushcount\": 1, \"from_str\": \"lzap+pub@redhat.com\", \"_storage_path\": null, \"rights\": \"\", \"solution\": \"\", \"summary\": \"\", \"release\": \"1\", \"_id\": \"1cffd4f3-dfba-4e06-92ff-fbc9873dd7e5\", \"_href\": \"/pulp/api/v2/content/units/erratum/1cffd4f3-dfba-4e06-92ff-fbc9873dd7e5/\", \"children\": {}}, {\"issued\": \"2010-01-01 01:01:01\", \"references\": [], \"_content_type_id\": \"erratum\", \"id\": \"RHEA-2010:0002\", \"severity\": \"\", \"title\": \"One package errata\", \"version\": \"1\", \"reboot_suggested\": false, \"type\": \"security\", \"pkglist\": [{\"packages\": [{\"src\": \"http://www.fedoraproject.org\", \"name\": \"elephant\", \"filename\": \"elephant-0.3-0.8.noarch.rpm\", \"epoch\": null, \"version\": \"0.3\", \"release\": \"0.8\", \"arch\": \"noarch\"}], \"name\": \"1\", \"short\": \"\"}], \"status\": \"stable\", \"updated\": \"\", \"description\": \"One package errata\", \"pushcount\": 1, \"from_str\": \"lzap+pub@redhat.com\", \"_storage_path\": null, \"rights\": \"\", \"solution\": \"\", \"summary\": \"\", \"release\": \"1\", \"_id\": \"c68ae302-e2fb-4e94-8b12-262ecefc7950\", \"_href\": \"/pulp/api/v2/content/units/erratum/c68ae302-e2fb-4e94-8b12-262ecefc7950/\", \"children\": {}}]"
-    http_version: 
-<<<<<<< HEAD
-  recorded_at: Fri, 21 Dec 2012 18:58:44 GMT
+      Date: 
+      - Sat, 12 Jan 2013 00:26:16 GMT
+      Server: 
+      - Apache/2.2.22 (Fedora)
+      Content-Type: 
+      - application/json
+      Content-Length: 
+      - "4"
+    body: 
+      string: "null"
+    http_version: 
+  recorded_at: Sat, 12 Jan 2013 00:26:16 GMT
+- request: 
+    method: post
+    uri: https://kafka.usersys.redhat.com/pulp/api/v2/consumers/
+    body: 
+      string: "{\"display_name\":\"Simple Server\",\"id\":\"010E99C0-3276-11E2-81C1-0800200C9A66\"}"
+    headers: 
+      Accept: 
+      - application/json
+      Authorization: 
+      - OAuth oauth_body_hash="2jmj7l5rSw0yVb%2FvlWAYkK%2FYBwk%3D", oauth_consumer_key="katello", oauth_nonce="Gs8XEpioT9xbICALhKjJ9Bg5qVv9MCBDrfPxiVmTJMU", oauth_signature="6aLaIia%2B%2BpQojW6Kay4RC2HZ%2BT4%3D", oauth_signature_method="HMAC-SHA1", oauth_timestamp="1357950376", oauth_version="1.0"
+      Accept-Encoding: 
+      - gzip, deflate
+      Content-Type: 
+      - application/json
+      Content-Length: 
+      - "76"
+      Pulp-User: 
+      - admin
+  response: 
+    status: 
+      code: 201
+      message: Created
+    headers: 
+      Location: 
+      - "{'_href': u'/pulp/api/v2/consumers/010E99C0-3276-11E2-81C1-0800200C9A66/'}"
+      Date: 
+      - Sat, 12 Jan 2013 00:26:16 GMT
+      Server: 
+      - Apache/2.2.22 (Fedora)
+      Content-Type: 
+      - application/json
+      Content-Length: 
+      - "1927"
+    body: 
+      string: "{\"display_name\": \"Simple Server\", \"description\": null, \"certificate\": \"-----BEGIN RSA PRIVATE KEY-----\\nMIICXQIBAAKBgQC3/DnIK7oDfWkFcEzwfvxHSB1ng7DLKYRsG3xE7DQw5kScjwon\\nLHnhZXvK9Zi+RgsZn1Yuxu2+1eivshcO2V6j/+Ar0OiCXkV/bHfj0I3io0NNoH93\\nbNnq4RDp5P96/VHXgnGRennPokD0jZf7LpfYlj2BJ75kyfFH8BWUcTJHawIDAQAB\\nAoGAF4GFDFrx0AJUyZoYal1+88h14UTE8J/kSD+Wt+OJo3m36FyqCmk3RSHHGB4a\\nnqyqPGLMCvvlYg1IRjI1mfMRkSC+x0FD/5iebWYIddP787rJgYSkYpWJ8vU6XEkb\\nyc6ZC4RTIUFYGyy3k6bC8O88zFTrBj/MEN8pa/D5UICHggkCQQDqsJ52JTq6Sib/\\nsLhdo8QtYEZq+Umvp3u1InHDpKBuJEaaawZQNQ19pz6hQaRfgDW+4hGMrmtZ7mwJ\\nvLGI5fYHAkEAyLD5T8dhjH/6Fq9DxccuXgA/ff0TarDYMIIJWDvak/uSwpUn4BV5\\ncTpGxlCpWsPAwHItoagnUqaVBB5xqhQqfQJAP9/0MPmvAzbdaGgDtdC1uxfh8omI\\nyZsO61zFk9cBpxiOcsbAQCJAWrujKyZ/g1KUzjAfUKfEJgTjOL83nqfgDwJBAIpN\\nAxIKWVwEWWjGkRK7h2V6EEcXXwkYI3OSOTRX0vJF3MZBGYCf69eujFVgAsUsvykf\\nxfhwM+EOMQTsofHOAdUCQQCNz4XxRfTjThjNAoicomhToCqXIe+SpJT/7+PPLCWo\\nQJy1fpvBTHldpiLSIJ551ViDg0QwQVYjtWm4Gkdpz6P4\\n-----END RSA PRIVATE KEY-----\\n-----BEGIN CERTIFICATE-----\\nMIIB4TCCAUoCAgF4MA0GCSqGSIb3DQEBBQUAMEIxITAfBgNVBAMMGGthZmthLnVz\\nZXJzeXMucmVkaGF0LmNvbTELMAkGA1UEBhMCVVMxEDAOBgNVBAcMB1JhbGVpZ2gw\\nHhcNMTMwMTEyMDAyNjE2WhcNMjMwMTEwMDAyNjE2WjAvMS0wKwYDVQQDEyQwMTBF\\nOTlDMC0zMjc2LTExRTItODFDMS0wODAwMjAwQzlBNjYwgZ8wDQYJKoZIhvcNAQEB\\nBQADgY0AMIGJAoGBALf8OcgrugN9aQVwTPB+/EdIHWeDsMsphGwbfETsNDDmRJyP\\nCicseeFle8r1mL5GCxmfVi7G7b7V6K+yFw7ZXqP/4CvQ6IJeRX9sd+PQjeKjQ02g\\nf3ds2erhEOnk/3r9UdeCcZF6ec+iQPSNl/sul9iWPYEnvmTJ8UfwFZRxMkdrAgMB\\nAAEwDQYJKoZIhvcNAQEFBQADgYEAXYwj93usMRPr0cxF+4OGs+Fy9YvpbGdBxkXw\\nxMdiy9ry9SEAz2ekIlCBkn2AXfK6s0EjLbU3eM2m0NtZvm/pEDjWxOppi1GCmJwd\\n5zN3rPla2yphEYp5daq7B5k19QBbnwlXBfL4LFkkR5nRvgukO+nK+5iRQj8mGVhd\\nu3blsSY=\\n-----END CERTIFICATE-----\", \"_ns\": \"consumers\", \"notes\": {}, \"capabilities\": {}, \"_id\": {\"$oid\": \"50f0ada8196cbe47d7000826\"}, \"id\": \"010E99C0-3276-11E2-81C1-0800200C9A66\", \"_href\": {\"_href\": \"/pulp/api/v2/consumers/010E99C0-3276-11E2-81C1-0800200C9A66/\"}}"
+    http_version: 
+  recorded_at: Sat, 12 Jan 2013 00:26:16 GMT
+- request: 
+    method: post
+    uri: https://kafka.usersys.redhat.com/pulp/api/v2/consumers/010E99C0-3276-11E2-81C1-0800200C9A66/profiles//
+    body: 
+      string: "{\"content_type\":\"rpm\",\"profile\":[{\"release\":\"0.8\",\"name\":\"elephant\",\"vendor\":\"FedoraHosted\",\"arch\":\"noarch\",\"version\":\"0.3\"}]}"
+    headers: 
+      Accept: 
+      - application/json
+      Authorization: 
+      - OAuth oauth_body_hash="2jmj7l5rSw0yVb%2FvlWAYkK%2FYBwk%3D", oauth_consumer_key="katello", oauth_nonce="YRB1l6dFrqvoLqo9u5Qbbf892K6VQZRxrKx6zixRFAA", oauth_signature="m%2B%2FrZMe9mOKqBWqGX3N2WKvyEHg%3D", oauth_signature_method="HMAC-SHA1", oauth_timestamp="1357950376", oauth_version="1.0"
+      Accept-Encoding: 
+      - gzip, deflate
+      Content-Type: 
+      - application/json
+      Content-Length: 
+      - "126"
+      Pulp-User: 
+      - admin
+  response: 
+    status: 
+      code: 201
+      message: Created
+    headers: 
+      Location: 
+      - /pulp/api/v2/consumers/010E99C0-3276-11E2-81C1-0800200C9A66/profiles/010E99C0-3276-11E2-81C1-0800200C9A66/rpm/
+      Date: 
+      - Sat, 12 Jan 2013 00:26:17 GMT
+      Server: 
+      - Apache/2.2.22 (Fedora)
+      Content-Type: 
+      - application/json
+      Content-Length: 
+      - "428"
+    body: 
+      string: "{\"profile\": [{\"release\": \"0.8\", \"vendor\": \"FedoraHosted\", \"version\": \"0.3\", \"arch\": \"noarch\", \"name\": \"elephant\"}], \"_ns\": \"consumer_unit_profiles\", \"consumer_id\": \"010E99C0-3276-11E2-81C1-0800200C9A66\", \"content_type\": \"rpm\", \"_id\": {\"$oid\": \"50f0ad39196cbe47d700018d\"}, \"id\": \"50f0ad39196cbe47d700018d\", \"_href\": \"/pulp/api/v2/consumers/010E99C0-3276-11E2-81C1-0800200C9A66/profiles/010E99C0-3276-11E2-81C1-0800200C9A66/rpm/\"}"
+    http_version: 
+  recorded_at: Sat, 12 Jan 2013 00:26:17 GMT
+- request: 
+    method: post
+    uri: https://kafka.usersys.redhat.com/pulp/api/v2/consumers/
+    body: 
+      string: "{\"display_name\":\"Simple Server\",\"id\":\"010E99C0-3276-11E2-81C1-0800200C9A66\"}"
+    headers: 
+      Accept: 
+      - application/json
+      Authorization: 
+      - OAuth oauth_body_hash="2jmj7l5rSw0yVb%2FvlWAYkK%2FYBwk%3D", oauth_consumer_key="katello", oauth_nonce="BMTJnKcxtRFZWZ3JTid6JhcRINkOqxwMaUj6R8SMeuo", oauth_signature="CQg7K%2FqBe5SSnao9cCU%2F5fB%2Fm68%3D", oauth_signature_method="HMAC-SHA1", oauth_timestamp="1357950377", oauth_version="1.0"
+      Accept-Encoding: 
+      - gzip, deflate
+      Content-Type: 
+      - application/json
+      Content-Length: 
+      - "76"
+      Pulp-User: 
+      - admin
+  response: 
+    status: 
+      code: 201
+      message: Created
+    headers: 
+      Location: 
+      - "{'_href': u'/pulp/api/v2/consumers/010E99C0-3276-11E2-81C1-0800200C9A66/'}"
+      Date: 
+      - Sat, 12 Jan 2013 00:26:17 GMT
+      Server: 
+      - Apache/2.2.22 (Fedora)
+      Content-Type: 
+      - application/json
+      Content-Length: 
+      - "1927"
+    body: 
+      string: "{\"display_name\": \"Simple Server\", \"description\": null, \"certificate\": \"-----BEGIN RSA PRIVATE KEY-----\\nMIICWwIBAAKBgQC9TlcRIXA496t/t9pxNMF7/9BtynPX3U39V0QwXxCM+VAZTytq\\nRpE5ga/H5fvDXA+4aqUOyjtFPHsEgqLtEPgkX83+0ZujkKQMZwy1EpyVf7W+YT1w\\nxnWsau9sERVS6FbhTDYXBMT3gdnKcKwFICv2eJx/WqYT44indjQ+uxT9DwIDAQAB\\nAoGANcXjBYKyFfyEQqs+6ZlKvKZV1loDvfWnCaeYPwVB9kl7bzUF6BJTfjpQbD/v\\n2/ZyoLfqWuEnJOuhJg7VqPGBCpYAXF8n2SSFh4hOpA88XMQbLUPI9aW6iC9Q2pjv\\nUgvbcJ7S1E/zeOHE3ayoSaSZ2kSkCCyUHTAMD34KOtgrm4ECQQD5fKJVl2A8kdpo\\nGRLSGHeANV2AgdF8KrOx1NEkl8zY9+/iBSNHuCJ5nyrFi5Y66XLBuKF1cFSt4qRr\\nqvHDoHUnAkEAwj+BrOoTaabggY/m7eP+TtJRtdovpSk572+ea2s4dQ6umxl56n0I\\nqodrnIXjcSXtPMyWfRQrL1xPQE8Xd6Q52QJAbmPNWF3ggSxwHTtq7ndQ+POj6aaH\\nUI98byUhXTWluCMMi0+Gqsc4yeO5gyseT/bXhgvxtQr9DOuJoPJEgzDOZQJAcLW+\\nvaF4sCYnQKZJ/aD8L6ozxUwbtz7LohXnGzc0pB9nyxEmP5xbSe+XzlOV3FKAbHXd\\noCfywuFSDuOVn1NISQJAYcf4ThI8PsXO+MeWZcNGCL30QBFNkLwyepMVdu1easMy\\nHV863xNczDYorQ2D0AkgRt1EoyoHrwNglFbY56SbIQ==\\n-----END RSA PRIVATE KEY-----\\n-----BEGIN CERTIFICATE-----\\nMIIB4TCCAUoCAgF5MA0GCSqGSIb3DQEBBQUAMEIxITAfBgNVBAMMGGthZmthLnVz\\nZXJzeXMucmVkaGF0LmNvbTELMAkGA1UEBhMCVVMxEDAOBgNVBAcMB1JhbGVpZ2gw\\nHhcNMTMwMTEyMDAyNjE3WhcNMjMwMTEwMDAyNjE3WjAvMS0wKwYDVQQDEyQwMTBF\\nOTlDMC0zMjc2LTExRTItODFDMS0wODAwMjAwQzlBNjYwgZ8wDQYJKoZIhvcNAQEB\\nBQADgY0AMIGJAoGBAL1OVxEhcDj3q3+32nE0wXv/0G3Kc9fdTf1XRDBfEIz5UBlP\\nK2pGkTmBr8fl+8NcD7hqpQ7KO0U8ewSCou0Q+CRfzf7Rm6OQpAxnDLUSnJV/tb5h\\nPXDGdaxq72wRFVLoVuFMNhcExPeB2cpwrAUgK/Z4nH9aphPjiKd2ND67FP0PAgMB\\nAAEwDQYJKoZIhvcNAQEFBQADgYEAVkHZFpoiUpwRJoyM/PicGLuMzGKpt+A0bqJW\\nITpnGfkcJ1D3x2ofp4vxa/nURy4gv1aEBTt2PinvQsQyj+InYXhJWTNrgTjVs8cw\\n00xk5RkAkMNwZPPCX5IlgLeCjE7sfUQu0ZOAtw1tKRFDfBCtLH5ab/wPanz1sQKR\\nVn/RNso=\\n-----END CERTIFICATE-----\", \"_ns\": \"consumers\", \"notes\": {}, \"capabilities\": {}, \"_id\": {\"$oid\": \"50f0ada9196cbe47d7000843\"}, \"id\": \"010E99C0-3276-11E2-81C1-0800200C9A66\", \"_href\": {\"_href\": \"/pulp/api/v2/consumers/010E99C0-3276-11E2-81C1-0800200C9A66/\"}}"
+    http_version: 
+  recorded_at: Sat, 12 Jan 2013 00:26:17 GMT
+- request: 
+    method: post
+    uri: https://kafka.usersys.redhat.com/pulp/api/v2/consumers/
+    body: 
+      string: "{\"display_name\":\"Simple Server\",\"id\":\"010E99C0-3276-11E2-81C1-0800200C9A66\"}"
+    headers: 
+      Accept: 
+      - application/json
+      Authorization: 
+      - OAuth oauth_body_hash="2jmj7l5rSw0yVb%2FvlWAYkK%2FYBwk%3D", oauth_consumer_key="katello", oauth_nonce="JnrCIkAKAHi9zUZTpBIwvcffkQh38MhXvgCvpEB2c", oauth_signature="zmgIsoLEnaqKDUg5KtjQGuUBGZo%3D", oauth_signature_method="HMAC-SHA1", oauth_timestamp="1357950378", oauth_version="1.0"
+      Accept-Encoding: 
+      - gzip, deflate
+      Content-Type: 
+      - application/json
+      Content-Length: 
+      - "76"
+      Pulp-User: 
+      - admin
+  response: 
+    status: 
+      code: 201
+      message: Created
+    headers: 
+      Location: 
+      - "{'_href': u'/pulp/api/v2/consumers/010E99C0-3276-11E2-81C1-0800200C9A66/'}"
+      Date: 
+      - Sat, 12 Jan 2013 00:26:18 GMT
+      Server: 
+      - Apache/2.2.22 (Fedora)
+      Content-Type: 
+      - application/json
+      Content-Length: 
+      - "1927"
+    body: 
+      string: "{\"display_name\": \"Simple Server\", \"description\": null, \"certificate\": \"-----BEGIN RSA PRIVATE KEY-----\\nMIICXQIBAAKBgQCrAUgSsXHmP0aVmZQ1MRGU8LFspd2+Iqwo/QEawkNyY1VlhjCF\\nno3/28HXAdiFFULi91Ir2Rjd41zF5YtNY1yJ8j/TPHOVp390seeSFadwBsLkOzGe\\nQXP4WTQH/bz7C2duzv+uRrWSRkXV3x/TwXfanY/jPDB/VG4c9EfonD14nwIDAQAB\\nAoGAHjsxxKw+GJhjIBtwih7MnuoWU8DW/MAgc3aW9WYWimhpNnOMrHKlY/AzypD2\\n+EAT/RAAJORScxe41PuJrvq75xU1iKkrYprENdGO57PlznuHEsPKrgsB4oeFnjh1\\nZcLOe/vMwWztKGEGZuF3LX//BnXDLTt2TfwH3BstJjIILeECQQDZkOIumwclSQmq\\nX7wsgfAUZaVQhY0k9q1CJsdDS2DTf4GGb8cMXCaGbIU7WYxDYdBTsgehCWNn6rsy\\n+lfz6EYpAkEAyTa+hyZh6pMHsUwmRuMSaUrxsgf9AtwupNu4WjQgpMmuvxxnha65\\nsuIzFCbQ23NcsBbMY+E18fPB2SN29NHRhwJAGRtyLqSvV2stVV8E7TH1jbUJNdij\\nqC9bYTXuauKpAt9FCEmf89oyi/K8EVRNLn18OBxkav4VXaml/sULH1efuQJBAL1R\\nEsbaaDprCEva2BDOSV5kMzBMr9NnE0Ptr3C/pw8k65PIx+ZR1Urn5SNKuiwgSM8t\\nRDWdikISFQuWgLAsUjUCQQC00e2SiVsY2xnQxX/obpjvpeYgBcaYTUJwb/k5UTul\\nIqSMflkqbHU4B4AOG+N8cNylQ5rJA6CudsYDvJ7aJqSn\\n-----END RSA PRIVATE KEY-----\\n-----BEGIN CERTIFICATE-----\\nMIIB4TCCAUoCAgF6MA0GCSqGSIb3DQEBBQUAMEIxITAfBgNVBAMMGGthZmthLnVz\\nZXJzeXMucmVkaGF0LmNvbTELMAkGA1UEBhMCVVMxEDAOBgNVBAcMB1JhbGVpZ2gw\\nHhcNMTMwMTEyMDAyNjE4WhcNMjMwMTEwMDAyNjE4WjAvMS0wKwYDVQQDEyQwMTBF\\nOTlDMC0zMjc2LTExRTItODFDMS0wODAwMjAwQzlBNjYwgZ8wDQYJKoZIhvcNAQEB\\nBQADgY0AMIGJAoGBAKsBSBKxceY/RpWZlDUxEZTwsWyl3b4irCj9ARrCQ3JjVWWG\\nMIWejf/bwdcB2IUVQuL3UivZGN3jXMXli01jXInyP9M8c5Wnf3Sx55IVp3AGwuQ7\\nMZ5Bc/hZNAf9vPsLZ27O/65GtZJGRdXfH9PBd9qdj+M8MH9Ubhz0R+icPXifAgMB\\nAAEwDQYJKoZIhvcNAQEFBQADgYEAarbUpI5bpz3eczlONoL+VkTkZGDOSWwKVElk\\ncu11rtAHUUtTjiZqxkVy4XSpnPPhkhU1ABZWJGU9rEjhze8Fzykk6MplxPqNph00\\n2Yx9U143UMxuXBtwwK1nKQUtMIucknDhebe04ZLYfk3sSl2/wEEHGrXe0SBcUiZ4\\nHlvcukU=\\n-----END CERTIFICATE-----\", \"_ns\": \"consumers\", \"notes\": {}, \"capabilities\": {}, \"_id\": {\"$oid\": \"50f0adaa196cbe47d7000858\"}, \"id\": \"010E99C0-3276-11E2-81C1-0800200C9A66\", \"_href\": {\"_href\": \"/pulp/api/v2/consumers/010E99C0-3276-11E2-81C1-0800200C9A66/\"}}"
+    http_version: 
+  recorded_at: Sat, 12 Jan 2013 00:26:18 GMT
 - request: 
     method: delete
     uri: https://kafka.usersys.redhat.com/pulp/api/v2/consumers/010E99C0-3276-11E2-81C1-0800200C9A66/
-=======
-  recorded_at: Thu, 10 Jan 2013 01:14:30 GMT
-- request: 
-    method: post
-    uri: https://knifeparty.localdomain/pulp/api/v2/consumers/010E99C0-3276-11E2-81C1-0800200C9A66/actions/content/install//
->>>>>>> c99eacdf
-    body: 
-      string: "{\"options\":{},\"units\":[{\"type_id\":\"erratum\",\"unit_key\":{\"name\":\"c68ae302-e2fb-4e94-8b12-262ecefc7950\"}}]}"
-    headers: 
-<<<<<<< HEAD
-      Authorization: 
-      - OAuth oauth_consumer_key="katello", oauth_nonce="nNGr6y0CQwopKE9imklMoGCREk1mQXQFZkAcnwjg", oauth_signature="zRgKnW6u9cvUV1TvpeFHb9w%2BL2I%3D", oauth_signature_method="HMAC-SHA1", oauth_timestamp="1356116324", oauth_version="1.0"
-=======
-      Accept: 
-      - application/json
-      Authorization: 
-      - OAuth oauth_body_hash="2jmj7l5rSw0yVb%2FvlWAYkK%2FYBwk%3D", oauth_consumer_key="katello", oauth_nonce="R8HzqKQubgubUsXXYMiFUMG8Ze3ofxAe0z6XjuyU", oauth_signature="4U5myY5Jh0BbQphHVOJnlkN7mfY%3D", oauth_signature_method="HMAC-SHA1", oauth_timestamp="1357780470", oauth_version="1.0"
->>>>>>> c99eacdf
-      Pulp-User: 
-      - admin
-      Content-Type: 
-      - application/json
-<<<<<<< HEAD
-      Accept-Encoding: 
-      - gzip, deflate
-      Accept: 
-      - application/json
-=======
-      Content-Length: 
-      - "105"
-      Accept-Encoding: 
-      - gzip, deflate
->>>>>>> c99eacdf
-  response: 
-    status: 
-      code: 202
-      message: Accepted
-    headers: 
-<<<<<<< HEAD
-=======
-      Connection: 
-      - close
->>>>>>> c99eacdf
-      Content-Encoding: 
-      - utf-8
-      Server: 
-      - Apache/2.2.22 (Fedora)
-      Content-Type: 
-      - application/json
-<<<<<<< HEAD
-      Date: 
-      - Fri, 21 Dec 2012 18:58:44 GMT
-=======
-      Content-Length: 
-      - "676"
-      Date: 
-      - Thu, 10 Jan 2013 01:14:30 GMT
->>>>>>> c99eacdf
-    body: 
-      string: "{\"task_group_id\": null, \"exception\": null, \"traceback\": null, \"_href\": \"/pulp/api/v2/tasks/a5b01382-50ac-48ea-b74a-ad168564a62e/\", \"task_id\": \"a5b01382-50ac-48ea-b74a-ad168564a62e\", \"call_request_tags\": [\"pulp:consumer:010E99C0-3276-11E2-81C1-0800200C9A66\", \"pulp:action:unit_install\"], \"reasons\": [], \"start_time\": null, \"tags\": [\"pulp:consumer:010E99C0-3276-11E2-81C1-0800200C9A66\", \"pulp:action:unit_install\"], \"state\": \"waiting\", \"finish_time\": null, \"dependency_failures\": {}, \"schedule_id\": null, \"progress\": {}, \"call_request_group_id\": null, \"call_request_id\": \"a5b01382-50ac-48ea-b74a-ad168564a62e\", \"principal_login\": \"admin\", \"response\": \"accepted\", \"result\": null}"
-    http_version: 
-<<<<<<< HEAD
-  recorded_at: Fri, 21 Dec 2012 18:58:44 GMT
-=======
-  recorded_at: Thu, 10 Jan 2013 01:14:30 GMT
->>>>>>> c99eacdf
-- request: 
-    method: post
-    uri: https://kafka.usersys.redhat.com/pulp/api/v2/consumers/
-    body: 
-      string: "{\"id\":\"010E99C0-3276-11E2-81C1-0800200C9A66\",\"display_name\":\"Simple Server\"}"
-    headers: 
-<<<<<<< HEAD
-      Authorization: 
-      - OAuth oauth_body_hash="2jmj7l5rSw0yVb%2FvlWAYkK%2FYBwk%3D", oauth_consumer_key="katello", oauth_nonce="r5GckpE2dlivrytkPJrc06WLXSA0kaRTj5hwhkmLGmw", oauth_signature="I%2FuNpar3z0%2FpuPKKPAVYdQ4abZA%3D", oauth_signature_method="HMAC-SHA1", oauth_timestamp="1356116324", oauth_version="1.0"
-      Pulp-User: 
-      - admin
-      Content-Length: 
-      - "76"
-      Content-Type: 
-      - application/json
-      Accept-Encoding: 
-      - gzip, deflate
-      Accept: 
-      - application/json
-=======
-      Accept: 
-      - application/json
-      Authorization: 
-      - OAuth oauth_body_hash="2jmj7l5rSw0yVb%2FvlWAYkK%2FYBwk%3D", oauth_consumer_key="katello", oauth_nonce="8PQdPOTdmSuxipKxKYPHLXzPrgE5MBkZME3R8TEc67g", oauth_signature="wATGDkxWkMtxq2%2FcZoFAHofiHTc%3D", oauth_signature_method="HMAC-SHA1", oauth_timestamp="1357780471", oauth_version="1.0"
-      Pulp-User: 
-      - admin
-      Content-Type: 
-      - application/json
-      Content-Length: 
-      - "76"
-      Accept-Encoding: 
-      - gzip, deflate
->>>>>>> c99eacdf
-  response: 
-    status: 
-      code: 201
-      message: Created
-    headers: 
-      Connection: 
-      - close
-      Server: 
-      - Apache/2.2.22 (Fedora)
-<<<<<<< HEAD
-      Location: 
-      - 010E99C0-3276-11E2-81C1-0800200C9A66
-      Content-Length: 
-      - "1847"
-      Content-Type: 
-      - application/json
-      Date: 
-      - Fri, 21 Dec 2012 18:58:44 GMT
-    body: 
-      string: "{\"display_name\": \"Simple Server\", \"description\": null, \"certificate\": \"-----BEGIN RSA PRIVATE KEY-----\\nMIICXgIBAAKBgQCinU3jpUqoSRNs3JpmFWkSsjtehug/g1f7o+zvgVYkCGXRWJNC\\nl29QcRjyHcBtvv8J7dIkfwBQwbnYMidwDIM8S/nR6QWFeI6istsZIVbrIoXUWdHT\\n7RGcRbr7OqZIx0FW1VtxzoBjAKgvt6Bv/UUgOGTORkVxmCFL3O7BPioZQwIDAQAB\\nAoGBAJDofr1K0YGvRQkweMJZd/26KB+vNo1KnP/Yb05qwflwJlNsjCW+TuqvLhyr\\nmIvztNADRs1RA1XznInk/7Hg5JxNyKnMX193d+gxJACPx/z+pYJIWAbgoA81npCN\\nGdTCJ+2xjilttgzs29fVmt1Zc8/kqH/0sPDuIemQIvpIE9vZAkEA1eaFjdskUi0V\\nHPCa1p9H/A+k6QdAlEkuH1QrvBytEX7Pl9fzS5gkqJYpsntzSEzj5B7/sdgu4IOQ\\nxlC5oyaUxwJBAMKetma5WzugTd32TcJECFg5pTHgzsH6ZfsISeVWXsrxN6tLWJ79\\ndzCBjc0PIHvJUDTMKrlm5t6m2qvQz4FjI6UCQQCsnP3T7y+NXTI3i3b4kctOfvVu\\n09pqj++3en5crKuBfdtaxvtgWqPipGN71CHBC8OwOM/RHgseRS3UzBoyrhTLAkAd\\nqRqbZTxmRfQYE+Wd6chryb1HcL+SCJtqOsUoUpV30HNvg7gp4u87UUNPMTL+Kpwy\\nr7sDLo+Y90z0SoqVaYqRAkEAz1oj4x0o1wuSJtX7yTWTxZDfLXBGaUog4E8H8Ufa\\ni0MYKQPa1wi+Ud4nAgGTD59/HtFi11WKD9s0AyZ5C7C1dQ==\\n-----END RSA PRIVATE KEY-----\\n-----BEGIN CERTIFICATE-----\\nMIIB4TCCAUoCAgFIMA0GCSqGSIb3DQEBBQUAMEIxITAfBgNVBAMMGGthZmthLnVz\\nZXJzeXMucmVkaGF0LmNvbTELMAkGA1UEBhMCVVMxEDAOBgNVBAcMB1JhbGVpZ2gw\\nHhcNMTIxMjIxMTg1ODQ0WhcNMjIxMjE5MTg1ODQ0WjAvMS0wKwYDVQQDEyQwMTBF\\nOTlDMC0zMjc2LTExRTItODFDMS0wODAwMjAwQzlBNjYwgZ8wDQYJKoZIhvcNAQEB\\nBQADgY0AMIGJAoGBAKKdTeOlSqhJE2zcmmYVaRKyO16G6D+DV/uj7O+BViQIZdFY\\nk0KXb1BxGPIdwG2+/wnt0iR/AFDBudgyJ3AMgzxL+dHpBYV4jqKy2xkhVusihdRZ\\n0dPtEZxFuvs6pkjHQVbVW3HOgGMAqC+3oG/9RSA4ZM5GRXGYIUvc7sE+KhlDAgMB\\nAAEwDQYJKoZIhvcNAQEFBQADgYEAL1uPC4IBcI7aM66cX/EotP1s0OIO/C/unZTt\\nEARuDw7qM7x/86Jj/VWIcGmlkYI/8+5K7b640OUhPHmXkS0SPQ7gxIlJF4/4mUij\\nI8FsNzDzo9/cjcySGm+9GOWIuSyHw+B+91SSWWBLR04wpwEJ9JGtTisxL9e+5FcZ\\nUAlDuAk=\\n-----END CERTIFICATE-----\", \"_ns\": \"consumers\", \"notes\": {}, \"capabilities\": {}, \"_id\": {\"$oid\": \"50d4b164196cbe42f90007e7\"}, \"id\": \"010E99C0-3276-11E2-81C1-0800200C9A66\"}"
-    http_version: 
-  recorded_at: Fri, 21 Dec 2012 18:58:44 GMT
-=======
-      Content-Type: 
-      - application/json
-      Content-Length: 
-      - "2187"
-      Date: 
-      - Thu, 10 Jan 2013 01:14:31 GMT
-      Location: 
-      - "{'_href': u'/pulp/api/v2/consumers/010E99C0-3276-11E2-81C1-0800200C9A66/'}"
-    body: 
-      string: "{\"display_name\": \"Simple Server\", \"description\": null, \"certificate\": \"-----BEGIN RSA PRIVATE KEY-----\\nMIICXAIBAAKBgQDFNjO92oQVfxyKxBQ8wvm/2SGk2lVd4aBT/Q4JrkzqLyByL789\\nQnO+LWVabiPu6v1T2jgF6uUhwXoCHIxDnj45jlJ7R9AFFUQGKoWwX7gFL5e/7t1m\\nQxD3ejk3RcnbjDLx+05p2nc52IoL6svLVE0ryJ5V0ChSWBadD0VE7t1Y5QIDAQAB\\nAoGACaBWsDq9XctBmmht0HV3+Wxg3wolRprf15mvmLtgV8ILJGe+PwBCZBMVMm/T\\n4zKnQPOS7n8Dxj0KdpXsJtTPlquzOKav0kw0ZNPLKHmpROyIG28JBXAPW7Ck1SWZ\\ns+6wQjjPOiBipRjahBdxlqCy0ytnUnGGciR8s111v/SpQsECQQDhpw3rEwkXXwFj\\ndzGr0UjXw7SK3IiP5HrhI6+T0CeNs23dgIN1RMokHWQ5dR9l0aT+ZlWeyDGX6QIQ\\nPKXOErKVAkEA37v22kJ3oNmnDaPM0lTNpPhMcIfpDpQjnCnLCqe3APauNEFhlbXg\\n+vUaIbgi5+JehOC0qVeDBtpPrgoHXidJEQJAe9pYPlV1YPmJZpGulrLJO3w0ZR9E\\naU4rz9TpcsUGYLVCMRhvjvcRyB7Fuu+5KwaVe/ipN/yDk/CVbFoNW31RvQJBAN3G\\nUVxqlHCCL2CK5KX9X9dONV86qZ9E4sOSfeyy8OlonKe5w4SGRFwfB2czQo5+yliG\\n8S4HTB9H2cHXuRPwdzECQDKTNS87CeZ3trbAJjx8UIjo6DpjUYI60ETfTuGcBiQX\\n+r4deWkCyLFGIzryrIq8fRVVg/wotQ3UBLlo6yqK6cQ=\\n-----END RSA PRIVATE KEY-----\\n-----BEGIN CERTIFICATE-----\\nMIICnjCCAYYCAgY0MA0GCSqGSIb3DQEBBQUAMH4xCzAJBgNVBAYTAlVTMRcwFQYD\\nVQQIEw5Ob3J0aCBDYXJvbGluYTEQMA4GA1UEBxMHUmFsZWlnaDEQMA4GA1UEChMH\\nUmVkIEhhdDERMA8GA1UECxMIQ2xvdWQgQlUxHzAdBgNVBAMTFmtuaWZlcGFydHku\\nbG9jYWxkb21haW4wHhcNMTMwMTEwMDExNDMyWhcNMjMwMTA4MDExNDMyWjAvMS0w\\nKwYDVQQDEyQwMTBFOTlDMC0zMjc2LTExRTItODFDMS0wODAwMjAwQzlBNjYwgZ8w\\nDQYJKoZIhvcNAQEBBQADgY0AMIGJAoGBAMU2M73ahBV/HIrEFDzC+b/ZIaTaVV3h\\noFP9DgmuTOovIHIvvz1Cc74tZVpuI+7q/VPaOAXq5SHBegIcjEOePjmOUntH0AUV\\nRAYqhbBfuAUvl7/u3WZDEPd6OTdFyduMMvH7TmnadznYigvqy8tUTSvInlXQKFJY\\nFp0PRUTu3VjlAgMBAAEwDQYJKoZIhvcNAQEFBQADggEBAFzZLcglVSsML/7PayyG\\nLgRab0+3IRKA6ta3rlqKLVgDZhUukl1z9V4eH+Oi73FhUluTt46i4tS0oXwKKv1Y\\nJt0ddNuYLLEQich65yi/mf7ZpiHh+uMKoRxqYKEhRNuOSMrHXvUEbfndUowi1zcT\\ndxVZWr+JtFmJ5p/6Qila8+MOL2r6CEqQT0AQBksfUo5EgRTwP5pJyWs9OH2XEAbG\\nRJTRW9pfAXtRK/ePi1IF3FvTaSdP51D/oW0hBSvrEecgWELwBKlZ5Vg81QoFVD8C\\n8tfLsDsoU36ErREPo1dQmZmHG6KmdY7ByiSUbTq1CTvSSgyqWlWZv70K3fJyVuN1\\ntTg=\\n-----END CERTIFICATE-----\", \"_ns\": \"consumers\", \"notes\": {}, \"capabilities\": {}, \"_id\": {\"$oid\": \"50ee15f8dc792129cb0024fe\"}, \"id\": \"010E99C0-3276-11E2-81C1-0800200C9A66\", \"_href\": {\"_href\": \"/pulp/api/v2/consumers/010E99C0-3276-11E2-81C1-0800200C9A66/\"}}"
-    http_version: 
-  recorded_at: Thu, 10 Jan 2013 01:14:32 GMT
->>>>>>> c99eacdf
-- request: 
-    method: delete
-    uri: https://kafka.usersys.redhat.com/pulp/api/v2/consumers/010E99C0-3276-11E2-81C1-0800200C9A66/
     body: 
       string: ""
     headers: 
-<<<<<<< HEAD
-      Authorization: 
-      - OAuth oauth_consumer_key="katello", oauth_nonce="RRCPvE8ZilhmoPCwJS6zpnvHsRPiqILlATZDAY25myM", oauth_signature="Hs4BnBiqKtCj40whmBfTuE%2FYrBE%3D", oauth_signature_method="HMAC-SHA1", oauth_timestamp="1356116324", oauth_version="1.0"
-=======
-      Accept: 
-      - application/json
-      Authorization: 
-      - OAuth oauth_consumer_key="katello", oauth_nonce="h04ogBGrzEoy21RDxJaEB2EcokyhSGIrkjCnqdmc", oauth_signature="fHNSztuo0%2BilLTzkqrqcSuX7uYo%3D", oauth_signature_method="HMAC-SHA1", oauth_timestamp="1357780472", oauth_version="1.0"
->>>>>>> c99eacdf
-      Pulp-User: 
-      - admin
-      Content-Type: 
-      - application/json
-      Accept-Encoding: 
-      - gzip, deflate
-<<<<<<< HEAD
-      Accept: 
-      - application/json
-=======
->>>>>>> c99eacdf
+      Accept: 
+      - application/json
+      Authorization: 
+      - OAuth oauth_consumer_key="katello", oauth_nonce="52JgIAgsFIUBv7uK3lifLAW6OlvP3FvFb1NDZxPKA", oauth_signature="ILX1GPGcgeKFd9Mg4unbXvJgcA8%3D", oauth_signature_method="HMAC-SHA1", oauth_timestamp="1357950378", oauth_version="1.0"
+      Accept-Encoding: 
+      - gzip, deflate
+      Content-Type: 
+      - application/json
+      Pulp-User: 
+      - admin
   response: 
     status: 
       code: 200
       message: OK
     headers: 
-      Connection: 
-      - close
-      Server: 
-      - Apache/2.2.22 (Fedora)
-      Content-Type: 
-      - application/json
-<<<<<<< HEAD
-      Date: 
-      - Fri, 21 Dec 2012 18:58:44 GMT
+      Date: 
+      - Sat, 12 Jan 2013 00:26:18 GMT
+      Server: 
+      - Apache/2.2.22 (Fedora)
+      Content-Type: 
+      - application/json
+      Content-Length: 
+      - "4"
     body: 
       string: "null"
     http_version: 
-  recorded_at: Fri, 21 Dec 2012 18:58:45 GMT
-=======
-      Content-Length: 
-      - "4"
-      Date: 
-      - Thu, 10 Jan 2013 01:14:32 GMT
-    body: 
-      string: "null"
-    http_version: 
-  recorded_at: Thu, 10 Jan 2013 01:14:32 GMT
->>>>>>> c99eacdf
-- request: 
-    method: post
-    uri: https://kafka.usersys.redhat.com/pulp/api/v2/consumers/
-    body: 
-      string: "{\"id\":\"010E99C0-3276-11E2-81C1-0800200C9A66\",\"display_name\":\"Simple Server\"}"
-    headers: 
-<<<<<<< HEAD
-      Authorization: 
-      - OAuth oauth_body_hash="2jmj7l5rSw0yVb%2FvlWAYkK%2FYBwk%3D", oauth_consumer_key="katello", oauth_nonce="IeO1dueon3Bv6K9FyZUkp48ta5wGlzF4t57KcLymI", oauth_signature="aEhTGE2RGqt39QdFbGUqayO0KhA%3D", oauth_signature_method="HMAC-SHA1", oauth_timestamp="1356116325", oauth_version="1.0"
-      Pulp-User: 
-      - admin
-      Content-Length: 
-      - "76"
-      Content-Type: 
-      - application/json
-      Accept-Encoding: 
-      - gzip, deflate
-      Accept: 
-      - application/json
-=======
-      Accept: 
-      - application/json
-      Authorization: 
-      - OAuth oauth_body_hash="2jmj7l5rSw0yVb%2FvlWAYkK%2FYBwk%3D", oauth_consumer_key="katello", oauth_nonce="edd46nwdKlrF2yb1c0owHs9ZZmDWgwKGRj2TKATDSL8", oauth_signature="vftxyYwdsYc8AecZav4RpdFu3EM%3D", oauth_signature_method="HMAC-SHA1", oauth_timestamp="1357780472", oauth_version="1.0"
-      Pulp-User: 
-      - admin
-      Content-Type: 
-      - application/json
-      Content-Length: 
-      - "76"
-      Accept-Encoding: 
-      - gzip, deflate
->>>>>>> c99eacdf
-  response: 
-    status: 
-      code: 201
-      message: Created
-    headers: 
-      Connection: 
-      - close
-      Server: 
-      - Apache/2.2.22 (Fedora)
-<<<<<<< HEAD
-      Location: 
-      - 010E99C0-3276-11E2-81C1-0800200C9A66
-      Content-Length: 
-      - "1843"
-      Content-Type: 
-      - application/json
-      Date: 
-      - Fri, 21 Dec 2012 18:58:45 GMT
-    body: 
-      string: "{\"display_name\": \"Simple Server\", \"description\": null, \"certificate\": \"-----BEGIN RSA PRIVATE KEY-----\\nMIICWwIBAAKBgQCeU4lhZ63OCtTDUdpoIHqq9G01uqK1w9NKl5qzxchq14cHgAM8\\nb67ixYv5zhvODMbw8/EgSjelDaEmKV1gFunnOQOggKWjhhW4qpvtsYJv2qY+A/ok\\nuTvP0mKjzjkDvVfjmbgdYOtxOkewNH3UTUeCV1mQbFKI1TrUAdtO5jt/cQIDAQAB\\nAoGABd7XEzOC8EbaiLt6O64onjod6oYXDmJKbVOduti0i7GeIhsPA6iodWQZwpNv\\n2H4Eyl5hLG9UDNyqgv25ppxy4776BGcBa8YlC6aMTnXLKRPnMSX7POB1yaCNL2PV\\nqipDXdr95Zfs2TxaTCZ3ApbOuVO3K8RoMBRk5g/8b7QEBxkCQQDSAaZcyva2A5f1\\npZM5hPqGn95jP/L+tahNd84EDvcIRzrULoVTtQE2Kdao9TNMZX+gr2Vc6lZ+44+k\\nd1av9P+LAkEAwQBbYCIFJEOp6kYaMd3450aGscDYom8tzfHLW6WFBjvXFnjjFFRx\\n/xvmhzKNbXcr9uApa0ba1ev5DUWpXNyccwJAaavc21phtAqw3zF2mH3aVf2BuK1I\\nB3S/AGQlbRNeqHK3HmdePVWaC3gYBKKFMo7sHp3DQnLEHUtCTz6hhx6fqwJALGXM\\nn1y0GheGquHdfMM3Utyid5mJPDSfMNUClt6Ir1psrDq64h5a6vicG1XBuwDDGFOQ\\ns6DlDnjuHeN8hmQpiQJALaXtCNxldCjG6xSmI6nj9jJkzd/MUr6pahpizuTfKMPR\\nKuuKT6tHcakEnxhFL5P4JSAGCY3PIbnPOLNAOZcy5Q==\\n-----END RSA PRIVATE KEY-----\\n-----BEGIN CERTIFICATE-----\\nMIIB4TCCAUoCAgFJMA0GCSqGSIb3DQEBBQUAMEIxITAfBgNVBAMMGGthZmthLnVz\\nZXJzeXMucmVkaGF0LmNvbTELMAkGA1UEBhMCVVMxEDAOBgNVBAcMB1JhbGVpZ2gw\\nHhcNMTIxMjIxMTg1ODQ1WhcNMjIxMjE5MTg1ODQ1WjAvMS0wKwYDVQQDEyQwMTBF\\nOTlDMC0zMjc2LTExRTItODFDMS0wODAwMjAwQzlBNjYwgZ8wDQYJKoZIhvcNAQEB\\nBQADgY0AMIGJAoGBAJ5TiWFnrc4K1MNR2mggeqr0bTW6orXD00qXmrPFyGrXhweA\\nAzxvruLFi/nOG84MxvDz8SBKN6UNoSYpXWAW6ec5A6CApaOGFbiqm+2xgm/apj4D\\n+iS5O8/SYqPOOQO9V+OZuB1g63E6R7A0fdRNR4JXWZBsUojVOtQB207mO39xAgMB\\nAAEwDQYJKoZIhvcNAQEFBQADgYEAPIFDCrxjDOznc7slnFKYw3g/L24xALlSnqzG\\nfCaQhXwDog7uxeFyP8a3iuibCGV50Tt8zrzBshlUdS7nXfw5ngkF5I/syMqJqERc\\nA+DBGIHkOezuOm2zksL991j4pNY3R3ccyhwX6JUf/t1QvjlJMQJkPy5XSmrJWDpP\\nPjU4oVI=\\n-----END CERTIFICATE-----\", \"_ns\": \"consumers\", \"notes\": {}, \"capabilities\": {}, \"_id\": {\"$oid\": \"50d4b165196cbe42f90007fc\"}, \"id\": \"010E99C0-3276-11E2-81C1-0800200C9A66\"}"
-    http_version: 
-  recorded_at: Fri, 21 Dec 2012 18:58:45 GMT
-- request: 
-    method: delete
-    uri: https://kafka.usersys.redhat.com/pulp/api/v2/consumers/010E99C0-3276-11E2-81C1-0800200C9A66/
-    body: 
-      string: ""
-    headers: 
-      Authorization: 
-      - OAuth oauth_consumer_key="katello", oauth_nonce="kr96BhOsVgVVf3zxMryTHWD4PSS1OCt6CxT6b5gkjFw", oauth_signature="xU36xSO6qGqGL0xyHU%2BQZpWgkmk%3D", oauth_signature_method="HMAC-SHA1", oauth_timestamp="1356116325", oauth_version="1.0"
-=======
-      Content-Type: 
-      - application/json
-      Content-Length: 
-      - "2187"
-      Date: 
-      - Thu, 10 Jan 2013 01:14:32 GMT
-      Location: 
-      - "{'_href': u'/pulp/api/v2/consumers/010E99C0-3276-11E2-81C1-0800200C9A66/'}"
-    body: 
-      string: "{\"display_name\": \"Simple Server\", \"description\": null, \"certificate\": \"-----BEGIN RSA PRIVATE KEY-----\\nMIICXAIBAAKBgQDVJ6SFj8iM6dRpbSXDOKSoBBsBFq9pxJWIXvoAfJ2hUHkXHfje\\nvSBq32X9+XZHVkmk0TF1OWxbiYFTPQm+0T+WgK1diTOTbyDnuF9wCS51LhLOAumS\\nWVTTvnVpTCrZ7kAVsMJnejye9G0pAapyZ/g9VIauREoXplVbQ3rJCJ01SQIDAQAB\\nAoGAZgC8iHXQIS7cyT7ELXHzybt9OL4kX1cFv+bDeGwp+sJJ0Dg1mlGjK8GQS0OP\\nyH+QamD5bAF4yy04SB8ThM8ZwAofRcX+hTBld66hSQ9JDlFSuOVuP+aGLVqSCFaS\\nBEkbjrWGWHIGAqR1mnYZJE5UkQavhx67J8Lrw2pV7gsuzikCQQD2FvzL5x0m3mdH\\nhqv+V41Qk59geiqAs9b846OV068mpPYFfvSk7ax/CsdOYjHpnns9TNwKIM46TPr1\\nkLOgOsHPAkEA3b0efyD6RDB6TTd0xwW/LdN4CFy36ppDIRQbi/kTihOTHTDBkWxc\\nNhJxzLh4VL8DnGvHXl50dJMoC8ClfMjVZwJAWrlUz1NP8wFxL/RdOjJK3dbenfHL\\n85DZhHfj2hulaejM7m/Ef31D574whhw7bHZJ1uqcAHvhq6qvppKHNl4TDwJBANKV\\naQETMJrR71Sl9iGNM6Mx0i0e4QvMtTQVBJRKWGQpcu2mAC872dcAbVMfXigdwDAt\\nq4nT6oVLvBxtOLzpfsECQG2uMw3ans3Cohp+HiHDkZOnYN2TOUpCmplkJ3Jmtse2\\nYm+dafw12C9NJypieKt4pcmyuxllUeqcnua7miS3+gs=\\n-----END RSA PRIVATE KEY-----\\n-----BEGIN CERTIFICATE-----\\nMIICnjCCAYYCAgY1MA0GCSqGSIb3DQEBBQUAMH4xCzAJBgNVBAYTAlVTMRcwFQYD\\nVQQIEw5Ob3J0aCBDYXJvbGluYTEQMA4GA1UEBxMHUmFsZWlnaDEQMA4GA1UEChMH\\nUmVkIEhhdDERMA8GA1UECxMIQ2xvdWQgQlUxHzAdBgNVBAMTFmtuaWZlcGFydHku\\nbG9jYWxkb21haW4wHhcNMTMwMTEwMDExNDMyWhcNMjMwMTA4MDExNDMyWjAvMS0w\\nKwYDVQQDEyQwMTBFOTlDMC0zMjc2LTExRTItODFDMS0wODAwMjAwQzlBNjYwgZ8w\\nDQYJKoZIhvcNAQEBBQADgY0AMIGJAoGBANUnpIWPyIzp1GltJcM4pKgEGwEWr2nE\\nlYhe+gB8naFQeRcd+N69IGrfZf35dkdWSaTRMXU5bFuJgVM9Cb7RP5aArV2JM5Nv\\nIOe4X3AJLnUuEs4C6ZJZVNO+dWlMKtnuQBWwwmd6PJ70bSkBqnJn+D1Uhq5EShem\\nVVtDeskInTVJAgMBAAEwDQYJKoZIhvcNAQEFBQADggEBAFHyo2BFOlDhsIpWqgNj\\nks2RaFJsk+/tTfKbmVC5uEnOV+1//1ZJVQ7eR3zc711dWDOqZ06n+3Xc0l8YzcLH\\n9kRvCdjeWhghOH2jZEDsKG3uknl5qTp9iz4IJ2xaaoFya1EmajE1C9sBbx77HgOk\\n4a5ut8G1xejAoZaVI/vSqrthH2IK4GJnQC+dKRReYIKSdjOHdJW4HbjqwH15wgZF\\n70XKwb9V4NRnjKYDVE6/vwhTe4mlIqRRTITUcedITGSB2RaM8kKcHJ/QRHFnLAhj\\nvQtRjzHM2WValTsvPgm0C/xKmUXyaVQxDoRbRjGiVGYz3983VR1Wo5m7bMthPFzi\\nrKE=\\n-----END CERTIFICATE-----\", \"_ns\": \"consumers\", \"notes\": {}, \"capabilities\": {}, \"_id\": {\"$oid\": \"50ee15f8dc792129cb00251a\"}, \"id\": \"010E99C0-3276-11E2-81C1-0800200C9A66\", \"_href\": {\"_href\": \"/pulp/api/v2/consumers/010E99C0-3276-11E2-81C1-0800200C9A66/\"}}"
-    http_version: 
-  recorded_at: Thu, 10 Jan 2013 01:14:32 GMT
-- request: 
-    method: post
-    uri: https://knifeparty.localdomain/pulp/api/v2/consumers/
-    body: 
-      string: "{\"display_name\":\"Simple Server\",\"id\":\"010E99C0-3276-11E2-81C1-0800200C9A66\"}"
-    headers: 
-      Accept: 
-      - application/json
-      Authorization: 
-      - OAuth oauth_body_hash="2jmj7l5rSw0yVb%2FvlWAYkK%2FYBwk%3D", oauth_consumer_key="katello", oauth_nonce="hzwkAtlByiw1r3QxqspbOe0mFA2loVFqhBINOhk9fu0", oauth_signature="Q5eMn9zO5lAhqeO6BlXjninB2Gw%3D", oauth_signature_method="HMAC-SHA1", oauth_timestamp="1357780473", oauth_version="1.0"
->>>>>>> c99eacdf
-      Pulp-User: 
-      - admin
-      Content-Type: 
-      - application/json
-<<<<<<< HEAD
-      Accept-Encoding: 
-      - gzip, deflate
-      Accept: 
-      - application/json
-=======
-      Content-Length: 
-      - "76"
-      Accept-Encoding: 
-      - gzip, deflate
->>>>>>> c99eacdf
-  response: 
-    status: 
-      code: 200
-      message: OK
-    headers: 
-      Connection: 
-      - close
-      Server: 
-      - Apache/2.2.22 (Fedora)
-<<<<<<< HEAD
-      Content-Length: 
-      - "4"
-      Content-Type: 
-      - application/json
-      Date: 
-      - Fri, 21 Dec 2012 18:58:45 GMT
-    body: 
-      string: "null"
-    http_version: 
-  recorded_at: Fri, 21 Dec 2012 18:58:45 GMT
-- request: 
-    method: delete
-    uri: https://kafka.usersys.redhat.com/pulp/api/v2/consumers/010E99C0-3276-11E2-81C1-0800200C9A66/
-=======
-      Content-Type: 
-      - application/json
-      Content-Length: 
-      - "2187"
-      Date: 
-      - Thu, 10 Jan 2013 01:14:33 GMT
-      Location: 
-      - "{'_href': u'/pulp/api/v2/consumers/010E99C0-3276-11E2-81C1-0800200C9A66/'}"
-    body: 
-      string: "{\"display_name\": \"Simple Server\", \"description\": null, \"certificate\": \"-----BEGIN RSA PRIVATE KEY-----\\nMIICXQIBAAKBgQDZpTGb6t+WD5JRalMBeNmubNnzvuuMx5tVTH9uPMcxWay4GJGs\\nP92LENDbz9oJVKlzeZfl+ucndAc+FVCbebz7iUFCu75c6/djlBrJ/WhT2lNNIIfE\\nSWj7hwJODfn7aAT2sNB+GX0lWgLCbUPVf8Xny+FLaxuBS8sBnz9IkpP0MQIDAQAB\\nAoGADFBoaiXz2I2w/aJCaAbqahAGlN/se96fT0gwvY/6xTQJrbDWLSS/6CpfZtBv\\nya9clwf+LCjyAy1xa3XRRbqxkn8Oal2dGoFbEE44Xmtft1z0qL3sQ8VCdwgs7Okg\\n1MvjV21b2FJvQtLaK91cfyDa6I2NCYbeA9D8l4rXe/MhgwECQQDwiRx4utI1+0p2\\nBXieiSUQ3O/sHrLfnld7Ga7NznfjxRGT2k5cxVe6Pp6eDgaOo9pNmRYxovpup8zT\\nDl5iA5bpAkEA56NW3SXHBSJenwDWf0+qvHs3vrJo2cIPSlLeWXTW3f3wqdp0V/LQ\\nhBTd+SlY7a2xOWiVDvlO31GQhY+4k5q2CQJBALOGgluRhGeJ4K9psfcRgTquy9s9\\npl/EfKKCLreozE6RvWbO3wHawHlfV1+8NCSuIrcb9Tai36tLTlKQPN2GtFECQQCu\\nc1B/Gu1pS3oxi8L/fLNcYfwYrWrT3RgA5Ko6ewk7hP1UHocSmXc6kjCebupfjjlz\\nv/TKoy4od9g9DoF3AMRpAkAbhzxMoZANajHqTaG5ThGea0rEHqQz4CtQ9gDcM/x6\\nDn4ZFF8U6xDlcIQcd2Lk2y7re8c5G7aNUY8zFT7Pv051\\n-----END RSA PRIVATE KEY-----\\n-----BEGIN CERTIFICATE-----\\nMIICnjCCAYYCAgY2MA0GCSqGSIb3DQEBBQUAMH4xCzAJBgNVBAYTAlVTMRcwFQYD\\nVQQIEw5Ob3J0aCBDYXJvbGluYTEQMA4GA1UEBxMHUmFsZWlnaDEQMA4GA1UEChMH\\nUmVkIEhhdDERMA8GA1UECxMIQ2xvdWQgQlUxHzAdBgNVBAMTFmtuaWZlcGFydHku\\nbG9jYWxkb21haW4wHhcNMTMwMTEwMDExNDMzWhcNMjMwMTA4MDExNDMzWjAvMS0w\\nKwYDVQQDEyQwMTBFOTlDMC0zMjc2LTExRTItODFDMS0wODAwMjAwQzlBNjYwgZ8w\\nDQYJKoZIhvcNAQEBBQADgY0AMIGJAoGBANmlMZvq35YPklFqUwF42a5s2fO+64zH\\nm1VMf248xzFZrLgYkaw/3YsQ0NvP2glUqXN5l+X65yd0Bz4VUJt5vPuJQUK7vlzr\\n92OUGsn9aFPaU00gh8RJaPuHAk4N+ftoBPaw0H4ZfSVaAsJtQ9V/xefL4UtrG4FL\\nywGfP0iSk/QxAgMBAAEwDQYJKoZIhvcNAQEFBQADggEBAJKjrh3zjCvHzB5IeF2O\\ncQy7u/vC4GBd4wQIXrYEv5mrHBnXIXRsfV+rlThSGP/b+5UJDmlLPKA/UJ/SsxfF\\ngn9nOzeeE2Un6QSJ0nZQJhnLYSHfXk7g9GuxvvXKm2V6tKqahVFDc9gAcRcTWqWF\\nt4nxpa/BVpAOmWlnosj9SP1MeA284JsqqD5Dx2YwHKVmrmHFgSTUhAfzGHNWSHy7\\nkzlJwEQWgnAIIumwFotZP6DdQUFgdIPlppal/vtg6SbUWyuYh5i/vM3w/MPJd+di\\nRebgBY/FJTZnrghw6aZSEVoHyaePXqAh3kMicLyZZxrTwuyCrwQLLcflbKVMEGWe\\n+Bw=\\n-----END CERTIFICATE-----\", \"_ns\": \"consumers\", \"notes\": {}, \"capabilities\": {}, \"_id\": {\"$oid\": \"50ee15f9dc792129cb00252f\"}, \"id\": \"010E99C0-3276-11E2-81C1-0800200C9A66\", \"_href\": {\"_href\": \"/pulp/api/v2/consumers/010E99C0-3276-11E2-81C1-0800200C9A66/\"}}"
-    http_version: 
-  recorded_at: Thu, 10 Jan 2013 01:14:33 GMT
-- request: 
-    method: put
-    uri: https://knifeparty.localdomain/pulp/api/v2/consumers/010E99C0-3276-11E2-81C1-0800200C9A66/
->>>>>>> c99eacdf
-    body: 
-      string: "{\"delta\":{\"display_name\":\"Not So Simple Server\"}}"
-    headers: 
-<<<<<<< HEAD
-      Authorization: 
-      - OAuth oauth_consumer_key="katello", oauth_nonce="6jJPZPpMx1wc9hbarnNxKMJIomyWrmeQ9xs3T5F4w", oauth_signature="3P7En032u739vqq8VUyzs%2B9OMmU%3D", oauth_signature_method="HMAC-SHA1", oauth_timestamp="1356116325", oauth_version="1.0"
-=======
-      Accept: 
-      - application/json
-      Authorization: 
-      - OAuth oauth_body_hash="2jmj7l5rSw0yVb%2FvlWAYkK%2FYBwk%3D", oauth_consumer_key="katello", oauth_nonce="6tIQAZBWxaGFB1ZOAZB1vTAkJtNM9wQoC0BlMdsW4", oauth_signature="eKcUgRPY5ndkMDYiGWuqT2wq5FA%3D", oauth_signature_method="HMAC-SHA1", oauth_timestamp="1357780473", oauth_version="1.0"
->>>>>>> c99eacdf
-      Pulp-User: 
-      - admin
-      Content-Type: 
-      - application/json
-<<<<<<< HEAD
-      Accept-Encoding: 
-      - gzip, deflate
-      Accept: 
-      - application/json
-=======
-      Content-Length: 
-      - "49"
-      Accept-Encoding: 
-      - gzip, deflate
->>>>>>> c99eacdf
-  response: 
-    status: 
-      code: 404
-      message: Not Found
-    headers: 
-<<<<<<< HEAD
-      Content-Encoding: 
-      - utf-8
-      Server: 
-      - Apache/2.2.22 (Fedora)
-      Content-Length: 
-      - "318"
-      Content-Type: 
-      - application/json
-      Date: 
-      - Fri, 21 Dec 2012 18:58:45 GMT
-    body: 
-      string: "{\"http_request_method\": \"DELETE\", \"exception\": null, \"error_message\": \"Missing resource(s): consumer=010E99C0-3276-11E2-81C1-0800200C9A66\", \"_href\": \"/pulp/api/v2/consumers/010E99C0-3276-11E2-81C1-0800200C9A66/\", \"http_status\": 404, \"traceback\": null, \"resources\": {\"consumer\": \"010E99C0-3276-11E2-81C1-0800200C9A66\"}}"
-    http_version: 
-  recorded_at: Fri, 21 Dec 2012 18:58:45 GMT
-=======
-      Connection: 
-      - close
-      Server: 
-      - Apache/2.2.22 (Fedora)
-      Content-Type: 
-      - application/json
-      Content-Length: 
-      - "1281"
-      Date: 
-      - Thu, 10 Jan 2013 01:14:33 GMT
-    body: 
-      string: "{\"display_name\": \"Not So Simple Server\", \"description\": null, \"certificate\": \"-----BEGIN CERTIFICATE-----\\nMIICnjCCAYYCAgY2MA0GCSqGSIb3DQEBBQUAMH4xCzAJBgNVBAYTAlVTMRcwFQYD\\nVQQIEw5Ob3J0aCBDYXJvbGluYTEQMA4GA1UEBxMHUmFsZWlnaDEQMA4GA1UEChMH\\nUmVkIEhhdDERMA8GA1UECxMIQ2xvdWQgQlUxHzAdBgNVBAMTFmtuaWZlcGFydHku\\nbG9jYWxkb21haW4wHhcNMTMwMTEwMDExNDMzWhcNMjMwMTA4MDExNDMzWjAvMS0w\\nKwYDVQQDEyQwMTBFOTlDMC0zMjc2LTExRTItODFDMS0wODAwMjAwQzlBNjYwgZ8w\\nDQYJKoZIhvcNAQEBBQADgY0AMIGJAoGBANmlMZvq35YPklFqUwF42a5s2fO+64zH\\nm1VMf248xzFZrLgYkaw/3YsQ0NvP2glUqXN5l+X65yd0Bz4VUJt5vPuJQUK7vlzr\\n92OUGsn9aFPaU00gh8RJaPuHAk4N+ftoBPaw0H4ZfSVaAsJtQ9V/xefL4UtrG4FL\\nywGfP0iSk/QxAgMBAAEwDQYJKoZIhvcNAQEFBQADggEBAJKjrh3zjCvHzB5IeF2O\\ncQy7u/vC4GBd4wQIXrYEv5mrHBnXIXRsfV+rlThSGP/b+5UJDmlLPKA/UJ/SsxfF\\ngn9nOzeeE2Un6QSJ0nZQJhnLYSHfXk7g9GuxvvXKm2V6tKqahVFDc9gAcRcTWqWF\\nt4nxpa/BVpAOmWlnosj9SP1MeA284JsqqD5Dx2YwHKVmrmHFgSTUhAfzGHNWSHy7\\nkzlJwEQWgnAIIumwFotZP6DdQUFgdIPlppal/vtg6SbUWyuYh5i/vM3w/MPJd+di\\nRebgBY/FJTZnrghw6aZSEVoHyaePXqAh3kMicLyZZxrTwuyCrwQLLcflbKVMEGWe\\n+Bw=\\n-----END CERTIFICATE-----\", \"_ns\": \"consumers\", \"notes\": {}, \"capabilities\": {}, \"_id\": {\"$oid\": \"50ee15f9dc792129cb00252f\"}, \"id\": \"010E99C0-3276-11E2-81C1-0800200C9A66\", \"_href\": \"/pulp/api/v2/consumers/010E99C0-3276-11E2-81C1-0800200C9A66/\"}"
-    http_version: 
-  recorded_at: Thu, 10 Jan 2013 01:14:33 GMT
->>>>>>> c99eacdf
-- request: 
-    method: post
-    uri: https://kafka.usersys.redhat.com/pulp/api/v2/consumers/
-    body: 
-      string: "{\"id\":\"010E99C0-3276-11E2-81C1-0800200C9A66\",\"display_name\":\"Simple Server\"}"
-    headers: 
-<<<<<<< HEAD
-      Authorization: 
-      - OAuth oauth_body_hash="2jmj7l5rSw0yVb%2FvlWAYkK%2FYBwk%3D", oauth_consumer_key="katello", oauth_nonce="Qq5bSgexsUT3SxAlL5xX9yEGtoy0KkHGnJY6eRG4Yw", oauth_signature="n9HuMJHDD57TWxHMbFyVttoEn8U%3D", oauth_signature_method="HMAC-SHA1", oauth_timestamp="1356116325", oauth_version="1.0"
-      Pulp-User: 
-      - admin
-      Content-Length: 
-      - "76"
-      Content-Type: 
-      - application/json
-      Accept-Encoding: 
-      - gzip, deflate
-      Accept: 
-      - application/json
-=======
-      Accept: 
-      - application/json
-      Authorization: 
-      - OAuth oauth_body_hash="2jmj7l5rSw0yVb%2FvlWAYkK%2FYBwk%3D", oauth_consumer_key="katello", oauth_nonce="xiWlUoA5GH3SztBnkceIrRLrOC2Is688ba5stOtMI", oauth_signature="qtQZBqVLgowgz0FK5cdSbEIMNoE%3D", oauth_signature_method="HMAC-SHA1", oauth_timestamp="1357780473", oauth_version="1.0"
-      Pulp-User: 
-      - admin
-      Content-Type: 
-      - application/json
-      Content-Length: 
-      - "76"
-      Accept-Encoding: 
-      - gzip, deflate
->>>>>>> c99eacdf
-  response: 
-    status: 
-      code: 201
-      message: Created
-    headers: 
-<<<<<<< HEAD
-      Server: 
-      - Apache/2.2.22 (Fedora)
-      Location: 
-      - 010E99C0-3276-11E2-81C1-0800200C9A66
-      Content-Length: 
-      - "1843"
-      Content-Type: 
-      - application/json
-      Date: 
-      - Fri, 21 Dec 2012 18:58:45 GMT
-    body: 
-      string: "{\"display_name\": \"Simple Server\", \"description\": null, \"certificate\": \"-----BEGIN RSA PRIVATE KEY-----\\nMIICXQIBAAKBgQDKKrrNdL6dtUf+K4kk5EuIYgSPG4kn9EcRkhgDHzlUVUFsZXwA\\nT/8TaG/sn6b2jvcEY40IethCVVyo1pteiB/K5vT51CdnQHy2xGm8UJuP8PKrZhnS\\nJESQtUNLTsb2pyBeeZOGQ63FFf3zaGzGk5/JSO7CUAkmwLT8AG3pOyfqrwIDAQAB\\nAoGAKV0exWTKj3gE1+NOdybisW/koOcwY+VeGSE8Gn9r+m5LKYOGIIY9mVn39IEh\\n5zaPIe3AcGi6ELBoef8W4PuXDU5kQukmJ9KzM5EoqmZYEzNOby1LOdRkD4mPWDGy\\niZPkfxTSHQALd+wDhUuBIesSz1SDoSXBK6pAKihmsDl1r0ECQQD1BW6in5ReAdDs\\nyceZVFfcHwHsojARyjpH9ZXcbhxNRwHnbEZUqYyIpwQxu2Ki06F37DoNhEMFcDPr\\nCVfm1bQPAkEA0zm6ZjjmPxL6EpNOfBXC47YA4ZrHSgSBWi0MMsbpO/geZwWEqRzt\\nF7n+wPczVE7x23QsGNrjtFKTuTPB6jE/YQJARzEW3kWDtHTOoZ5XUmPBS4Hu6zSM\\nxv59RJ9EtdGAg6uYEAfTv5Gr9aChhVmu5SSci92lWHwPhSr+ytHiKn35XQJBALKk\\n7GVwUiueXSpAs+x2azIzyGMGiO6tCMm/t8VqPfCeVPhEzoJJGK0sfa2uZRc0/ZDh\\nnDoZRuRHwvCsOaFcrYECQQCFpukHE4nOBDdpuPCgi95xME8a/jRWtUWzKyJDHtMZ\\nRhx4LN4KgB30Hq7Vc9VEA5sRsJrAscxHYBZAXYsPG6yb\\n-----END RSA PRIVATE KEY-----\\n-----BEGIN CERTIFICATE-----\\nMIIB4TCCAUoCAgFKMA0GCSqGSIb3DQEBBQUAMEIxITAfBgNVBAMMGGthZmthLnVz\\nZXJzeXMucmVkaGF0LmNvbTELMAkGA1UEBhMCVVMxEDAOBgNVBAcMB1JhbGVpZ2gw\\nHhcNMTIxMjIxMTg1ODQ2WhcNMjIxMjE5MTg1ODQ2WjAvMS0wKwYDVQQDEyQwMTBF\\nOTlDMC0zMjc2LTExRTItODFDMS0wODAwMjAwQzlBNjYwgZ8wDQYJKoZIhvcNAQEB\\nBQADgY0AMIGJAoGBAMoqus10vp21R/4riSTkS4hiBI8biSf0RxGSGAMfOVRVQWxl\\nfABP/xNob+yfpvaO9wRjjQh62EJVXKjWm16IH8rm9PnUJ2dAfLbEabxQm4/w8qtm\\nGdIkRJC1Q0tOxvanIF55k4ZDrcUV/fNobMaTn8lI7sJQCSbAtPwAbek7J+qvAgMB\\nAAEwDQYJKoZIhvcNAQEFBQADgYEAlEpc41Tj8zCkKoHCijLb8mAruaAYyvkQ15fQ\\nQnMOOIP2NpD+TkRnBhFFY9G0SvRQ4ssim3D10sQECFpp2QW1TGoXbafE1ggHMrCo\\n9c1lwXQdjlCD/pQt8YeCq+sWJWvdwZrqNNxkhSkyex3ng0rmVoo1UMw4ZgTmFOMk\\nmaH2q6E=\\n-----END CERTIFICATE-----\", \"_ns\": \"consumers\", \"notes\": {}, \"capabilities\": {}, \"_id\": {\"$oid\": \"50d4b166196cbe42f9000818\"}, \"id\": \"010E99C0-3276-11E2-81C1-0800200C9A66\"}"
-    http_version: 
-  recorded_at: Fri, 21 Dec 2012 18:58:46 GMT
-- request: 
-    method: put
-    uri: https://kafka.usersys.redhat.com/pulp/api/v2/consumers/010E99C0-3276-11E2-81C1-0800200C9A66/
-    body: 
-      string: "{\"delta\":{\"display_name\":\"Not So Simple Server\"}}"
-    headers: 
-      Authorization: 
-      - OAuth oauth_body_hash="2jmj7l5rSw0yVb%2FvlWAYkK%2FYBwk%3D", oauth_consumer_key="katello", oauth_nonce="gy7odp7KIbQDgWUUqcnctJDxjEf5A79TEoOlGev0J0", oauth_signature="%2FuZ3wKqgRZPxTKrPun0OD%2BeqB2s%3D", oauth_signature_method="HMAC-SHA1", oauth_timestamp="1356116326", oauth_version="1.0"
-      Pulp-User: 
-      - admin
-      Content-Length: 
-      - "49"
-      Content-Type: 
-      - application/json
-      Accept-Encoding: 
-      - gzip, deflate
-      Accept: 
-      - application/json
-  response: 
-    status: 
-      code: 200
-      message: OK
-    headers: 
-      Server: 
-      - Apache/2.2.22 (Fedora)
-      Content-Length: 
-      - "1021"
-      Content-Type: 
-      - application/json
-      Date: 
-      - Fri, 21 Dec 2012 18:58:46 GMT
-    body: 
-      string: "{\"display_name\": \"Not So Simple Server\", \"description\": null, \"certificate\": \"-----BEGIN CERTIFICATE-----\\nMIIB4TCCAUoCAgFKMA0GCSqGSIb3DQEBBQUAMEIxITAfBgNVBAMMGGthZmthLnVz\\nZXJzeXMucmVkaGF0LmNvbTELMAkGA1UEBhMCVVMxEDAOBgNVBAcMB1JhbGVpZ2gw\\nHhcNMTIxMjIxMTg1ODQ2WhcNMjIxMjE5MTg1ODQ2WjAvMS0wKwYDVQQDEyQwMTBF\\nOTlDMC0zMjc2LTExRTItODFDMS0wODAwMjAwQzlBNjYwgZ8wDQYJKoZIhvcNAQEB\\nBQADgY0AMIGJAoGBAMoqus10vp21R/4riSTkS4hiBI8biSf0RxGSGAMfOVRVQWxl\\nfABP/xNob+yfpvaO9wRjjQh62EJVXKjWm16IH8rm9PnUJ2dAfLbEabxQm4/w8qtm\\nGdIkRJC1Q0tOxvanIF55k4ZDrcUV/fNobMaTn8lI7sJQCSbAtPwAbek7J+qvAgMB\\nAAEwDQYJKoZIhvcNAQEFBQADgYEAlEpc41Tj8zCkKoHCijLb8mAruaAYyvkQ15fQ\\nQnMOOIP2NpD+TkRnBhFFY9G0SvRQ4ssim3D10sQECFpp2QW1TGoXbafE1ggHMrCo\\n9c1lwXQdjlCD/pQt8YeCq+sWJWvdwZrqNNxkhSkyex3ng0rmVoo1UMw4ZgTmFOMk\\nmaH2q6E=\\n-----END CERTIFICATE-----\", \"_ns\": \"consumers\", \"notes\": {}, \"capabilities\": {}, \"_id\": {\"$oid\": \"50d4b166196cbe42f9000818\"}, \"id\": \"010E99C0-3276-11E2-81C1-0800200C9A66\", \"_href\": \"/pulp/api/v2/consumers/010E99C0-3276-11E2-81C1-0800200C9A66/\"}"
-    http_version: 
-  recorded_at: Fri, 21 Dec 2012 18:58:46 GMT
-=======
-      Connection: 
-      - close
-      Server: 
-      - Apache/2.2.22 (Fedora)
-      Content-Type: 
-      - application/json
-      Content-Length: 
-      - "2187"
-      Date: 
-      - Thu, 10 Jan 2013 01:14:33 GMT
-      Location: 
-      - "{'_href': u'/pulp/api/v2/consumers/010E99C0-3276-11E2-81C1-0800200C9A66/'}"
-    body: 
-      string: "{\"display_name\": \"Simple Server\", \"description\": null, \"certificate\": \"-----BEGIN RSA PRIVATE KEY-----\\nMIICXAIBAAKBgQCzhEKoF9tUuDb0OaDWkLkoH85qIJ9AGbCQ/ctLh2cFDBY1cF0Q\\nymq4BJfmamGmLvYsbOYBivlgNm489yN4xl5mPaPHyYjgL9wxiZMANSK5z3GMV2Mh\\nz8+5stYg3I2fO747N4fQNQ8ZNPtzbV8hedNG99ECkx0i9t15N7Cf/AEYcwIDAQAB\\nAoGAdQzMGaZUkMz8qAnbYYxD7nGuuWxD6hvWEPQq1jiXZ6cV5Ao75HLXWt1D3i2H\\nNkBwq07mOiNPrvhOsNnD+z/81D1wXTa8FNXUtYYihXVxg22Yr1rmCHIZXAeAuTNZ\\nMUFFZbr1QCrY0oCwAlWvf0cjiBSuvbU/kj3H19qDXiUJmGECQQDiEU/WJ0ncPJre\\n+Fhc1KLlEt55MeUfAVV9KNsY9KJc3q2G+wrUi4xIq2cL5SV2QAejCuEupf32Ro/M\\nYE9jVFvvAkEAy0kTt7RuUghWBTWIbePhAN7mr/uWUAgVE+JStCzEEBP3mvcNspsx\\nta9tnRw10lZ1CBkyaA1foeXik1ZNPTVXvQJBALeqsv9dai+peXXftQKuqy2Ld/5l\\nIC5hihAmqmMLFgJ30+nPegwW2EGOKClM4XPCL7IyO6MHr15wE5JLSRR9TDcCQATG\\nE4t11j1g6rw2lJyYBFmj4mDxlIcOmYgdAXovru79uQvPj2fJUzKECxvsZKsq0pa9\\nGLzuy3ce0eJJ3Yh5bzUCQGG9ejY3aD4pB7BvXr+AXFDXyAdgRVeijZJSrVqmHedN\\ngz1IvrICImhZdybQESBiWxFbwNSKR1knr50NkeoQtaU=\\n-----END RSA PRIVATE KEY-----\\n-----BEGIN CERTIFICATE-----\\nMIICnjCCAYYCAgY3MA0GCSqGSIb3DQEBBQUAMH4xCzAJBgNVBAYTAlVTMRcwFQYD\\nVQQIEw5Ob3J0aCBDYXJvbGluYTEQMA4GA1UEBxMHUmFsZWlnaDEQMA4GA1UEChMH\\nUmVkIEhhdDERMA8GA1UECxMIQ2xvdWQgQlUxHzAdBgNVBAMTFmtuaWZlcGFydHku\\nbG9jYWxkb21haW4wHhcNMTMwMTEwMDExNDM0WhcNMjMwMTA4MDExNDM0WjAvMS0w\\nKwYDVQQDEyQwMTBFOTlDMC0zMjc2LTExRTItODFDMS0wODAwMjAwQzlBNjYwgZ8w\\nDQYJKoZIhvcNAQEBBQADgY0AMIGJAoGBALOEQqgX21S4NvQ5oNaQuSgfzmogn0AZ\\nsJD9y0uHZwUMFjVwXRDKargEl+ZqYaYu9ixs5gGK+WA2bjz3I3jGXmY9o8fJiOAv\\n3DGJkwA1IrnPcYxXYyHPz7my1iDcjZ87vjs3h9A1Dxk0+3NtXyF500b30QKTHSL2\\n3Xk3sJ/8ARhzAgMBAAEwDQYJKoZIhvcNAQEFBQADggEBAHtAoSuP0OcUUhZnxNfx\\ncjPYOtVq9lLVFM614zD1T/qh+UaDuY0vkK7K8vVS1DXd4TQqc0W22QGcyQVbnUzR\\nFrVvHZN0WjQ9yh6ojMrjTNExZkZf3ovyI74FhOON1fSPBNkDCzPuv1M/yX79gBla\\nytXM5AtB1eAajnStq9bdqkU8PxkehLffOfUWWvtjfAD5La2gYq2IQGoE7GW2GoAh\\n41xsegC1icIYQtfavjzoqTyPuufPsoD8yKHsYYAS7j2I4hQuXF3hwIfXwmdk3WaR\\ne0KlK02DFC1+NE3NwCJHKvYM40OT6bJWoDaDrmBHLovz7wQNWrScofPLXPkZ6S0k\\n/J8=\\n-----END CERTIFICATE-----\", \"_ns\": \"consumers\", \"notes\": {}, \"capabilities\": {}, \"_id\": {\"$oid\": \"50ee15fadc792129cb00254c\"}, \"id\": \"010E99C0-3276-11E2-81C1-0800200C9A66\", \"_href\": {\"_href\": \"/pulp/api/v2/consumers/010E99C0-3276-11E2-81C1-0800200C9A66/\"}}"
-    http_version: 
-  recorded_at: Thu, 10 Jan 2013 01:14:34 GMT
->>>>>>> c99eacdf
-- request: 
-    method: delete
-    uri: https://kafka.usersys.redhat.com/pulp/api/v2/consumers/010E99C0-3276-11E2-81C1-0800200C9A66/
-    body: 
-      string: ""
-    headers: 
-<<<<<<< HEAD
-      Authorization: 
-      - OAuth oauth_consumer_key="katello", oauth_nonce="aKBRTxI2S543j2FB6Op5eV8an9HzcsYdYfpRH0Rc", oauth_signature="k7owNBCdjycQsMoyXdWk1y8reps%3D", oauth_signature_method="HMAC-SHA1", oauth_timestamp="1356116326", oauth_version="1.0"
-=======
-      Accept: 
-      - application/json
-      Authorization: 
-      - OAuth oauth_consumer_key="katello", oauth_nonce="7uIj6yICJopkqi4naL7txHvWTU0P0uATHCvDMR09rfM", oauth_signature="TMyIUeJ6NWqeelrEBH4gU1mKwm4%3D", oauth_signature_method="HMAC-SHA1", oauth_timestamp="1357780474", oauth_version="1.0"
->>>>>>> c99eacdf
-      Pulp-User: 
-      - admin
-      Content-Type: 
-      - application/json
-      Accept-Encoding: 
-      - gzip, deflate
-<<<<<<< HEAD
-      Accept: 
-      - application/json
-=======
->>>>>>> c99eacdf
-  response: 
-    status: 
-      code: 200
-      message: OK
-    headers: 
-      Connection: 
-      - close
-      Server: 
-      - Apache/2.2.22 (Fedora)
-      Content-Type: 
-      - application/json
-<<<<<<< HEAD
-      Date: 
-      - Fri, 21 Dec 2012 18:58:46 GMT
-    body: 
-      string: "null"
-    http_version: 
-  recorded_at: Fri, 21 Dec 2012 18:58:46 GMT
-=======
-      Content-Length: 
-      - "4"
-      Date: 
-      - Thu, 10 Jan 2013 01:14:34 GMT
-    body: 
-      string: "null"
-    http_version: 
-  recorded_at: Thu, 10 Jan 2013 01:14:34 GMT
->>>>>>> c99eacdf
-- request: 
-    method: post
-    uri: https://kafka.usersys.redhat.com/pulp/api/v2/consumers/
-    body: 
-      string: "{\"id\":\"010E99C0-3276-11E2-81C1-0800200C9A66\",\"display_name\":\"Simple Server\"}"
-    headers: 
-<<<<<<< HEAD
-      Authorization: 
-      - OAuth oauth_body_hash="2jmj7l5rSw0yVb%2FvlWAYkK%2FYBwk%3D", oauth_consumer_key="katello", oauth_nonce="PCAk6W0wsJiPkLMDxAhFRAYdlT1Iwp8FhcWtUzAL9J4", oauth_signature="MWfByHBJkNIafMG9L%2FvQA3GYLX4%3D", oauth_signature_method="HMAC-SHA1", oauth_timestamp="1356116326", oauth_version="1.0"
-      Pulp-User: 
-      - admin
-      Content-Length: 
-      - "76"
-      Content-Type: 
-      - application/json
-      Accept-Encoding: 
-      - gzip, deflate
-      Accept: 
-      - application/json
-=======
-      Accept: 
-      - application/json
-      Authorization: 
-      - OAuth oauth_body_hash="2jmj7l5rSw0yVb%2FvlWAYkK%2FYBwk%3D", oauth_consumer_key="katello", oauth_nonce="9OeeX8pv2eYfnlR0HHD0AfpsvJe28LhxvUrBtBx83k", oauth_signature="6SHkVf%2FbdJEP%2FKJX2DlkxSeCwGs%3D", oauth_signature_method="HMAC-SHA1", oauth_timestamp="1357780474", oauth_version="1.0"
-      Pulp-User: 
-      - admin
-      Content-Type: 
-      - application/json
-      Content-Length: 
-      - "76"
-      Accept-Encoding: 
-      - gzip, deflate
->>>>>>> c99eacdf
-  response: 
-    status: 
-      code: 201
-      message: Created
-    headers: 
-      Connection: 
-      - close
-      Server: 
-      - Apache/2.2.22 (Fedora)
-<<<<<<< HEAD
-      Location: 
-      - 010E99C0-3276-11E2-81C1-0800200C9A66
-      Content-Length: 
-      - "1843"
-      Content-Type: 
-      - application/json
-      Date: 
-      - Fri, 21 Dec 2012 18:58:46 GMT
-    body: 
-      string: "{\"display_name\": \"Simple Server\", \"description\": null, \"certificate\": \"-----BEGIN RSA PRIVATE KEY-----\\nMIICXQIBAAKBgQDG8jaZk8m7KYzazau+/eJ74O1GaEFc2TwlJZ02T2L8+7nZD2FQ\\n3RZRE28lnHg6DPsyRZ2xvE5Kbfk4dUf22irC4plQ/oRXNWAwKO21epgKXE/1jQI6\\nA99O1nOXqvftKQ6cg+HPeXcBkkP3M+s/GLgnfkwEVmCbJOr0fUd8OH5W4wIDAQAB\\nAoGBALjssF/1BdEZgDpqbzhrWjj4DNYjVo5txwBohEfVZxftDQV8zGKT/4iBXhFB\\n7mdXZa+HElwBw2xf6QbXzXrhtFgovj8jbDvbXMvzFm+PIvBcyquc3pDVnqu++PvE\\naE6XpPZGJKWo720hOPsak3M+eFQnCnr3/RmwRJO9JsWxnTXhAkEA+zthEKM1vx1t\\ny196X1IRdqMyCmqq4Y7CjdwR+9C1gT3ekzvM8FvWa+8bjouebHG1ioq5WgxF2R7H\\nCLcCD6umSwJBAMq4zSbbmFLQs46Ja7APc+siM5KNSAd2rK9yL2ulYHPM4m/q54ZE\\n5/49irf2Zqnsc/SEaK+gof3zpWz9UsxmkskCQDzwrV3UyR+/qrdPRKbEiHnnoibG\\nswadk3HHtREJEk30TP4X3mFbVYq+6EdOdLJHbsrZVZaTLYo6HftuMPDOKTsCQQC6\\n/I6ugusTqFGW7gaYlQhVIGz1hr+jssFB6072OcqnxZovpTr9TF240sc7PFoh7mpe\\nZiuxo7cH6U7zIw7WXt6RAkBXzR0ATcGY8KxLBcRONhDMICs/YE01WKdcdlQF2yvt\\nUovOsBG2MAe3PnV8OsZD0xjjGfmumLB6ZplFD9M8EhlF\\n-----END RSA PRIVATE KEY-----\\n-----BEGIN CERTIFICATE-----\\nMIIB4TCCAUoCAgFLMA0GCSqGSIb3DQEBBQUAMEIxITAfBgNVBAMMGGthZmthLnVz\\nZXJzeXMucmVkaGF0LmNvbTELMAkGA1UEBhMCVVMxEDAOBgNVBAcMB1JhbGVpZ2gw\\nHhcNMTIxMjIxMTg1ODQ2WhcNMjIxMjE5MTg1ODQ2WjAvMS0wKwYDVQQDEyQwMTBF\\nOTlDMC0zMjc2LTExRTItODFDMS0wODAwMjAwQzlBNjYwgZ8wDQYJKoZIhvcNAQEB\\nBQADgY0AMIGJAoGBAMbyNpmTybspjNrNq7794nvg7UZoQVzZPCUlnTZPYvz7udkP\\nYVDdFlETbyWceDoM+zJFnbG8Tkpt+Th1R/baKsLimVD+hFc1YDAo7bV6mApcT/WN\\nAjoD307Wc5eq9+0pDpyD4c95dwGSQ/cz6z8YuCd+TARWYJsk6vR9R3w4flbjAgMB\\nAAEwDQYJKoZIhvcNAQEFBQADgYEArxJADDEFjzSVK7s14U8pQaE2J2iu8mhQ22MT\\nhT9M0O7k1oBV4gLb84VuEFTR/omHboBf4vGf5285XL3Q9woLgBpRL0B2acSVDM1i\\nsWCSuhsP1nB3kK3uTML5XdQH1a+fnRovXeagJfnc2Sw/DALvpAhCspGNBmvD3z6B\\nA8huTMM=\\n-----END CERTIFICATE-----\", \"_ns\": \"consumers\", \"notes\": {}, \"capabilities\": {}, \"_id\": {\"$oid\": \"50d4b166196cbe42f9000835\"}, \"id\": \"010E99C0-3276-11E2-81C1-0800200C9A66\"}"
-    http_version: 
-  recorded_at: Fri, 21 Dec 2012 18:58:47 GMT
-- request: 
-    method: post
-    uri: https://kafka.usersys.redhat.com/pulp/api/v2/consumers/010E99C0-3276-11E2-81C1-0800200C9A66/profiles//
-    body: 
-      string: "{\"content_type\":\"rpm\",\"profile\":[{\"release\":\"0.8\",\"arch\":\"noarch\",\"version\":\"0.3\",\"name\":\"elephant\",\"vendor\":\"FedoraHosted\"}]}"
-    headers: 
-      Authorization: 
-      - OAuth oauth_body_hash="2jmj7l5rSw0yVb%2FvlWAYkK%2FYBwk%3D", oauth_consumer_key="katello", oauth_nonce="6KYpbpDsCwLEzqahsZ5Bd0csy5jFm8oxe7I2PjX0", oauth_signature="6qFi2OjmY7WRzIPZwknyMWRl57o%3D", oauth_signature_method="HMAC-SHA1", oauth_timestamp="1356116327", oauth_version="1.0"
-      Pulp-User: 
-      - admin
-      Content-Length: 
-      - "126"
-      Content-Type: 
-      - application/json
-      Accept-Encoding: 
-      - gzip, deflate
-      Accept: 
-      - application/json
-  response: 
-    status: 
-      code: 201
-      message: Created
-    headers: 
-      Server: 
-      - Apache/2.2.22 (Fedora)
-      Location: 
-      - "{'_href': u'/pulp/api/v2/consumers/010E99C0-3276-11E2-81C1-0800200C9A66/profiles/010E99C0-3276-11E2-81C1-0800200C9A66/rpm/'}"
-      Content-Length: 
-      - "305"
-      Content-Type: 
-      - application/json
-      Date: 
-      - Fri, 21 Dec 2012 18:58:47 GMT
-    body: 
-      string: "{\"profile\": [{\"release\": \"0.8\", \"arch\": \"noarch\", \"version\": \"0.3\", \"vendor\": \"FedoraHosted\", \"name\": \"elephant\"}], \"_ns\": \"consumer_unit_profiles\", \"consumer_id\": \"010E99C0-3276-11E2-81C1-0800200C9A66\", \"content_type\": \"rpm\", \"_id\": {\"$oid\": \"50d4b0f3196cbe42f900018c\"}, \"id\": \"50d4b0f3196cbe42f900018c\"}"
-    http_version: 
-  recorded_at: Fri, 21 Dec 2012 18:58:47 GMT
-- request: 
-    method: delete
-    uri: https://kafka.usersys.redhat.com/pulp/api/v2/consumers/010E99C0-3276-11E2-81C1-0800200C9A66/
-    body: 
-      string: ""
-    headers: 
-      Authorization: 
-      - OAuth oauth_consumer_key="katello", oauth_nonce="ojk4kBQHVQmvXyteAZP9icSpFuIR7j7mqpIuBCH3RWk", oauth_signature="zE6hUfjK0mVbGjdq4jyK0wbhTlo%3D", oauth_signature_method="HMAC-SHA1", oauth_timestamp="1356116327", oauth_version="1.0"
-=======
-      Content-Type: 
-      - application/json
-      Content-Length: 
-      - "2187"
-      Date: 
-      - Thu, 10 Jan 2013 01:14:34 GMT
-      Location: 
-      - "{'_href': u'/pulp/api/v2/consumers/010E99C0-3276-11E2-81C1-0800200C9A66/'}"
-    body: 
-      string: "{\"display_name\": \"Simple Server\", \"description\": null, \"certificate\": \"-----BEGIN RSA PRIVATE KEY-----\\nMIICXAIBAAKBgQDIFIiJjqG3a5e1StEvHDPiemsnJVSl1Yfp4r3XiFK7EanZk43p\\nJwpPhsSFmNSJv4Nx3AbRV2JhJg6qMPeDJ4rQlv88Cs+UsFo8duwwUGwE8nJ8WRI2\\nTbMVzXEWOWrWfkwhQAVAZyBPrXjxM+T6j2TYHr2QhVjqcUMnTRyWfJZ1uQIDAQAB\\nAoGAeYZvQA3QD9Zb+ROOZuzcXs04VDiKZ4eA3ACKimUUyub5oVvMMDc0PgV/TB39\\nygT206tuwKww5wz0j07ap2DXILPMTuQIXOuPgULO8tf52ell/DYgzWN6bnSNUi1r\\nXd6LdkIwqpDOEdhEr5kcuYRfMupNUBEiscWUJDNk9v1PZwECQQDr3COBg+a8YK9o\\nTs8Rj2zh/zV7V9W2NgkHmo64pyjnm63a/QULNjoZ+YHLsldTaTzvdWCTk2gcYsbT\\ngU6wRi9pAkEA2SpBeZ8FiJI44jZknAuRcejDq0nB5NTFkry5AWq2q4fWzCGNlCud\\nK1Jq7qVuK4Bjn1Zsbu4zKW2K/Pm2rtSZ0QJAR/hupTC4kbb3D18s9HDNitCzYyXU\\nQruOWdGhx1rKspHgpTgb9+XeKNrn7l5HI16zh2ZLx/xtAmxpu1RzzHo+MQJBAJ8E\\nfx9En3OqxrZ2Z+OP4PfNHoJtpuoeF3JkeQAdmRcvh8zAAQDvks3nMt//CRYXlFtX\\nmFz+VT5PtUeavvd0PBECQFun+suisG9Els6+FOyp7ZGTmR+WlNvLTcdOu3PbIa7G\\nvgK/BedN/9jUT5E2Ec9rCTFWYCDLHaLqWyOoFR8ZQ3E=\\n-----END RSA PRIVATE KEY-----\\n-----BEGIN CERTIFICATE-----\\nMIICnjCCAYYCAgY4MA0GCSqGSIb3DQEBBQUAMH4xCzAJBgNVBAYTAlVTMRcwFQYD\\nVQQIEw5Ob3J0aCBDYXJvbGluYTEQMA4GA1UEBxMHUmFsZWlnaDEQMA4GA1UEChMH\\nUmVkIEhhdDERMA8GA1UECxMIQ2xvdWQgQlUxHzAdBgNVBAMTFmtuaWZlcGFydHku\\nbG9jYWxkb21haW4wHhcNMTMwMTEwMDExNDM0WhcNMjMwMTA4MDExNDM0WjAvMS0w\\nKwYDVQQDEyQwMTBFOTlDMC0zMjc2LTExRTItODFDMS0wODAwMjAwQzlBNjYwgZ8w\\nDQYJKoZIhvcNAQEBBQADgY0AMIGJAoGBAMgUiImOobdrl7VK0S8cM+J6ayclVKXV\\nh+nivdeIUrsRqdmTjeknCk+GxIWY1Im/g3HcBtFXYmEmDqow94MnitCW/zwKz5Sw\\nWjx27DBQbATycnxZEjZNsxXNcRY5atZ+TCFABUBnIE+tePEz5PqPZNgevZCFWOpx\\nQydNHJZ8lnW5AgMBAAEwDQYJKoZIhvcNAQEFBQADggEBAHhA505RM5pN35PeqWiz\\n8sINGXFkCZJqHWyosYNRmZ1D2mlcFZrjYVOqkvZ2p46Jm5BxYZTMp5hfFHVyu8of\\n/lj5boz6n5+WQnToKbKcNzCoJFbI+GhuRPMnaTLQx6ldVY161AshyN0U0BMq2nF2\\nfPKw0MBZ+FFjS8Dq8eZyHJfGrYzo3u8q5puJPYa90F9NWlOYtrZKc+6LMdOHBjNh\\nWIiJ2avoBvJG78I0dD3PVvc2gpxJWyELc7Rh+VR2+KvtY3ezN+m7Qj8ZI+DtU70w\\nAiL4VPqnRQrUhR1Q1YCnj37RvJYNSHweNpKLaapnpNse9pyq1lku+xlN1E/Io6gS\\nnr8=\\n-----END CERTIFICATE-----\", \"_ns\": \"consumers\", \"notes\": {}, \"capabilities\": {}, \"_id\": {\"$oid\": \"50ee15fadc792129cb002568\"}, \"id\": \"010E99C0-3276-11E2-81C1-0800200C9A66\", \"_href\": {\"_href\": \"/pulp/api/v2/consumers/010E99C0-3276-11E2-81C1-0800200C9A66/\"}}"
-    http_version: 
-  recorded_at: Thu, 10 Jan 2013 01:14:34 GMT
-- request: 
-    method: post
-    uri: https://knifeparty.localdomain/pulp/api/v2/consumers/010E99C0-3276-11E2-81C1-0800200C9A66/profiles//
-    body: 
-      string: "{\"profile\":[{\"release\":\"0.8\",\"vendor\":\"FedoraHosted\",\"version\":\"0.3\",\"name\":\"elephant\",\"arch\":\"noarch\"}],\"content_type\":\"rpm\"}"
-    headers: 
-      Accept: 
-      - application/json
-      Authorization: 
-      - OAuth oauth_body_hash="2jmj7l5rSw0yVb%2FvlWAYkK%2FYBwk%3D", oauth_consumer_key="katello", oauth_nonce="5GlEG8KqAngVrfBTg0zKX7vExs2WdJv8lNYZzSSZFY", oauth_signature="cQisLXW06eg1qzRARMMbYNJH3e4%3D", oauth_signature_method="HMAC-SHA1", oauth_timestamp="1357780474", oauth_version="1.0"
->>>>>>> c99eacdf
-      Pulp-User: 
-      - admin
-      Content-Type: 
-      - application/json
-<<<<<<< HEAD
-      Accept-Encoding: 
-      - gzip, deflate
-      Accept: 
-      - application/json
-  response: 
-    status: 
-      code: 200
-      message: OK
-=======
-      Content-Length: 
-      - "126"
-      Accept-Encoding: 
-      - gzip, deflate
-  response: 
-    status: 
-      code: 201
-      message: Created
->>>>>>> c99eacdf
-    headers: 
-      Connection: 
-      - close
-      Server: 
-      - Apache/2.2.22 (Fedora)
-<<<<<<< HEAD
-      Content-Length: 
-      - "4"
-      Content-Type: 
-      - application/json
-      Date: 
-      - Fri, 21 Dec 2012 18:58:47 GMT
-    body: 
-      string: "null"
-    http_version: 
-  recorded_at: Fri, 21 Dec 2012 18:58:47 GMT
-=======
-      Content-Type: 
-      - application/json
-      Content-Length: 
-      - "428"
-      Date: 
-      - Thu, 10 Jan 2013 01:14:34 GMT
-      Location: 
-      - /pulp/api/v2/consumers/010E99C0-3276-11E2-81C1-0800200C9A66/profiles/010E99C0-3276-11E2-81C1-0800200C9A66/rpm/
-    body: 
-      string: "{\"profile\": [{\"release\": \"0.8\", \"vendor\": \"FedoraHosted\", \"version\": \"0.3\", \"arch\": \"noarch\", \"name\": \"elephant\"}], \"_ns\": \"consumer_unit_profiles\", \"consumer_id\": \"010E99C0-3276-11E2-81C1-0800200C9A66\", \"content_type\": \"rpm\", \"_id\": {\"$oid\": \"50aba4cbdc79214432001b6e\"}, \"id\": \"50aba4cbdc79214432001b6e\", \"_href\": \"/pulp/api/v2/consumers/010E99C0-3276-11E2-81C1-0800200C9A66/profiles/010E99C0-3276-11E2-81C1-0800200C9A66/rpm/\"}"
-    http_version: 
-  recorded_at: Thu, 10 Jan 2013 01:14:34 GMT
-recorded_with: VCR 2.4.0
->>>>>>> c99eacdf
+  recorded_at: Sat, 12 Jan 2013 00:26:18 GMT
+recorded_with: VCR 2.4.0