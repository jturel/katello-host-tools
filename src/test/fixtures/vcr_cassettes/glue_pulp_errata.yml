--- 
recorded_with: VCR 2.4.0
http_interactions: 
- request: 
    method: post
    uri: https://kafka.usersys.redhat.com/pulp/api/v2/content/units/erratum/search/
    body: 
<<<<<<< HEAD
      string: "{\"criteria\":{\"filters\":{\"_id\":{\"$in\":[\"c8f2e8fa-9c83-472a-93e3-78261f0e7833\"]}}}}"
    headers: 
      Authorization: 
      - OAuth oauth_body_hash="2jmj7l5rSw0yVb%2FvlWAYkK%2FYBwk%3D", oauth_consumer_key="katello", oauth_nonce="avvO6h53f3FYJivv73wvWyd5dMgiIh0toAQkpwgRv8M", oauth_signature="BXoGWYgJ0%2BAM29A71ym8ljE%2Fz9k%3D", oauth_signature_method="HMAC-SHA1", oauth_timestamp="1358201198", oauth_version="1.0"
      Pulp-User: 
      - admin
      Content-Length: 
      - "81"
      Accept-Encoding: 
      - gzip, deflate
      Content-Type: 
      - application/json
      Accept: 
      - application/json
=======
      string: "{\"include_repos\":true,\"criteria\":{\"filters\":{\"_id\":{\"$in\":[\"773117c8-8410-438a-b4e3-bf8b81b494ff\"]}}}}"
    headers: 
      Accept: 
      - application/json
      Authorization: 
      - OAuth oauth_body_hash="2jmj7l5rSw0yVb%2FvlWAYkK%2FYBwk%3D", oauth_consumer_key="katello", oauth_nonce="VbcO5aMP7elJpmM2TFgGoZEOcTFCGzaZ1cegYC2BaA", oauth_signature="xqz71YV8Xnh9dkIsIDokkmN2PTY%3D", oauth_signature_method="HMAC-SHA1", oauth_timestamp="1358377466", oauth_version="1.0"
      Content-Length: 
      - "102"
      Content-Type: 
      - application/json
      Accept-Encoding: 
      - gzip, deflate
      Pulp-User: 
      - admin
>>>>>>> fd910802
  response: 
    status: 
      code: 200
      message: OK
    headers: 
      Server: 
      - Apache/2.2.22 (Fedora)
      Date: 
      - Mon, 14 Jan 2013 22:06:38 GMT
      Content-Length: 
<<<<<<< HEAD
      - "801"
=======
      - "911"
      Date: 
      - Wed, 16 Jan 2013 23:04:26 GMT
>>>>>>> fd910802
      Content-Type: 
      - application/json
    body: 
<<<<<<< HEAD
      string: "[{\"issued\": \"2010-01-01 01:01:01\", \"references\": [], \"_content_type_id\": \"erratum\", \"id\": \"RHEA-2010:0002\", \"severity\": \"\", \"title\": \"One package errata\", \"version\": \"1\", \"reboot_suggested\": false, \"type\": \"security\", \"pkglist\": [{\"packages\": [{\"src\": \"http://www.fedoraproject.org\", \"name\": \"elephant\", \"filename\": \"elephant-0.3-0.8.noarch.rpm\", \"epoch\": null, \"version\": \"0.3\", \"release\": \"0.8\", \"arch\": \"noarch\"}], \"name\": \"1\", \"short\": \"\"}], \"status\": \"stable\", \"updated\": \"\", \"description\": \"One package errata\", \"pushcount\": 1, \"from_str\": \"lzap+pub@redhat.com\", \"_storage_path\": null, \"rights\": \"\", \"solution\": \"\", \"summary\": \"\", \"release\": \"1\", \"_id\": \"c8f2e8fa-9c83-472a-93e3-78261f0e7833\", \"_href\": \"/pulp/api/v2/content/units/erratum/c8f2e8fa-9c83-472a-93e3-78261f0e7833/\", \"children\": {}}]"
    http_version: 
  recorded_at: Mon, 14 Jan 2013 22:06:38 GMT
=======
      string: "[{\"issued\": \"2010-01-01 01:01:01\", \"references\": [], \"_content_type_id\": \"erratum\", \"id\": \"RHEA-2010:0002\", \"severity\": \"\", \"title\": \"One package errata\", \"version\": \"1\", \"reboot_suggested\": false, \"type\": \"security\", \"pkglist\": [{\"packages\": [{\"src\": \"http://www.fedoraproject.org\", \"name\": \"elephant\", \"filename\": \"elephant-0.3-0.8.noarch.rpm\", \"epoch\": null, \"version\": \"0.3\", \"release\": \"0.8\", \"arch\": \"noarch\"}], \"name\": \"1\", \"short\": \"\"}], \"status\": \"stable\", \"updated\": \"\", \"description\": \"One package errata\", \"pushcount\": 1, \"from_str\": \"lzap+pub@redhat.com\", \"_storage_path\": null, \"rights\": \"\", \"solution\": \"\", \"summary\": \"\", \"release\": \"1\", \"_id\": \"773117c8-8410-438a-b4e3-bf8b81b494ff\", \"_href\": \"/pulp/api/v2/content/units/erratum/773117c8-8410-438a-b4e3-bf8b81b494ff/\", \"children\": {}, \"repository_memberships\": [\"1\", \"ACME_Corporation-TestProduct-Zoo5\", \"ACME_Corporation-TestProduct-ZooRepo\"]}]"
    http_version: 
  recorded_at: Wed, 16 Jan 2013 23:04:26 GMT
>>>>>>> fd910802
- request: 
    method: post
    uri: https://kafka.usersys.redhat.com/pulp/api/v2/content/units/erratum/search/
    body: 
<<<<<<< HEAD
      string: "{\"criteria\":{\"filters\":{\"_id\":{\"$in\":[\"c8f2e8fa-9c83-472a-93e3-78261f0e7833\"]}}}}"
    headers: 
      Authorization: 
      - OAuth oauth_body_hash="2jmj7l5rSw0yVb%2FvlWAYkK%2FYBwk%3D", oauth_consumer_key="katello", oauth_nonce="rt1TNaKiT6nyttWrMuqjOiaby3WrwJ4zcRIySiRMQ", oauth_signature="sbQvN%2Bx0isDFDqRhMosmw5Sx74I%3D", oauth_signature_method="HMAC-SHA1", oauth_timestamp="1358201198", oauth_version="1.0"
      Pulp-User: 
      - admin
      Content-Length: 
      - "81"
      Accept-Encoding: 
      - gzip, deflate
      Content-Type: 
      - application/json
      Accept: 
      - application/json
=======
      string: "{\"include_repos\":true,\"criteria\":{\"filters\":{\"_id\":{\"$in\":[\"773117c8-8410-438a-b4e3-bf8b81b494ff\"]}}}}"
    headers: 
      Accept: 
      - application/json
      Authorization: 
      - OAuth oauth_body_hash="2jmj7l5rSw0yVb%2FvlWAYkK%2FYBwk%3D", oauth_consumer_key="katello", oauth_nonce="XxSMwap7aCrOjaQP3Fe0ZYxH2M4IhkllP9uDtHlOU", oauth_signature="KAsNVyytRrFUj5J%2FCZhDDebkeNA%3D", oauth_signature_method="HMAC-SHA1", oauth_timestamp="1358377466", oauth_version="1.0"
      Content-Length: 
      - "102"
      Content-Type: 
      - application/json
      Accept-Encoding: 
      - gzip, deflate
      Pulp-User: 
      - admin
>>>>>>> fd910802
  response: 
    status: 
      code: 200
      message: OK
    headers: 
      Server: 
      - Apache/2.2.22 (Fedora)
      Date: 
      - Mon, 14 Jan 2013 22:06:39 GMT
      Content-Length: 
<<<<<<< HEAD
      - "801"
=======
      - "911"
      Date: 
      - Wed, 16 Jan 2013 23:04:26 GMT
>>>>>>> fd910802
      Content-Type: 
      - application/json
    body: 
<<<<<<< HEAD
      string: "[{\"issued\": \"2010-01-01 01:01:01\", \"references\": [], \"_content_type_id\": \"erratum\", \"id\": \"RHEA-2010:0002\", \"severity\": \"\", \"title\": \"One package errata\", \"version\": \"1\", \"reboot_suggested\": false, \"type\": \"security\", \"pkglist\": [{\"packages\": [{\"src\": \"http://www.fedoraproject.org\", \"name\": \"elephant\", \"filename\": \"elephant-0.3-0.8.noarch.rpm\", \"epoch\": null, \"version\": \"0.3\", \"release\": \"0.8\", \"arch\": \"noarch\"}], \"name\": \"1\", \"short\": \"\"}], \"status\": \"stable\", \"updated\": \"\", \"description\": \"One package errata\", \"pushcount\": 1, \"from_str\": \"lzap+pub@redhat.com\", \"_storage_path\": null, \"rights\": \"\", \"solution\": \"\", \"summary\": \"\", \"release\": \"1\", \"_id\": \"c8f2e8fa-9c83-472a-93e3-78261f0e7833\", \"_href\": \"/pulp/api/v2/content/units/erratum/c8f2e8fa-9c83-472a-93e3-78261f0e7833/\", \"children\": {}}]"
    http_version: 
  recorded_at: Mon, 14 Jan 2013 22:06:39 GMT
=======
      string: "[{\"issued\": \"2010-01-01 01:01:01\", \"references\": [], \"_content_type_id\": \"erratum\", \"id\": \"RHEA-2010:0002\", \"severity\": \"\", \"title\": \"One package errata\", \"version\": \"1\", \"reboot_suggested\": false, \"type\": \"security\", \"pkglist\": [{\"packages\": [{\"src\": \"http://www.fedoraproject.org\", \"name\": \"elephant\", \"filename\": \"elephant-0.3-0.8.noarch.rpm\", \"epoch\": null, \"version\": \"0.3\", \"release\": \"0.8\", \"arch\": \"noarch\"}], \"name\": \"1\", \"short\": \"\"}], \"status\": \"stable\", \"updated\": \"\", \"description\": \"One package errata\", \"pushcount\": 1, \"from_str\": \"lzap+pub@redhat.com\", \"_storage_path\": null, \"rights\": \"\", \"solution\": \"\", \"summary\": \"\", \"release\": \"1\", \"_id\": \"773117c8-8410-438a-b4e3-bf8b81b494ff\", \"_href\": \"/pulp/api/v2/content/units/erratum/773117c8-8410-438a-b4e3-bf8b81b494ff/\", \"children\": {}, \"repository_memberships\": [\"1\", \"ACME_Corporation-TestProduct-Zoo5\", \"ACME_Corporation-TestProduct-ZooRepo\"]}]"
    http_version: 
  recorded_at: Wed, 16 Jan 2013 23:04:26 GMT
>>>>>>> fd910802
- request: 
    method: post
    uri: https://kafka.usersys.redhat.com/pulp/api/v2/content/units/erratum/search/
    body: 
<<<<<<< HEAD
      string: "{\"criteria\":{\"filters\":{\"_id\":{\"$in\":[\"c8f2e8fa-9c83-472a-93e3-78261f0e7833\"]}}}}"
    headers: 
      Authorization: 
      - OAuth oauth_body_hash="2jmj7l5rSw0yVb%2FvlWAYkK%2FYBwk%3D", oauth_consumer_key="katello", oauth_nonce="fZQiRCeGkKdcXoIYU4QmjRVJMPfaduq9OrL0onfjk4", oauth_signature="JbbIwAmkFOnTYglcim9JhiccYGU%3D", oauth_signature_method="HMAC-SHA1", oauth_timestamp="1358201199", oauth_version="1.0"
      Pulp-User: 
      - admin
      Content-Length: 
      - "81"
      Accept-Encoding: 
      - gzip, deflate
      Content-Type: 
      - application/json
      Accept: 
      - application/json
=======
      string: "{\"include_repos\":true,\"criteria\":{\"filters\":{\"_id\":{\"$in\":[\"773117c8-8410-438a-b4e3-bf8b81b494ff\"]}}}}"
    headers: 
      Accept: 
      - application/json
      Authorization: 
      - OAuth oauth_body_hash="2jmj7l5rSw0yVb%2FvlWAYkK%2FYBwk%3D", oauth_consumer_key="katello", oauth_nonce="B1GK0TiuNK5ZcTUxKxx4Uf0z8eyCefpsQFf9KdIK7Os", oauth_signature="VNmMYXqj1FWghvhxe1%2FgeY6m%2FDs%3D", oauth_signature_method="HMAC-SHA1", oauth_timestamp="1358377466", oauth_version="1.0"
      Content-Length: 
      - "102"
      Content-Type: 
      - application/json
      Accept-Encoding: 
      - gzip, deflate
      Pulp-User: 
      - admin
>>>>>>> fd910802
  response: 
    status: 
      code: 200
      message: OK
    headers: 
      Server: 
      - Apache/2.2.22 (Fedora)
      Date: 
      - Mon, 14 Jan 2013 22:06:39 GMT
      Content-Length: 
<<<<<<< HEAD
      - "801"
=======
      - "911"
      Date: 
      - Wed, 16 Jan 2013 23:04:26 GMT
>>>>>>> fd910802
      Content-Type: 
      - application/json
    body: 
<<<<<<< HEAD
      string: "[{\"issued\": \"2010-01-01 01:01:01\", \"references\": [], \"_content_type_id\": \"erratum\", \"id\": \"RHEA-2010:0002\", \"severity\": \"\", \"title\": \"One package errata\", \"version\": \"1\", \"reboot_suggested\": false, \"type\": \"security\", \"pkglist\": [{\"packages\": [{\"src\": \"http://www.fedoraproject.org\", \"name\": \"elephant\", \"filename\": \"elephant-0.3-0.8.noarch.rpm\", \"epoch\": null, \"version\": \"0.3\", \"release\": \"0.8\", \"arch\": \"noarch\"}], \"name\": \"1\", \"short\": \"\"}], \"status\": \"stable\", \"updated\": \"\", \"description\": \"One package errata\", \"pushcount\": 1, \"from_str\": \"lzap+pub@redhat.com\", \"_storage_path\": null, \"rights\": \"\", \"solution\": \"\", \"summary\": \"\", \"release\": \"1\", \"_id\": \"c8f2e8fa-9c83-472a-93e3-78261f0e7833\", \"_href\": \"/pulp/api/v2/content/units/erratum/c8f2e8fa-9c83-472a-93e3-78261f0e7833/\", \"children\": {}}]"
    http_version: 
  recorded_at: Mon, 14 Jan 2013 22:06:39 GMT
=======
      string: "[{\"issued\": \"2010-01-01 01:01:01\", \"references\": [], \"_content_type_id\": \"erratum\", \"id\": \"RHEA-2010:0002\", \"severity\": \"\", \"title\": \"One package errata\", \"version\": \"1\", \"reboot_suggested\": false, \"type\": \"security\", \"pkglist\": [{\"packages\": [{\"src\": \"http://www.fedoraproject.org\", \"name\": \"elephant\", \"filename\": \"elephant-0.3-0.8.noarch.rpm\", \"epoch\": null, \"version\": \"0.3\", \"release\": \"0.8\", \"arch\": \"noarch\"}], \"name\": \"1\", \"short\": \"\"}], \"status\": \"stable\", \"updated\": \"\", \"description\": \"One package errata\", \"pushcount\": 1, \"from_str\": \"lzap+pub@redhat.com\", \"_storage_path\": null, \"rights\": \"\", \"solution\": \"\", \"summary\": \"\", \"release\": \"1\", \"_id\": \"773117c8-8410-438a-b4e3-bf8b81b494ff\", \"_href\": \"/pulp/api/v2/content/units/erratum/773117c8-8410-438a-b4e3-bf8b81b494ff/\", \"children\": {}, \"repository_memberships\": [\"1\", \"ACME_Corporation-TestProduct-Zoo5\", \"ACME_Corporation-TestProduct-ZooRepo\"]}]"
    http_version: 
  recorded_at: Wed, 16 Jan 2013 23:04:26 GMT
>>>>>>> fd910802
- request: 
    method: post
    uri: https://kafka.usersys.redhat.com/pulp/api/v2/repositories/1/search/units/
    body: 
      string: "{\"criteria\":{\"type_ids\":[\"erratum\"]}}"
    headers: 
<<<<<<< HEAD
      Authorization: 
      - OAuth oauth_body_hash="2jmj7l5rSw0yVb%2FvlWAYkK%2FYBwk%3D", oauth_consumer_key="katello", oauth_nonce="smI2NoXKjWThKzDrpvdkwwHCztdC7LUXWq0V42AdXs", oauth_signature="%2FbrP6ZptgnbYjR8UwQCPrUDYr4I%3D", oauth_signature_method="HMAC-SHA1", oauth_timestamp="1358201203", oauth_version="1.0"
      Pulp-User: 
      - admin
=======
      Accept: 
      - application/json
      Authorization: 
      - OAuth oauth_body_hash="2jmj7l5rSw0yVb%2FvlWAYkK%2FYBwk%3D", oauth_consumer_key="katello", oauth_nonce="xwJOlmZwKxBOd8oBKcpPLr5MY9VBzoJPJwvBI2T9lw", oauth_signature="FGVKrqmd0judLxwDgoHcVlb6ysA%3D", oauth_signature_method="HMAC-SHA1", oauth_timestamp="1358377470", oauth_version="1.0"
>>>>>>> fd910802
      Content-Length: 
      - "37"
      Accept-Encoding: 
      - gzip, deflate
<<<<<<< HEAD
      Content-Type: 
      - application/json
      Accept: 
      - application/json
=======
      Pulp-User: 
      - admin
>>>>>>> fd910802
  response: 
    status: 
      code: 200
      message: OK
    headers: 
      Server: 
      - Apache/2.2.22 (Fedora)
      Date: 
      - Mon, 14 Jan 2013 22:06:43 GMT
      Content-Length: 
      - "1903"
<<<<<<< HEAD
=======
      Date: 
      - Wed, 16 Jan 2013 23:04:30 GMT
>>>>>>> fd910802
      Content-Type: 
      - application/json
    body: 
<<<<<<< HEAD
      string: "[{\"updated\": \"2013-01-15T03:06:41Z\", \"repo_id\": \"1\", \"created\": \"2013-01-15T03:06:41Z\", \"_ns\": \"repo_content_units\", \"unit_id\": \"03fa2519-b8fe-4a95-9b34-9f5ee056a75a\", \"unit_type_id\": \"erratum\", \"owner_type\": \"importer\", \"_id\": {\"$oid\": \"50f48171196cbe557b0009ac\"}, \"id\": \"50f48171196cbe557b0009ac\", \"owner_id\": \"yum_importer\", \"metadata\": {\"issued\": \"2010-01-01 01:01:01\", \"references\": [], \"_content_type_id\": \"erratum\", \"id\": \"RHEA-2010:0001\", \"severity\": \"\", \"title\": \"Empty errata\", \"_ns\": \"units_erratum\", \"version\": \"1\", \"reboot_suggested\": false, \"type\": \"security\", \"pkglist\": [], \"status\": \"stable\", \"updated\": \"\", \"description\": \"Empty errata\", \"pushcount\": 1, \"from_str\": \"lzap+pub@redhat.com\", \"_storage_path\": null, \"rights\": \"\", \"solution\": \"\", \"summary\": \"\", \"release\": \"1\", \"_id\": \"03fa2519-b8fe-4a95-9b34-9f5ee056a75a\"}}, {\"updated\": \"2013-01-15T03:06:41Z\", \"repo_id\": \"1\", \"created\": \"2013-01-15T03:06:41Z\", \"_ns\": \"repo_content_units\", \"unit_id\": \"c8f2e8fa-9c83-472a-93e3-78261f0e7833\", \"unit_type_id\": \"erratum\", \"owner_type\": \"importer\", \"_id\": {\"$oid\": \"50f48171196cbe557b0009ae\"}, \"id\": \"50f48171196cbe557b0009ae\", \"owner_id\": \"yum_importer\", \"metadata\": {\"issued\": \"2010-01-01 01:01:01\", \"references\": [], \"_content_type_id\": \"erratum\", \"id\": \"RHEA-2010:0002\", \"severity\": \"\", \"title\": \"One package errata\", \"_ns\": \"units_erratum\", \"version\": \"1\", \"reboot_suggested\": false, \"type\": \"security\", \"pkglist\": [{\"packages\": [{\"src\": \"http://www.fedoraproject.org\", \"name\": \"elephant\", \"filename\": \"elephant-0.3-0.8.noarch.rpm\", \"epoch\": null, \"version\": \"0.3\", \"release\": \"0.8\", \"arch\": \"noarch\"}], \"name\": \"1\", \"short\": \"\"}], \"status\": \"stable\", \"updated\": \"\", \"description\": \"One package errata\", \"pushcount\": 1, \"from_str\": \"lzap+pub@redhat.com\", \"_storage_path\": null, \"rights\": \"\", \"solution\": \"\", \"summary\": \"\", \"release\": \"1\", \"_id\": \"c8f2e8fa-9c83-472a-93e3-78261f0e7833\"}}]"
    http_version: 
  recorded_at: Mon, 14 Jan 2013 22:06:43 GMT
=======
      string: "[{\"updated\": \"2013-01-17T04:04:28Z\", \"repo_id\": \"1\", \"created\": \"2013-01-17T04:04:28Z\", \"_ns\": \"repo_content_units\", \"unit_id\": \"3818c7fe-98da-4fbe-8ce7-e35219ffc6b8\", \"unit_type_id\": \"erratum\", \"owner_type\": \"importer\", \"_id\": {\"$oid\": \"50f731fc9c60ed27ce003478\"}, \"id\": \"50f731fc9c60ed27ce003478\", \"owner_id\": \"yum_importer\", \"metadata\": {\"issued\": \"2010-01-01 01:01:01\", \"references\": [], \"_content_type_id\": \"erratum\", \"id\": \"RHEA-2010:0001\", \"severity\": \"\", \"title\": \"Empty errata\", \"_ns\": \"units_erratum\", \"version\": \"1\", \"reboot_suggested\": false, \"type\": \"security\", \"pkglist\": [], \"status\": \"stable\", \"updated\": \"\", \"description\": \"Empty errata\", \"pushcount\": 1, \"from_str\": \"lzap+pub@redhat.com\", \"_storage_path\": null, \"rights\": \"\", \"solution\": \"\", \"summary\": \"\", \"release\": \"1\", \"_id\": \"3818c7fe-98da-4fbe-8ce7-e35219ffc6b8\"}}, {\"updated\": \"2013-01-17T04:04:28Z\", \"repo_id\": \"1\", \"created\": \"2013-01-17T04:04:28Z\", \"_ns\": \"repo_content_units\", \"unit_id\": \"773117c8-8410-438a-b4e3-bf8b81b494ff\", \"unit_type_id\": \"erratum\", \"owner_type\": \"importer\", \"_id\": {\"$oid\": \"50f731fc9c60ed27ce00347a\"}, \"id\": \"50f731fc9c60ed27ce00347a\", \"owner_id\": \"yum_importer\", \"metadata\": {\"issued\": \"2010-01-01 01:01:01\", \"references\": [], \"_content_type_id\": \"erratum\", \"id\": \"RHEA-2010:0002\", \"severity\": \"\", \"title\": \"One package errata\", \"_ns\": \"units_erratum\", \"version\": \"1\", \"reboot_suggested\": false, \"type\": \"security\", \"pkglist\": [{\"packages\": [{\"src\": \"http://www.fedoraproject.org\", \"name\": \"elephant\", \"filename\": \"elephant-0.3-0.8.noarch.rpm\", \"epoch\": null, \"version\": \"0.3\", \"release\": \"0.8\", \"arch\": \"noarch\"}], \"name\": \"1\", \"short\": \"\"}], \"status\": \"stable\", \"updated\": \"\", \"description\": \"One package errata\", \"pushcount\": 1, \"from_str\": \"lzap+pub@redhat.com\", \"_storage_path\": null, \"rights\": \"\", \"solution\": \"\", \"summary\": \"\", \"release\": \"1\", \"_id\": \"773117c8-8410-438a-b4e3-bf8b81b494ff\"}}]"
    http_version: 
  recorded_at: Wed, 16 Jan 2013 23:04:30 GMT
>>>>>>> fd910802
- request: 
    method: post
    uri: https://kafka.usersys.redhat.com/pulp/api/v2/content/units/erratum/search/
    body: 
<<<<<<< HEAD
      string: "{\"criteria\":{\"filters\":{\"_id\":{\"$in\":[\"03fa2519-b8fe-4a95-9b34-9f5ee056a75a\",\"c8f2e8fa-9c83-472a-93e3-78261f0e7833\"]}}}}"
    headers: 
      Authorization: 
      - OAuth oauth_body_hash="2jmj7l5rSw0yVb%2FvlWAYkK%2FYBwk%3D", oauth_consumer_key="katello", oauth_nonce="VkInd7fclVFg5qdKPmpknnhQegb4ZoO9btHymhiL2Yc", oauth_signature="e1%2FZALe%2FjHoyTyN5jurIs8Isg08%3D", oauth_signature_method="HMAC-SHA1", oauth_timestamp="1358201203", oauth_version="1.0"
      Pulp-User: 
      - admin
      Content-Length: 
      - "120"
      Accept-Encoding: 
      - gzip, deflate
      Content-Type: 
      - application/json
      Accept: 
      - application/json
=======
      string: "{\"include_repos\":true,\"criteria\":{\"filters\":{\"_id\":{\"$in\":[\"3818c7fe-98da-4fbe-8ce7-e35219ffc6b8\",\"773117c8-8410-438a-b4e3-bf8b81b494ff\"]}}}}"
    headers: 
      Accept: 
      - application/json
      Authorization: 
      - OAuth oauth_body_hash="2jmj7l5rSw0yVb%2FvlWAYkK%2FYBwk%3D", oauth_consumer_key="katello", oauth_nonce="9I6xtAkWxHrrMurwb4shKqDc8jSvBpYMCOX8t397YBQ", oauth_signature="K5b52wJ32ho8vNZu5%2BeL0U8GcSY%3D", oauth_signature_method="HMAC-SHA1", oauth_timestamp="1358377470", oauth_version="1.0"
      Content-Length: 
      - "141"
      Content-Type: 
      - application/json
      Accept-Encoding: 
      - gzip, deflate
      Pulp-User: 
      - admin
>>>>>>> fd910802
  response: 
    status: 
      code: 200
      message: OK
    headers: 
      Server: 
      - Apache/2.2.22 (Fedora)
      Date: 
      - Mon, 14 Jan 2013 22:06:43 GMT
      Content-Length: 
<<<<<<< HEAD
      - "1377"
=======
      - "1597"
      Date: 
      - Wed, 16 Jan 2013 23:04:30 GMT
>>>>>>> fd910802
      Content-Type: 
      - application/json
    body: 
<<<<<<< HEAD
      string: "[{\"issued\": \"2010-01-01 01:01:01\", \"references\": [], \"_content_type_id\": \"erratum\", \"id\": \"RHEA-2010:0001\", \"severity\": \"\", \"title\": \"Empty errata\", \"version\": \"1\", \"reboot_suggested\": false, \"type\": \"security\", \"pkglist\": [], \"status\": \"stable\", \"updated\": \"\", \"description\": \"Empty errata\", \"pushcount\": 1, \"from_str\": \"lzap+pub@redhat.com\", \"_storage_path\": null, \"rights\": \"\", \"solution\": \"\", \"summary\": \"\", \"release\": \"1\", \"_id\": \"03fa2519-b8fe-4a95-9b34-9f5ee056a75a\", \"_href\": \"/pulp/api/v2/content/units/erratum/03fa2519-b8fe-4a95-9b34-9f5ee056a75a/\", \"children\": {}}, {\"issued\": \"2010-01-01 01:01:01\", \"references\": [], \"_content_type_id\": \"erratum\", \"id\": \"RHEA-2010:0002\", \"severity\": \"\", \"title\": \"One package errata\", \"version\": \"1\", \"reboot_suggested\": false, \"type\": \"security\", \"pkglist\": [{\"packages\": [{\"src\": \"http://www.fedoraproject.org\", \"name\": \"elephant\", \"filename\": \"elephant-0.3-0.8.noarch.rpm\", \"epoch\": null, \"version\": \"0.3\", \"release\": \"0.8\", \"arch\": \"noarch\"}], \"name\": \"1\", \"short\": \"\"}], \"status\": \"stable\", \"updated\": \"\", \"description\": \"One package errata\", \"pushcount\": 1, \"from_str\": \"lzap+pub@redhat.com\", \"_storage_path\": null, \"rights\": \"\", \"solution\": \"\", \"summary\": \"\", \"release\": \"1\", \"_id\": \"c8f2e8fa-9c83-472a-93e3-78261f0e7833\", \"_href\": \"/pulp/api/v2/content/units/erratum/c8f2e8fa-9c83-472a-93e3-78261f0e7833/\", \"children\": {}}]"
    http_version: 
  recorded_at: Mon, 14 Jan 2013 22:06:43 GMT
=======
      string: "[{\"issued\": \"2010-01-01 01:01:01\", \"references\": [], \"_content_type_id\": \"erratum\", \"id\": \"RHEA-2010:0001\", \"severity\": \"\", \"title\": \"Empty errata\", \"version\": \"1\", \"reboot_suggested\": false, \"type\": \"security\", \"pkglist\": [], \"status\": \"stable\", \"updated\": \"\", \"description\": \"Empty errata\", \"pushcount\": 1, \"from_str\": \"lzap+pub@redhat.com\", \"_storage_path\": null, \"rights\": \"\", \"solution\": \"\", \"summary\": \"\", \"release\": \"1\", \"_id\": \"3818c7fe-98da-4fbe-8ce7-e35219ffc6b8\", \"_href\": \"/pulp/api/v2/content/units/erratum/3818c7fe-98da-4fbe-8ce7-e35219ffc6b8/\", \"children\": {}, \"repository_memberships\": [\"1\", \"ACME_Corporation-TestProduct-Zoo5\", \"ACME_Corporation-TestProduct-ZooRepo\"]}, {\"issued\": \"2010-01-01 01:01:01\", \"references\": [], \"_content_type_id\": \"erratum\", \"id\": \"RHEA-2010:0002\", \"severity\": \"\", \"title\": \"One package errata\", \"version\": \"1\", \"reboot_suggested\": false, \"type\": \"security\", \"pkglist\": [{\"packages\": [{\"src\": \"http://www.fedoraproject.org\", \"name\": \"elephant\", \"filename\": \"elephant-0.3-0.8.noarch.rpm\", \"epoch\": null, \"version\": \"0.3\", \"release\": \"0.8\", \"arch\": \"noarch\"}], \"name\": \"1\", \"short\": \"\"}], \"status\": \"stable\", \"updated\": \"\", \"description\": \"One package errata\", \"pushcount\": 1, \"from_str\": \"lzap+pub@redhat.com\", \"_storage_path\": null, \"rights\": \"\", \"solution\": \"\", \"summary\": \"\", \"release\": \"1\", \"_id\": \"773117c8-8410-438a-b4e3-bf8b81b494ff\", \"_href\": \"/pulp/api/v2/content/units/erratum/773117c8-8410-438a-b4e3-bf8b81b494ff/\", \"children\": {}, \"repository_memberships\": [\"1\", \"ACME_Corporation-TestProduct-Zoo5\", \"ACME_Corporation-TestProduct-ZooRepo\"]}]"
    http_version: 
  recorded_at: Wed, 16 Jan 2013 23:04:30 GMT
>>>>>>> fd910802
<|MERGE_RESOLUTION|>--- conflicted
+++ resolved
@@ -5,313 +5,174 @@
     method: post
     uri: https://kafka.usersys.redhat.com/pulp/api/v2/content/units/erratum/search/
     body: 
-<<<<<<< HEAD
-      string: "{\"criteria\":{\"filters\":{\"_id\":{\"$in\":[\"c8f2e8fa-9c83-472a-93e3-78261f0e7833\"]}}}}"
+      string: "{\"criteria\":{\"filters\":{\"_id\":{\"$in\":[\"f613d134-94b5-49ae-9bda-1d0944be5109\"]}}},\"include_repos\":true}"
     headers: 
-      Authorization: 
-      - OAuth oauth_body_hash="2jmj7l5rSw0yVb%2FvlWAYkK%2FYBwk%3D", oauth_consumer_key="katello", oauth_nonce="avvO6h53f3FYJivv73wvWyd5dMgiIh0toAQkpwgRv8M", oauth_signature="BXoGWYgJ0%2BAM29A71ym8ljE%2Fz9k%3D", oauth_signature_method="HMAC-SHA1", oauth_timestamp="1358201198", oauth_version="1.0"
-      Pulp-User: 
-      - admin
       Content-Length: 
-      - "81"
-      Accept-Encoding: 
-      - gzip, deflate
+      - "102"
       Content-Type: 
       - application/json
       Accept: 
       - application/json
-=======
-      string: "{\"include_repos\":true,\"criteria\":{\"filters\":{\"_id\":{\"$in\":[\"773117c8-8410-438a-b4e3-bf8b81b494ff\"]}}}}"
-    headers: 
-      Accept: 
-      - application/json
-      Authorization: 
-      - OAuth oauth_body_hash="2jmj7l5rSw0yVb%2FvlWAYkK%2FYBwk%3D", oauth_consumer_key="katello", oauth_nonce="VbcO5aMP7elJpmM2TFgGoZEOcTFCGzaZ1cegYC2BaA", oauth_signature="xqz71YV8Xnh9dkIsIDokkmN2PTY%3D", oauth_signature_method="HMAC-SHA1", oauth_timestamp="1358377466", oauth_version="1.0"
-      Content-Length: 
-      - "102"
-      Content-Type: 
-      - application/json
+      Pulp-User: 
+      - admin
       Accept-Encoding: 
       - gzip, deflate
-      Pulp-User: 
-      - admin
->>>>>>> fd910802
+      Authorization: 
+      - OAuth oauth_body_hash="2jmj7l5rSw0yVb%2FvlWAYkK%2FYBwk%3D", oauth_consumer_key="katello", oauth_nonce="7tB79lcW7oqZZNw0Q1TLxmK3Ba1Acz9bmOD6rswfc", oauth_signature="zXspwGKMNJ9XQtugKYP5odycTAg%3D", oauth_signature_method="HMAC-SHA1", oauth_timestamp="1359493624", oauth_version="1.0"
   response: 
     status: 
       code: 200
       message: OK
     headers: 
+      Content-Length: 
+      - "834"
+      Content-Type: 
+      - application/json
       Server: 
       - Apache/2.2.22 (Fedora)
       Date: 
-      - Mon, 14 Jan 2013 22:06:38 GMT
-      Content-Length: 
-<<<<<<< HEAD
-      - "801"
-=======
-      - "911"
-      Date: 
-      - Wed, 16 Jan 2013 23:04:26 GMT
->>>>>>> fd910802
-      Content-Type: 
-      - application/json
+      - Tue, 29 Jan 2013 21:07:04 GMT
     body: 
-<<<<<<< HEAD
-      string: "[{\"issued\": \"2010-01-01 01:01:01\", \"references\": [], \"_content_type_id\": \"erratum\", \"id\": \"RHEA-2010:0002\", \"severity\": \"\", \"title\": \"One package errata\", \"version\": \"1\", \"reboot_suggested\": false, \"type\": \"security\", \"pkglist\": [{\"packages\": [{\"src\": \"http://www.fedoraproject.org\", \"name\": \"elephant\", \"filename\": \"elephant-0.3-0.8.noarch.rpm\", \"epoch\": null, \"version\": \"0.3\", \"release\": \"0.8\", \"arch\": \"noarch\"}], \"name\": \"1\", \"short\": \"\"}], \"status\": \"stable\", \"updated\": \"\", \"description\": \"One package errata\", \"pushcount\": 1, \"from_str\": \"lzap+pub@redhat.com\", \"_storage_path\": null, \"rights\": \"\", \"solution\": \"\", \"summary\": \"\", \"release\": \"1\", \"_id\": \"c8f2e8fa-9c83-472a-93e3-78261f0e7833\", \"_href\": \"/pulp/api/v2/content/units/erratum/c8f2e8fa-9c83-472a-93e3-78261f0e7833/\", \"children\": {}}]"
+      string: "[{\"issued\": \"2010-01-01 01:01:01\", \"references\": [], \"_content_type_id\": \"erratum\", \"id\": \"RHEA-2010:0002\", \"severity\": \"\", \"title\": \"One package errata\", \"version\": \"1\", \"reboot_suggested\": false, \"type\": \"security\", \"pkglist\": [{\"packages\": [{\"src\": \"http://www.fedoraproject.org\", \"name\": \"elephant\", \"filename\": \"elephant-0.3-0.8.noarch.rpm\", \"epoch\": null, \"version\": \"0.3\", \"release\": \"0.8\", \"arch\": \"noarch\"}], \"name\": \"1\", \"short\": \"\"}], \"status\": \"stable\", \"updated\": \"\", \"description\": \"One package errata\", \"pushcount\": 1, \"from_str\": \"lzap+pub@redhat.com\", \"_storage_path\": null, \"rights\": \"\", \"solution\": \"\", \"summary\": \"\", \"release\": \"1\", \"_id\": \"f613d134-94b5-49ae-9bda-1d0944be5109\", \"_href\": \"/pulp/api/v2/content/units/erratum/f613d134-94b5-49ae-9bda-1d0944be5109/\", \"children\": {}, \"repository_memberships\": [\"1\"]}]"
     http_version: 
-  recorded_at: Mon, 14 Jan 2013 22:06:38 GMT
-=======
-      string: "[{\"issued\": \"2010-01-01 01:01:01\", \"references\": [], \"_content_type_id\": \"erratum\", \"id\": \"RHEA-2010:0002\", \"severity\": \"\", \"title\": \"One package errata\", \"version\": \"1\", \"reboot_suggested\": false, \"type\": \"security\", \"pkglist\": [{\"packages\": [{\"src\": \"http://www.fedoraproject.org\", \"name\": \"elephant\", \"filename\": \"elephant-0.3-0.8.noarch.rpm\", \"epoch\": null, \"version\": \"0.3\", \"release\": \"0.8\", \"arch\": \"noarch\"}], \"name\": \"1\", \"short\": \"\"}], \"status\": \"stable\", \"updated\": \"\", \"description\": \"One package errata\", \"pushcount\": 1, \"from_str\": \"lzap+pub@redhat.com\", \"_storage_path\": null, \"rights\": \"\", \"solution\": \"\", \"summary\": \"\", \"release\": \"1\", \"_id\": \"773117c8-8410-438a-b4e3-bf8b81b494ff\", \"_href\": \"/pulp/api/v2/content/units/erratum/773117c8-8410-438a-b4e3-bf8b81b494ff/\", \"children\": {}, \"repository_memberships\": [\"1\", \"ACME_Corporation-TestProduct-Zoo5\", \"ACME_Corporation-TestProduct-ZooRepo\"]}]"
-    http_version: 
-  recorded_at: Wed, 16 Jan 2013 23:04:26 GMT
->>>>>>> fd910802
+  recorded_at: Tue, 29 Jan 2013 21:07:04 GMT
 - request: 
     method: post
     uri: https://kafka.usersys.redhat.com/pulp/api/v2/content/units/erratum/search/
     body: 
-<<<<<<< HEAD
-      string: "{\"criteria\":{\"filters\":{\"_id\":{\"$in\":[\"c8f2e8fa-9c83-472a-93e3-78261f0e7833\"]}}}}"
+      string: "{\"criteria\":{\"filters\":{\"_id\":{\"$in\":[\"f613d134-94b5-49ae-9bda-1d0944be5109\"]}}},\"include_repos\":true}"
     headers: 
-      Authorization: 
-      - OAuth oauth_body_hash="2jmj7l5rSw0yVb%2FvlWAYkK%2FYBwk%3D", oauth_consumer_key="katello", oauth_nonce="rt1TNaKiT6nyttWrMuqjOiaby3WrwJ4zcRIySiRMQ", oauth_signature="sbQvN%2Bx0isDFDqRhMosmw5Sx74I%3D", oauth_signature_method="HMAC-SHA1", oauth_timestamp="1358201198", oauth_version="1.0"
-      Pulp-User: 
-      - admin
       Content-Length: 
-      - "81"
-      Accept-Encoding: 
-      - gzip, deflate
+      - "102"
       Content-Type: 
       - application/json
       Accept: 
       - application/json
-=======
-      string: "{\"include_repos\":true,\"criteria\":{\"filters\":{\"_id\":{\"$in\":[\"773117c8-8410-438a-b4e3-bf8b81b494ff\"]}}}}"
-    headers: 
-      Accept: 
-      - application/json
-      Authorization: 
-      - OAuth oauth_body_hash="2jmj7l5rSw0yVb%2FvlWAYkK%2FYBwk%3D", oauth_consumer_key="katello", oauth_nonce="XxSMwap7aCrOjaQP3Fe0ZYxH2M4IhkllP9uDtHlOU", oauth_signature="KAsNVyytRrFUj5J%2FCZhDDebkeNA%3D", oauth_signature_method="HMAC-SHA1", oauth_timestamp="1358377466", oauth_version="1.0"
-      Content-Length: 
-      - "102"
-      Content-Type: 
-      - application/json
+      Pulp-User: 
+      - admin
       Accept-Encoding: 
       - gzip, deflate
-      Pulp-User: 
-      - admin
->>>>>>> fd910802
+      Authorization: 
+      - OAuth oauth_body_hash="2jmj7l5rSw0yVb%2FvlWAYkK%2FYBwk%3D", oauth_consumer_key="katello", oauth_nonce="KuXEzHSUscuJA9MgX8CFmhwxhPlsXjRPmwZFcqplow", oauth_signature="fX5CA%2FEp9GB1vpWK0CaVqy2nkuw%3D", oauth_signature_method="HMAC-SHA1", oauth_timestamp="1359493624", oauth_version="1.0"
   response: 
     status: 
       code: 200
       message: OK
     headers: 
+      Content-Length: 
+      - "834"
+      Content-Type: 
+      - application/json
       Server: 
       - Apache/2.2.22 (Fedora)
       Date: 
-      - Mon, 14 Jan 2013 22:06:39 GMT
-      Content-Length: 
-<<<<<<< HEAD
-      - "801"
-=======
-      - "911"
-      Date: 
-      - Wed, 16 Jan 2013 23:04:26 GMT
->>>>>>> fd910802
-      Content-Type: 
-      - application/json
+      - Tue, 29 Jan 2013 21:07:04 GMT
     body: 
-<<<<<<< HEAD
-      string: "[{\"issued\": \"2010-01-01 01:01:01\", \"references\": [], \"_content_type_id\": \"erratum\", \"id\": \"RHEA-2010:0002\", \"severity\": \"\", \"title\": \"One package errata\", \"version\": \"1\", \"reboot_suggested\": false, \"type\": \"security\", \"pkglist\": [{\"packages\": [{\"src\": \"http://www.fedoraproject.org\", \"name\": \"elephant\", \"filename\": \"elephant-0.3-0.8.noarch.rpm\", \"epoch\": null, \"version\": \"0.3\", \"release\": \"0.8\", \"arch\": \"noarch\"}], \"name\": \"1\", \"short\": \"\"}], \"status\": \"stable\", \"updated\": \"\", \"description\": \"One package errata\", \"pushcount\": 1, \"from_str\": \"lzap+pub@redhat.com\", \"_storage_path\": null, \"rights\": \"\", \"solution\": \"\", \"summary\": \"\", \"release\": \"1\", \"_id\": \"c8f2e8fa-9c83-472a-93e3-78261f0e7833\", \"_href\": \"/pulp/api/v2/content/units/erratum/c8f2e8fa-9c83-472a-93e3-78261f0e7833/\", \"children\": {}}]"
+      string: "[{\"issued\": \"2010-01-01 01:01:01\", \"references\": [], \"_content_type_id\": \"erratum\", \"id\": \"RHEA-2010:0002\", \"severity\": \"\", \"title\": \"One package errata\", \"version\": \"1\", \"reboot_suggested\": false, \"type\": \"security\", \"pkglist\": [{\"packages\": [{\"src\": \"http://www.fedoraproject.org\", \"name\": \"elephant\", \"filename\": \"elephant-0.3-0.8.noarch.rpm\", \"epoch\": null, \"version\": \"0.3\", \"release\": \"0.8\", \"arch\": \"noarch\"}], \"name\": \"1\", \"short\": \"\"}], \"status\": \"stable\", \"updated\": \"\", \"description\": \"One package errata\", \"pushcount\": 1, \"from_str\": \"lzap+pub@redhat.com\", \"_storage_path\": null, \"rights\": \"\", \"solution\": \"\", \"summary\": \"\", \"release\": \"1\", \"_id\": \"f613d134-94b5-49ae-9bda-1d0944be5109\", \"_href\": \"/pulp/api/v2/content/units/erratum/f613d134-94b5-49ae-9bda-1d0944be5109/\", \"children\": {}, \"repository_memberships\": [\"1\"]}]"
     http_version: 
-  recorded_at: Mon, 14 Jan 2013 22:06:39 GMT
-=======
-      string: "[{\"issued\": \"2010-01-01 01:01:01\", \"references\": [], \"_content_type_id\": \"erratum\", \"id\": \"RHEA-2010:0002\", \"severity\": \"\", \"title\": \"One package errata\", \"version\": \"1\", \"reboot_suggested\": false, \"type\": \"security\", \"pkglist\": [{\"packages\": [{\"src\": \"http://www.fedoraproject.org\", \"name\": \"elephant\", \"filename\": \"elephant-0.3-0.8.noarch.rpm\", \"epoch\": null, \"version\": \"0.3\", \"release\": \"0.8\", \"arch\": \"noarch\"}], \"name\": \"1\", \"short\": \"\"}], \"status\": \"stable\", \"updated\": \"\", \"description\": \"One package errata\", \"pushcount\": 1, \"from_str\": \"lzap+pub@redhat.com\", \"_storage_path\": null, \"rights\": \"\", \"solution\": \"\", \"summary\": \"\", \"release\": \"1\", \"_id\": \"773117c8-8410-438a-b4e3-bf8b81b494ff\", \"_href\": \"/pulp/api/v2/content/units/erratum/773117c8-8410-438a-b4e3-bf8b81b494ff/\", \"children\": {}, \"repository_memberships\": [\"1\", \"ACME_Corporation-TestProduct-Zoo5\", \"ACME_Corporation-TestProduct-ZooRepo\"]}]"
-    http_version: 
-  recorded_at: Wed, 16 Jan 2013 23:04:26 GMT
->>>>>>> fd910802
+  recorded_at: Tue, 29 Jan 2013 21:07:04 GMT
 - request: 
     method: post
     uri: https://kafka.usersys.redhat.com/pulp/api/v2/content/units/erratum/search/
     body: 
-<<<<<<< HEAD
-      string: "{\"criteria\":{\"filters\":{\"_id\":{\"$in\":[\"c8f2e8fa-9c83-472a-93e3-78261f0e7833\"]}}}}"
+      string: "{\"criteria\":{\"filters\":{\"_id\":{\"$in\":[\"f613d134-94b5-49ae-9bda-1d0944be5109\"]}}},\"include_repos\":true}"
     headers: 
-      Authorization: 
-      - OAuth oauth_body_hash="2jmj7l5rSw0yVb%2FvlWAYkK%2FYBwk%3D", oauth_consumer_key="katello", oauth_nonce="fZQiRCeGkKdcXoIYU4QmjRVJMPfaduq9OrL0onfjk4", oauth_signature="JbbIwAmkFOnTYglcim9JhiccYGU%3D", oauth_signature_method="HMAC-SHA1", oauth_timestamp="1358201199", oauth_version="1.0"
-      Pulp-User: 
-      - admin
       Content-Length: 
-      - "81"
-      Accept-Encoding: 
-      - gzip, deflate
+      - "102"
       Content-Type: 
       - application/json
       Accept: 
       - application/json
-=======
-      string: "{\"include_repos\":true,\"criteria\":{\"filters\":{\"_id\":{\"$in\":[\"773117c8-8410-438a-b4e3-bf8b81b494ff\"]}}}}"
-    headers: 
-      Accept: 
-      - application/json
-      Authorization: 
-      - OAuth oauth_body_hash="2jmj7l5rSw0yVb%2FvlWAYkK%2FYBwk%3D", oauth_consumer_key="katello", oauth_nonce="B1GK0TiuNK5ZcTUxKxx4Uf0z8eyCefpsQFf9KdIK7Os", oauth_signature="VNmMYXqj1FWghvhxe1%2FgeY6m%2FDs%3D", oauth_signature_method="HMAC-SHA1", oauth_timestamp="1358377466", oauth_version="1.0"
-      Content-Length: 
-      - "102"
-      Content-Type: 
-      - application/json
+      Pulp-User: 
+      - admin
       Accept-Encoding: 
       - gzip, deflate
-      Pulp-User: 
-      - admin
->>>>>>> fd910802
+      Authorization: 
+      - OAuth oauth_body_hash="2jmj7l5rSw0yVb%2FvlWAYkK%2FYBwk%3D", oauth_consumer_key="katello", oauth_nonce="TJ4h6TSzWjcuecnClABYyocfI3qYUgOginOJNMQMA", oauth_signature="%2FdjWvoDVk4ZXkqftnVMBhean4%2Fc%3D", oauth_signature_method="HMAC-SHA1", oauth_timestamp="1359493624", oauth_version="1.0"
   response: 
     status: 
       code: 200
       message: OK
     headers: 
+      Content-Length: 
+      - "834"
+      Content-Type: 
+      - application/json
       Server: 
       - Apache/2.2.22 (Fedora)
       Date: 
-      - Mon, 14 Jan 2013 22:06:39 GMT
-      Content-Length: 
-<<<<<<< HEAD
-      - "801"
-=======
-      - "911"
-      Date: 
-      - Wed, 16 Jan 2013 23:04:26 GMT
->>>>>>> fd910802
-      Content-Type: 
-      - application/json
+      - Tue, 29 Jan 2013 21:07:04 GMT
     body: 
-<<<<<<< HEAD
-      string: "[{\"issued\": \"2010-01-01 01:01:01\", \"references\": [], \"_content_type_id\": \"erratum\", \"id\": \"RHEA-2010:0002\", \"severity\": \"\", \"title\": \"One package errata\", \"version\": \"1\", \"reboot_suggested\": false, \"type\": \"security\", \"pkglist\": [{\"packages\": [{\"src\": \"http://www.fedoraproject.org\", \"name\": \"elephant\", \"filename\": \"elephant-0.3-0.8.noarch.rpm\", \"epoch\": null, \"version\": \"0.3\", \"release\": \"0.8\", \"arch\": \"noarch\"}], \"name\": \"1\", \"short\": \"\"}], \"status\": \"stable\", \"updated\": \"\", \"description\": \"One package errata\", \"pushcount\": 1, \"from_str\": \"lzap+pub@redhat.com\", \"_storage_path\": null, \"rights\": \"\", \"solution\": \"\", \"summary\": \"\", \"release\": \"1\", \"_id\": \"c8f2e8fa-9c83-472a-93e3-78261f0e7833\", \"_href\": \"/pulp/api/v2/content/units/erratum/c8f2e8fa-9c83-472a-93e3-78261f0e7833/\", \"children\": {}}]"
+      string: "[{\"issued\": \"2010-01-01 01:01:01\", \"references\": [], \"_content_type_id\": \"erratum\", \"id\": \"RHEA-2010:0002\", \"severity\": \"\", \"title\": \"One package errata\", \"version\": \"1\", \"reboot_suggested\": false, \"type\": \"security\", \"pkglist\": [{\"packages\": [{\"src\": \"http://www.fedoraproject.org\", \"name\": \"elephant\", \"filename\": \"elephant-0.3-0.8.noarch.rpm\", \"epoch\": null, \"version\": \"0.3\", \"release\": \"0.8\", \"arch\": \"noarch\"}], \"name\": \"1\", \"short\": \"\"}], \"status\": \"stable\", \"updated\": \"\", \"description\": \"One package errata\", \"pushcount\": 1, \"from_str\": \"lzap+pub@redhat.com\", \"_storage_path\": null, \"rights\": \"\", \"solution\": \"\", \"summary\": \"\", \"release\": \"1\", \"_id\": \"f613d134-94b5-49ae-9bda-1d0944be5109\", \"_href\": \"/pulp/api/v2/content/units/erratum/f613d134-94b5-49ae-9bda-1d0944be5109/\", \"children\": {}, \"repository_memberships\": [\"1\"]}]"
     http_version: 
-  recorded_at: Mon, 14 Jan 2013 22:06:39 GMT
-=======
-      string: "[{\"issued\": \"2010-01-01 01:01:01\", \"references\": [], \"_content_type_id\": \"erratum\", \"id\": \"RHEA-2010:0002\", \"severity\": \"\", \"title\": \"One package errata\", \"version\": \"1\", \"reboot_suggested\": false, \"type\": \"security\", \"pkglist\": [{\"packages\": [{\"src\": \"http://www.fedoraproject.org\", \"name\": \"elephant\", \"filename\": \"elephant-0.3-0.8.noarch.rpm\", \"epoch\": null, \"version\": \"0.3\", \"release\": \"0.8\", \"arch\": \"noarch\"}], \"name\": \"1\", \"short\": \"\"}], \"status\": \"stable\", \"updated\": \"\", \"description\": \"One package errata\", \"pushcount\": 1, \"from_str\": \"lzap+pub@redhat.com\", \"_storage_path\": null, \"rights\": \"\", \"solution\": \"\", \"summary\": \"\", \"release\": \"1\", \"_id\": \"773117c8-8410-438a-b4e3-bf8b81b494ff\", \"_href\": \"/pulp/api/v2/content/units/erratum/773117c8-8410-438a-b4e3-bf8b81b494ff/\", \"children\": {}, \"repository_memberships\": [\"1\", \"ACME_Corporation-TestProduct-Zoo5\", \"ACME_Corporation-TestProduct-ZooRepo\"]}]"
-    http_version: 
-  recorded_at: Wed, 16 Jan 2013 23:04:26 GMT
->>>>>>> fd910802
+  recorded_at: Tue, 29 Jan 2013 21:07:04 GMT
 - request: 
     method: post
     uri: https://kafka.usersys.redhat.com/pulp/api/v2/repositories/1/search/units/
     body: 
       string: "{\"criteria\":{\"type_ids\":[\"erratum\"]}}"
     headers: 
-<<<<<<< HEAD
-      Authorization: 
-      - OAuth oauth_body_hash="2jmj7l5rSw0yVb%2FvlWAYkK%2FYBwk%3D", oauth_consumer_key="katello", oauth_nonce="smI2NoXKjWThKzDrpvdkwwHCztdC7LUXWq0V42AdXs", oauth_signature="%2FbrP6ZptgnbYjR8UwQCPrUDYr4I%3D", oauth_signature_method="HMAC-SHA1", oauth_timestamp="1358201203", oauth_version="1.0"
-      Pulp-User: 
-      - admin
-=======
-      Accept: 
-      - application/json
-      Authorization: 
-      - OAuth oauth_body_hash="2jmj7l5rSw0yVb%2FvlWAYkK%2FYBwk%3D", oauth_consumer_key="katello", oauth_nonce="xwJOlmZwKxBOd8oBKcpPLr5MY9VBzoJPJwvBI2T9lw", oauth_signature="FGVKrqmd0judLxwDgoHcVlb6ysA%3D", oauth_signature_method="HMAC-SHA1", oauth_timestamp="1358377470", oauth_version="1.0"
->>>>>>> fd910802
       Content-Length: 
       - "37"
-      Accept-Encoding: 
-      - gzip, deflate
-<<<<<<< HEAD
       Content-Type: 
       - application/json
       Accept: 
       - application/json
-=======
       Pulp-User: 
       - admin
->>>>>>> fd910802
+      Accept-Encoding: 
+      - gzip, deflate
+      Authorization: 
+      - OAuth oauth_body_hash="2jmj7l5rSw0yVb%2FvlWAYkK%2FYBwk%3D", oauth_consumer_key="katello", oauth_nonce="vConi3nzAkUgTuIbtZTpuKX9rMt4vv9Q55JHKhoH0", oauth_signature="xIhtsezgaiHpLGmMO%2BeRj0FlyfA%3D", oauth_signature_method="HMAC-SHA1", oauth_timestamp="1359493628", oauth_version="1.0"
   response: 
     status: 
       code: 200
       message: OK
     headers: 
+      Content-Length: 
+      - "1903"
+      Content-Type: 
+      - application/json
       Server: 
       - Apache/2.2.22 (Fedora)
       Date: 
-      - Mon, 14 Jan 2013 22:06:43 GMT
-      Content-Length: 
-      - "1903"
-<<<<<<< HEAD
-=======
-      Date: 
-      - Wed, 16 Jan 2013 23:04:30 GMT
->>>>>>> fd910802
-      Content-Type: 
-      - application/json
+      - Tue, 29 Jan 2013 21:07:08 GMT
     body: 
-<<<<<<< HEAD
-      string: "[{\"updated\": \"2013-01-15T03:06:41Z\", \"repo_id\": \"1\", \"created\": \"2013-01-15T03:06:41Z\", \"_ns\": \"repo_content_units\", \"unit_id\": \"03fa2519-b8fe-4a95-9b34-9f5ee056a75a\", \"unit_type_id\": \"erratum\", \"owner_type\": \"importer\", \"_id\": {\"$oid\": \"50f48171196cbe557b0009ac\"}, \"id\": \"50f48171196cbe557b0009ac\", \"owner_id\": \"yum_importer\", \"metadata\": {\"issued\": \"2010-01-01 01:01:01\", \"references\": [], \"_content_type_id\": \"erratum\", \"id\": \"RHEA-2010:0001\", \"severity\": \"\", \"title\": \"Empty errata\", \"_ns\": \"units_erratum\", \"version\": \"1\", \"reboot_suggested\": false, \"type\": \"security\", \"pkglist\": [], \"status\": \"stable\", \"updated\": \"\", \"description\": \"Empty errata\", \"pushcount\": 1, \"from_str\": \"lzap+pub@redhat.com\", \"_storage_path\": null, \"rights\": \"\", \"solution\": \"\", \"summary\": \"\", \"release\": \"1\", \"_id\": \"03fa2519-b8fe-4a95-9b34-9f5ee056a75a\"}}, {\"updated\": \"2013-01-15T03:06:41Z\", \"repo_id\": \"1\", \"created\": \"2013-01-15T03:06:41Z\", \"_ns\": \"repo_content_units\", \"unit_id\": \"c8f2e8fa-9c83-472a-93e3-78261f0e7833\", \"unit_type_id\": \"erratum\", \"owner_type\": \"importer\", \"_id\": {\"$oid\": \"50f48171196cbe557b0009ae\"}, \"id\": \"50f48171196cbe557b0009ae\", \"owner_id\": \"yum_importer\", \"metadata\": {\"issued\": \"2010-01-01 01:01:01\", \"references\": [], \"_content_type_id\": \"erratum\", \"id\": \"RHEA-2010:0002\", \"severity\": \"\", \"title\": \"One package errata\", \"_ns\": \"units_erratum\", \"version\": \"1\", \"reboot_suggested\": false, \"type\": \"security\", \"pkglist\": [{\"packages\": [{\"src\": \"http://www.fedoraproject.org\", \"name\": \"elephant\", \"filename\": \"elephant-0.3-0.8.noarch.rpm\", \"epoch\": null, \"version\": \"0.3\", \"release\": \"0.8\", \"arch\": \"noarch\"}], \"name\": \"1\", \"short\": \"\"}], \"status\": \"stable\", \"updated\": \"\", \"description\": \"One package errata\", \"pushcount\": 1, \"from_str\": \"lzap+pub@redhat.com\", \"_storage_path\": null, \"rights\": \"\", \"solution\": \"\", \"summary\": \"\", \"release\": \"1\", \"_id\": \"c8f2e8fa-9c83-472a-93e3-78261f0e7833\"}}]"
+      string: "[{\"updated\": \"2013-01-30T02:07:06Z\", \"repo_id\": \"1\", \"created\": \"2013-01-30T02:07:06Z\", \"_ns\": \"repo_content_units\", \"unit_id\": \"073098d9-b54a-4c83-bc69-159ab230f020\", \"unit_type_id\": \"erratum\", \"owner_type\": \"importer\", \"_id\": {\"$oid\": \"510839fa196cbe0570000c9c\"}, \"id\": \"510839fa196cbe0570000c9c\", \"owner_id\": \"yum_importer\", \"metadata\": {\"issued\": \"2010-01-01 01:01:01\", \"references\": [], \"_content_type_id\": \"erratum\", \"id\": \"RHEA-2010:0001\", \"severity\": \"\", \"title\": \"Empty errata\", \"_ns\": \"units_erratum\", \"version\": \"1\", \"reboot_suggested\": false, \"type\": \"security\", \"pkglist\": [], \"status\": \"stable\", \"updated\": \"\", \"description\": \"Empty errata\", \"pushcount\": 1, \"from_str\": \"lzap+pub@redhat.com\", \"_storage_path\": null, \"rights\": \"\", \"solution\": \"\", \"summary\": \"\", \"release\": \"1\", \"_id\": \"073098d9-b54a-4c83-bc69-159ab230f020\"}}, {\"updated\": \"2013-01-30T02:07:06Z\", \"repo_id\": \"1\", \"created\": \"2013-01-30T02:07:06Z\", \"_ns\": \"repo_content_units\", \"unit_id\": \"f613d134-94b5-49ae-9bda-1d0944be5109\", \"unit_type_id\": \"erratum\", \"owner_type\": \"importer\", \"_id\": {\"$oid\": \"510839fa196cbe0570000c9e\"}, \"id\": \"510839fa196cbe0570000c9e\", \"owner_id\": \"yum_importer\", \"metadata\": {\"issued\": \"2010-01-01 01:01:01\", \"references\": [], \"_content_type_id\": \"erratum\", \"id\": \"RHEA-2010:0002\", \"severity\": \"\", \"title\": \"One package errata\", \"_ns\": \"units_erratum\", \"version\": \"1\", \"reboot_suggested\": false, \"type\": \"security\", \"pkglist\": [{\"packages\": [{\"src\": \"http://www.fedoraproject.org\", \"name\": \"elephant\", \"filename\": \"elephant-0.3-0.8.noarch.rpm\", \"epoch\": null, \"version\": \"0.3\", \"release\": \"0.8\", \"arch\": \"noarch\"}], \"name\": \"1\", \"short\": \"\"}], \"status\": \"stable\", \"updated\": \"\", \"description\": \"One package errata\", \"pushcount\": 1, \"from_str\": \"lzap+pub@redhat.com\", \"_storage_path\": null, \"rights\": \"\", \"solution\": \"\", \"summary\": \"\", \"release\": \"1\", \"_id\": \"f613d134-94b5-49ae-9bda-1d0944be5109\"}}]"
     http_version: 
-  recorded_at: Mon, 14 Jan 2013 22:06:43 GMT
-=======
-      string: "[{\"updated\": \"2013-01-17T04:04:28Z\", \"repo_id\": \"1\", \"created\": \"2013-01-17T04:04:28Z\", \"_ns\": \"repo_content_units\", \"unit_id\": \"3818c7fe-98da-4fbe-8ce7-e35219ffc6b8\", \"unit_type_id\": \"erratum\", \"owner_type\": \"importer\", \"_id\": {\"$oid\": \"50f731fc9c60ed27ce003478\"}, \"id\": \"50f731fc9c60ed27ce003478\", \"owner_id\": \"yum_importer\", \"metadata\": {\"issued\": \"2010-01-01 01:01:01\", \"references\": [], \"_content_type_id\": \"erratum\", \"id\": \"RHEA-2010:0001\", \"severity\": \"\", \"title\": \"Empty errata\", \"_ns\": \"units_erratum\", \"version\": \"1\", \"reboot_suggested\": false, \"type\": \"security\", \"pkglist\": [], \"status\": \"stable\", \"updated\": \"\", \"description\": \"Empty errata\", \"pushcount\": 1, \"from_str\": \"lzap+pub@redhat.com\", \"_storage_path\": null, \"rights\": \"\", \"solution\": \"\", \"summary\": \"\", \"release\": \"1\", \"_id\": \"3818c7fe-98da-4fbe-8ce7-e35219ffc6b8\"}}, {\"updated\": \"2013-01-17T04:04:28Z\", \"repo_id\": \"1\", \"created\": \"2013-01-17T04:04:28Z\", \"_ns\": \"repo_content_units\", \"unit_id\": \"773117c8-8410-438a-b4e3-bf8b81b494ff\", \"unit_type_id\": \"erratum\", \"owner_type\": \"importer\", \"_id\": {\"$oid\": \"50f731fc9c60ed27ce00347a\"}, \"id\": \"50f731fc9c60ed27ce00347a\", \"owner_id\": \"yum_importer\", \"metadata\": {\"issued\": \"2010-01-01 01:01:01\", \"references\": [], \"_content_type_id\": \"erratum\", \"id\": \"RHEA-2010:0002\", \"severity\": \"\", \"title\": \"One package errata\", \"_ns\": \"units_erratum\", \"version\": \"1\", \"reboot_suggested\": false, \"type\": \"security\", \"pkglist\": [{\"packages\": [{\"src\": \"http://www.fedoraproject.org\", \"name\": \"elephant\", \"filename\": \"elephant-0.3-0.8.noarch.rpm\", \"epoch\": null, \"version\": \"0.3\", \"release\": \"0.8\", \"arch\": \"noarch\"}], \"name\": \"1\", \"short\": \"\"}], \"status\": \"stable\", \"updated\": \"\", \"description\": \"One package errata\", \"pushcount\": 1, \"from_str\": \"lzap+pub@redhat.com\", \"_storage_path\": null, \"rights\": \"\", \"solution\": \"\", \"summary\": \"\", \"release\": \"1\", \"_id\": \"773117c8-8410-438a-b4e3-bf8b81b494ff\"}}]"
-    http_version: 
-  recorded_at: Wed, 16 Jan 2013 23:04:30 GMT
->>>>>>> fd910802
+  recorded_at: Tue, 29 Jan 2013 21:07:08 GMT
 - request: 
     method: post
     uri: https://kafka.usersys.redhat.com/pulp/api/v2/content/units/erratum/search/
     body: 
-<<<<<<< HEAD
-      string: "{\"criteria\":{\"filters\":{\"_id\":{\"$in\":[\"03fa2519-b8fe-4a95-9b34-9f5ee056a75a\",\"c8f2e8fa-9c83-472a-93e3-78261f0e7833\"]}}}}"
+      string: "{\"criteria\":{\"filters\":{\"_id\":{\"$in\":[\"073098d9-b54a-4c83-bc69-159ab230f020\",\"f613d134-94b5-49ae-9bda-1d0944be5109\"]}}},\"include_repos\":true}"
     headers: 
-      Authorization: 
-      - OAuth oauth_body_hash="2jmj7l5rSw0yVb%2FvlWAYkK%2FYBwk%3D", oauth_consumer_key="katello", oauth_nonce="VkInd7fclVFg5qdKPmpknnhQegb4ZoO9btHymhiL2Yc", oauth_signature="e1%2FZALe%2FjHoyTyN5jurIs8Isg08%3D", oauth_signature_method="HMAC-SHA1", oauth_timestamp="1358201203", oauth_version="1.0"
-      Pulp-User: 
-      - admin
       Content-Length: 
-      - "120"
-      Accept-Encoding: 
-      - gzip, deflate
+      - "141"
       Content-Type: 
       - application/json
       Accept: 
       - application/json
-=======
-      string: "{\"include_repos\":true,\"criteria\":{\"filters\":{\"_id\":{\"$in\":[\"3818c7fe-98da-4fbe-8ce7-e35219ffc6b8\",\"773117c8-8410-438a-b4e3-bf8b81b494ff\"]}}}}"
-    headers: 
-      Accept: 
-      - application/json
-      Authorization: 
-      - OAuth oauth_body_hash="2jmj7l5rSw0yVb%2FvlWAYkK%2FYBwk%3D", oauth_consumer_key="katello", oauth_nonce="9I6xtAkWxHrrMurwb4shKqDc8jSvBpYMCOX8t397YBQ", oauth_signature="K5b52wJ32ho8vNZu5%2BeL0U8GcSY%3D", oauth_signature_method="HMAC-SHA1", oauth_timestamp="1358377470", oauth_version="1.0"
-      Content-Length: 
-      - "141"
-      Content-Type: 
-      - application/json
+      Pulp-User: 
+      - admin
       Accept-Encoding: 
       - gzip, deflate
-      Pulp-User: 
-      - admin
->>>>>>> fd910802
+      Authorization: 
+      - OAuth oauth_body_hash="2jmj7l5rSw0yVb%2FvlWAYkK%2FYBwk%3D", oauth_consumer_key="katello", oauth_nonce="N77X5x6VXIv2f7rygnGbMi7tEHUjdR14swOqDOf3FQ", oauth_signature="jt9s7VIjFa9WN5HUMOMyjbuX1AI%3D", oauth_signature_method="HMAC-SHA1", oauth_timestamp="1359493628", oauth_version="1.0"
   response: 
     status: 
       code: 200
       message: OK
     headers: 
+      Content-Length: 
+      - "1443"
+      Content-Type: 
+      - application/json
       Server: 
       - Apache/2.2.22 (Fedora)
       Date: 
-      - Mon, 14 Jan 2013 22:06:43 GMT
-      Content-Length: 
-<<<<<<< HEAD
-      - "1377"
-=======
-      - "1597"
-      Date: 
-      - Wed, 16 Jan 2013 23:04:30 GMT
->>>>>>> fd910802
-      Content-Type: 
-      - application/json
+      - Tue, 29 Jan 2013 21:07:08 GMT
     body: 
-<<<<<<< HEAD
-      string: "[{\"issued\": \"2010-01-01 01:01:01\", \"references\": [], \"_content_type_id\": \"erratum\", \"id\": \"RHEA-2010:0001\", \"severity\": \"\", \"title\": \"Empty errata\", \"version\": \"1\", \"reboot_suggested\": false, \"type\": \"security\", \"pkglist\": [], \"status\": \"stable\", \"updated\": \"\", \"description\": \"Empty errata\", \"pushcount\": 1, \"from_str\": \"lzap+pub@redhat.com\", \"_storage_path\": null, \"rights\": \"\", \"solution\": \"\", \"summary\": \"\", \"release\": \"1\", \"_id\": \"03fa2519-b8fe-4a95-9b34-9f5ee056a75a\", \"_href\": \"/pulp/api/v2/content/units/erratum/03fa2519-b8fe-4a95-9b34-9f5ee056a75a/\", \"children\": {}}, {\"issued\": \"2010-01-01 01:01:01\", \"references\": [], \"_content_type_id\": \"erratum\", \"id\": \"RHEA-2010:0002\", \"severity\": \"\", \"title\": \"One package errata\", \"version\": \"1\", \"reboot_suggested\": false, \"type\": \"security\", \"pkglist\": [{\"packages\": [{\"src\": \"http://www.fedoraproject.org\", \"name\": \"elephant\", \"filename\": \"elephant-0.3-0.8.noarch.rpm\", \"epoch\": null, \"version\": \"0.3\", \"release\": \"0.8\", \"arch\": \"noarch\"}], \"name\": \"1\", \"short\": \"\"}], \"status\": \"stable\", \"updated\": \"\", \"description\": \"One package errata\", \"pushcount\": 1, \"from_str\": \"lzap+pub@redhat.com\", \"_storage_path\": null, \"rights\": \"\", \"solution\": \"\", \"summary\": \"\", \"release\": \"1\", \"_id\": \"c8f2e8fa-9c83-472a-93e3-78261f0e7833\", \"_href\": \"/pulp/api/v2/content/units/erratum/c8f2e8fa-9c83-472a-93e3-78261f0e7833/\", \"children\": {}}]"
+      string: "[{\"issued\": \"2010-01-01 01:01:01\", \"references\": [], \"_content_type_id\": \"erratum\", \"id\": \"RHEA-2010:0001\", \"severity\": \"\", \"title\": \"Empty errata\", \"version\": \"1\", \"reboot_suggested\": false, \"type\": \"security\", \"pkglist\": [], \"status\": \"stable\", \"updated\": \"\", \"description\": \"Empty errata\", \"pushcount\": 1, \"from_str\": \"lzap+pub@redhat.com\", \"_storage_path\": null, \"rights\": \"\", \"solution\": \"\", \"summary\": \"\", \"release\": \"1\", \"_id\": \"073098d9-b54a-4c83-bc69-159ab230f020\", \"_href\": \"/pulp/api/v2/content/units/erratum/073098d9-b54a-4c83-bc69-159ab230f020/\", \"children\": {}, \"repository_memberships\": [\"1\"]}, {\"issued\": \"2010-01-01 01:01:01\", \"references\": [], \"_content_type_id\": \"erratum\", \"id\": \"RHEA-2010:0002\", \"severity\": \"\", \"title\": \"One package errata\", \"version\": \"1\", \"reboot_suggested\": false, \"type\": \"security\", \"pkglist\": [{\"packages\": [{\"src\": \"http://www.fedoraproject.org\", \"name\": \"elephant\", \"filename\": \"elephant-0.3-0.8.noarch.rpm\", \"epoch\": null, \"version\": \"0.3\", \"release\": \"0.8\", \"arch\": \"noarch\"}], \"name\": \"1\", \"short\": \"\"}], \"status\": \"stable\", \"updated\": \"\", \"description\": \"One package errata\", \"pushcount\": 1, \"from_str\": \"lzap+pub@redhat.com\", \"_storage_path\": null, \"rights\": \"\", \"solution\": \"\", \"summary\": \"\", \"release\": \"1\", \"_id\": \"f613d134-94b5-49ae-9bda-1d0944be5109\", \"_href\": \"/pulp/api/v2/content/units/erratum/f613d134-94b5-49ae-9bda-1d0944be5109/\", \"children\": {}, \"repository_memberships\": [\"1\"]}]"
     http_version: 
-  recorded_at: Mon, 14 Jan 2013 22:06:43 GMT
-=======
-      string: "[{\"issued\": \"2010-01-01 01:01:01\", \"references\": [], \"_content_type_id\": \"erratum\", \"id\": \"RHEA-2010:0001\", \"severity\": \"\", \"title\": \"Empty errata\", \"version\": \"1\", \"reboot_suggested\": false, \"type\": \"security\", \"pkglist\": [], \"status\": \"stable\", \"updated\": \"\", \"description\": \"Empty errata\", \"pushcount\": 1, \"from_str\": \"lzap+pub@redhat.com\", \"_storage_path\": null, \"rights\": \"\", \"solution\": \"\", \"summary\": \"\", \"release\": \"1\", \"_id\": \"3818c7fe-98da-4fbe-8ce7-e35219ffc6b8\", \"_href\": \"/pulp/api/v2/content/units/erratum/3818c7fe-98da-4fbe-8ce7-e35219ffc6b8/\", \"children\": {}, \"repository_memberships\": [\"1\", \"ACME_Corporation-TestProduct-Zoo5\", \"ACME_Corporation-TestProduct-ZooRepo\"]}, {\"issued\": \"2010-01-01 01:01:01\", \"references\": [], \"_content_type_id\": \"erratum\", \"id\": \"RHEA-2010:0002\", \"severity\": \"\", \"title\": \"One package errata\", \"version\": \"1\", \"reboot_suggested\": false, \"type\": \"security\", \"pkglist\": [{\"packages\": [{\"src\": \"http://www.fedoraproject.org\", \"name\": \"elephant\", \"filename\": \"elephant-0.3-0.8.noarch.rpm\", \"epoch\": null, \"version\": \"0.3\", \"release\": \"0.8\", \"arch\": \"noarch\"}], \"name\": \"1\", \"short\": \"\"}], \"status\": \"stable\", \"updated\": \"\", \"description\": \"One package errata\", \"pushcount\": 1, \"from_str\": \"lzap+pub@redhat.com\", \"_storage_path\": null, \"rights\": \"\", \"solution\": \"\", \"summary\": \"\", \"release\": \"1\", \"_id\": \"773117c8-8410-438a-b4e3-bf8b81b494ff\", \"_href\": \"/pulp/api/v2/content/units/erratum/773117c8-8410-438a-b4e3-bf8b81b494ff/\", \"children\": {}, \"repository_memberships\": [\"1\", \"ACME_Corporation-TestProduct-Zoo5\", \"ACME_Corporation-TestProduct-ZooRepo\"]}]"
-    http_version: 
-  recorded_at: Wed, 16 Jan 2013 23:04:30 GMT
->>>>>>> fd910802
+  recorded_at: Tue, 29 Jan 2013 21:07:08 GMT