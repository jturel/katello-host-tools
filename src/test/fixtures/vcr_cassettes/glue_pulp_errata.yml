--- 
http_interactions: 
- request: 
    method: post
    uri: https://dhcp231-16.rdu.redhat.com/pulp/api/v2/content/units/erratum/search/
    body: 
<<<<<<< HEAD
      string: "{\"criteria\":{\"filters\":{\"_id\":{\"$in\":[\"0805e846-e713-4976-a493-586792f16ecd\"]}}},\"include_repos\":true}"
    headers: 
      Accept-Encoding: 
      - gzip, deflate
      Accept: 
      - application/json
      Authorization: 
      - OAuth oauth_body_hash="2jmj7l5rSw0yVb%2FvlWAYkK%2FYBwk%3D", oauth_consumer_key="katello", oauth_nonce="Z0Ahin05iQcmyr2oA6AUkYQMjQLk0jOqBR7jaztvw", oauth_signature="7QLXc9X1l1CuFVkcv%2BF%2FGVZiEew%3D", oauth_signature_method="HMAC-SHA1", oauth_timestamp="1357769081", oauth_version="1.0"
      Content-Type: 
      - application/json
      Pulp-User: 
      - admin
      Content-Length: 
      - "102"
=======
      string: "{\"criteria\":{\"filters\":{\"_id\":{\"$in\":[\"c68ae302-e2fb-4e94-8b12-262ecefc7950\"]}}}}"
    headers: 
      Accept: 
      - application/json
      Authorization: 
      - OAuth oauth_body_hash="2jmj7l5rSw0yVb%2FvlWAYkK%2FYBwk%3D", oauth_consumer_key="katello", oauth_nonce="2nlropex3v9pm9XOdmfI2HJOoMH5kwHHLRV7vDtdPc", oauth_signature="q0a0wmcLEHBW89H4oxKkSMtZgCw%3D", oauth_signature_method="HMAC-SHA1", oauth_timestamp="1357780483", oauth_version="1.0"
      Pulp-User: 
      - admin
      Content-Type: 
      - application/json
      Content-Length: 
      - "81"
      Accept-Encoding: 
      - gzip, deflate
>>>>>>> c99eacdf
  response: 
    status: 
      code: 200
      message: OK
    headers: 
<<<<<<< HEAD
      Date: 
      - Wed, 09 Jan 2013 22:04:41 GMT
=======
      Connection: 
      - close
>>>>>>> c99eacdf
      Server: 
      - Apache/2.2.22 (Fedora)
      Content-Type: 
      - application/json
      Content-Length: 
<<<<<<< HEAD
      - "834"
    body: 
      string: "[{\"issued\": \"2010-01-01 01:01:01\", \"references\": [], \"_content_type_id\": \"erratum\", \"id\": \"RHEA-2010:0002\", \"severity\": \"\", \"title\": \"One package errata\", \"version\": \"1\", \"reboot_suggested\": false, \"type\": \"security\", \"pkglist\": [{\"packages\": [{\"src\": \"http://www.fedoraproject.org\", \"name\": \"elephant\", \"filename\": \"elephant-0.3-0.8.noarch.rpm\", \"epoch\": null, \"version\": \"0.3\", \"release\": \"0.8\", \"arch\": \"noarch\"}], \"name\": \"1\", \"short\": \"\"}], \"status\": \"stable\", \"updated\": \"\", \"description\": \"One package errata\", \"pushcount\": 1, \"from_str\": \"lzap+pub@redhat.com\", \"_storage_path\": null, \"rights\": \"\", \"solution\": \"\", \"summary\": \"\", \"release\": \"1\", \"_id\": \"0805e846-e713-4976-a493-586792f16ecd\", \"_href\": \"/pulp/api/v2/content/units/erratum/0805e846-e713-4976-a493-586792f16ecd/\", \"children\": {}, \"repository_memberships\": [\"1\"]}]"
    http_version: 
  recorded_at: Wed, 09 Jan 2013 22:04:41 GMT
=======
      - "801"
      Date: 
      - Thu, 10 Jan 2013 01:14:43 GMT
    body: 
      string: "[{\"issued\": \"2010-01-01 01:01:01\", \"references\": [], \"_content_type_id\": \"erratum\", \"id\": \"RHEA-2010:0002\", \"severity\": \"\", \"title\": \"One package errata\", \"version\": \"1\", \"reboot_suggested\": false, \"type\": \"security\", \"pkglist\": [{\"packages\": [{\"src\": \"http://www.fedoraproject.org\", \"name\": \"elephant\", \"filename\": \"elephant-0.3-0.8.noarch.rpm\", \"epoch\": null, \"version\": \"0.3\", \"release\": \"0.8\", \"arch\": \"noarch\"}], \"name\": \"1\", \"short\": \"\"}], \"status\": \"stable\", \"updated\": \"\", \"description\": \"One package errata\", \"pushcount\": 1, \"from_str\": \"lzap+pub@redhat.com\", \"_storage_path\": null, \"rights\": \"\", \"solution\": \"\", \"summary\": \"\", \"release\": \"1\", \"_id\": \"c68ae302-e2fb-4e94-8b12-262ecefc7950\", \"_href\": \"/pulp/api/v2/content/units/erratum/c68ae302-e2fb-4e94-8b12-262ecefc7950/\", \"children\": {}}]"
    http_version: 
  recorded_at: Thu, 10 Jan 2013 01:14:43 GMT
>>>>>>> c99eacdf
- request: 
    method: post
    uri: https://dhcp231-16.rdu.redhat.com/pulp/api/v2/content/units/erratum/search/
    body: 
<<<<<<< HEAD
      string: "{\"criteria\":{\"filters\":{\"_id\":{\"$in\":[\"0805e846-e713-4976-a493-586792f16ecd\"]}}},\"include_repos\":true}"
    headers: 
      Accept-Encoding: 
      - gzip, deflate
      Accept: 
      - application/json
      Authorization: 
      - OAuth oauth_body_hash="2jmj7l5rSw0yVb%2FvlWAYkK%2FYBwk%3D", oauth_consumer_key="katello", oauth_nonce="Bb9NXUYYK7IPxLjRZDszJl83Do04Q0dQdnC1ny8", oauth_signature="rcfJWBFe%2B%2FBlgST2nl0tdIJ3RvI%3D", oauth_signature_method="HMAC-SHA1", oauth_timestamp="1357769081", oauth_version="1.0"
      Content-Type: 
      - application/json
      Pulp-User: 
      - admin
      Content-Length: 
      - "102"
=======
      string: "{\"criteria\":{\"filters\":{\"_id\":{\"$in\":[\"c68ae302-e2fb-4e94-8b12-262ecefc7950\"]}}}}"
    headers: 
      Accept: 
      - application/json
      Authorization: 
      - OAuth oauth_body_hash="2jmj7l5rSw0yVb%2FvlWAYkK%2FYBwk%3D", oauth_consumer_key="katello", oauth_nonce="NaBXSN1gaTxtvRMEQdPrxxwjO51UoZB8htfcLsSLo", oauth_signature="ZMTsUlJ0Uw75M5vbgVFCdSvMHYc%3D", oauth_signature_method="HMAC-SHA1", oauth_timestamp="1357780483", oauth_version="1.0"
      Pulp-User: 
      - admin
      Content-Type: 
      - application/json
      Content-Length: 
      - "81"
      Accept-Encoding: 
      - gzip, deflate
>>>>>>> c99eacdf
  response: 
    status: 
      code: 200
      message: OK
    headers: 
<<<<<<< HEAD
      Date: 
      - Wed, 09 Jan 2013 22:04:41 GMT
=======
      Connection: 
      - close
>>>>>>> c99eacdf
      Server: 
      - Apache/2.2.22 (Fedora)
      Content-Type: 
      - application/json
      Content-Length: 
<<<<<<< HEAD
      - "834"
    body: 
      string: "[{\"issued\": \"2010-01-01 01:01:01\", \"references\": [], \"_content_type_id\": \"erratum\", \"id\": \"RHEA-2010:0002\", \"severity\": \"\", \"title\": \"One package errata\", \"version\": \"1\", \"reboot_suggested\": false, \"type\": \"security\", \"pkglist\": [{\"packages\": [{\"src\": \"http://www.fedoraproject.org\", \"name\": \"elephant\", \"filename\": \"elephant-0.3-0.8.noarch.rpm\", \"epoch\": null, \"version\": \"0.3\", \"release\": \"0.8\", \"arch\": \"noarch\"}], \"name\": \"1\", \"short\": \"\"}], \"status\": \"stable\", \"updated\": \"\", \"description\": \"One package errata\", \"pushcount\": 1, \"from_str\": \"lzap+pub@redhat.com\", \"_storage_path\": null, \"rights\": \"\", \"solution\": \"\", \"summary\": \"\", \"release\": \"1\", \"_id\": \"0805e846-e713-4976-a493-586792f16ecd\", \"_href\": \"/pulp/api/v2/content/units/erratum/0805e846-e713-4976-a493-586792f16ecd/\", \"children\": {}, \"repository_memberships\": [\"1\"]}]"
    http_version: 
  recorded_at: Wed, 09 Jan 2013 22:04:41 GMT
=======
      - "801"
      Date: 
      - Thu, 10 Jan 2013 01:14:43 GMT
    body: 
      string: "[{\"issued\": \"2010-01-01 01:01:01\", \"references\": [], \"_content_type_id\": \"erratum\", \"id\": \"RHEA-2010:0002\", \"severity\": \"\", \"title\": \"One package errata\", \"version\": \"1\", \"reboot_suggested\": false, \"type\": \"security\", \"pkglist\": [{\"packages\": [{\"src\": \"http://www.fedoraproject.org\", \"name\": \"elephant\", \"filename\": \"elephant-0.3-0.8.noarch.rpm\", \"epoch\": null, \"version\": \"0.3\", \"release\": \"0.8\", \"arch\": \"noarch\"}], \"name\": \"1\", \"short\": \"\"}], \"status\": \"stable\", \"updated\": \"\", \"description\": \"One package errata\", \"pushcount\": 1, \"from_str\": \"lzap+pub@redhat.com\", \"_storage_path\": null, \"rights\": \"\", \"solution\": \"\", \"summary\": \"\", \"release\": \"1\", \"_id\": \"c68ae302-e2fb-4e94-8b12-262ecefc7950\", \"_href\": \"/pulp/api/v2/content/units/erratum/c68ae302-e2fb-4e94-8b12-262ecefc7950/\", \"children\": {}}]"
    http_version: 
  recorded_at: Thu, 10 Jan 2013 01:14:43 GMT
>>>>>>> c99eacdf
- request: 
    method: post
    uri: https://dhcp231-16.rdu.redhat.com/pulp/api/v2/content/units/erratum/search/
    body: 
<<<<<<< HEAD
      string: "{\"criteria\":{\"filters\":{\"_id\":{\"$in\":[\"0805e846-e713-4976-a493-586792f16ecd\"]}}},\"include_repos\":true}"
    headers: 
      Accept-Encoding: 
      - gzip, deflate
      Accept: 
      - application/json
      Authorization: 
      - OAuth oauth_body_hash="2jmj7l5rSw0yVb%2FvlWAYkK%2FYBwk%3D", oauth_consumer_key="katello", oauth_nonce="hcAC8qoTpKRycoj55yqAP6DjU1mgQa0jxxV6ffZYY", oauth_signature="LumisJ3YnZumv5kw4q%2Fv4Knawms%3D", oauth_signature_method="HMAC-SHA1", oauth_timestamp="1357769081", oauth_version="1.0"
      Content-Type: 
      - application/json
      Pulp-User: 
      - admin
      Content-Length: 
      - "102"
=======
      string: "{\"criteria\":{\"filters\":{\"_id\":{\"$in\":[\"c68ae302-e2fb-4e94-8b12-262ecefc7950\"]}}}}"
    headers: 
      Accept: 
      - application/json
      Authorization: 
      - OAuth oauth_body_hash="2jmj7l5rSw0yVb%2FvlWAYkK%2FYBwk%3D", oauth_consumer_key="katello", oauth_nonce="RImgJ4hZL6BG5WmSNS58oAwC05xOiCmCWgcaTmjyMo", oauth_signature="p9eUeDaZdRPSQyHCZAK0ELUCxNY%3D", oauth_signature_method="HMAC-SHA1", oauth_timestamp="1357780483", oauth_version="1.0"
      Pulp-User: 
      - admin
      Content-Type: 
      - application/json
      Content-Length: 
      - "81"
      Accept-Encoding: 
      - gzip, deflate
>>>>>>> c99eacdf
  response: 
    status: 
      code: 200
      message: OK
    headers: 
<<<<<<< HEAD
      Date: 
      - Wed, 09 Jan 2013 22:04:41 GMT
=======
      Connection: 
      - close
>>>>>>> c99eacdf
      Server: 
      - Apache/2.2.22 (Fedora)
      Content-Type: 
      - application/json
      Content-Length: 
<<<<<<< HEAD
      - "834"
    body: 
      string: "[{\"issued\": \"2010-01-01 01:01:01\", \"references\": [], \"_content_type_id\": \"erratum\", \"id\": \"RHEA-2010:0002\", \"severity\": \"\", \"title\": \"One package errata\", \"version\": \"1\", \"reboot_suggested\": false, \"type\": \"security\", \"pkglist\": [{\"packages\": [{\"src\": \"http://www.fedoraproject.org\", \"name\": \"elephant\", \"filename\": \"elephant-0.3-0.8.noarch.rpm\", \"epoch\": null, \"version\": \"0.3\", \"release\": \"0.8\", \"arch\": \"noarch\"}], \"name\": \"1\", \"short\": \"\"}], \"status\": \"stable\", \"updated\": \"\", \"description\": \"One package errata\", \"pushcount\": 1, \"from_str\": \"lzap+pub@redhat.com\", \"_storage_path\": null, \"rights\": \"\", \"solution\": \"\", \"summary\": \"\", \"release\": \"1\", \"_id\": \"0805e846-e713-4976-a493-586792f16ecd\", \"_href\": \"/pulp/api/v2/content/units/erratum/0805e846-e713-4976-a493-586792f16ecd/\", \"children\": {}, \"repository_memberships\": [\"1\"]}]"
    http_version: 
  recorded_at: Wed, 09 Jan 2013 22:04:41 GMT
=======
      - "801"
      Date: 
      - Thu, 10 Jan 2013 01:14:43 GMT
    body: 
      string: "[{\"issued\": \"2010-01-01 01:01:01\", \"references\": [], \"_content_type_id\": \"erratum\", \"id\": \"RHEA-2010:0002\", \"severity\": \"\", \"title\": \"One package errata\", \"version\": \"1\", \"reboot_suggested\": false, \"type\": \"security\", \"pkglist\": [{\"packages\": [{\"src\": \"http://www.fedoraproject.org\", \"name\": \"elephant\", \"filename\": \"elephant-0.3-0.8.noarch.rpm\", \"epoch\": null, \"version\": \"0.3\", \"release\": \"0.8\", \"arch\": \"noarch\"}], \"name\": \"1\", \"short\": \"\"}], \"status\": \"stable\", \"updated\": \"\", \"description\": \"One package errata\", \"pushcount\": 1, \"from_str\": \"lzap+pub@redhat.com\", \"_storage_path\": null, \"rights\": \"\", \"solution\": \"\", \"summary\": \"\", \"release\": \"1\", \"_id\": \"c68ae302-e2fb-4e94-8b12-262ecefc7950\", \"_href\": \"/pulp/api/v2/content/units/erratum/c68ae302-e2fb-4e94-8b12-262ecefc7950/\", \"children\": {}}]"
    http_version: 
  recorded_at: Thu, 10 Jan 2013 01:14:43 GMT
>>>>>>> c99eacdf
- request: 
    method: post
    uri: https://dhcp231-16.rdu.redhat.com/pulp/api/v2/repositories/1/search/units/
    body: 
      string: "{\"criteria\":{\"type_ids\":[\"erratum\"]}}"
    headers: 
<<<<<<< HEAD
      Accept-Encoding: 
      - gzip, deflate
      Accept: 
      - application/json
      Authorization: 
      - OAuth oauth_body_hash="2jmj7l5rSw0yVb%2FvlWAYkK%2FYBwk%3D", oauth_consumer_key="katello", oauth_nonce="OcMS5CxygkELgXmpltyFKbf0ZsbGnbOhT6Z9yyGCc", oauth_signature="QU%2BFrvVCf8E%2Bqp3ZGEN2hIAedtI%3D", oauth_signature_method="HMAC-SHA1", oauth_timestamp="1357769085", oauth_version="1.0"
      Content-Type: 
      - application/json
      Pulp-User: 
      - admin
      Content-Length: 
      - "37"
=======
      Accept: 
      - application/json
      Authorization: 
      - OAuth oauth_body_hash="2jmj7l5rSw0yVb%2FvlWAYkK%2FYBwk%3D", oauth_consumer_key="katello", oauth_nonce="1Kordqc8vOsYP7Vvl452PCFuFspnmVLzJDFSyUVPeg", oauth_signature="8MRWI0%2BPTRkloL1O1MowqneoIbk%3D", oauth_signature_method="HMAC-SHA1", oauth_timestamp="1357780486", oauth_version="1.0"
      Pulp-User: 
      - admin
      Content-Type: 
      - application/json
      Content-Length: 
      - "37"
      Accept-Encoding: 
      - gzip, deflate
>>>>>>> c99eacdf
  response: 
    status: 
      code: 200
      message: OK
    headers: 
<<<<<<< HEAD
      Date: 
      - Wed, 09 Jan 2013 22:04:45 GMT
=======
      Connection: 
      - close
>>>>>>> c99eacdf
      Server: 
      - Apache/2.2.22 (Fedora)
      Content-Type: 
      - application/json
      Content-Length: 
      - "1903"
<<<<<<< HEAD
    body: 
      string: "[{\"updated\": \"2013-01-10T03:04:43Z\", \"repo_id\": \"1\", \"created\": \"2013-01-10T03:04:43Z\", \"_ns\": \"repo_content_units\", \"unit_id\": \"ee16e3ac-5172-498b-93df-c1c31dc816fc\", \"unit_type_id\": \"erratum\", \"owner_type\": \"importer\", \"_id\": {\"$oid\": \"50ede97b9c60ed2cd3003e05\"}, \"id\": \"50ede97b9c60ed2cd3003e05\", \"owner_id\": \"yum_importer\", \"metadata\": {\"issued\": \"2010-01-01 01:01:01\", \"references\": [], \"_content_type_id\": \"erratum\", \"id\": \"RHEA-2010:0001\", \"severity\": \"\", \"title\": \"Empty errata\", \"_ns\": \"units_erratum\", \"version\": \"1\", \"reboot_suggested\": false, \"type\": \"security\", \"pkglist\": [], \"status\": \"stable\", \"updated\": \"\", \"description\": \"Empty errata\", \"pushcount\": 1, \"from_str\": \"lzap+pub@redhat.com\", \"_storage_path\": null, \"rights\": \"\", \"solution\": \"\", \"summary\": \"\", \"release\": \"1\", \"_id\": \"ee16e3ac-5172-498b-93df-c1c31dc816fc\"}}, {\"updated\": \"2013-01-10T03:04:43Z\", \"repo_id\": \"1\", \"created\": \"2013-01-10T03:04:43Z\", \"_ns\": \"repo_content_units\", \"unit_id\": \"0805e846-e713-4976-a493-586792f16ecd\", \"unit_type_id\": \"erratum\", \"owner_type\": \"importer\", \"_id\": {\"$oid\": \"50ede97b9c60ed2cd3003e07\"}, \"id\": \"50ede97b9c60ed2cd3003e07\", \"owner_id\": \"yum_importer\", \"metadata\": {\"issued\": \"2010-01-01 01:01:01\", \"references\": [], \"_content_type_id\": \"erratum\", \"id\": \"RHEA-2010:0002\", \"severity\": \"\", \"title\": \"One package errata\", \"_ns\": \"units_erratum\", \"version\": \"1\", \"reboot_suggested\": false, \"type\": \"security\", \"pkglist\": [{\"packages\": [{\"src\": \"http://www.fedoraproject.org\", \"name\": \"elephant\", \"filename\": \"elephant-0.3-0.8.noarch.rpm\", \"epoch\": null, \"version\": \"0.3\", \"release\": \"0.8\", \"arch\": \"noarch\"}], \"name\": \"1\", \"short\": \"\"}], \"status\": \"stable\", \"updated\": \"\", \"description\": \"One package errata\", \"pushcount\": 1, \"from_str\": \"lzap+pub@redhat.com\", \"_storage_path\": null, \"rights\": \"\", \"solution\": \"\", \"summary\": \"\", \"release\": \"1\", \"_id\": \"0805e846-e713-4976-a493-586792f16ecd\"}}]"
    http_version: 
  recorded_at: Wed, 09 Jan 2013 22:04:45 GMT
=======
      Date: 
      - Thu, 10 Jan 2013 01:14:46 GMT
    body: 
      string: "[{\"updated\": \"2013-01-10T06:14:45Z\", \"repo_id\": \"1\", \"created\": \"2013-01-10T06:14:45Z\", \"_ns\": \"repo_content_units\", \"unit_id\": \"1cffd4f3-dfba-4e06-92ff-fbc9873dd7e5\", \"unit_type_id\": \"erratum\", \"owner_type\": \"importer\", \"_id\": {\"$oid\": \"50ee1605dc792129cb002654\"}, \"id\": \"50ee1605dc792129cb002654\", \"owner_id\": \"yum_importer\", \"metadata\": {\"issued\": \"2010-01-01 01:01:01\", \"references\": [], \"_content_type_id\": \"erratum\", \"id\": \"RHEA-2010:0001\", \"severity\": \"\", \"title\": \"Empty errata\", \"_ns\": \"units_erratum\", \"version\": \"1\", \"reboot_suggested\": false, \"type\": \"security\", \"pkglist\": [], \"status\": \"stable\", \"updated\": \"\", \"description\": \"Empty errata\", \"pushcount\": 1, \"from_str\": \"lzap+pub@redhat.com\", \"_storage_path\": null, \"rights\": \"\", \"solution\": \"\", \"summary\": \"\", \"release\": \"1\", \"_id\": \"1cffd4f3-dfba-4e06-92ff-fbc9873dd7e5\"}}, {\"updated\": \"2013-01-10T06:14:45Z\", \"repo_id\": \"1\", \"created\": \"2013-01-10T06:14:45Z\", \"_ns\": \"repo_content_units\", \"unit_id\": \"c68ae302-e2fb-4e94-8b12-262ecefc7950\", \"unit_type_id\": \"erratum\", \"owner_type\": \"importer\", \"_id\": {\"$oid\": \"50ee1605dc792129cb002656\"}, \"id\": \"50ee1605dc792129cb002656\", \"owner_id\": \"yum_importer\", \"metadata\": {\"issued\": \"2010-01-01 01:01:01\", \"references\": [], \"_content_type_id\": \"erratum\", \"id\": \"RHEA-2010:0002\", \"severity\": \"\", \"title\": \"One package errata\", \"_ns\": \"units_erratum\", \"version\": \"1\", \"reboot_suggested\": false, \"type\": \"security\", \"pkglist\": [{\"packages\": [{\"src\": \"http://www.fedoraproject.org\", \"name\": \"elephant\", \"filename\": \"elephant-0.3-0.8.noarch.rpm\", \"epoch\": null, \"version\": \"0.3\", \"release\": \"0.8\", \"arch\": \"noarch\"}], \"name\": \"1\", \"short\": \"\"}], \"status\": \"stable\", \"updated\": \"\", \"description\": \"One package errata\", \"pushcount\": 1, \"from_str\": \"lzap+pub@redhat.com\", \"_storage_path\": null, \"rights\": \"\", \"solution\": \"\", \"summary\": \"\", \"release\": \"1\", \"_id\": \"c68ae302-e2fb-4e94-8b12-262ecefc7950\"}}]"
    http_version: 
  recorded_at: Thu, 10 Jan 2013 01:14:46 GMT
>>>>>>> c99eacdf
- request: 
    method: post
    uri: https://dhcp231-16.rdu.redhat.com/pulp/api/v2/content/units/erratum/search/
    body: 
<<<<<<< HEAD
      string: "{\"criteria\":{\"filters\":{\"_id\":{\"$in\":[\"ee16e3ac-5172-498b-93df-c1c31dc816fc\",\"0805e846-e713-4976-a493-586792f16ecd\"]}}},\"include_repos\":true}"
    headers: 
      Accept-Encoding: 
      - gzip, deflate
      Accept: 
      - application/json
      Authorization: 
      - OAuth oauth_body_hash="2jmj7l5rSw0yVb%2FvlWAYkK%2FYBwk%3D", oauth_consumer_key="katello", oauth_nonce="gTU5wPOpQUjNUxBmErf1IX1t9uZ2Xv51qaTPkBcyG0", oauth_signature="pK%2FQVs6dZKsKPTEnqim7GfhVT%2FY%3D", oauth_signature_method="HMAC-SHA1", oauth_timestamp="1357769085", oauth_version="1.0"
      Content-Type: 
      - application/json
      Pulp-User: 
      - admin
      Content-Length: 
      - "141"
=======
      string: "{\"criteria\":{\"filters\":{\"_id\":{\"$in\":[\"1cffd4f3-dfba-4e06-92ff-fbc9873dd7e5\",\"c68ae302-e2fb-4e94-8b12-262ecefc7950\"]}}}}"
    headers: 
      Accept: 
      - application/json
      Authorization: 
      - OAuth oauth_body_hash="2jmj7l5rSw0yVb%2FvlWAYkK%2FYBwk%3D", oauth_consumer_key="katello", oauth_nonce="6DCiFgBgvaiLVmXgRTWTgpZMcdaynP3WgQwiMC6v7I", oauth_signature="Ffn%2F1EVTAuIDAgn7jt60UdxUC38%3D", oauth_signature_method="HMAC-SHA1", oauth_timestamp="1357780486", oauth_version="1.0"
      Pulp-User: 
      - admin
      Content-Type: 
      - application/json
      Content-Length: 
      - "120"
      Accept-Encoding: 
      - gzip, deflate
>>>>>>> c99eacdf
  response: 
    status: 
      code: 200
      message: OK
    headers: 
<<<<<<< HEAD
      Date: 
      - Wed, 09 Jan 2013 22:04:45 GMT
=======
      Connection: 
      - close
>>>>>>> c99eacdf
      Server: 
      - Apache/2.2.22 (Fedora)
      Content-Type: 
      - application/json
      Content-Length: 
<<<<<<< HEAD
      - "1443"
    body: 
      string: "[{\"issued\": \"2010-01-01 01:01:01\", \"references\": [], \"_content_type_id\": \"erratum\", \"id\": \"RHEA-2010:0002\", \"severity\": \"\", \"title\": \"One package errata\", \"version\": \"1\", \"reboot_suggested\": false, \"type\": \"security\", \"pkglist\": [{\"packages\": [{\"src\": \"http://www.fedoraproject.org\", \"name\": \"elephant\", \"filename\": \"elephant-0.3-0.8.noarch.rpm\", \"epoch\": null, \"version\": \"0.3\", \"release\": \"0.8\", \"arch\": \"noarch\"}], \"name\": \"1\", \"short\": \"\"}], \"status\": \"stable\", \"updated\": \"\", \"description\": \"One package errata\", \"pushcount\": 1, \"from_str\": \"lzap+pub@redhat.com\", \"_storage_path\": null, \"rights\": \"\", \"solution\": \"\", \"summary\": \"\", \"release\": \"1\", \"_id\": \"0805e846-e713-4976-a493-586792f16ecd\", \"_href\": \"/pulp/api/v2/content/units/erratum/0805e846-e713-4976-a493-586792f16ecd/\", \"children\": {}, \"repository_memberships\": [\"1\"]}, {\"issued\": \"2010-01-01 01:01:01\", \"references\": [], \"_content_type_id\": \"erratum\", \"id\": \"RHEA-2010:0001\", \"severity\": \"\", \"title\": \"Empty errata\", \"version\": \"1\", \"reboot_suggested\": false, \"type\": \"security\", \"pkglist\": [], \"status\": \"stable\", \"updated\": \"\", \"description\": \"Empty errata\", \"pushcount\": 1, \"from_str\": \"lzap+pub@redhat.com\", \"_storage_path\": null, \"rights\": \"\", \"solution\": \"\", \"summary\": \"\", \"release\": \"1\", \"_id\": \"ee16e3ac-5172-498b-93df-c1c31dc816fc\", \"_href\": \"/pulp/api/v2/content/units/erratum/ee16e3ac-5172-498b-93df-c1c31dc816fc/\", \"children\": {}, \"repository_memberships\": [\"1\"]}]"
    http_version: 
  recorded_at: Wed, 09 Jan 2013 22:04:45 GMT
=======
      - "1377"
      Date: 
      - Thu, 10 Jan 2013 01:14:46 GMT
    body: 
      string: "[{\"issued\": \"2010-01-01 01:01:01\", \"references\": [], \"_content_type_id\": \"erratum\", \"id\": \"RHEA-2010:0001\", \"severity\": \"\", \"title\": \"Empty errata\", \"version\": \"1\", \"reboot_suggested\": false, \"type\": \"security\", \"pkglist\": [], \"status\": \"stable\", \"updated\": \"\", \"description\": \"Empty errata\", \"pushcount\": 1, \"from_str\": \"lzap+pub@redhat.com\", \"_storage_path\": null, \"rights\": \"\", \"solution\": \"\", \"summary\": \"\", \"release\": \"1\", \"_id\": \"1cffd4f3-dfba-4e06-92ff-fbc9873dd7e5\", \"_href\": \"/pulp/api/v2/content/units/erratum/1cffd4f3-dfba-4e06-92ff-fbc9873dd7e5/\", \"children\": {}}, {\"issued\": \"2010-01-01 01:01:01\", \"references\": [], \"_content_type_id\": \"erratum\", \"id\": \"RHEA-2010:0002\", \"severity\": \"\", \"title\": \"One package errata\", \"version\": \"1\", \"reboot_suggested\": false, \"type\": \"security\", \"pkglist\": [{\"packages\": [{\"src\": \"http://www.fedoraproject.org\", \"name\": \"elephant\", \"filename\": \"elephant-0.3-0.8.noarch.rpm\", \"epoch\": null, \"version\": \"0.3\", \"release\": \"0.8\", \"arch\": \"noarch\"}], \"name\": \"1\", \"short\": \"\"}], \"status\": \"stable\", \"updated\": \"\", \"description\": \"One package errata\", \"pushcount\": 1, \"from_str\": \"lzap+pub@redhat.com\", \"_storage_path\": null, \"rights\": \"\", \"solution\": \"\", \"summary\": \"\", \"release\": \"1\", \"_id\": \"c68ae302-e2fb-4e94-8b12-262ecefc7950\", \"_href\": \"/pulp/api/v2/content/units/erratum/c68ae302-e2fb-4e94-8b12-262ecefc7950/\", \"children\": {}}]"
    http_version: 
  recorded_at: Thu, 10 Jan 2013 01:14:46 GMT
>>>>>>> c99eacdf
recorded_with: VCR 2.4.0<|MERGE_RESOLUTION|>--- conflicted
+++ resolved
@@ -1,335 +1,178 @@
 --- 
+recorded_with: VCR 2.4.0
 http_interactions: 
 - request: 
     method: post
     uri: https://dhcp231-16.rdu.redhat.com/pulp/api/v2/content/units/erratum/search/
     body: 
-<<<<<<< HEAD
-      string: "{\"criteria\":{\"filters\":{\"_id\":{\"$in\":[\"0805e846-e713-4976-a493-586792f16ecd\"]}}},\"include_repos\":true}"
+      string: "{\"criteria\":{\"filters\":{\"_id\":{\"$in\":[\"0805e846-e713-4976-a493-586792f16ecd\"]}}}}"
     headers: 
+      Content-Length: 
+      - "81"
+      Content-Type: 
+      - application/json
       Accept-Encoding: 
       - gzip, deflate
       Accept: 
       - application/json
-      Authorization: 
-      - OAuth oauth_body_hash="2jmj7l5rSw0yVb%2FvlWAYkK%2FYBwk%3D", oauth_consumer_key="katello", oauth_nonce="Z0Ahin05iQcmyr2oA6AUkYQMjQLk0jOqBR7jaztvw", oauth_signature="7QLXc9X1l1CuFVkcv%2BF%2FGVZiEew%3D", oauth_signature_method="HMAC-SHA1", oauth_timestamp="1357769081", oauth_version="1.0"
-      Content-Type: 
-      - application/json
       Pulp-User: 
       - admin
-      Content-Length: 
-      - "102"
-=======
-      string: "{\"criteria\":{\"filters\":{\"_id\":{\"$in\":[\"c68ae302-e2fb-4e94-8b12-262ecefc7950\"]}}}}"
-    headers: 
-      Accept: 
-      - application/json
       Authorization: 
-      - OAuth oauth_body_hash="2jmj7l5rSw0yVb%2FvlWAYkK%2FYBwk%3D", oauth_consumer_key="katello", oauth_nonce="2nlropex3v9pm9XOdmfI2HJOoMH5kwHHLRV7vDtdPc", oauth_signature="q0a0wmcLEHBW89H4oxKkSMtZgCw%3D", oauth_signature_method="HMAC-SHA1", oauth_timestamp="1357780483", oauth_version="1.0"
-      Pulp-User: 
-      - admin
-      Content-Type: 
-      - application/json
-      Content-Length: 
-      - "81"
-      Accept-Encoding: 
-      - gzip, deflate
->>>>>>> c99eacdf
+      - OAuth oauth_body_hash="2jmj7l5rSw0yVb%2FvlWAYkK%2FYBwk%3D", oauth_consumer_key="katello", oauth_nonce="NIzf9Cyj4zzgbpPdIXSJGmD6sIlUBqbCvnJPDRLQs", oauth_signature="FPoSHvK8KBUzSzvwRP%2Bs8Di90fo%3D", oauth_signature_method="HMAC-SHA1", oauth_timestamp="1357954266", oauth_version="1.0"
   response: 
     status: 
       code: 200
       message: OK
     headers: 
-<<<<<<< HEAD
+      Content-Length: 
+      - "801"
       Date: 
-      - Wed, 09 Jan 2013 22:04:41 GMT
-=======
-      Connection: 
-      - close
->>>>>>> c99eacdf
+      - Sat, 12 Jan 2013 01:31:06 GMT
+      Content-Type: 
+      - application/json
       Server: 
       - Apache/2.2.22 (Fedora)
-      Content-Type: 
-      - application/json
-      Content-Length: 
-<<<<<<< HEAD
-      - "834"
     body: 
-      string: "[{\"issued\": \"2010-01-01 01:01:01\", \"references\": [], \"_content_type_id\": \"erratum\", \"id\": \"RHEA-2010:0002\", \"severity\": \"\", \"title\": \"One package errata\", \"version\": \"1\", \"reboot_suggested\": false, \"type\": \"security\", \"pkglist\": [{\"packages\": [{\"src\": \"http://www.fedoraproject.org\", \"name\": \"elephant\", \"filename\": \"elephant-0.3-0.8.noarch.rpm\", \"epoch\": null, \"version\": \"0.3\", \"release\": \"0.8\", \"arch\": \"noarch\"}], \"name\": \"1\", \"short\": \"\"}], \"status\": \"stable\", \"updated\": \"\", \"description\": \"One package errata\", \"pushcount\": 1, \"from_str\": \"lzap+pub@redhat.com\", \"_storage_path\": null, \"rights\": \"\", \"solution\": \"\", \"summary\": \"\", \"release\": \"1\", \"_id\": \"0805e846-e713-4976-a493-586792f16ecd\", \"_href\": \"/pulp/api/v2/content/units/erratum/0805e846-e713-4976-a493-586792f16ecd/\", \"children\": {}, \"repository_memberships\": [\"1\"]}]"
+      string: "[{\"issued\": \"2010-01-01 01:01:01\", \"references\": [], \"_content_type_id\": \"erratum\", \"id\": \"RHEA-2010:0002\", \"severity\": \"\", \"title\": \"One package errata\", \"version\": \"1\", \"reboot_suggested\": false, \"type\": \"security\", \"pkglist\": [{\"packages\": [{\"src\": \"http://www.fedoraproject.org\", \"name\": \"elephant\", \"filename\": \"elephant-0.3-0.8.noarch.rpm\", \"epoch\": null, \"version\": \"0.3\", \"release\": \"0.8\", \"arch\": \"noarch\"}], \"name\": \"1\", \"short\": \"\"}], \"status\": \"stable\", \"updated\": \"\", \"description\": \"One package errata\", \"pushcount\": 1, \"from_str\": \"lzap+pub@redhat.com\", \"_storage_path\": null, \"rights\": \"\", \"solution\": \"\", \"summary\": \"\", \"release\": \"1\", \"_id\": \"0805e846-e713-4976-a493-586792f16ecd\", \"_href\": \"/pulp/api/v2/content/units/erratum/0805e846-e713-4976-a493-586792f16ecd/\", \"children\": {}}]"
     http_version: 
-  recorded_at: Wed, 09 Jan 2013 22:04:41 GMT
-=======
-      - "801"
-      Date: 
-      - Thu, 10 Jan 2013 01:14:43 GMT
-    body: 
-      string: "[{\"issued\": \"2010-01-01 01:01:01\", \"references\": [], \"_content_type_id\": \"erratum\", \"id\": \"RHEA-2010:0002\", \"severity\": \"\", \"title\": \"One package errata\", \"version\": \"1\", \"reboot_suggested\": false, \"type\": \"security\", \"pkglist\": [{\"packages\": [{\"src\": \"http://www.fedoraproject.org\", \"name\": \"elephant\", \"filename\": \"elephant-0.3-0.8.noarch.rpm\", \"epoch\": null, \"version\": \"0.3\", \"release\": \"0.8\", \"arch\": \"noarch\"}], \"name\": \"1\", \"short\": \"\"}], \"status\": \"stable\", \"updated\": \"\", \"description\": \"One package errata\", \"pushcount\": 1, \"from_str\": \"lzap+pub@redhat.com\", \"_storage_path\": null, \"rights\": \"\", \"solution\": \"\", \"summary\": \"\", \"release\": \"1\", \"_id\": \"c68ae302-e2fb-4e94-8b12-262ecefc7950\", \"_href\": \"/pulp/api/v2/content/units/erratum/c68ae302-e2fb-4e94-8b12-262ecefc7950/\", \"children\": {}}]"
-    http_version: 
-  recorded_at: Thu, 10 Jan 2013 01:14:43 GMT
->>>>>>> c99eacdf
+  recorded_at: Sat, 12 Jan 2013 01:31:06 GMT
 - request: 
     method: post
     uri: https://dhcp231-16.rdu.redhat.com/pulp/api/v2/content/units/erratum/search/
     body: 
-<<<<<<< HEAD
-      string: "{\"criteria\":{\"filters\":{\"_id\":{\"$in\":[\"0805e846-e713-4976-a493-586792f16ecd\"]}}},\"include_repos\":true}"
+      string: "{\"criteria\":{\"filters\":{\"_id\":{\"$in\":[\"0805e846-e713-4976-a493-586792f16ecd\"]}}}}"
     headers: 
+      Content-Length: 
+      - "81"
+      Content-Type: 
+      - application/json
       Accept-Encoding: 
       - gzip, deflate
       Accept: 
       - application/json
-      Authorization: 
-      - OAuth oauth_body_hash="2jmj7l5rSw0yVb%2FvlWAYkK%2FYBwk%3D", oauth_consumer_key="katello", oauth_nonce="Bb9NXUYYK7IPxLjRZDszJl83Do04Q0dQdnC1ny8", oauth_signature="rcfJWBFe%2B%2FBlgST2nl0tdIJ3RvI%3D", oauth_signature_method="HMAC-SHA1", oauth_timestamp="1357769081", oauth_version="1.0"
-      Content-Type: 
-      - application/json
       Pulp-User: 
       - admin
-      Content-Length: 
-      - "102"
-=======
-      string: "{\"criteria\":{\"filters\":{\"_id\":{\"$in\":[\"c68ae302-e2fb-4e94-8b12-262ecefc7950\"]}}}}"
-    headers: 
-      Accept: 
-      - application/json
       Authorization: 
-      - OAuth oauth_body_hash="2jmj7l5rSw0yVb%2FvlWAYkK%2FYBwk%3D", oauth_consumer_key="katello", oauth_nonce="NaBXSN1gaTxtvRMEQdPrxxwjO51UoZB8htfcLsSLo", oauth_signature="ZMTsUlJ0Uw75M5vbgVFCdSvMHYc%3D", oauth_signature_method="HMAC-SHA1", oauth_timestamp="1357780483", oauth_version="1.0"
-      Pulp-User: 
-      - admin
-      Content-Type: 
-      - application/json
-      Content-Length: 
-      - "81"
-      Accept-Encoding: 
-      - gzip, deflate
->>>>>>> c99eacdf
+      - OAuth oauth_body_hash="2jmj7l5rSw0yVb%2FvlWAYkK%2FYBwk%3D", oauth_consumer_key="katello", oauth_nonce="7qiTEPR2FaPhiKRAy28Iys5Rv5ESxIM29Oh7UMuJvM", oauth_signature="Ywq2UsZLGaLD0Pe8mRG%2FdX7Ucgw%3D", oauth_signature_method="HMAC-SHA1", oauth_timestamp="1357954266", oauth_version="1.0"
   response: 
     status: 
       code: 200
       message: OK
     headers: 
-<<<<<<< HEAD
+      Content-Length: 
+      - "801"
       Date: 
-      - Wed, 09 Jan 2013 22:04:41 GMT
-=======
-      Connection: 
-      - close
->>>>>>> c99eacdf
+      - Sat, 12 Jan 2013 01:31:07 GMT
+      Content-Type: 
+      - application/json
       Server: 
       - Apache/2.2.22 (Fedora)
-      Content-Type: 
-      - application/json
-      Content-Length: 
-<<<<<<< HEAD
-      - "834"
     body: 
-      string: "[{\"issued\": \"2010-01-01 01:01:01\", \"references\": [], \"_content_type_id\": \"erratum\", \"id\": \"RHEA-2010:0002\", \"severity\": \"\", \"title\": \"One package errata\", \"version\": \"1\", \"reboot_suggested\": false, \"type\": \"security\", \"pkglist\": [{\"packages\": [{\"src\": \"http://www.fedoraproject.org\", \"name\": \"elephant\", \"filename\": \"elephant-0.3-0.8.noarch.rpm\", \"epoch\": null, \"version\": \"0.3\", \"release\": \"0.8\", \"arch\": \"noarch\"}], \"name\": \"1\", \"short\": \"\"}], \"status\": \"stable\", \"updated\": \"\", \"description\": \"One package errata\", \"pushcount\": 1, \"from_str\": \"lzap+pub@redhat.com\", \"_storage_path\": null, \"rights\": \"\", \"solution\": \"\", \"summary\": \"\", \"release\": \"1\", \"_id\": \"0805e846-e713-4976-a493-586792f16ecd\", \"_href\": \"/pulp/api/v2/content/units/erratum/0805e846-e713-4976-a493-586792f16ecd/\", \"children\": {}, \"repository_memberships\": [\"1\"]}]"
+      string: "[{\"issued\": \"2010-01-01 01:01:01\", \"references\": [], \"_content_type_id\": \"erratum\", \"id\": \"RHEA-2010:0002\", \"severity\": \"\", \"title\": \"One package errata\", \"version\": \"1\", \"reboot_suggested\": false, \"type\": \"security\", \"pkglist\": [{\"packages\": [{\"src\": \"http://www.fedoraproject.org\", \"name\": \"elephant\", \"filename\": \"elephant-0.3-0.8.noarch.rpm\", \"epoch\": null, \"version\": \"0.3\", \"release\": \"0.8\", \"arch\": \"noarch\"}], \"name\": \"1\", \"short\": \"\"}], \"status\": \"stable\", \"updated\": \"\", \"description\": \"One package errata\", \"pushcount\": 1, \"from_str\": \"lzap+pub@redhat.com\", \"_storage_path\": null, \"rights\": \"\", \"solution\": \"\", \"summary\": \"\", \"release\": \"1\", \"_id\": \"0805e846-e713-4976-a493-586792f16ecd\", \"_href\": \"/pulp/api/v2/content/units/erratum/0805e846-e713-4976-a493-586792f16ecd/\", \"children\": {}}]"
     http_version: 
-  recorded_at: Wed, 09 Jan 2013 22:04:41 GMT
-=======
-      - "801"
-      Date: 
-      - Thu, 10 Jan 2013 01:14:43 GMT
-    body: 
-      string: "[{\"issued\": \"2010-01-01 01:01:01\", \"references\": [], \"_content_type_id\": \"erratum\", \"id\": \"RHEA-2010:0002\", \"severity\": \"\", \"title\": \"One package errata\", \"version\": \"1\", \"reboot_suggested\": false, \"type\": \"security\", \"pkglist\": [{\"packages\": [{\"src\": \"http://www.fedoraproject.org\", \"name\": \"elephant\", \"filename\": \"elephant-0.3-0.8.noarch.rpm\", \"epoch\": null, \"version\": \"0.3\", \"release\": \"0.8\", \"arch\": \"noarch\"}], \"name\": \"1\", \"short\": \"\"}], \"status\": \"stable\", \"updated\": \"\", \"description\": \"One package errata\", \"pushcount\": 1, \"from_str\": \"lzap+pub@redhat.com\", \"_storage_path\": null, \"rights\": \"\", \"solution\": \"\", \"summary\": \"\", \"release\": \"1\", \"_id\": \"c68ae302-e2fb-4e94-8b12-262ecefc7950\", \"_href\": \"/pulp/api/v2/content/units/erratum/c68ae302-e2fb-4e94-8b12-262ecefc7950/\", \"children\": {}}]"
-    http_version: 
-  recorded_at: Thu, 10 Jan 2013 01:14:43 GMT
->>>>>>> c99eacdf
+  recorded_at: Sat, 12 Jan 2013 01:31:07 GMT
 - request: 
     method: post
     uri: https://dhcp231-16.rdu.redhat.com/pulp/api/v2/content/units/erratum/search/
     body: 
-<<<<<<< HEAD
-      string: "{\"criteria\":{\"filters\":{\"_id\":{\"$in\":[\"0805e846-e713-4976-a493-586792f16ecd\"]}}},\"include_repos\":true}"
+      string: "{\"criteria\":{\"filters\":{\"_id\":{\"$in\":[\"0805e846-e713-4976-a493-586792f16ecd\"]}}}}"
     headers: 
+      Content-Length: 
+      - "81"
+      Content-Type: 
+      - application/json
       Accept-Encoding: 
       - gzip, deflate
       Accept: 
       - application/json
-      Authorization: 
-      - OAuth oauth_body_hash="2jmj7l5rSw0yVb%2FvlWAYkK%2FYBwk%3D", oauth_consumer_key="katello", oauth_nonce="hcAC8qoTpKRycoj55yqAP6DjU1mgQa0jxxV6ffZYY", oauth_signature="LumisJ3YnZumv5kw4q%2Fv4Knawms%3D", oauth_signature_method="HMAC-SHA1", oauth_timestamp="1357769081", oauth_version="1.0"
-      Content-Type: 
-      - application/json
       Pulp-User: 
       - admin
-      Content-Length: 
-      - "102"
-=======
-      string: "{\"criteria\":{\"filters\":{\"_id\":{\"$in\":[\"c68ae302-e2fb-4e94-8b12-262ecefc7950\"]}}}}"
-    headers: 
-      Accept: 
-      - application/json
       Authorization: 
-      - OAuth oauth_body_hash="2jmj7l5rSw0yVb%2FvlWAYkK%2FYBwk%3D", oauth_consumer_key="katello", oauth_nonce="RImgJ4hZL6BG5WmSNS58oAwC05xOiCmCWgcaTmjyMo", oauth_signature="p9eUeDaZdRPSQyHCZAK0ELUCxNY%3D", oauth_signature_method="HMAC-SHA1", oauth_timestamp="1357780483", oauth_version="1.0"
-      Pulp-User: 
-      - admin
-      Content-Type: 
-      - application/json
-      Content-Length: 
-      - "81"
-      Accept-Encoding: 
-      - gzip, deflate
->>>>>>> c99eacdf
+      - OAuth oauth_body_hash="2jmj7l5rSw0yVb%2FvlWAYkK%2FYBwk%3D", oauth_consumer_key="katello", oauth_nonce="7IIL3K8OWhdYKvLSGHPFGJdsiMaEpCXbDO3mEgAjnNA", oauth_signature="UKDwB%2BKxsAoS2MIiP4ZpfdY%2BOW4%3D", oauth_signature_method="HMAC-SHA1", oauth_timestamp="1357954267", oauth_version="1.0"
   response: 
     status: 
       code: 200
       message: OK
     headers: 
-<<<<<<< HEAD
+      Content-Length: 
+      - "801"
       Date: 
-      - Wed, 09 Jan 2013 22:04:41 GMT
-=======
-      Connection: 
-      - close
->>>>>>> c99eacdf
+      - Sat, 12 Jan 2013 01:31:07 GMT
+      Content-Type: 
+      - application/json
       Server: 
       - Apache/2.2.22 (Fedora)
-      Content-Type: 
-      - application/json
-      Content-Length: 
-<<<<<<< HEAD
-      - "834"
     body: 
-      string: "[{\"issued\": \"2010-01-01 01:01:01\", \"references\": [], \"_content_type_id\": \"erratum\", \"id\": \"RHEA-2010:0002\", \"severity\": \"\", \"title\": \"One package errata\", \"version\": \"1\", \"reboot_suggested\": false, \"type\": \"security\", \"pkglist\": [{\"packages\": [{\"src\": \"http://www.fedoraproject.org\", \"name\": \"elephant\", \"filename\": \"elephant-0.3-0.8.noarch.rpm\", \"epoch\": null, \"version\": \"0.3\", \"release\": \"0.8\", \"arch\": \"noarch\"}], \"name\": \"1\", \"short\": \"\"}], \"status\": \"stable\", \"updated\": \"\", \"description\": \"One package errata\", \"pushcount\": 1, \"from_str\": \"lzap+pub@redhat.com\", \"_storage_path\": null, \"rights\": \"\", \"solution\": \"\", \"summary\": \"\", \"release\": \"1\", \"_id\": \"0805e846-e713-4976-a493-586792f16ecd\", \"_href\": \"/pulp/api/v2/content/units/erratum/0805e846-e713-4976-a493-586792f16ecd/\", \"children\": {}, \"repository_memberships\": [\"1\"]}]"
+      string: "[{\"issued\": \"2010-01-01 01:01:01\", \"references\": [], \"_content_type_id\": \"erratum\", \"id\": \"RHEA-2010:0002\", \"severity\": \"\", \"title\": \"One package errata\", \"version\": \"1\", \"reboot_suggested\": false, \"type\": \"security\", \"pkglist\": [{\"packages\": [{\"src\": \"http://www.fedoraproject.org\", \"name\": \"elephant\", \"filename\": \"elephant-0.3-0.8.noarch.rpm\", \"epoch\": null, \"version\": \"0.3\", \"release\": \"0.8\", \"arch\": \"noarch\"}], \"name\": \"1\", \"short\": \"\"}], \"status\": \"stable\", \"updated\": \"\", \"description\": \"One package errata\", \"pushcount\": 1, \"from_str\": \"lzap+pub@redhat.com\", \"_storage_path\": null, \"rights\": \"\", \"solution\": \"\", \"summary\": \"\", \"release\": \"1\", \"_id\": \"0805e846-e713-4976-a493-586792f16ecd\", \"_href\": \"/pulp/api/v2/content/units/erratum/0805e846-e713-4976-a493-586792f16ecd/\", \"children\": {}}]"
     http_version: 
-  recorded_at: Wed, 09 Jan 2013 22:04:41 GMT
-=======
-      - "801"
-      Date: 
-      - Thu, 10 Jan 2013 01:14:43 GMT
-    body: 
-      string: "[{\"issued\": \"2010-01-01 01:01:01\", \"references\": [], \"_content_type_id\": \"erratum\", \"id\": \"RHEA-2010:0002\", \"severity\": \"\", \"title\": \"One package errata\", \"version\": \"1\", \"reboot_suggested\": false, \"type\": \"security\", \"pkglist\": [{\"packages\": [{\"src\": \"http://www.fedoraproject.org\", \"name\": \"elephant\", \"filename\": \"elephant-0.3-0.8.noarch.rpm\", \"epoch\": null, \"version\": \"0.3\", \"release\": \"0.8\", \"arch\": \"noarch\"}], \"name\": \"1\", \"short\": \"\"}], \"status\": \"stable\", \"updated\": \"\", \"description\": \"One package errata\", \"pushcount\": 1, \"from_str\": \"lzap+pub@redhat.com\", \"_storage_path\": null, \"rights\": \"\", \"solution\": \"\", \"summary\": \"\", \"release\": \"1\", \"_id\": \"c68ae302-e2fb-4e94-8b12-262ecefc7950\", \"_href\": \"/pulp/api/v2/content/units/erratum/c68ae302-e2fb-4e94-8b12-262ecefc7950/\", \"children\": {}}]"
-    http_version: 
-  recorded_at: Thu, 10 Jan 2013 01:14:43 GMT
->>>>>>> c99eacdf
+  recorded_at: Sat, 12 Jan 2013 01:31:07 GMT
 - request: 
     method: post
     uri: https://dhcp231-16.rdu.redhat.com/pulp/api/v2/repositories/1/search/units/
     body: 
       string: "{\"criteria\":{\"type_ids\":[\"erratum\"]}}"
     headers: 
-<<<<<<< HEAD
+      Content-Length: 
+      - "37"
+      Content-Type: 
+      - application/json
       Accept-Encoding: 
       - gzip, deflate
       Accept: 
       - application/json
-      Authorization: 
-      - OAuth oauth_body_hash="2jmj7l5rSw0yVb%2FvlWAYkK%2FYBwk%3D", oauth_consumer_key="katello", oauth_nonce="OcMS5CxygkELgXmpltyFKbf0ZsbGnbOhT6Z9yyGCc", oauth_signature="QU%2BFrvVCf8E%2Bqp3ZGEN2hIAedtI%3D", oauth_signature_method="HMAC-SHA1", oauth_timestamp="1357769085", oauth_version="1.0"
-      Content-Type: 
-      - application/json
       Pulp-User: 
       - admin
-      Content-Length: 
-      - "37"
-=======
-      Accept: 
-      - application/json
       Authorization: 
-      - OAuth oauth_body_hash="2jmj7l5rSw0yVb%2FvlWAYkK%2FYBwk%3D", oauth_consumer_key="katello", oauth_nonce="1Kordqc8vOsYP7Vvl452PCFuFspnmVLzJDFSyUVPeg", oauth_signature="8MRWI0%2BPTRkloL1O1MowqneoIbk%3D", oauth_signature_method="HMAC-SHA1", oauth_timestamp="1357780486", oauth_version="1.0"
-      Pulp-User: 
-      - admin
-      Content-Type: 
-      - application/json
-      Content-Length: 
-      - "37"
-      Accept-Encoding: 
-      - gzip, deflate
->>>>>>> c99eacdf
+      - OAuth oauth_body_hash="2jmj7l5rSw0yVb%2FvlWAYkK%2FYBwk%3D", oauth_consumer_key="katello", oauth_nonce="MXiFTPdsxl3xbFEBzYwgvFfuJ8KSWzKEmeoPGJAZza0", oauth_signature="bnDh8bSMJjdK898hKPYLpxPFgeY%3D", oauth_signature_method="HMAC-SHA1", oauth_timestamp="1357954270", oauth_version="1.0"
   response: 
     status: 
       code: 200
       message: OK
     headers: 
-<<<<<<< HEAD
+      Content-Length: 
+      - "1903"
       Date: 
-      - Wed, 09 Jan 2013 22:04:45 GMT
-=======
-      Connection: 
-      - close
->>>>>>> c99eacdf
+      - Sat, 12 Jan 2013 01:31:10 GMT
+      Content-Type: 
+      - application/json
       Server: 
       - Apache/2.2.22 (Fedora)
-      Content-Type: 
-      - application/json
-      Content-Length: 
-      - "1903"
-<<<<<<< HEAD
     body: 
-      string: "[{\"updated\": \"2013-01-10T03:04:43Z\", \"repo_id\": \"1\", \"created\": \"2013-01-10T03:04:43Z\", \"_ns\": \"repo_content_units\", \"unit_id\": \"ee16e3ac-5172-498b-93df-c1c31dc816fc\", \"unit_type_id\": \"erratum\", \"owner_type\": \"importer\", \"_id\": {\"$oid\": \"50ede97b9c60ed2cd3003e05\"}, \"id\": \"50ede97b9c60ed2cd3003e05\", \"owner_id\": \"yum_importer\", \"metadata\": {\"issued\": \"2010-01-01 01:01:01\", \"references\": [], \"_content_type_id\": \"erratum\", \"id\": \"RHEA-2010:0001\", \"severity\": \"\", \"title\": \"Empty errata\", \"_ns\": \"units_erratum\", \"version\": \"1\", \"reboot_suggested\": false, \"type\": \"security\", \"pkglist\": [], \"status\": \"stable\", \"updated\": \"\", \"description\": \"Empty errata\", \"pushcount\": 1, \"from_str\": \"lzap+pub@redhat.com\", \"_storage_path\": null, \"rights\": \"\", \"solution\": \"\", \"summary\": \"\", \"release\": \"1\", \"_id\": \"ee16e3ac-5172-498b-93df-c1c31dc816fc\"}}, {\"updated\": \"2013-01-10T03:04:43Z\", \"repo_id\": \"1\", \"created\": \"2013-01-10T03:04:43Z\", \"_ns\": \"repo_content_units\", \"unit_id\": \"0805e846-e713-4976-a493-586792f16ecd\", \"unit_type_id\": \"erratum\", \"owner_type\": \"importer\", \"_id\": {\"$oid\": \"50ede97b9c60ed2cd3003e07\"}, \"id\": \"50ede97b9c60ed2cd3003e07\", \"owner_id\": \"yum_importer\", \"metadata\": {\"issued\": \"2010-01-01 01:01:01\", \"references\": [], \"_content_type_id\": \"erratum\", \"id\": \"RHEA-2010:0002\", \"severity\": \"\", \"title\": \"One package errata\", \"_ns\": \"units_erratum\", \"version\": \"1\", \"reboot_suggested\": false, \"type\": \"security\", \"pkglist\": [{\"packages\": [{\"src\": \"http://www.fedoraproject.org\", \"name\": \"elephant\", \"filename\": \"elephant-0.3-0.8.noarch.rpm\", \"epoch\": null, \"version\": \"0.3\", \"release\": \"0.8\", \"arch\": \"noarch\"}], \"name\": \"1\", \"short\": \"\"}], \"status\": \"stable\", \"updated\": \"\", \"description\": \"One package errata\", \"pushcount\": 1, \"from_str\": \"lzap+pub@redhat.com\", \"_storage_path\": null, \"rights\": \"\", \"solution\": \"\", \"summary\": \"\", \"release\": \"1\", \"_id\": \"0805e846-e713-4976-a493-586792f16ecd\"}}]"
+      string: "[{\"updated\": \"2013-01-12T06:31:09Z\", \"repo_id\": \"1\", \"created\": \"2013-01-12T06:31:09Z\", \"_ns\": \"repo_content_units\", \"unit_id\": \"ee16e3ac-5172-498b-93df-c1c31dc816fc\", \"unit_type_id\": \"erratum\", \"owner_type\": \"importer\", \"_id\": {\"$oid\": \"50f0bcdd9c60ed0921004f50\"}, \"id\": \"50f0bcdd9c60ed0921004f50\", \"owner_id\": \"yum_importer\", \"metadata\": {\"issued\": \"2010-01-01 01:01:01\", \"references\": [], \"_content_type_id\": \"erratum\", \"id\": \"RHEA-2010:0001\", \"severity\": \"\", \"title\": \"Empty errata\", \"_ns\": \"units_erratum\", \"version\": \"1\", \"reboot_suggested\": false, \"type\": \"security\", \"pkglist\": [], \"status\": \"stable\", \"updated\": \"\", \"description\": \"Empty errata\", \"pushcount\": 1, \"from_str\": \"lzap+pub@redhat.com\", \"_storage_path\": null, \"rights\": \"\", \"solution\": \"\", \"summary\": \"\", \"release\": \"1\", \"_id\": \"ee16e3ac-5172-498b-93df-c1c31dc816fc\"}}, {\"updated\": \"2013-01-12T06:31:09Z\", \"repo_id\": \"1\", \"created\": \"2013-01-12T06:31:09Z\", \"_ns\": \"repo_content_units\", \"unit_id\": \"0805e846-e713-4976-a493-586792f16ecd\", \"unit_type_id\": \"erratum\", \"owner_type\": \"importer\", \"_id\": {\"$oid\": \"50f0bcdd9c60ed0921004f52\"}, \"id\": \"50f0bcdd9c60ed0921004f52\", \"owner_id\": \"yum_importer\", \"metadata\": {\"issued\": \"2010-01-01 01:01:01\", \"references\": [], \"_content_type_id\": \"erratum\", \"id\": \"RHEA-2010:0002\", \"severity\": \"\", \"title\": \"One package errata\", \"_ns\": \"units_erratum\", \"version\": \"1\", \"reboot_suggested\": false, \"type\": \"security\", \"pkglist\": [{\"packages\": [{\"src\": \"http://www.fedoraproject.org\", \"name\": \"elephant\", \"filename\": \"elephant-0.3-0.8.noarch.rpm\", \"epoch\": null, \"version\": \"0.3\", \"release\": \"0.8\", \"arch\": \"noarch\"}], \"name\": \"1\", \"short\": \"\"}], \"status\": \"stable\", \"updated\": \"\", \"description\": \"One package errata\", \"pushcount\": 1, \"from_str\": \"lzap+pub@redhat.com\", \"_storage_path\": null, \"rights\": \"\", \"solution\": \"\", \"summary\": \"\", \"release\": \"1\", \"_id\": \"0805e846-e713-4976-a493-586792f16ecd\"}}]"
     http_version: 
-  recorded_at: Wed, 09 Jan 2013 22:04:45 GMT
-=======
-      Date: 
-      - Thu, 10 Jan 2013 01:14:46 GMT
-    body: 
-      string: "[{\"updated\": \"2013-01-10T06:14:45Z\", \"repo_id\": \"1\", \"created\": \"2013-01-10T06:14:45Z\", \"_ns\": \"repo_content_units\", \"unit_id\": \"1cffd4f3-dfba-4e06-92ff-fbc9873dd7e5\", \"unit_type_id\": \"erratum\", \"owner_type\": \"importer\", \"_id\": {\"$oid\": \"50ee1605dc792129cb002654\"}, \"id\": \"50ee1605dc792129cb002654\", \"owner_id\": \"yum_importer\", \"metadata\": {\"issued\": \"2010-01-01 01:01:01\", \"references\": [], \"_content_type_id\": \"erratum\", \"id\": \"RHEA-2010:0001\", \"severity\": \"\", \"title\": \"Empty errata\", \"_ns\": \"units_erratum\", \"version\": \"1\", \"reboot_suggested\": false, \"type\": \"security\", \"pkglist\": [], \"status\": \"stable\", \"updated\": \"\", \"description\": \"Empty errata\", \"pushcount\": 1, \"from_str\": \"lzap+pub@redhat.com\", \"_storage_path\": null, \"rights\": \"\", \"solution\": \"\", \"summary\": \"\", \"release\": \"1\", \"_id\": \"1cffd4f3-dfba-4e06-92ff-fbc9873dd7e5\"}}, {\"updated\": \"2013-01-10T06:14:45Z\", \"repo_id\": \"1\", \"created\": \"2013-01-10T06:14:45Z\", \"_ns\": \"repo_content_units\", \"unit_id\": \"c68ae302-e2fb-4e94-8b12-262ecefc7950\", \"unit_type_id\": \"erratum\", \"owner_type\": \"importer\", \"_id\": {\"$oid\": \"50ee1605dc792129cb002656\"}, \"id\": \"50ee1605dc792129cb002656\", \"owner_id\": \"yum_importer\", \"metadata\": {\"issued\": \"2010-01-01 01:01:01\", \"references\": [], \"_content_type_id\": \"erratum\", \"id\": \"RHEA-2010:0002\", \"severity\": \"\", \"title\": \"One package errata\", \"_ns\": \"units_erratum\", \"version\": \"1\", \"reboot_suggested\": false, \"type\": \"security\", \"pkglist\": [{\"packages\": [{\"src\": \"http://www.fedoraproject.org\", \"name\": \"elephant\", \"filename\": \"elephant-0.3-0.8.noarch.rpm\", \"epoch\": null, \"version\": \"0.3\", \"release\": \"0.8\", \"arch\": \"noarch\"}], \"name\": \"1\", \"short\": \"\"}], \"status\": \"stable\", \"updated\": \"\", \"description\": \"One package errata\", \"pushcount\": 1, \"from_str\": \"lzap+pub@redhat.com\", \"_storage_path\": null, \"rights\": \"\", \"solution\": \"\", \"summary\": \"\", \"release\": \"1\", \"_id\": \"c68ae302-e2fb-4e94-8b12-262ecefc7950\"}}]"
-    http_version: 
-  recorded_at: Thu, 10 Jan 2013 01:14:46 GMT
->>>>>>> c99eacdf
+  recorded_at: Sat, 12 Jan 2013 01:31:11 GMT
 - request: 
     method: post
     uri: https://dhcp231-16.rdu.redhat.com/pulp/api/v2/content/units/erratum/search/
     body: 
-<<<<<<< HEAD
-      string: "{\"criteria\":{\"filters\":{\"_id\":{\"$in\":[\"ee16e3ac-5172-498b-93df-c1c31dc816fc\",\"0805e846-e713-4976-a493-586792f16ecd\"]}}},\"include_repos\":true}"
+      string: "{\"criteria\":{\"filters\":{\"_id\":{\"$in\":[\"ee16e3ac-5172-498b-93df-c1c31dc816fc\",\"0805e846-e713-4976-a493-586792f16ecd\"]}}}}"
     headers: 
+      Content-Length: 
+      - "120"
+      Content-Type: 
+      - application/json
       Accept-Encoding: 
       - gzip, deflate
       Accept: 
       - application/json
-      Authorization: 
-      - OAuth oauth_body_hash="2jmj7l5rSw0yVb%2FvlWAYkK%2FYBwk%3D", oauth_consumer_key="katello", oauth_nonce="gTU5wPOpQUjNUxBmErf1IX1t9uZ2Xv51qaTPkBcyG0", oauth_signature="pK%2FQVs6dZKsKPTEnqim7GfhVT%2FY%3D", oauth_signature_method="HMAC-SHA1", oauth_timestamp="1357769085", oauth_version="1.0"
-      Content-Type: 
-      - application/json
       Pulp-User: 
       - admin
-      Content-Length: 
-      - "141"
-=======
-      string: "{\"criteria\":{\"filters\":{\"_id\":{\"$in\":[\"1cffd4f3-dfba-4e06-92ff-fbc9873dd7e5\",\"c68ae302-e2fb-4e94-8b12-262ecefc7950\"]}}}}"
-    headers: 
-      Accept: 
-      - application/json
       Authorization: 
-      - OAuth oauth_body_hash="2jmj7l5rSw0yVb%2FvlWAYkK%2FYBwk%3D", oauth_consumer_key="katello", oauth_nonce="6DCiFgBgvaiLVmXgRTWTgpZMcdaynP3WgQwiMC6v7I", oauth_signature="Ffn%2F1EVTAuIDAgn7jt60UdxUC38%3D", oauth_signature_method="HMAC-SHA1", oauth_timestamp="1357780486", oauth_version="1.0"
-      Pulp-User: 
-      - admin
-      Content-Type: 
-      - application/json
-      Content-Length: 
-      - "120"
-      Accept-Encoding: 
-      - gzip, deflate
->>>>>>> c99eacdf
+      - OAuth oauth_body_hash="2jmj7l5rSw0yVb%2FvlWAYkK%2FYBwk%3D", oauth_consumer_key="katello", oauth_nonce="TCPvFWiYHfyC4YPpqdMWIpe4wvR2AVXxteP2tNF8o", oauth_signature="m337MczhC8ucFJKSDOJxrZ4ItwE%3D", oauth_signature_method="HMAC-SHA1", oauth_timestamp="1357954271", oauth_version="1.0"
   response: 
     status: 
       code: 200
       message: OK
     headers: 
-<<<<<<< HEAD
+      Content-Length: 
+      - "1377"
       Date: 
-      - Wed, 09 Jan 2013 22:04:45 GMT
-=======
-      Connection: 
-      - close
->>>>>>> c99eacdf
+      - Sat, 12 Jan 2013 01:31:11 GMT
+      Content-Type: 
+      - application/json
       Server: 
       - Apache/2.2.22 (Fedora)
-      Content-Type: 
-      - application/json
-      Content-Length: 
-<<<<<<< HEAD
-      - "1443"
     body: 
-      string: "[{\"issued\": \"2010-01-01 01:01:01\", \"references\": [], \"_content_type_id\": \"erratum\", \"id\": \"RHEA-2010:0002\", \"severity\": \"\", \"title\": \"One package errata\", \"version\": \"1\", \"reboot_suggested\": false, \"type\": \"security\", \"pkglist\": [{\"packages\": [{\"src\": \"http://www.fedoraproject.org\", \"name\": \"elephant\", \"filename\": \"elephant-0.3-0.8.noarch.rpm\", \"epoch\": null, \"version\": \"0.3\", \"release\": \"0.8\", \"arch\": \"noarch\"}], \"name\": \"1\", \"short\": \"\"}], \"status\": \"stable\", \"updated\": \"\", \"description\": \"One package errata\", \"pushcount\": 1, \"from_str\": \"lzap+pub@redhat.com\", \"_storage_path\": null, \"rights\": \"\", \"solution\": \"\", \"summary\": \"\", \"release\": \"1\", \"_id\": \"0805e846-e713-4976-a493-586792f16ecd\", \"_href\": \"/pulp/api/v2/content/units/erratum/0805e846-e713-4976-a493-586792f16ecd/\", \"children\": {}, \"repository_memberships\": [\"1\"]}, {\"issued\": \"2010-01-01 01:01:01\", \"references\": [], \"_content_type_id\": \"erratum\", \"id\": \"RHEA-2010:0001\", \"severity\": \"\", \"title\": \"Empty errata\", \"version\": \"1\", \"reboot_suggested\": false, \"type\": \"security\", \"pkglist\": [], \"status\": \"stable\", \"updated\": \"\", \"description\": \"Empty errata\", \"pushcount\": 1, \"from_str\": \"lzap+pub@redhat.com\", \"_storage_path\": null, \"rights\": \"\", \"solution\": \"\", \"summary\": \"\", \"release\": \"1\", \"_id\": \"ee16e3ac-5172-498b-93df-c1c31dc816fc\", \"_href\": \"/pulp/api/v2/content/units/erratum/ee16e3ac-5172-498b-93df-c1c31dc816fc/\", \"children\": {}, \"repository_memberships\": [\"1\"]}]"
+      string: "[{\"issued\": \"2010-01-01 01:01:01\", \"references\": [], \"_content_type_id\": \"erratum\", \"id\": \"RHEA-2010:0002\", \"severity\": \"\", \"title\": \"One package errata\", \"version\": \"1\", \"reboot_suggested\": false, \"type\": \"security\", \"pkglist\": [{\"packages\": [{\"src\": \"http://www.fedoraproject.org\", \"name\": \"elephant\", \"filename\": \"elephant-0.3-0.8.noarch.rpm\", \"epoch\": null, \"version\": \"0.3\", \"release\": \"0.8\", \"arch\": \"noarch\"}], \"name\": \"1\", \"short\": \"\"}], \"status\": \"stable\", \"updated\": \"\", \"description\": \"One package errata\", \"pushcount\": 1, \"from_str\": \"lzap+pub@redhat.com\", \"_storage_path\": null, \"rights\": \"\", \"solution\": \"\", \"summary\": \"\", \"release\": \"1\", \"_id\": \"0805e846-e713-4976-a493-586792f16ecd\", \"_href\": \"/pulp/api/v2/content/units/erratum/0805e846-e713-4976-a493-586792f16ecd/\", \"children\": {}}, {\"issued\": \"2010-01-01 01:01:01\", \"references\": [], \"_content_type_id\": \"erratum\", \"id\": \"RHEA-2010:0001\", \"severity\": \"\", \"title\": \"Empty errata\", \"version\": \"1\", \"reboot_suggested\": false, \"type\": \"security\", \"pkglist\": [], \"status\": \"stable\", \"updated\": \"\", \"description\": \"Empty errata\", \"pushcount\": 1, \"from_str\": \"lzap+pub@redhat.com\", \"_storage_path\": null, \"rights\": \"\", \"solution\": \"\", \"summary\": \"\", \"release\": \"1\", \"_id\": \"ee16e3ac-5172-498b-93df-c1c31dc816fc\", \"_href\": \"/pulp/api/v2/content/units/erratum/ee16e3ac-5172-498b-93df-c1c31dc816fc/\", \"children\": {}}]"
     http_version: 
-  recorded_at: Wed, 09 Jan 2013 22:04:45 GMT
-=======
-      - "1377"
-      Date: 
-      - Thu, 10 Jan 2013 01:14:46 GMT
-    body: 
-      string: "[{\"issued\": \"2010-01-01 01:01:01\", \"references\": [], \"_content_type_id\": \"erratum\", \"id\": \"RHEA-2010:0001\", \"severity\": \"\", \"title\": \"Empty errata\", \"version\": \"1\", \"reboot_suggested\": false, \"type\": \"security\", \"pkglist\": [], \"status\": \"stable\", \"updated\": \"\", \"description\": \"Empty errata\", \"pushcount\": 1, \"from_str\": \"lzap+pub@redhat.com\", \"_storage_path\": null, \"rights\": \"\", \"solution\": \"\", \"summary\": \"\", \"release\": \"1\", \"_id\": \"1cffd4f3-dfba-4e06-92ff-fbc9873dd7e5\", \"_href\": \"/pulp/api/v2/content/units/erratum/1cffd4f3-dfba-4e06-92ff-fbc9873dd7e5/\", \"children\": {}}, {\"issued\": \"2010-01-01 01:01:01\", \"references\": [], \"_content_type_id\": \"erratum\", \"id\": \"RHEA-2010:0002\", \"severity\": \"\", \"title\": \"One package errata\", \"version\": \"1\", \"reboot_suggested\": false, \"type\": \"security\", \"pkglist\": [{\"packages\": [{\"src\": \"http://www.fedoraproject.org\", \"name\": \"elephant\", \"filename\": \"elephant-0.3-0.8.noarch.rpm\", \"epoch\": null, \"version\": \"0.3\", \"release\": \"0.8\", \"arch\": \"noarch\"}], \"name\": \"1\", \"short\": \"\"}], \"status\": \"stable\", \"updated\": \"\", \"description\": \"One package errata\", \"pushcount\": 1, \"from_str\": \"lzap+pub@redhat.com\", \"_storage_path\": null, \"rights\": \"\", \"solution\": \"\", \"summary\": \"\", \"release\": \"1\", \"_id\": \"c68ae302-e2fb-4e94-8b12-262ecefc7950\", \"_href\": \"/pulp/api/v2/content/units/erratum/c68ae302-e2fb-4e94-8b12-262ecefc7950/\", \"children\": {}}]"
-    http_version: 
-  recorded_at: Thu, 10 Jan 2013 01:14:46 GMT
->>>>>>> c99eacdf
-recorded_with: VCR 2.4.0+  recorded_at: Sat, 12 Jan 2013 01:31:11 GMT