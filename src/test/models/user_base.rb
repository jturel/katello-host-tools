# Copyright 2012 Red Hat, Inc.
#
# This software is licensed to you under the GNU General Public
# License as published by the Free Software Foundation; either version
# 2 of the License (GPLv2) or (at your option) any later version.
# There is NO WARRANTY for this software, express or implied,
# including the implied warranties of MERCHANTABILITY,
# NON-INFRINGEMENT, or FITNESS FOR A PARTICULAR PURPOSE. You should
# have received a copy of GPLv2 along with this software; if not, see
# http://www.gnu.org/licenses/old-licenses/gpl-2.0.txt.

require 'minitest_helper'


module TestUserBase
  def self.included(base)
    base.extend ClassMethods
    base.class_eval do
<<<<<<< HEAD
      set_fixture_class :environments => KTEnvironment
      use_instantiated_fixtures = false
      fixtures :all
    end
  end

=======
      fixtures :roles, :permissions, :resource_types, :roles_users, :users
    end
  
    base.extend ClassMethods
  end
>>>>>>> 7baafecd

  module ClassMethods
    def before_suite
      services  = ['Candlepin', 'Pulp', 'ElasticSearch']
      models    = ['User']
      disable_glue_layers(services, models)
    end
  end

  def setup
<<<<<<< HEAD
    AppConfig.warden = 'database'
=======
>>>>>>> 7baafecd
    @no_perms_user  = User.find(users(:no_perms_user))
    @admin          = User.find(users(:admin))
    @disabled_user  = User.find(users(:disabled_user))
    @acme_corporation   = Organization.find(organizations(:acme_corporation).id)
    @dev                = KTEnvironment.find(environments(:dev).id)
  end

end


<|MERGE_RESOLUTION|>--- conflicted
+++ resolved
@@ -15,21 +15,13 @@
 module TestUserBase
   def self.included(base)
     base.extend ClassMethods
+
     base.class_eval do
-<<<<<<< HEAD
       set_fixture_class :environments => KTEnvironment
       use_instantiated_fixtures = false
       fixtures :all
     end
   end
-
-=======
-      fixtures :roles, :permissions, :resource_types, :roles_users, :users
-    end
-  
-    base.extend ClassMethods
-  end
->>>>>>> 7baafecd
 
   module ClassMethods
     def before_suite
@@ -40,10 +32,7 @@
   end
 
   def setup
-<<<<<<< HEAD
     AppConfig.warden = 'database'
-=======
->>>>>>> 7baafecd
     @no_perms_user  = User.find(users(:no_perms_user))
     @admin          = User.find(users(:admin))
     @disabled_user  = User.find(users(:disabled_user))
