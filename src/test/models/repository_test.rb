#
# Copyright 2012 Red Hat, Inc.
#
# This software is licensed to you under the GNU General Public
# License as published by the Free Software Foundation; either version
# 2 of the License (GPLv2) or (at your option) any later version.
# There is NO WARRANTY for this software, express or implied,
# including the implied warranties of MERCHANTABILITY,
# NON-INFRINGEMENT, or FITNESS FOR A PARTICULAR PURPOSE. You should
# have received a copy of GPLv2 along with this software; if not, see
# http://www.gnu.org/licenses/old-licenses/gpl-2.0.txt.

require './test/models/repository_base'
require './test/models/authorization/repository_authorization_test'

class RepositoryCreateTest < RepositoryTestBase

  def setup
    super
    User.current = @admin
    @repo = build(:repository, :fedora_17_el6, :environment_product => environment_products(:library_fedora),
                                              :content_view_version=>@library.default_view_version)
  end

  def teardown
    @repo.destroy
  end

  def test_create
    assert        @repo.save
    refute_empty  Repository.where(:id=>@repo.id)
  end

end


class RepositoryInstanceTest < RepositoryTestBase

  def setup
    super
    User.current = @admin
  end

  def test_product
    assert_equal @fedora, @fedora_17_x86_64.product
  end

  def test_environment
    assert_equal @library.id, @fedora_17_x86_64.environment.id
  end

  def test_organization
    assert_equal @acme_corporation.id, @fedora_17_x86_64.organization.id
  end

  def test_redhat?
    refute @fedora_17_x86_64.redhat?
  end

  def test_custom?
    assert @fedora_17_x86_64.custom?
  end

  def test_in_environment
    assert_includes Repository.in_environment(@library), @fedora_17_x86_64
  end

  def test_in_product
    assert_includes Repository.in_product(@fedora), @fedora_17_x86_64
  end

  def test_other_repos_with_same_content
    assert_includes @fedora_17_x86_64.other_repos_with_same_content, @fedora_17_x86_64_dev
  end

  def test_other_repos_with_same_product_and_content
    assert_includes @fedora_17_x86_64.other_repos_with_same_product_and_content, @fedora_17_x86_64_dev
  end

  def test_environment_id
    assert_equal @library.id, @fedora_17_x86_64.environment_id  
  end

  def test_yum_gpg_key_url
    refute_nil @fedora_17_x86_64.yum_gpg_key_url
  end

  def test_clones
    assert_includes @fedora_17_x86_64.clones, @fedora_17_x86_64_dev
  end

  def test_is_cloned_in?
    assert @fedora_17_x86_64.is_cloned_in?(@dev)
  end

  def test_promoted?
    assert @fedora_17_x86_64.promoted?
  end

  def test_get_clone
    assert_equal @fedora_17_x86_64_dev, @fedora_17_x86_64.get_clone(@dev)
  end

  def test_gpg_key_name
    @fedora_17_x86_64.gpg_key_name = @unassigned_gpg_key.name

    assert_equal @unassigned_gpg_key, @fedora_17_x86_64.gpg_key
  end

  def test_as_json
    assert_includes @fedora_17_x86_64.as_json, "gpg_key_name"
  end

  def test_environmental_instances
    assert_includes @fedora_17_x86_64.environmental_instances, @fedora_17_x86_64
    assert_includes @fedora_17_x86_64.environmental_instances, @fedora_17_x86_64_dev
  end

<<<<<<< HEAD
  def test_applicable_filters
    assert_includes @fedora_17_x86_64_dev.applicable_filters, @fedora_filter
  end

  def test_create_clone
    clone = @fedora_17_x86_64.create_clone(@staging)
    assert clone.id
    assert Repository.in_environment(@staging).where(:library_instance_id=>@fedora_17_x86_64.id).count > 0
  end

  def test_repo_id
    @fedora             = Product.find(products(:fedora).id)
    @library            = KTEnvironment.find(environments(:library).id)
    @acme_corporation   = Organization.find(organizations(:acme_corporation).id)

    repo_id = Repository.repo_id(@fedora.label, @fedora_17_x86_64.label, @library.label,
                                 @acme_corporation.label, @library.default_content_view.label)
    assert_equal repo_id, "acme_corporation_label-library_label-library_label-fedora_label-fedora_17_x86_64_label"
  end


=======
>>>>>>> 4659fe8c
end<|MERGE_RESOLUTION|>--- conflicted
+++ resolved
@@ -116,11 +116,6 @@
     assert_includes @fedora_17_x86_64.environmental_instances, @fedora_17_x86_64_dev
   end
 
-<<<<<<< HEAD
-  def test_applicable_filters
-    assert_includes @fedora_17_x86_64_dev.applicable_filters, @fedora_filter
-  end
-
   def test_create_clone
     clone = @fedora_17_x86_64.create_clone(@staging)
     assert clone.id
@@ -137,7 +132,4 @@
     assert_equal repo_id, "acme_corporation_label-library_label-library_label-fedora_label-fedora_17_x86_64_label"
   end
 
-
-=======
->>>>>>> 4659fe8c
 end