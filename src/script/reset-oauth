#!/bin/bash

if [ $1 ]; then
  SECRET=$1
else
  SECRET=`openssl rand -base64 24 | cut -c1-24`
fi

sed -i "s;\(.*oauth_secret.*:\).*;\1 $SECRET;g" /etc/katello/katello.yml

CP_CONF=/etc/candlepin/candlepin.conf
if [ -f $CP_CONF ]; then
  if ( ! grep -q "candlepin.auth.oauth.enabled" $CP_CONF ); then
    echo "candlepin.auth.oauth.enabled = true" >> $CP_CONF
  else
    sed -i "s;candlepin.auth.oauth.enabled.*;candlepin.auth.oauth.enabled = true;" $CP_CONF
  fi
  
  CP_LINE="candlepin.auth.oauth.consumer.katello.secret = $SECRET"
  if ( ! grep -q "candlepin.auth.oauth.consumer." $CP_CONF); then
    echo $CP_LINE >> $CP_CONF
  else
    sed -i "s;^\(candlepin.auth.oauth.consumer.katello.*=\).*;$CP_LINE;" /etc/candlepin/candlepin.conf
  fi
fi

<<<<<<< HEAD
test -f /etc/pulp/server.conf && sed -i "s;.*oauth_secret:.*;oauth_secret: $SECRET;" /etc/pulp/server.conf
test -f /etc/pulp/server.conf && sed -i "s;.*oauth_key:.*;oauth_key: katello;" /etc/pulp/server.conf
=======
test -f /etc/pulp/pulp.conf && sed -i "s;.*oauth_secret:.*;oauth_secret: $SECRET;" /etc/pulp/pulp.conf
test -f /etc/pulp/pulp.conf && sed -i "s;.*oauth_key:.*;oauth_key: katello;" /etc/pulp/pulp.conf
test -f ../config/katello.yml && sed -i "s;\(.*oauth_secret.*:\).*;\1 $SECRET;g" ../config/katello.yml

echo "Don't forget to restart tomcat6, pulp-server and katello if applicable. (service <thing> restart)"
>>>>>>> a47bcf7c
<|MERGE_RESOLUTION|>--- conflicted
+++ resolved
@@ -24,13 +24,8 @@
   fi
 fi
 
-<<<<<<< HEAD
 test -f /etc/pulp/server.conf && sed -i "s;.*oauth_secret:.*;oauth_secret: $SECRET;" /etc/pulp/server.conf
 test -f /etc/pulp/server.conf && sed -i "s;.*oauth_key:.*;oauth_key: katello;" /etc/pulp/server.conf
-=======
-test -f /etc/pulp/pulp.conf && sed -i "s;.*oauth_secret:.*;oauth_secret: $SECRET;" /etc/pulp/pulp.conf
-test -f /etc/pulp/pulp.conf && sed -i "s;.*oauth_key:.*;oauth_key: katello;" /etc/pulp/pulp.conf
 test -f ../config/katello.yml && sed -i "s;\(.*oauth_secret.*:\).*;\1 $SECRET;g" ../config/katello.yml
 
-echo "Don't forget to restart tomcat6, pulp-server and katello if applicable. (service <thing> restart)"
->>>>>>> a47bcf7c
+echo "Don't forget to restart tomcat6, pulp-server and katello if applicable. (service <thing> restart)"