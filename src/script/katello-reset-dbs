--- conflicted
+++ resolved
@@ -149,15 +149,11 @@
 echo "Initializing Katello database"
 # cannot use initdb for this (BZ 745542)
 pushd $KATELLO_HOME >/dev/null
-<<<<<<< HEAD
 
 RAKE_TASKS=( 'clear_search_indices' 'db:migrate:reset' 'seed_with_logging' )
 for i in ${RAKE_TASKS[@]};  do 
-  RAILS_ENV=$KATELLO_ENV rake $i --trace RAILS_RELATIVE_URL_ROOT=$KATELLO_PREFIX 2>&1
+  RAILS_ENV=$KATELLO_ENV RAILS_RELATIVE_URL_ROOT=$KATELLO_PREFIX rake $i --trace  2>&1
 done
-=======
-RAILS_ENV=$KATELLO_ENV RAILS_RELATIVE_URL_ROOT=$KATELLO_PREFIX rake setup --trace  2>&1
->>>>>>> 62b5cc9e
 popd >/dev/null
 
 # Only stop the services if we are in production mode
