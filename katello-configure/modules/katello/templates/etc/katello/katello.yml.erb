--- conflicted
+++ resolved
@@ -28,6 +28,7 @@
   use_cp: # set to true/false if you want to override default
   use_pulp: # set to true/false if you want to override default
   use_foreman: # set to true/false if you want to override default
+  use_elasticsearch: # set to true/false if you want to override default
   app_name: # set a name if you want to override default
 
   warden:  <%= scope.lookupvar("katello::params::auth_method") %>
@@ -46,18 +47,12 @@
 
   password_reset_expiration: 120
 
-<<<<<<< HEAD
   post_sync_url: http://localhost:5000/<%= scope.lookupvar("katello::params::deployment_url") %>/api/repositories/sync_complete
 
-  #Allowed log levels: 'debug', 'info', 'warn', 'error', 'fatal'
-  #log_level: warn
-  #log_level_sql: fatal
-=======
   # email_reply_address is used to specify the "From:" address included
   # in emails sent from the Server.  If not specified, it will default to
   # no-reply@host, where host is the value specified above.
   email_reply_address:
->>>>>>> a47bcf7c
 
   # Available language locale choices. (Note: Syntax for yaml requires a space after each comma ', ')
   # Default available locales are below
