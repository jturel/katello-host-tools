--- conflicted
+++ resolved
@@ -59,17 +59,13 @@
   $ssl_certificate_ca_file  = $ssl_certificate_file
 
   # Foreman settings
-<<<<<<< HEAD
-  $use_foreman     = false
-=======
   case $deployment {
     'katello': {
-      $use_foreman = true
+      $use_foreman = false
     } default : {
       $use_foreman = false
     }
   }
->>>>>>> 5c113ae9
   $install_foreman = false
   $foreman_start_port         = "5500"
   $foreman_thin_process_count = katello_config_value('foreman_web_workers', katello_process_count(0.4))
