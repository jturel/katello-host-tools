%{!?python_sitelib: %global python_sitelib %(%{__python} -c "from distutils.sysconfig import get_python_lib; print(get_python_lib())")}

Name: katello-agent
<<<<<<< HEAD
Version: 0.13
Release: 2%{?dist}
=======
Version: 0.14
Release: 1%{?dist}
>>>>>>> aa1e6817
Summary: The Katello Agent
Group:   Development/Languages
License: LGPLv2
URL: https://fedorahosted.org/pulp/
Source0: %{name}-%{version}.tar.gz
BuildRoot: %{_tmppath}/%{name}-%{version}-%{release}-root-%(%{__id_u} -n)
BuildArch: noarch
BuildRequires: python2-devel
BuildRequires: python-setuptools
BuildRequires: rpm-python
Requires: gofer >= 0.60
Requires: gofer-package >= 0.60
Requires: subscription-manager
%description
The Katello agent.

%prep
%setup -q

%build
pushd src
%{__python} setup.py build
popd

%install
rm -rf %{buildroot}
mkdir -p %{buildroot}/%{_sysconfdir}/gofer/plugins
mkdir -p %{buildroot}/%{_libdir}/gofer/plugins

cp etc/gofer/plugins/katelloplugin.conf %{buildroot}/%{_sysconfdir}/gofer/plugins
cp src/katello/agent/katelloplugin.py %{buildroot}/%{_libdir}/gofer/plugins

%clean
rm -rf %{buildroot}

%files
%defattr(-,root,root,-)
%config(noreplace) %{_sysconfdir}/gofer/plugins/katelloplugin.conf
%{_libdir}/gofer/plugins/katelloplugin.*
%doc LICENSE

%changelog
<<<<<<< HEAD
* Thu Dec 08 2011 Shannon Hughes <shughes@redhat.com> 0.13-2
- brew build (shughes@redhat.com)
=======
* Tue Feb 07 2012 Lukas Zapletal <lzap+git@redhat.com> 0.14-1
- Fixing agent conf file to match katello wiki page.  Removing now-superfluous
  install step from wiki.
- agent: final API call payload for reporting enabled repos.
- agent: send enabled repos report.
>>>>>>> aa1e6817

* Thu Dec 08 2011 Mike McCune <mmccune@redhat.com> 0.13-1
- moving client/ to agent/, more appropriate (mmccune@redhat.com)

* Thu Nov 10 2011 Mike McCune <mmccune@redhat.com> 0.12-1
- re-adding license file

* Thu Nov 10 2011 Mike McCune <mmccune@redhat.com> 0.11-1
- import into Katello's src

* Mon Oct 31 2011 Jeff Ortel <jortel@redhat.com> 0.10-1
- Fix typo. (jortel@redhat.com)

* Mon Oct 31 2011 Jeff Ortel <jortel@redhat.com> 0.9-1
- Correct spelling of bundle.pem (jortel@redhat.com)

* Thu Oct 27 2011 Jeff Ortel <jortel@redhat.com> 0.8-1
- requires gofer 0.54. (jortel@redhat.com)
- Update registration monitor. (jortel@redhat.com)

* Thu Oct 27 2011 Jeff Ortel <jortel@redhat.com> 0.7-1
- migrate to using pmon. (jortel@redhat.com)

* Tue Oct 25 2011 Jeff Ortel <jortel@redhat.com> 0.6-1
- Use the bundled cert. (jortel@redhat.com)
- Apply fixes from testing. (jortel@redhat.com)

* Tue Oct 25 2011 Jeff Ortel <jortel@redhat.com> 0.5-1
- Apply fixes from testing. (jortel@redhat.com)

* Mon Oct 24 2011 Jeff Ortel <jortel@redhat.com> 0.4-1
- Require gofer-package. (jortel@redhat.com)

* Mon Oct 24 2011 Jeff Ortel <jortel@redhat.com> 0.3-1
- Refit for Plugin.export(). (jortel@redhat.com)

* Thu Oct 13 2011 Jeff Ortel <jortel@redhat.com> 0.2-1
- Build fixes. (jortel@redhat.com)

* Thu Oct 13 2011 Jeff Ortel <jortel@redhat.com> 0.1-1
- new package built with tito<|MERGE_RESOLUTION|>--- conflicted
+++ resolved
@@ -1,13 +1,8 @@
 %{!?python_sitelib: %global python_sitelib %(%{__python} -c "from distutils.sysconfig import get_python_lib; print(get_python_lib())")}
 
 Name: katello-agent
-<<<<<<< HEAD
-Version: 0.13
-Release: 2%{?dist}
-=======
 Version: 0.14
 Release: 1%{?dist}
->>>>>>> aa1e6817
 Summary: The Katello Agent
 Group:   Development/Languages
 License: LGPLv2
@@ -50,17 +45,13 @@
 %doc LICENSE
 
 %changelog
-<<<<<<< HEAD
-* Thu Dec 08 2011 Shannon Hughes <shughes@redhat.com> 0.13-2
-- brew build (shughes@redhat.com)
-=======
 * Tue Feb 07 2012 Lukas Zapletal <lzap+git@redhat.com> 0.14-1
 - Fixing agent conf file to match katello wiki page.  Removing now-superfluous
   install step from wiki.
 - agent: final API call payload for reporting enabled repos.
 - agent: send enabled repos report.
->>>>>>> aa1e6817
-
+* Thu Dec 08 2011 Shannon Hughes <shughes@redhat.com> 0.13-2
+- brew build (shughes@redhat.com)
 * Thu Dec 08 2011 Mike McCune <mmccune@redhat.com> 0.13-1
 - moving client/ to agent/, more appropriate (mmccune@redhat.com)
 
