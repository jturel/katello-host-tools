--- conflicted
+++ resolved
@@ -18,13 +18,8 @@
 Group:         Applications/System
 License:       GPLv2
 URL:           http://www.katello.org
-<<<<<<< HEAD
-Version:       0.1.29
-Release:       2%{?dist}
-=======
 Version:       0.1.30
 Release:       1%{?dist}
->>>>>>> 9a0e1527
 Source0:       %{name}-%{version}.tar.gz
 BuildRoot:     %{_tmppath}/%{name}-%{version}-%{release}-root-%(%{__id_u} -n)
 
