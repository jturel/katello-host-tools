# vim: sw=4:ts=4:et
#
# Copyright 2011 Red Hat, Inc.
#
# This software is licensed to you under the GNU General Public
# License as published by the Free Software Foundation; either version
# 2 of the License (GPLv2) or (at your option) any later version.
# There is NO WARRANTY for this software, express or implied,
# including the implied warranties of MERCHANTABILITY,
# NON-INFRINGEMENT, or FITNESS FOR A PARTICULAR PURPOSE. You should
# have received a copy of GPLv2 along with this software; if not, see
# http://www.gnu.org/licenses/old-licenses/gpl-2.0.txt.

%define base_name katello

Name:          %{base_name}-cli
Summary:       Client package for managing application life-cycle for Linux systems
Group:         Applications/System
License:       GPLv2
URL:           http://www.katello.org
<<<<<<< HEAD
Version:       0.1.22
=======
Version:       0.1.23
>>>>>>> 668aa1d5
Release:       2%{?dist}
Source0:       %{name}-%{version}.tar.gz
BuildRoot:     %{_tmppath}/%{name}-%{version}-%{release}-root-%(%{__id_u} -n)

Requires:      %{base_name}-cli-common
BuildArch:     noarch


%description
Provides a client package for managing application life-cycle
for Linux systems

%package common
Summary:       Common Katello client bits
Group:         Applications/System
License:       GPLv2
Requires:      python-iniparse
Requires:      python-simplejson
Requires:      m2crypto
Requires:      python-kerberos
BuildRequires: python2-devel
BuildRequires: gettext
BuildArch:     noarch

%description common
Common classes for katello clients

%prep
%setup -q

%build

%install
rm -rf $RPM_BUILD_ROOT
install -d $RPM_BUILD_ROOT%{_bindir}/
install -d $RPM_BUILD_ROOT%{_sysconfdir}/%{base_name}/
install -d $RPM_BUILD_ROOT%{python_sitelib}/%{base_name}
install -d $RPM_BUILD_ROOT%{python_sitelib}/%{base_name}/client
install -d $RPM_BUILD_ROOT%{python_sitelib}/%{base_name}/client/api
install -d $RPM_BUILD_ROOT%{python_sitelib}/%{base_name}/client/cli
install -d $RPM_BUILD_ROOT%{python_sitelib}/%{base_name}/client/core
install -pm 0644 bin/%{base_name} $RPM_BUILD_ROOT%{_bindir}/%{base_name}
install -pm 0644 etc/client.conf $RPM_BUILD_ROOT%{_sysconfdir}/%{base_name}/client.conf
install -pm 0644 src/%{base_name}/*.py $RPM_BUILD_ROOT%{python_sitelib}/%{base_name}/
install -pm 0644 src/%{base_name}/client/*.py $RPM_BUILD_ROOT%{python_sitelib}/%{base_name}/client/
install -pm 0644 src/%{base_name}/client/api/*.py $RPM_BUILD_ROOT%{python_sitelib}/%{base_name}/client/api/
install -pm 0644 src/%{base_name}/client/cli/*.py $RPM_BUILD_ROOT%{python_sitelib}/%{base_name}/client/cli/
install -pm 0644 src/%{base_name}/client/core/*.py $RPM_BUILD_ROOT%{python_sitelib}/%{base_name}/client/core/


%clean
rm -rf $RPM_BUILD_ROOT

%files 
%attr(755,root,root) %{_bindir}/%{base_name}
%config(noreplace) %attr(644,root,root) %{_sysconfdir}/%{base_name}/client.conf
%doc README LICENSE
#%{_mandir}/man8/%{base_name}.8*

%files common
%defattr(-,root,root)
%{python_sitelib}/%{base_name}/


%changelog
<<<<<<< HEAD
* Tue Dec 06 2011 Shannon Hughes <shughes@redhat.com> 0.1.22-2
- builds for cli/installer (shughes@redhat.com)
- Automatic commit of package [katello-cli] release [0.1.19-2].
  (shughes@redhat.com)
- system engine build (shughes@redhat.com)
- build cli (shughes@redhat.com)
=======
* Thu Dec 08 2011 Mike McCune <mmccune@redhat.com> 0.1.23-2
- periodic rebuild
* Thu Dec 08 2011 Mike McCune <mmccune@redhat.com>
- periodic rebuild
>>>>>>> 668aa1d5

* Tue Dec 06 2011 Shannon Hughes <shughes@redhat.com> 0.1.22-1
- 758447: Allow the prompt to be customized via the config file
  (bkearney@redhat.com)

* Fri Dec 02 2011 Lukas Zapletal <lzap+git@redhat.com> 0.1.20-1
- ueber - fixing cli unit tests
- generate_uebercert -> ubercert in the cli

* Tue Nov 29 2011 Lukas Zapletal <lzap+git@redhat.com> 0.1.18-1
- adding template to the system info cli call
- show activation keys in the cli system info

* Mon Nov 28 2011 Tomas Strachota <tstrachota@redhat.com> 0.1.17-1
- cli - fix for spinner being trapped in a loop (tstrachota@redhat.com)
- cli unit tests - cancel product synchronization (tstrachota@redhat.com)
- cli unit tests - option test for SingleProductAction (tstrachota@redhat.com)
- cli - whitespace removal (tstrachota@redhat.com)
- cli unit tests - tests around provider actions (tstrachota@redhat.com)
- sync cli - cancel current provider sync (tstrachota@redhat.com)
- cli - refactoring in provider-centric actions (tstrachota@redhat.com)

* Mon Nov 28 2011 Lukas Zapletal <lzap+git@redhat.com> 0.1.16-1
- tdl validations - backend and cli

* Fri Nov 25 2011 Tomas Strachota <tstrachota@redhat.com> 0.1.15-1
- sync cli - repo status fixed according to changes in async taks format
  (tstrachota@redhat.com)
- sync cli - cancelling current product synchronization (tstrachota@redhat.com)
- cli - actions around single products refactored (tstrachota@redhat.com)
- sync cli - actions around single repositories refactored
  (tstrachota@redhat.com)
- sync cli - cancelling current repo sync (tstrachota@redhat.com)
- provider cli - removed needless option '--type' (tstrachota@redhat.com)
- repo blacklist - cli unit tests for repo list (tstrachota@redhat.com)
- Revert "repo blacklist - cli unit tests for repo list"
  (tstrachota@redhat.com)
- repo blacklist - cli unit tests for repo list (tstrachota@redhat.com)
- bug - cli was not working when locale was not set (lzap+git@redhat.com)
- repo blacklist - listing disabled repos in the cli (tstrachota@redhat.com)
- repo blacklist - cli for enabling/disabling repos (tstrachota@redhat.com)
- bug - race condition in the cli spinner (lzap+git@redhat.com)
- template export - checking output format moved to option parser
  (tstrachota@redhat.com)
- template export - disabled exporting templates from Locker envs
  (tstrachota@redhat.com)

* Wed Nov 16 2011 Shannon Hughes <shughes@redhat.com> 0.1.13-1
- 

* Tue Nov 15 2011 Shannon Hughes <shughes@redhat.com> 0.1.12-1
- Merge branch 'master' into password_reset (bbuckingham@redhat.com)
- cli - removed unused 'flag' argument from a method 'Command#require_option'
  (tstrachota@redhat.com)
- cli - parameter flag determined automatically for required arguments It is no
  longer necessary to pass both expected destination and flag string to the
  'require_option' method when those two are different. (tstrachota@redhat.com)
- Merge branch 'master' into password_reset (bbuckingham@redhat.com)
- Merge branch 'master' into password_reset (bbuckingham@redhat.com)
- Merge branch 'master' into password_reset (bbuckingham@redhat.com)
- cli - add email address to 'user' as a required attribute
  (bbuckingham@redhat.com)

* Thu Nov 10 2011 Shannon Hughes <shughes@redhat.com> 0.1.11-1
- moving system tests into /scripts (lzap+git@redhat.com)
- cli - code reindentation & pep8 fixes (tstrachota@redhat.com)
- repo cli - fixed failure in repo info caused by api not returning all
  information (tstrachota@redhat.com)
- Merge branch 'repo-remodel' of ssh://git.fedorahosted.org/git/katello into
  repo-remodel (paji@redhat.com)
- Fixed the bash script to retrieve the pulp id correctly (paji@redhat.com)
- changeset cli - fix for listing repo names in changeset info
  (tstrachota@redhat.com)
- changeset system tests - removed repo dependency +calling changeset info with
  on changeset with content (tstrachota@redhat.com)
- Merge branch 'master' into repo-remodel (paji@redhat.com)
- removing unnecessary sleep from test (lzap+git@redhat.com)
- bug - error message when registering a system (lzap+git@redhat.com)
- system tests - testing failure of package group listing
  (tstrachota@redhat.com)
- system tests - support for using pulp_repo_id (tstrachota@redhat.com)
- up-to-date fake manifest (lzap+git@redhat.com)
- bug - cli was not reporting nonexisting ak (lzap+git@redhat.com)
- cli tests - fixed wrong mocking of 'save_report' (tstrachota@redhat.com)
- cli tests - test for ping (tstrachota@redhat.com)
- cli ping - return code reflects status of subsystems (tstrachota@redhat.com)
- cli tests - using deepcopy instead of copy in utils for mocking
  (tstrachota@redhat.com)
- cli - better description for 'product promote' (tstrachota@redhat.com)
- cli - support for multiline description of actions (tstrachota@redhat.com)
- cli - support for multiline description of commands (tstrachota@redhat.com)
- 749570 - showing pool id along with subscriptions (lzap+git@redhat.com)
- fixing formatting (lzap+git@redhat.com)
- fixing cli unit tests - one more (lzap+git@redhat.com)
- fixing cli unit tests (lzap+git@redhat.com)
- system tests - changed generating random hash (tstrachota@redhat.com)
- adding new parameter --nodisc for product creation (lzap+git@redhat.com)
- distros - adding cli portion for adding/removing distros
  (lzap+git@redhat.com)
- distros - adding family, variant, version in CLI (lzap+git@redhat.com)
- fxiing merge conflict (jsherril@redhat.com)
- Merge branch 'master' into errata_filter (bbuckingham@redhat.com)
- cli test for 'org subscriptions' command (dmitri@redhat.com)
- subscription start/end dates are now being coverted into human-readable
  format (dmitri@redhat.com)
- sla information is now being added to subscriptions (dmitri@redhat.com)
- added support for listing of subscriptions for an organization
  (dmitri@redhat.com)
- tdl-export - expose template export in the CLI (inecas@redhat.com)
- Break up the cli spec file into a common and katello piece
  (bkearney@redhat.com)
- nvrea-optional - system test for nvrea support (inecas@redhat.com)
- Merge branch 'reports' (dmitri@redhat.com)
- sys tests - enabled org delete test in provider import testsuite
  (tstrachota@redhat.com)
- Merge branch 'master' into errata_filter (bbuckingham@redhat.com)
- improving python code style (lzap+git@redhat.com)
- cli-akeys-pools - show pools in activation key details (inecas@redhat.com)
- cli-akeys-pools - remove subscriptions from a activation kay
  (inecas@redhat.com)
- cli-akeys-pools - add subscription to a key through CLI (inecas@redhat.com)
- merge conflict (jsherril@redhat.com)
- add/remove package updates for cli system test for filters
  (dmitri@redhat.com)
- tests for cli for add/remove package to/from filter (dmitri@redhat.com)
- cli tests for filters (dmitri@redhat.com)
- added support for updating of package lists of filters (dmitri@redhat.com)
- merge conflict (jsherril@redhat.com)
- pools - adding multi entitlement flag to the list (cli) (lzap+git@redhat.com)
- pools - making use of system.available_pools_full (lzap+git@redhat.com)
- pools - listing of available pools (lzap+git@redhat.com)
- added filter-related tests to cli-tests (dmitri@redhat.com)
- added tests for filter operations in katello cli (dmitri@redhat.com)
- more product-filter association tests for cli (dmitri@redhat.com)
- added product-filter association tests for cli (dmitri@redhat.com)
- errata-filters - filter all errata for a product (inecas@redhat.com)
- merge conflict (jsherril@redhat.com)
- fogot to commit some filter-related files (for cli) (dmitri@redhat.com)
- added support for listing/adding/removing filters to/from products from
  katello cli (dmitri@redhat.com)
- added support for filter create/list/show/delete operations in katello cli
  (dmitri@redhat.com)
- errata-filters - API and CLI support for filtering on severity
  (inecas@redhat.com)
- errata-filters - API and CLI restrict filtering errata on an environment
  (inecas@redhat.com)
- errata-filters - API and CLI allow errata filtering on multiple repos
  (inecas@redhat.com)
- errata-filters - API and CLI support for filtering errata by type
  (inecas@redhat.com)
- errata-filters - cli support for filtering errata by type (inecas@redhat.com)
- cli - disabled two pylint false alarms (tstrachota@redhat.com)
- Merge branch 'master' of ssh://git.fedorahosted.org/git/katello
  (bkearney@redhat.com)
- pulp-repo-secured - system test for chekcing the seruted repo
  (inecas@redhat.com)
- Merge branch 'master' of ssh://git.fedorahosted.org/git/katello
  (bkearney@redhat.com)
- Small refactoring (inecas@redhat.com)
- New cli strings pushed (bkearney@redhat.com)
- repo delete - cli unit test (tstrachota@redhat.com)
- added more cli report tests (dmitri@redhat.com)
- Fix index error when printing cli table (inecas@redhat.com)
- recreated cli report tests (dmitri@redhat.com)
- re-created reports functionality after botched merge (dmitri@redhat.com)
- 743883 - propper testing on provided url (inecas@redhat.com)
- repo delete - enabled in system tests (tstrachota@redhat.com)
- repo cli - refactored way of getting repos (tstrachota@redhat.com)
- repo delete - cli for deleting single repos (tstrachota@redhat.com)
- 741274 - correct displaying of unicode values in info (inecas@redhat.com)
- 741274 - correct displaying of unicode values in listings (inecas@redhat.com)
- system tests - added option for disabling the base cleanup test -c or
  --nocleanup (tstrachota@redhat.com)
- cli unit tests - test for product delete (tstrachota@redhat.com)
- system tests - enabled removing products in cleanup test
  (tstrachota@redhat.com)
- products - cli for removing products (tstrachota@redhat.com)
- fix for katello-reset-dbs - pgsql support for initdb - typo
  (lzap+git@redhat.com)
- sms - list of certificates in the cli (lzap+git@redhat.com)
- sms - refactoring subscription -> subscriptions path (lzap+git@redhat.com)
- sms - moving subscriptions list action into the backend (lzap+git@redhat.com)
- sms - moving unsubscribe action into the backend (lzap+git@redhat.com)
- 723308 - show names instead of ids in cli environment info
  (inecas@redhat.com)
- disabling one system cli test due to bug (lzap+git@redhat.com)
- sms - subscriptions cli command (lzap+git@redhat.com)
- templates - removed old way of promoting templates directly
  (tstrachota@redhat.com)
- cli unit tests - added exit code tests for template update
  (tstrachota@redhat.com)
- cli unit tests - tests for template update (tstrachota@redhat.com)
- packagegroups - parameter 'repoid' changed to 'repo_id' to keep the cli
  consistent (tstrachota@redhat.com)
- system tests - fix for problem with dependencies test for templates require
  packagegroups (tstrachota@redhat.com)
- packagegroups cli - removed pprint form command 'info'
  (tstrachota@redhat.com)
- system tests - update of parameters for templat cli in changeset test
  (tstrachota@redhat.com)
- packagegroups - fixes in unit tests Fixes for testing api that returns arrays
  instead of hashes. (tstrachota@redhat.com)
- packagegroups - cli changed to work with array returned from api instead of
  hashes that were returned formerly (tstrachota@redhat.com)
- templates - system tests for updates (tstrachota@redhat.com)
- templates cli - update command exits when product was not found
  (tstrachota@redhat.com)
- package groups - groups and group categories returned in an array instead of
  in a hash (tstrachota@redhat.com)
- cli - removed deprecated '<>' (tstrachota@redhat.com)
- templates cli - removed old route for content update (tstrachota@redhat.com)
- templates cli - command 'update_content' removed (tstrachota@redhat.com)
- templates cli - package groups and group categories added to update
  (tstrachota@redhat.com)
- templates cli - content update using new api (tstrachota@redhat.com)
- providing final system test fix for RH autocreation (lzap+git@redhat.com)
- fixing provider import after providers branch merge (lzap+git@redhat.com)
- correcting system test for default RH provider (lzap+git@redhat.com)
- sms - improving default value for quantity (lzap+git@redhat.com)
- cli - removed default value from get_option It was colliding with default
  value from optparse and as a result the default value from get_option was
  never used. (tstrachota@redhat.com)
- sms - cli system subscribe command (lzap+git@redhat.com)
- sms - remove a subscription from a machine (lzap+git@redhat.com)
- updated bin/katello to show correct names for uebercert-related commands
  (dmitri@redhat.com)
- Revert "BZ 741357: fixed a spelling mistake in katello-jobs.init"
  (dmitri@redhat.com)
- BZ 741357: fixed a spelling mistake in katello-jobs.init (dmitri@redhat.com)
- added cli support for generation/retrieval of uebercerts (dmitri@redhat.com)
- templates cli - fix for printing None instead of Locker in template list
  (tstrachota@redhat.com)
- system tests - new tests for templates and changesets (tstrachota@redhat.com)
- templates api - fix for getting template by name (tstrachota@redhat.com)
- cli unit tests - updated template package test data - added nvre information
  - removed errata (tstrachota@redhat.com)
- templates cli - showing nvre in tepmlate info (tstrachota@redhat.com)
- templates cli - removed errata from template info (tstrachota@redhat.com)
- changesets - cli support for adding template to changesets
  (tstrachota@redhat.com)
- templates cli - removed errata from updates (tstrachota@redhat.com)
- system tests - added function for checking katello jobs
  (tstrachota@redhat.com)
- system tests - added test_success and test_failure methods
  (tstrachota@redhat.com)
- system templates - refactoring - removed ordering by numbers in filename -
  added ability to define required test suites to run them prior the current
  test suite - added function for printing a suite header, headers must be
  printed in the test files now (tstrachota@redhat.com)
- packagegroup-templates - fix failing cli unit tests (inecas@redhat.com)
- packagegroups-templates - show comps in template info (inecas@redhat.com)
- 732007 - enhanced error message in CLI (inecas@redhat.com)
- Merge branch 'master' of ssh://git.fedorahosted.org/git/katello
  (dmitri@redhat.com)
- 733266 - new option type bool to handle True/False options
  (inecas@redhat.com)
- 734882 - User-Agent header in katello-cli and custom error messages
  (inecas@redhat.com)
- Merge branch 'uebercert' (dmitri@redhat.com)
- 736247 - correct error message on unauthorized access (inecas@redhat.com)
- system-tests - script for generating code coverage (inecas@redhat.com)
- adding copyright and modeline to our spec files (lzap+git@redhat.com)
- packagegroups - cli system test helpers methods to separate file
  (inecas@redhat.com)
- 737563 - adding more rhsm system testing (lzap+git@redhat.com)
- 737563 - improving rhsm system testing (lzap+git@redhat.com)
- 737563 - adding more rhsm system testing (lzap+git@redhat.com)
- 737563 - adding more rhsm system tests (lzap+git@redhat.com)
- cli coverage - added --cover-inclusive to get report for all files and not
  only for those with tests. Helps finding holes in the coverage.
  (tstrachota@redhat.com)
- system tests - added check for existing test suites (tstrachota@redhat.com)
- templates cli - fix for typo in route (tstrachota@redhat.com)
- templates api - route for listing templates in an environment
  (tstrachota@redhat.com)
- added test coverage target to katello cli Makefile (dmitri@redhat.com)
- packagegroups - name cli tests using convention (inecas@redhat.com)
- packagegroups-templates - CLI for package group categories in templates
  (inecas@redhat.com)
- system-tests - refactor - use function for getting repo_id
  (inecas@redhat.com)
- packagegroups-templates - CLI system tests (inecas@redhat.com)
- packagegroups-templates - CLI for package groups in templates
  (inecas@redhat.com)
- 737591 - format function was missing positional arguments method str.format
  requires positional argument specifiers in Python < 2.7
  (tstrachota@redhat.com)
- system tests - temporarily disabled deleting a provider in provider_import
  test until we fix the bug (tstrachota@redhat.com)
- cli - removed unused imports (tstrachota@redhat.com)
- Change the default client config to work with thin/apache
  (bkearney@redhat.com)
- Merge branch 'master' into thin (mmccune@redhat.com)
- Merge branch 'master' into thin (mmccune@redhat.com)
- CLI - client.conf - update path to default to /katello
  (bbuckingham@redhat.com)
- ueber cert - adding cli support (lzap+git@redhat.com)

* Thu Sep 08 2011 Lukas Zapletal <lzap+git@redhat.com> 0.1.10-1
- cli - deprecated 'has_key' replaced by 'in'
- cli - reindented .py scripts
- system tests - fix for unknown parameter in template test removed
  --environment parameter that is no longer used in template update action
- templates cli - typo in function parameter
- cli unittests - tests for template command + mock utility can now set also
  None as return value
- template cli - removed environment option from create/update actions -
  affected actions: import, create, update, update_content - environment option
  in promote action made required
- packagegroups - don't print curl output in system test

* Tue Sep 06 2011 Lukas Zapletal <lzap+git@redhat.com> 0.1.9-1
- cli - bumping cli version because of tito bug

* Tue Sep 06 2011 Lukas Zapletal <lzap+git@redhat.com>
- system test - moving cli_tests into cli/test-system
- Fix missing import in CLI
- Cli unit tests for package group categories
- Cli unit tests for package groups
- Cli support for package groups and package group categories
- 730358 - repo discovery now uses asynchronous tasks - the route has been
  changed to /organizations/ID/repositories/discovery/
- Move the cli over to the public zanata server
- cli packages - listing now same as rpm -q for system packages
- 735038 - Storing an option as root fails when .katello does not exist
- cli - disabled two pylint false alarms
- cli - new behaviour of verbose/grep output switching - for printing single
  item verbose is default - for printing collection of items grep is default -
  can be forced by flags -v, -g or in the config file
- repo cli - parameter --repo_id renamed to --id to make the cli uniform
- cli - fix for format_date returning only current time
- cli tests - files renamed according to pattern COMMAND_ACTION_test.py
- cli tests - provider status test
- cli tests - fixed typo in product status options test
- cli tests - fixed test for provider sync
- provider sync status - cli + api
- cli tests - repo status
- cli - fix for key error in getting error details from async tasks
- Refactor providers - remove unused routes

* Wed Aug 31 2011 Lukas Zapletal <lzap+git@redhat.com> 0.1.7-1
- Scope products by readability scope
- Refactor - move providers from OrganziationController

* Mon Aug 29 2011 Lukas Zapletal <lzap+git@redhat.com> 0.1.6-1
- cli - fixes for several typos
- cli tests - removed call of nonexisting function
- cli - product and repo uses AsyncTask
- cli - changeset promotion fix
- fix for cli issues with removed cp_id
- cli tests - product promote 2
- cli tests - product promote
- cli tests - product status
- cli tests - product sync
- cli tests - tests for listing and creation use common test data
- cli tests - test data
- product cli - fix for using wrong field from hash
- cli tests - product list
- cli tests - added mocking for printer to utils
- products cli - now displaying provider name
- sync cli - sync format functions refactoring
- products cli - fixed commands according to recent changes
- products cli - added action status
- cli repo status - displaying synchronization progress
- cli - asynchronous tasks refactored
- repo status - repo now defined also by org,product,env and name
- katello-cli - storing options to client-options.conf
- katello-cli - adding LICENSE and README with unit test info
- katelli-cli spec changelog cleanup
- 723308 - verbose environment information should list names not ids
- simple puppet scripts
- cli unittests - fix in testing parameters 2
- cli unittests - fix in testing parameters tests were using stored values from
  config files
- repo cli - all '--repo' renamed to '--name' to make the paramaters consistent
  accross the cli
- fix for cli repo sync failing when sync was unsuccessful
- cli test utils - renamed variable
- cli unit tests for repo sync + cli test utils
- more tests for provider sync cli
- added provider sync tests for cli
- fixed failing product creation tests for cli
- Merge branch 'master' of ssh://git.fedorahosted.org/git/katello
- Get translations in for the cli
- repo sync - check for syncing only repos in locker
- Automatic commit of package [katello-cli] release [0.1.5-1].
- 731446 - more variable name fixes

* Thu Aug 18 2011 Mike McCune <mmccune@redhat.com> 0.1.5-1
- periodic retag of the cli package

* Mon Aug 01 2011 Lukas Zapletal <lzap+git@redhat.com> 0.1.4-1
- spec - rpmlint cleanup
- Added api support for activation keys
- Turn on package updating
- Bug 725719 - Simple CLI tests are failing with -s parameter
- Bug 726416 - Katello-cli is failing on some terminals

* Tue Jul 26 2011 Lukas Zapletal <lzap+git@redhat.com> 0.1.3-1
- redhat provider - changing rhn to redhat in the cli
- spec - fixing files section of katello-cli
- spec - adding katello-cli package initial version

* Mon Jul 25 2011 Lukas Zapletal <lzap+git@redhat.com> 0.1.2-1
- spec - fixing files section of katello-cli

* Mon Jul 25 2011 Lukas Zapletal 0.1.1-1
- initial version<|MERGE_RESOLUTION|>--- conflicted
+++ resolved
@@ -18,11 +18,7 @@
 Group:         Applications/System
 License:       GPLv2
 URL:           http://www.katello.org
-<<<<<<< HEAD
-Version:       0.1.22
-=======
 Version:       0.1.23
->>>>>>> 668aa1d5
 Release:       2%{?dist}
 Source0:       %{name}-%{version}.tar.gz
 BuildRoot:     %{_tmppath}/%{name}-%{version}-%{release}-root-%(%{__id_u} -n)
@@ -88,19 +84,10 @@
 
 
 %changelog
-<<<<<<< HEAD
-* Tue Dec 06 2011 Shannon Hughes <shughes@redhat.com> 0.1.22-2
-- builds for cli/installer (shughes@redhat.com)
-- Automatic commit of package [katello-cli] release [0.1.19-2].
-  (shughes@redhat.com)
-- system engine build (shughes@redhat.com)
-- build cli (shughes@redhat.com)
-=======
 * Thu Dec 08 2011 Mike McCune <mmccune@redhat.com> 0.1.23-2
 - periodic rebuild
 * Thu Dec 08 2011 Mike McCune <mmccune@redhat.com>
 - periodic rebuild
->>>>>>> 668aa1d5
 
 * Tue Dec 06 2011 Shannon Hughes <shughes@redhat.com> 0.1.22-1
 - 758447: Allow the prompt to be customized via the config file
