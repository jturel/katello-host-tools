--- conflicted
+++ resolved
@@ -18,13 +18,8 @@
 Group:         Applications/System
 License:       GPLv2
 URL:           http://www.katello.org
-<<<<<<< HEAD
-Version:       0.1.32
-Release:       2%{?dist}
-=======
 Version:       0.1.34
 Release:       1%{?dist}
->>>>>>> 322f3d35
 Source0:       %{name}-%{version}.tar.gz
 BuildRoot:     %{_tmppath}/%{name}-%{version}-%{release}-root-%(%{__id_u} -n)
 
@@ -89,15 +84,8 @@
 
 
 %changelog
-<<<<<<< HEAD
-* Wed Jan 04 2012 Shannon Hughes <shughes@redhat.com> 0.1.32-2
-- se build (shughes@redhat.com)
-* Thu Dec 22 2011 Shannon Hughes <shughes@redhat.com> 0.1.31-2
-- sys eng build (shughes@redhat.com)
-=======
 * Fri Jan 06 2012 Ivan Necas <inecas@redhat.com> 0.1.34-1
 - 771911 - CLI - update success message after system update (inecas@redhat.com)
->>>>>>> 322f3d35
 
 * Thu Dec 22 2011 Ivan Necas <inecas@redhat.com> 0.1.31-1
 - periodic rebuild
