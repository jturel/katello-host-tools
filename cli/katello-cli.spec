--- conflicted
+++ resolved
@@ -18,11 +18,7 @@
 Group:         Applications/System
 License:       GPLv2
 URL:           http://www.katello.org
-<<<<<<< HEAD
-Version:       0.1.13
-=======
 Version:       0.1.19
->>>>>>> ee704c63
 Release:       1%{?dist}
 Source0:       %{name}-%{version}.tar.gz
 BuildRoot:     %{_tmppath}/%{name}-%{version}-%{release}-root-%(%{__id_u} -n)
@@ -88,8 +84,6 @@
 
 
 %changelog
-<<<<<<< HEAD
-=======
 * Tue Nov 29 2011 Lukas Zapletal <lzap+git@redhat.com> 0.1.18-1
 - adding template to the system info cli call
 - show activation keys in the cli system info
@@ -128,7 +122,6 @@
 - template export - disabled exporting templates from Locker envs
   (tstrachota@redhat.com)
 
->>>>>>> ee704c63
 * Wed Nov 16 2011 Shannon Hughes <shughes@redhat.com> 0.1.13-1
 - 
 
