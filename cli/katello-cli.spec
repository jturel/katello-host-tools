--- conflicted
+++ resolved
@@ -18,13 +18,8 @@
 Group:         Applications/System
 License:       GPLv2
 URL:           http://www.katello.org
-<<<<<<< HEAD
-Version:       0.1.30
-Release:       2%{?dist}
-=======
 Version:       0.1.31
 Release:       1%{?dist}
->>>>>>> 2f00f0e5
 Source0:       %{name}-%{version}.tar.gz
 BuildRoot:     %{_tmppath}/%{name}-%{version}-%{release}-root-%(%{__id_u} -n)
 
@@ -89,35 +84,8 @@
 
 
 %changelog
-<<<<<<< HEAD
-* Thu Dec 22 2011 Shannon Hughes <shughes@redhat.com> 0.1.30-2
-- system engine build (shughes@redhat.com)
-- Merge remote-tracking branch 'katello/search' into branding
-  (shughes@redhat.com)
-- Automatic commit of package [katello-cli] release [0.1.29-2].
-  (shughes@redhat.com)
-- Automatic commit of package [katello-cli] release [0.1.25-2].
-  (shughes@redhat.com)
-- system engine build (shughes@redhat.com)
-- Automatic commit of package [katello-cli] release [0.1.23-3].
-  (shughes@redhat.com)
-- brew build (shughes@redhat.com)
-- Merge remote-tracking branch 'katello/master' into branding
-  (shughes@redhat.com)
-- Automatic commit of package [katello-cli] release [0.1.22-2].
-  (shughes@redhat.com)
-- builds for cli/installer (shughes@redhat.com)
-- Automatic commit of package [katello-cli] release [0.1.19-2].
-  (shughes@redhat.com)
-- system engine build (shughes@redhat.com)
-- build cli (shughes@redhat.com)
-
-* Mon Dec 19 2011 Shannon Hughes <shughes@redhat.com> 0.1.29-2
-- system engine build
-=======
 * Thu Dec 22 2011 Ivan Necas <inecas@redhat.com> 0.1.31-1
 - periodic rebuild
->>>>>>> 2f00f0e5
 
 * Wed Dec 14 2011 Ivan Necas <inecas@redhat.com> 0.1.27-1
 - Fix bug on cli repo info for disabled repository (inecas@redhat.com)
