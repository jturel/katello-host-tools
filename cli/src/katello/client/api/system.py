# -*- coding: utf-8 -*-
#
# Copyright © 2011 Red Hat, Inc.
#
# This software is licensed to you under the GNU General Public License,
# version 2 (GPLv2). There is NO WARRANTY for this software, express or
# implied, including the implied warranties of MERCHANTABILITY or FITNESS
# FOR A PARTICULAR PURPOSE. You should have received a copy of GPLv2
# along with this software; if not, see
# http://www.gnu.org/licenses/old-licenses/gpl-2.0.txt.
#
# Red Hat trademarks are not licensed under GPLv2. No permission is
# granted to use or replicate Red Hat trademarks that are incorporated
# in this software or its documentation.

from katello.client.api.base import KatelloAPI
from katello.client.utils.encoding import u_str

class SystemAPI(KatelloAPI):
    """
    Connection class to access environment calls
    """
    def register(self, name, org, environment_id, activation_keys, cp_type, release=None, sla=None, facts={}):
        if environment_id is not None:
            path = "/api/environments/%s/systems" % environment_id
        else:
            path = "/api/organizations/%s/systems" % org
        facts_with_defaults = { "distribution.name": "Unknown", "cpu.cpu_socket(s)": "1" }
        facts_with_defaults.update(facts)
        sysdata = {
            "name": name,
            "cp_type": cp_type,
            "serviceLevel": sla,
            "facts": facts_with_defaults
        }
        if activation_keys:
            sysdata["activation_keys"] = activation_keys
        if release:
            sysdata["releaseVer"] = release

        return self.server.POST(path, sysdata)[1]

    def unregister(self, system_uuid):
        path = "/api/systems/" + u_str(system_uuid)
        return self.server.DELETE(path)[1]

    def subscribe(self, system_id, pool, quantity):
        path = "/api/systems/%s/subscriptions" % system_id
        data = {
            "pool": pool,
            "quantity": quantity
        }
        return self.server.POST(path, data)[1]

    def subscriptions(self, system_id):
        path = "/api/systems/%s/subscriptions" % system_id
        return self.server.GET(path)[1]

    def available_pools(self, system_id):
        path = "/api/systems/%s/pools" % system_id
        return self.server.GET(path)[1]

    def unsubscribe(self, system_id, entitlement):
        path = "/api/systems/%s/subscriptions/%s" % (system_id, entitlement)
        return self.server.DELETE(path)[1]

    def unsubscribe_by_serial(self, system_id, serial):
        path = "/api/systems/%s/subscriptions/serials/%s" % (system_id, serial)
        return self.server.DELETE(path)[1]

    def unsubscribe_all(self, system_id):
        path = "/api/systems/%s/subscriptions/" % system_id
        return self.server.DELETE(path)[1]

    def system(self, system_id):
        path = "/api/systems/%s" % system_id
        return self.server.GET(path)[1]

    def tasks(self, org_name, environment_id, system_name):
        params = {}
        self.update_dict(params, "environment_id", environment_id)
        self.update_dict(params, "system_name", system_name)

        path = "/api/organizations/%s/systems/tasks" % org_name
        return self.server.GET(path, params)[1]

    def packages(self, system_id):
        path = "/api/systems/%s/packages" % system_id
        return self.server.GET(path)[1]

    def releases_for_system(self, system_id):
        path = "/api/systems/%s/releases" % system_id
        return self.server.GET(path)[1]

    def releases_for_environment(self, env_id):
        path = "/api/environments/%s/releases" % env_id
        return self.server.GET(path)[1]

    def update(self, system_id, params = {}):
        path = "/api/systems/%s" % system_id
        return self.server.PUT(path, params)[1]

    def install_packages(self, system_id, packages):
        path = "/api/systems/%s/packages" % system_id
        return self.server.POST(path, {"packages": packages})[1]

    def remove_packages(self, system_id, packages):
        path = "/api/systems/%s/packages" % system_id
        return self.server.DELETE(path, {"packages": packages})[1]

    def update_packages(self, system_id, packages):
        path = "/api/systems/%s/packages" % system_id
        return self.server.PUT(path, {"packages": packages})[1]

    def install_package_groups(self, system_id, packages):
        path = "/api/systems/%s/packages" % system_id
        return self.server.POST(path, {"groups": packages})[1]

    def remove_package_groups(self, system_id, packages):
        path = "/api/systems/%s/packages" % system_id
        return self.server.DELETE(path, {"groups": packages})[1]

    def systems_by_org(self, orgId, query = {}):
        path = "/api/organizations/%s/systems" % orgId
        return self.server.GET(path, query)[1]

    def systems_by_env(self, org_name, environment_id, query = {}):
        path = "/api/environments/%s/systems" % environment_id
        return self.server.GET(path, query)[1]

    def errata(self, system_id):
        path = "/api/systems/%s/errata" % system_id
        return self.server.GET(path)[1]

    def report_by_org(self, orgId, format):
        path = "/api/organizations/%s/systems/report" % orgId
        to_return = self.server.GET(path, customHeaders={"Accept": format})
        return (to_return[1], to_return[2])

    def report_by_env(self, env_id, format):
        path = "/api/environments/%s/systems/report" % env_id
        to_return = self.server.GET(path, customHeaders={"Accept": format})
        return (to_return[1], to_return[2])

<<<<<<< HEAD
    def add_system_groups(self, system_id, system_group_ids):
        data = { 'system' : {
                    'system_group_ids' : system_group_ids
            }
        }
        path = "/api/systems/%s/system_groups/" % system_id
        return self.server.POST(path, data)[1]

    def remove_system_groups(self, system_id, system_group_ids):
        data = { 'system' : {
                    'system_group_ids' : system_group_ids
            }
        }
        path = "/api/systems/%s/system_groups/" % system_id
        return self.server.DELETE(path, data)[1]
=======
    def remove_consumer_deletion_record(self, uuid):
        path = "/api/consumers/%s/deletionrecord" % uuid
        return self.server.DELETE(path)[1]
>>>>>>> c60cdb3a
<|MERGE_RESOLUTION|>--- conflicted
+++ resolved
@@ -142,7 +142,6 @@
         to_return = self.server.GET(path, customHeaders={"Accept": format})
         return (to_return[1], to_return[2])
 
-<<<<<<< HEAD
     def add_system_groups(self, system_id, system_group_ids):
         data = { 'system' : {
                     'system_group_ids' : system_group_ids
@@ -158,8 +157,7 @@
         }
         path = "/api/systems/%s/system_groups/" % system_id
         return self.server.DELETE(path, data)[1]
-=======
+
     def remove_consumer_deletion_record(self, uuid):
         path = "/api/consumers/%s/deletionrecord" % uuid
-        return self.server.DELETE(path)[1]
->>>>>>> c60cdb3a
+        return self.server.DELETE(path)[1]