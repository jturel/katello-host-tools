#
# Katello System actions
# Copyright (c) 2012 Red Hat, Inc.
#
# This software is licensed to you under the GNU General Public License,
# version 2 (GPLv2). There is NO WARRANTY for this software, express or
# implied, including the implied warranties of MERCHANTABILITY or FITNESS
# FOR A PARTICULAR PURPOSE. You should have received a copy of GPLv2
# along with this software; if not, see
# http://www.gnu.org/licenses/old-licenses/gpl-2.0.txt.
#
# Red Hat trademarks are not licensed under GPLv2. No permission is
# granted to use or replicate Red Hat trademarks that are incorporated
# in this software or its documentation.
#

import os

from katello.client import constants
from katello.client.api.system import SystemAPI
from katello.client.api.task_status import SystemTaskStatusAPI
from katello.client.api.system_group import SystemGroupAPI
from katello.client.api.custom_info import CustomInfoAPI
from katello.client.api.utils import get_environment, get_system, get_content_view
from katello.client.cli.base import opt_parser_add_org, opt_parser_add_environment
from katello.client.core.base import BaseAction, Command
from katello.client.core.utils import test_record, convert_to_mime_type, attachment_file_name, save_report, \
    update_dict_unless_none, stringify_custom_info
from katello.client.utils.printer import VerboseStrategy
from katello.client.core.utils import run_spinner_in_bg, wait_for_async_task, SystemAsyncTask, \
    format_date, get_katello_mode
from katello.client.utils.encoding import u_str
from katello.client.utils import printer
from katello.client.server import ServerRequestError
from katello.client.utils.printer import batch_add_columns


# base system action --------------------------------------------------------

class SystemAction(BaseAction):

    def __init__(self):
        super(SystemAction, self).__init__()
        self.api = SystemAPI()

    def setup_parser(self, parser):
        opt_parser_add_org(parser, required=1)
        opt_parser_add_environment(parser)

# system actions ------------------------------------------------------------

class List(SystemAction):
    description = _('list systems within an organization')

    def setup_parser(self, parser):
        super(List, self).setup_parser(parser)
        parser.add_option('--pool', dest='pool_id',
                       help=_("pool ID to filter systems by subscriptions"))

    def check_options(self, validator):
        validator.require('org')

    def get_systems(self, org_name, env_name, pool_id):
        query = {'pool_id': pool_id} if pool_id else {}
        if env_name is None:
            return self.api.systems_by_org(org_name, query)
        else:
            environment = get_environment(org_name, env_name)
            return self.api.systems_by_env(environment["id"], query)

    def run(self):
        org_name = self.get_option('org')
        env_name = self.get_option('environment')
        pool_id = self.get_option('pool_id')

        systems = self.get_systems(org_name, env_name, pool_id)

        if env_name is None:
            self.printer.set_header(_("Systems List For Org [ %s ]") % org_name)
        else:
            self.printer.set_header(_("Systems List For Environment [ %(env_name)s ] in Org [ %(org_name)s ]") \
                % {'env_name':env_name, 'org_name':org_name})

        batch_add_columns(self.printer, {'name': _("Name")}, {'uuid': _("UUID")})
        self.printer.add_column('environment', _("Environment"), \
            item_formatter=lambda p: "%s" % (p['environment']['name']))

        self.printer.add_column('serviceLevel', _("Service Level"))

        cv_format = lambda p: "%s" % (p['content_view']['name'] if 'content_view' in p else "")
        self.printer.add_column('content_view',
                                item_formatter=cv_format)

        self.printer.print_items(systems)
        return os.EX_OK

class Info(SystemAction):
    description = _('display a system within an organization')

    def setup_parser(self, parser):
        super(Info, self).setup_parser(parser)
        parser.add_option('--name', dest='name',
                       help=_("system name (required)"))
        parser.add_option('--uuid', dest='uuid',
                       help=constants.OPT_HELP_SYSTEM_UUID)

    def check_options(self, validator):
        validator.require('org')
        validator.require_at_least_one_of(('name', 'uuid'))
        validator.mutually_exclude('name', 'uuid')
        validator.mutually_exclude('environment', 'uuid')

    def run(self):
        org_name = self.get_option('org')
        env_name = self.get_option('environment')
        sys_name = self.get_option('name')
        sys_uuid = self.get_option('uuid')

        if sys_uuid:
            self.printer.set_header(_("System Information [ %s ]") % sys_uuid)
        elif env_name is None:
            self.printer.set_header(_("System Information For Org [ %s ]") % org_name)
        else:
            self.printer.set_header(_("System Information For Environment [ %(env_name)s ] in Org [ %(org_name)s ]") \
                % {'env_name':env_name, 'org_name':org_name})

        # get system details
        system = get_system(org_name, sys_name, env_name, sys_uuid)

        custom_info_api = CustomInfoAPI()
        custom_info = custom_info_api.get_custom_info("system", system['id'])
        system['custom_info'] = stringify_custom_info(custom_info)

        system["activation_keys"] = "[ "+ ", ".join([ak["name"] for ak in system["activation_key"]]) +" ]"
        if 'host' in system:
            system['host'] = system['host']['name']
        if 'guests' in system:
            system["guests"] = "[ "+ ", ".join([guest["name"] for guest in system["guests"]]) +" ]"
        if 'environment' in system:
            system['environment'] = system['environment']['name']

        if 'content_view' in system:
            system['content_view'] = "[ %s ]" % system['content_view']['name']


        batch_add_columns(self.printer, {'name': _("Name")}, {'ipv4_address': _("IPv4 Address")}, \
            {'uuid': _("UUID")}, {'environment': _("Environment")}, {'location': _("Location")})
        self.printer.add_column('created_at', _("Registered"), formatter=format_date)
        self.printer.add_column('updated_at', _("Last Updated"), formatter=format_date)
        self.printer.add_column('description', _("Description"), multiline=True)
        if 'release' in system and system['release']:
            self.printer.add_column('release', _("OS Release"))
        self.printer.add_column('activation_keys', _("Activation Keys"), multiline=True, \
            show_with=printer.VerboseStrategy)
        self.printer.add_column('host', _("Host"), show_with=printer.VerboseStrategy)
        self.printer.add_column('sockets', _("Sockets"))
        self.printer.add_column('ram', _("RAM (MB)"))
        self.printer.add_column('serviceLevel', _("Service Level"))
        self.printer.add_column('guests', _("Guests"), show_with=printer.VerboseStrategy)
        if "template" in system:
<<<<<<< HEAD
            self.printer.add_column('template', show_with=printer.VerboseStrategy, value=system["template"]["name"])
        self.printer.add_column('custom_info', multiline=True, show_with=printer.VerboseStrategy)
        self.printer.add_column('content_view')
=======
            self.printer.add_column('template', _("Template"), \
                show_with=printer.VerboseStrategy, value=system["template"]["name"])
        self.printer.add_column('custom_info', _("Custom Info"), multiline=True, show_with=printer.VerboseStrategy)
>>>>>>> fd910802

        self.printer.print_item(system)

        return os.EX_OK

class InstalledPackages(SystemAction):
    description = _('display and manipulate with the installed packages of a system')

    def setup_parser(self, parser):
        super(InstalledPackages, self).setup_parser(parser)
        parser.add_option('--name', dest='name',
            help=_("system name (required)"))
        parser.add_option('--uuid', dest='uuid',
                help=constants.OPT_HELP_SYSTEM_UUID)
        parser.add_option('--install', dest='install', type="list",
            help=_("packages to be installed remotely on the system, package names are separated with comma"))
        parser.add_option('--remove', dest='remove', type="list",
            help=_("packages to be removed remotely from the system, package names are separated with comma"))
        parser.add_option('--update', dest='update', type="list",
            help=_("packages to be updated on the system, use --all to update all packages," +
                " package names are separated with comma"))
        parser.add_option('--install_groups', dest='install_groups', type="list",
            help=_("package groups to be installed remotely on the system, group names are separated with comma"))
        parser.add_option('--remove_groups', dest='remove_groups', type="list",
            help=_("package groups to be removed remotely from the system, group names are separated with comma"))

    def check_options(self, validator):
        validator.require('org')
        validator.require_at_least_one_of(('name', 'uuid'))
        validator.mutually_exclude('name', 'uuid')
        validator.mutually_exclude('environment', 'uuid')

        remote_actions = ('install', 'remove', 'update', 'install_groups', 'remove_groups')
        validator.require_at_most_one_of(remote_actions,
            message=_('You can specify at most one install/remove/update action per call'))


    def run(self):
        org_name = self.get_option('org')
        env_name = self.get_option('environment')
        sys_name = self.get_option('name')
        sys_uuid = self.get_option('uuid')

        install = self.get_option('install')
        remove = self.get_option('remove')
        update = self.get_option('update')
        install_groups = self.get_option('install_groups')
        remove_groups = self.get_option('remove_groups')

        task = None

        if env_name is None:
            self.printer.set_header(_("Package Information for System [ %(sys_name)s ] in Org [ %(org_name)s ]") \
                % {'sys_name':sys_name, 'org_name':org_name})
        else:
            self.printer.set_header(_("Package Information for System [ %(sys_name)s ] " \
                "in Environment [ %(env_name)s ] in Org [ %(org_name)s ]") % \
                {'sys_name':sys_name, 'env_name':env_name, 'org_name':org_name})

        system = get_system(org_name, sys_name, env_name, sys_uuid)
        system_id = system['uuid']

        if install:
            task = self.api.install_packages(system_id, install)
        if remove:
            task = self.api.remove_packages(system_id, remove)
        if update:
            if update == '--all':
                update_packages = []
            else:
                update_packages = update
            task = self.api.update_packages(system_id, update_packages)
        if install_groups:
            task = self.api.install_package_groups(system_id, install_groups)
        if remove_groups:
            task = self.api.remove_package_groups(system_id, remove_groups)

        if task:
            uuid = task["uuid"]
            print (_("Performing remote action [ %s ]... ") % uuid)
            task = SystemAsyncTask(task)
            run_spinner_in_bg(wait_for_async_task, [task])
            if task.succeeded():
                print _("Remote action finished:")
                print task.get_result_description()
                return os.EX_OK
            else:
                print _("Remote action failed:")
                print task.get_result_description()
                return os.EX_DATAERR

        packages = self.api.packages(system_id)

        batch_add_columns(self.printer, {'name': _("Name")}, {'vendor': _("Vendor")}, \
            {'version': _("Version")}, {'release': _("Release")}, {'arch': _("Arch")}, \
            show_with=printer.VerboseStrategy)
        self.printer.add_column('name_version_release_arch', _("Name_Version_Release_Arch"), \
            show_with=printer.GrepStrategy, \
            item_formatter=lambda p: "%s-%s-%s.%s" % (p['name'], p['version'], p['release'], p['arch']))

        self.printer.print_items(packages)

        return os.EX_OK


class TasksList(SystemAction):
    description = _('display status of remote tasks')

    def setup_parser(self, parser):
        super(TasksList, self).setup_parser(parser)
        parser.add_option('--name', dest='name',
                       help=_("system name"))
        parser.add_option('--uuid', dest='uuid',
                       help=constants.OPT_HELP_SYSTEM_UUID)

    def check_options(self, validator):
        validator.require('org')
        validator.require_at_least_one_of(('name', 'uuid'))
        validator.mutually_exclude('name', 'uuid')
        validator.mutually_exclude('environment', 'uuid')

    def run(self):
        org_name = self.get_option('org')
        env_name = self.get_option('environment')
        sys_name = self.get_option('name')
        sys_uuid = self.get_option('uuid')

        self.printer.set_header(_("Remote tasks"))

        environment = get_environment(org_name, env_name)
        tasks = self.api.tasks(org_name, environment["id"], sys_name, sys_uuid)

        for t in tasks:
            t['result'] = "\n" + t['result_description']

        self.printer.add_column('uuid', _("Task ID"))
        self.printer.add_column('system_name', _("System"))
        self.printer.add_column('description', _("Action"))
        self.printer.add_column('created_at', _("Started"), formatter=format_date, show_with=printer.VerboseStrategy)
        self.printer.add_column('finish_time', _("Finished"), formatter=format_date, show_with=printer.VerboseStrategy)
        self.printer.add_column('state', _("Status"))
        self.printer.add_column('result', _("Result"), show_with=printer.VerboseStrategy)

        self.printer.print_items(tasks)

        return os.EX_OK

class TaskInfo(SystemAction):
    description = _('display status of remote task')

    def setup_parser(self, parser):
        parser.add_option('--id', dest='id',
                       help=_("UUID of the task (required)"))

    def check_options(self, validator):
        validator.require('id')

    def run(self):
        uuid = self.get_option('id')

        self.printer.set_header(_("Remote task"))

        task = SystemTaskStatusAPI().status(uuid)
        task['result'] = "\n" + task['result_description']

        self.printer.add_column('system_name', _("System"))
        self.printer.add_column('description', _("Action"))
        self.printer.add_column('created_at', _("Started"), formatter=format_date)
        self.printer.add_column('finish_time', _("Finished"), formatter=format_date)
        self.printer.add_column('state', _("Status"))
        self.printer.add_column('result', _("Result"))
        self.printer.print_item(task)

        return os.EX_OK


class Releases(SystemAction):
    description = _('list releases available for the system')

    def setup_parser(self, parser):
        super(Releases, self).setup_parser(parser)
        parser.add_option('--name', dest='name',
                       help=_("system name (if not specified, list all releases in the environment)"))
        parser.add_option('--uuid', dest='uuid',
                       help=constants.OPT_HELP_SYSTEM_UUID)

    def check_options(self, validator):
        validator.require('org')
        validator.require_one_of(('name', 'uuid', 'environment'))
        validator.mutually_exclude('name', 'uuid')
        validator.mutually_exclude('environment', 'uuid')

    def run(self):
        org_name = self.get_option('org')
        env_name = self.get_option('environment')
        sys_name = self.get_option('name')
        sys_uuid = self.get_option('uuid')

        if sys_uuid:
            releases = self.api.releases_for_system(sys_uuid)["releases"]
        if sys_name:
            system = get_system(org_name, sys_name)
            releases = self.api.releases_for_system(system["uuid"])["releases"]
        else:
            environment = get_environment(org_name, env_name)
            releases = self.api.releases_for_environment(environment['id'])["releases"]

        releases = [{"value": r} for r in releases]

        self.printer.set_header(_("Available releases"))
        self.printer.add_column('value', _("Value"))

        self.printer.print_items(releases)
        return os.EX_OK

class Facts(SystemAction):
    description = _('display the hardware facts of a system')

    def setup_parser(self, parser):
        super(Facts, self).setup_parser(parser)
        parser.add_option('--name', dest='name',
                       help=_("system name (required)"))
        parser.add_option('--uuid', dest='uuid',
                       help=constants.OPT_HELP_SYSTEM_UUID)

    def check_options(self, validator):
        validator.require('org')
        validator.require_at_least_one_of(('name', 'uuid'))
        validator.mutually_exclude('name', 'uuid')
        validator.mutually_exclude('environment', 'uuid')

    def run(self):
        org_name = self.get_option('org')
        env_name = self.get_option('environment')
        sys_name = self.get_option('name')
        sys_uuid = self.get_option('uuid')

        if env_name is None:
            self.printer.set_header(_("System Facts For System [ %(sys_name)s ] in Org [ %(org_name)s ]") % \
                {'sys_name':sys_name if sys_name else sys_uuid, 'org_name':org_name})
        else:
            self.printer.set_header(_("System Facts For System [ %(sys_name)s ] " \
                "in Environment [ %(env_name)s ] in Org [ %(org_name)s ]") % \
                {'sys_name':sys_name, 'env_name':env_name, 'org_name':org_name})

        system = get_system(org_name, sys_name, env_name, sys_uuid)

        facts_hash = system['facts']
        facts_tuples_sorted = [(k, facts_hash[k]) for k in sorted(facts_hash.keys())]
        for k, v in facts_tuples_sorted:
            self.printer.add_column(k)
            system[k] = v

        self.printer.print_item(system)

        return os.EX_OK

class Register(SystemAction):
    description = _('register a system')

    def setup_parser(self, parser):
        super(Register, self).setup_parser(parser)
        parser.add_option('--name', dest='name', help=_("system name"))
        parser.add_option('--servicelevel', dest='sla', help=_("service level agreement"))
        parser.add_option('--activationkey', dest='activationkey',
            help=_("activation key, more keys are separated with comma e.g. --activationkey=key1,key2"))
        parser.add_option('--release', dest='release', help=_("values of $releasever for the system"))
        parser.add_option('--fact', dest='fact', action='append', nargs=2, metavar="KEY VALUE",
                               help=_("system facts"))
        parser.add_option('--content_view', dest="content_view",
                          help=_("content view label (eg. database)"))

    def check_options(self, validator):
        validator.require(('name', 'org'))
        validator.require_at_most_one_of(('activationkey', 'environment'))

    def run(self):
        name = self.get_option('name')
        org = self.get_option('org')
        environment_name = self.get_option('environment')
        activation_keys = self.get_option('activationkey')
        release = self.get_option('release')
        sla = self.get_option('sla')
        facts = dict(self.get_option('fact') or {})
        view_label = self.get_option("content_view")

        environment_id = None
        if environment_name is not None:
            environment_id = get_environment(org, environment_name)['id']

        view_id = None
        if view_label is not None:
            view = get_content_view(org, view_label)
            view_id = view["id"]

        system = self.api.register(name, org, environment_id, activation_keys,
                                   'system', release, sla, facts, view_id)

        test_record(system,
            _("Successfully registered system [ %s ]") % name,
            _("Could not register system [ %s ]") % name
        )

class RemoveDeletion(SystemAction):
    description = _("remove a deletion record for hypervisor")

    def setup_parser(self, parser):
        parser.add_option("--uuid", dest="uuid",
                       help=_("hypervisor uuid (required)"))

    def check_options(self, validator):
        validator.require('uuid')

    def run(self):
        uuid = self.get_option('uuid')
        self.api.remove_consumer_deletion_record(uuid)
        print _("Successfully removed deletion record for hypervisor with uuid [ %s ]") % uuid
        return os.EX_OK


class Unregister(SystemAction):
    description = _('unregister a system')

    def setup_parser(self, parser):
        super(Unregister, self).setup_parser(parser)
        parser.add_option('--name', dest='name',
                               help=_("system name"))
        parser.add_option('--uuid', dest='uuid',
                               help=constants.OPT_HELP_SYSTEM_UUID)

    def check_options(self, validator):
        validator.require('org')
        validator.require_at_least_one_of(('name', 'uuid'))
        validator.mutually_exclude('name', 'uuid')
        validator.mutually_exclude('environment', 'uuid')

    def run(self):
        name = self.get_option('name')
        org = self.get_option('org')
        env_name = self.get_option('environment')
        sys_uuid = self.get_option('uuid')

        display_name = name or sys_uuid

        try:
            system = get_system(org, name, env_name, sys_uuid)

        except ServerRequestError, e:
            if e[0] == 404:
                return os.EX_DATAERR
            else:
                raise

        self.api.unregister(system['uuid'])
        print _("Successfully unregistered System [ %s ]") % display_name
        return os.EX_OK

class Subscribe(SystemAction):
    description = _('attach a subscription to a system')

    def setup_parser(self, parser):
        opt_parser_add_org(parser, required=1)
        parser.add_option('--name', dest='name',
                help=_("system name (required)"))
        parser.add_option('--uuid', dest='uuid',
                help=constants.OPT_HELP_SYSTEM_UUID)
        parser.add_option('--pool', dest='pool',
                help=_("ID of subscription to attach (required)"))
        parser.add_option('--quantity', dest='quantity',
                help=_("quantity (default: 1)"))

    def check_options(self, validator):
        validator.require(('org', 'pool'))
        validator.require_at_least_one_of(('name', 'uuid'))
        validator.mutually_exclude('name', 'uuid')

    def run(self):
        name = self.get_option('name')
        org = self.get_option('org')
        pool = self.get_option('pool')
        qty = self.get_option('quantity') or 1
        sys_uuid = self.get_option('uuid')

        display_name = name or sys_uuid

        system = get_system(org, name, sys_uuid = sys_uuid)

        self.api.subscribe(system['uuid'], pool, qty)
        print _("Successfully attached subscription to System [ %s ]") % display_name
        return os.EX_OK

class Subscriptions(SystemAction):
    description = _('list subscriptions for a system')

    def setup_parser(self, parser):
        opt_parser_add_org(parser, required=1)
        parser.add_option('--name', dest='name', help=_("system name"))
        parser.add_option('--uuid', dest='uuid', help=constants.OPT_HELP_SYSTEM_UUID)
        parser.add_option('--available', dest='available',
                action="store_true", default=False,
                help=_("show available subscriptions"))
        parser.add_option('--match_system', dest='match_system',
                action="store_true", default=False,
                help=_("show available subscriptions matching system"))
        parser.add_option('--match_installed', dest='match_installed',
                action="store_true", default=False,
                help=_("show available subscriptions matching installed software"))
        parser.add_option('--no_overlap', dest='no_overlap',
                action="store_true", default=False,
                help=_("show available subscriptions not overlapping current subscriptions"))

    def check_options(self, validator):
        validator.require('org')
        validator.require_at_least_one_of(('name', 'uuid'))
        validator.mutually_exclude('name', 'uuid')

    def run(self):
        name = self.get_option('name')
        org = self.get_option('org')
        available = self.get_option('available')
        match_system = self.get_option('match_system')
        match_installed = self.get_option('match_installed')
        no_overlap = self.get_option('no_overlap')
        uuid = self.get_option('uuid')

        display_name = name or uuid

        if not uuid:
            uuid = get_system(org, name)['uuid']

        self.printer.set_strategy(VerboseStrategy())
        if not available:
            # listing current subscriptions
            result = self.api.subscriptions(uuid)
            if result == None or len(result['entitlements']) == 0:
                print _("No Subscriptions found for System [ %(display_name)s ] in Org [ %(org)s ]") \
                    % {'display_name':display_name, 'org':org}
                return os.EX_OK

            def entitlements():
                for entitlement in result['entitlements']:
                    entitlement_ext = entitlement.copy()
                    provided_products = ', '.join([e['name'] for e in entitlement_ext['providedProducts']])
                    entitlement_ext['providedProductsFormatted'] = provided_products
                    serial_ids = ', '.join([u_str(s['id']) for s in entitlement_ext['serials']])
                    entitlement_ext['serialIds'] = serial_ids
                    yield entitlement_ext

            self.printer.set_header(_("Current Subscriptions for System [ %s ]") % display_name)
            self.printer.add_column('entitlementId', _("Subscription ID"))
            self.printer.add_column('serialIds', _('Serial ID'))
            batch_add_columns(self.printer, {'poolName': _("Pool Name")}, \
                {'expires': _("Expires")}, {'consumed': _("Consumed")}, \
                {'quantity': _("Quantity")}, {'sla': _("SLA")}, {'contractNumber': _("Contract Number")})
            self.printer.add_column('providedProductsFormatted', _('Provided Products'))
            self.printer.print_items(entitlements())
        else:
            # listing available pools
            result = self.api.available_pools(uuid, match_system, match_installed, no_overlap)

            if result == None or len(result) == 0:
                print _("No Pools found for System [ %(display_name)s ] in Org [ %(org)s ]") \
                    % {'display_name':display_name, 'org':org}
                return os.EX_OK

            def available_pools():
                for pool in result['pools']:
                    pool_ext = pool.copy()
                    provided_products = ', '.join([p['productName'] for p in pool_ext['providedProducts']])
                    pool_ext['providedProductsFormatted'] = provided_products

                    if pool_ext['quantity'] == -1:
                        pool_ext['quantity'] = _('Unlimited')

                    # Make the productAttributes easier to access
                    for productAttribute in pool['productAttributes']:
                        pool_ext['attr_' + productAttribute['name']] = productAttribute['value']
                    yield pool_ext

            self.printer.set_header(_("Available Subscriptions for System [ %s ]") % display_name)

            self.printer.add_column('id', _("ID"))
            self.printer.add_column('productName', _("Name"))
            batch_add_columns(self.printer, {'endDate': _("End Date")}, \
                {'consumed': _("Consumed")}, {'quantity': _("Quantity")}, {'sockets': _("Sockets")})
            self.printer.add_column('attr_stacking_id', _("Stacking ID"))
            self.printer.add_column('attr_multi-entitlement', _("Multi-entitlement"))
            self.printer.add_column('providedProductsFormatted', _("Provided products"))
            self.printer.print_items(available_pools())

        return os.EX_OK

class Unsubscribe(SystemAction):
    description = _('remove a subscription from a system')

    def setup_parser(self, parser):
        opt_parser_add_org(parser, required=1)
        parser.add_option('--name', dest='name',
            help=_("system name"))
        parser.add_option('--uuid', dest='uuid',
                help=constants.OPT_HELP_SYSTEM_UUID)
        parser.add_option('--entitlement', dest='entitlement',
            help=_("ID of subscription to remove (either subscription or serial or all is required)"))
        parser.add_option('--serial', dest='serial',
            help=_("serial ID of a certificate to remove from (either subscription or serial or all is required)"))
        parser.add_option('--all', dest='all', action="store_true", default=None,
            help=_("remove all currently attached subscriptions from system (either subscription or serial or all is"
                + " required)"))

    def check_options(self, validator):
        validator.require('org')
        validator.require_at_least_one_of(('name', 'uuid'))
        validator.mutually_exclude('name', 'uuid')
        validator.require_one_of(('entitlement', 'serial', 'all'))

    def run(self):
        name = self.get_option('name')
        org = self.get_option('org')
        entitlement = self.get_option('entitlement')
        serial = self.get_option('serial')
        all_entitlements = self.get_option('all')
        uuid = self.get_option('uuid')

        display_name = name or uuid

        if not uuid:
            uuid = get_system(org, name)['uuid']

        if all_entitlements: #unsubscribe from all
            self.api.unsubscribe_all(uuid)
        elif serial: # unsubscribe from cert
            self.api.unsubscribe_by_serial(uuid, serial)
        elif entitlement: # unsubscribe from entitlement
            self.api.unsubscribe(uuid, entitlement)
        print _("Successfully removed subscription from System [ %s ]") % display_name

        return os.EX_OK

class Update(SystemAction):
    description = _('update a system')

    def setup_parser(self, parser):
        super(Update, self).setup_parser(parser)
        parser.add_option('--name', dest='name',
                       help=_('system name'))
        parser.add_option('--uuid', dest='uuid',
                       help=constants.OPT_HELP_SYSTEM_UUID)
        parser.add_option('--new_name', dest='new_name',
                       help=_('a new name for the system'))
        parser.add_option('--new_environment', dest='new_environment',
                       help=_('a new environment name for the system'))
        parser.add_option('--description', dest='description',
                       help=_('a description of the system'))
        parser.add_option('--location', dest='location',
                       help=_("location of the system"))
        parser.add_option('--release', dest='release',
                       help=_("value of $releasever for the system"))
        parser.add_option('--servicelevel', dest='sla',
                       help=_("service level agreement"))
        parser.add_option('--content_view', dest='view',
                          help=_("content view label (eg. database)"))

    def check_options(self, validator):
        validator.require('org')
        validator.require_at_least_one_of(('name', 'uuid'))
        validator.mutually_exclude('name', 'uuid')
        validator.mutually_exclude('environment', 'uuid')

    def run(self):
        org_name = self.get_option('org')
        env_name = self.get_option('environment')
        sys_name = self.get_option('name')
        new_name = self.get_option('new_name')
        new_environment_name = self.get_option('new_environment')
        new_description = self.get_option('description')
        new_location = self.get_option('location')
        new_release = self.get_option('release')
        new_sla = self.get_option('sla')
        sys_uuid = self.get_option('uuid')
        view_label = self.get_option('view')

        system = get_system(org_name, sys_name, env_name, sys_uuid)
        new_environment = get_environment(org_name, new_environment_name)

        updates = {}
        if new_name:
            updates['name'] = new_name
        if new_description:
            updates['description'] = new_description
        if new_location:
            updates['location'] = new_location
        if new_release:
            updates['releaseVer'] = new_release
        if new_sla:
            updates['serviceLevel'] = new_sla
        if new_environment_name:
            new_environment = get_environment(org_name, new_environment_name)
            updates['environment_id'] = new_environment['id']

        if view_label is not None:
            updates["content_view_id"] = get_content_view(org_name, view_label)["id"]

        response = self.api.update(system['uuid'], updates)

        test_record(response,
            _("Successfully updated system [ %s ]") % system['name'],
            _("Could not update system [ %s ]") % system['name']
        )


class Report(SystemAction):
    description = _('systems report')

    def setup_parser(self, parser):
        opt_parser_add_org(parser, required=1)
        opt_parser_add_environment(parser)
        parser.add_option('--format', dest='format',
             help=_("report format (possible values: 'html', 'text' (default), 'csv', 'pdf')"))

    def check_options(self, validator):
        validator.require('org')

    def run(self):
        orgId = self.get_option('org')
        envName = self.get_option('environment')
        format_in = self.get_option('format')

        if envName is None:
            report = self.api.report_by_org(orgId, convert_to_mime_type(format_in, 'text'))
        else:
            environment = get_environment(orgId, envName)
            report = self.api.report_by_env(environment['id'], convert_to_mime_type(format_in, 'text'))

        if format_in == 'pdf':
            save_report(report[0], attachment_file_name(report[1], "%s_systems_report.pdf" % get_katello_mode()))
        else:
            print report[0]

        return os.EX_OK


class AddSystemGroups(SystemAction):
    description = _('add system groups to a system')

    def setup_parser(self, parser):
        parser.add_option('--name', dest='name',
                               help=_("system name (required)"))
        parser.add_option('--uuid', dest='uuid',
                              help=constants.OPT_HELP_SYSTEM_UUID)
        opt_parser_add_org(parser, required=1)
        parser.add_option('--system_groups', dest='system_group_names',
                              help=_("comma separated list of system group names (required)"))

    def check_options(self, validator):
        validator.require(('org', 'system_group_names'))
        validator.require_at_least_one_of(('name', 'uuid'))
        validator.mutually_exclude('name', 'uuid')

    def run(self):
        org_name = self.get_option('org')
        sys_name = self.get_option('name')
        system_group_names = self.get_option('system_group_names')
        sys_uuid = self.get_option('uuid')

        query = {}
        update_dict_unless_none(query, "name", sys_name)
        update_dict_unless_none(query, "uuid", sys_uuid)
        system = self.api.systems_by_org(org_name, query)

        if system is None or len(system) == 0:
            return os.EX_DATAERR
        elif len(system) > 1:
            print constants.OPT_ERR_SYSTEM_AMBIGUOUS
            return os.EX_DATAERR
        else:
            system = system[0]

        system_groups = SystemGroupAPI().system_groups(org_name, { 'name' : system_group_names})

        if system_groups is None:
            return os.EX_DATAERR

        system_group_ids = [group["id"] for group in system_groups]

        system = self.api.add_system_groups(system["uuid"], system_group_ids)

        if system != None:
            print _("Successfully added system groups to system [ %s ]") % system['name']
            return os.EX_OK
        else:
            return os.EX_DATAERR


class RemoveSystemGroups(SystemAction):
    description = _('remove system groups to a system')

    def setup_parser(self, parser):
        parser.add_option('--name', dest='name',
                               help=_("system name (required)"))
        parser.add_option('--uuid', dest='uuid',
                               help=constants.OPT_HELP_SYSTEM_UUID)
        opt_parser_add_org(parser, required=1)
        parser.add_option('--system_groups', dest='system_group_names',
                              help=_("comma separated list of system group names (required)"))

    def check_options(self, validator):
        validator.require(('org', 'system_group_names'))
        validator.require_at_least_one_of(('name', 'uuid'))
        validator.mutually_exclude('name', 'uuid')

    def run(self):
        org_name = self.get_option('org')
        sys_name = self.get_option('name')
        system_group_names = self.get_option('system_group_names')
        sys_uuid = self.get_option('uuid')

        query = {}
        update_dict_unless_none(query, "name", sys_name)
        update_dict_unless_none(query, "uuid", sys_uuid)
        system = self.api.systems_by_org(org_name, query)

        if system is None or len(system) == 0:
            return os.EX_DATAERR
        elif len(system) > 1:
            print constants.OPT_ERR_SYSTEM_AMBIGUOUS
            return os.EX_DATAERR
        else:
            system = system[0]

        system_groups = SystemGroupAPI().system_groups(org_name, { 'name' : system_group_names})

        if system_groups is None:
            return os.EX_DATAERR

        system_group_ids = [group["id"] for group in system_groups]

        system = self.api.remove_system_groups(system["uuid"], system_group_ids)

        if system != None:
            print _("Successfully removed system groups from system [ %s ]") % system['name']
            return os.EX_OK
        else:
            return os.EX_DATAERR

class System(Command):
    description = _('system specific actions in the katello server')<|MERGE_RESOLUTION|>--- conflicted
+++ resolved
@@ -158,15 +158,10 @@
         self.printer.add_column('serviceLevel', _("Service Level"))
         self.printer.add_column('guests', _("Guests"), show_with=printer.VerboseStrategy)
         if "template" in system:
-<<<<<<< HEAD
-            self.printer.add_column('template', show_with=printer.VerboseStrategy, value=system["template"]["name"])
-        self.printer.add_column('custom_info', multiline=True, show_with=printer.VerboseStrategy)
-        self.printer.add_column('content_view')
-=======
             self.printer.add_column('template', _("Template"), \
                 show_with=printer.VerboseStrategy, value=system["template"]["name"])
-        self.printer.add_column('custom_info', _("Custom Info"), multiline=True, show_with=printer.VerboseStrategy)
->>>>>>> fd910802
+        self.printer.add_column('custom_info',_("Custom Info"), multiline=True, show_with=printer.VerboseStrategy)
+        self.printer.add_column('content_view', _("Content View"))
 
         self.printer.print_item(system)
 
