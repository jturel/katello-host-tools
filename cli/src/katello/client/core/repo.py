#
# Katello Repos actions
# Copyright (c) 2012 Red Hat, Inc.
#
# This software is licensed to you under the GNU General Public License,
# version 2 (GPLv2). There is NO WARRANTY for this software, express or
# implied, including the implied warranties of MERCHANTABILITY or FITNESS
# FOR A PARTICULAR PURPOSE. You should have received a copy of GPLv2
# along with this software; if not, see
# http://www.gnu.org/licenses/old-licenses/gpl-2.0.txt.
#
# Red Hat trademarks are not licensed under GPLv2. No permission is
# granted to use or replicate Red Hat trademarks that are incorporated
# in this software or its documentation.
#

import os
import urlparse

from katello.client import constants
from katello.client.cli.base import opt_parser_add_product, opt_parser_add_org, opt_parser_add_environment
from katello.client.core.utils import format_date
from katello.client.api.repo import RepoAPI
from katello.client.api.provider import ProviderAPI
from katello.client.core.base import BaseAction, Command
from katello.client.api.utils import get_environment, get_product, get_repo
from katello.client.core.utils import system_exit, run_async_task_with_status, run_spinner_in_bg, \
    wait_for_async_task, AsyncTask, format_sync_errors
from katello.client.core.utils import ProgressBar
from katello.client.api.utils import get_provider
from katello.client.utils.encoding import u_str
from katello.client.utils import printer
from katello.client.utils.printer import batch_add_columns



ALLOWED_REPO_URL_SCHEMES = ("http", "https", "ftp", "file")

SYNC_STATES = { 'waiting':     _("Waiting"),
                'running':     _("Running"),
                'error':       _("Error"),
                'finished':    _("Finished"),
                'cancelled':   _("Canceled"),
                'canceled':    _("Canceled"),
                'timed_out':   _("Timed out"),
                'not_synced':  _("Not synced") }


def format_sync_time(sync_time):
    if sync_time is None:
        return 'never'
    else:
        return format_date(sync_time)

def format_sync_state(state):
    return SYNC_STATES[state]

# base action ----------------------------------------------------------------

class RepoAction(BaseAction):

    def __init__(self):
        super(RepoAction, self).__init__()
        self.api = RepoAPI()

    @classmethod
    def get_groupid_param(cls, repo, param_name):
        param_name += ":"
        for gid in repo['groupid']:
            if gid.find(param_name) >= 0:
                return gid[len(param_name):]
        return None

class SingleRepoAction(RepoAction):

    select_by_env = False

    def setup_parser(self, parser):
        self.set_repo_select_options(parser, self.select_by_env)

    @classmethod
    def set_repo_select_options(cls, parser, select_by_env=True):
        parser.add_option('--id', dest='id', help=_("repository ID"))
        parser.add_option('--name', dest='name', help=_("repository name"))
        opt_parser_add_org(parser)
        opt_parser_add_product(parser)
        if select_by_env:
            opt_parser_add_environment(parser, default=_("Library"))

    @classmethod
    def check_options(cls, validator):
        if not validator.exists('id'):
            validator.require(('name', 'org'))
            validator.require_at_least_one_of(('product', 'product_label', 'product_id'))
            validator.mutually_exclude('product', 'product_label', 'product_id')

    def get_repo(self, includeDisabled=False):
        repoId   = self.get_option('id')
        repoName = self.get_option('name')
        orgName  = self.get_option('org')
        prodName = self.get_option('product')
        prodLabel = self.get_option('product_label')
        prodId   = self.get_option('product_id')

        if self.select_by_env:
            envName = self.get_option('environment')
        else:
            envName = None

        if repoId:
            repo = self.api.repo(repoId)
        else:
            repo = get_repo(orgName, prodName, prodLabel, prodId, repoName, envName, includeDisabled)

        return repo


# actions --------------------------------------------------------------------


class Create(RepoAction):

    description = _('create a repository at a specified URL')

    def setup_parser(self, parser):
        opt_parser_add_org(parser, required=1)
        parser.add_option('--name', dest='name',
            help=_("repository name to assign (required)"))

        parser.add_option('--label', dest='label',
                               help=_("repo label, ASCII identifier for the " +
                                      "repository with no spaces eg: custom-repo1"))
        parser.add_option("--url", dest="url", type="url", schemes=ALLOWED_REPO_URL_SCHEMES,
            help=_("url path to the repository (required)"))
        opt_parser_add_product(parser, required=1)
        parser.add_option('--gpgkey', dest='gpgkey',
            help=_("GPG key to be assigned to the repository; by default, the product's GPG key will be used."))
        parser.add_option('--nogpgkey', action='store_true',
            help=_("Don't assign a GPG key to the repository."))

    def check_options(self, validator):
        validator.require(('name', 'org', 'url'))
        validator.require_at_least_one_of(('product', 'product_label', 'product_id'))
        validator.mutually_exclude('product', 'product_label', 'product_id')

    def run(self):
        name     = self.get_option('name')
        label    = self.get_option('label')
        url      = self.get_option('url')
        prodName = self.get_option('product')
        prodLabel = self.get_option('product_label')
        prodId   = self.get_option('product_id')
        orgName  = self.get_option('org')
        gpgkey   = self.get_option('gpgkey')
        nogpgkey   = self.get_option('nogpgkey')

        product = get_product(orgName, prodName, prodLabel, prodId)
        self.api.create(orgName, product["id"], name, label, url, gpgkey, nogpgkey)
        print _("Successfully created repository [ %s ]") % name

        return os.EX_OK

class Discovery(RepoAction):  # pylint: disable=R0904
    #TODO: temporary pylint disable, we need to refactor the class later

    description = _('discovery repositories contained within a URL')
    provider_api = ProviderAPI()

    def setup_parser(self, parser):
        opt_parser_add_org(parser, required=1)
        parser.add_option('--provider', dest='provider',
            help=_("provider name (required)"))
        parser.add_option('--name', dest='name',
            help=_("repository name prefix to add to all the discovered repositories (required)"))
        parser.add_option('--label', dest='label',
                               help=_("repo label, ASCII identifier to add to " +
                                "all discovered repositories.  (will be generated if not specified)"))
        parser.add_option("--url", dest="url", type="url", schemes=ALLOWED_REPO_URL_SCHEMES,
            help=_("root url to perform discovery of repositories eg: http://katello.org/repos/ (required)"))
        parser.add_option("--assumeyes", action="store_true", dest="assumeyes",
            help=_("assume yes; automatically create candidate repositories for discovered urls (optional)"))
        opt_parser_add_product(parser, required=1)

    def check_options(self, validator):
        validator.require(('name', 'org', 'url', 'provider'))
        validator.require_at_least_one_of(('product', 'product_label', 'product_id'))
        validator.mutually_exclude('product', 'product_label', 'product_id')

    def run(self):
        name     = self.get_option('name')
        label    = self.get_option('label')
        url      = self.get_option('url')
        assumeyes = self.get_option('assumeyes')
        providerName   = self.get_option('provider')
        prodName = self.get_option('product')
        prodLabel = self.get_option('product_label')
        prodId   = self.get_option('product_id')
        orgName  = self.get_option('org')

        prov_id = get_provider(orgName, providerName)['id']
        repourls = self.discover_repositories(prov_id, url)
        self.printer.set_header(_("Repository Urls discovered @ [%s]" % url))
        selectedurls = self.select_repositories(repourls, assumeyes)

        product = get_product(orgName, prodName, prodLabel, prodId)
        self.create_repositories(orgName, product["id"], name, label, selectedurls)

        return os.EX_OK

    def discover_repositories(self, provider_id, url):
        print(_("Discovering repository urls, this could take some time..."))
        task = self.provider_api.repo_discovery(provider_id, url)

        run_spinner_in_bg(wait_for_async_task, [task])
        repourls = self.provider_api.provider(provider_id)['discovered_repos']

        if not len(repourls):
            system_exit(os.EX_OK, "No repositories discovered @ url location [%s]" % url)

        return repourls


    def select_repositories(self, repourls, assumeyes, our_raw_input = raw_input):
        selection = Selection()
        if not assumeyes:
            proceed = ''
            num_selects = [u_str(i+1) for i in range(len(repourls))]
            select_range_str = constants.SELECTION_QUERY % len(repourls)
            while proceed.strip().lower() not in  ['q', 'y']:
                if not proceed.strip().lower() == 'h':
                    self.__print_urls(repourls, selection)
                proceed = our_raw_input(
                    _("\nSelect urls for which candidate repos should be created; use `y` to confirm (h for help):"))
                select_val = proceed.strip().lower()
                if select_val == 'h':
                    print select_range_str
                elif select_val == 'a':
                    selection.add_selection(repourls)
                elif select_val in num_selects:
                    selection.add_selection([repourls[int(proceed.strip().lower())-1]])
                elif select_val == 'q':
                    selection = Selection()
                    system_exit(os.EX_OK, _("Operation aborted upon user request."))
                elif set(select_val.split(":")).issubset(num_selects):
                    lower, upper = tuple(select_val.split(":"))
                    selection.add_selection(repourls[int(lower)-1:int(upper)])
                elif select_val == 'c':
                    selection = Selection()
                elif select_val == 'y':
                    if not len(selection):
                        proceed = ''
                        continue
                    else:
                        break
                else:
                    continue
        else:
            #select all
            selection.add_selection(repourls)
            self.__print_urls(repourls, selection)

        return selection

    def create_repositories(self, orgName, productid, name, label, selectedurls):
        for repourl in selectedurls:
            parsedUrl = urlparse.urlparse(repourl)
            repoName = self.repository_name(name, parsedUrl.path) # pylint: disable=E1101
            repoLabel = None
            if label:
                repoLabel = self.repository_name(label, parsedUrl.path) # pylint: disable=E1101
            self.api.create(orgName, productid, repoName, repoLabel, repourl, None, None)
            print _("Successfully created repository [ %s ]") % repoName

    @classmethod
    def repository_name(cls, name, parsedUrlPath):
        return "%s%s" % (name, parsedUrlPath.replace("/", "_"))

    @classmethod
    def __print_urls(cls, repourls, selectedurls):
        for index, url in enumerate(repourls):
            if url in selectedurls:
                print "(+)  [%s] %-5s" % (index+1, url)
            else:
                print "(-)  [%s] %-5s" % (index+1, url)


class Selection(list):
    def add_selection(self, urls):
        for url in urls:
            if url not in self:
                self.append(url)


class Status(SingleRepoAction):

    description = _('status information about a repository')
    select_by_env = True

    def run(self):
        repo = self.get_repo()

        task = AsyncTask(self.api.last_sync_status(repo['id']))

        if task.is_running():
            pkgsTotal = task.total_count()
            pkgsLeft = task.items_left()
            repo['progress'] = ("%(task_progress)d%% done (%(pkgs_count)d of %(pkgs_total)d packages downloaded)" % 
                {'task_progress':task.get_progress()*100, 'pkgs_count':pkgsTotal-pkgsLeft, 'pkgs_total':pkgsTotal})

        repo['last_errors'] = format_sync_errors(task)

        self.printer.add_column('package_count', _("Package Count"))
        self.printer.add_column('last_sync', _("Last Sync"), formatter=format_sync_time)
        self.printer.add_column('sync_state', _("Sync State"), formatter=format_sync_state)
        if 'next_scheduled_sync' in repo:
            self.printer.add_column('next_scheduled_sync', _("Next Scheduled Sync"), formatter=format_sync_time)
        self.printer.add_column('progress', _("Progress"), show_with=printer.VerboseStrategy)
        self.printer.add_column('last_errors', _("Last Errors"), multiline=True, show_with=printer.VerboseStrategy)

        self.printer.set_header(_("Repository Status"))
        self.printer.print_item(repo)
        return os.EX_OK


class Info(SingleRepoAction):

    description = _('information about a repository')
    select_by_env = True

    def run(self):
        repo = self.get_repo(True)

        repo['url'] = repo['source']['url']

        batch_add_columns(self.printer, {'id': _("ID")}, {'name': _("Name")}, \
            {'package_count': _("Package Count")})
        batch_add_columns(self.printer, {'arch': _("Arch")}, {'url': _("URL")}, \
            show_with=printer.VerboseStrategy)
        self.printer.add_column('last_sync', _("Last Sync"), \
            show_with=printer.VerboseStrategy, formatter=format_sync_time)
        self.printer.add_column('sync_state', _("Progress"), \
            show_with=printer.VerboseStrategy, formatter=format_sync_state)
        self.printer.add_column('gpg_key_name', _("GPG Key"), \
            show_with=printer.VerboseStrategy)

        self.printer.set_header(_("Information About Repo %s") % repo['id'])

        self.printer.print_item(repo)
        return os.EX_OK

class Update(SingleRepoAction):

    description = _('updates repository attributes')
    select_by_env = True

    def setup_parser(self, parser):
        super(Update, self).setup_parser(parser)
        parser.add_option('--gpgkey', dest='gpgkey',
            help=_("GPG key to be assigned to the repository; by default, the product's GPG key will be used."))
        parser.add_option('--nogpgkey', action='store_true',
            help=_("Don't assign a GPG key to the repository."))

    def run(self):
        repo = self.get_repo(True)
        gpgkey   = self.get_option('gpgkey')
        nogpgkey   = self.get_option('nogpgkey')

        self.api.update(repo['id'], gpgkey, nogpgkey)
        print _("Successfully updated repository [ %s ]") % repo['name']
        return os.EX_OK


class Sync(SingleRepoAction):

    description = _('synchronize a repository')
    select_by_env = False

    def run(self):
        repo = self.get_repo()

        task = AsyncTask(self.api.sync(repo['id']))
        run_async_task_with_status(task, ProgressBar())

        if task.succeeded():
            print _("Repo [ %s ] synced" % repo['name'])
            return os.EX_OK
        elif task.cancelled():
            print _("Repo [ %s ] synchronization canceled" % repo['name'])
            return os.EX_OK
        else:
            print _("Repo [ %(repo_name)s ] failed to sync: %(sync_errors)s") \
                % {'repo_name':repo['name'], 'sync_errors':format_sync_errors(task)} 
            return os.EX_DATAERR


class CancelSync(SingleRepoAction):

    description = _('cancel currently running synchronization of a repository')
    select_by_env = False

    def run(self):
        repo = self.get_repo()

        msg = self.api.cancel_sync(repo['id'])
        print msg
        return os.EX_OK

class Enable(SingleRepoAction):

    @property
    def description(self):
        if self._enable:
            return _('enable a repository')
        else:
            return _('disable a repository')

    select_by_env = False

    def __init__(self, enable = True):
        self._enable = enable
        super(Enable, self).__init__()

    def run(self):
        repo = self.get_repo(True)

        msg = self.api.enable(repo["id"], self._enable)
        print msg

        return os.EX_OK


class List(RepoAction):

    description = _('list repos within an organization')

    def setup_parser(self, parser):
        opt_parser_add_org(parser, required=1)
        opt_parser_add_environment(parser, default=_("Library"))
        opt_parser_add_product(parser)
        parser.add_option('--include_disabled', action="store_true", dest='disabled',
            help=_("list also disabled repositories"))

    def check_options(self, validator):
        validator.require('org')
        validator.mutually_exclude('product', 'product_label', 'product_id')

    def run(self):
        orgName = self.get_option('org')
        envName = self.get_option('environment')
        prodName = self.get_option('product')
        prodLabel = self.get_option('product_label')
        prodId = self.get_option('product_id')
        listDisabled = self.has_option('disabled')

        batch_add_columns(self.printer, {'id': _("ID")}, {'name': _("Name")}, \
            {'label': _("Label")}, {'package_count': _("Package Count")})
        self.printer.add_column('last_sync', _("Last Sync"), formatter=format_sync_time)

        prodIncluded = prodName or prodLabel or prodId
        if prodIncluded and envName:
            env  = get_environment(orgName, envName)
            prod = get_product(orgName, prodName, prodLabel, prodId)

            self.printer.set_header(_("Repo List For Org %(org_name)s Environment %(env_name)s Product %(prodName)s") %
                {'org_name':orgName, 'env_name':env["name"], 'prodName':prodName})
            repos = self.api.repos_by_env_product(env["id"], prod["id"], None, listDisabled)
            self.printer.print_items(repos)

        elif prodIncluded:
            prod = get_product(orgName, prodName, prodLabel, prodId)
            self.printer.set_header(_("Repo List for Product %(prodName)s in Org %(orgName)s ") %
                {'prodName':prodName, 'orgName':orgName})
            repos = self.api.repos_by_product(orgName, prod["id"], listDisabled)
            self.printer.print_items(repos)

        else:
            env  = get_environment(orgName, envName)
            self.printer.set_header(_("Repo List For Org %(orgName)s Environment %(env_name)s") %
                {'orgName':orgName, 'env_name':env["name"]})
            repos = self.api.repos_by_org_env(orgName,  env["id"], listDisabled)
            self.printer.print_items(repos)

        return os.EX_OK


class Delete(SingleRepoAction):

    description = _('delete a repository')
    select_by_env = False

    def run(self):
        repo = self.get_repo()

        msg = self.api.delete(repo["id"])
        print msg
        return os.EX_OK

<<<<<<< HEAD
=======

class ListFilters(SingleRepoAction):

    description = _('list filters of a repository')
    select_by_env = False

    def setup_parser(self, parser):
        super(ListFilters, self).setup_parser(parser)
        parser.add_option('--inherit', dest='inherit', action="store_true", default=False,
            help=_("prints also filters assigned to repository's product."))

    def run(self):
        repo = self.get_repo()
        inherit = self.get_option('inherit')

        filters = self.api.filters(repo['id'], inherit)

        self.printer.add_column('name', _("Name"))
        self.printer.add_column('description', _("Description"))
        self.printer.set_header(_("Repository Filters"))
        self.printer.print_items(filters)

        return os.EX_OK


class AddRemoveFilter(SingleRepoAction):  # pylint: disable=R0904
    #TODO: temporary pylint disable, we need to refactor the class later

    select_by_env = False
    addition = True

    @property
    def description(self):
        if self.addition:
            return _('add a filter to a repository')
        else:
            return _('remove a filter from a repository')

    def __init__(self, addition):
        super(AddRemoveFilter, self).__init__()
        self.addition = addition

    def setup_parser(self, parser):
        self.set_repo_select_options(parser, False)
        parser.add_option('--filter', dest='filter', help=_("filter name (required)"))

    def check_options(self, validator):
        super(AddRemoveFilter, self).check_options(validator)
        validator.require('filter')

    def run(self):
        filter_name  = self.get_option('filter')
        org_name     = self.get_option('org')

        repo = self.get_repo()

        get_filter(org_name, filter_name)

        filters = self.api.filters(repo['id'])
        filters = [f['name'] for f in filters]
        self.update_filters(repo, filters, filter_name)
        return os.EX_OK

    def update_filters(self, repo, filters, filter_name):
        if self.addition:
            filters.append(filter_name)
            message = _("Added filter [ %(filter_name)s ] to repository [ %(repo_name)s ]") \
                % {'filter_name':filter_name, 'repo_name':repo["name"]}
        else:
            filters.remove(filter_name)
            message = _("Removed filter [ %(filter_name)s ] to repository [ %(repo_name)s ]") \
                % {'filter_name':filter_name, 'repo_name':repo["name"]}

        self.api.update_filters(repo['id'], filters)
        print message



>>>>>>> a47bcf7c
# command --------------------------------------------------------------------

class Repo(Command):

    description = _('repo specific actions in the katello server')<|MERGE_RESOLUTION|>--- conflicted
+++ resolved
@@ -495,87 +495,6 @@
         print msg
         return os.EX_OK
 
-<<<<<<< HEAD
-=======
-
-class ListFilters(SingleRepoAction):
-
-    description = _('list filters of a repository')
-    select_by_env = False
-
-    def setup_parser(self, parser):
-        super(ListFilters, self).setup_parser(parser)
-        parser.add_option('--inherit', dest='inherit', action="store_true", default=False,
-            help=_("prints also filters assigned to repository's product."))
-
-    def run(self):
-        repo = self.get_repo()
-        inherit = self.get_option('inherit')
-
-        filters = self.api.filters(repo['id'], inherit)
-
-        self.printer.add_column('name', _("Name"))
-        self.printer.add_column('description', _("Description"))
-        self.printer.set_header(_("Repository Filters"))
-        self.printer.print_items(filters)
-
-        return os.EX_OK
-
-
-class AddRemoveFilter(SingleRepoAction):  # pylint: disable=R0904
-    #TODO: temporary pylint disable, we need to refactor the class later
-
-    select_by_env = False
-    addition = True
-
-    @property
-    def description(self):
-        if self.addition:
-            return _('add a filter to a repository')
-        else:
-            return _('remove a filter from a repository')
-
-    def __init__(self, addition):
-        super(AddRemoveFilter, self).__init__()
-        self.addition = addition
-
-    def setup_parser(self, parser):
-        self.set_repo_select_options(parser, False)
-        parser.add_option('--filter', dest='filter', help=_("filter name (required)"))
-
-    def check_options(self, validator):
-        super(AddRemoveFilter, self).check_options(validator)
-        validator.require('filter')
-
-    def run(self):
-        filter_name  = self.get_option('filter')
-        org_name     = self.get_option('org')
-
-        repo = self.get_repo()
-
-        get_filter(org_name, filter_name)
-
-        filters = self.api.filters(repo['id'])
-        filters = [f['name'] for f in filters]
-        self.update_filters(repo, filters, filter_name)
-        return os.EX_OK
-
-    def update_filters(self, repo, filters, filter_name):
-        if self.addition:
-            filters.append(filter_name)
-            message = _("Added filter [ %(filter_name)s ] to repository [ %(repo_name)s ]") \
-                % {'filter_name':filter_name, 'repo_name':repo["name"]}
-        else:
-            filters.remove(filter_name)
-            message = _("Removed filter [ %(filter_name)s ] to repository [ %(repo_name)s ]") \
-                % {'filter_name':filter_name, 'repo_name':repo["name"]}
-
-        self.api.update_filters(repo['id'], filters)
-        print message
-
-
-
->>>>>>> a47bcf7c
 # command --------------------------------------------------------------------
 
 class Repo(Command):
