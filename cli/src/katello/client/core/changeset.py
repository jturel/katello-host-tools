--- conflicted
+++ resolved
@@ -21,27 +21,15 @@
 from katello.client.api.changeset import ChangesetAPI
 from katello.client.cli.base import opt_parser_add_org, opt_parser_add_environment
 from katello.client.core.base import BaseAction, Command
-<<<<<<< HEAD
-from katello.client.core.utils import test_record, run_spinner_in_bg, format_date, wait_for_async_task, \
-    AsyncTask, format_task_errors
 from katello.client.api.utils import get_environment, get_changeset, get_template, get_repo, get_product, \
     get_content_view
-from katello.client.utils import printer
-from katello.client.utils.encoding import u_str
-from katello.client.utils.printer import batch_add_columns
-=======
 from katello.client.lib.async import AsyncTask
 from katello.client.lib.ui.progress import run_spinner_in_bg, wait_for_async_task
 from katello.client.lib.utils.data import test_record
-from katello.client.api.utils import get_environment, get_changeset, get_template, get_repo, get_product
 from katello.client.lib.ui.formatters import format_date, format_task_errors
 from katello.client.lib.ui import printer
 from katello.client.lib.utils.encoding import u_str
 from katello.client.lib.ui.printer import batch_add_columns
->>>>>>> 53f91648
-
-
-
 # base changeset action ========================================================
 class ChangesetAction(BaseAction):
     def __init__(self):
@@ -361,10 +349,8 @@
         if (parser.values.from_product == None) and \
            (parser.values.from_product_label == None) and \
            (parser.values.from_product_id == None):
-            raise OptionValueError(_("%(option)s must be preceded by %(from_product)s, \
-                %(from_product_label)s or %(from_product_id)s") 
-                    % {'option':option, 'from_product':"--from_product",
-                    'from_product_label':"--from_product_label", 'from_product_id':"--from_product_id"})
+            raise OptionValueError(_("%s must be preceded by %s, %s or %s") %
+                  (option, "--from_product", "--from_product_label", "--from_product_id"))
 
         if self.current_product_option == 'product_label':
             self.items[option.dest].append({"name": u_str(value), "product_label": self.current_product})
