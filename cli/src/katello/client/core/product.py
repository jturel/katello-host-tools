--- conflicted
+++ resolved
@@ -367,13 +367,8 @@
             return os.EX_OK
 
         if not nodiscovery:
-<<<<<<< HEAD
             repourls = self.discoverRepos.discover_repositories(prov['id'], url)
             self.printer.set_header(_("Repository Urls discovered @ [%s]" % url))
-=======
-            repourls = self.discoverRepos.discover_repositories(orgName, url)
-            self.printer.set_header(_("Repository Urls discovered @ [ %s ]" % url))
->>>>>>> a47bcf7c
             selectedurls = self.discoverRepos.select_repositories(repourls, assumeyes)
             self.discoverRepos.create_repositories(orgName, prod["id"], prod["name"], prod["label"], selectedurls)
 
@@ -430,88 +425,6 @@
         print msg
         return os.EX_OK
 
-<<<<<<< HEAD
-=======
-
-class ListFilters(SingleProductAction):
-
-    description = _('list filters of a product')
-    select_by_env = False
-
-    def run(self):
-        orgName     = self.get_option('org')
-        prodName    = self.get_option('name')
-        prodLabel   = self.get_option('label')
-        prodId      = self.get_option('id')
-
-        prod = get_product(orgName, prodName, prodLabel, prodId)
-
-        filters = self.api.filters(orgName, prod['id'])
-        self.printer.add_column('name', _("Name"))
-        self.printer.add_column('description', _("Description"))
-        self.printer.set_header(_("Product Filters"))
-        self.printer.print_items(filters)
-
-
-        return os.EX_OK
-
-
-class AddRemoveFilter(SingleProductAction):
-
-    select_by_env = False
-    addition = True
-
-    @property
-    def description(self):
-        if self.addition:
-            return _('add a filter to a product')
-        else:
-            return _('remove a filter from a product')
-
-
-    def __init__(self, addition):
-        super(AddRemoveFilter, self).__init__()
-        self.addition = addition
-
-    def setup_parser(self, parser):
-        self.set_product_select_options(parser, False)
-        parser.add_option('--filter', dest='filter', help=_("filter name (required)"))
-
-    def check_options(self, validator):
-        self.check_product_select_options(validator)
-        validator.require('filter')
-
-    def run(self):
-        org_name     = self.get_option('org')
-        prod_name    = self.get_option('name')
-        prod_label   = self.get_option('label')
-        prod_id      = self.get_option('id')
-        filter_name  = self.get_option('filter')
-
-        prod = get_product(org_name, prod_name, prod_label, prod_id)
-        get_filter(org_name, filter_name)
-
-        filters = self.api.filters(org_name, prod['id'])
-        filters = [f['name'] for f in filters]
-        self.update_filters(org_name, prod, filters, filter_name)
-        return os.EX_OK
-
-    def update_filters(self, org_name, product, filters, filter_name):
-        if self.addition:
-            filters.append(filter_name)
-            message = _("Added filter [ %(filter_name)s ] to product [ %(product)s ]") \
-                % {'filter_name':filter_name, 'product':product["name"]}
-        else:
-            filters.remove(filter_name)
-            message = _("Removed filter [ %(filter_name)s ] from product [ %(product)s ]") \
-                % {'filter_name':filter_name, 'product':product["name"]}
-
-        self.api.update_filters(org_name, product['id'], filters)
-        print message
-
-
-
->>>>>>> a47bcf7c
 # product command ------------------------------------------------------------
 
 class Product(Command):
