--- conflicted
+++ resolved
@@ -64,40 +64,6 @@
         self.printer.print_items(views)
         return os.EX_OK
 
-<<<<<<< HEAD
-class Publish(ContentViewAction):
-
-    description = _("create a content view from a definition")
-
-    def setup_parser(self, parser):
-        opt_parser_add_org(parser)
-        parser.add_option('--definition', dest='definition',
-                help=_("definition label eg: Database (required)"))
-        parser.add_option('--name', dest='name',
-                help=_("name to give published view (required)"))
-        parser.add_option('--label', dest='label', 
-                help=_("label to give published view"))
-        parser.add_option('--description', dest='description',
-                help=_("label to give published view"))
-        parser.add_option
-    def check_options(self, validator):
-        validator.require(('org', 'name', 'definition'))
-
-    def run(self):
-        org_name = self.get_option('org')
-        label = self.get_option('label')
-        name = self.get_option('name')
-        def_label = self.get_option('definition')
-        description = self.get_option('description')
-        cvd = get_cv_definition(org_name, def_label)
-        
-        view = self.def_api.publish(org_name, cvd["id"], name, label, description )
-        print _("Successfully published content view [ %s ]") % view['label']
-        return os.EX_OK
-
-=======
->>>>>>> 745cfbf4
-
 class Info(ContentViewAction):
 
     description = _('list a specific content_view')
