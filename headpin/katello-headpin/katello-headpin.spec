--- conflicted
+++ resolved
@@ -19,13 +19,8 @@
 %global confdir deploy/common
 
 Name:           katello-headpin
-<<<<<<< HEAD
-Version:        0.1.130
+Version:        0.1.132
 Release:        2%{?dist}
-=======
-Version:        0.1.132
-Release:        1%{?dist}
->>>>>>> 46673a96
 Summary:        A subscription management only version of katello
 Group:          Applications/Internet
 License:        GPLv2
