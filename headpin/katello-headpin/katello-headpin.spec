# vim: sw=4:ts=4:et
#
# Copyright 2011 Red Hat, Inc.
#
# This software is licensed to you under the GNU General Public
# License as published by the Free Software Foundation; either version
# 2 of the License (GPLv2) or (at your option) any later version.
# There is NO WARRANTY for this software, express or implied,
# including the implied warranties of MERCHANTABILITY,
# NON-INFRINGEMENT, or FITNESS FOR A PARTICULAR PURPOSE. You should
# have received a copy of GPLv2 along with this software; if not, see
# http://www.gnu.org/licenses/old-licenses/gpl-2.0.txt.

%global katello_name katello
%global headpin_name headpin
%global homedir %{_datarootdir}/%{katello_name}
%global katello_dir %{_datarootdir}/%{katello_name}
%global datadir %{_sharedstatedir}/%{katello_name}
%global confdir deploy/common

Name:           katello-headpin
<<<<<<< HEAD
Version:        0.1.133
Release:        2%{?dist}
=======
Version:        0.1.134
Release:        1%{?dist}
>>>>>>> 9e26479b
Summary:        A subscription management only version of katello
Group:          Applications/Internet
License:        GPLv2
URL:            http://www.katello.org
Source0:        %{name}-%{version}.tar.gz
BuildRoot:      %{_tmppath}/%{name}-%{version}-%{release}-root-%(%{__id_u} -n)

Requires:       katello-common
Requires:       katello-glue-candlepin
Requires:       katello-selinux

%if 0%{?rhel} == 6
Requires:       redhat-logos >= 60.0.14
%endif

Conflicts:      katello

BuildArch: noarch

BuildRequires:  coreutils findutils sed
BuildRequires:  rubygems
BuildRequires:  rubygem-rake
BuildRequires:  rubygem(gettext)
BuildRequires:  rubygem(jammit)
BuildRequires:  rubygem(chunky_png)
BuildRequires:  rubygem(fssm) >= 0.2.7
BuildRequires:  rubygem(compass) >= 0.11.5
BuildRequires:  rubygem(compass-960-plugin) >= 0.10.4

%description
A subscription management only version of katello

%prep
%setup -q

%build
mkdir build

# katello files are copied over in gen_changes
cp -r katello/* build
rm -rf katello

# override katello base with headpin files 
cp -r src/* build
rm -rf src

#pull in branding if present
if [ -d branding ] ; then
  cp -r branding/* build
fi

#configure Bundler
rm -f build/Gemfile.lock
sed -i '/@@@DEV_ONLY@@@/,$d' build/Gemfile

cd build

#compile SASS files
echo Compiling SASS files...
compass compile

#generate Rails JS/CSS/... assets
echo Generating Rails assets...
jammit --config config/assets.yml -f

# remove extra files & stuff provided by common
rm katello.spec
rm db/schema.rb

# remove glue-specific files
rm -rf app/models/glue/*
rm lib/resources/candlepin.rb
rm lib/resources/pulp.rb
rm lib/resources/foreman.rb

%install
rm -rf %{buildroot}
#prepare dir structure
install -d -m0755 %{buildroot}%{homedir}
install -d -m0755 %{buildroot}%{katello_dir}/config
install -d -m0755 %{buildroot}%{_sysconfdir}/%{katello_name}

cd build 

# clean the application directory before installing
[ -d tmp ] && rm -rf tmp

#copy the application to the target directory
mkdir .bundle
mv ./deploy/bundle-config .bundle/config
cp -R .bundle * %{buildroot}%{homedir}

#remove files which are not needed in the homedir
rm -rf %{buildroot}%{homedir}/README
rm -rf %{buildroot}%{homedir}/LICENSE
rm -rf %{buildroot}%{homedir}/doc
rm -rf %{buildroot}%{homedir}/deploy
rm -rf %{buildroot}%{homedir}/%{name}.spec
rm -f %{buildroot}%{homedir}/lib/tasks/.gitkeep
rm -f %{buildroot}%{homedir}/public/stylesheets/.gitkeep
rm -f %{buildroot}%{homedir}/vendor/plugins/.gitkeep

#create symlinks for data
ln -sv %{datadir}/tmp %{buildroot}%{homedir}/tmp

#create symlink for Gemfile.lock (it's being regenerated each start)
ln -svf %{datadir}/Gemfile.lock %{buildroot}%{homedir}/Gemfile.lock

#re-configure database to the /var/lib/katello directory
sed -Ei 's/\s*database:\s+db\/(.*)$/  database: \/var\/lib\/katello\/\1/g' %{buildroot}%{homedir}/config/database.yml

#branding
if [ -d ../branding ] ; then
  ln -svf %{_datadir}/icons/hicolor/24x24/apps/system-logo-icon.png %{buildroot}%{homedir}/public/images/rh-logo.png
  ln -svf %{_sysconfdir}/favicon.png %{buildroot}%{homedir}/public/images/favicon.png
  rm -rf %{buildroot}%{homedir}/branding
fi

#remove development tasks
rm %{buildroot}%{homedir}/lib/tasks/test.rake
rm %{buildroot}%{homedir}/lib/tasks/rcov.rake
rm %{buildroot}%{homedir}/lib/tasks/yard.rake
rm %{buildroot}%{homedir}/lib/tasks/hudson.rake

#correct permissions
find %{buildroot}%{homedir} -type d -print0 | xargs -0 chmod 755
find %{buildroot}%{homedir} -type f -print0 | xargs -0 chmod 644
chmod +x %{buildroot}%{homedir}/script/*
chmod a+r %{buildroot}%{homedir}/ca/redhat-uep.pem

%clean
rm -rf %{buildroot}

%package all
Summary:        A meta-package to pull in all components for katello-headpin
Requires:       katello-headpin
Requires:       katello-configure
Requires:       katello-cli-headpin
Requires:       postgresql-server
Requires:       postgresql
Requires:       candlepin-tomcat6
Requires:       thumbslug

%description all
This is the Katello-headpin meta-package.  If you want to install Katello and all
of its dependencies on a single machine, you should install this package
and then run katello-configure to configure everything.

%files
%defattr(-,root,root)
%{homedir}/app/controllers
%{homedir}/app/helpers
%{homedir}/app/mailers
%{homedir}/app/models/
%{homedir}/app/stylesheets
%{homedir}/app/views
%{homedir}/autotest
%{homedir}/ca
%{homedir}/config
%{homedir}/db/migrate/
%{homedir}/db/products.json
%{homedir}/db/seeds.rb
%{homedir}/integration_spec
%{homedir}/lib/*.rb
%{homedir}/lib/navigation
%{homedir}/lib/resources
%{homedir}/lib/tasks
%{homedir}/lib/util
%{homedir}/locale
%{homedir}/public
%{homedir}/script
%{homedir}/spec
%{homedir}/tmp
%{homedir}/vendor
%{homedir}/.bundle
%{homedir}/config.ru
%{homedir}/Gemfile
%{homedir}/Gemfile.lock
%{homedir}/Rakefile

%files all

%post

%changelog
* Thu Feb 09 2012 Jordan OMara <jomara@redhat.com> 0.1.133-2
- Adding compass to BuildRequires
* Thu Feb 09 2012 Jordan OMara <jomara@redhat.com> 0.1.132-2
- Weekly SAM brew
* Wed Feb 01 2012 Jordan OMara <jomara@redhat.com> 0.1.130-2
* Fri Jan 27 2012 Jordan OMara <jomara@redhat.com> 0.1.129-2
- Extra rebuild for a few last minute katello js changes 
  (jomara@redhat.com)

* Thu Jan 26 2012 Jordan OMara <jomara@redhat.com> 0.1.128-3
- Fixing branded header to have the right useres link (jomara@redhat.com)

* Thu Jan 26 2012 Jordan OMara <jomara@redhat.com> 0.1.128-2
- 783301 - fixing branding h1 tag for SUBSCRIPTION ACCESS MANAGER (thanks
  tom!!) (jomara@redhat.com)
- 754856 - Bryan Kearney - Katello cli improvements
- 754840 - Tom McKay - Ping command errors out on pulp
- 768421 - Tom McKay - headpin CLI product list and provider list fail with Invalid verb 'sync'
- 758447 - Tom McKay - headpin CLI shell prompts katello> v. headpin>
- 760189 - Tom McKay - headpin CLI fails with <!DOCTYPE HTML PUBLIC "-//IETF//DTD HTML 2.0//EN">
- 784679 - Jason E. Rist - Getting undefined method `[]' for nil:NilClass when looking at subscription for a system
- 773088 - Katello Internal Mailing List - During content sync, ui unresponsive and (Pulp::Repository: Request Timeout (GET /pulp/api/repositories/)
- 767475 - Brad Buckingham - Add/Remove options shouldn't be active when no package name supplied in the text box.
- 773368 - Brad Buckingham - List of repositories assigned to GPG key doesn't show products the repositories belong to
- 771343 - Jason E. Rist - 404's for missing images in log
- 759551 - Jordan OMara - dashboard widget size adjustment for headpin mode
- 760803 - Jordan OMara - Headpin/api lists too many urls
- 772744 - Jordan OMara - No visual notification when editing user's profile via /katello/account
- 782562 - Jordan OMara - "force" checkbox necessary on the Red Hat import manifest upload
- 771333 - Brad Buckingham - Password reset broken
- 761553 - Jordan OMara - non-admin display of "Roles & Permissions" needs UI clean up
- 784601 - Lukáš Zapletal - Content sync fails if /var/lib/pulp/packages is a separate disk partition
- 784563 - Tomas Strachota - It is possible to delete repos in non-locker environment
- 784607 - Lukáš Zapletal - katello production.log can rapidly increase in size (2.9G)
- 783099 - Jordan OMara - Failed to import manifest into SAM
- 754856 - Bryan Kearney - Katello cli improvements
- 784563 - Tomas Strachota - It is possible to delete repos in non-locker environment
- 783329 - Brad Buckingham - System Templates - update package check to use elastic search
- 745955 - Eric Helms - Creating template and clicking on Package Groups goes in circles
- 754724 - Eric Helms - Shouldn't be able to click "Promote" button if Changeset is already in process of being promoted
- 773690 - Eric Helms - System Templates - scroll in system template package does not immediately appear when necessary (7 packages?)
- 740931 - Partha Aji - Edit role: Entering a very long text string for a description overruns the edit graphic
- 784009 - Tom McKay - ESX hypervisors don't show up in Web UI systems
- 756518 - Partha Aji - "Access Provider" permission not sufficient to access providers
- 784319 - Eric Helms - Organization is not being saved when creating new user
* Thu Jan 19 2012 Jordan OMara <jomara@redhat.com> 0.1.126-2
- Merge remote-tracking branch 'katello/headpin' into BRANDING
  (jomara@redhat.com)
- Automatic commit of package [katello-headpin] release [0.1.125-2].
  (jomara@redhat.com)
- Merge remote-tracking branch 'katello/headpin' into BRANDING
  (jomara@redhat.com)
- Automatic commit of package [katello-headpin] release [0.1.124-2].
  (jomara@redhat.com)
- katello-headpin 0.1.124 (jomara@redhat.com)
- Automatic commit of package [katello-headpin] release [0.1.123-2].
  (jomara@redhat.com)
- Headpin 1.123-2 Merge remote-tracking branch 'katello/headpin' into BRANDING
  (jomara@redhat.com)
- Automatic commit of package [katello-headpin] release [0.1.122-2].
  (bkearney@redhat.com)
- Merge in the latest from upstream (bkearney@redhat.com)
- Automatic commit of package [katello-headpin] release [0.1.119-2].
  (bkearney@redhat.com)
- Pull in the latest version from upstream (bkearney@redhat.com)
- Automatic commit of package [katello-headpin] release [0.1.118-2].
  (bkearney@redhat.com)
- Latest upstream code (bkearney@redhat.com)
- Automatic commit of package [katello-headpin] release [0.1.116-2].
  (bkearney@redhat.com)
- Merge in the latest from upstream (bkearney@redhat.com)
- Automatic commit of package [katello-headpin] release [0.1.115-2].
  (bkearney@redhat.com)
- Bring in katello-headpin version 115 (bkearney@redhat.com)
- Change (bkearney@redhat.com)
- Automatic commit of package [katello-headpin] release [0.1.112-2].
  (bkearney@redhat.com)
- Bump the release (bkearney@redhat.com)
- Fix the README (bkearney@redhat.com)
- Pull in the branding code from system engine (bkearney@redhat.com)

* Wed Jan 18 2012 Jordan OMara <jomara@redhat.com> 0.1.125-2
- Merge remote-tracking branch 'katello/headpin' into BRANDING
  (jomara@redhat.com)
- Automatic commit of package [katello-headpin] release [0.1.124-2].
  (jomara@redhat.com)
- katello-headpin 0.1.124 (jomara@redhat.com)
- Automatic commit of package [katello-headpin] release [0.1.123-2].
  (jomara@redhat.com)
- Headpin 1.123-2 Merge remote-tracking branch 'katello/headpin' into BRANDING
  (jomara@redhat.com)
- Automatic commit of package [katello-headpin] release [0.1.122-2].
  (bkearney@redhat.com)
- Merge in the latest from upstream (bkearney@redhat.com)
- Automatic commit of package [katello-headpin] release [0.1.119-2].
  (bkearney@redhat.com)
- Pull in the latest version from upstream (bkearney@redhat.com)
- Automatic commit of package [katello-headpin] release [0.1.118-2].
  (bkearney@redhat.com)
- Latest upstream code (bkearney@redhat.com)
- Automatic commit of package [katello-headpin] release [0.1.116-2].
  (bkearney@redhat.com)
- Merge in the latest from upstream (bkearney@redhat.com)
- Automatic commit of package [katello-headpin] release [0.1.115-2].
  (bkearney@redhat.com)
- Bring in katello-headpin version 115 (bkearney@redhat.com)
- Change (bkearney@redhat.com)
- Automatic commit of package [katello-headpin] release [0.1.112-2].
  (bkearney@redhat.com)
- Bump the release (bkearney@redhat.com)
- Fix the README (bkearney@redhat.com)
- Pull in the branding code from system engine (bkearney@redhat.com)

* Thu Jan 12 2012 Jordan OMara <jomara@redhat.com> 0.1.124-2
- katello-headpin 0.1.124 (jomara@redhat.com)

* Wed Jan 11 2012 Jordan OMara <jomara@redhat.com> 0.1.123-2
- Headpin 1.123-2 merge 
  (jomara@redhat.com)
- Automatic commit of package [katello-headpin] release [0.1.122-2].
  (bkearney@redhat.com)

* Thu Jan 05 2012 Bryan Kearney <bkearney@redhat.com> 0.1.122-2
- Automatic commit of package [katello-headpin] release [0.1.119-2].
  (bkearney@redhat.com)
- Pull in the latest version from upstream (bkearney@redhat.com)
- Automatic commit of package [katello-headpin] release [0.1.118-2].
  (bkearney@redhat.com)
- Latest upstream code (bkearney@redhat.com)
- Automatic commit of package [katello-headpin] release [0.1.116-2].
  (bkearney@redhat.com)
- Merge in the latest from upstream (bkearney@redhat.com)
- Automatic commit of package [katello-headpin] release [0.1.115-2].
  (bkearney@redhat.com)
- Bring in katello-headpin version 115 (bkearney@redhat.com)
- Change (bkearney@redhat.com)
- Automatic commit of package [katello-headpin] release [0.1.112-2].
  (bkearney@redhat.com)
- Bump the release (bkearney@redhat.com)
- Fix the README (bkearney@redhat.com)
- Pull in the branding code from system engine (bkearney@redhat.com)

* Wed Dec 21 2011 Bryan Kearney <bkearney@redhat.com> 0.1.119-2
- Automatic commit of package [katello-headpin] release [0.1.118-2].
  (bkearney@redhat.com)
- Latest upstream code (bkearney@redhat.com)
- Automatic commit of package [katello-headpin] release [0.1.116-2].
  (bkearney@redhat.com)
- Merge in the latest from upstream (bkearney@redhat.com)
- Automatic commit of package [katello-headpin] release [0.1.115-2].
  (bkearney@redhat.com)
- Bring in katello-headpin version 115 (bkearney@redhat.com)
- Change (bkearney@redhat.com)
- Automatic commit of package [katello-headpin] release [0.1.112-2].
  (bkearney@redhat.com)
- Bump the release (bkearney@redhat.com)
- Fix the README (bkearney@redhat.com)
- Pull in the branding code from system engine (bkearney@redhat.com)

* Mon Dec 19 2011 Bryan Kearney <bkearney@redhat.com> 0.1.118-2
- Latest upstream code (bkearney@redhat.com)
- Automatic commit of package [katello-headpin] release [0.1.116-2].
  (bkearney@redhat.com)
- Merge in the latest from upstream (bkearney@redhat.com)
- Automatic commit of package [katello-headpin] release [0.1.115-2].
  (bkearney@redhat.com)
- Bring in katello-headpin version 115 (bkearney@redhat.com)
- Change (bkearney@redhat.com)
- Automatic commit of package [katello-headpin] release [0.1.112-2].
  (bkearney@redhat.com)
- Bump the release (bkearney@redhat.com)
- Fix the README (bkearney@redhat.com)
- Pull in the branding code from system engine (bkearney@redhat.com)

* Wed Dec 14 2011 Bryan Kearney <bkearney@redhat.com> 0.1.116-2
- Automatic commit of package [katello-headpin] release [0.1.115-2].
  (bkearney@redhat.com)
- Bring in katello-headpin version 115 (bkearney@redhat.com)
- Change (bkearney@redhat.com)
- Automatic commit of package [katello-headpin] release [0.1.112-2].
  (bkearney@redhat.com)
- Bump the release (bkearney@redhat.com)
- Fix the README (bkearney@redhat.com)
- Pull in the branding code from system engine (bkearney@redhat.com)

* Fri Dec 09 2011 Bryan Kearney <bkearney@redhat.com> 0.1.115-2
- Bring in katello-headpin version 115 (bkearney@redhat.com)
- Change (bkearney@redhat.com)
- Automatic commit of package [katello-headpin] release [0.1.112-2].
  (bkearney@redhat.com)
- Bump the release (bkearney@redhat.com)
- Fix the README (bkearney@redhat.com)
- Pull in the branding code from system engine (bkearney@redhat.com)

* Wed Dec 07 2011 Bryan Kearney <bkearney@redhat.com>
-

* Wed Dec 07 2011 Bryan Kearney <bkearney@redhat.com> 0.1.112-2
- Bump the release (bkearney@redhat.com)
- Fix the README (bkearney@redhat.com)
- Pull in the branding code from system engine (bkearney@redhat.com)
- Add in a branding check to the buildfile (bkearney@redhat.com)

* Wed Dec 07 2011 Bryan Kearney <bkearney@redhat.com>
- Fix the README (bkearney@redhat.com)
- Pull in the branding code from system engine (bkearney@redhat.com)
- Add in a branding check to the buildfile (bkearney@redhat.com)

* Mon Nov 28 2011 Tom McKay <thomasmckay@redhat.com> 0.1.107-1
- gen_changes.sh. run (thomasmckay@redhat.com)
- Add thumbslug requires for katello-headpin (jbowes@redhat.com)

* Thu Nov 17 2011 Tom McKay <thomasmckay@redhat.com> 0.1.106-1
- gen_changes.sh run (thomasmckay@redhat.com)

* Thu Nov 17 2011 Tom McKay <thomasmckay@redhat.com> 0.1.105-1
- gen_changes.sh run (thomasmckay@redhat.com)

* Fri Nov 11 2011 Tom McKay <thomasmckay@redhat.com> 0.1.104-1
- gen_changes.sh run (thomasmckay@redhat.com)

* Wed Nov 09 2011 Tom McKay <thomasmckay@redhat.com> 0.1.103-1
- gen_changes.sh run (thomasmckay@redhat.com)

* Tue Nov 08 2011 Tom McKay <thomasmckay@redhat.com> 0.1.102-1
- gen_changes.sh run (thomasmckay@redhat.com)

* Fri Nov 04 2011 Tom McKay <thomasmckay@redhat.com> 0.1.101-1
- gen_changes.sh run (thomasmckay@redhat.com)
- Add in requirements for katello-configure and the headpin cli
  (bkearney@redhat.com)
- gen_changes.sh run (thomasmckay@redhat.com)
- Remove test.rake which requires rspec/core (bkearney@redhat.com)
- Force a good copy (bkearney@redhat.com)
- debug (bkearney@redhat.com)
- Force the copy (bkearney@redhat.com)
- missed some files (bkearney@redhat.com)

* Mon Oct 31 2011 Bryan Kearney <bkearney@redhat.com> 0.1.100-1
- Overwrite the katello files with the headpin files (bkearney@redhat.com)
- Did not actually copy the files. Whoops (bkearney@redhat.com)
- Pull in the latest code from master (bkearney@redhat.com)
- Pull in the latest from source (bkearney@redhat.com)

* Wed Oct 26 2011 Bryan Kearney <bkearney@redhat.com> 0.1.99-1
- Move the headpin packaegs to a new location (bkearney@redhat.com)

* Wed Oct 19 2011 Mike McCune <mmccune@redhat.com> 0.1.98-1
- moving the headpin generated source and specfile into rel-eng
  (mmccune@redhat.com)

* Wed Oct 19 2011 Mike McCune <mmccune@redhat.com> 0.1.97-1
- new package built with tito

* Tue Oct 18 2011 Bryan Kearney <bkearney@redhat.com> 0.1.96-1
- new package built with tito

<|MERGE_RESOLUTION|>--- conflicted
+++ resolved
@@ -19,13 +19,8 @@
 %global confdir deploy/common
 
 Name:           katello-headpin
-<<<<<<< HEAD
-Version:        0.1.133
+Version:        0.1.134
 Release:        2%{?dist}
-=======
-Version:        0.1.134
-Release:        1%{?dist}
->>>>>>> 9e26479b
 Summary:        A subscription management only version of katello
 Group:          Applications/Internet
 License:        GPLv2
@@ -211,6 +206,8 @@
 %post
 
 %changelog
+* Thu Feb 09 2012 Jordan OMara <jomara@redhat.com> 0.1.134-2
+- Fixing some branding issues
 * Thu Feb 09 2012 Jordan OMara <jomara@redhat.com> 0.1.133-2
 - Adding compass to BuildRequires
 * Thu Feb 09 2012 Jordan OMara <jomara@redhat.com> 0.1.132-2
